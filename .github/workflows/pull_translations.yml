--- conflicted
+++ resolved
@@ -28,11 +28,7 @@
         run: yarn --immutable
 
       - name: Sync translations
-<<<<<<< HEAD
-        uses: crowdin/github-action@v2.9.1
-=======
         uses: crowdin/github-action@v2.10.0
->>>>>>> 14414cca
         env:
           GITHUB_TOKEN: ${{secrets.OTTO_THE_BOT_GH_TOKEN}}
           GITHUB_ACTOR: otto-the-bot
