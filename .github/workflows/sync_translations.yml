name: Sync translations

on:
  push:
    branches: [dev]
  schedule:
    - cron: '0 8 * * *'
  workflow_dispatch:

concurrency:
  group: translations-${{ github.ref }}
  cancel-in-progress: true

jobs:
  sync_translations:
    runs-on: ubuntu-latest

    steps:
      - name: Checkout
        uses: actions/checkout@v3

      - name: Yarn cache
        uses: c-hive/gha-yarn-cache@v2.1.0

      - name: Authenticate git clone
        env:
          GH_TOKEN: ${{secrets.OTTO_THE_BOT_GH_TOKEN}}
        run: echo -e "machine github.com\n  login ${GH_TOKEN}" > ~/.netrc

      - name: Install JS dependencies
        run: yarn --immutable

      - name: Merge translations
        run: yarn translate:merge

      - name: Download translations
<<<<<<< HEAD
        uses: crowdin/github-action@1.4.15
=======
        uses: crowdin/github-action@1.4.16
>>>>>>> 5045b43f
        env:
          GITHUB_TOKEN: ${{secrets.OTTO_THE_BOT_GH_TOKEN}}
          CROWDIN_PROJECT_ID: 342359
          INPUT_DEBUG_MODE: false
        with:
          upload_sources: true
          upload_translations: false
          github_user_name: otto-the-bot
          github_user_email: webapp+otto@wire.com
          download_translations: true
          push_translations: true
          create_pull_request: true
          localization_branch_name: 'translations'
          pull_request_title: 'chore: Update translations'
          commit_message: 'chore: Update translations'
          token: ${{secrets.WEBTEAM_CROWDIN_TOKEN}}
          source: '/src/i18n/en-US.json'
          translation: '/src/i18n/%locale%.json'
          base_path: '.'<|MERGE_RESOLUTION|>--- conflicted
+++ resolved
@@ -34,11 +34,7 @@
         run: yarn translate:merge
 
       - name: Download translations
-<<<<<<< HEAD
-        uses: crowdin/github-action@1.4.15
-=======
         uses: crowdin/github-action@1.4.16
->>>>>>> 5045b43f
         env:
           GITHUB_TOKEN: ${{secrets.OTTO_THE_BOT_GH_TOKEN}}
           CROWDIN_PROJECT_ID: 342359
