--- conflicted
+++ resolved
@@ -9,17 +9,13 @@
         type: choice
         options:
           - wire-webapp-qa-al2-migration
-          - wire-webapp-edge
-<<<<<<< HEAD
           - wire-webapp-staging-al2
           - wire-webapp-dev-al2
           - wire-webapp-edge-al2
           - wire-webapp-prod-al2
           - wire-webapp-master-al2
           - wire-webapp-avs-al2
-=======
-          - wire-webapp-mls
->>>>>>> b2b4075f
+          - wire-webapp-mls-al2
 
 concurrency:
   group: ci-${{ github.ref }}
