--- conflicted
+++ resolved
@@ -39,11 +39,8 @@
       - dependency-name: '@mediapipe/tasks-vision'
         versions:
           - '0.10.16'
-<<<<<<< HEAD
+      - dependency-name: '@types/node'
       - dependency-name: 'typescript'
-=======
-      - dependency-name: '@types/node'
->>>>>>> 6de8bd61
 
   # Server dependencies
   - package-ecosystem: npm
@@ -60,13 +57,8 @@
       - dependency-name: geolite2
         versions:
           - '>= 2.a'
+      - dependency-name: 'typescript'
       - dependency-name: '@types/node'
-<<<<<<< HEAD
-        versions:
-          - '>= 13.a'
-      - dependency-name: 'typescript'
-=======
->>>>>>> 6de8bd61
 
   # Github actions
   - package-ecosystem: 'github-actions'
