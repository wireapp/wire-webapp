/*
 * Wire
 * Copyright (C) 2017 Wire Swiss GmbH
 *
 * This program is free software: you can redistribute it and/or modify
 * it under the terms of the GNU General Public License as published by
 * the Free Software Foundation, either version 3 of the License, or
 * (at your option) any later version.
 *
 * This program is distributed in the hope that it will be useful,
 * but WITHOUT ANY WARRANTY; without even the implied warranty of
 * MERCHANTABILITY or FITNESS FOR A PARTICULAR PURPOSE. See the
 * GNU General Public License for more details.
 *
 * You should have received a copy of the GNU General Public License
 * along with this program. If not, see http://www.gnu.org/licenses/.
 *
 */

// grunt test_init && grunt test_run:localization/Localizer

'use strict';

<<<<<<< HEAD
describe('Localizer', function() {
  it('can get localized strings', function() {
    const text = z.localization.Localizer.get_text(z.string.upload_choose);
    expect(text).toBe(z.string.upload_choose);
  });

  it('can replace line single strings in the localization', function() {
    const text = z.localization.Localizer.get_text({
      id: 'Talk, message, share.',
      replace: {
        content: '<br>',
        placeholder: '%nl',
      },
    });
    expect(text).toBe('Talk, message, share.');
  });

  it('can replace multiple strings in the localization', function() {
    const text = z.localization.Localizer.get_text({
      id: 'I’m on Wire. Search for %email or visit %url to connect with me.',
      replace: [
        {
          content: entities.user.john_doe.email,
          placeholder: '%email',
        },
        {
          content: 'html://LINK',
          placeholder: '%url',
        },
      ],
    });
    expect(text).toBe(
      'I’m on Wire. Search for jd@wire.com or visit html://LINK to connect with me.',
    );
  });

  it('can replace user names in the localization', function() {
    const text = z.localization.Localizer.get_text({
      id:
        '%@.first_name won’t see you in search results and won’t be able to send you messages.',
      replace: {
        content: '<span class="user"></span>',
        placeholder: '%@.first_name',
      },
    });
    expect(text).toBe(
      '<span class="user"></span> won’t see you in search results and won’t be able to send you messages.',
    );
  });
});
=======
>>>>>>> 1e97b873

describe('l10n', function() {
  it('can get localized strings', function() {
    const text = z.l10n.text(z.string.wire);
    expect(text).toBe(z.string.wire);
  });

  it('can get localized strings when value is observable', function() {
    const text = z.l10n.text(ko.observable(z.string.wire));
    expect(text).toBe(z.string.wire);
  });

  it('can replace placeholders in localized strings using shorthand string version', function() {
    const text = z.l10n.text('Hey {{name}}', 'Tod');
    expect(text).toBe('Hey Tod');
  });

  it('can replace placeholders in localized strings using an object', function() {
    const text = z.l10n.text('Hey {{name}}', {name: 'Tod'});
    expect(text).toBe('Hey Tod');
  });

  it('can replace placeholders in localized strings using a more complex object', function() {
    const text = z.l10n.text('{{greeting}} {{name}}', {
      greeting: 'Hey',
      name: 'Tod',
    });
    expect(text).toBe('Hey Tod');
  });

  it('can replace duplicate placeholders in localized strings using a more complex object', function() {
    const text = z.l10n.text('{{greeting}} {{greeting}} {{name}}', {
      greeting: 'Hey',
      name: 'Tod',
    });
    expect(text).toBe('Hey Hey Tod');
  });
});<|MERGE_RESOLUTION|>--- conflicted
+++ resolved
@@ -20,60 +20,6 @@
 // grunt test_init && grunt test_run:localization/Localizer
 
 'use strict';
-
-<<<<<<< HEAD
-describe('Localizer', function() {
-  it('can get localized strings', function() {
-    const text = z.localization.Localizer.get_text(z.string.upload_choose);
-    expect(text).toBe(z.string.upload_choose);
-  });
-
-  it('can replace line single strings in the localization', function() {
-    const text = z.localization.Localizer.get_text({
-      id: 'Talk, message, share.',
-      replace: {
-        content: '<br>',
-        placeholder: '%nl',
-      },
-    });
-    expect(text).toBe('Talk, message, share.');
-  });
-
-  it('can replace multiple strings in the localization', function() {
-    const text = z.localization.Localizer.get_text({
-      id: 'I’m on Wire. Search for %email or visit %url to connect with me.',
-      replace: [
-        {
-          content: entities.user.john_doe.email,
-          placeholder: '%email',
-        },
-        {
-          content: 'html://LINK',
-          placeholder: '%url',
-        },
-      ],
-    });
-    expect(text).toBe(
-      'I’m on Wire. Search for jd@wire.com or visit html://LINK to connect with me.',
-    );
-  });
-
-  it('can replace user names in the localization', function() {
-    const text = z.localization.Localizer.get_text({
-      id:
-        '%@.first_name won’t see you in search results and won’t be able to send you messages.',
-      replace: {
-        content: '<span class="user"></span>',
-        placeholder: '%@.first_name',
-      },
-    });
-    expect(text).toBe(
-      '<span class="user"></span> won’t see you in search results and won’t be able to send you messages.',
-    );
-  });
-});
-=======
->>>>>>> 1e97b873
 
 describe('l10n', function() {
   it('can get localized strings', function() {
