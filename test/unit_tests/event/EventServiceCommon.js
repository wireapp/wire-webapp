/*
 * Wire
 * Copyright (C) 2018 Wire Swiss GmbH
 *
 * This program is free software: you can redistribute it and/or modify
 * it under the terms of the GNU General Public License as published by
 * the Free Software Foundation, either version 3 of the License, or
 * (at your option) any later version.
 *
 * This program is distributed in the hope that it will be useful,
 * but WITHOUT ANY WARRANTY; without even the implied warranty of
 * MERCHANTABILITY or FITNESS FOR A PARTICULAR PURPOSE. See the
 * GNU General Public License for more details.
 *
 * You should have received a copy of the GNU General Public License
 * along with this program. If not, see http://www.gnu.org/licenses/.
 *
 */

import {createRandomUuid} from 'utils/util';
<<<<<<< HEAD
import {MessageCategory} from 'src/script/message/MessageCategory';
=======
import {AssetTransferState} from 'src/script/assets/AssetTransferState';
>>>>>>> ccbc4012

window.testEventServiceClass = (testedServiceName, className) => {
  describe(className, () => {
    const conversationId = '35a9a89d-70dc-4d9e-88a2-4d8758458a6a';
    const senderId = '8b497692-7a38-4a5d-8287-e3d1006577d6';

    const test_factory = new TestFactory();
    const eventStoreName = z.storage.StorageSchemata.OBJECT_STORE.EVENTS;

    beforeEach(() => test_factory.exposeEventActors());

    describe('loadEvent', () => {
      /* eslint-disable sort-keys, quotes */
      const events = [
        {
          conversation: conversationId,
          id: '68a28ab1-d7f8-4014-8b52-5e99a05ea3b1',
          from: senderId,
          time: '2016-08-04T13:27:55.182Z',
          data: {content: 'First message', previews: []},
          type: 'conversation.message-add',
        },
        {
          conversation: conversationId,
          id: '4af67f76-09f9-4831-b3a4-9df877b8c29a',
          from: senderId,
          time: '2016-08-04T13:27:58.993Z',
          data: {content: 'Second message', previews: []},
          type: 'conversation.message-add',
        },
      ];
      /* eslint-enable comma-spacing, key-spacing, sort-keys, quotes */

      beforeEach(() => {
        // feed database before each test
        return Promise.all(events.map(message => TestFactory.storage_service.save(eventStoreName, undefined, message)));
      });

      afterEach(() => {
        TestFactory.storage_service.clearStores();
      });

      it('throws an error if parameters are missing', () => {
        const eventService = TestFactory[testedServiceName];
        const params = [[undefined, undefined], ['conv-id', undefined], [undefined, 'event-id']];
        const promises = params.map(args => {
          return eventService
            .loadEvent(...args)
            .then(() => fail('should have thrown'))
            .catch(() => {});
        });
        return Promise.all(promises);
      });

      it('returns mapped message entity if event with id is found', () => {
        return TestFactory[testedServiceName].loadEvent(conversationId, events[1].id).then(messageEntity => {
          expect(messageEntity).toEqual(events[1]);
        });
      });

      it('returns undefined if no event with id is found', () => {
        return TestFactory[testedServiceName].loadEvent(conversationId, createRandomUuid()).then(messageEntity => {
          expect(messageEntity).not.toBeDefined();
        });
      });
    });

    describe('loadPrecedingEvents', () => {
      let messages = undefined;

      beforeEach(() => {
        const timestamp = 1479903546799;
        messages = [0, 1, 2, 3, 4, 5, 6, 7, 8, 9].map(index => {
          return {
            conversation: conversationId,
            time: new Date(timestamp + index).toISOString(),
          };
        });

        return Promise.all(
          messages.map(message => TestFactory.storage_service.save(eventStoreName, undefined, message))
        );
      });

      afterEach(() => {
        TestFactory.storage_service.clearStores();
      });

      it("doesn't load events for invalid conversation id", () => {
        return TestFactory[testedServiceName]
          .loadPrecedingEvents('invalid_id', new Date(30), new Date(1479903546808))
          .then(events => {
            expect(events.length).toBe(0);
          });
      });

      it('loads all events', () => {
        return TestFactory[testedServiceName].loadPrecedingEvents(conversationId).then(events => {
          expect(events.length).toBe(10);
          expect(events[0].time).toBe('2016-11-23T12:19:06.808Z');
          expect(events[9].time).toBe('2016-11-23T12:19:06.799Z');
        });
      });

      it('loads all events with limit', () => {
        return TestFactory[testedServiceName]
          .loadPrecedingEvents(conversationId, undefined, undefined, 5)
          .then(events => {
            expect(events.length).toBe(5);
            expect(events[0].time).toBe('2016-11-23T12:19:06.808Z');
            expect(events[4].time).toBe('2016-11-23T12:19:06.804Z');
          });
      });

      it('loads events with lower bound', () => {
        return TestFactory[testedServiceName]
          .loadPrecedingEvents(conversationId, new Date(1479903546805))
          .then(events => {
            expect(events.length).toBe(4);
            expect(events[0].time).toBe('2016-11-23T12:19:06.808Z');
            expect(events[1].time).toBe('2016-11-23T12:19:06.807Z');
            expect(events[2].time).toBe('2016-11-23T12:19:06.806Z');
            expect(events[3].time).toBe('2016-11-23T12:19:06.805Z');
          });
      });

      it('loads events with upper bound', () => {
        return TestFactory[testedServiceName]
          .loadPrecedingEvents(conversationId, undefined, new Date(1479903546803))
          .then(events => {
            expect(events.length).toBe(4);
            expect(events[0].time).toBe('2016-11-23T12:19:06.802Z');
            expect(events[1].time).toBe('2016-11-23T12:19:06.801Z');
            expect(events[2].time).toBe('2016-11-23T12:19:06.800Z');
            expect(events[3].time).toBe('2016-11-23T12:19:06.799Z');
          });
      });

      it('loads events with upper and lower bound', () => {
        return TestFactory[testedServiceName]
          .loadPrecedingEvents(conversationId, new Date(1479903546806), new Date(1479903546807))
          .then(events => {
            expect(events.length).toBe(1);
            expect(events[0].time).toBe('2016-11-23T12:19:06.806Z');
          });
      });

      it('loads events with upper and lower bound and a fetch limit', () => {
        return TestFactory[testedServiceName]
          .loadPrecedingEvents(conversationId, new Date(1479903546800), new Date(1479903546807), 2)
          .then(events => {
            expect(events.length).toBe(2);
            expect(events[0].time).toBe('2016-11-23T12:19:06.806Z');
            expect(events[1].time).toBe('2016-11-23T12:19:06.805Z');
          });
      });
    });

    describe('loadFollowingEvents', () => {
      let events = undefined;

      beforeEach(() => {
        const timestamp = new Date('2016-11-23T12:19:06.808Z').getTime();
        events = [0, 1, 2, 3, 4, 5, 7, 6, 8, 9].map(index => {
          return {
            conversation: conversationId,
            from: '123',
            time: new Date(timestamp + index).toISOString(),
          };
        });

        return Promise.all(events.map(event => TestFactory.storage_service.save(eventStoreName, undefined, event)));
      });

      afterEach(() => {
        TestFactory.storage_service.clearStores();
      });

      it('fails if the upperbound is not a Date', () => {
        try {
          TestFactory[testedServiceName].loadFollowingEvents(conversationId, 'not a date', 2, false);
          fail('should have thrown');
        } catch (error) {
          expect(error.message).toContain("must be of type 'Date'");
        }
      });

      it('accepts timestamps in the future', () => {
        const futureTimestamp = Date.now() + 1000;
        return TestFactory[testedServiceName].loadFollowingEvents(conversationId, new Date(futureTimestamp), 1);
      });

      it('loads all events matching parameters', () => {
        const tests = [
          {args: [new Date('2016-11-23T12:19:06.808Z'), 1], expectedEvents: events.slice(0, 1)},
          {args: [new Date('2016-11-23T12:19:06.808Z'), 2, false], expectedEvents: events.slice(1, 3)},
          {args: [new Date('2016-11-23T12:19:06.808Z'), 3], expectedEvents: events.slice(0, 3)},
          {args: [new Date('2016-11-23T12:19:06.816Z'), 1000], expectedEvents: events.slice(8, 10)},
          {
            args: [new Date('2016-11-23T12:19:06.808Z'), 1000],
            expectedEvents: events
              .slice(0, 6)
              .concat([events[7], events[6]])
              .concat(events.slice(8)),
          },
        ];

        const testPromises = tests.map(({args, expectedEvents}) => {
          return TestFactory[testedServiceName].loadFollowingEvents(...[conversationId].concat(args)).then(_events => {
            expect(_events).toEqual(expectedEvents);
          });
        });

        return Promise.all(testPromises);
      });
    });

    describe('loadEventsWithCategory', () => {
      /* eslint-disable comma-spacing, key-spacing, sort-keys, quotes */
      const events = [
        {
          conversation: conversationId,
          id: 'b6498d81-92e8-4da7-afd2-054239595da7',
          from: senderId,
          time: '2017-01-09T13:11:15.632Z',
          data: {},
          type: 'conversation.message-add',
          category: 16,
        },
        {
          conversation: conversationId,
          id: 'da7930dd-4c30-4378-846d-b29e1452bdfb',
          from: senderId,
          time: '2017-01-09T13:37:31.941Z',
          data: {},
          type: 'conversation.asset-add',
          category: 128,
        },
        {
          conversation: conversationId,
          id: 'da7930dd-4c30-4378-846d-b29e1452bdfa',
          from: senderId,
          time: '2017-01-09T13:47:31.941Z',
          data: {},
          category: 128,
        },
      ];
      /* eslint-enable comma-spacing, key-spacing, sort-keys, quotes */

      beforeEach(() => {
        return Promise.all(events.map(event => TestFactory.storage_service.save(eventStoreName, undefined, event)));
      });

      afterEach(() => {
        TestFactory.storage_service.clearStores();
      });

      it('should return no entry matches the given category', () => {
        return TestFactory[testedServiceName]
          .loadEventsWithCategory(events[0].conversation, MessageCategory.VIDEO)
          .then(result => {
            expect(result.length).toBe(0);
          });
      });

      it('should get images in the correct order', () => {
        return TestFactory[testedServiceName]
          .loadEventsWithCategory(events[0].conversation, MessageCategory.IMAGE)
          .then(result => {
            expect(result.length).toBe(2);
            expect(result[0].id).toBe(events[1].id);
            expect(result[1].id).toBe(events[2].id);
          });
      });
    });

    describe('saveEvent', () => {
      /* eslint-disable sort-keys*/
      const newEvent = {
        conversation: conversationId,
        id: '4af67f76-09f9-4831-b3a4-9df877b8c29a',
        from: senderId,
        time: '2016-08-04T13:27:58.993Z',
        type: 'conversation.message-add',
      };
      /* eslint-enable sort-keys*/

      it('save event in the database', () => {
        spyOn(TestFactory.storage_service, 'save').and.callFake(event => Promise.resolve(event));

        return TestFactory[testedServiceName].saveEvent(newEvent).then(event => {
          expect(event.category).toBeDefined();
          expect(TestFactory.storage_service.save).toHaveBeenCalledWith(eventStoreName, undefined, newEvent);
        });
      });
    });

    describe('replaceEvent', () => {
      /* eslint-disable sort-keys*/
      const updatedEvent = {
        conversation: conversationId,
        id: '4af67f76-09f9-4831-b3a4-9df877b8c29a',
        from: senderId,
        time: '2016-08-04T13:27:58.993Z',
        data: {content: 'Second message', previews: []},
        type: 'conversation.message-add',
        primary_key: 12,
      };
      /* eslint-enable sort-keys*/

      it('update event in the database', () => {
        spyOn(TestFactory.storage_service, 'update').and.callFake(event => Promise.resolve(event));

        return TestFactory[testedServiceName].replaceEvent(updatedEvent).then(event => {
          expect(TestFactory.storage_service.update).toHaveBeenCalledWith(eventStoreName, 12, event);
        });
      });
    });

    describe('updateEventAsUploadSucceeded', () => {
      /* eslint-disable sort-keys*/
      it("doesn't do anything if initial event is not found", () => {
        spyOn(TestFactory.storage_service, 'load').and.returnValue(Promise.resolve(undefined));
        spyOn(TestFactory.storage_service, 'update');
        TestFactory.event_service.updateEventAsUploadSucceeded(12, {}).then(() => {
          expect(TestFactory.storage_repository.update).not.toHaveBeenCalled();
        });
      });

      it('sets asset data and update event', () => {
        const initialEvent = {
          id: 'event-id',
          data: {content: ''},
        };
        const successEvent = {
          data: {
            id: 'asset-id',
            key: 'asset-key',
            otr_key: 'otr_key',
            sha256: 'sha',
            token: 'asset-token',
          },
          time: '2016-08-04T13:27:58.993Z',
        };
        spyOn(TestFactory.storage_service, 'load').and.returnValue(Promise.resolve(initialEvent));
        spyOn(TestFactory.storage_service, 'update').and.callFake((storeName, primaryKey, updates) => {
          expect(updates.data).toEqual(jasmine.objectContaining(successEvent.data));
          expect(updates.data.content).toEqual(initialEvent.data.content);
          return Promise.resolve(undefined);
        });
        return TestFactory.event_service.updateEventAsUploadSucceeded(12, successEvent).then(() => {
          expect(TestFactory.storage_service.update).toHaveBeenCalled();
        });
      });
    });

    describe('updateEventAsUploadFailed', () => {
      /* eslint-disable sort-keys*/
      it("doesn't do anything if initial event is not found", () => {
        spyOn(TestFactory.storage_service, 'load').and.returnValue(Promise.resolve(undefined));
        spyOn(TestFactory.storage_service, 'update');
        TestFactory.event_service.updateEventAsUploadFailed(12, {}).then(() => {
          expect(TestFactory.storage_repository.update).not.toHaveBeenCalled();
        });
      });

      it('sets asset data and update event', () => {
        const initialEvent = {
          id: 'event-id',
          data: {content: ''},
        };
        const reason = AssetTransferState.UPLOAD_FAILED;
        spyOn(TestFactory.storage_service, 'load').and.returnValue(Promise.resolve(initialEvent));
        spyOn(TestFactory.storage_service, 'update').and.callFake((storeName, primaryKey, updates) => {
          expect(updates.data.reason).toEqual(reason);
          expect(updates.data.status).toEqual(AssetTransferState.UPLOAD_FAILED);
          expect(updates.data.content).toEqual(initialEvent.data.content);
          return Promise.resolve(undefined);
        });
        return TestFactory.event_service.updateEventAsUploadFailed(12, reason).then(() => {
          expect(TestFactory.storage_service.update).toHaveBeenCalled();
        });
      });
    });

    describe('updateEventSequentially', () => {
      it('fails if changes do not contain version property', () => {
        const updates = {reactions: ['user-id']};
        return TestFactory[testedServiceName]
          .updateEventSequentially(12, updates)
          .then(fail)
          .catch(error => {
            expect(error.type).toBe(z.error.ConversationError.TYPE.WRONG_CHANGE);
          });
      });

      it('fails if version is not sequential', () => {
        const updates = {reactions: ['user-id'], version: 1};

        spyOn(TestFactory.storage_service, 'load').and.returnValue(Promise.resolve({version: 2}));

        return TestFactory[testedServiceName]
          .updateEventSequentially(12, updates)
          .then(fail)
          .catch(error => {
            expect(error.type).toBe(z.error.StorageError.TYPE.NON_SEQUENTIAL_UPDATE);
          });
      });

      it('fails if record is not found', () => {
        const updates = {reactions: ['user-id'], version: 2};

        spyOn(TestFactory.storage_service, 'load').and.returnValue(Promise.resolve(undefined));
        spyOn(TestFactory.storage_service, 'update').and.returnValue(Promise.resolve('ok'));

        return TestFactory[testedServiceName]
          .updateEventSequentially(12, updates)
          .then(fail)
          .catch(error => {
            expect(error.type).toBe(z.error.StorageError.TYPE.NOT_FOUND);
          });
      });

      it('updates message in DB', () => {
        const updates = {reactions: ['user-id'], version: 2};

        spyOn(TestFactory.storage_service, 'load').and.returnValue(Promise.resolve({version: 1}));
        spyOn(TestFactory.storage_service, 'update').and.returnValue(Promise.resolve('ok'));
        spyOn(TestFactory.storage_service.db, 'transaction').and.callThrough();

        return TestFactory[testedServiceName].updateEventSequentially(12, updates).then(() => {
          expect(TestFactory.storage_service.update).toHaveBeenCalledWith(eventStoreName, 12, updates);
          expect(TestFactory.storage_service.db.transaction).toHaveBeenCalled();
        });
      });
    });

    describe('deleteEvent', () => {
      const otherConversationId = 'other-conversation-id';

      const mainConversationEvents = [
        {conversation: conversationId, id: 'first', time: '2016-08-04T13:27:55.182Z'},
        {conversation: conversationId, id: 'second', time: '2016-08-04T13:27:55.182Z'},
        {conversation: conversationId, id: 'third', time: '2016-08-04T13:27:55.182Z'},
      ];
      const otherConversationEvents = [
        {conversation: otherConversationId, id: 'first', time: '2016-08-04T13:27:55.182Z'},
        {conversation: otherConversationId, id: 'second', time: '2016-08-04T13:27:55.182Z'},
      ];
      const events = mainConversationEvents.concat(otherConversationEvents);

      beforeEach(() => {
        return Promise.all(events.map(event => TestFactory.storage_service.save(eventStoreName, undefined, event)));
      });

      afterEach(() => {
        TestFactory.storage_service.clearStores();
      });

      it('deletes event with the given id in the given conversation', () => {
        const eventService = TestFactory[testedServiceName];

        return eventService
          .deleteEvent(conversationId, events[0].id)
          .then(() => eventService.loadPrecedingEvents(conversationId))
          .then(newEvents => {
            expect(newEvents.length).toBe(mainConversationEvents.length - 1);
          });
      });

      it("doesn't delete event with the same id in different conversations", () => {
        const eventService = TestFactory[testedServiceName];

        return eventService
          .deleteEvent(conversationId, events[0].id)
          .then(() => eventService.loadPrecedingEvents(conversationId))
          .then(newEvents => {
            expect(newEvents.length).toBe(mainConversationEvents.length - 1);
          })
          .then(() => eventService.loadPrecedingEvents('other-conversation-id'))
          .then(otherEvents => {
            expect(otherEvents.length).toBe(otherConversationEvents.length);
          });
      });
    });

    describe('deleteEvents', () => {
      const events = [
        {conversation: conversationId, id: 'first', time: '2016-08-04T13:27:55.182Z'},
        {conversation: conversationId, id: 'second', time: '2016-08-04T13:27:56.182Z'},
        {conversation: conversationId, id: 'third', time: '2016-08-04T13:27:57.182Z'},
        {conversation: 'other-conversation-id', id: 'first', time: '2016-08-04T13:27:55.182Z'},
      ];

      beforeEach(() => {
        return Promise.all(events.map(event => TestFactory.storage_service.save(eventStoreName, undefined, event)));
      });

      afterEach(() => {
        TestFactory.storage_service.clearStores();
      });

      it('deletes all events from a conversation if no timestamp is given', () => {
        const eventService = TestFactory[testedServiceName];

        return eventService
          .deleteEvents(conversationId)
          .then(() => eventService.loadPrecedingEvents(conversationId))
          .then(newEvents => {
            expect(newEvents.length).toBe(0);
          });
      });

      it('deletes events according to the given timestamp', () => {
        const eventService = TestFactory[testedServiceName];

        return eventService
          .deleteEvents(conversationId, '2016-08-04T13:27:56.182Z')
          .then(() => eventService.loadPrecedingEvents(conversationId))
          .then(newEvents => {
            expect(newEvents.length).toBe(1);
          });
      });
    });

    describe('deleteEventByKey', () => {
      let primary_keys = undefined;

      // prettier-ignore
      /* eslint-disable comma-spacing, key-spacing, sort-keys, quotes */
      const messages = [
      {"conversation":conversationId,"id":"68a28ab1-d7f8-4014-8b52-5e99a05ea3b1","from":"8b497692-7a38-4a5d-8287-e3d1006577d6","time":"2016-08-04T13:27:55.182Z","data":{"content":"First message","nonce":"68a28ab1-d7f8-4014-8b52-5e99a05ea3b1","previews":[]},"type":"conversation.message-add"},
      {"conversation":conversationId,"id":"4af67f76-09f9-4831-b3a4-9df877b8c29a","from":"8b497692-7a38-4a5d-8287-e3d1006577d6","time":"2016-08-04T13:27:58.993Z","data":{"content":"Second message","nonce":"4af67f76-09f9-4831-b3a4-9df877b8c29a","previews":[]},"type":"conversation.message-add"},
      {"conversation":conversationId,"id":"4af67f76-09f9-4831-b3a4-9df877b8c29a","from":"8b497692-7a38-4a5d-8287-e3d1006577d6","time":"2016-08-04T13:27:58.993Z","data":{"content":"Second message (Duplicate)","nonce":"4af67f76-09f9-4831-b3a4-9df877b8c29a","previews":[]},"type":"conversation.message-add"},
    ];
      /* eslint-enable comma-spacing, key-spacing, sort-keys, quotes */

      beforeEach(() => {
        return Promise.all(
          messages.map(message => TestFactory.storage_service.save(eventStoreName, undefined, message))
        ).then(ids => {
          primary_keys = ids;
        });
      });

      afterEach(() => {
        TestFactory.storage_service.clearStores();
      });

      it('deletes message with the given key', () => {
        return TestFactory[testedServiceName]
          .deleteEventByKey(primary_keys[1])
          .then(() => TestFactory[testedServiceName].loadPrecedingEvents(conversationId))
          .then(events => {
            expect(events.length).toBe(2);
            events.forEach(event => expect(event.primary_key).not.toBe(primary_keys[1]));
          });
      });

      it('does not delete the event if key is wrong', () => {
        return TestFactory[testedServiceName]
          .deleteEventByKey('wrongKey')
          .then(() => TestFactory[testedServiceName].loadPrecedingEvents(conversationId))
          .then(events => {
            expect(events.length).toBe(3);
          });
      });
    });

    describe('updateEvent', () => {
      /* eslint-disable comma-spacing, key-spacing, sort-keys, quotes */
      const messageEntity = {
        conversation: conversationId,
        id: '4af67f76-09f9-4831-b3a4-9df877b8c29a',
        from: senderId,
        time: '2016-08-04T13:27:58.993Z',
        data: {content: 'Second message', previews: []},
        type: 'conversation.message-add',
      };
      /* eslint-enable comma-spacing, key-spacing, sort-keys, quotes */

      it('updated event in the database', () => {
        spyOn(TestFactory[testedServiceName], 'replaceEvent').and.returnValue(Promise.resolve());

        messageEntity.time = new Date().toISOString();
        messageEntity.primary_key = 1337;
        return TestFactory[testedServiceName]
          .updateEvent(messageEntity.primary_key, {time: messageEntity.time})
          .then(() => {
            expect(TestFactory[testedServiceName].replaceEvent).toHaveBeenCalled();
          });
      });

      it('fails if changes are not specified', () => {
        return TestFactory[testedServiceName]
          .updateEvent(12, undefined)
          .then(() => fail('should have thrown'))
          .catch(error => {
            expect(error).toEqual(jasmine.any(z.error.ConversationError));
            expect(error.type).toBe(z.error.ConversationError.TYPE.NO_CHANGES);
          });
      });
    });
  });
};<|MERGE_RESOLUTION|>--- conflicted
+++ resolved
@@ -18,11 +18,9 @@
  */
 
 import {createRandomUuid} from 'utils/util';
-<<<<<<< HEAD
+
 import {MessageCategory} from 'src/script/message/MessageCategory';
-=======
 import {AssetTransferState} from 'src/script/assets/AssetTransferState';
->>>>>>> ccbc4012
 
 window.testEventServiceClass = (testedServiceName, className) => {
   describe(className, () => {
