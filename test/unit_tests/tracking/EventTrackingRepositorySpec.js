/*
 * Wire
 * Copyright (C) 2017 Wire Swiss GmbH
 *
 * This program is free software: you can redistribute it and/or modify
 * it under the terms of the GNU General Public License as published by
 * the Free Software Foundation, either version 3 of the License, or
 * (at your option) any later version.
 *
 * This program is distributed in the hope that it will be useful,
 * but WITHOUT ANY WARRANTY; without even the implied warranty of
 * MERCHANTABILITY or FITNESS FOR A PARTICULAR PURPOSE. See the
 * GNU General Public License for more details.
 *
 * You should have received a copy of the GNU General Public License
 * along with this program. If not, see http://www.gnu.org/licenses/.
 *
 */

'use strict';

// grunt test_init && grunt test_run:tracking/EventTrackingRepository

describe('z.tracking.EventTrackingRepository', () => {
  const test_factory = new TestFactory();

  beforeEach(done => {
    test_factory
      .exposeTrackingActors()
      .then(() => {
        TestFactory.tracking_repository._is_domain_allowed_for_tracking = () => true;
        done();
      })
      .catch(done.fail);
  });

  describe('Initialization', () => {
    it('enables error reporting, user tracking and subscribes to tracking events by default', done => {
      expect(TestFactory.tracking_repository.mixpanel).toBeUndefined();
      spyOn(TestFactory.tracking_repository, '_enable_error_reporting').and.callThrough();
      spyOn(TestFactory.tracking_repository, '_init_tracking').and.callThrough();
      spyOn(TestFactory.tracking_repository, '_subscribe_to_tracking_events').and.callThrough();

      const properties = new z.properties.Properties();
      TestFactory.tracking_repository.init(properties.settings.privacy.improve_wire).then(() => {
        expect(TestFactory.tracking_repository.mixpanel).toBeDefined();
        expect(TestFactory.tracking_repository._enable_error_reporting).toHaveBeenCalled();
        expect(TestFactory.tracking_repository._init_tracking).toHaveBeenCalled();
        expect(TestFactory.tracking_repository._subscribe_to_tracking_events).toHaveBeenCalled();
        done();
      });
    });

    it('allows changing initial tracking properties', done => {
      TestFactory.tracking_repository._track_event = jasmine.createSpy('_track_event');

      expect(TestFactory.tracking_repository.is_error_reporting_activated).toBe(false);
      expect(TestFactory.tracking_repository.is_user_analytics_activated).toBe(false);

<<<<<<< HEAD
      TestFactory.tracking_repository.init(true).then(() => {
        expect(TestFactory.tracking_repository.is_error_tracking_activated).toBe(true);
        expect(TestFactory.tracking_repository.is_user_tracking_activated).toBe(true);
=======
      TestFactory.tracking_repository.init(true)
        .then(() => {
          expect(TestFactory.tracking_repository.is_error_reporting_activated).toBe(true);
          expect(TestFactory.tracking_repository.is_user_analytics_activated).toBe(true);
>>>>>>> b3d8e6d0

        amplify.publish(z.event.WebApp.ANALYTICS.EVENT, 'i_am_an_event');
        expect(TestFactory.tracking_repository._track_event).toHaveBeenCalledTimes(1);

        amplify.publish(z.event.WebApp.ANALYTICS.EVENT, 'i_am_another_event');
        expect(TestFactory.tracking_repository._track_event).toHaveBeenCalledTimes(2);

        amplify.publish(z.event.WebApp.PROPERTIES.UPDATE.PRIVACY, false);
        expect(TestFactory.tracking_repository._track_event).toHaveBeenCalledTimes(3);

        amplify.publish(z.event.WebApp.ANALYTICS.EVENT, 'i_am_not_tracking');
        expect(TestFactory.tracking_repository._track_event).toHaveBeenCalledTimes(3);
        done();
      });
    });
  });

  describe('User Tracking', () => {
    beforeEach(done => {
      TestFactory.tracking_repository.init(true).then(() => {
        TestFactory.tracking_repository._track_event = jasmine.createSpy('_track_event');
        done();
      });
    });

    it('immediately reports events', () => {
      amplify.publish(z.event.WebApp.ANALYTICS.EVENT, 'i_am_an_event');
      expect(TestFactory.tracking_repository._track_event).toHaveBeenCalled();
      expect(TestFactory.tracking_repository._track_event).toHaveBeenCalledTimes(1);
    });

    it('allows additional parameters for events', () => {
      const event_name = 'Article View';
      const attributes = {
        'Page Name': 'Baseball Headlines',
        Section: 'Sports',
      };

      amplify.publish(z.event.WebApp.ANALYTICS.EVENT, event_name, attributes);
      expect(TestFactory.tracking_repository._track_event).toHaveBeenCalledWith(event_name, attributes);
    });
  });

  describe('Error Tracking', () => {
    beforeEach(done => {
      TestFactory.tracking_repository.init(true).then(() => {
        jasmine.clock().install();
        done();
      });
    });

    afterEach(() => jasmine.clock().uninstall());

    it('does not log the same error twice', () => {
      // @formatter:off
      /* eslint-disable comma-spacing, key-spacing, sort-keys, quotes */
      const raygun_payload = {
        OccurredOn: '2016-06-07T09:43:58.851Z',
        Details: {
          Error: {
            ClassName: 'Error',
            Message: 'Test',
            StackTrace: [
              {
                LineNumber: 129,
                ColumnNumber: 13,
                ClassName: 'line 129, column 13',
                FileName: 'http://localhost:8888/script/view_model/ConversationInputViewModel.js',
                MethodName:
                  'ConversationInputViewModel.z.ViewModel.ConversationInputViewModel.ConversationInputViewModel.send_message',
              },
              {
                LineNumber: 2,
                ColumnNumber: 61,
                ClassName: 'line 2, column 61',
                FileName: 'http://localhost:8888/script/view_model/ConversationInputViewModel.js',
                MethodName: 'ConversationInputViewModel.send_message',
              },
              {
                LineNumber: 121,
                ColumnNumber: 17,
                ClassName: 'line 121, column 17',
                FileName: 'http://localhost:8888/script/view_model/bindings/CommonBindings.js',
                MethodName: 'ConversationInputViewModel.wrapper',
              },
              {
                LineNumber: 4190,
                ColumnNumber: 62,
                ClassName: 'line 4190, column 62',
                FileName: 'http://localhost:8888/ext/js/knockout.debug.js',
                MethodName: 'HTMLTextAreaElement.<anonymous>',
              },
              {
                LineNumber: 4435,
                ColumnNumber: 9,
                ClassName: 'line 4435, column 9',
                FileName: 'http://localhost:8888/ext/js/jquery.js',
                MethodName: 'HTMLTextAreaElement.dispatch',
              },
              {
                LineNumber: 4121,
                ColumnNumber: 28,
                ClassName: 'line 4121, column 28',
                FileName: 'http://localhost:8888/ext/js/jquery.js',
                MethodName: 'HTMLTextAreaElement.elemData.handle',
              },
            ],
          },
          Environment: {
            UtcOffset: 2,
            'Browser-Width': 1765,
            'Browser-Height': 535,
            'Screen-Width': 1920,
            'Screen-Height': 1080,
            'Color-Depth': 24,
            Browser: 'Mozilla',
            'Browser-Name': 'Netscape',
            'Browser-Version':
              '5.0 (Windows NT 10.0; Win64; x64) AppleWebKit/537.36 (KHTML, like Gecko) Chrome/51.0.2704.79 Safari/537.36',
            Platform: 'Win32',
          },
          Client: {Name: 'raygun-js', Version: '2.3.2'},
          UserCustomData: {},
          Tags: [],
          Request: {
            Url: 'http://localhost:8888/',
            QueryString: {env: 'staging'},
            Headers: {
              'User-Agent':
                'Mozilla/5.0 (Windows NT 10.0; Win64; x64) AppleWebKit/537.36 (KHTML, like Gecko) Chrome/51.0.2704.79 Safari/537.36',
              Referer: 'http://localhost:8888/?env=staging',
              Host: 'localhost',
            },
          },
          Version: 'Not supplied',
          User: {Identifier: '3b449a8d-0a50-4a56-b131-7fe3f58a4280'},
        },
      };
      /* eslint-enable comma-spacing, key-spacing, sort-keys, quotes */
      // @formatter:on

      let error_payload = TestFactory.tracking_repository._check_error_payload(raygun_payload);
      expect(error_payload).toBe(raygun_payload);

      _.times(100, () => (error_payload = TestFactory.tracking_repository._check_error_payload(raygun_payload)));
      expect(error_payload).toBe(false);

      jasmine.clock().mockDate(Date.now());
      jasmine.clock().tick(z.tracking.EventTrackingRepository.CONFIG.ERROR_REPORTING.REPORTING_THRESHOLD * 2);

      error_payload = TestFactory.tracking_repository._check_error_payload(raygun_payload);
      expect(error_payload).toBe(raygun_payload);

      error_payload = TestFactory.tracking_repository._check_error_payload(raygun_payload);
      expect(error_payload).toBe(false);
    });
  });

  describe('_attach_promise_rejection_handler', () => {
    const error_description = 'Unit test error';

    beforeAll(done => {
      TestFactory.tracking_repository.init(true).then(() => {
        TestFactory.tracking_repository._attach_promise_rejection_handler();
        done();
      });
    });

    afterAll(() => TestFactory.tracking_repository._detach_promise_rejection_handler());

    it('handles a Promise rejected with an Error that is uncaught', done => {
      window.onerror = (error_message, file_name, line_number, column_number, error) => {
        expect(error_message).toBe(error_description);
        expect(error.message).toBe(error_description);
        done();
      };

      Promise.reject(new Error('Unit test error'));
    });

    it('handles a Promise rejected with a String that is uncaught', done => {
      window.onerror = (error_message, file_name) => {
        expect(error_message).toBe(error_description);
        expect(file_name).toBeNull();
        done();
      };

      /* eslint-disable prefer-promise-reject-errors */
      Promise.reject(error_description);
      /* eslint-enable prefer-promise-reject-errors */
    });

    it('ignores a rejected Promise that is caught', done => {
      window.onerror = done.fail;

      Promise.reject(new Error(error_description)).catch(done);
    });
  });
});<|MERGE_RESOLUTION|>--- conflicted
+++ resolved
@@ -57,16 +57,9 @@
       expect(TestFactory.tracking_repository.is_error_reporting_activated).toBe(false);
       expect(TestFactory.tracking_repository.is_user_analytics_activated).toBe(false);
 
-<<<<<<< HEAD
-      TestFactory.tracking_repository.init(true).then(() => {
-        expect(TestFactory.tracking_repository.is_error_tracking_activated).toBe(true);
-        expect(TestFactory.tracking_repository.is_user_tracking_activated).toBe(true);
-=======
-      TestFactory.tracking_repository.init(true)
-        .then(() => {
-          expect(TestFactory.tracking_repository.is_error_reporting_activated).toBe(true);
-          expect(TestFactory.tracking_repository.is_user_analytics_activated).toBe(true);
->>>>>>> b3d8e6d0
+      TestFactory.tracking_repository.init(true).then(() => {
+        expect(TestFactory.tracking_repository.is_error_reporting_activated).toBe(true);
+        expect(TestFactory.tracking_repository.is_user_analytics_activated).toBe(true);
 
         amplify.publish(z.event.WebApp.ANALYTICS.EVENT, 'i_am_an_event');
         expect(TestFactory.tracking_repository._track_event).toHaveBeenCalledTimes(1);
