/*
 * Wire
 * Copyright (C) 2018 Wire Swiss GmbH
 *
 * This program is free software: you can redistribute it and/or modify
 * it under the terms of the GNU General Public License as published by
 * the Free Software Foundation, either version 3 of the License, or
 * (at your option) any later version.
 *
 * This program is distributed in the hope that it will be useful,
 * but WITHOUT ANY WARRANTY; without even the implied warranty of
 * MERCHANTABILITY or FITNESS FOR A PARTICULAR PURPOSE. See the
 * GNU General Public License for more details.
 *
 * You should have received a copy of the GNU General Public License
 * along with this program. If not, see http://www.gnu.org/licenses/.
 *
 */

<<<<<<< HEAD
// KARMA_SPECS=util/ObjectUtil yarn test:app

import {escapeProperties, mergeEntities} from 'src/script/util/objectUtil';
import ko from 'knockout';
=======
import {escapeProperties} from 'app/script/util/objectUtil';
>>>>>>> 7cdf9736

describe('objectUtil', () => {
  describe('escapeProperties', () => {
    it('escapes all properties of an object', () => {
      const object = {
        age: '<b>25</b>',
        favorite: {
          place: '<b>Berlin</b>',
        },
        name: 'Lara',
      };

      const escaped_object = escapeProperties(object);

      expect(escaped_object.age).toBe('&lt;b&gt;25&lt;/b&gt;');
      expect(escaped_object.favorite.place).toBe('&lt;b&gt;Berlin&lt;/b&gt;');
      expect(escaped_object.name).toBe('Lara');
    });
  });
});<|MERGE_RESOLUTION|>--- conflicted
+++ resolved
@@ -17,14 +17,7 @@
  *
  */
 
-<<<<<<< HEAD
-// KARMA_SPECS=util/ObjectUtil yarn test:app
-
-import {escapeProperties, mergeEntities} from 'src/script/util/objectUtil';
-import ko from 'knockout';
-=======
-import {escapeProperties} from 'app/script/util/objectUtil';
->>>>>>> 7cdf9736
+import {escapeProperties} from 'src/script/util/objectUtil';
 
 describe('objectUtil', () => {
   describe('escapeProperties', () => {
