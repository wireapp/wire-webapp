/*
 * Wire
 * Copyright (C) 2018 Wire Swiss GmbH
 *
 * This program is free software: you can redistribute it and/or modify
 * it under the terms of the GNU General Public License as published by
 * the Free Software Foundation, either version 3 of the License, or
 * (at your option) any later version.
 *
 * This program is distributed in the hope that it will be useful,
 * but WITHOUT ANY WARRANTY; without even the implied warranty of
 * MERCHANTABILITY or FITNESS FOR A PARTICULAR PURPOSE. See the
 * GNU General Public License for more details.
 *
 * You should have received a copy of the GNU General Public License
 * along with this program. If not, see http://www.gnu.org/licenses/.
 *
 */
import {renderMessage, getRenderedTextContent} from 'Util/messageRenderer';
import {MentionEntity} from 'src/script/message/MentionEntity';

const escapeLink = link => link.replace(/&/g, '&amp;');

describe('renderMessage', () => {
  it('renders a normal link', () => {
    const expected =
      'Check this: <a href="http://www.wire.com/" target="_blank" rel="nofollow noopener noreferrer">http://www.wire.com/</a>';

    expect(renderMessage('Check this: http://www.wire.com/')).toBe(expected);
  });

  it('renders a normal link without protocol', () => {
    const expected =
      'Check this: <a href="http://wire.com/about/" target="_blank" rel="nofollow noopener noreferrer">wire.com/about/</a>';

    expect(renderMessage('Check this: wire.com/about/')).toBe(expected);
  });

  it('renders complicated image links', () => {
    const link =
      'http://static.err.ee/gridfs/95E91BE0D28DF7236BC00EE349284A451C05949C2D04E7857BC686E4394F1585.jpg?&crop=(0,27,848,506.0960451977401)&cropxunits=848&cropyunits=595&format=jpg&quality=90&width=752&maxheight=42';
    const expected = `<a href="${escapeLink(link)}" target="_blank" rel="nofollow noopener noreferrer">${escapeLink(
      link,
    )}</a>`;

    expect(renderMessage(link)).toBe(expected);
  });

  it('renders URLs with underscores', () => {
    const link = 'http://en.wikipedia.org/wiki/Stormtrooper_(Star_Wars)';
    const expected = `Stormtroopers: <a href="${link}" target="_blank" rel="nofollow noopener noreferrer">${link}</a> !!!`;

    expect(renderMessage(`Stormtroopers: ${link} !!!`)).toBe(expected);
  });

  it('renders links with multiple underscores', () => {
    const link =
      'https://www.nike.com/events-registration/event?id=6245&languageLocale=de_de&cp=EUNS_KW_DE_&s_kwcid=AL!2799!3!46005237943!b';
    const expected = `<a href="${escapeLink(link)}" target="_blank" rel="nofollow noopener noreferrer">${escapeLink(
      link,
    )}</a>`;

    expect(renderMessage(link)).toBe(expected);
  });

  it('renders URLs without a trailing slash', () => {
    const link = 'http://www.underscore.com';
    const expected = `e.g. <a href="${link}" target="_blank" rel="nofollow noopener noreferrer">${link}</a>.`;

    expect(renderMessage(`e.g. ${link}.`)).toBe(expected);
  });

  it('renders localhost links', () => {
    const link = 'http://localhost:8888/';
    const expected = `<a href="${link}" target="_blank" rel="nofollow noopener noreferrer">${link}</a>`;

    expect(renderMessage(link)).toBe(expected);
  });

  it('renders links with IP addresses', () => {
    const link = 'http://192.168.10.44:8080//job/webapp_atomic_test/4290/cucumber-html-reports';
    const expected = `<a href="${link}" target="_blank" rel="nofollow noopener noreferrer">${link}</a>`;

    expect(renderMessage(link)).toBe(expected);
  });

  it('renders URLs with @-signs correctly', () => {
    const link = 'https://www.mail-archive.com/debian-bugs-dist@lists.debian.org/msg1448956.html';
    const expected = `<a href="${link}" target="_blank" rel="nofollow noopener noreferrer">${link}</a>`;

    expect(renderMessage(link)).toBe(expected);
  });

  it('renders URLs with @-signs and text correctly', () => {
    const link = 'https://t.facdn.net/22382738@400-1485204208.jpg';
    const expected = `Just click <a href="${link}" target="_blank" rel="nofollow noopener noreferrer">${link}</a> and download it`;

    expect(renderMessage(`Just click ${link} and download it`)).toBe(expected);
  });

  it('escapes links when they are posted as plain HTML', () => {
    const expected = "&lt;a href=&quot;javascript:alert('ohoh!')&quot;&gt;what?&lt;/a&gt;";

    expect(renderMessage('<a href="javascript:alert(\'ohoh!\')">what?</a>')).toBe(expected);
  });

  it('renders an escaped version of an xss attempt', () => {
    const expected =
      '<a href="http://wire.de/jaVasCript:/" target="_blank" rel="nofollow noopener noreferrer">wire.de/jaVasCript:/</a><em>-/</em><code>/*\\</code>/<em>\'/</em>&quot;/<strong>/(/</strong>/oNcliCk=alert())//%0D%0A%0d%0a//&lt;/stYle/&lt;/titLe/&lt;/teXtarEa/&lt;/scRipt/--!&gt;\\x3csVg/&lt;sVg/oNloAd=alert()//&gt;\\x3e';

    expect(
      renderMessage(
        'wire.de/jaVasCript:/*-/*`/*\\`/*\'/*"/**/(/**/oNcliCk=alert())//%0D%0A%0d%0a//</stYle/</titLe/</teXtarEa/</scRipt/--!>\\x3csVg/<sVg/oNloAd=alert()//>\\x3e',
      ),
    ).toBe(expected);
  });

  it('renders an email address', () => {
    const expected = 'send it over to <a href="mailto:hello@wire.com" data-email-link="true">hello@wire.com</a>';

    expect(renderMessage('send it over to hello@wire.com')).toBe(expected);
  });

  it('renders an email address with pluses', () => {
    const expected =
      'send it over to <a href="mailto:hello+world@wire.com" data-email-link="true">hello+world@wire.com</a>';

    expect(renderMessage('send it over to hello+world@wire.com')).toBe(expected);
  });

  it('renders an email long domains', () => {
    const expected =
      'send it over to <a href="mailto:janedoe@school.university.edu" data-email-link="true">janedoe@school.university.edu</a>';

    expect(renderMessage('send it over to janedoe@school.university.edu')).toBe(expected);
  });

  it('renders an email with multiple subdomains', () => {
    const expected = 'send it over to <a href="mailto:bla@foo.co.uk" data-email-link="true">bla@foo.co.uk</a>';

    expect(renderMessage('send it over to bla@foo.co.uk')).toBe(expected);
  });

  // The tag "<br>" is preferred for compatibility sake.
  // @see http://stackoverflow.com/a/1946442/451634
  it('renders endlines to <br>', () => {
    expect(renderMessage('Hello,\nworld!\nHow is it going?\n')).toBe('Hello,<br>world!<br>How is it going?');
  });

  it('renders text with more than one newline in between', () => {
    expect(renderMessage('Hello,\n\n\n\n\n\n\nworld!')).toBe('Hello,<br><br><br><br><br><br><br>world!');
  });

  it('does not render URLs within <code> tags', () => {
    expect(renderMessage('```Url url = new Url("wire.com");```')).toBe(
      '<code>Url url = new Url(&quot;wire.com&quot;);</code>',
    );
  });

  it('does not render emails within <code> tags', () => {
    expect(renderMessage('```this.isValid("opensource@wire.com")```')).toBe(
      '<code>this.isValid(&quot;opensource@wire.com&quot;)</code>',
    );
  });

  it('renders an emoticon of someone shrugging', () => {
    /* eslint-disable no-useless-escape */
    expect(renderMessage('¯_(ツ)_/¯')).toBe('¯_(ツ)_/¯');
  });
  /* eslint-enable no-useless-escape */

  it('renders a link from markdown notation', () => {
    expect(renderMessage('[doop](http://www.example.com)')).toBe(
      '<a href="http://www.example.com" target="_blank" rel="nofollow noopener noreferrer" data-md-link="true" data-uie-name="markdown-link">doop</a>',
    );
  });

  it('does not render a js link from markdown notation', () => {
    expect(renderMessage("[doop](javascript:alert('nope'))")).toBe("[doop](javascript:alert('nope'))");
  });

  it('does not render markdown links with empty or only whitespace values', () => {
    expect(renderMessage('[](http://example.com)')).toBe('[](http://example.com)');
    expect(renderMessage('[   ](http://example.com)')).toBe('[   ](http://example.com)');
    expect(renderMessage('[link]()')).toBe('[link]()');
    expect(renderMessage('[link](    )')).toBe('[link]()');
  });

  it('renders special escaped email links from markdown notation', () => {
    expect(renderMessage('[email](mailto:test@email.com)')).toBe(
      '<a href="mailto:test@email.com" data-email-link="true" data-md-link="true" data-uie-name="markdown-link">email</a>',
    );

    expect(renderMessage("[email](mailto:'\\);alert\\('pwned'\\)//)")).toBe(
      '<a href="mailto:&amp;amp;#x27;);alert(&amp;amp;#x27;pwned&amp;amp;#x27;)//" data-email-link="true" data-md-link="true" data-uie-name="markdown-link">email</a>',
    );
  });

  it('renders links without changing their appearance', () => {
    const punyLink = 'https://xn--outfank-jdc.nl/';

    expect(renderMessage(punyLink)).toBe(
      `<a href="${punyLink}" target="_blank" rel="nofollow noopener noreferrer">${punyLink}</a>`,
    );
  });

  describe('Mentions', () => {
    const tests = [
      {
        expected:
          'bonjour <span class="message-mention" data-uie-name="label-other-mention" data-user-id="user-id"><span class="mention-at-sign">@</span>felix</span>',
        mentions: [{length: 6, startIndex: 8, userId: 'user-id'}],
        testCase: 'replaces single mention in simple text',
        text: 'bonjour @felix',
      },
      {
        expected:
          'bonjour <span class="message-mention" data-uie-name="label-other-mention" data-user-id="user-id"><span class="mention-at-sign">@</span>felix</span>, tu vas bien <span class="message-mention" data-uie-name="label-other-mention" data-user-id="user-id"><span class="mention-at-sign">@</span>felix</span>?',
        mentions: [
          {length: 6, startIndex: 8, userId: 'user-id'},
          {length: 6, startIndex: 28, userId: 'user-id'},
        ],
        testCase: 'replaces two mentions to same user in simple text',
        text: 'bonjour @felix, tu vas bien @felix?',
      },
      {
        expected:
          'salut <span class="message-mention" data-uie-name="label-other-mention" data-user-id="pain-id"><span class="mention-at-sign">@</span>&#x60;I am a **pain** in the __a**__&#x60;</span>',
        mentions: [{length: 33, startIndex: 6, userId: 'pain-id'}],
        testCase: "doesn't parse markdown in user names",
        text: 'salut @`I am a **pain** in the __a**__`',
      },
      {
        expected:
          '<strong>salut</strong> <span class="message-mention" data-uie-name="label-other-mention" data-user-id="pain-id"><span class="mention-at-sign">@</span>you</span>',
        mentions: [{length: 4, startIndex: 10, userId: 'pain-id'}],
        testCase: 'parses markdown outside of mentions',
        text: '**salut** @you',
      },
      {
        expected:
          '<strong>salut</strong> <span class="message-mention self-mention" data-uie-name="label-self-mention"><span class="mention-at-sign">@</span>you</span> and <span class="message-mention" data-uie-name="label-other-mention" data-user-id="toi-id"><span class="mention-at-sign">@</span>toi</span>',
        mentions: [
          {length: 4, startIndex: 10, userId: 'self-id'},
          {length: 4, startIndex: 19, userId: 'toi-id'},
        ],
        testCase: 'displays self mentions differently',
        text: '**salut** @you and @toi',
      },
      {
        expected:
          'salut<pre><code><span class="message-mention" data-uie-name="label-other-mention" data-user-id="pain-id"><span class="mention-at-sign">@</span>you</span>\n</code></pre>',
        mentions: [{length: 4, startIndex: 10, userId: 'pain-id'}],
        testCase: 'displays mention inside code block',
        text: 'salut\n```\n@you\n```',
      },
    ];

    tests.forEach(({expected, mentions, testCase, text}) => {
      const mentionEntities = mentions.map(mention => {
        const mentionEntity = new MentionEntity(mention.startIndex, mention.length, mention.userId);
        return mentionEntity;
      });

      it(testCase, () => {
        const result = renderMessage(text, 'self-id', mentionEntities);

        expect(result).toEqual(expected);
      });
    });
  });
});

describe('Markdown for bold text', () => {
  it('renders bold text', () => {
    expect(renderMessage('**bold text (not italic)**')).toBe('<strong>bold text (not italic)</strong>');
  });

  it('renders a bold word within a sentence', () => {
    expect(renderMessage('Markdown **just** rocks!')).toEqual('Markdown <strong>just</strong> rocks!');
  });

  it('renders bold text with italic words', () => {
    expect(renderMessage('**bold text with *italic* !!**')).toBe('<strong>bold text with <em>italic</em> !!</strong>');
  });

  it('renders text which is partly bold and partly italic', () => {
    expect(renderMessage('**part bold,** *part italic*')).toBe('<strong>part bold,</strong> <em>part italic</em>');
  });

  it('renders mixed text with bold and italic words', () => {
    expect(renderMessage('*italic* **bold** *italic* **bold**')).toBe(
      '<em>italic</em> <strong>bold</strong> <em>italic</em> <strong>bold</strong>',
    );
  });

  it('renders words which are just bold', () => {
    expect(renderMessage('**A**')).toBe('<strong>A</strong>');
  });
});

describe('Markdown for italic text', () => {
  it('renders italic text', () => {
    expect(renderMessage('*This text is italic.*')).toBe('<em>This text is italic.</em>');
  });

  it('renders partially italic text', () => {
    expect(renderMessage('This text is *partially* italic')).toBe('This text is <em>partially</em> italic');
  });

  it('renders text with multiple italic words', () => {
    expect(renderMessage('This text has *two* *italic* bits')).toBe('This text has <em>two</em> <em>italic</em> bits');
  });

  it('renders italic text with bold words', () => {
    expect(renderMessage('*italic text **with bold***')).toBe('<em>italic text <strong>with bold</strong></em>');
  });

  it('renders words which are bold-italic', () => {
    expect(renderMessage('***A***')).toBe('<em><strong>A</strong></em>');
  });
});

describe('Markdown for code snippets', () => {
  it('renders code blocks', () => {
    expect(renderMessage("```console.log('A')```")).toEqual("<code>console.log('A')</code>");
  });

  it('can escape HTML in rendered code blocks', () => {
    expect(renderMessage('```<b>Hello</b>```')).toEqual('<code>&lt;b&gt;Hello&lt;/b&gt;</code>');
  });

  it('renders code within code spans', () => {
    expect(renderMessage('This is `code`.')).toEqual('This is <code>code</code>.');
  });

  it('renders code within code blocks', () => {
    expect(renderMessage('This is ```code```.')).toEqual('This is <code>code</code>.');
  });

  it(`doesn't render code within a code span`, () => {
    expect(renderMessage('`com.ibm.icu`')).toEqual('<code>com.ibm.icu</code>');
  });

  it(`doesn't render links within code blocks`, () => {
    const expected =
      '<pre><code class="lang-xml"><span class="hljs-tag">&lt;<span class="hljs-name">dependency</span>&gt;</span>\n  <span class="hljs-tag">&lt;<span class="hljs-name">groupId</span>&gt;</span>com.ibm.icu<span class="hljs-tag">&lt;/<span class="hljs-name">groupId</span>&gt;</span>\n  <span class="hljs-tag">&lt;<span class="hljs-name">artifactId</span>&gt;</span>icu4j<span class="hljs-tag">&lt;/<span class="hljs-name">artifactId</span>&gt;</span>\n  <span class="hljs-tag">&lt;<span class="hljs-name">version</span>&gt;</span>53.1<span class="hljs-tag">&lt;/<span class="hljs-name">version</span>&gt;</span>\n<span class="hljs-tag">&lt;/<span class="hljs-name">dependency</span>&gt;</span>\n</code></pre>';

    expect(
      renderMessage(
        '```xml\n<dependency>\n  <groupId>com.ibm.icu</groupId>\n  <artifactId>icu4j</artifactId>\n  <version>53.1</version>\n</dependency>\n```',
      ),
    ).toEqual(expected);
  });

  it('renders escaped Ruby code blocks', () => {
    const expected =
      '<pre><code class="lang-ruby"><span class="hljs-built_in">require</span> <span class="hljs-string">\'redcarpet\'</span>\nmarkdown = Redcarpet.<span class="hljs-keyword">new</span>(<span class="hljs-string">"Hello World!"</span>)\nputs markdown.to_html\n</code></pre>';

    expect(
      renderMessage(
        '```ruby\nrequire \'redcarpet\'\nmarkdown = Redcarpet.new("Hello World!")\nputs markdown.to_html\n```',
      ),
    ).toEqual(expected);
  });

  it('renders escaped JavaScript code blocks', () => {
    const expected =
      '<pre><code class="lang-js">$(<span class="hljs-built_in">document</span>).ready(<span class="hljs-function"><span class="hljs-keyword">function</span>(<span class="hljs-params"></span>) </span>{\n  $(<span class="hljs-string">\'pre code\'</span>).each(<span class="hljs-function"><span class="hljs-keyword">function</span>(<span class="hljs-params">i, block</span>) </span>{\n    hljs.highlightBlock(block);\n  });\n});\n</code></pre>';

    expect(
      renderMessage(
        "```js\n$(document).ready(function() {\n  $('pre code').each(function(i, block) {\n    hljs.highlightBlock(block);\n  });\n});\n```",
      ),
    ).toEqual(expected);
  });

  it('renders escaped TypeScript code blocks', () => {
    const expected =
      '<pre><code class="lang-typescript"><span class="hljs-keyword">const</span> greetings = (name: <span class="hljs-built_in">string</span>): <span class="hljs-function"><span class="hljs-params">string</span> =&gt;</span> {\n  <span class="hljs-keyword">return</span> <span class="hljs-string">`Hello, <span class="hljs-subst">${name}</span>!`</span>;\n};\n<span class="hljs-built_in">console</span>.log(greetings(<span class="hljs-string">\'world\'</span>));\n</code></pre>';

    expect(
      renderMessage(
        "```typescript\nconst greetings = (name: string): string => {\n  return `Hello, ${name}!`;\n};\nconsole.log(greetings('world'));\n```",
      ),
    ).toEqual(expected);
  });

  it('renders escaped HTML code blocks', () => {
    const expected =
      '<pre><code class="lang-html">&lt;<span class="hljs-keyword">a</span> href=<span class="hljs-string">"javascript:wire.app.logout()"</span>&gt;This is <span class="hljs-keyword">a</span> trick&lt;/<span class="hljs-keyword">a</span>&gt;\n</code></pre>';

    expect(renderMessage('```html\n<a href="javascript:wire.app.logout()">This is a trick</a>\n```')).toEqual(expected);
  });

  it('renders escaped HTML code spans', () => {
    const expected = '<code>&lt;a href=&quot;javascript:wire.app.logout()&quot;&gt;This is a trick&lt;/a&gt;</code>';

    expect(renderMessage('`<a href="javascript:wire.app.logout()">This is a trick</a>`')).toEqual(expected);
  });
});

describe('Markdown for headings', () => {
  it('renders all headings the same', () => {
    expect(renderMessage('# heading')).toBe('<div class="md-heading">heading</div>');
    expect(renderMessage('## heading')).toBe('<div class="md-heading">heading</div>');
    expect(renderMessage('### heading')).toBe('<div class="md-heading">heading</div>');
    expect(renderMessage('#### heading')).toBe('<div class="md-heading">heading</div>');
  });
});

describe('Markdown with mixed markups', () => {
  it('renders font weights together with links', () => {
    const link_1 = '<a href="http://www.link.com" target="_blank" rel="nofollow noopener noreferrer">www.link.com</a>';
    const link_2 =
      '<a href="http://www.anotherlink.net" target="_blank" rel="nofollow noopener noreferrer">www.anotherlink.net</a>';
    const expected = `This is <em>italic</em> and <strong>bold</strong> and <em><strong>bold-italic</strong></em> with a ${link_1} and ${link_2}.`;

    expect(
      renderMessage('This is *italic* and **bold** and ***bold-italic*** with a www.link.com and www.anotherlink.net.'),
    ).toEqual(expected);
  });
});

describe('Ignored Markdown syntax', () => {
  it('only renders correct Markdown syntax', () => {
    expect(renderMessage('This text is not italic.')).toBe('This text is not italic.');
  });

  it('does not render bold text when there is only a single asterisk', () => {
    expect(renderMessage('random *asterisk')).toBe('random *asterisk');
  });

  it('does not render horizontal lines', () => {
    expect(renderMessage('***\nNo horizontal lines\n***')).toBe('***<br>No horizontal lines<br>***');
  });

  it('does not render underline headers', () => {
    expect(renderMessage('no h1\n===')).toBe('no h1<br>===');
    expect(renderMessage('no h2\n---')).toBe('no h2<br>---');
  });

  it('does not render blockquotes', () => {
    expect(renderMessage('>no blockquote')).toBe('&gt;no blockquote');
    expect(renderMessage('> no blockquote')).toBe('&gt; no blockquote');
  });

  it('does not render tables', () => {
    const input = 'First Header | Second Header\n------------ | -------------\nCell 1 | Cell 2';
    const expected = `First Header | Second Header<br>------------ | -------------<br>Cell 1 | Cell 2`;

    expect(renderMessage(input)).toBe(expected);
  });
});

// The exceptions are not fixed yet, that's why we collect and exclude them here
describe('Markdown exceptions', () => {
  it('handles the URLs that start with : after the protocol', () => {
    const text = 'http://:';

    expect(renderMessage(text)).toBe(text);
  });

  it('does not render underscores to italic when they are within a sentence', () => {
    const text = 'calling__voice_channel__fulltitle';

    expect(renderMessage(text)).toBe(text);
  });
});

describe('getRenderedTextContent', () => {
  it('strips all markdown notation from the message', () => {
    const input = 'This is *italic* and\n**bold** and\n***bold-italic*** and [email](mailto:test@email.com)';
    const expected = 'This is italic and\nbold and\nbold-italic and email';

    expect(getRenderedTextContent(input)).toBe(expected);
  });
<<<<<<< HEAD
=======

  it('keeps special characters as they are', () => {
    const input = '17 % 5 == 2 && 3 < 4';

    expect(getRenderedTextContent(input)).toBe(input);
  });
>>>>>>> 9afcf242
});<|MERGE_RESOLUTION|>--- conflicted
+++ resolved
@@ -475,13 +475,10 @@
 
     expect(getRenderedTextContent(input)).toBe(expected);
   });
-<<<<<<< HEAD
-=======
 
   it('keeps special characters as they are', () => {
     const input = '17 % 5 == 2 && 3 < 4';
 
     expect(getRenderedTextContent(input)).toBe(input);
   });
->>>>>>> 9afcf242
 });