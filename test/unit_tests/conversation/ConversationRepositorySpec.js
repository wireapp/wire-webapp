--- conflicted
+++ resolved
@@ -160,12 +160,7 @@
       const team_member_id = team_1to1_conversation.members.others[0].id;
       const user_et = new z.entity.User(team_member_id);
 
-<<<<<<< HEAD
-      TestFactory.conversation_repository
-        .get_one_to_one_conversation(user_et, team_id)
-=======
       TestFactory.conversation_repository.get_1to1_conversation(user_et, team_id)
->>>>>>> f578e2e6
         .then(function(found_conversation_et) {
           expect(found_conversation_et).toBe(new_conversation_et);
           done();
