/*
 * Wire
 * Copyright (C) 2018 Wire Swiss GmbH
 *
 * This program is free software: you can redistribute it and/or modify
 * it under the terms of the GNU General Public License as published by
 * the Free Software Foundation, either version 3 of the License, or
 * (at your option) any later version.
 *
 * This program is distributed in the hope that it will be useful,
 * but WITHOUT ANY WARRANTY; without even the implied warranty of
 * MERCHANTABILITY or FITNESS FOR A PARTICULAR PURPOSE. See the
 * GNU General Public License for more details.
 *
 * You should have received a copy of the GNU General Public License
 * along with this program. If not, see http://www.gnu.org/licenses/.
 *
 */

import UUID from 'uuidjs';

import {createRandomUuid} from 'Util/util';

import {Conversation} from 'src/script/entity/Conversation';
import {ConversationMapper} from 'src/script/conversation/ConversationMapper';
import {NOTIFICATION_STATE} from 'src/script/conversation/NotificationSetting';
import {ConversationType} from 'src/script/conversation/ConversationType';
import {ConversationStatus} from 'src/script/conversation/ConversationStatus';
import {BaseError} from 'src/script/error/BaseError';

describe('Conversation Mapper', () => {
  let conversation_mapper = null;

  beforeEach(() => (conversation_mapper = new ConversationMapper()));

  describe('mapConversations', () => {
    it('throws an error for unexpected parameters', () => {
      const functionCallUndefinedParam = () => conversation_mapper.mapConversations();

<<<<<<< HEAD
      expect(functionCallUndefinedParam).toThrowError(z.error.ConversationError, BaseError.MESSAGE.MISSING_PARAMETER);

      const functionCallEmtpyArray = () => conversation_mapper.mapConversations([]);

      expect(functionCallEmtpyArray).toThrowError(z.error.ConversationError, BaseError.MESSAGE.INVALID_PARAMETER);

      const functionCallWrongType = () => conversation_mapper.mapConversations('Conversation');

      expect(functionCallWrongType).toThrowError(z.error.ConversationError, BaseError.MESSAGE.INVALID_PARAMETER);

      const functionCallUndefinedInArray = () => conversation_mapper.mapConversations([undefined]);

      expect(functionCallUndefinedInArray).toThrowError(z.error.ConversationError, BaseError.MESSAGE.MISSING_PARAMETER);

      const functionCallStringInArray = () => conversation_mapper.mapConversations(['Conversation']);

      expect(functionCallStringInArray).toThrowError(z.error.ConversationError, BaseError.MESSAGE.INVALID_PARAMETER);
=======
      expect(functionCallUndefinedParam).toThrowError(
        z.error.ConversationError,
        z.error.BaseError.MESSAGE.MISSING_PARAMETER,
      );

      const functionCallEmtpyArray = () => conversation_mapper.mapConversations([]);

      expect(functionCallEmtpyArray).toThrowError(
        z.error.ConversationError,
        z.error.BaseError.MESSAGE.INVALID_PARAMETER,
      );

      const functionCallWrongType = () => conversation_mapper.mapConversations('Conversation');

      expect(functionCallWrongType).toThrowError(
        z.error.ConversationError,
        z.error.BaseError.MESSAGE.INVALID_PARAMETER,
      );

      const functionCallUndefinedInArray = () => conversation_mapper.mapConversations([undefined]);

      expect(functionCallUndefinedInArray).toThrowError(
        z.error.ConversationError,
        z.error.BaseError.MESSAGE.MISSING_PARAMETER,
      );

      const functionCallStringInArray = () => conversation_mapper.mapConversations(['Conversation']);

      expect(functionCallStringInArray).toThrowError(
        z.error.ConversationError,
        z.error.BaseError.MESSAGE.INVALID_PARAMETER,
      );
>>>>>>> defbc6e7
    });

    it('maps a single conversation', () => {
      const conversation = entities.conversation;
      const initial_timestamp = Date.now();
      const [conversation_et] = conversation_mapper.mapConversations([conversation], initial_timestamp);

      const expected_participant_ids = [
        conversation.members.others[0].id,
        conversation.members.others[1].id,
        conversation.members.others[2].id,
        conversation.members.others[3].id,
      ];

      expect(conversation_et.participating_user_ids()).toEqual(expected_participant_ids);
      expect(conversation_et.id).toBe(conversation.id);
      expect(conversation_et.getNumberOfParticipants()).toBe(conversation.members.others.length + 1);
      expect(conversation_et.isGroup()).toBeTruthy();
      expect(conversation_et.name()).toBe(conversation.name);
      expect(conversation_et.mutedState()).toBe(false);
      expect(conversation_et.team_id).toEqual(conversation.team);
      expect(conversation_et.type()).toBe(ConversationType.GROUP);

      const expectedMutedTimestamp = new Date(conversation.members.self.otr_muted_ref).getTime();

      expect(conversation_et.mutedTimestamp()).toEqual(expectedMutedTimestamp);
      expect(conversation_et.last_event_timestamp()).toBe(initial_timestamp);
      expect(conversation_et.last_server_timestamp()).toBe(initial_timestamp);
    });

    it('maps multiple conversations', () => {
      const conversations = payload.conversations.get.conversations;
      const conversation_ets = conversation_mapper.mapConversations(conversations);

      expect(conversation_ets.length).toBe(conversations.length);

      const [first_conversation_et, second_conversation_et] = conversation_ets;

      expect(first_conversation_et.id).toBe(conversations[0].id);
      expect(first_conversation_et.last_event_timestamp()).toBe(1);
      expect(first_conversation_et.last_server_timestamp()).toBe(1);
      expect(first_conversation_et.name()).toBe(conversations[0].name);

      expect(second_conversation_et.id).toBe(conversations[1].id);
      expect(second_conversation_et.last_event_timestamp()).toBe(2);
      expect(second_conversation_et.last_server_timestamp()).toBe(2);
      expect(second_conversation_et.name()).toBe(conversations[1].name);
    });

    it('maps a team conversation', () => {
      // prettier-ignore
      /* eslint-disable comma-spacing, key-spacing, sort-keys, quotes */
      const payload = {"access":["invite"],"creator":"f52eed1b-aa64-447f-ad4a-96529f72105f","members":{"self":{"hidden_ref":null,"status":0,"service":null,"otr_muted_ref":null,"status_time":"1970-01-01T00:00:00.000Z","hidden":false,"status_ref":"0.0","id":"39b7f597-dfd1-4dff-86f5-fe1b79cb70a0","otr_archived":false,"otr_muted":false,"otr_archived_ref":null},"others":[{"status":0,"id":"f52eed1b-aa64-447f-ad4a-96529f72105f"}]},"name":"BennyTest","team":"5316fe03-24ee-4b19-b789-6d026bd3ce5f","id":"f2520615-f860-4c72-8b90-9ace3b5f6c37","type":0,"last_event_time":"1970-01-01T00:00:00.000Z","last_event":"0.0"};
      /* eslint-disable comma-spacing, key-spacing, sort-keys, quotes */

      const [conversation_et] = conversation_mapper.mapConversations([payload]);

      expect(conversation_et.name()).toBe(payload.name);
      expect(conversation_et.team_id).toBe(payload.team);
    });
  });

  describe('updateProperties', () => {
    it('can update the properties of a conversation', () => {
      const creator_id = createRandomUuid();
      const conversationsData = [payload.conversations.get.conversations[0]];
      const [conversation_et] = conversation_mapper.mapConversations(conversationsData);
      const data = {
        creator: creator_id,
        id: 'd5a39ffb-6ce3-4cc8-9048-0123456789abc',
        name: 'New foo bar conversation name',
      };
      const updated_conversation_et = conversation_mapper.updateProperties(conversation_et, data);

      expect(updated_conversation_et.name()).toBe(data.name);
      expect(updated_conversation_et.id).not.toBe(data.id);
      expect(updated_conversation_et.creator).toBe(data.creator);
    });

    it('only updates existing properties', () => {
      const updatedName = 'Christmas 2017';
      const conversationEntity = new Conversation(createRandomUuid());
      conversationEntity.name('Christmas 2016');

      expect(conversationEntity.name()).toBeDefined();

      const updates = {
        name: updatedName,
        newProperty: 'abc',
      };
      conversation_mapper.updateProperties(conversationEntity, updates);

      expect(conversationEntity.name()).toBe(updatedName);
      expect(conversationEntity.newProperty).toBeUndefined();
    });
  });

  describe('updateSelfStatus', () => {
    let conversation_et = undefined;

    beforeEach(() => {
      const conversationsData = [payload.conversations.get.conversations[0]];
      [conversation_et] = conversation_mapper.mapConversations(conversationsData);
    });

    it('returns without updating if conversation entity does not exist', () => {
      conversation_et = undefined;
      const self_status = {muted: false};

      expect(conversation_et).toBe(undefined);
      expect(conversation_mapper.updateSelfStatus(conversation_et, self_status)).toBeFalsy();
    });

    it('can update the self status if the user leaves a conversation', () => {
      const self_status = {status: ConversationStatus.PAST_MEMBER};
      const updated_conversation_et = conversation_mapper.updateSelfStatus(conversation_et, self_status);

      expect(updated_conversation_et.removed_from_conversation()).toBeTruthy();
    });

    it('can update the self status if the user joins a conversation', () => {
      const self_status = {status: ConversationStatus.CURRENT_MEMBER};
      const updated_conversation_et = conversation_mapper.updateSelfStatus(conversation_et, self_status);

      expect(updated_conversation_et.removed_from_conversation()).toBeFalsy();
    });

    it('can update the self status with last event timestamp', () => {
      const timestamp = Date.now();
      const self_status = {last_event_timestamp: timestamp};
      const updated_conversation_et = conversation_mapper.updateSelfStatus(conversation_et, self_status);

      expect(updated_conversation_et.last_event_timestamp()).toBe(timestamp);
    });

    it('can update the self status using otr_archived', () => {
      const timestamp = Date.now();
      conversation_et.last_event_timestamp(timestamp);
      const self_status = {
        otr_archived: true,
        otr_archived_ref: new Date(timestamp).toISOString(),
      };
      const updated_conversation_et = conversation_mapper.updateSelfStatus(conversation_et, self_status);

      expect(updated_conversation_et.archivedTimestamp()).toBe(timestamp);
      expect(updated_conversation_et.archivedState()).toBe(true);
    });

    it('can update the self status using archived timestamp', () => {
      const timestamp = Date.now();
      const self_status = {
        archived_state: true,
        archived_timestamp: timestamp,
      };
      const updated_conversation_et = conversation_mapper.updateSelfStatus(conversation_et, self_status);

      expect(updated_conversation_et.archivedTimestamp()).toBe(timestamp);
      expect(updated_conversation_et.archivedState()).toBe(true);
    });

    it('can update the self when archive state is false', () => {
      const timestamp = Date.now();
      const self_status = {
        archived_state: false,
        archived_timestamp: timestamp,
      };
      const updated_conversation_et = conversation_mapper.updateSelfStatus(conversation_et, self_status);

      expect(updated_conversation_et.archivedTimestamp()).toBe(timestamp);
      expect(updated_conversation_et.archivedState()).toBe(false);
    });

    it('can update the self status if a conversation is cleared', () => {
      const timestamp = Date.now();
      const self_status = {
        cleared_timestamp: timestamp,
        last_event_timestamp: timestamp,
      };
      const updated_conversation_et = conversation_mapper.updateSelfStatus(conversation_et, self_status);

      expect(updated_conversation_et.last_event_timestamp()).toBe(timestamp);
      expect(updated_conversation_et.cleared_timestamp()).toBe(timestamp);
    });

    it('can update the self status if a conversation is read', () => {
      const timestamp = Date.now();
      const self_status = {last_read_timestamp: timestamp};
      const updated_conversation_et = conversation_mapper.updateSelfStatus(conversation_et, self_status);

      expect(updated_conversation_et.last_read_timestamp()).toBe(timestamp);
    });

    it('can update the self status if a conversation is muted', () => {
      const timestamp = Date.now();
      conversation_et.last_event_timestamp(timestamp);

      const self_status = {
        otr_muted: true,
        otr_muted_ref: new Date(timestamp).toISOString(),
      };
      const updated_conversation_et = conversation_mapper.updateSelfStatus(conversation_et, self_status);

      expect(updated_conversation_et.last_event_timestamp()).toBe(timestamp);
      expect(updated_conversation_et.mutedTimestamp()).toBe(timestamp);
      expect(updated_conversation_et.notificationState()).toBe(NOTIFICATION_STATE.NOTHING);
    });

    it('accepts string values which must be parsed later on', () => {
      conversation_et.last_read_timestamp(0);
      const self_status = {last_read_timestamp: '1480339377099'};
      const last_read_timestamp_number = window.parseInt(self_status.last_read_timestamp, 10);
      const updated_conversation_et = conversation_mapper.updateSelfStatus(conversation_et, self_status);

      expect(updated_conversation_et.last_read_timestamp()).toBe(last_read_timestamp_number);
    });
  });

  describe('mergeConversation', () => {
    function getDataWithReadReceiptMode(localReceiptMode, remoteReceiptMode) {
      const conversationCreatorId = UUID.genV4().hexString;
      const conversationId = UUID.genV4().hexString;
      const conversationName = 'Hello, World!';
      const selfUserId = UUID.genV4().hexString;
      const teamId = UUID.genV4().hexString;

      const localData = {
        archived_state: false,
        archived_timestamp: 0,
        cleared_timestamp: 0,
        ephemeral_timer: null,
        global_message_timer: null,
        id: conversationId,
        is_guest: false,
        is_managed: false,
        last_event_timestamp: 1545058511982,
        last_read_timestamp: 1545058511982,
        last_server_timestamp: 1545058511982,
        muted_state: 0,
        muted_timestamp: 0,
        name: conversationName,
        others: [conversationCreatorId],
        receipt_mode: localReceiptMode,
        status: 0,
        team_id: teamId,
        type: 0,
        verification_state: 0,
      };

      const remoteData = {
        access: ['invite', 'code'],
        access_role: 'non_activated',
        creator: conversationCreatorId,
        id: conversationId,
        last_event: '0.0',
        last_event_time: '1970-01-01T00:00:00.000Z',
        members: {
          others: [
            {
              id: conversationCreatorId,
              status: 0,
            },
          ],
          self: {
            hidden: false,
            hidden_ref: null,
            id: selfUserId,
            otr_archived: false,
            otr_archived_ref: null,
            otr_muted: false,
            otr_muted_ref: null,
            otr_muted_status: null,
            service: null,
            status: 0,
            status_ref: '0.0',
            status_time: '1970-01-01T00:00:00.000Z',
          },
        },
        message_timer: null,
        name: conversationName,
        receipt_mode: remoteReceiptMode,
        team: teamId,
        type: 0,
      };

      return [localData, remoteData];
    }

    // prettier-ignore
    /* eslint-disable comma-spacing, key-spacing, sort-keys, quotes */
    const  remote_data = {"access": ["private"], "creator": "532af01e-1e24-4366-aacf-33b67d4ee376", "members": {"self": {"hidden_ref": null, "status": 0, "service": null, "otr_muted_ref": null, "status_time": "2015-01-07T16:26:51.363Z", "hidden": false, "status_ref": "0.0", "id": "8b497692-7a38-4a5d-8287-e3d1006577d6", "otr_archived": false, "otr_muted": false, "otr_archived_ref": "2017-02-16T10:06:41.118Z"}, "others": [{"status": 0, "id": "532af01e-1e24-4366-aacf-33b67d4ee376"}]}, "name": "Family Gathering", "team": "5316fe03-24ee-4b19-b789-6d026bd3ce5f", "id": "de7466b0-985c-4dc3-ad57-17877db45b4c", "type": 2, "last_event_time": "2017-02-14T17:11:10.619Z", "last_event": "4a.800122000a62e4a1"};
    /* eslint-enable comma-spacing, key-spacing, sort-keys, quotes */

    it('incorporates remote data from backend into local data', () => {
      // prettier-ignore
      /* eslint-disable comma-spacing, key-spacing, sort-keys, quotes */
      const local_data = {"archived_state": false, "archived_timestamp": 1487239601118, "cleared_timestamp": 0, "ephemeral_timer": false, "id": "de7466b0-985c-4dc3-ad57-17877db45b4c", "last_event_timestamp": 1488387380633, "last_read_timestamp": 1488387380633, "muted_state": NOTIFICATION_STATE.EVERYTHING, "muted_timestamp": 0, "verification_state": 0};
      /* eslint-enable comma-spacing, key-spacing, sort-keys, quotes */

      const [merged_conversation] = conversation_mapper.mergeConversation([local_data], [remote_data]);

      expect(merged_conversation.creator).toBe(remote_data.creator);
      expect(merged_conversation.name).toBe(remote_data.name);
      expect(merged_conversation.others[0]).toBe(remote_data.members.others[0].id);
      expect(merged_conversation.status).toBe(remote_data.members.self.status);
      expect(merged_conversation.team_id).toBe(remote_data.team);
      expect(merged_conversation.type).toBe(remote_data.type);

      expect(merged_conversation.archived_state).toBe(local_data.archived_state);
      expect(merged_conversation.archived_timestamp).toBe(local_data.archived_timestamp);
      expect(merged_conversation.cleared_timestamp).toBe(local_data.cleared_timestamp);
      expect(merged_conversation.ephemeral_timer).toBe(local_data.ephemeral_timer);
      expect(merged_conversation.id).toBe(local_data.id);
      expect(merged_conversation.last_event_timestamp).toBe(local_data.last_event_timestamp);
      expect(merged_conversation.last_read_timestamp).toBe(local_data.last_read_timestamp);
      expect(merged_conversation.muted_state).toBe(local_data.muted_state);
      expect(merged_conversation.muted_timestamp).toBe(local_data.muted_timestamp);
      expect(merged_conversation.verification_state).toBe(local_data.verification_state);
    });

    it('should set timestamps on local data if not present', () => {
      // prettier-ignore
      /* eslint-disable comma-spacing, key-spacing, sort-keys, quotes */
      const local_data = {"cleared_timestamp": 0, "ephemeral_timer": false, "id": "de7466b0-985c-4dc3-ad57-17877db45b4c", "last_event_timestamp": 1488387380633, "last_read_timestamp": 1488387380633, "verification_state": 0};
      /* eslint-enable comma-spacing, key-spacing, sort-keys, quotes */

      const remote_data_2 = JSON.parse(JSON.stringify(remote_data));
      remote_data_2.id = createRandomUuid();

      const [merged_conversation, merged_conversation_2] = conversation_mapper.mergeConversation(
        [local_data],
        [remote_data, remote_data_2],
      );

      expect(merged_conversation.creator).toBe(remote_data.creator);
      expect(merged_conversation.name).toBe(remote_data.name);
      expect(merged_conversation.others[0]).toBe(remote_data.members.others[0].id);
      expect(merged_conversation.status).toBe(remote_data.members.self.status);
      expect(merged_conversation.type).toBe(remote_data.type);

      expect(merged_conversation.cleared_timestamp).toBe(local_data.cleared_timestamp);
      expect(merged_conversation.ephemeral_timer).toBe(local_data.ephemeral_timer);
      expect(merged_conversation.id).toBe(local_data.id);
      expect(merged_conversation.last_event_timestamp).toBe(local_data.last_event_timestamp);
      expect(merged_conversation.last_read_timestamp).toBe(local_data.last_read_timestamp);
      expect(merged_conversation.last_server_timestamp).toBe(local_data.last_event_timestamp);
      expect(merged_conversation.verification_state).toBe(local_data.verification_state);

      const expectedArchivedTimestamp = new Date(remote_data.members.self.otr_archived_ref).getTime();

      expect(merged_conversation.archived_timestamp).toBe(expectedArchivedTimestamp);
      expect(merged_conversation.archived_state).toBe(remote_data.members.self.otr_archived);

      const expectedNotificationTimestamp = new Date(remote_data.members.self.otr_muted_ref).getTime();

      expect(merged_conversation.muted_state).toBe(false);
      expect(merged_conversation.muted_timestamp).toBe(expectedNotificationTimestamp);

      expect(merged_conversation_2.last_event_timestamp).toBe(2);
      expect(merged_conversation_2.last_server_timestamp).toBe(2);
    });

    it('updates local message timer if present on the remote', () => {
      const baseConversation = {
        id: 'd5a39ffb-6ce3-4cc8-9048-0123456789abc',
        members: {others: [], self: {}},
      };
      const tests = [
        {
          expected: {message_timer: 10000},
          local: Object.assign({}, baseConversation, {message_timer: undefined}),
          remote: Object.assign({}, baseConversation, {message_timer: 10000}),
        },
        {
          expected: {message_timer: 0},
          local: Object.assign({}, baseConversation, {message_timer: 1000}),
          remote: Object.assign({}, baseConversation, {message_timer: 0}),
        },
      ];

      tests.forEach(({local, remote, expected}) => {
        const [merged_conversation] = conversation_mapper.mergeConversation([local], [remote]);

        expect(merged_conversation.message_timer).toEqual(expected.message_timer);
      });
    });

    it('updates local archive and muted timestamps if time of remote data is newer', () => {
      // prettier-ignore
      /* eslint-disable comma-spacing, key-spacing, sort-keys, quotes */
      const local_data = {"archived_state": false, "archived_timestamp": 1487066801118, "cleared_timestamp": 0, "ephemeral_timer": false, "id": "de7466b0-985c-4dc3-ad57-17877db45b4c", "last_event_timestamp": 1488387380633, "last_read_timestamp": 1488387380633, "muted_state": NOTIFICATION_STATE.EVERYTHING, "muted_timestamp": 0, "verification_state": 0};
      /* eslint-enable comma-spacing, key-spacing, sort-keys, quotes */

      const self_update = {
        otr_archived: true,
        otr_archived_ref: '2017-02-16T10:06:41.118Z',
        otr_muted: true,
        otr_muted_ref: '2017-02-16T10:06:41.118Z',
      };

      remote_data.members.self = Object.assign(remote_data.members.self, self_update);

      const [merged_conversation] = conversation_mapper.mergeConversation([local_data], [remote_data], true);

      expect(merged_conversation.creator).toBe(remote_data.creator);
      expect(merged_conversation.name).toBe(remote_data.name);
      expect(merged_conversation.others[0]).toBe(remote_data.members.others[0].id);
      expect(merged_conversation.status).toBe(remote_data.members.self.status);
      expect(merged_conversation.type).toBe(remote_data.type);

      expect(merged_conversation.cleared_timestamp).toBe(local_data.cleared_timestamp);
      expect(merged_conversation.ephemeral_timer).toBe(local_data.ephemeral_timer);
      expect(merged_conversation.id).toBe(local_data.id);
      expect(merged_conversation.last_event_timestamp).toBe(local_data.last_event_timestamp);
      expect(merged_conversation.last_read_timestamp).toBe(local_data.last_read_timestamp);

      expect(merged_conversation.muted_timestamp).not.toBe(local_data.muted_timestamp);
      expect(merged_conversation.verification_state).toBe(local_data.verification_state);

      // remote one is newer
      const expectedArchivedTimestamp = new Date(remote_data.members.self.otr_archived_ref).getTime();

      expect(merged_conversation.archived_timestamp).toBe(expectedArchivedTimestamp);
      expect(merged_conversation.archived_state).toBe(remote_data.members.self.otr_archived);

      const expectedNotificationTimestamp = new Date(remote_data.members.self.otr_muted_ref).getTime();

      expect(merged_conversation.muted_state).toBe(true);
      expect(merged_conversation.muted_timestamp).toBe(expectedNotificationTimestamp);
    });

    it('only maps other participants if they are still in the conversation', () => {
      // prettier-ignore
      /* eslint-disable comma-spacing, key-spacing, sort-keys, quotes */
      const others_update = [{"status": 1, "id": "39b7f597-dfd1-4dff-86f5-fe1b79cb70a0"}, {"status": 0, "id": "5eeba863-44be-43ff-8c47-7565a028f182"}, {"status": 1, "id": "a187fd3e-479a-4e85-a77f-5e4ab95477cf"}, {"status": 0, "id": "d270c7b4-6492-4953-b1bf-be817fe665b2"}];
      /* eslint-enable comma-spacing, key-spacing, sort-keys, quotes */

      remote_data.members.others = remote_data.members.others.concat(others_update);

      const [merged_conversation] = conversation_mapper.mergeConversation([], [remote_data]);

      expect(merged_conversation.others.length).toBe(3);
    });

    it('updates server timestamp if event timestamp is greater', () => {
      // prettier-ignore
      /* eslint-disable comma-spacing, key-spacing, sort-keys, quotes */
      const local_data = {"id": "de7466b0-985c-4dc3-ad57-17877db45b4c", "last_event_timestamp": 1488387380633, "last_read_timestamp": 1488387380633, "last_server_timestamp": 1377276270510,"muted_state": false, "muted_timestamp": 0, "verification_state": 0};
      /* eslint-enable comma-spacing, key-spacing, sort-keys, quotes */

      const [merged_conversation] = conversation_mapper.mergeConversation([local_data], [remote_data]);

      expect(merged_conversation.last_event_timestamp).toBe(local_data.last_event_timestamp);
      expect(merged_conversation.last_server_timestamp).toBe(local_data.last_event_timestamp);
    });

    it('prefers local data over remote data when mapping the read receipts value', () => {
      const localReceiptMode = 0;
      const [localData, remoteData] = getDataWithReadReceiptMode(localReceiptMode, 1);
      const [mergedConversation] = conversation_mapper.mergeConversation([localData], [remoteData]);

      expect(mergedConversation.receipt_mode).toBe(localReceiptMode);
    });

    it('uses the remote receipt mode when there is no local receipt mode', () => {
      const remoteReceiptMode = 0;
      const [localData, remoteData] = getDataWithReadReceiptMode(null, remoteReceiptMode);

      const [mergedConversation] = conversation_mapper.mergeConversation([localData], [remoteData]);

      expect(mergedConversation.receipt_mode).toBe(remoteReceiptMode);
    });
  });

  describe('getMutedState', () => {
    let expectedState;

    it('returns states if only a muted state is given', () => {
      expectedState = conversation_mapper.getMutedState(true);

      expect(expectedState).toBe(true);
      expectedState = conversation_mapper.getMutedState(false);

      expect(expectedState).toBe(false);
    });

    it('returns states if congruent states are given', () => {
      expectedState = conversation_mapper.getMutedState(true, NOTIFICATION_STATE.NOTHING);

      expect(expectedState).toBe(NOTIFICATION_STATE.NOTHING);
      expectedState = conversation_mapper.getMutedState(true, NOTIFICATION_STATE.MENTIONS_AND_REPLIES);

      expect(expectedState).toBe(NOTIFICATION_STATE.MENTIONS_AND_REPLIES);
      expectedState = conversation_mapper.getMutedState(false, NOTIFICATION_STATE.EVERYTHING);

      expect(expectedState).toBe(NOTIFICATION_STATE.EVERYTHING);
    });

    it('returns states if conflicting states are given', () => {
      expectedState = conversation_mapper.getMutedState(false, NOTIFICATION_STATE.NOTHING);

      expect(expectedState).toBe(NOTIFICATION_STATE.EVERYTHING);
      expectedState = conversation_mapper.getMutedState(false, NOTIFICATION_STATE.MENTIONS_AND_REPLIES);

      expect(expectedState).toBe(NOTIFICATION_STATE.EVERYTHING);
      expectedState = conversation_mapper.getMutedState(true, NOTIFICATION_STATE.EVERYTHING);

      expect(expectedState).toBe(NOTIFICATION_STATE.MENTIONS_AND_REPLIES);
    });

    it('returns states if invalid states are given', () => {
      expectedState = conversation_mapper.getMutedState();

      expect(expectedState).toBe(NOTIFICATION_STATE.EVERYTHING);
      expectedState = conversation_mapper.getMutedState('true');

      expect(expectedState).toBe(NOTIFICATION_STATE.EVERYTHING);
      expectedState = conversation_mapper.getMutedState(0b10);

      expect(expectedState).toBe(NOTIFICATION_STATE.EVERYTHING);
    });
  });
});<|MERGE_RESOLUTION|>--- conflicted
+++ resolved
@@ -36,8 +36,7 @@
   describe('mapConversations', () => {
     it('throws an error for unexpected parameters', () => {
       const functionCallUndefinedParam = () => conversation_mapper.mapConversations();
-
-<<<<<<< HEAD
+      
       expect(functionCallUndefinedParam).toThrowError(z.error.ConversationError, BaseError.MESSAGE.MISSING_PARAMETER);
 
       const functionCallEmtpyArray = () => conversation_mapper.mapConversations([]);
@@ -55,40 +54,6 @@
       const functionCallStringInArray = () => conversation_mapper.mapConversations(['Conversation']);
 
       expect(functionCallStringInArray).toThrowError(z.error.ConversationError, BaseError.MESSAGE.INVALID_PARAMETER);
-=======
-      expect(functionCallUndefinedParam).toThrowError(
-        z.error.ConversationError,
-        z.error.BaseError.MESSAGE.MISSING_PARAMETER,
-      );
-
-      const functionCallEmtpyArray = () => conversation_mapper.mapConversations([]);
-
-      expect(functionCallEmtpyArray).toThrowError(
-        z.error.ConversationError,
-        z.error.BaseError.MESSAGE.INVALID_PARAMETER,
-      );
-
-      const functionCallWrongType = () => conversation_mapper.mapConversations('Conversation');
-
-      expect(functionCallWrongType).toThrowError(
-        z.error.ConversationError,
-        z.error.BaseError.MESSAGE.INVALID_PARAMETER,
-      );
-
-      const functionCallUndefinedInArray = () => conversation_mapper.mapConversations([undefined]);
-
-      expect(functionCallUndefinedInArray).toThrowError(
-        z.error.ConversationError,
-        z.error.BaseError.MESSAGE.MISSING_PARAMETER,
-      );
-
-      const functionCallStringInArray = () => conversation_mapper.mapConversations(['Conversation']);
-
-      expect(functionCallStringInArray).toThrowError(
-        z.error.ConversationError,
-        z.error.BaseError.MESSAGE.INVALID_PARAMETER,
-      );
->>>>>>> defbc6e7
     });
 
     it('maps a single conversation', () => {
