/*
 * Wire
 * Copyright (C) 2017 Wire Swiss GmbH
 *
 * This program is free software: you can redistribute it and/or modify
 * it under the terms of the GNU General Public License as published by
 * the Free Software Foundation, either version 3 of the License, or
 * (at your option) any later version.
 *
 * This program is distributed in the hope that it will be useful,
 * but WITHOUT ANY WARRANTY; without even the implied warranty of
 * MERCHANTABILITY or FITNESS FOR A PARTICULAR PURPOSE. See the
 * GNU General Public License for more details.
 *
 * You should have received a copy of the GNU General Public License
 * along with this program. If not, see http://www.gnu.org/licenses/.
 *
 */

// grunt test_init && grunt test_run:conversation/ConversationMapper

'use strict';

describe('Conversation Mapper', () => {
  let conversation_mapper = null;

  beforeEach(() => (conversation_mapper = new z.conversation.ConversationMapper()));

  describe('map_conversations', () => {
    it('throws an error if conversation data is missing', () => {
<<<<<<< HEAD
      expect(() => conversation_mapper.map_conversation()).toThrow(
        new Error('Cannot create conversation entity without data')
      );
=======
      expect(() => conversation_mapper.map_conversations()).toThrow(new Error('Cannot create conversation entity without data'));
>>>>>>> cfcac4b0
    });

    it('maps a single conversation', () => {
      const {conversation} = entities;
      const initial_timestamp = Date.now();
      const [conversation_et] = conversation_mapper.map_conversations([conversation], initial_timestamp);

      const expected_participant_ids = [
        conversation.members.others[0].id,
        conversation.members.others[1].id,
        conversation.members.others[2].id,
        conversation.members.others[3].id,
      ];

      expect(conversation_et.participating_user_ids()).toEqual(expected_participant_ids);
      expect(conversation_et.id).toBe(conversation.id);
      expect(conversation_et.is_group()).toBeTruthy();
      expect(conversation_et.is_muted()).toBe(conversation.members.self.otr_muted);
      expect(conversation_et.last_event_timestamp()).toBe(initial_timestamp);
      expect(conversation_et.last_server_timestamp()).toBe(initial_timestamp);
      expect(conversation_et.muted_timestamp()).toEqual(new Date(conversation.members.self.otr_muted_ref).getTime());
      expect(conversation_et.name()).toBe(conversation.name);
      expect(conversation_et.number_of_participants()).toBe(conversation.members.others.length);
      expect(conversation_et.team_id).toEqual(conversation.team);
      expect(conversation_et.type()).toBe(z.conversation.ConversationType.REGULAR);
    });

    it('maps multiple conversations', () => {
      const {conversations} = payload.conversations.get;
      const conversation_ets = conversation_mapper.map_conversations(conversations);

      expect(conversation_ets.length).toBe(conversations.length);

      const [first_conversation_et, second_conversation_et] = conversation_ets;
      expect(first_conversation_et.id).toBe(conversations[0].id);
      expect(first_conversation_et.last_event_timestamp()).toBe(1);
      expect(first_conversation_et.last_server_timestamp()).toBe(1);
      expect(first_conversation_et.name()).toBe(conversations[0].name);

      expect(second_conversation_et.id).toBe(conversations[1].id);
      expect(second_conversation_et.last_event_timestamp()).toBe(2);
      expect(second_conversation_et.last_server_timestamp()).toBe(2);
      expect(second_conversation_et.name()).toBe(conversations[1].name);
    });

    it('maps a team conversation', () => {
      // @formatter:off
      /* eslint-disable comma-spacing, key-spacing, sort-keys, quotes */
<<<<<<< HEAD
      const payload = {
        conversation: 'f2520615-f860-4c72-8b90-9ace3b5f6c37',
        time: '2017-05-26T08:10:27.040Z',
        data: {
          access: ['invite'],
          creator: 'f52eed1b-aa64-447f-ad4a-96529f72105f',
          members: {
            self: {
              hidden_ref: null,
              status: 0,
              service: null,
              otr_muted_ref: null,
              status_time: '1970-01-01T00:00:00.000Z',
              hidden: false,
              status_ref: '0.0',
              id: '39b7f597-dfd1-4dff-86f5-fe1b79cb70a0',
              otr_archived: false,
              otr_muted: false,
              otr_archived_ref: null,
            },
            others: [{status: 0, id: 'f52eed1b-aa64-447f-ad4a-96529f72105f'}],
          },
          name: 'BennyTest',
          team: '5316fe03-24ee-4b19-b789-6d026bd3ce5f',
          id: 'f2520615-f860-4c72-8b90-9ace3b5f6c37',
          type: 0,
          last_event_time: '1970-01-01T00:00:00.000Z',
          last_event: '0.0',
        },
        from: 'f52eed1b-aa64-447f-ad4a-96529f72105f',
        type: 'conversation.create',
      };
=======
      const payload = {"access":["invite"],"creator":"f52eed1b-aa64-447f-ad4a-96529f72105f","members":{"self":{"hidden_ref":null,"status":0,"service":null,"otr_muted_ref":null,"status_time":"1970-01-01T00:00:00.000Z","hidden":false,"status_ref":"0.0","id":"39b7f597-dfd1-4dff-86f5-fe1b79cb70a0","otr_archived":false,"otr_muted":false,"otr_archived_ref":null},"others":[{"status":0,"id":"f52eed1b-aa64-447f-ad4a-96529f72105f"}]},"name":"BennyTest","team":"5316fe03-24ee-4b19-b789-6d026bd3ce5f","id":"f2520615-f860-4c72-8b90-9ace3b5f6c37","type":0,"last_event_time":"1970-01-01T00:00:00.000Z","last_event":"0.0"};
>>>>>>> cfcac4b0
      // @formatter:on
      /* eslint-disable comma-spacing, key-spacing, sort-keys, quotes */

      const [conversation_et] = conversation_mapper.map_conversations([payload]);
      expect(conversation_et.name()).toBe(payload.name);
      expect(conversation_et.team_id).toBe(payload.team);
    });
  });

  describe('update_properties', () => {
    it('can update the properties of a conversation', () => {
      const creator_id = z.util.create_random_uuid();
      const conversation_et = conversation_mapper._create_conversation_et(payload.conversations.get.conversations[0]);
      const data = {
        creator: creator_id,
        id: 'd5a39ffb-6ce3-4cc8-9048-0123456789abc',
        name: 'New foo bar conversation name',
      };
      const updated_conversation_et = conversation_mapper.update_properties(conversation_et, data);

      expect(updated_conversation_et.name()).toBe(data.name);
      expect(updated_conversation_et.id).not.toBe(data.id);
      expect(updated_conversation_et.creator).toBe(data.creator);
    });
  });

  describe('update_self_status', () => {
    let conversation_et = undefined;

    beforeEach(() => {
      conversation_et = conversation_mapper._create_conversation_et(payload.conversations.get.conversations[0]);
    });

    it('returns without updating if conversation entity does not exist', () => {
      conversation_et = undefined;
      const self_status = {muted: false};
      expect(conversation_et).toBe(undefined);
      expect(conversation_mapper.update_self_status(conversation_et, self_status)).toBeFalsy();
    });

    it('can update the self status if the user leaves a conversation', () => {
      const self_status = {status: z.conversation.ConversationStatus.PAST_MEMBER};
      const updated_conversation_et = conversation_mapper.update_self_status(conversation_et, self_status);
      expect(updated_conversation_et.removed_from_conversation()).toBeTruthy();
    });

    it('can update the self status if the user joins a conversation', () => {
      const self_status = {status: z.conversation.ConversationStatus.CURRENT_MEMBER};
      const updated_conversation_et = conversation_mapper.update_self_status(conversation_et, self_status);
      expect(updated_conversation_et.removed_from_conversation()).toBeFalsy();
    });

    it('can update the self status with last event timestamp', () => {
      const timestamp = Date.now();
      const self_status = {last_event_timestamp: timestamp};
      const updated_conversation_et = conversation_mapper.update_self_status(conversation_et, self_status);

      expect(updated_conversation_et.last_event_timestamp()).toBe(timestamp);
    });

    it('can update the self status using otr_archived', () => {
      const timestamp = Date.now();
      conversation_et.last_event_timestamp(timestamp);
      const self_status = {
        otr_archived: true,
        otr_archived_ref: new Date(timestamp).toISOString(),
      };
      const updated_conversation_et = conversation_mapper.update_self_status(conversation_et, self_status);

      expect(updated_conversation_et.archived_timestamp()).toBe(timestamp);
      expect(updated_conversation_et.archived_state()).toBe(true);
    });

    it('can update the self status using archived timestamp', () => {
      const timestamp = Date.now();
      const self_status = {
        archived_state: true,
        archived_timestamp: timestamp,
      };
      const updated_conversation_et = conversation_mapper.update_self_status(conversation_et, self_status);

      expect(updated_conversation_et.archived_timestamp()).toBe(timestamp);
      expect(updated_conversation_et.archived_state()).toBe(true);
    });

    it('can update the self when archive state is false', () => {
      const timestamp = Date.now();
      const self_status = {
        archived_state: false,
        archived_timestamp: timestamp,
      };
      const updated_conversation_et = conversation_mapper.update_self_status(conversation_et, self_status);

      expect(updated_conversation_et.archived_timestamp()).toBe(timestamp);
      expect(updated_conversation_et.archived_state()).toBe(false);
    });

    it('can update the self status if a conversation is cleared', () => {
      const timestamp = Date.now();
      const self_status = {
        cleared_timestamp: timestamp,
        last_event_timestamp: timestamp,
      };
      const updated_conversation_et = conversation_mapper.update_self_status(conversation_et, self_status);

      expect(updated_conversation_et.last_event_timestamp()).toBe(timestamp);
      expect(updated_conversation_et.cleared_timestamp()).toBe(timestamp);
    });

    it('can update the self status if a conversation is read', () => {
      const timestamp = Date.now();
      const self_status = {last_read_timestamp: timestamp};
      const updated_conversation_et = conversation_mapper.update_self_status(conversation_et, self_status);

      expect(updated_conversation_et.last_read_timestamp()).toBe(timestamp);
    });

    it('can update the self status if a conversation is muted', () => {
      const timestamp = Date.now();
      conversation_et.last_event_timestamp(timestamp);
      const self_status = {
        otr_muted: true,
        otr_muted_ref: new Date(timestamp).toISOString(),
      };
      const updated_conversation_et = conversation_mapper.update_self_status(conversation_et, self_status);

      expect(updated_conversation_et.last_event_timestamp()).toBe(timestamp);
      expect(updated_conversation_et.muted_state()).toBe(true);
    });

    it('accepts string values which must be parsed later on', () => {
      conversation_et.last_read_timestamp(0);
      const self_status = {last_read_timestamp: '1480339377099'};
      const last_read_timestamp_number = window.parseInt(self_status.last_read_timestamp, 10);
      const updated_conversation_et = conversation_mapper.update_self_status(conversation_et, self_status);

      expect(updated_conversation_et.last_read_timestamp()).toBe(last_read_timestamp_number);
    });
  });

  describe('merge_conversations', () => {
    // @formatter:off
    /* eslint-disable comma-spacing, key-spacing, sort-keys, quotes */
    const remote_data = {
      access: ['private'],
      creator: '532af01e-1e24-4366-aacf-33b67d4ee376',
      members: {
        self: {
          hidden_ref: null,
          status: 0,
          service: null,
          otr_muted_ref: null,
          status_time: '2015-01-07T16:26:51.363Z',
          hidden: false,
          status_ref: '0.0',
          id: '8b497692-7a38-4a5d-8287-e3d1006577d6',
          otr_archived: false,
          otr_muted: false,
          otr_archived_ref: '2017-02-16T10:06:41.118Z',
        },
        others: [{status: 0, id: '532af01e-1e24-4366-aacf-33b67d4ee376'}],
      },
      name: 'Family Gathering',
      team: '5316fe03-24ee-4b19-b789-6d026bd3ce5f',
      id: 'de7466b0-985c-4dc3-ad57-17877db45b4c',
      type: 2,
      last_event_time: '2017-02-14T17:11:10.619Z',
      last_event: '4a.800122000a62e4a1',
    };
    /* eslint-enable comma-spacing, key-spacing, sort-keys, quotes */
    // @formatter:on

    it('incorporates remote data from backend into local data', () => {
      // @formatter:off
      /* eslint-disable comma-spacing, key-spacing, sort-keys, quotes */
      const local_data = {
        archived_state: false,
        archived_timestamp: 1487239601118,
        cleared_timestamp: 0,
        ephemeral_timer: false,
        id: 'de7466b0-985c-4dc3-ad57-17877db45b4c',
        last_event_timestamp: 1488387380633,
        last_read_timestamp: 1488387380633,
        muted_state: false,
        muted_timestamp: 0,
        verification_state: 0,
      };
      /* eslint-enable comma-spacing, key-spacing, sort-keys, quotes */
      // @formatter:on

      const [merged_conversation] = conversation_mapper.merge_conversations([local_data], [remote_data]);

      expect(merged_conversation.creator).toBe(remote_data.creator);
      expect(merged_conversation.name).toBe(remote_data.name);
      expect(merged_conversation.others[0]).toBe(remote_data.members.others[0].id);
      expect(merged_conversation.status).toBe(remote_data.members.self.status);
      expect(merged_conversation.team_id).toBe(remote_data.team);
      expect(merged_conversation.type).toBe(remote_data.type);

      expect(merged_conversation.archived_state).toBe(local_data.archived_state);
      expect(merged_conversation.archived_timestamp).toBe(local_data.archived_timestamp);
      expect(merged_conversation.cleared_timestamp).toBe(local_data.cleared_timestamp);
      expect(merged_conversation.ephemeral_timer).toBe(local_data.ephemeral_timer);
      expect(merged_conversation.id).toBe(local_data.id);
      expect(merged_conversation.last_event_timestamp).toBe(local_data.last_event_timestamp);
      expect(merged_conversation.last_read_timestamp).toBe(local_data.last_read_timestamp);
      expect(merged_conversation.muted_state).toBe(local_data.muted_state);
      expect(merged_conversation.muted_timestamp).toBe(local_data.muted_timestamp);
      expect(merged_conversation.verification_state).toBe(local_data.verification_state);
    });

    it('should set timestamps on local data if not present', () => {
      // @formatter:off
      /* eslint-disable comma-spacing, key-spacing, sort-keys, quotes */
      const local_data = {
        cleared_timestamp: 0,
        ephemeral_timer: false,
        id: 'de7466b0-985c-4dc3-ad57-17877db45b4c',
        last_event_timestamp: 1488387380633,
        last_read_timestamp: 1488387380633,
        verification_state: 0,
      };
      /* eslint-enable comma-spacing, key-spacing, sort-keys, quotes */
      // @formatter:on

      const remote_data_2 = JSON.parse(JSON.stringify(remote_data));
      remote_data_2.id = z.util.create_random_uuid();

      const [merged_conversation, merged_conversation_2] = conversation_mapper.merge_conversations(
        [local_data],
        [remote_data, remote_data_2]
      );

      expect(merged_conversation.creator).toBe(remote_data.creator);
      expect(merged_conversation.name).toBe(remote_data.name);
      expect(merged_conversation.others[0]).toBe(remote_data.members.others[0].id);
      expect(merged_conversation.status).toBe(remote_data.members.self.status);
      expect(merged_conversation.type).toBe(remote_data.type);

      expect(merged_conversation.cleared_timestamp).toBe(local_data.cleared_timestamp);
      expect(merged_conversation.ephemeral_timer).toBe(local_data.ephemeral_timer);
      expect(merged_conversation.id).toBe(local_data.id);
      expect(merged_conversation.last_event_timestamp).toBe(local_data.last_event_timestamp);
      expect(merged_conversation.last_read_timestamp).toBe(local_data.last_read_timestamp);
      expect(merged_conversation.last_server_timestamp).toBe(local_data.last_event_timestamp);
      expect(merged_conversation.verification_state).toBe(local_data.verification_state);

      expect(merged_conversation.archived_state).toBe(remote_data.members.self.otr_archived);
      expect(merged_conversation.archived_timestamp).toBe(
        new Date(remote_data.members.self.otr_archived_ref).getTime()
      );

      expect(merged_conversation.muted_state).toBe(remote_data.members.self.otr_muted);
      expect(merged_conversation.muted_timestamp).toBe(new Date(remote_data.members.self.otr_muted_ref).getTime());

      expect(merged_conversation_2.last_event_timestamp).toBe(2);
      expect(merged_conversation_2.last_server_timestamp).toBe(2);
    });

    it('updates local archive and muted timestamps if time of remote data is newer', () => {
      // @formatter:off
      /* eslint-disable comma-spacing, key-spacing, sort-keys, quotes */
      const local_data = {
        archived_state: false,
        archived_timestamp: 1487066801118,
        cleared_timestamp: 0,
        ephemeral_timer: false,
        id: 'de7466b0-985c-4dc3-ad57-17877db45b4c',
        last_event_timestamp: 1488387380633,
        last_read_timestamp: 1488387380633,
        muted_state: false,
        muted_timestamp: 0,
        verification_state: 0,
      };
      /* eslint-enable comma-spacing, key-spacing, sort-keys, quotes */
      // @formatter:on

      const self_update = {
        otr_archived: true,
        otr_archived_ref: '2017-02-16T10:06:41.118Z',
        otr_muted: true,
        otr_muted_ref: '2017-02-16T10:06:41.118Z',
      };

      remote_data.members.self = Object.assign(remote_data.members.self, self_update);

      const [merged_conversation] = conversation_mapper.merge_conversations([local_data], [remote_data]);

      expect(merged_conversation.creator).toBe(remote_data.creator);
      expect(merged_conversation.name).toBe(remote_data.name);
      expect(merged_conversation.others[0]).toBe(remote_data.members.others[0].id);
      expect(merged_conversation.status).toBe(remote_data.members.self.status);
      expect(merged_conversation.type).toBe(remote_data.type);

      expect(merged_conversation.cleared_timestamp).toBe(local_data.cleared_timestamp);
      expect(merged_conversation.ephemeral_timer).toBe(local_data.ephemeral_timer);
      expect(merged_conversation.id).toBe(local_data.id);
      expect(merged_conversation.last_event_timestamp).toBe(local_data.last_event_timestamp);
      expect(merged_conversation.last_read_timestamp).toBe(local_data.last_read_timestamp);

      expect(merged_conversation.muted_timestamp).toBe(local_data.muted_timestamp);
      expect(merged_conversation.verification_state).toBe(local_data.verification_state);

      // remote one is newer
      expect(merged_conversation.archived_state).toBe(remote_data.members.self.otr_archived);
      expect(merged_conversation.archived_timestamp).toBe(
        new Date(remote_data.members.self.otr_archived_ref).getTime()
      );

      expect(merged_conversation.muted_state).toBe(remote_data.members.self.otr_muted);
      expect(merged_conversation.muted_timestamp).toBe(new Date(remote_data.members.self.otr_muted_ref).getTime());
    });

    it('only maps other participants if they are still in the conversation', () => {
      // @formatter:off
      /* eslint-disable comma-spacing, key-spacing, sort-keys, quotes */
      const others_update = [
        {status: 1, id: '39b7f597-dfd1-4dff-86f5-fe1b79cb70a0'},
        {status: 0, id: '5eeba863-44be-43ff-8c47-7565a028f182'},
        {status: 1, id: 'a187fd3e-479a-4e85-a77f-5e4ab95477cf'},
        {status: 0, id: 'd270c7b4-6492-4953-b1bf-be817fe665b2'},
      ];
      /* eslint-enable comma-spacing, key-spacing, sort-keys, quotes */
      // @formatter:on

      remote_data.members.others = remote_data.members.others.concat(others_update);

      const [merged_conversation] = conversation_mapper.merge_conversations([], [remote_data]);

      expect(merged_conversation.others.length).toBe(3);
    });

    it('updates server timestamp if event timestamp is greater', () => {
      // @formatter:off
      /* eslint-disable comma-spacing, key-spacing, sort-keys, quotes */
      const local_data = {
        id: 'de7466b0-985c-4dc3-ad57-17877db45b4c',
        last_event_timestamp: 1488387380633,
        last_read_timestamp: 1488387380633,
        last_server_timestamp: 1377276270510,
        muted_state: false,
        muted_timestamp: 0,
        verification_state: 0,
      };
      /* eslint-enable comma-spacing, key-spacing, sort-keys, quotes */
      // @formatter:on

      const [merged_conversation] = conversation_mapper.merge_conversations([local_data], [remote_data]);

      expect(merged_conversation.last_event_timestamp).toBe(local_data.last_event_timestamp);
      expect(merged_conversation.last_server_timestamp).toBe(local_data.last_event_timestamp);
    });
  });
});<|MERGE_RESOLUTION|>--- conflicted
+++ resolved
@@ -28,13 +28,9 @@
 
   describe('map_conversations', () => {
     it('throws an error if conversation data is missing', () => {
-<<<<<<< HEAD
-      expect(() => conversation_mapper.map_conversation()).toThrow(
+      expect(() => conversation_mapper.map_conversations()).toThrow(
         new Error('Cannot create conversation entity without data')
       );
-=======
-      expect(() => conversation_mapper.map_conversations()).toThrow(new Error('Cannot create conversation entity without data'));
->>>>>>> cfcac4b0
     });
 
     it('maps a single conversation', () => {
@@ -83,42 +79,32 @@
     it('maps a team conversation', () => {
       // @formatter:off
       /* eslint-disable comma-spacing, key-spacing, sort-keys, quotes */
-<<<<<<< HEAD
       const payload = {
-        conversation: 'f2520615-f860-4c72-8b90-9ace3b5f6c37',
-        time: '2017-05-26T08:10:27.040Z',
-        data: {
-          access: ['invite'],
-          creator: 'f52eed1b-aa64-447f-ad4a-96529f72105f',
-          members: {
-            self: {
-              hidden_ref: null,
-              status: 0,
-              service: null,
-              otr_muted_ref: null,
-              status_time: '1970-01-01T00:00:00.000Z',
-              hidden: false,
-              status_ref: '0.0',
-              id: '39b7f597-dfd1-4dff-86f5-fe1b79cb70a0',
-              otr_archived: false,
-              otr_muted: false,
-              otr_archived_ref: null,
-            },
-            others: [{status: 0, id: 'f52eed1b-aa64-447f-ad4a-96529f72105f'}],
+        access: ['invite'],
+        creator: 'f52eed1b-aa64-447f-ad4a-96529f72105f',
+        members: {
+          self: {
+            hidden_ref: null,
+            status: 0,
+            service: null,
+            otr_muted_ref: null,
+            status_time: '1970-01-01T00:00:00.000Z',
+            hidden: false,
+            status_ref: '0.0',
+            id: '39b7f597-dfd1-4dff-86f5-fe1b79cb70a0',
+            otr_archived: false,
+            otr_muted: false,
+            otr_archived_ref: null,
           },
-          name: 'BennyTest',
-          team: '5316fe03-24ee-4b19-b789-6d026bd3ce5f',
-          id: 'f2520615-f860-4c72-8b90-9ace3b5f6c37',
-          type: 0,
-          last_event_time: '1970-01-01T00:00:00.000Z',
-          last_event: '0.0',
+          others: [{status: 0, id: 'f52eed1b-aa64-447f-ad4a-96529f72105f'}],
         },
-        from: 'f52eed1b-aa64-447f-ad4a-96529f72105f',
-        type: 'conversation.create',
-      };
-=======
-      const payload = {"access":["invite"],"creator":"f52eed1b-aa64-447f-ad4a-96529f72105f","members":{"self":{"hidden_ref":null,"status":0,"service":null,"otr_muted_ref":null,"status_time":"1970-01-01T00:00:00.000Z","hidden":false,"status_ref":"0.0","id":"39b7f597-dfd1-4dff-86f5-fe1b79cb70a0","otr_archived":false,"otr_muted":false,"otr_archived_ref":null},"others":[{"status":0,"id":"f52eed1b-aa64-447f-ad4a-96529f72105f"}]},"name":"BennyTest","team":"5316fe03-24ee-4b19-b789-6d026bd3ce5f","id":"f2520615-f860-4c72-8b90-9ace3b5f6c37","type":0,"last_event_time":"1970-01-01T00:00:00.000Z","last_event":"0.0"};
->>>>>>> cfcac4b0
+        name: 'BennyTest',
+        team: '5316fe03-24ee-4b19-b789-6d026bd3ce5f',
+        id: 'f2520615-f860-4c72-8b90-9ace3b5f6c37',
+        type: 0,
+        last_event_time: '1970-01-01T00:00:00.000Z',
+        last_event: '0.0',
+      };
       // @formatter:on
       /* eslint-disable comma-spacing, key-spacing, sort-keys, quotes */
 
