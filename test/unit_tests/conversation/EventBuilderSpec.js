/*
 * Wire
 * Copyright (C) 2018 Wire Swiss GmbH
 *
 * This program is free software: you can redistribute it and/or modify
 * it under the terms of the GNU General Public License as published by
 * the Free Software Foundation, either version 3 of the License, or
 * (at your option) any later version.
 *
 * This program is distributed in the hope that it will be useful,
 * but WITHOUT ANY WARRANTY; without even the implied warranty of
 * MERCHANTABILITY or FITNESS FOR A PARTICULAR PURPOSE. See the
 * GNU General Public License for more details.
 *
 * You should have received a copy of the GNU General Public License
 * along with this program. If not, see http://www.gnu.org/licenses/.
 *
 */

<<<<<<< HEAD
// KARMA_SPECS=conversation/EventBuilder yarn test:app

import EventMapper from 'src/script/conversation/EventMapper';
=======
import EventMapper from 'app/script/conversation/EventMapper';
>>>>>>> 7cdf9736

describe('z.conversation.EventBuilder', () => {
  let event_mapper = undefined;
  let conversation_et = undefined;
  let self_user_et = undefined;

  beforeEach(() => {
    self_user_et = new z.entity.User(z.util.createRandomUuid());
    self_user_et.is_me = true;

    conversation_et = new z.entity.Conversation(z.util.createRandomUuid());
    conversation_et.selfUser(self_user_et);

    event_mapper = new EventMapper();
  });

  it('buildAllVerified', () => {
    const event = z.conversation.EventBuilder.buildAllVerified(conversation_et, 0);

    return event_mapper.mapJsonEvent(event, conversation_et).then(messageEntity => {
      expect(messageEntity).toBeDefined();
      expect(messageEntity.super_type).toBe(z.message.SuperType.VERIFICATION);
      expect(messageEntity.verificationMessageType()).toBe(z.message.VerificationMessageType.VERIFIED);
      expect(messageEntity.from).toBe(conversation_et.selfUser().id);
      expect(messageEntity.conversation_id).toBe(conversation_et.id);
    });
  });

  it('buildDegraded', () => {
    const user_ids = [z.util.createRandomUuid()];
    const event = z.conversation.EventBuilder.buildDegraded(
      conversation_et,
      user_ids,
      z.message.VerificationMessageType.NEW_DEVICE,
      0
    );

    return event_mapper.mapJsonEvent(event, conversation_et).then(messageEntity => {
      expect(messageEntity).toBeDefined();
      expect(messageEntity.super_type).toBe(z.message.SuperType.VERIFICATION);
      expect(messageEntity.verificationMessageType()).toBe(z.message.VerificationMessageType.NEW_DEVICE);
      expect(messageEntity.from).toBe(conversation_et.selfUser().id);
      expect(messageEntity.conversation_id).toBe(conversation_et.id);
      expect(messageEntity.userIds()).toEqual(user_ids);
    });
  });

  it('buildMissed', () => {
    const event = z.conversation.EventBuilder.buildMissed(conversation_et, 0);

    return event_mapper.mapJsonEvent(event, conversation_et).then(messageEntity => {
      expect(messageEntity).toBeDefined();
      expect(messageEntity.super_type).toBe(z.message.SuperType.MISSED);
      expect(messageEntity.from).toBe(conversation_et.selfUser().id);
      expect(messageEntity.conversation_id).toBe(conversation_et.id);
    });
  });

  it('buildGroupCreation', () => {
    conversation_et.participating_user_ids(['one', 'two', 'three']);
    conversation_et.creator = 'one';
    const event = z.conversation.EventBuilder.buildGroupCreation(conversation_et);

    return event_mapper.mapJsonEvent(event, conversation_et).then(messageEntity => {
      expect(messageEntity).toBeDefined();
      expect(messageEntity.type).toBe(z.event.Client.CONVERSATION.GROUP_CREATION);
      expect(messageEntity.conversation_id).toBe(conversation_et.id);
      expect(conversation_et.participating_user_ids().length).toBe(3);
    });
  });
});<|MERGE_RESOLUTION|>--- conflicted
+++ resolved
@@ -17,13 +17,7 @@
  *
  */
 
-<<<<<<< HEAD
-// KARMA_SPECS=conversation/EventBuilder yarn test:app
-
 import EventMapper from 'src/script/conversation/EventMapper';
-=======
-import EventMapper from 'app/script/conversation/EventMapper';
->>>>>>> 7cdf9736
 
 describe('z.conversation.EventBuilder', () => {
   let event_mapper = undefined;
