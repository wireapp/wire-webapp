--- conflicted
+++ resolved
@@ -66,11 +66,7 @@
         ];
 
         const participantsObs = ko.observable([]);
-<<<<<<< HEAD
-        const selfUser = new User(undefined, null);
-=======
-        const selfUser = new User('self_id');
->>>>>>> 559e13fe
+        const selfUser = new User('self_id', null);
         selfUser.isMe = true;
         const selfParticipant = new Participant(selfUser, 'selfdevice');
         const call = new Call('', '', undefined, selfParticipant, CALL_TYPE.NORMAL, {
