--- conflicted
+++ resolved
@@ -17,12 +17,9 @@
  *
  */
 
-<<<<<<< HEAD
 import {Environment} from 'src/script/util/Environment';
-=======
 import {Shortcut} from 'src/script/ui/Shortcut';
 import {ShortcutType} from 'src/script/ui/ShortcutType';
->>>>>>> 28ffdffb
 
 describe('Shortcut', () => {
   const map = Shortcut.shortcutMap;
@@ -35,27 +32,17 @@
       });
 
       it('can get shortcut for mac', () => {
-<<<<<<< HEAD
         Environment.os.mac = true;
-        z.ui.Shortcut.__test__assignEnvironment(Environment);
-        const mac_shortcut = z.ui.Shortcut.getShortcut(z.ui.ShortcutType.ADD_PEOPLE);
-=======
-        z.util.Environment.os.mac = true;
+        Shortcut.__test__assignEnvironment(Environment);
         const mac_shortcut = Shortcut.getShortcut(ShortcutType.ADD_PEOPLE);
->>>>>>> 28ffdffb
 
         expect(mac_shortcut).toBe(map[ShortcutType.ADD_PEOPLE].shortcut.webapp.macos);
       });
 
       it('can get shortcut for pc', () => {
-<<<<<<< HEAD
         Environment.os.mac = false;
-        z.ui.Shortcut.__test__assignEnvironment(Environment);
-        const pc_shortcut = z.ui.Shortcut.getShortcut(z.ui.ShortcutType.ADD_PEOPLE);
-=======
-        z.util.Environment.os.mac = false;
+        Shortcut.__test__assignEnvironment(Environment);
         const pc_shortcut = Shortcut.getShortcut(ShortcutType.ADD_PEOPLE);
->>>>>>> 28ffdffb
 
         expect(pc_shortcut).toBe(map[ShortcutType.ADD_PEOPLE].shortcut.webapp.pc);
       });
@@ -64,31 +51,21 @@
     describe('electron', () => {
       beforeEach(() => {
         Environment.electron = true;
-        z.ui.Shortcut.__test__assignEnvironment(Environment);
+        Shortcut.__test__assignEnvironment(Environment);
       });
 
       it('can get shortcut for electron mac', () => {
-<<<<<<< HEAD
         Environment.os.mac = true;
         z.ui.Shortcut.__test__assignEnvironment(Environment);
-        const mac_shortcut = z.ui.Shortcut.getShortcut(z.ui.ShortcutType.ADD_PEOPLE);
-=======
-        z.util.Environment.os.mac = true;
         const mac_shortcut = Shortcut.getShortcut(ShortcutType.ADD_PEOPLE);
->>>>>>> 28ffdffb
 
         expect(mac_shortcut).toBe(map[ShortcutType.ADD_PEOPLE].shortcut.electron.macos);
       });
 
       it('can get shortcut for electron pc', () => {
-<<<<<<< HEAD
         Environment.os.mac = false;
-        z.ui.Shortcut.__test__assignEnvironment(Environment);
-        const pc_shortcut = z.ui.Shortcut.getShortcut(z.ui.ShortcutType.ADD_PEOPLE);
-=======
-        z.util.Environment.os.mac = false;
+        Shortcut.__test__assignEnvironment(Environment);
         const pc_shortcut = Shortcut.getShortcut(ShortcutType.ADD_PEOPLE);
->>>>>>> 28ffdffb
 
         expect(pc_shortcut).toBe(map[ShortcutType.ADD_PEOPLE].shortcut.electron.pc);
       });
@@ -99,31 +76,21 @@
     describe('webapp', () => {
       beforeEach(() => {
         Environment.electron = false;
-        z.ui.Shortcut.__test__assignEnvironment(Environment);
+        Shortcut.__test__assignEnvironment(Environment);
       });
 
       it('can create a beautified tooltip for webapp mac', () => {
-<<<<<<< HEAD
         Environment.os.mac = true;
-        z.ui.Shortcut.__test__assignEnvironment(Environment);
-        const mac_shortcut = z.ui.Shortcut.getShortcutTooltip(z.ui.ShortcutType.ADD_PEOPLE);
-=======
-        z.util.Environment.os.mac = true;
+        Shortcut.__test__assignEnvironment(Environment);
         const mac_shortcut = Shortcut.getShortcutTooltip(ShortcutType.ADD_PEOPLE);
->>>>>>> 28ffdffb
 
         expect(mac_shortcut).toBe('⌘⇧K');
       });
 
       it('can create a beautified tooltip for webapp pc', () => {
-<<<<<<< HEAD
         Environment.os.mac = false;
-        z.ui.Shortcut.__test__assignEnvironment(Environment);
-        const pc_shortcut = z.ui.Shortcut.getShortcutTooltip(z.ui.ShortcutType.ADD_PEOPLE);
-=======
-        z.util.Environment.os.mac = false;
+        Shortcut.__test__assignEnvironment(Environment);
         const pc_shortcut = Shortcut.getShortcutTooltip(ShortcutType.ADD_PEOPLE);
->>>>>>> 28ffdffb
 
         expect(pc_shortcut).toBe('Ctrl + Shift + K');
       });
@@ -132,31 +99,21 @@
     describe('electron', () => {
       beforeEach(() => {
         Environment.electron = true;
-        z.ui.Shortcut.__test__assignEnvironment(Environment);
+        Shortcut.__test__assignEnvironment(Environment);
       });
 
       it('can create a beautified tooltip for webapp mac', () => {
-<<<<<<< HEAD
         Environment.os.mac = true;
-        z.ui.Shortcut.__test__assignEnvironment(Environment);
-        const mac_shortcut = z.ui.Shortcut.getShortcutTooltip(z.ui.ShortcutType.ADD_PEOPLE);
-=======
-        z.util.Environment.os.mac = true;
+        Shortcut.__test__assignEnvironment(Environment);
         const mac_shortcut = Shortcut.getShortcutTooltip(ShortcutType.ADD_PEOPLE);
->>>>>>> 28ffdffb
 
         expect(mac_shortcut).toBe('⌘⇧K');
       });
 
       it('can create a beautified tooltip for webapp pc', () => {
-<<<<<<< HEAD
         Environment.os.mac = false;
-        z.ui.Shortcut.__test__assignEnvironment(Environment);
-        const pc_shortcut = z.ui.Shortcut.getShortcutTooltip(z.ui.ShortcutType.ADD_PEOPLE);
-=======
-        z.util.Environment.os.mac = false;
+        Shortcut.__test__assignEnvironment(Environment);
         const pc_shortcut = Shortcut.getShortcutTooltip(ShortcutType.ADD_PEOPLE);
->>>>>>> 28ffdffb
 
         expect(pc_shortcut).toBe('Ctrl + Shift + K');
       });
