--- conflicted
+++ resolved
@@ -25,11 +25,8 @@
 import ContentMessage from 'src/script/entity/message/ContentMessage';
 import User from 'src/script/entity/User';
 import TERMINATION_REASON from 'src/script/calling/enum/TerminationReason';
-<<<<<<< HEAD
+import {createRandomUuid} from 'utils/util';
 import {AvailabilityType} from 'src/script/user/AvailabilityType';
-=======
-import {createRandomUuid} from 'utils/util';
->>>>>>> 3ba5c8af
 
 window.wire = window.wire || {};
 window.wire.app = window.wire.app || {};
@@ -263,19 +260,19 @@
     });
   });
 
-  describe('reacts according to availabilty status', () => {
+  describe('reacts according to availability status', () => {
     let allMessageTypes;
     function generateTextAsset() {
-      const textEntity = new z.entity.Text(z.util.createRandomUuid(), 'hey there');
+      const textEntity = new z.entity.Text(createRandomUuid(), 'hey there');
       return textEntity;
     }
 
     beforeEach(() => {
-      const mentionMessage = new ContentMessage(z.util.createRandomUuid());
+      const mentionMessage = new ContentMessage(createRandomUuid());
       mentionMessage.add_asset(generateTextAsset());
       spyOn(mentionMessage, 'isUserMentioned').and.returnValue(true);
 
-      const textMessage = new ContentMessage(z.util.createRandomUuid());
+      const textMessage = new ContentMessage(createRandomUuid());
       textMessage.add_asset(generateTextAsset());
 
       const callMessage = new z.entity.CallMessage();
@@ -726,11 +723,7 @@
       conversationEntity = new Conversation(createRandomUuid());
       conversationEntity.selfUser(selfUserEntity);
 
-<<<<<<< HEAD
-      messageEntity = new ContentMessage(z.util.createRandomUuid());
-=======
-      messageEntity = new z.entity.ContentMessage(createRandomUuid());
->>>>>>> 3ba5c8af
+      messageEntity = new ContentMessage(createRandomUuid());
       messageEntity.user(selfUserEntity);
     });
 
