#
# Wire
# Copyright (C) 2016 Wire Swiss GmbH
#
# This program is free software: you can redistribute it and/or modify
# it under the terms of the GNU General Public License as published by
# the Free Software Foundation, either version 3 of the License, or
# (at your option) any later version.
#
# This program is distributed in the hope that it will be useful,
# but WITHOUT ANY WARRANTY; without even the implied warranty of
# MERCHANTABILITY or FITNESS FOR A PARTICULAR PURPOSE. See the
# GNU General Public License for more details.
#
# You should have received a copy of the GNU General Public License
# along with this program. If not, see http://www.gnu.org/licenses/.
#

# grunt test_init && grunt test_run:search/FullTextSearch

describe 'z.search.FullTextSearch', ->

  describe 'search', ->

    it 'should return false if text is not found', ->
      expect(z.search.FullTextSearch.search('aa', '')).toBeFalsy()
      expect(z.search.FullTextSearch.search('aa', undefined)).toBeFalsy()
      expect(z.search.FullTextSearch.search('aa', 'bb')).toBeFalsy()

    it 'should return false if word does not start with the given query', ->
      expect(z.search.FullTextSearch.search('Tree', 'ee')).toBeFalsy()

    it 'should find text', ->
      expect(z.search.FullTextSearch.search('aa bb', 'aa')).toBeTruthy()

<<<<<<< HEAD
    it 'should ignore spaces', ->
      expect(z.search.FullTextSearch.search('aa bb', '     ')).toBeFalsy()
=======
    it 'should handle special chars', ->
      expect(z.search.FullTextSearch.search('youtube.com/watch?v=pQHX-Sj', 'youtube.com/watch?v=pQHX-Sj')).toBeTruthy()
>>>>>>> 56b5c50f
<|MERGE_RESOLUTION|>--- conflicted
+++ resolved
@@ -33,10 +33,8 @@
     it 'should find text', ->
       expect(z.search.FullTextSearch.search('aa bb', 'aa')).toBeTruthy()
 
-<<<<<<< HEAD
     it 'should ignore spaces', ->
       expect(z.search.FullTextSearch.search('aa bb', '     ')).toBeFalsy()
-=======
+
     it 'should handle special chars', ->
-      expect(z.search.FullTextSearch.search('youtube.com/watch?v=pQHX-Sj', 'youtube.com/watch?v=pQHX-Sj')).toBeTruthy()
->>>>>>> 56b5c50f
+      expect(z.search.FullTextSearch.search('youtube.com/watch?v=pQHX-Sj', 'youtube.com/watch?v=pQHX-Sj')).toBeTruthy()