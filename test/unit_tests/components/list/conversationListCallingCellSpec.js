/*
 * Wire
 * Copyright (C) 2019 Wire Swiss GmbH
 *
 * This program is free software: you can redistribute it and/or modify
 * it under the terms of the GNU General Public License as published by
 * the Free Software Foundation, either version 3 of the License, or
 * (at your option) any later version.
 *
 * This program is distributed in the hope that it will be useful,
 * but WITHOUT ANY WARRANTY; without even the implied warranty of
 * MERCHANTABILITY or FITNESS FOR A PARTICULAR PURPOSE. See the
 * GNU General Public License for more details.
 *
 * You should have received a copy of the GNU General Public License
 * along with this program. If not, see http://www.gnu.org/licenses/.
 *
 */

import {STATE as CALL_STATE} from '@wireapp/avs';
import {createRandomUuid} from 'Util/util';

import {instantiateComponent} from '../../../helper/knockoutHelpers';
import {Call} from 'src/script/calling/Call';
import {Participant} from 'src/script/calling/Participant';
import {Conversation} from 'src/script/entity/Conversation';
import 'src/script/components/list/conversationListCallingCell';
import {User} from 'src/script/entity/User';

function createCall(state, selfUser = new User(createRandomUuid())) {
  const selfParticipant = new Participant(selfUser);
  const call = new Call('', '', undefined, selfParticipant);
  call.state(state);
  return call;
}

describe('conversationListCallingCell', () => {
  let defaultParams;

  beforeEach(() => {
    const mockedCallingRepository = {
      isMuted: () => false,
      supportsScreenSharing: () => true,
    };
    const mockedTeamRepository = {
      isExternal: () => false,
    };
    const conversation = new Conversation();
    conversation.participating_user_ets([new User('id')]);
    defaultParams = {
      call: new Call(),
      callActions: {},
      callingRepository: mockedCallingRepository,
      conversation: () => conversation,
      hasAccessToCamera: () => true,
      multitasking: {isMinimized: () => false},
      teamRepository: mockedTeamRepository,
      videoGrid: () => ({grid: []}),
    };
  });

  it('displays an incoming ringing call', () => {
    const call = createCall(CALL_STATE.INCOMING);
    const params = {...defaultParams, call};
    return instantiateComponent('conversation-list-calling-cell', params).then(domContainer => {
      expect(domContainer.querySelector('[data-uie-name=do-call-controls-call-accept]')).not.toBe(null);
      expect(domContainer.querySelector('[data-uie-name=do-call-controls-call-decline]')).not.toBe(null);
    });
  });

  it('displays an outgoing ringing call', () => {
    const call = createCall(CALL_STATE.OUTGOING);
    const params = {...defaultParams, call};
    return instantiateComponent('conversation-list-calling-cell', params).then(domContainer => {
      expect(domContainer.querySelector('[data-uie-name=call-label-outgoing]')).not.toBe(null);
    });
  });

  it('displays a call that is connecting', () => {
    const call = createCall(CALL_STATE.ANSWERED);
    const params = {...defaultParams, call};
    return instantiateComponent('conversation-list-calling-cell', params).then(domContainer => {
      expect(domContainer.querySelector('[data-uie-name=call-label-connecting]')).not.toBe(null);
    });
  });

  it('displays the running time of an ongoing call', () => {
    const conversation = new Conversation();
    spyOn(conversation, 'supportsVideoCall').and.returnValue(true);
    const selfUserEntity = new User(createRandomUuid());
    selfUserEntity.isMe = true;
    conversation.selfUser(selfUserEntity);
    const call = createCall(CALL_STATE.MEDIA_ESTAB, selfUserEntity);
    const mockedTeamRepository = {
      isExternal: () => false,
    };
    const params = {...defaultParams, call, conversation: () => conversation, teamRepository: mockedTeamRepository};
    return instantiateComponent('conversation-list-calling-cell', params).then(domContainer => {
<<<<<<< HEAD
      call.startedAt(Date.now());
      ko.tasks.runEarly();
=======
      jest.useFakeTimers('modern');
      const now = Date.now();
      jest.setSystemTime(now);
      call.startedAt(now);
>>>>>>> 297f9dba

      const callDurationElement = domContainer.querySelector('[data-uie-name=call-duration]');

      expect(callDurationElement).not.toBe(null);
      expect(callDurationElement.innerHTML).toBe('00:00');

<<<<<<< HEAD
      jasmine.clock().mockDate(10000);
      jasmine.clock().tick(10000);
      ko.tasks.runEarly();
=======
      jest.advanceTimersByTime(10000);
>>>>>>> 297f9dba

      expect(callDurationElement.innerHTML).toBe('00:10');
      jest.useRealTimers();
    });
  });
});<|MERGE_RESOLUTION|>--- conflicted
+++ resolved
@@ -96,28 +96,19 @@
     };
     const params = {...defaultParams, call, conversation: () => conversation, teamRepository: mockedTeamRepository};
     return instantiateComponent('conversation-list-calling-cell', params).then(domContainer => {
-<<<<<<< HEAD
-      call.startedAt(Date.now());
-      ko.tasks.runEarly();
-=======
       jest.useFakeTimers('modern');
       const now = Date.now();
       jest.setSystemTime(now);
       call.startedAt(now);
->>>>>>> 297f9dba
+      ko.tasks.runEarly();
 
       const callDurationElement = domContainer.querySelector('[data-uie-name=call-duration]');
 
       expect(callDurationElement).not.toBe(null);
       expect(callDurationElement.innerHTML).toBe('00:00');
 
-<<<<<<< HEAD
-      jasmine.clock().mockDate(10000);
-      jasmine.clock().tick(10000);
+      jest.advanceTimersByTime(10000);
       ko.tasks.runEarly();
-=======
-      jest.advanceTimersByTime(10000);
->>>>>>> 297f9dba
 
       expect(callDurationElement.innerHTML).toBe('00:10');
       jest.useRealTimers();
