/*
 * Wire
 * Copyright (C) 2018 Wire Swiss GmbH
 *
 * This program is free software: you can redistribute it and/or modify
 * it under the terms of the GNU General Public License as published by
 * the Free Software Foundation, either version 3 of the License, or
 * (at your option) any later version.
 *
 * This program is distributed in the hope that it will be useful,
 * but WITHOUT ANY WARRANTY; without even the implied warranty of
 * MERCHANTABILITY or FITNESS FOR A PARTICULAR PURPOSE. See the
 * GNU General Public License for more details.
 *
 * You should have received a copy of the GNU General Public License
 * along with this program. If not, see http://www.gnu.org/licenses/.
 *
 */

import JSZip from 'jszip';

import {noop} from 'Util/util';

import {BackupRepository} from 'src/script/backup/BackupRepository';
import {
  CancelError,
  DifferentAccountError,
  IncompatibleBackupError,
  IncompatiblePlatformError,
} from 'src/script/backup/Error';
import {ClientEvent} from 'src/script/event/Client';
import {StorageSchemata} from 'src/script/storage/StorageSchemata';
import {TestFactory} from '../../helper/TestFactory';

const conversationId = '35a9a89d-70dc-4d9e-88a2-4d8758458a6a';
// prettier-ignore
/* eslint-disable comma-spacing, key-spacing, sort-keys-fix/sort-keys-fix, quotes */
const conversation = {"id": conversationId,"accessModes":["private"],"accessRole":"private","creator":"1ccd93e0-0f4b-4a73-b33f-05c464b88439","name":"Tom @ Staging","status":0,"team_id":null,"type":2,"others":["a7122859-3f16-4870-b7f2-5cbca5572ab2"],"last_event_timestamp":2,"last_server_timestamp":2,"archived_state":false,"archived_timestamp":0,"muted_state":false,"muted_timestamp":0};

// prettier-ignore
const messages = [
    {"conversation":conversationId,"id":"68a28ab1-d7f8-4014-8b52-5e99a05ea3b1","from":"8b497692-7a38-4a5d-8287-e3d1006577d6","time":"2016-08-04T13:27:55.182Z","data":{"content":"First message","nonce":"68a28ab1-d7f8-4014-8b52-5e99a05ea3b1","previews":[]},"type":"conversation.message-add"},
    {"conversation":conversationId,"id":"4af67f76-09f9-4831-b3a4-9df877b8c29a","from":"8b497692-7a38-4a5d-8287-e3d1006577d6","time":"2016-08-04T13:27:58.993Z","data":{"content":"Second message","nonce":"4af67f76-09f9-4831-b3a4-9df877b8c29a","previews":[]},"type":"conversation.message-add"},
  ];
/* eslint-enable comma-spacing, key-spacing, sort-keys-fix/sort-keys-fix, quotes */

fdescribe('BackupRepository', () => {
  const testFactory = new TestFactory();
  let backupRepository = undefined;

  beforeEach(async () => {
    jasmine.clock().install();
    await testFactory.exposeBackupActors();
    backupRepository = testFactory.backup_repository;
  });

  afterEach(() => jasmine.clock().uninstall());

  afterAll(() => jasmine.clock().uninstall());

  describe('createMetaData', () => {
    it('creates backup metadata', () => {
      const freezedTime = new Date();
      jasmine.clock().mockDate(freezedTime);

      const metaDescription = backupRepository.createMetaData();

      expect(metaDescription.client_id).toBe(testFactory.client_repository.currentClient().id);
      expect(metaDescription.creation_time).toBe(freezedTime.toISOString());
      expect(metaDescription.platform).toBe('Web');
      expect(metaDescription.user_id).toBe(testFactory.user_repository.self().id);
      expect(metaDescription.version).toBe(testFactory.backup_service.getDatabaseVersion());
    });
  });

  describe('generateHistory', () => {
    const eventStoreName = StorageSchemata.OBJECT_STORE.EVENTS;

    beforeEach(() => {
      return Promise.all([
        ...messages.map(message => testFactory.storage_service.save(eventStoreName, undefined, message)),
        testFactory.storage_service.save('conversations', conversationId, conversation),
      ]);
    });

    afterEach(() => testFactory.storage_service.clearStores());

    it('generates an archive of the database', async () => {
      const zip = await backupRepository.generateHistory(noop);
      const zipFilenames = Object.keys(zip.files);
      Object.values(BackupRepository.CONFIG.FILENAME).forEach(filename => expect(zipFilenames).toContain(filename));

      const conversationsStr = await zip.files[BackupRepository.CONFIG.FILENAME.CONVERSATIONS].async('string');
      const conversations = JSON.parse(conversationsStr);
      expect(conversations).toEqual([conversation]);

      const eventsStr = await zip.files[BackupRepository.CONFIG.FILENAME.EVENTS].async('string');
      const events = JSON.parse(eventsStr);
      expect(events).toEqual(messages);
    });

    it('ignores verification events in the backup', async () => {
      const verificationEvent = {
        conversation: conversationId,
        type: ClientEvent.CONVERSATION.VERIFICATION,
      };

      await testFactory.storage_service.save(StorageSchemata.OBJECT_STORE.EVENTS, undefined, verificationEvent);
      const zip = await backupRepository.generateHistory(noop);

<<<<<<< HEAD
      const promise = backupRepository
        .generateHistory(noop)
        .then(() => {
          throw new Error('Export should fail with a CancelError');
        })
        .catch(error => {
          expect(error instanceof window.z.backup.CancelError).toBe(true);
        });
=======
      const eventsStr = await zip.files[`${StorageSchemata.OBJECT_STORE.EVENTS}.json`].async('string');
      const events = JSON.parse(eventsStr);
      expect(events).not.toContain(verificationEvent);
      expect(events.length).toBe(messages.length);
    });
>>>>>>> 143be69b

    it('cancels export', async () => {
      spyOnProperty(backupRepository, 'isCanceled').and.returnValue(true);
      backupRepository.cancelAction();

      try {
        await backupRepository.generateHistory(noop);
        fail('Export should fail with a CancelError');
      } catch (error) {
        expect(error).toEqual(jasmine.any(CancelError));
      }
    });
  });

  describe('importHistory', () => {
    it(`fails if metadata doesn't match`, async () => {
      const tests = [
        {
<<<<<<< HEAD
          expectedError: window.z.backup.DifferentAccountError,
          metaChanges: {user_id: 'fail'},
        },
        {
          expectedError: window.z.backup.IncompatibleBackupError,
          metaChanges: {version: 13}, // version 14 contains a migration script, thus will generate an error
        },
        {
          expectedError: window.z.backup.IncompatiblePlatformError,
=======
          expectedError: DifferentAccountError,
          metaChanges: {user_id: 'fail'},
        },
        {
          expectedError: IncompatibleBackupError,
          metaChanges: {version: 13}, // version 14 contains a migration script, thus will generate an error
        },
        {
          expectedError: IncompatiblePlatformError,
>>>>>>> 143be69b
          metaChanges: {platform: 'random'},
        },
      ];

      for (const testDescription of tests) {
        const archive = new JSZip();
        const meta = {
          ...backupRepository.createMetaData(),
          ...testDescription.metaChanges,
        };

        archive.file(BackupRepository.CONFIG.FILENAME.METADATA, JSON.stringify(meta));

        const files = {};
        for (const fileName in archive.files) {
          files[fileName] = await archive.files[fileName].async('uint8array');
        }

        try {
          await backupRepository.importHistory(files, noop, noop);
          fail('Import should fail');
        } catch (error) {
          expect(error).toEqual(jasmine.any(testDescription.expectedError));
        }
      }
    });

    it('successfully imports a backup', async () => {
      function removePrimaryKey(message) {
        return {
          ...message,
          primary_key: undefined,
        };
      }

      const metadataArray = [backupRepository.createMetaData(), {...backupRepository.createMetaData(), version: 15}];

      const archives = metadataArray.map(metadata => {
        const archive = new JSZip();
        archive.file(BackupRepository.CONFIG.FILENAME.METADATA, JSON.stringify(metadata));
        archive.file(BackupRepository.CONFIG.FILENAME.CONVERSATIONS, JSON.stringify([conversation]));
        archive.file(BackupRepository.CONFIG.FILENAME.EVENTS, JSON.stringify(messages));

        return archive;
      });

      for (const archive of archives) {
        const files = {};
        for (const fileName in archive.files) {
          files[fileName] = await archive.files[fileName].async('uint8array');
        }

        await backupRepository.importHistory(files, noop, noop);

        const conversationsData = await testFactory.storage_service.getAll(StorageSchemata.OBJECT_STORE.CONVERSATIONS);
        expect(conversationsData.length).toEqual(1);
        const [conversationData] = conversationsData;

        expect(conversationData.name).toEqual(conversation.name);
        expect(conversationData.id).toEqual(conversation.id);

        const events = await testFactory.storage_service.getAll(StorageSchemata.OBJECT_STORE.EVENTS);
        expect(events.length).toEqual(messages.length);
        expect(events.map(removePrimaryKey)).toEqual(messages.map(removePrimaryKey));
      }
    });
  });
});<|MERGE_RESOLUTION|>--- conflicted
+++ resolved
@@ -108,22 +108,11 @@
       await testFactory.storage_service.save(StorageSchemata.OBJECT_STORE.EVENTS, undefined, verificationEvent);
       const zip = await backupRepository.generateHistory(noop);
 
-<<<<<<< HEAD
-      const promise = backupRepository
-        .generateHistory(noop)
-        .then(() => {
-          throw new Error('Export should fail with a CancelError');
-        })
-        .catch(error => {
-          expect(error instanceof window.z.backup.CancelError).toBe(true);
-        });
-=======
       const eventsStr = await zip.files[`${StorageSchemata.OBJECT_STORE.EVENTS}.json`].async('string');
       const events = JSON.parse(eventsStr);
       expect(events).not.toContain(verificationEvent);
       expect(events.length).toBe(messages.length);
     });
->>>>>>> 143be69b
 
     it('cancels export', async () => {
       spyOnProperty(backupRepository, 'isCanceled').and.returnValue(true);
@@ -142,17 +131,6 @@
     it(`fails if metadata doesn't match`, async () => {
       const tests = [
         {
-<<<<<<< HEAD
-          expectedError: window.z.backup.DifferentAccountError,
-          metaChanges: {user_id: 'fail'},
-        },
-        {
-          expectedError: window.z.backup.IncompatibleBackupError,
-          metaChanges: {version: 13}, // version 14 contains a migration script, thus will generate an error
-        },
-        {
-          expectedError: window.z.backup.IncompatiblePlatformError,
-=======
           expectedError: DifferentAccountError,
           metaChanges: {user_id: 'fail'},
         },
@@ -162,7 +140,6 @@
         },
         {
           expectedError: IncompatiblePlatformError,
->>>>>>> 143be69b
           metaChanges: {platform: 'random'},
         },
       ];
