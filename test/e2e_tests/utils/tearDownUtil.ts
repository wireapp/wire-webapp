--- conflicted
+++ resolved
@@ -24,13 +24,7 @@
 const createdUsers: Map<User['id'], User> = new Map();
 const createdTeams: Map<User, string> = new Map();
 
-<<<<<<< HEAD
-=======
-export const getCreatedUsers = () => createdUsers;
-export const getCreatedTeams = () => createdTeams;
-
 // Utility functions to manage created personal users for cleanup
->>>>>>> 8ab57a88
 export const addCreatedUser = (user: User) => {
   if (!user.id) {
     throw new Error('User must have an ID to be added to createdUsers');
