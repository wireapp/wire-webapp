/*
 * Wire
 * Copyright (C) 2025 Wire Swiss GmbH
 *
 * This program is free software: you can redistribute it and/or modify
 * it under the terms of the GNU General Public License as published by
 * the Free Software Foundation, either version 3 of the License, or
 * (at your option) any later version.
 *
 * This program is distributed in the hope that it will be useful,
 * but WITHOUT ANY WARRANTY; without even the implied warranty of
 * MERCHANTABILITY or FITNESS FOR A PARTICULAR PURPOSE. See the
 * GNU General Public License for more details.
 *
 * You should have received a copy of the GNU General Public License
 * along with this program. If not, see http://www.gnu.org/licenses/.
 *
 */

import {FEATURE_KEY} from '@wireapp/api-client/lib/team/feature';
import {AxiosResponse} from 'axios';

import {AuthRepositoryE2E} from './authRepository.e2e';
import {BrigRepositoryE2E} from './brigRepository.e2e';
import {ConnectionRepositoryE2E} from './connectionRepository.e2e';
import {ConversationRepositoryE2E} from './ConversationRepository';
import {FeatureConfigRepositoryE2E} from './featureConfigRepository.e2e';
import {InbucketClientE2E} from './inbucketClient.e2e';
import {TeamRepositoryE2E} from './teamRepository.e2e';
import {TestServiceClientE2E} from './testServiceClient.e2e';
import {UserRepositoryE2E} from './userRepository.e2e';

import {User} from '../data/user';

export class ApiManagerE2E {
  user: UserRepositoryE2E;
  auth: AuthRepositoryE2E;
  brig: BrigRepositoryE2E;
  testService: TestServiceClientE2E;
  team: TeamRepositoryE2E;
  conversation: ConversationRepositoryE2E;
  featureConfig: FeatureConfigRepositoryE2E;
  inbucket: InbucketClientE2E;
  connection: ConnectionRepositoryE2E;

  constructor() {
    this.user = new UserRepositoryE2E();
    this.auth = new AuthRepositoryE2E();
    this.brig = new BrigRepositoryE2E();
    this.testService = new TestServiceClientE2E();
    this.team = new TeamRepositoryE2E();
    this.conversation = new ConversationRepositoryE2E();
    this.featureConfig = new FeatureConfigRepositoryE2E();
    this.inbucket = new InbucketClientE2E();
    this.connection = new ConnectionRepositoryE2E();
  }

  async addDevicesToUser(user: User, numberOfDevices: number) {
    const token = user.token ?? (await this.auth.loginUser(user)).data.access_token;
    const isMlsEnabled = await this.featureConfig.isFeatureEnabled(token, FEATURE_KEY.MLS, user.teamId!);
    for (let i = 0; i < numberOfDevices; i++) {
      const deviceName = `Device${i + 1}`;
      const response = await this.testService.createInstance(user.password, user.email, deviceName, isMlsEnabled);
      user.devices.push(response.instanceId);
    }
  }

  async sendMessageToPersonalConversation(sender: User, receiver: User, text: string) {
    const senderToken = sender.token ?? (await this.auth.loginUser(sender)).data.access_token;
    const receiverId = receiver.id ?? (await this.auth.loginUser(receiver)).data.user;
    const conversationId = await this.conversation.getMLSConversationWithUser(senderToken, receiverId);

    // Using the first device from the list of devices
    await this.testService.sendText(sender.devices[0], conversationId, text);
  }

  async createPersonalUser(user: User, invitationCode?: string) {
    // 1. Register
    const registerResponse = await this.auth.registerUser(user, invitationCode);
    const zuidCookie = this.extractCookieFromRegisterResponse(registerResponse);

    if (!invitationCode) {
      // 2. Get activation code via brig
      const activationCode = await this.brig.getActivationCodeForEmail(user.email);

      // 3. Activate Account
      await this.auth.activateAccount(user.email, activationCode);
    }

    // 4. Request Access Token
    user.token = await this.auth.requestAccessToken(zuidCookie);

    // 5. Set Unique Username (Handle)
    await this.user.setUniqueUsername(user.username, user.token);
  }

  async enableConferenceCallingFeature(teamId: string) {
    await this.brig.unlockConferenceCallingFeature(teamId);
    await this.brig.enableConferenceCallingBackdoorViaBackdoorTeam(teamId);
  }

  /**
   * Long polling to see if a conference calling feature is available for a given team.
   * This is to wait until stripe/ibis has set free account restrictions after team creation.
   *
   * @param token - The access token of the user.
   * @returns A promise that resolves to true if the feature is enabled, false otherwise.
   */
  async waitForFeatureToBeEnabled(featureKey: FEATURE_KEY, teamId: string, token?: string): Promise<boolean> {
    if (!token) {
      throw new Error('Token is required to check for feature');
    }

    const timeout = 300000;
    const interval = 1000;
    const startTime = Date.now();

    while (Date.now() - startTime < timeout) {
      const isEnabled = await this.featureConfig.isFeatureEnabled(token, featureKey, teamId);
      if (isEnabled) {
        return true;
      }
      await new Promise(resolve => setTimeout(resolve, interval));
    }

    throw new Error(`${featureKey} feature is not enabled after waiting for ${timeout / 1000} seconds`);
  }

  async createTeamOwner(user: User, teamName: string) {
    // 1. Book email
    await this.auth.bookEmail(user.email);

    // 2. Get activation code
    const activationCode = await this.brig.getActivationCodeForEmail(user.email);

    // 3. Register user
    const registerResponse = await this.auth.registerTeamOwner(user, teamName, activationCode);
    const zuidCookie = this.extractCookieFromRegisterResponse(registerResponse);

    // 4. Request Access Token
    user.token = await this.auth.requestAccessToken(zuidCookie);

    // 5. Set Unique Username (Handle)
    await this.user.setUniqueUsername(user.username, user.token);
  }

  async acceptConnectionRequest(user: User) {
    const token = user.token ?? (await this.auth.loginUser(user)).data.access_token;
    const listOfConnections = await this.connection.getConnectionsList(token);
    await this.connection.acceptConnectionRequest(token, listOfConnections.data.connections[0].to);
  }

<<<<<<< HEAD
=======
  async enableConferenceCallingFeature(teamId: string) {
    await this.brig.unlockConferenceCallingFeature(teamId);
    await this.brig.enableConferenceCallingBackdoorViaBackdoorTeam(teamId);
  }

  async enableChannelsFeature(teamId: string) {
    await this.brig.unlockChannelFeature(teamId);
    await this.brig.enableChannelsFeature(teamId);
  }

>>>>>>> 05e9429f
  private extractCookieFromRegisterResponse(registerResponse: AxiosResponse): string {
    try {
      return registerResponse.headers['set-cookie']!.find((cookieStr: string) => cookieStr.startsWith('zuid='))!;
    } catch (error) {
      throw new Error(
        `Error extracting zuid cookie from register response: ${error instanceof Error ? error.message : error}`,
      );
    }
  }
}<|MERGE_RESOLUTION|>--- conflicted
+++ resolved
@@ -94,11 +94,6 @@
     await this.user.setUniqueUsername(user.username, user.token);
   }
 
-  async enableConferenceCallingFeature(teamId: string) {
-    await this.brig.unlockConferenceCallingFeature(teamId);
-    await this.brig.enableConferenceCallingBackdoorViaBackdoorTeam(teamId);
-  }
-
   /**
    * Long polling to see if a conference calling feature is available for a given team.
    * This is to wait until stripe/ibis has set free account restrictions after team creation.
@@ -150,8 +145,6 @@
     await this.connection.acceptConnectionRequest(token, listOfConnections.data.connections[0].to);
   }
 
-<<<<<<< HEAD
-=======
   async enableConferenceCallingFeature(teamId: string) {
     await this.brig.unlockConferenceCallingFeature(teamId);
     await this.brig.enableConferenceCallingBackdoorViaBackdoorTeam(teamId);
@@ -162,7 +155,6 @@
     await this.brig.enableChannelsFeature(teamId);
   }
 
->>>>>>> 05e9429f
   private extractCookieFromRegisterResponse(registerResponse: AxiosResponse): string {
     try {
       return registerResponse.headers['set-cookie']!.find((cookieStr: string) => cookieStr.startsWith('zuid='))!;
