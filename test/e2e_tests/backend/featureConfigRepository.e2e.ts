--- conflicted
+++ resolved
@@ -17,32 +17,17 @@
  *
  */
 
-<<<<<<< HEAD
-import {FeatureList, FEATURE_KEY, FeatureStatus} from '@wireapp/api-client/lib/team/feature';
+import {FEATURE_KEY, FeatureStatus} from '@wireapp/api-client/lib/team/feature';
 
 import {BackendClientE2E} from './backendClient.e2e';
-=======
-import {FEATURE_KEY} from '@wireapp/api-client/lib/team/feature';
->>>>>>> 0a64fbda
 
-import {BackendClientE2E} from './backendClient.e2e';
 export class FeatureConfigRepositoryE2E extends BackendClientE2E {
-  async isFeatureEnabled(token: string, FeatureKey: FEATURE_KEY): Promise<boolean> {
-    const response = await this.axiosInstance.get<FeatureList>('feature-configs', {
-      headers: {
-        Authorization: `Bearer ${token}`,
-      },
-    });
-
-    return response.data[FeatureKey]?.status === FeatureStatus.ENABLED;
-  }
-
   async isFeatureEnabled(token: string, featureKey: FEATURE_KEY, teamId: string): Promise<boolean> {
     const response = await this.axiosInstance.get(`teams/${teamId}/features/${featureKey}`, {
       headers: {
         Authorization: `Bearer ${token}`,
       },
     });
-    return response.data.status === 'enabled';
+    return response.data.status === FeatureStatus.ENABLED;
   }
 }