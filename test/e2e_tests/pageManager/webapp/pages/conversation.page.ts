/*
 * Wire
 * Copyright (C) 2025 Wire Swiss GmbH
 *
 * This program is free software: you can redistribute it and/or modify
 * it under the terms of the GNU General Public License as published by
 * the Free Software Foundation, either version 3 of the License, or
 * (at your option) any later version.
 *
 * This program is distributed in the hope that it will be useful,
 * but WITHOUT ANY WARRANTY; without even the implied warranty of
 * MERCHANTABILITY or FITNESS FOR A PARTICULAR PURPOSE. See the
 * GNU General Public License for more details.
 *
 * You should have received a copy of the GNU General Public License
 * along with this program. If not, see http://www.gnu.org/licenses/.
 *
 */

import {Locator, Page} from '@playwright/test';

import {User} from 'test/e2e_tests/data/user';
import {downloadAssetAndGetFilePath} from 'test/e2e_tests/utils/asset.util';
import {selectById, selectByClass, selectByDataAttribute} from 'test/e2e_tests/utils/selector.util';

export class ConversationPage {
  readonly page: Page;

  readonly createGroupModal: Locator;
  readonly createGroupButton: Locator;
  readonly createGroupNameInput: Locator;
  readonly createGroupSubmitButton: Locator;
  readonly messageInput: Locator;
  readonly sendMessageButton: Locator;
  readonly conversationTitle: Locator;
  readonly watermark: Locator;
  readonly timerMessageButton: Locator;
  readonly timerTenSecondsButton: Locator;
  readonly openGroupInformationViaName: Locator;
  readonly membersList: Locator;
  readonly adminsList: Locator;
  readonly leaveConversationButton: Locator;
  readonly makeAdminToggle: Locator;
  readonly removeUserButton: Locator;
  readonly addMemberButton: Locator;
  readonly systemMessages: Locator;
  readonly callButton: Locator;
  readonly conversationInfoButton: Locator;

  readonly getImageAltText = (user: User) => `Image from ${user.fullName}`;

  constructor(page: Page) {
    this.page = page;

    this.createGroupButton = page.locator(selectByDataAttribute('go-create-group'));
    this.createGroupModal = page.locator(selectByDataAttribute('group-creation-label'));
    this.createGroupNameInput = this.createGroupModal.locator(selectByDataAttribute('enter-group-name'));
    this.createGroupSubmitButton = this.createGroupModal.locator(selectByDataAttribute('submit'));
    this.messageInput = page.locator(selectByDataAttribute('input-message'));
    this.watermark = page.locator(`${selectByDataAttribute('no-conversation')} svg`);
    this.sendMessageButton = page.locator(selectByDataAttribute('do-send-message'));
    this.conversationTitle = page.locator('[data-uie-name="status-conversation-title-bar-label"]');
    this.openGroupInformationViaName = page.locator(selectByDataAttribute('status-conversation-title-bar-label'));
    this.timerMessageButton = page.locator(selectByDataAttribute('do-set-ephemeral-timer'));
    this.timerTenSecondsButton = page.locator(selectById('btn-10-seconds'));
    this.membersList = page.locator(selectByDataAttribute('list-members'));
    this.adminsList = page.locator(selectByDataAttribute('list-admins'));
    this.leaveConversationButton = page.locator(selectByDataAttribute('do-leave-item-text'));
    this.makeAdminToggle = page.locator(selectByDataAttribute('do-allow-admin'));
    this.removeUserButton = page.locator(selectByDataAttribute('do-remove-item-text'));
    this.addMemberButton = page.locator(selectByDataAttribute('go-add-people'));
    this.systemMessages = page.locator(
      `${selectByDataAttribute('item-message')}${selectByClass('system-message')} ${selectByClass('message-header')}`,
    );
    this.callButton = page.locator(selectByDataAttribute('do-call'));
    this.conversationInfoButton = page.locator(selectByDataAttribute('do-open-info'));
  }

  private getImageLocator(user: User): Locator {
    return this.page.locator(
      `${selectByDataAttribute('item-message')} ${selectByClass('message-body')} ${selectByDataAttribute('image-asset')} ${selectByDataAttribute('image-asset-img')}[alt^="${this.getImageAltText(user)}"]`,
    );
  }

  async isConversationOpen(conversationName: string) {
    return (
      (await this.page.locator(selectByDataAttribute('status-conversation-title-bar-label')).textContent()) ===
      conversationName
    );
  }

  async clickConversationTitle() {
    await this.conversationTitle.click();
  }

  async clickConversationInfoButton() {
    await this.conversationInfoButton.click();
  }

  async clickCallButton() {
    await this.callButton.click();
  }

  async isWatermarkVisible() {
    return await this.watermark.isVisible();
  }

  async sendMessage(message: string) {
    await this.messageInput.fill(message);
    await this.messageInput.press('Enter');
    await this.page.waitForTimeout(5000); // Wait for the message to be sent
  }

  async createGroup(groupName: string) {
    await this.createGroupButton.click();
    await this.createGroupNameInput.fill(groupName);
    await this.createGroupSubmitButton.click();
  }

  async enableAutoDeleteMessages() {
    await this.timerMessageButton.click();
    await this.timerTenSecondsButton.click();
  }

  async sendMention(memberId: string) {
    await this.messageInput.fill(`@`);
    await this.page
      .locator(`${selectByDataAttribute('item-mention-suggestion')}[data-uie-value="${memberId}"]`)
      .click({timeout: 1000});

    await this.messageInput.press('Enter');
  }

  async isMessageVisible(messageText: string) {
    const locator = this.page.locator(
      `${selectByDataAttribute('item-message')} ${selectByClass('message-body')}:not(:has(p${selectByClass('text-foreground')}))`,
    );

    await locator.last().waitFor({state: 'visible', timeout: 20_000});

    // Then get all matching elements
    const messages = await locator.all();

    for (const message of messages) {
      const messageTextContent = await message.textContent();
      if (messageTextContent?.trim() === messageText) {
        return true;
      }
    }
    return false;
  }

<<<<<<< HEAD
  async isImageVisible(user: User) {
    // Trying multiple times for the image to appear
    const locator = this.getImageLocator(user);

    // Wait for at least one matching element to appear (optional timeout can be set)
    await locator.first().waitFor({state: 'visible', timeout: 10_000});

    return await locator.isVisible();
  }

  async getImageScreenshot(user: User): Promise<Buffer> {
    const locator = this.getImageLocator(user);

    // Wait for the image to be visible
    await locator.waitFor({state: 'visible', timeout: 10000});

    // Take a screenshot of the image
    return await locator.screenshot();
  }

  async clickImage(user: User) {
    const locator = this.getImageLocator(user);

    // Wait for at least one matching element to appear (optional timeout can be set)
    await locator.first().waitFor({state: 'visible', timeout: 10000});
    await locator.isVisible();
    await locator.click();
  }

  async isPlusOneReactionVisible() {
    const plusOneReactionIcon = this.page.locator(
      `${selectByDataAttribute('item-message')} ${selectByDataAttribute('message-reactions')} button${selectByDataAttribute('emoji-pill')}[aria-label="1 reaction, react with +1 emoji"]`,
    );

    // Wait for at least one matching element to appear (optional timeout can be set)
    await plusOneReactionIcon.first().waitFor({state: 'visible', timeout: 10000});

    return await plusOneReactionIcon.isVisible();
  }

  async isVideoMessageVisible() {
    const videoMessageLocator = this.page.locator(
      `${selectByDataAttribute('item-message')} ${selectByDataAttribute('video-asset')}`,
    );

    // Wait for at least one matching element to appear (optional timeout can be set)
    await videoMessageLocator.first().waitFor({state: 'visible', timeout: 10_000});

    return await videoMessageLocator.isVisible();
  }

  async playVideo() {
    const videoPlayButton = this.page.locator(
      `${selectByDataAttribute('item-message')} ${selectByDataAttribute('video-asset')} ${selectByDataAttribute('do-play-media')}`,
    );

    await videoPlayButton.click();
  }

  async playAudio() {
    const audioPlayButton = this.page.locator(
      `${selectByDataAttribute('item-message')} ${selectByDataAttribute('audio-asset')} ${selectByDataAttribute('do-play-media')}`,
    );
    await audioPlayButton.click();
  }

  async isAudioPlaying() {
    const audioTimeLocator = this.page.locator(
      `${selectByDataAttribute('item-message')} ${selectByDataAttribute('audio-asset')} ${selectByDataAttribute('status-audio-time')}`,
    );

    const audioTimeText = (await audioTimeLocator.textContent())?.trim();
    if (!audioTimeText) {
      throw new Error('Audio time text is empty or undefined');
    }
    const seconds = parseInt(audioTimeText.split(':')[1], 10);
    return seconds > 0;
  }

  async isAudioMessageVisible() {
    const audioMessageLocator = this.page.locator(
      `${selectByDataAttribute('item-message')} ${selectByDataAttribute('audio-asset')}`,
    );

    // Wait for at least one matching element to appear (optional timeout can be set)
    await audioMessageLocator.first().waitFor({state: 'visible', timeout: 10_000});

    return await audioMessageLocator.isVisible();
  }

  async isFileMessageVisible() {
    const fileMessageLocator = this.page.locator(
      `${selectByDataAttribute('item-message')} ${selectByDataAttribute('file-asset')}`,
    );

    // Wait for at least one matching element to appear (optional timeout can be set)
    await fileMessageLocator.first().waitFor({state: 'visible', timeout: 10_000});

    return await fileMessageLocator.isVisible();
  }

  async downloadFile() {
    const downloadButton = this.page.locator(
      `${selectByDataAttribute('item-message')} ${selectByDataAttribute('file-asset')}`,
    );

    const filePath = await downloadAssetAndGetFilePath(this.page, downloadButton);
    return filePath;
=======
  async startCall() {
    const startCallButton = this.page.locator('[data-uie-name="do-call"]');
    await startCallButton.click();
  }

  async isSystemMessageVisible(messageText: string) {
    await this.systemMessages.filter({hasText: messageText}).first().waitFor({state: 'visible', timeout: 5000});
    return true;
>>>>>>> ddb64f8c
  }

  async isConversationReadonly() {
    await this.messageInput.waitFor({state: 'detached'});
  }

  async isMessageInputVisible() {
    return await this.messageInput.isVisible();
  }

  async toggleGroupInformation() {
    await this.openGroupInformationViaName.click();
  }

  async isUserGroupMember(name: string) {
    return this.membersList.locator(`${selectByDataAttribute('item-user')}[data-uie-value="${name}"]`).isVisible();
  }

  async isUserGroupAdmin(name: string) {
    await this.adminsList
      .locator(`${selectByDataAttribute('item-user')}[data-uie-value="${name}"]`)
      .waitFor({state: 'visible'});
    return true;
  }

  async makeUserAdmin(name: string) {
    await this.membersList.locator(`[data-uie-value="${name}"]`).click();
    return this.makeAdminToggle.click();
  }

  async removeMemberFromGroup(name: string) {
    await this.membersList.locator(`[data-uie-value="${name}"]`).click();
    return this.removeUserButton.click();
  }

  async removeAdminFromGroup(name: string) {
    await this.adminsList.locator(`[data-uie-value="${name}"]`).click();
    return this.removeUserButton.click();
  }

  async leaveConversation() {
    await this.leaveConversationButton.click();
  }

  async clickAddMemberButton() {
    await this.addMemberButton.click();
  }
}<|MERGE_RESOLUTION|>--- conflicted
+++ resolved
@@ -117,11 +117,6 @@
     await this.createGroupSubmitButton.click();
   }
 
-  async enableAutoDeleteMessages() {
-    await this.timerMessageButton.click();
-    await this.timerTenSecondsButton.click();
-  }
-
   async sendMention(memberId: string) {
     await this.messageInput.fill(`@`);
     await this.page
@@ -150,7 +145,6 @@
     return false;
   }
 
-<<<<<<< HEAD
   async isImageVisible(user: User) {
     // Trying multiple times for the image to appear
     const locator = this.getImageLocator(user);
@@ -259,7 +253,8 @@
 
     const filePath = await downloadAssetAndGetFilePath(this.page, downloadButton);
     return filePath;
-=======
+  }
+
   async startCall() {
     const startCallButton = this.page.locator('[data-uie-name="do-call"]');
     await startCallButton.click();
@@ -268,7 +263,6 @@
   async isSystemMessageVisible(messageText: string) {
     await this.systemMessages.filter({hasText: messageText}).first().waitFor({state: 'visible', timeout: 5000});
     return true;
->>>>>>> ddb64f8c
   }
 
   async isConversationReadonly() {
