/*
 * Wire
 * Copyright (C) 2025 Wire Swiss GmbH
 *
 * This program is free software: you can redistribute it and/or modify
 * it under the terms of the GNU General Public License as published by
 * the Free Software Foundation, either version 3 of the License, or
 * (at your option) any later version.
 *
 * This program is distributed in the hope that it will be useful,
 * but WITHOUT ANY WARRANTY; without even the implied warranty of
 * MERCHANTABILITY or FITNESS FOR A PARTICULAR PURPOSE. See the
 * GNU General Public License for more details.
 *
 * You should have received a copy of the GNU General Public License
 * along with this program. If not, see http://www.gnu.org/licenses/.
 *
 */

import {Locator, Page} from '@playwright/test';

import {User} from 'test/e2e_tests/data/user';
import {downloadAssetAndGetFilePath} from 'test/e2e_tests/utils/asset.util';
import {selectById, selectByClass, selectByDataAttribute} from 'test/e2e_tests/utils/selector.util';

export class ConversationPage {
  readonly page: Page;

  readonly createGroupModal: Locator;
  readonly createGroupButton: Locator;
  readonly createGroupNameInput: Locator;
  readonly createGroupSubmitButton: Locator;
  readonly messageInput: Locator;
  readonly sendMessageButton: Locator;
  readonly conversationTitle: Locator;
  readonly watermark: Locator;
  readonly timerMessageButton: Locator;
  readonly timerTenSecondsButton: Locator;
  readonly openGroupInformationViaName: Locator;
  readonly membersList: Locator;
  readonly adminsList: Locator;
  readonly leaveConversationButton: Locator;
  readonly makeAdminToggle: Locator;
  readonly removeUserButton: Locator;
  readonly addMemberButton: Locator;
  readonly systemMessages: Locator;
  readonly callButton: Locator;
  readonly conversationInfoButton: Locator;
  readonly pingButton: Locator;
  readonly messages: Locator;

  readonly getImageAltText = (user: User) => `Image from ${user.fullName}`;

  constructor(page: Page) {
    this.page = page;

    this.createGroupButton = page.locator(selectByDataAttribute('go-create-group'));
    this.createGroupModal = page.locator(selectByDataAttribute('group-creation-label'));
    this.createGroupNameInput = this.createGroupModal.locator(selectByDataAttribute('enter-group-name'));
    this.createGroupSubmitButton = this.createGroupModal.locator(selectByDataAttribute('submit'));
    this.messageInput = page.locator(selectByDataAttribute('input-message'));
    this.watermark = page.locator(`${selectByDataAttribute('no-conversation')} svg`);
    this.sendMessageButton = page.locator(selectByDataAttribute('do-send-message'));
    this.conversationTitle = page.locator('[data-uie-name="status-conversation-title-bar-label"]');
    this.openGroupInformationViaName = page.locator(selectByDataAttribute('status-conversation-title-bar-label'));
    this.timerMessageButton = page.locator(selectByDataAttribute('do-set-ephemeral-timer'));
    this.timerTenSecondsButton = page.locator(selectById('btn-10-seconds'));
    this.membersList = page.locator(selectByDataAttribute('list-members'));
    this.adminsList = page.locator(selectByDataAttribute('list-admins'));
    this.leaveConversationButton = page.locator(selectByDataAttribute('do-leave-item-text'));
    this.makeAdminToggle = page.locator(selectByDataAttribute('do-allow-admin'));
    this.removeUserButton = page.locator(selectByDataAttribute('do-remove-item-text'));
    this.addMemberButton = page.locator(selectByDataAttribute('go-add-people'));
    this.systemMessages = page.locator(
      `${selectByDataAttribute('item-message')}${selectByClass('system-message')} ${selectByClass('message-header')}`,
    );
    this.callButton = page.locator(selectByDataAttribute('do-call'));
    this.conversationInfoButton = page.locator(selectByDataAttribute('do-open-info'));
    this.pingButton = page.locator(selectByDataAttribute('do-ping'));
    this.messages = page.locator(
      `${selectByDataAttribute('item-message')} ${selectByClass('message-body')}:not(:has(p${selectByClass('text-foreground')})):has(${selectByClass('text')})`,
    );
  }

  private getImageLocator(user: User): Locator {
    return this.page.locator(
      `${selectByDataAttribute('item-message')} ${selectByClass('message-body')} ${selectByDataAttribute('image-asset')} ${selectByDataAttribute('image-asset-img')}[alt^="${this.getImageAltText(user)}"]`,
    );
  }

  async isConversationOpen(conversationName: string) {
    return (
      (await this.page.locator(selectByDataAttribute('status-conversation-title-bar-label')).textContent()) ===
      conversationName
    );
  }

  async clickConversationTitle() {
    await this.conversationTitle.click();
  }

  async clickConversationInfoButton() {
    await this.conversationInfoButton.click();
  }

  async clickCallButton() {
    await this.callButton.click();
  }

  async isWatermarkVisible() {
    return await this.watermark.isVisible();
  }

  async sendMessage(message: string) {
    await this.messageInput.fill(message);
    await this.messageInput.press('Enter');
    await this.page.waitForTimeout(5000); // Wait for the message to be sent
  }

  async createGroup(groupName: string) {
    await this.createGroupButton.click();
    await this.createGroupNameInput.fill(groupName);
    await this.createGroupSubmitButton.click();
  }

  async sendMessageWithUserMention(userFullName: string, messageText?: string) {
    await this.messageInput.fill(`@`);
    await this.page
      .locator(`${selectByDataAttribute('item-mention-suggestion')} ${selectByDataAttribute('status-name')}`, {
        hasText: userFullName,
      })
      .click({timeout: 1000});

    if (messageText) {
      await this.messageInput.pressSequentially(messageText);
    }

    await this.messageInput.press('Enter');
  }

  async isMessageVisible(messageText: string, waitForVisibility = true) {
    if (waitForVisibility) {
      // Wait for the last message to be visible
      await this.messages.last().waitFor({state: 'visible', timeout: 20_000});
    }

    // Then get all matching elements
    const messages = await this.messages.all();

    for (const message of messages) {
      const messageTextContent = await message.locator(selectByClass('text')).textContent();
      if (messageTextContent?.trim() === messageText) {
        return true;
      }
    }
    return false;
  }

  async isImageFromUserVisible(user: User) {
    // Trying multiple times for the image to appear
    const locator = this.getImageLocator(user);

    // Wait for at least one matching element to appear (optional timeout can be set)
    await locator.first().waitFor({state: 'visible'});

    return await locator.isVisible();
  }

  async getImageScreenshot(user: User): Promise<Buffer> {
    const locator = this.getImageLocator(user);

    // Wait for the image to be visible
    await locator.waitFor({state: 'visible'});

    // Take a screenshot of the image
    return await locator.screenshot();
  }

  async clickImage(user: User) {
    const locator = this.getImageLocator(user);

    // Wait for at least one matching element to appear (optional timeout can be set)
    await locator.first().waitFor({state: 'visible'});
    await locator.isVisible();
    await locator.click();
  }

  async isPlusOneReactionVisible() {
    const plusOneReactionIcon = this.page.locator(
      `${selectByDataAttribute('item-message')} ${selectByDataAttribute('message-reactions')} button${selectByDataAttribute('emoji-pill')}[aria-label="1 reaction, react with +1 emoji"]`,
    );

    // Wait for at least one matching element to appear (optional timeout can be set)
    await plusOneReactionIcon.first().waitFor({state: 'visible'});

    return await plusOneReactionIcon.isVisible();
  }

  async isVideoMessageVisible() {
    const videoMessageLocator = this.page.locator(
      `${selectByDataAttribute('item-message')} ${selectByDataAttribute('video-asset')}`,
    );

    // Wait for at least one matching element to appear (optional timeout can be set)
    await videoMessageLocator.first().waitFor({state: 'visible'});

    return await videoMessageLocator.isVisible();
  }

  async playVideo() {
    const videoPlayButton = this.page.locator(
      `${selectByDataAttribute('item-message')} ${selectByDataAttribute('video-asset')} ${selectByDataAttribute('do-play-media')}`,
    );

    await videoPlayButton.click();
  }

  async playAudio() {
    const audioPlayButton = this.page.locator(
      `${selectByDataAttribute('item-message')} ${selectByDataAttribute('audio-asset')} ${selectByDataAttribute('do-play-media')}`,
    );
    await audioPlayButton.click();
  }

  async isAudioPlaying() {
    const audioTimeLocator = this.page.locator(
      `${selectByDataAttribute('item-message')} ${selectByDataAttribute('audio-asset')} ${selectByDataAttribute('status-audio-time')}`,
    );

    const audioTimeText = (await audioTimeLocator.textContent())?.trim();
    if (!audioTimeText) {
      throw new Error('Audio time text is empty or undefined');
    }
    const seconds = parseInt(audioTimeText.split(':')[1], 10);
    return seconds > 0;
  }

  async isAudioMessageVisible() {
    const audioMessageLocator = this.page.locator(
      `${selectByDataAttribute('item-message')} ${selectByDataAttribute('audio-asset')}`,
    );

    // Wait for at least one matching element to appear (optional timeout can be set)
    await audioMessageLocator.first().waitFor({state: 'visible'});

    return await audioMessageLocator.isVisible();
  }

  async isFileMessageVisible() {
    const fileMessageLocator = this.page.locator(
      `${selectByDataAttribute('item-message')} ${selectByDataAttribute('file-asset')}`,
    );

    // Wait for at least one matching element to appear (optional timeout can be set)
    await fileMessageLocator.first().waitFor({state: 'visible'});

    return await fileMessageLocator.isVisible();
  }

  async downloadFile() {
    const downloadButton = this.page.locator(
      `${selectByDataAttribute('item-message')} ${selectByDataAttribute('file-asset')}`,
    );

    const filePath = await downloadAssetAndGetFilePath(this.page, downloadButton);
    return filePath;
  }

  async startCall() {
    const startCallButton = this.page.locator('[data-uie-name="do-call"]');
    await startCallButton.click();
  }

  async isSystemMessageVisible(messageText: string) {
    await this.systemMessages.filter({hasText: messageText}).first().waitFor({state: 'visible'});
    return true;
  }

  async isConversationReadonly() {
    await this.messageInput.waitFor({state: 'detached'});
  }

  async isMessageInputVisible() {
    return await this.messageInput.isVisible();
  }

  async toggleGroupInformation() {
    await this.openGroupInformationViaName.click();
  }

  async isUserGroupMember(name: string) {
    return this.membersList.locator(`${selectByDataAttribute('item-user')}[data-uie-value="${name}"]`).isVisible();
  }

  async isUserGroupAdmin(name: string) {
    await this.adminsList
      .locator(`${selectByDataAttribute('item-user')}[data-uie-value="${name}"]`)
      .waitFor({state: 'visible'});
    return true;
  }

  async makeUserAdmin(name: string) {
    await this.membersList.locator(`[data-uie-value="${name}"]`).click();
    return this.makeAdminToggle.click();
  }

  async removeMemberFromGroup(name: string) {
    await this.membersList.locator(`[data-uie-value="${name}"]`).click();
    return this.removeUserButton.click();
  }

  async removeAdminFromGroup(name: string) {
    await this.adminsList.locator(`[data-uie-value="${name}"]`).click();
    return this.removeUserButton.click();
  }

  async leaveConversation() {
    await this.leaveConversationButton.click();
  }

  async clickAddMemberButton() {
    await this.addMemberButton.click();
  }

<<<<<<< HEAD
  async messageCount() {
    return await this.messages.count();
  }

  async getTitle() {
    return await this.conversationTitle.innerText();
=======
  async sendPing() {
    await this.pingButton.click();
>>>>>>> 7543f4b7
  }
}<|MERGE_RESOLUTION|>--- conflicted
+++ resolved
@@ -322,16 +322,15 @@
     await this.addMemberButton.click();
   }
 
-<<<<<<< HEAD
   async messageCount() {
     return await this.messages.count();
   }
 
   async getTitle() {
     return await this.conversationTitle.innerText();
-=======
+  }
+
   async sendPing() {
     await this.pingButton.click();
->>>>>>> 7543f4b7
   }
 }