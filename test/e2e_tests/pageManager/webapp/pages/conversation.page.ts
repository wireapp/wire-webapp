--- conflicted
+++ resolved
@@ -48,11 +48,8 @@
   readonly conversationInfoButton: Locator;
   readonly pingButton: Locator;
   readonly messages: Locator;
-<<<<<<< HEAD
   readonly messageItems: Locator;
-=======
   readonly isTypingIndicator: Locator;
->>>>>>> 06bfa0e4
 
   readonly getImageAltText = (user: User) => `Image from ${user.fullName}`;
 
