/*
 * Wire
 * Copyright (C) 2025 Wire Swiss GmbH
 *
 * This program is free software: you can redistribute it and/or modify
 * it under the terms of the GNU General Public License as published by
 * the Free Software Foundation, either version 3 of the License, or
 * (at your option) any later version.
 *
 * This program is distributed in the hope that it will be useful,
 * but WITHOUT ANY WARRANTY; without even the implied warranty of
 * MERCHANTABILITY or FITNESS FOR A PARTICULAR PURPOSE. See the
 * GNU General Public License for more details.
 *
 * You should have received a copy of the GNU General Public License
 * along with this program. If not, see http://www.gnu.org/licenses/.
 *
 */

import {Locator, Page} from '@playwright/test';

import {selectByDataAttribute, selectById, selectByClass} from 'test/e2e_tests/utils/useSelector';

export class ConversationPage {
  readonly page: Page;

  readonly createGroupModal: Locator;
  readonly createGroupButton: Locator;
  readonly createGroupNameInput: Locator;
  readonly createGroupSubmitButton: Locator;
  readonly messageInput: Locator;
  readonly sendMessageButton: Locator;
  readonly watermark: Locator;
  readonly timerMessageButton: Locator;
  readonly timerTenSecondsButton: Locator;
  readonly openGroupInformationViaName: Locator;
  readonly membersList: Locator;
  readonly adminsList: Locator;
  readonly leaveConversationButton: Locator;
  readonly makeAdminToggle: Locator;
  readonly removeUserButton: Locator;
  readonly addMemberButton: Locator;
  readonly systemMessages: Locator;

  constructor(page: Page) {
    this.page = page;

    this.createGroupButton = page.locator(selectByDataAttribute('go-create-group'));
    this.createGroupModal = page.locator(selectByDataAttribute('group-creation-label'));
    this.createGroupNameInput = this.createGroupModal.locator(selectByDataAttribute('enter-group-name'));
    this.createGroupSubmitButton = this.createGroupModal.locator(selectByDataAttribute('submit'));
    this.messageInput = page.locator(selectByDataAttribute('input-message'));
    this.watermark = page.locator(`${selectByDataAttribute('no-conversation')} svg`);
    this.sendMessageButton = page.locator(selectByDataAttribute('do-send-message'));
    this.openGroupInformationViaName = page.locator(selectByDataAttribute('status-conversation-title-bar-label'));
    this.timerMessageButton = page.locator(selectByDataAttribute('do-set-ephemeral-timer'));
    this.timerTenSecondsButton = page.locator(selectById('btn-10-seconds'));
    this.membersList = page.locator(selectByDataAttribute('list-members'));
    this.adminsList = page.locator(selectByDataAttribute('list-admins'));
    this.leaveConversationButton = page.locator(selectByDataAttribute('do-leave-item-text'));
    this.makeAdminToggle = page.locator(selectByDataAttribute('do-allow-admin'));
    this.removeUserButton = page.locator(selectByDataAttribute('do-remove-item-text'));
    this.addMemberButton = page.locator(selectByDataAttribute('go-add-people'));
    this.systemMessages = page.locator(
      `${selectByDataAttribute('item-message')}${selectByClass('system-message')} ${selectByClass('message-header')}`,
    );
  }

  async isConversationOpen(conversationName: string) {
    return (
      (await this.page.locator(selectByDataAttribute('status-conversation-title-bar-label')).textContent()) ===
      conversationName
    );
  }

  async isWatermarkVisible() {
    return await this.watermark.isVisible();
  }

  async sendMessage(message: string) {
    await this.messageInput.fill(message);
    await this.messageInput.press('Enter');
  }

  async createGroup(groupName: string) {
    await this.createGroupButton.click();
    await this.createGroupNameInput.fill(groupName);
    await this.createGroupSubmitButton.click();
  }

  async enableAutoDeleteMessages() {
    await this.timerMessageButton.click();
    await this.timerTenSecondsButton.click();
  }

  async sendMention(memberId: string) {
    await this.messageInput.fill(`@`);
    await this.page
      .locator(`${selectByDataAttribute('item-mention-suggestion')}[data-uie-value="${memberId}"]`)
      .click({timeout: 1000});

    await this.messageInput.press('Enter');
  }

  async isMessageVisible(messageText: string) {
    // Trying multiple times for the message to appear
    for (let i = 0; i < 10; i++) {
      const locator = this.page.locator(
        `${selectByDataAttribute('item-message')} ${selectByClass('message-body')}:not(:has(p${selectByClass('text-foreground')}))`,
      );

      // Wait for at least one matching element to appear (optional timeout can be set)
      await locator.first().waitFor({state: 'visible'});

      // Then get all matching elements
      const messages = await locator.all();

      if (messages.length === 0) {
        continue;
      }

      for (const message of messages) {
        const messageTextContent = await message.textContent();
        if (messageTextContent !== messageText) {
          continue;
        }
        return true;
      }
      await this.page.waitForTimeout(500); // Wait for 0.5 second before next attempt
    }

    return false;
  }

<<<<<<< HEAD
  async startCall() {
    const startCallButton = this.page.locator('[data-uie-name="do-call"]');
    await startCallButton.click();
=======
  async isSystemMessageVisible(messageText: string) {
    await this.systemMessages.filter({hasText: messageText}).first().waitFor({state: 'visible', timeout: 5000});
    return true;
>>>>>>> 05e9429f
  }

  async isConversationReadonly() {
    await this.messageInput.waitFor({state: 'detached'});
  }

  async isMessageInputVisible() {
    return await this.messageInput.isVisible();
  }

  async toggleGroupInformation() {
    await this.openGroupInformationViaName.click();
  }

  async isUserGroupMember(name: string) {
    return this.membersList.locator(`${selectByDataAttribute('item-user')}[data-uie-value="${name}"]`).isVisible();
  }

  async isUserGroupAdmin(name: string) {
    await this.adminsList
      .locator(`${selectByDataAttribute('item-user')}[data-uie-value="${name}"]`)
      .waitFor({state: 'visible'});
    return true;
  }

  async makeUserAdmin(name: string) {
    await this.membersList.locator(`[data-uie-value="${name}"]`).click();
    return this.makeAdminToggle.click();
  }

  async removeMemberFromGroup(name: string) {
    await this.membersList.locator(`[data-uie-value="${name}"]`).click();
    return this.removeUserButton.click();
  }

  async removeAdminFromGroup(name: string) {
    await this.adminsList.locator(`[data-uie-value="${name}"]`).click();
    return this.removeUserButton.click();
  }

  async leaveConversation() {
    await this.leaveConversationButton.click();
  }

  async clickAddMemberButton() {
    await this.addMemberButton.click();
  }
}<|MERGE_RESOLUTION|>--- conflicted
+++ resolved
@@ -132,15 +132,14 @@
     return false;
   }
 
-<<<<<<< HEAD
   async startCall() {
     const startCallButton = this.page.locator('[data-uie-name="do-call"]');
     await startCallButton.click();
-=======
+  }
+
   async isSystemMessageVisible(messageText: string) {
     await this.systemMessages.filter({hasText: messageText}).first().waitFor({state: 'visible', timeout: 5000});
     return true;
->>>>>>> 05e9429f
   }
 
   async isConversationReadonly() {
