/*
 * Wire
 * Copyright (C) 2025 Wire Swiss GmbH
 *
 * This program is free software: you can redistribute it and/or modify
 * it under the terms of the GNU General Public License as published by
 * the Free Software Foundation, either version 3 of the License, or
 * (at your option) any later version.
 *
 * This program is distributed in the hope that it will be useful,
 * but WITHOUT ANY WARRANTY; without even the implied warranty of
 * MERCHANTABILITY or FITNESS FOR A PARTICULAR PURPOSE. See the
 * GNU General Public License for more details.
 *
 * You should have received a copy of the GNU General Public License
 * along with this program. If not, see http://www.gnu.org/licenses/.
 *
 */

import {getUser} from 'test/e2e_tests/data/user';
import {PageManager} from 'test/e2e_tests/pageManager';
import {addMockCamerasToContext} from 'test/e2e_tests/utils/mockVideoDevice.util';
import {addCreatedTeam, addCreatedUser, removeCreatedTeam, removeCreatedUser} from 'test/e2e_tests/utils/tearDown.util';
import {loginUser} from 'test/e2e_tests/utils/userActions';

import {test, expect} from '../../test.fixtures';

// Generate test data
const teamName = 'Critical';
const conversationName = 'CritiCall';
let teamOwner = getUser();
teamOwner.firstName = 'integrationtest';
teamOwner.lastName = 'integrationtest';
teamOwner.fullName = 'integrationtest';

const teamMember = getUser();
const guestUser = getUser();

<<<<<<< HEAD
test('Group Video call', {tag: ['@TC-8637', '@crit-flow']}, async ({browser, pageManager: ownerPageManager, api}) => {
  test.setTimeout(150_000);

  const {pages: ownerPages, modals: ownerModals, components: ownerComponents} = ownerPageManager.webapp;

  // Add fake video devices to the browser context
  await addMockCamerasToContext(ownerPageManager.getContext());

  // Generate test data
  const memberContext = await browser.newContext();
  const memberPage = await memberContext.newPage();
  const memberPageManager = PageManager.from(memberPage);
  const {modals: memberModals} = memberPageManager.webapp;

  let callingServiceInstanceId: string;

  const guestContext = await browser.newContext();
  const guestPage = await guestContext.newPage();
  const guestPageManager = PageManager.from(guestPage);
  const {pages: guestPages, modals: guestModals} = guestPageManager.webapp;

  await test.step('Preconditions: Creating preconditions for the test via API', async () => {
    const owner = await api.createTeamOwner(teamOwner, teamName);
    teamOwner = {...teamOwner, ...owner};
    addCreatedTeam(teamOwner, teamOwner.teamId);
    await api.enableConferenceCallingFeature(teamOwner.teamId);

    const invitationIdForMember = await api.team.inviteUserToTeam(teamMember.email, teamOwner);
    const invitationCodeForMember = await api.brig.getTeamInvitationCodeForEmail(
      teamOwner.teamId,
      invitationIdForMember,
    );

    await api.createPersonalUser(teamMember, invitationCodeForMember);

    await api.createPersonalUser(guestUser);
    addCreatedUser(guestUser);
  });

  await test.step('Users A, B, and C are logged in', async () => {
    await Promise.all([
      (async () => {
        await ownerPageManager.openMainPage();
        await loginUser(teamOwner, ownerPageManager);
        await ownerModals.dataShareConsent().clickDecline();
      })(),

      (async () => {
        await memberPageManager.openMainPage();
        await loginUser(teamMember, memberPageManager);
        await memberModals.dataShareConsent().clickDecline();
      })(),

      (async () => {
        await guestPageManager.openMainPage();
        await loginUser(guestUser, guestPageManager);
        await guestModals.dataShareConsent().clickDecline();
      })(),
    ]);
  });

  await test.step('Users A and B are in a group conversation together', async () => {
    await ownerPages.conversationList().clickCreateGroup();
    await ownerPages.groupCreation().setGroupName(conversationName);
    await ownerPages.startUI().selectUser(teamMember.username);
    await ownerPages.groupCreation().clickCreateGroupButton();
    expect(await ownerPages.conversationList().isConversationItemVisible(conversationName)).toBeTruthy();
  });

  await test.step('User A connects with User C', async () => {
    await ownerComponents.conversationSidebar().clickConnectButton();
    await ownerPages.startUI().searchInput.fill(guestUser.username);
    await ownerPages.startUI().selectUser(guestUser.username);
    await ownerModals.userProfile().clickConnectButton();
    expect(await ownerPages.conversationList().isConversationItemVisible(guestUser.fullName));
    await expect(await guestPageManager.getPage()).toHaveTitle('(1) Wire');

    await guestPages.conversationList().openPendingConnectionRequest();
    await guestPages.connectRequest().clickConnectButton();
  });

  await test.step('User A invites User C to the group', async () => {
    await ownerPages.conversationList().openConversation(conversationName);
    await ownerPages.conversation().clickConversationTitle();
    await ownerPages.conversationDetails().clickAddPeopleButton();
    await ownerPages.conversationDetails().addUsersToConversation([guestUser.fullName]);
    expect(await ownerPages.conversationDetails().isUserPartOfConversationAsMember(guestUser.fullName)).toBeTruthy();
    expect(await ownerPages.conversationDetails().isUserPartOfConversationAsMember(teamMember.fullName)).toBeTruthy();
  });

  await test.step('User C joins the group', async () => {
    expect(await guestPages.conversationList().isConversationItemVisible(conversationName)).toBeTruthy();
  });

  await test.step('User A calls the group', async () => {
    const response = await api.callingService.createInstance(teamMember.password, teamMember.email);
    callingServiceInstanceId = response.id;
    await api.callingService.setAcceptNextCall(callingServiceInstanceId);

    await ownerPages.conversation().clickConversationInfoButton();
    await ownerPages.conversation().clickCallButton();
  });

  await test.step('User B and User C answer call from calling notification', async () => {
    // User B answers the call automatically with the help of Calling Service
    await guestPages.calling().clickAcceptCallButton();
  });

  await test.step('User A switches audio on and sends audio', async () => {});

  await test.step('User B is able to “hear” User A’s audio', async () => {
    await api.callingService.verifyAudioIsBeingReceived(callingServiceInstanceId);
  });

  await test.step('User A turns on camera', async () => {
    await ownerPages.calling().clickToggleVideoButton();
  });

  await test.step('User B is able to “see” User A', async () => {
    await api.callingService.verifyVideoIsBeingReceived(callingServiceInstanceId);
  });

  await test.step('User A swaps video and audio devices', async () => {
    await ownerComponents.conversationSidebar().clickPreferencesButton();
    await ownerPages.settings().clickAudioVideoSettingsButton();
    await ownerPages.audioVideoSettings().selectMicrophone('Fake Audio Input 2');
    await ownerPages.audioVideoSettings().selectSpeaker('Fake Audio Output 2');
    await ownerPages.audioVideoSettings().selectCamera('Fake Camera 2');
  });

  await test.step('User B is able to "see" and "hear" User A’s new audio and video', async () => {
    await api.callingService.verifyAudioIsBeingReceived(callingServiceInstanceId);
    await api.callingService.verifyVideoIsBeingReceived(callingServiceInstanceId);
  });

  await test.step('User A turns on screenshare', async () => {
    await ownerPages.calling().clickToggleScreenShareButton();
  });

  await test.step('User B is able to “see” User A’s screen', async () => {
    await api.callingService.verifyVideoIsBeingReceived(callingServiceInstanceId);
  });

  await test.step('User A ends call', async () => {
    await ownerPages.calling().clickLeaveCallButton();
  });
});
=======
test(
  'Group Video call',
  {tag: ['@TC-8637', '@crit-flow-web']},
  async ({browser, pageManager: ownerPageManager, api}) => {
    test.setTimeout(150_000);

    const {pages: ownerPages, modals: ownerModals, components: ownerComponents} = ownerPageManager.webapp;

    // Add fake video devices to the browser context
    await addMockCamerasToContext(ownerPageManager.getContext());

    // Generate test data
    const memberContext = await browser.newContext();
    const memberPage = await memberContext.newPage();
    const memberPageManager = PageManager.from(memberPage);
    const {modals: memberModals} = memberPageManager.webapp;

    let callingServiceInstanceId: string;

    const guestContext = await browser.newContext();
    const guestPage = await guestContext.newPage();
    const guestPageManager = PageManager.from(guestPage);
    const {pages: guestPages, modals: guestModals} = guestPageManager.webapp;

    await test.step('Preconditions: Creating preconditions for the test via API', async () => {
      const user = await api.createTeamOwner(teamOwner, teamName);
      teamOwner = {...teamOwner, ...user};
      addCreatedTeam(teamOwner, teamOwner.teamId!);
      await api.enableConferenceCallingFeature(teamOwner.teamId!);

      const invitationIdForMember = await api.team.inviteUserToTeam(teamMember.email, teamOwner);
      const invitationCodeForMember = await api.brig.getTeamInvitationCodeForEmail(
        teamOwner.teamId!,
        invitationIdForMember,
      );

      await api.createPersonalUser(teamMember, invitationCodeForMember);

      await api.createPersonalUser(guestUser);
      addCreatedUser(guestUser);
    });

    await test.step('Users A, B, and C are logged in', async () => {
      await Promise.all([
        (async () => {
          await ownerPageManager.openMainPage();
          await loginUser(teamOwner, ownerPageManager);
          await ownerModals.dataShareConsent().clickDecline();
        })(),

        (async () => {
          await memberPageManager.openMainPage();
          await loginUser(teamMember, memberPageManager);
          await memberModals.dataShareConsent().clickDecline();
        })(),

        (async () => {
          await guestPageManager.openMainPage();
          await loginUser(guestUser, guestPageManager);
          await guestModals.dataShareConsent().clickDecline();
        })(),
      ]);
    });

    await test.step('Users A and B are in a group conversation together', async () => {
      await ownerPages.conversationList().clickCreateGroup();
      await ownerPages.groupCreation().setGroupName(conversationName);
      await ownerPages.startUI().selectUser(teamMember.username);
      await ownerPages.groupCreation().clickCreateGroupButton();
      expect(await ownerPages.conversationList().isConversationItemVisible(conversationName)).toBeTruthy();
    });

    await test.step('User A connects with User C', async () => {
      await ownerComponents.conversationSidebar().clickConnectButton();
      await ownerPages.startUI().searchInput.fill(guestUser.username);
      await ownerPages.startUI().selectUser(guestUser.username);
      await ownerModals.userProfile().clickConnectButton();
      expect(await ownerPages.conversationList().isConversationItemVisible(guestUser.fullName));
      await expect(await guestPageManager.getPage()).toHaveTitle('(1) Wire');

      await guestPages.conversationList().openPendingConnectionRequest();
      await guestPages.connectRequest().clickConnectButton();
    });

    await test.step('User A invites User C to the group', async () => {
      await ownerPages.conversationList().openConversation(conversationName);
      await ownerPages.conversation().clickConversationTitle();
      await ownerPages.conversationDetails().clickAddPeopleButton();
      await ownerPages.conversationDetails().addUsersToConversation([guestUser.fullName]);
      expect(await ownerPages.conversationDetails().isUserPartOfConversationAsMember(guestUser.fullName)).toBeTruthy();
      expect(await ownerPages.conversationDetails().isUserPartOfConversationAsMember(teamMember.fullName)).toBeTruthy();
    });

    await test.step('User C joins the group', async () => {
      expect(await guestPages.conversationList().isConversationItemVisible(conversationName)).toBeTruthy();
    });

    await test.step('User A calls the group', async () => {
      const response = await api.callingService.createInstance(teamMember.password, teamMember.email);
      callingServiceInstanceId = response.id;
      await api.callingService.setAcceptNextCall(callingServiceInstanceId);

      await ownerPages.conversation().clickConversationInfoButton();
      await ownerPages.conversation().clickCallButton();
    });

    await test.step('Team member and guest user answer call from calling notification', async () => {
      // Team member answers the call automatically with the help of Calling Service
      await guestPages.calling().clickAcceptCallButton();
    });

    await test.step('User A switches audio on and sends audio', async () => {});

    await test.step('User B is able to “hear” User A’s audio', async () => {
      await api.callingService.verifyAudioIsBeingReceived(callingServiceInstanceId);
    });

    await test.step('User A turns on camera', async () => {
      await ownerPages.calling().clickToggleVideoButton();
    });

    await test.step('User B is able to “see” User A', async () => {
      await api.callingService.verifyVideoIsBeingReceived(callingServiceInstanceId);
    });

    await test.step('User A swaps video and audio devices', async () => {
      await ownerComponents.conversationSidebar().clickPreferencesButton();
      await ownerPages.settings().clickAudioVideoSettingsButton();
      await ownerPages.audioVideoSettings().selectMicrophone('Fake Audio Input 2');
      await ownerPages.audioVideoSettings().selectSpeaker('Fake Audio Output 2');
      await ownerPages.audioVideoSettings().selectCamera('Fake Camera 2');
    });

    await test.step("User B is able to 'see' and 'hear' User A's new audio and video", async () => {
      await api.callingService.verifyAudioIsBeingReceived(callingServiceInstanceId);
      await api.callingService.verifyVideoIsBeingReceived(callingServiceInstanceId);
    });

    await test.step('User A turns on screenshare', async () => {
      await ownerPages.calling().clickToggleScreenShareButton();
    });

    await test.step("User B is able to 'see' User A's screen", async () => {
      await api.callingService.verifyVideoIsBeingReceived(callingServiceInstanceId);
    });

    await test.step('User A ends call', async () => {
      await ownerPages.calling().clickLeaveCallButton();
    });
  },
);
>>>>>>> 4dae38cb

test.afterAll(async ({api}) => {
  await removeCreatedTeam(api, teamOwner);
  await removeCreatedUser(api, teamMember);
});<|MERGE_RESOLUTION|>--- conflicted
+++ resolved
@@ -36,155 +36,6 @@
 const teamMember = getUser();
 const guestUser = getUser();
 
-<<<<<<< HEAD
-test('Group Video call', {tag: ['@TC-8637', '@crit-flow']}, async ({browser, pageManager: ownerPageManager, api}) => {
-  test.setTimeout(150_000);
-
-  const {pages: ownerPages, modals: ownerModals, components: ownerComponents} = ownerPageManager.webapp;
-
-  // Add fake video devices to the browser context
-  await addMockCamerasToContext(ownerPageManager.getContext());
-
-  // Generate test data
-  const memberContext = await browser.newContext();
-  const memberPage = await memberContext.newPage();
-  const memberPageManager = PageManager.from(memberPage);
-  const {modals: memberModals} = memberPageManager.webapp;
-
-  let callingServiceInstanceId: string;
-
-  const guestContext = await browser.newContext();
-  const guestPage = await guestContext.newPage();
-  const guestPageManager = PageManager.from(guestPage);
-  const {pages: guestPages, modals: guestModals} = guestPageManager.webapp;
-
-  await test.step('Preconditions: Creating preconditions for the test via API', async () => {
-    const owner = await api.createTeamOwner(teamOwner, teamName);
-    teamOwner = {...teamOwner, ...owner};
-    addCreatedTeam(teamOwner, teamOwner.teamId);
-    await api.enableConferenceCallingFeature(teamOwner.teamId);
-
-    const invitationIdForMember = await api.team.inviteUserToTeam(teamMember.email, teamOwner);
-    const invitationCodeForMember = await api.brig.getTeamInvitationCodeForEmail(
-      teamOwner.teamId,
-      invitationIdForMember,
-    );
-
-    await api.createPersonalUser(teamMember, invitationCodeForMember);
-
-    await api.createPersonalUser(guestUser);
-    addCreatedUser(guestUser);
-  });
-
-  await test.step('Users A, B, and C are logged in', async () => {
-    await Promise.all([
-      (async () => {
-        await ownerPageManager.openMainPage();
-        await loginUser(teamOwner, ownerPageManager);
-        await ownerModals.dataShareConsent().clickDecline();
-      })(),
-
-      (async () => {
-        await memberPageManager.openMainPage();
-        await loginUser(teamMember, memberPageManager);
-        await memberModals.dataShareConsent().clickDecline();
-      })(),
-
-      (async () => {
-        await guestPageManager.openMainPage();
-        await loginUser(guestUser, guestPageManager);
-        await guestModals.dataShareConsent().clickDecline();
-      })(),
-    ]);
-  });
-
-  await test.step('Users A and B are in a group conversation together', async () => {
-    await ownerPages.conversationList().clickCreateGroup();
-    await ownerPages.groupCreation().setGroupName(conversationName);
-    await ownerPages.startUI().selectUser(teamMember.username);
-    await ownerPages.groupCreation().clickCreateGroupButton();
-    expect(await ownerPages.conversationList().isConversationItemVisible(conversationName)).toBeTruthy();
-  });
-
-  await test.step('User A connects with User C', async () => {
-    await ownerComponents.conversationSidebar().clickConnectButton();
-    await ownerPages.startUI().searchInput.fill(guestUser.username);
-    await ownerPages.startUI().selectUser(guestUser.username);
-    await ownerModals.userProfile().clickConnectButton();
-    expect(await ownerPages.conversationList().isConversationItemVisible(guestUser.fullName));
-    await expect(await guestPageManager.getPage()).toHaveTitle('(1) Wire');
-
-    await guestPages.conversationList().openPendingConnectionRequest();
-    await guestPages.connectRequest().clickConnectButton();
-  });
-
-  await test.step('User A invites User C to the group', async () => {
-    await ownerPages.conversationList().openConversation(conversationName);
-    await ownerPages.conversation().clickConversationTitle();
-    await ownerPages.conversationDetails().clickAddPeopleButton();
-    await ownerPages.conversationDetails().addUsersToConversation([guestUser.fullName]);
-    expect(await ownerPages.conversationDetails().isUserPartOfConversationAsMember(guestUser.fullName)).toBeTruthy();
-    expect(await ownerPages.conversationDetails().isUserPartOfConversationAsMember(teamMember.fullName)).toBeTruthy();
-  });
-
-  await test.step('User C joins the group', async () => {
-    expect(await guestPages.conversationList().isConversationItemVisible(conversationName)).toBeTruthy();
-  });
-
-  await test.step('User A calls the group', async () => {
-    const response = await api.callingService.createInstance(teamMember.password, teamMember.email);
-    callingServiceInstanceId = response.id;
-    await api.callingService.setAcceptNextCall(callingServiceInstanceId);
-
-    await ownerPages.conversation().clickConversationInfoButton();
-    await ownerPages.conversation().clickCallButton();
-  });
-
-  await test.step('User B and User C answer call from calling notification', async () => {
-    // User B answers the call automatically with the help of Calling Service
-    await guestPages.calling().clickAcceptCallButton();
-  });
-
-  await test.step('User A switches audio on and sends audio', async () => {});
-
-  await test.step('User B is able to “hear” User A’s audio', async () => {
-    await api.callingService.verifyAudioIsBeingReceived(callingServiceInstanceId);
-  });
-
-  await test.step('User A turns on camera', async () => {
-    await ownerPages.calling().clickToggleVideoButton();
-  });
-
-  await test.step('User B is able to “see” User A', async () => {
-    await api.callingService.verifyVideoIsBeingReceived(callingServiceInstanceId);
-  });
-
-  await test.step('User A swaps video and audio devices', async () => {
-    await ownerComponents.conversationSidebar().clickPreferencesButton();
-    await ownerPages.settings().clickAudioVideoSettingsButton();
-    await ownerPages.audioVideoSettings().selectMicrophone('Fake Audio Input 2');
-    await ownerPages.audioVideoSettings().selectSpeaker('Fake Audio Output 2');
-    await ownerPages.audioVideoSettings().selectCamera('Fake Camera 2');
-  });
-
-  await test.step('User B is able to "see" and "hear" User A’s new audio and video', async () => {
-    await api.callingService.verifyAudioIsBeingReceived(callingServiceInstanceId);
-    await api.callingService.verifyVideoIsBeingReceived(callingServiceInstanceId);
-  });
-
-  await test.step('User A turns on screenshare', async () => {
-    await ownerPages.calling().clickToggleScreenShareButton();
-  });
-
-  await test.step('User B is able to “see” User A’s screen', async () => {
-    await api.callingService.verifyVideoIsBeingReceived(callingServiceInstanceId);
-  });
-
-  await test.step('User A ends call', async () => {
-    await ownerPages.calling().clickLeaveCallButton();
-  });
-});
-=======
 test(
   'Group Video call',
   {tag: ['@TC-8637', '@crit-flow-web']},
@@ -336,7 +187,6 @@
     });
   },
 );
->>>>>>> 4dae38cb
 
 test.afterAll(async ({api}) => {
   await removeCreatedTeam(api, teamOwner);
