/*
 * Wire
 * Copyright (C) 2025 Wire Swiss GmbH
 *
 * This program is free software: you can redistribute it and/or modify
 * it under the terms of the GNU General Public License as published by
 * the Free Software Foundation, either version 3 of the License, or
 * (at your option) any later version.
 *
 * This program is distributed in the hope that it will be useful,
 * but WITHOUT ANY WARRANTY; without even the implied warranty of
 * MERCHANTABILITY or FITNESS FOR A PARTICULAR PURPOSE. See the
 * GNU General Public License for more details.
 *
 * You should have received a copy of the GNU General Public License
 * along with this program. If not, see http://www.gnu.org/licenses/.
 *
 */

import {removeCreatedUser} from 'test/e2e_tests/utils/tearDown.util';
import {loginUser, logOutUser} from 'test/e2e_tests/utils/userActions';

import {getUser} from '../../data/user';
import {test, expect} from '../../test.fixtures';

// Generating test data
const user = getUser();
<<<<<<< HEAD
let filePath: string;
=======
let backupName: string;
let passwordProtectedBackupName: string;
>>>>>>> ddb64f8c

test('Setting up new device with a backup', {tag: ['@TC-8634', '@crit-flow-web']}, async ({pageManager, api}) => {
  test.slow(); // Increasing test timeout to 90 seconds to accommodate the full flow

  const {pages, modals, components} = pageManager.webapp;

  const createAndSaveBackup = async (password?: string, filenamePrefix?: string): Promise<string> => {
    await pages.account().clickBackUpButton();
    expect(modals.exportBackup().isTitleVisible()).toBeTruthy();
    if (password) {
      await modals.exportBackup().enterPassword(password);
    }
    await modals.exportBackup().clickBackUpNow();
    expect(modals.exportBackup().isTitleHidden()).toBeTruthy();
    expect(pages.historyExport().isVisible()).toBeTruthy();
    const [download] = await Promise.all([
      pages.historyExport().page.waitForEvent('download'),
      pages.historyExport().clickSaveFileButton(),
    ]);
    const backupName = `./test-results/downloads/${filenamePrefix}${download.suggestedFilename()}`;
    await download.saveAs(backupName);
    return backupName;
  };

  // Creating preconditions for the test via API
  await test.step('Preconditions: Creating preconditions for the test via API', async () => {
    await api.createPersonalUser(user);
  });

  // Test steps
  await test.step('User logs in', async () => {
    await pageManager.openMainPage();
    await loginUser(user, pageManager);
    await modals.dataShareConsent().clickDecline();
  });

  //TODO generate a conversation to restore
  await test.step('User generates data', async () => {});

  await test.step('User creates and saves a backup', async () => {
    await components.conversationSidebar().clickPreferencesButton();
<<<<<<< HEAD
    await pages.account().clickBackUpButton();
    expect(modals.exportBackup().isTitleVisible()).toBeTruthy();
    await modals.exportBackup().clickPrimaryButton();
    expect(modals.exportBackup().isTitleHidden()).toBeTruthy();
    expect(pages.historyExport().isVisible()).toBeTruthy();
    filePath = await pages.historyExport().downloadFile();
=======
    backupName = await createAndSaveBackup();
  });

  await test.step('User creates and saves a password backup', async () => {
    passwordProtectedBackupName = await createAndSaveBackup(user.password, 'password-');
>>>>>>> ddb64f8c
  });

  await test.step('User logs out and clears all data', async () => {
    await logOutUser(pageManager, true);
  });

  await test.step('User logs back in', async () => {
    await loginUser(user, pageManager);
    await pages.historyInfo().clickConfirmButton();
  });

  await test.step('User restores the previously created backup', async () => {
    await components.conversationSidebar().clickPreferencesButton();
<<<<<<< HEAD
    await pages.account().backupFileInput.setInputFiles(filePath);
=======
    await pages.account().backupFileInput.setInputFiles(backupName);
    expect(pages.historyImport().importSuccessHeadline.isVisible()).toBeTruthy();
  });

  await test.step('User restores the previously created password protected backup', async () => {
    await components.conversationSidebar().clickPreferencesButton();
    await pages.account().backupFileInput.setInputFiles(passwordProtectedBackupName);
    expect(modals.importBackup().isTitleVisible()).toBeTruthy();
    await modals.importBackup().enterPassword(user.password);
    await modals.importBackup().clickContinue();
    expect(modals.importBackup().isTitleHidden()).toBeTruthy();
>>>>>>> ddb64f8c
    expect(pages.historyImport().importSuccessHeadline.isVisible()).toBeTruthy();
  });
});

test.afterAll(async ({api}) => {
  await removeCreatedUser(api, user);
});<|MERGE_RESOLUTION|>--- conflicted
+++ resolved
@@ -25,12 +25,8 @@
 
 // Generating test data
 const user = getUser();
-<<<<<<< HEAD
-let filePath: string;
-=======
 let backupName: string;
 let passwordProtectedBackupName: string;
->>>>>>> ddb64f8c
 
 test('Setting up new device with a backup', {tag: ['@TC-8634', '@crit-flow-web']}, async ({pageManager, api}) => {
   test.slow(); // Increasing test timeout to 90 seconds to accommodate the full flow
@@ -72,20 +68,11 @@
 
   await test.step('User creates and saves a backup', async () => {
     await components.conversationSidebar().clickPreferencesButton();
-<<<<<<< HEAD
-    await pages.account().clickBackUpButton();
-    expect(modals.exportBackup().isTitleVisible()).toBeTruthy();
-    await modals.exportBackup().clickPrimaryButton();
-    expect(modals.exportBackup().isTitleHidden()).toBeTruthy();
-    expect(pages.historyExport().isVisible()).toBeTruthy();
-    filePath = await pages.historyExport().downloadFile();
-=======
     backupName = await createAndSaveBackup();
   });
 
   await test.step('User creates and saves a password backup', async () => {
     passwordProtectedBackupName = await createAndSaveBackup(user.password, 'password-');
->>>>>>> ddb64f8c
   });
 
   await test.step('User logs out and clears all data', async () => {
@@ -99,9 +86,6 @@
 
   await test.step('User restores the previously created backup', async () => {
     await components.conversationSidebar().clickPreferencesButton();
-<<<<<<< HEAD
-    await pages.account().backupFileInput.setInputFiles(filePath);
-=======
     await pages.account().backupFileInput.setInputFiles(backupName);
     expect(pages.historyImport().importSuccessHeadline.isVisible()).toBeTruthy();
   });
@@ -113,7 +97,6 @@
     await modals.importBackup().enterPassword(user.password);
     await modals.importBackup().clickContinue();
     expect(modals.importBackup().isTitleHidden()).toBeTruthy();
->>>>>>> ddb64f8c
     expect(pages.historyImport().importSuccessHeadline.isVisible()).toBeTruthy();
   });
 });
