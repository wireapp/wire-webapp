/*
 * Wire
 * Copyright (C) 2025 Wire Swiss GmbH
 *
 * This program is free software: you can redistribute it and/or modify
 * it under the terms of the GNU General Public License as published by
 * the Free Software Foundation, either version 3 of the License, or
 * (at your option) any later version.
 *
 * This program is distributed in the hope that it will be useful,
 * but WITHOUT ANY WARRANTY; without even the implied warranty of
 * MERCHANTABILITY or FITNESS FOR A PARTICULAR PURPOSE. See the
 * GNU General Public License for more details.
 *
 * You should have received a copy of the GNU General Public License
 * along with this program. If not, see http://www.gnu.org/licenses/.
 *
 */

import {PageManager} from 'test/e2e_tests/pageManager';

import {getUser} from '../../data/user';
import {test, expect} from '../../test.fixtures';
import {addCreatedTeam, removeCreatedTeam} from '../../utils/tearDownUtil';
import {loginUser} from '../../utils/userActions';
import {generateSecurePassword, generateWireEmail} from '../../utils/userDataGenerator';

// Generating test data
<<<<<<< HEAD
const owner = getUser();
const newEmail = generateWireEmail(owner.lastName);
=======
let owner = getUser();
>>>>>>> 4dae38cb
const member = getUser();
const teamName = 'Critical';
const conversationName = 'Tracking';
const appLockPassphrase = generateSecurePassword();

test('Account Management', {tag: ['@TC-8639', '@crit-flow-web']}, async ({pageManager, api}) => {
  test.slow(); // Increasing test timeout to 90 seconds to accommodate the full flow

  const {pages, modals, components} = pageManager.webapp;

  // Creating preconditions for the test via API
  await test.step('Preconditions: Creating preconditions for the test via API', async () => {
    const user = await api.createTeamOwner(owner, teamName);
    if (!owner.token) {
      throw new Error(`Owner ${owner.username} has no token and can't be used for team creation`);
    }
    owner = {...owner, ...user};
    addCreatedTeam(owner, owner.teamId);
    const invitationId = await api.team.inviteUserToTeam(member.email, owner);
    const invitationCode = await api.brig.getTeamInvitationCodeForEmail(owner.teamId, invitationId);

    await api.createPersonalUser(member, invitationCode);
    if (!member.id) {
      throw new Error(`Member ${member.username} has no ID and can't be invited to the conversation`);
    }
    await api.conversation.inviteToConversation(member.id, owner.token, owner.teamId, conversationName);
  });

  // Test steps
  await test.step('Members logs in into the application', async () => {
    await pageManager.openMainPage();
    await loginUser(member, pageManager);
    await modals.dataShareConsent().clickDecline();
  });

  await test.step('Member opens settings', async () => {
    await components.conversationSidebar().clickPreferencesButton();
  });

  await test.step('Member enables logging in settings', async () => {
    await pages.account().toggleSendUsageData();
  });

  await test.step('Member enables applock and sets their password', async () => {
    await pages.account().toggleAppLock();
    await modals.appLock().setPasscode(appLockPassphrase);
    await components.conversationSidebar().clickAllConversationsButton();
    expect(await pages.conversationList().isConversationItemVisible(conversationName));
  });

  await test.step('Member verifies if applock is working', async () => {
    await pageManager.refreshPage();
    expect(await modals.appLock().isVisible());
    expect(await modals.appLock().getAppLockModalHeader()).toContain('Enter passcode to unlock');
    expect(await modals.appLock().getAppLockModalText()).toContain('Passcode');

    await modals.appLock().unlockAppWithPasscode(appLockPassphrase);
    expect(await modals.appLock().isHidden());
    expect(await pages.conversationList().isConversationItemVisible(conversationName));
  });

  await test.step('Member changes their email address to a new email address', async () => {
    await components.conversationSidebar().clickPreferencesButton();
    await pages.account().changeEmailAddress(newEmail);
    await modals.verifyEmail().clickOkButton();

    const activationUrl = await api.inbucket.getAccountActivationURL(newEmail);
    await pageManager.openNewTab(activationUrl);
    await pages.account().isDisplayedEmailEquals(newEmail);
  });

  await test.step('Member resets their password ', async () => {
    const [newPage] = await Promise.all([
      pageManager.getContext().waitForEvent('page'), // Wait for the new tab
      pages.account().clickResetPasswordButton(),
    ]);

    const resetPasswordPageManager = PageManager.from(newPage);
    const resetPasswordPage = resetPasswordPageManager.webapp.pages.requestResetPassword();
    await resetPasswordPage.requestPasswordResetForEmail(newEmail);
    const resetPasswordUrl = await api.inbucket.getResetPasswordURL(newEmail);
    await newPage.close(); // Close the new tab

    const newPassword = generateSecurePassword();
    member.password = newPassword; // Update member's password for password reset

    await pageManager.openUrl(resetPasswordUrl);
    await pages.resetPassword().setNewPassword(newPassword);
    await pages.resetPassword().isPasswordChangeMessageVisible();

    // Logging in with the new password
    // Bug [WPB-19061] Getting 403 (/access) and 401 (/self) after trying to open main page after resetting passwowrd. Also it looks like endless empty loading screen and nothing happens

    //   await pageManager.openMainPage();
    //   await loginUser(member, pageManager);
    //   await modals.dataShareConsent().clickDecline();

    //   expect(await components.conversationSidebar().getPersonalStatusName()).toBe(
    //     `${member.firstName} ${member.lastName}`,
    //   );
    //   expect(await components.conversationSidebar().getPersonalUserName()).toContain(member.username);
  });
});

test.afterAll(async ({api}) => {
  await removeCreatedTeam(api, owner);
});<|MERGE_RESOLUTION|>--- conflicted
+++ resolved
@@ -26,12 +26,8 @@
 import {generateSecurePassword, generateWireEmail} from '../../utils/userDataGenerator';
 
 // Generating test data
-<<<<<<< HEAD
 const owner = getUser();
 const newEmail = generateWireEmail(owner.lastName);
-=======
-let owner = getUser();
->>>>>>> 4dae38cb
 const member = getUser();
 const teamName = 'Critical';
 const conversationName = 'Tracking';
