--- conflicted
+++ resolved
@@ -42,14 +42,9 @@
 
 let memberBPM: PageManager;
 
-<<<<<<< HEAD
 const selfDestructMessageText = 'This message will self-destruct in 10 seconds.';
 
 test('Messages in 1:1', {tag: ['@TC-8750', '@crit-flow-web']}, async ({pageManager, api, browser}) => {
-=======
-// Skipping for now. To be finished in the scope of [WPB-18785]
-test.skip('Messages in 1:1', {tag: ['@TC-8750', '@crit-flow-web']}, async ({pageManager, api, browser}) => {
->>>>>>> ddb64f8c
   test.slow(); // Increasing test timeout to 90 seconds to accommodate the full flow
 
   const {pages, modals, components} = pageManager.webapp;
@@ -95,29 +90,17 @@
   });
 
   // Step 1: Log in as the users and open the 1:1
-<<<<<<< HEAD
   await test.step('Log in as A/B and open the 1:1', async () => {
     await pageManager.openMainPage();
     await loginUser(memberA, pageManager);
     await modals.dataShareConsent().clickDecline();
-=======
-  await test.step('Log in as the users and open the 1:1', async () => {
-    await pageManager.openMainPage();
-    await loginUser(memberA, pageManager);
-    await pageManager.webapp.modals.dataShareConsent().clickDecline();
-
-    await pageManager.webapp.pages.conversationList().openConversation(memberB.fullName);
->>>>>>> ddb64f8c
 
     await memberBPM.openMainPage();
     await loginUser(memberB, memberBPM);
     await memberBPM.webapp.modals.dataShareConsent().clickDecline();
-<<<<<<< HEAD
 
     // ToDo: Workaround for the MLS Bug [WPB-18227]
     await memberBPM.webapp.modals.unableToOpenConversation().clickAcknowledge();
-=======
->>>>>>> ddb64f8c
   });
 
   // Step 2: Images
