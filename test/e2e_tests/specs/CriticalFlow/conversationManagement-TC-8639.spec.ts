/*
 * Wire
 * Copyright (C) 2025 Wire Swiss GmbH
 *
 * This program is free software: you can redistribute it and/or modify
 * it under the terms of the GNU General Public License as published by
 * the Free Software Foundation, either version 3 of the License, or
 * (at your option) any later version.
 *
 * This program is distributed in the hope that it will be useful,
 * but WITHOUT ANY WARRANTY; without even the implied warranty of
 * MERCHANTABILITY or FITNESS FOR A PARTICULAR PURPOSE. See the
 * GNU General Public License for more details.
 *
 * You should have received a copy of the GNU General Public License
 * along with this program. If not, see http://www.gnu.org/licenses/.
 *
 */

import {inviteMembers, loginUser, logOutUser, sendTextMessageToConversation} from 'test/e2e_tests/utils/userActions';

import {getUser} from '../../data/user';
import {test, expect} from '../../test.fixtures';
import {addCreatedTeam, removeCreatedTeam} from '../../utils/tearDownUtil';

// Generating test data
const owner = getUser();
const members = Array.from({length: 2}, () => getUser());
const teamName = 'Conversation Management';
const conversationName = 'Test Conversation';

<<<<<<< HEAD
test('Conversation Management', {tag: ['@TC-8636', '@crit-flow-web']}, async ({pm, api}) => {
  const {pages, modals} = pm.webapp;
  test.setTimeout(300000); // Set test timeout to 5 minutes
=======
test('Conversation Management', {tag: ['@TC-8636', '@crit-flow-web']}, async ({pages, api}) => {
  test.setTimeout(120000); // Increasing test timeout to 2 minutes to accommodate the full flow
>>>>>>> e02c3745

  await test.step('Preconditions: Team owner created a team with 5 members', async () => {
    await api.createTeamOwner(owner, teamName);
    owner.teamId = await api.team.getTeamIdForUser(owner);
    addCreatedTeam(owner, owner.teamId);
    await inviteMembers(members, owner, api);
  });

  await test.step('Team owner signed in to the application', async () => {
    await pm.openMainPage();
    await loginUser(owner, pm);
    await modals.dataShareConsent().clickDecline();
  });

  await test.step('Team owner creates a group with all the five members', async () => {
    await pages.conversationList().clickCreateGroup();
    await pages.groupCreation().setGroupName(conversationName);
    await pages.startUI().selectUsers(members.map(member => member.username));
    await pages.groupCreation().clickCreateGroupButton();
    expect(await pages.conversationList().isConversationItemVisible(conversationName)).toBeTruthy();
    // TODO: Bug [WPB-18226], remove this when fixed
    await pm.refreshPage({waitUntil: 'load'});
  });

  await test.step('Team owner sends a message in the conversation', async () => {
    await sendTextMessageToConversation(pm, conversationName, 'Hello team! Admin here.');
  });

  await test.step('Team owner logs out from the application', async () => {
    await logOutUser(pm);
  });

  await test.step('Team members sign in, send messages, and log out', async () => {
    for (const member of members) {
      await loginUser(member, pm);
      await modals.dataShareConsent().clickDecline();
      await sendTextMessageToConversation(pm, conversationName, `Hello team! ${member.firstName} here.`);
      await logOutUser(pm);
    }
  });

  await test.step('Team owner signed in to the application and verify messages', async () => {
    await loginUser(owner, pm);
    await pages.conversationList().openConversation(conversationName);
    for (const member of members) {
      expect(await pages.conversation().isMessageVisible(`Hello team! ${member.firstName} here.`)).toBeTruthy();
    }
  });

  await test.step('Team owner send self-destructing messages', async () => {
    await pages.conversation().enableAutoDeleteMessages();
    await pages.conversation().sendMessage('This message will self-destruct in 10 seconds.');
    expect(await pages.conversation().isMessageVisible('This message will self-destruct in 10 seconds.')).toBeTruthy();
    // Wait for more than 10 seconds to ensure the message is deleted
    await pages.conversation().page.waitForTimeout(11000);
    expect(await pages.conversation().isMessageVisible('This message will self-destruct in 10 seconds.')).toBeFalsy();
  });

  await test.step('Team owner open searched conversation', async () => {
    await pages.conversationList().searchConversation(conversationName);
    await pages.conversationList().openConversation(conversationName);
    expect(await pages.conversationList().isConversationItemVisible(conversationName)).toBeTruthy();
    await pages.conversationList().openConversation(conversationName);
  });

  await test.step('Team owner leave conversation with clear history', async () => {
    await pages.conversationList().openContextMenu(conversationName);
    await pages.conversationList().leaveConversation();
    await modals.leaveConversation().toggleCheckbox();
    await modals.leaveConversation().clickConfirm();
    await pages.conversation().isConversationReadonly();
    expect(await pages.conversation().isMessageInputVisible()).toBeFalsy();
  });
});

test.afterAll(async ({api}) => {
  await removeCreatedTeam(api, owner);
});<|MERGE_RESOLUTION|>--- conflicted
+++ resolved
@@ -29,14 +29,9 @@
 const teamName = 'Conversation Management';
 const conversationName = 'Test Conversation';
 
-<<<<<<< HEAD
 test('Conversation Management', {tag: ['@TC-8636', '@crit-flow-web']}, async ({pm, api}) => {
   const {pages, modals} = pm.webapp;
-  test.setTimeout(300000); // Set test timeout to 5 minutes
-=======
-test('Conversation Management', {tag: ['@TC-8636', '@crit-flow-web']}, async ({pages, api}) => {
-  test.setTimeout(120000); // Increasing test timeout to 2 minutes to accommodate the full flow
->>>>>>> e02c3745
+  test.setTimeout(120000); // Set test timeout to 5 minutes
 
   await test.step('Preconditions: Team owner created a team with 5 members', async () => {
     await api.createTeamOwner(owner, teamName);
