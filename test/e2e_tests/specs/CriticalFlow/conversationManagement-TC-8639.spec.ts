/*
 * Wire
 * Copyright (C) 2025 Wire Swiss GmbH
 *
 * This program is free software: you can redistribute it and/or modify
 * it under the terms of the GNU General Public License as published by
 * the Free Software Foundation, either version 3 of the License, or
 * (at your option) any later version.
 *
 * This program is distributed in the hope that it will be useful,
 * but WITHOUT ANY WARRANTY; without even the implied warranty of
 * MERCHANTABILITY or FITNESS FOR A PARTICULAR PURPOSE. See the
 * GNU General Public License for more details.
 *
 * You should have received a copy of the GNU General Public License
 * along with this program. If not, see http://www.gnu.org/licenses/.
 *
 */

<<<<<<< HEAD
import {addCreatedTeam, removeCreatedTeam} from 'test/e2e_tests/utils/tearDown.util';
import {inviteMembers, loginUser, logOutUser, sendTextMessageToConversation} from 'test/e2e_tests/utils/userActions';
=======
import {PageManager} from 'test/e2e_tests/pageManager';
import {inviteMembers, loginUser, sendTextMessageToConversation} from 'test/e2e_tests/utils/userActions';
>>>>>>> ddb64f8c

import {getUser} from '../../data/user';
import {test, expect} from '../../test.fixtures';

// Generating test data
let owner = getUser();
const members = Array.from({length: 5}, () => getUser());
const teamName = 'Conversation Management';
const conversationName = 'Test Conversation';

test('Conversation Management', {tag: ['@TC-8636', '@crit-flow-web']}, async ({pageManager, api, browser}) => {
  const {pages, modals} = pageManager.webapp;
  test.slow(); // Increasing test timeout to 90 seconds to accommodate the full flow

  await test.step('Preconditions: Team owner created a team with 5 members', async () => {
    const user = await api.createTeamOwner(owner, teamName);
    owner = {...owner, ...user};
    addCreatedTeam(owner, owner.teamId!);
    await inviteMembers(members, owner, api);
  });

  await test.step('Team owner signed in to the application', async () => {
    await pageManager.openMainPage();
    await loginUser(owner, pageManager);
    await modals.dataShareConsent().clickDecline();
  });

  await test.step('Team owner creates a group with all the five members', async () => {
    await pages.conversationList().clickCreateGroup();
    await pages.groupCreation().setGroupName(conversationName);
    await pages.startUI().selectUsers(members.map(member => member.username));
    await pages.groupCreation().clickCreateGroupButton();
    expect(await pages.conversationList().isConversationItemVisible(conversationName)).toBeTruthy();
    // TODO: Bug [WPB-18226], remove this when fixed
    await pageManager.refreshPage({waitUntil: 'load'});
  });

  await test.step('Team owner sends a message in the conversation', async () => {
    await sendTextMessageToConversation(pageManager, conversationName, 'Hello team! Admin here.');
  });

  await test.step('Team members sign in and send messages', async () => {
    await Promise.all(
      members.map(async member => {
        const memberContext = await browser.newContext();
        const memberPage = await memberContext.newPage();
        const memberPages = new PageManager(memberPage);
        await memberPages.openMainPage();
        await loginUser(member, memberPages);
        await memberPages.webapp.modals.dataShareConsent().clickDecline();
        await sendTextMessageToConversation(memberPages, conversationName, `Hello team! ${member.firstName} here.`);
      }),
    );
  });

  await test.step('Team owner signed in to the application and verify messages', async () => {
    await pages.conversationList().openConversation(conversationName);
    for (const member of members) {
      expect(await pages.conversation().isMessageVisible(`Hello team! ${member.firstName} here.`)).toBeTruthy();
    }
  });

  await test.step('Team owner send self-destructing messages', async () => {
    await pages.conversation().enableAutoDeleteMessages();
    await pages.conversation().sendMessage('This message will self-destruct in 10 seconds.');
    expect(await pages.conversation().isMessageVisible('This message will self-destruct in 10 seconds.')).toBeTruthy();
    // Wait for more than 10 seconds to ensure the message is deleted
    await pages.conversation().page.waitForTimeout(11000);
    expect(await pages.conversation().isMessageVisible('This message will self-destruct in 10 seconds.')).toBeFalsy();
  });

  await test.step('Team owner open searched conversation', async () => {
    await pages.conversationList().searchConversation(conversationName);
    await pages.conversationList().openConversation(conversationName);
    expect(await pages.conversationList().isConversationItemVisible(conversationName)).toBeTruthy();
    await pages.conversationList().openConversation(conversationName);
  });

  await test.step('Team owner leave conversation with clear history', async () => {
    await pages.conversationList().openContextMenu(conversationName);
    await pages.conversationList().leaveConversation();
    await modals.leaveConversation().toggleCheckbox();
    await modals.leaveConversation().clickConfirm();
    await pages.conversation().isConversationReadonly();
    expect(await pages.conversation().isMessageInputVisible()).toBeFalsy();
  });
});

test.afterAll(async ({api}) => {
  await removeCreatedTeam(api, owner);
});<|MERGE_RESOLUTION|>--- conflicted
+++ resolved
@@ -17,13 +17,9 @@
  *
  */
 
-<<<<<<< HEAD
+import {PageManager} from 'test/e2e_tests/pageManager';
 import {addCreatedTeam, removeCreatedTeam} from 'test/e2e_tests/utils/tearDown.util';
-import {inviteMembers, loginUser, logOutUser, sendTextMessageToConversation} from 'test/e2e_tests/utils/userActions';
-=======
-import {PageManager} from 'test/e2e_tests/pageManager';
 import {inviteMembers, loginUser, sendTextMessageToConversation} from 'test/e2e_tests/utils/userActions';
->>>>>>> ddb64f8c
 
 import {getUser} from '../../data/user';
 import {test, expect} from '../../test.fixtures';
@@ -35,13 +31,13 @@
 const conversationName = 'Test Conversation';
 
 test('Conversation Management', {tag: ['@TC-8636', '@crit-flow-web']}, async ({pageManager, api, browser}) => {
-  const {pages, modals} = pageManager.webapp;
+  const {pages, modals, components} = pageManager.webapp;
   test.slow(); // Increasing test timeout to 90 seconds to accommodate the full flow
 
   await test.step('Preconditions: Team owner created a team with 5 members', async () => {
     const user = await api.createTeamOwner(owner, teamName);
     owner = {...owner, ...user};
-    addCreatedTeam(owner, owner.teamId!);
+    addCreatedTeam(owner, owner.teamId);
     await inviteMembers(members, owner, api);
   });
 
@@ -87,12 +83,14 @@
   });
 
   await test.step('Team owner send self-destructing messages', async () => {
-    await pages.conversation().enableAutoDeleteMessages();
-    await pages.conversation().sendMessage('This message will self-destruct in 10 seconds.');
-    expect(await pages.conversation().isMessageVisible('This message will self-destruct in 10 seconds.')).toBeTruthy();
+    const textMessage = 'This message will self-destruct in 10 seconds.';
+    await components.inputBarControls().setEphemeralTimerTo('10 seconds');
+    await pages.conversation().sendMessage(textMessage);
+    expect(await pages.conversation().isMessageVisible(textMessage)).toBeTruthy();
     // Wait for more than 10 seconds to ensure the message is deleted
     await pages.conversation().page.waitForTimeout(11000);
-    expect(await pages.conversation().isMessageVisible('This message will self-destruct in 10 seconds.')).toBeFalsy();
+    expect(await pages.conversation().isMessageVisible(textMessage)).toBeFalsy();
+    await components.inputBarControls().setEphemeralTimerTo('Off');
   });
 
   await test.step('Team owner open searched conversation', async () => {
