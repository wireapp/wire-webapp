--- conflicted
+++ resolved
@@ -167,52 +167,12 @@
     return TestFactory.client_repository;
   }
 
-<<<<<<< HEAD
-/**
- *
- * @returns {Promise<EventRepository>} The event repository.
- */
-window.TestFactory.prototype.exposeEventActors = function() {
-  return this.exposeCryptographyActors()
-    .then(() => this.exposeUserActors())
-    .then(() => {
-      TestFactory.web_socket_service = new WebSocketService(
-        resolveDependency(graph.BackendClient),
-        TestFactory.storage_service,
-      );
-      TestFactory.event_service = new EventService(TestFactory.storage_service);
-      TestFactory.event_service_no_compound = new EventServiceNoCompound(TestFactory.storage_service);
-      TestFactory.notification_service = new NotificationService(
-        resolveDependency(graph.BackendClient),
-        TestFactory.storage_service,
-      );
-      TestFactory.conversation_service = new ConversationService(
-        resolveDependency(graph.BackendClient),
-        TestFactory.event_service,
-        TestFactory.storage_service,
-      );
-
-      TestFactory.event_repository = new EventRepository(
-        TestFactory.event_service,
-        TestFactory.notification_service,
-        TestFactory.web_socket_service,
-        TestFactory.cryptography_repository,
-        serverTimeHandler,
-        TestFactory.user_repository,
-      );
-      TestFactory.event_repository.currentClient = ko.observable(TestFactory.cryptography_repository.currentClient());
-
-      return TestFactory.event_repository;
-    });
-};
-=======
   /**
    * @returns {Promise<EventRepository>} The event repository.
    */
   async exposeEventActors() {
     await this.exposeCryptographyActors();
     await this.exposeUserActors();
->>>>>>> 8d7f9d95
 
     TestFactory.web_socket_service = new WebSocketService(
       resolveDependency(graph.BackendClient),
