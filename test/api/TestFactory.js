--- conflicted
+++ resolved
@@ -434,14 +434,11 @@
     .then(() => {
       this.logger.info('✓ exposedConversationActors');
 
-<<<<<<< HEAD
       TestFactory.tracking_repository = new z.tracking.EventTrackingRepository(
         TestFactory.conversation_repository,
+        TestFactory.team_repository,
         TestFactory.user_repository
       );
-=======
-      TestFactory.tracking_repository = new z.tracking.EventTrackingRepository(TestFactory.conversation_repository, TestFactory.team_repository, TestFactory.user_repository);
->>>>>>> b3d8e6d0
       TestFactory.tracking_repository.logger.level = this.settings.logging_level;
 
       return TestFactory.tracking_repository;
