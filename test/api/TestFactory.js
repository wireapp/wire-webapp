--- conflicted
+++ resolved
@@ -45,11 +45,8 @@
 import {ConnectionRepository} from 'src/script/connection/ConnectionRepository';
 import {CryptographyRepository} from 'src/script/cryptography/CryptographyRepository';
 import {CryptographyService} from 'src/script/cryptography/CryptographyService';
-<<<<<<< HEAD
 import {TeamRepository} from 'src/script/team/TeamRepository';
-=======
 import {SearchRepository} from 'src/script/search/SearchRepository';
->>>>>>> 1f96ac82
 
 window.testConfig = {
   connection: backendConfig,
@@ -280,16 +277,10 @@
  */
 window.TestFactory.prototype.exposeSearchActors = function() {
   return this.exposeUserActors().then(() => {
-<<<<<<< HEAD
-    TestFactory.search_service = new z.search.SearchService(resolveDependency(graph.BackendClient));
-
-    TestFactory.search_repository = new z.search.SearchRepository(
-      TestFactory.search_service,
-      TestFactory.user_repository
-    );
-=======
-    TestFactory.search_repository = new SearchRepository(resolve(graph.BackendClient), TestFactory.user_repository);
->>>>>>> 1f96ac82
+    TestFactory.search_repository = new SearchRepository(
+      resolveDependency(graph.BackendClient),
+      TestFactory.user_repository
+    );
 
     return TestFactory.search_repository;
   });
