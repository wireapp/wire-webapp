--- conflicted
+++ resolved
@@ -348,11 +348,7 @@
    */
   async exposeTrackingActors() {
     await this.exposeTeamActors();
-<<<<<<< HEAD
-    this.tracking_repository = new EventTrackingRepository(this.user_repository, this.message_repository);
-=======
-    this.tracking_repository = new EventTrackingRepository(this.user_repository.userState);
->>>>>>> 2131c47f
+    this.tracking_repository = new EventTrackingRepository(this.user_repository.userState, this.message_repository);
 
     return this.tracking_repository;
   }
