--- conflicted
+++ resolved
@@ -41,12 +41,6 @@
  */
 function getIncludedFiles(noLegacy) {
   const commonFiles = [
-    {
-      included: false,
-      nocache: true,
-      pattern: 'node_modules/@wireapp/protocol-messaging/proto/messages.proto',
-      served: true,
-    },
     {included: false, nocache: false, pattern: path.resolve(SRC_PATH, 'ext/audio/*.mp3'), served: true},
     {included: false, nocache: true, pattern: path.resolve(SRC_PATH, 'worker/*.js'), served: true},
     'node_modules/sinon/pkg/sinon.js',
@@ -70,25 +64,7 @@
     },
 
     // list of files / patterns to load in the browser
-<<<<<<< HEAD
-    files: [
-      {included: false, nocache: false, pattern: path.resolve(SRC_PATH, 'ext/audio/*.mp3'), served: true},
-      {included: false, nocache: true, pattern: path.resolve(SRC_PATH, 'worker/*.js'), served: true},
-
-      'node_modules/jasmine-ajax/lib/mock-ajax.js',
-      'node_modules/sinon/pkg/sinon.js',
-      'test/api/environment.js',
-      'test/api/payloads.js',
-      'test/api/SDP_payloads.js',
-      'test/config.test.js',
-      `${SRC_PATH}/script/main/globals.js`,
-      'test/api/OpenGraphMocks.js',
-      'test/js/calling/CallRequestResponseMock.js',
-      'test/api/TestFactory.js',
-    ].concat(getSpecs(config.specs)),
-=======
     files: getIncludedFiles(config.nolegacy).concat(getSpecs(config.specs)),
->>>>>>> 90a17ee7
 
     proxies: {
       '/audio/': '/base/audio/',
