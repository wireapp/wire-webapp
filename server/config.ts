--- conflicted
+++ resolved
@@ -136,26 +136,15 @@
       APPLOCK_UNFOCUS_TIMEOUT: process.env.FEATURE_APPLOCK_UNFOCUS_TIMEOUT
         ? Number(process.env.FEATURE_APPLOCK_UNFOCUS_TIMEOUT)
         : null,
-<<<<<<< HEAD
-      CHECK_CONSENT: process.env.FEATURE_CHECK_CONSENT == 'false' ? false : true,
-      DEFAULT_LOGIN_TEMPORARY_CLIENT: process.env.FEATURE_DEFAULT_LOGIN_TEMPORARY_CLIENT == 'true' ? true : false,
-      ENABLE_ACCOUNT_REGISTRATION: process.env.FEATURE_ENABLE_ACCOUNT_REGISTRATION == 'false' ? false : true,
-      ENABLE_DEBUG: process.env.FEATURE_ENABLE_DEBUG == 'true' ? true : false,
-      ENABLE_DOMAIN_DISCOVERY: process.env.FEATURE_ENABLE_DOMAIN_DISCOVERY == 'false' ? false : true,
-      ENABLE_PHONE_LOGIN: process.env.FEATURE_ENABLE_PHONE_LOGIN == 'false' ? false : true,
-      ENABLE_SSO: process.env.FEATURE_ENABLE_SSO == 'true' ? true : false,
-      PERSIST_TEMPORARY_CLIENTS: process.env.FEATURE_PERSIST_TEMPORARY_CLIENTS == 'false' ? false : true,
-      SHOW_LOADING_INFORMATION: process.env.FEATURE_SHOW_LOADING_INFORMATION == 'true' ? true : false,
-=======
       CHECK_CONSENT: process.env.FEATURE_CHECK_CONSENT != 'false',
       DEFAULT_LOGIN_TEMPORARY_CLIENT: process.env.FEATURE_DEFAULT_LOGIN_TEMPORARY_CLIENT == 'true',
       ENABLE_ACCOUNT_REGISTRATION: process.env.FEATURE_ENABLE_ACCOUNT_REGISTRATION != 'false',
       ENABLE_DEBUG: process.env.FEATURE_ENABLE_DEBUG == 'true',
+      ENABLE_DOMAIN_DISCOVERY: process.env.FEATURE_ENABLE_DOMAIN_DISCOVERY == 'false',
       ENABLE_PHONE_LOGIN: process.env.FEATURE_ENABLE_PHONE_LOGIN != 'false',
       ENABLE_SSO: process.env.FEATURE_ENABLE_SSO == 'true',
       PERSIST_TEMPORARY_CLIENTS: process.env.FEATURE_PERSIST_TEMPORARY_CLIENTS != 'false',
       SHOW_LOADING_INFORMATION: process.env.FEATURE_SHOW_LOADING_INFORMATION == 'true',
->>>>>>> 968629e0
     },
     MAX_GROUP_PARTICIPANTS: (process.env.MAX_GROUP_PARTICIPANTS && Number(process.env.MAX_GROUP_PARTICIPANTS)) || 500,
     MAX_VIDEO_PARTICIPANTS: (process.env.MAX_VIDEO_PARTICIPANTS && Number(process.env.MAX_VIDEO_PARTICIPANTS)) || 4,
