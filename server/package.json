{
  "name": "wire-web-server",
  "version": "1.0.0",
  "main": "dist/index.js",
  "license": "GPL-3.0",
  "dependencies": {
    "@wireapp/commons": "3.8.7",
    "dotenv": "8.2.0",
    "dotenv-extended": "2.9.0",
    "express": "4.17.1",
    "express-sitemap-xml": "2.0.0",
    "express-useragent": "1.0.15",
    "fs-extra": "9.0.1",
    "geolite2": "1.3.0",
    "hbs": "4.1.1",
    "helmet": "4.2.0",
    "http-status-codes": "2.1.4",
    "logdown": "3.3.1",
    "maxmind": "4.3.1",
    "nocache": "2.1.0",
    "opn": "6.0.0",
    "pm2": "4.5.0"
  },
  "devDependencies": {
    "@types/express": "4.17.8",
    "@types/express-sitemap-xml": "1.1.1",
    "@types/express-useragent": "1.0.0",
    "@types/fs-extra": "8.1.1",
    "@types/hbs": "4.0.1",
    "@types/helmet": "4.0.0",
<<<<<<< HEAD
=======
    "@types/jasmine": "3.6.2",
>>>>>>> 18808135
    "@types/node": "~10",
    "jest": "26.6.3",
    "nyc": "15.1.0",
    "rimraf": "3.0.2",
    "ts-jest": "26.4.4",
    "ts-node": "9.0.0",
    "typescript": "4.1.2"
  },
  "scripts": {
    "build": "yarn clean && tsc -P tsconfig.json && yarn copy-assets && yarn create-commit-sha",
    "copy-assets": "node ./bin/copy_server_assets.js",
    "create-commit-sha": "node ./bin/create_commit_sha_file.js",
    "clean": "rimraf ./dist/",
    "start:prod": "pm2 start \"./index.js\" --name \"Webapp\" && pm2 logs",
    "test": "yarn jest"
  }
}<|MERGE_RESOLUTION|>--- conflicted
+++ resolved
@@ -28,10 +28,6 @@
     "@types/fs-extra": "8.1.1",
     "@types/hbs": "4.0.1",
     "@types/helmet": "4.0.0",
-<<<<<<< HEAD
-=======
-    "@types/jasmine": "3.6.2",
->>>>>>> 18808135
     "@types/node": "~10",
     "jest": "26.6.3",
     "nyc": "15.1.0",
