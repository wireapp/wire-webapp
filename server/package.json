{
  "name": "wire-web-server",
  "version": "1.0.0",
  "main": "dist/index.js",
  "license": "GPL-3.0",
  "dependencies": {
    "@wireapp/commons": "0.10.1",
<<<<<<< HEAD
    "dotenv": "6.1.0",
=======
    "dotenv": "6.2.0",
>>>>>>> f4f9ec1a
    "express": "4.16.4",
    "express-sitemap-xml": "1.0.2",
    "express-useragent": "1.0.12",
    "fs-extra": "7.0.1",
    "geolite2": "1.3.0",
    "hbs": "4.0.1",
    "helmet": "3.15.0",
    "logdown": "3.2.7",
    "maxmind": "2.11.0",
    "opn": "5.4.0",
    "pm2": "3.2.2"
  },
  "devDependencies": {
    "@types/dotenv": "6.1.0",
    "@types/express": "4.16.0",
    "@types/express-sitemap-xml": "1.0.1",
    "@types/express-useragent": "0.2.21",
    "@types/fs-extra": "5.0.4",
    "@types/hbs": "4.0.0",
    "@types/helmet": "0.0.42",
<<<<<<< HEAD
    "@types/jasmine": "3.3.0",
    "@types/node": "10.12.12",
    "jasmine": "3.3.0",
=======
    "@types/jasmine": "3.3.1",
    "@types/node": "10.12.12",
    "jasmine": "3.3.1",
>>>>>>> f4f9ec1a
    "rimraf": "2.6.2",
    "ts-node": "7.0.1",
    "tslint": "5.11.0",
    "tslint-config-prettier": "1.17.0",
    "tslint-eslint-rules": "5.4.0",
    "tslint-plugin-prettier": "2.0.1",
    "typescript": "3.2.1"
  },
  "scripts": {
    "build": "tsc -P tsconfig.json",
    "fix": "yarn fix:ts",
    "fix:ts": "yarn lint:ts --fix",
    "lint": "yarn lint:ts",
    "lint:ts": "tslint --config tslint.json --project tsconfig.json",
    "start:prod": "pm2 start \"./index.js\" --name \"Webapp\" && pm2 logs",
    "test": "ts-node node_modules/jasmine/bin/jasmine --config=jasmine.json"
  }
}<|MERGE_RESOLUTION|>--- conflicted
+++ resolved
@@ -5,11 +5,7 @@
   "license": "GPL-3.0",
   "dependencies": {
     "@wireapp/commons": "0.10.1",
-<<<<<<< HEAD
-    "dotenv": "6.1.0",
-=======
     "dotenv": "6.2.0",
->>>>>>> f4f9ec1a
     "express": "4.16.4",
     "express-sitemap-xml": "1.0.2",
     "express-useragent": "1.0.12",
@@ -30,15 +26,9 @@
     "@types/fs-extra": "5.0.4",
     "@types/hbs": "4.0.0",
     "@types/helmet": "0.0.42",
-<<<<<<< HEAD
-    "@types/jasmine": "3.3.0",
-    "@types/node": "10.12.12",
-    "jasmine": "3.3.0",
-=======
     "@types/jasmine": "3.3.1",
     "@types/node": "10.12.12",
     "jasmine": "3.3.1",
->>>>>>> f4f9ec1a
     "rimraf": "2.6.2",
     "ts-node": "7.0.1",
     "tslint": "5.11.0",
