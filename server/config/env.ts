/*
 * Wire
 * Copyright (C) 2023 Wire Swiss GmbH
 *
 * This program is free software: you can redistribute it and/or modify
 * it under the terms of the GNU General Public License as published by
 * the Free Software Foundation, either version 3 of the License, or
 * (at your option) any later version.
 *
 * This program is distributed in the hope that it will be useful,
 * but WITHOUT ANY WARRANTY; without even the implied warranty of
 * MERCHANTABILITY or FITNESS FOR A PARTICULAR PURPOSE. See the
 * GNU General Public License for more details.
 *
 * You should have received a copy of the GNU General Public License
 * along with this program. If not, see http://www.gnu.org/licenses/.
 *
 */

export type Env = {
  /** Sets the environment operation mode. Possible values are production & development.
   * This setting affects the server behaviour and the web client bundling. If set to development,
   * all custom environment variables will be deactivated.
   * http://expressjs.com/en/advanced/best-practice-performance.html#set-node_env-to-production
   */
  NODE_ENV: string;

  /** * Sets the port the server is running on  */
  PORT: string;

  /**
   * Used to decide which module will print debug information, e.g. @wireapp/*.
   * https://nodejs.org/docs/latest/api/util.html#util_util_debuglog_section
   */
  NODE_DEBUG: string;

  /** will set the local dev environment to point to a federated backend (anta/bella/chala) */
  FEDERATION: string;

  /** Sets the tracking API key */
  ANALYTICS_API_KEY: string;

  /** Specifies the user facing domain of the app, e.g. https://app.wire.com */
  APP_BASE: string;

  /** Specifies the name of the application, e.g. Webapp */
  APP_NAME: string;

  /** Specifies the name of the backend, e.g. Wire */
  BACKEND_NAME: string;

  /** Specifies the label of website links, e.g. wire.com */
  WEBSITE_LABEL: string;

  /** Sets the endpoint for backend REST calls, e.g. https://staging-nginz-https.zinfra.io */
  BACKEND_REST: string;

  /** Sets the endpoint for the WebSocket connection, e.g. wss://staging-nginz-ssl.zinfra.io */
  BACKEND_WS: string;

  /** Specifies the name of the brand, e.g. Wire */
  BRAND_NAME: string;

  /** enables replacing all occurences of {{hostname}} in the urls given to the frontend by the hostname of the client*/
  ENABLE_DYNAMIC_HOSTNAME?: string;

  /** Allows a client to use a development version of the api (if present) */
  ENABLE_DEV_BACKEND_API?: string;

  SSL_CERTIFICATE_KEY_PATH?: string;
  SSL_CERTIFICATE_PATH?: string;

  /** Wether the server should enforce HTTPS.
   */
  ENFORCE_HTTPS: string;

  /** Accepted file extensions for asset upload (e.g. ".txt,.jpg" or "*") */
  FEATURE_ALLOWED_FILE_UPLOAD_EXTENSIONS: string;

  /** will enable the MLS protocol */
  FEATURE_ENABLE_MLS?: string;

  /** will enable the E2E-Identification protocol, needs active FEATURE_ENABLE_MLS to work */
  FEATURE_ENABLE_E2EI?: string;

  FEATURE_USE_CORE_CRYPTO?: string;

  FEATURE_MLS_CONFIG_KEYING_MATERIAL_UPDATE_THRESHOLD?: string;

  FEATURE_MLS_CONFIG_DEFAULT_CIPHERSUITE?: string;

  FEATURE_ENABLE_PROTEUS_CORE_CRYPTO?: string;

  FEATURE_FORCE_EXTRA_CLIENT_ENTROPY?: string;

  /** Feature toggle for the user consent check. Can be set to true or false */
  FEATURE_CHECK_CONSENT: string;

  /** Wether the pre-select a temporary client on login page */
  FEATURE_DEFAULT_LOGIN_TEMPORARY_CLIENT: string;

  /** Feature toggle for account registration. Can be set to true or false */
  FEATURE_ENABLE_ACCOUNT_REGISTRATION: string;

  /** Feature toggle for account registration whether the user is promped to accept terms of use only
   * or terms of use *and* privacy policy at once. Can be set to true or false. Defaults to false.
   */
  FEATURE_ENABLE_ACCOUNT_REGISTRATION_ACCEPT_TERMS_AND_PRIVACY_POLICY: string;

  /** Feature toggle for debug utils. Can be set to true or false */
  FEATURE_ENABLE_DEBUG: string;

  /** Feature to open a confirm modal before pinging large groups */
  FEATURE_ENABLE_PING_CONFIRMATION: string;

  /**
   * Minimum amount of users required in a conversation to open confirm modal for ping
   * Must be used with FEATURE_ENABLE_PING_CONFIRMATION
   */
  FEATURE_MAX_USERS_TO_PING_WITHOUT_ALERT: string;

  /** Feature toggle for domain discovery. Can be set to true or false */
  FEATURE_ENABLE_DOMAIN_DISCOVERY: string;

  /** Feature toggle for disabling browser access for the application.
   * When set to true the webapp can only be used with the desktop application. Can be set to true or false.
   */
  FEATURE_ENABLE_ENFORCE_DESKTOP_APPLICATION_ONLY: string;

  /** Feature toggle for adding additional entropy during client creation. Can be set to true or false */
  FEATURE_ENABLE_EXTRA_CLIENT_ENTROPY: string;

  /** Feature toggle to make the webapp aware of federated backends */
  FEATURE_ENABLE_FEDERATION: string;

  /** Feature toggle for rendering youtube, vimeo, soundcloud and spotify embeds in the client */
  FEATURE_ENABLE_MEDIA_EMBEDS: string;

  /** Feature toggle for the log in with phone number. Can be set to true or false */
  FEATURE_ENABLE_PHONE_LOGIN: string;

  /** Feature toggle for the log in via Single Sign On. Can be set to true or false */
  FEATURE_ENABLE_SSO: string;

  /** Feature toggle to enforce constant bitrate encoding for calls. Can be set to true or false */
  FEATURE_ENFORCE_CONSTANT_BITRATE: string;

  /** Set a default federation domain in case no domain can be found */
  FEATURE_FEDERATION_DOMAIN: string;

  /** Wether the temporary clients should use IndexedDB. If set to false, they will use an in-memory database */
  FEATURE_PERSIST_TEMPORARY_CLIENTS: string;

  /** Feature toggle for the log in with a username. Can be set to true or false */
  FEATURE_ENABLE_USERNAME_LOGIN: string;

  /** Feature toggle for additional application loading information. Can be set to true or false */
  FEATURE_SHOW_LOADING_INFORMATION: string;

  /** Time in seconds after which the unfocused app locks and asks for the passphrase. Setting this also enables this feature for the app */
  FEATURE_APPLOCK_UNFOCUS_TIMEOUT: string;

  /** Time in seconds after the last unlock which forces the app to lock */
  FEATURE_APPLOCK_SCHEDULED_TIMEOUT: string;

  /** Feature toggle to automatically mute when accepting incoming conference calls */
  FEATURE_CONFERENCE_AUTO_MUTE: string;

  /** Sets the verification ID for Google webmasters */
  GOOGLE_WEBMASTER_ID: string;

  /** Limits the number of participants in a group conversation */
  MAX_GROUP_PARTICIPANTS: string;

  /** Limits the number of participants in a legacy video call */
  MAX_VIDEO_PARTICIPANTS: string;

  /** Minimum number of characters when setting a password */
  NEW_PASSWORD_MINIMUM_LENGTH: string;

  /** Sets the Countly product reporting API key */
  COUNTLY_API_KEY: string;

  /** Open graph header description */
  OPEN_GRAPH_DESCRIPTION: string;

  /** Open graph header image URL */
  OPEN_GRAPH_IMAGE_URL: string;

  /** Open graph header title */
  OPEN_GRAPH_TITLE: string;

  /** Sets the host URL for the account service (password reset, account deletion, etc.), e.g. https://account.wire.com */
  URL_ACCOUNT_BASE: string;

  /** Sets the host URL for the mobile client */
  URL_MOBILE_BASE: string;

  /** Sets the URL for the privacy policy */
  URL_PRIVACY_POLICY: string;

  /** Sets the host URL for the team settings service, e.g. https://teams.wire.com */
  URL_TEAMS_BASE: string;

  /** Sets the billing URL for the team settings service */
  URL_TEAMS_BILLING: string;

  /** Sets the URL for pricing information, e.g. https://wire.com/pricing */
  URL_PRICING: string;

  /** Sets the URL for the team creation */
  URL_TEAMS_CREATE: string;

  /** Sets the URL for the personal terms of use */
  URL_TERMS_OF_USE_PERSONAL: string;

  /** Sets the URL for the teams terms of use */
  URL_TERMS_OF_USE_TEAMS: string;

  /** Sets the host URL for the website, e.g. https://wire.com */
  URL_WEBSITE_BASE: string;

  URL_SUPPORT_INDEX: string;

  URL_SUPPORT_BUG_REPORT: string;

  URL_SUPPORT_CALLING: string;

  URL_SUPPORT_CAMERA_ACCESS_DENIED: string;

  URL_SUPPORT_CONTACT: string;

  URL_SUPPORT_DEVICE_ACCESS_DENIED: string;

  URL_SUPPORT_DEVICE_NOT_FOUND: string;

  URL_SUPPORT_EMAIL_EXISTS: string;

  URL_SUPPORT_HISTORY: string;

  URL_SUPPORT_LEGAL_HOLD_BLOCK: string;

  URL_SUPPORT_MICROPHONE_ACCESS_DENIED: string;

  URL_SUPPORT_PRIVACY_VERIFY_FINGERPRINT: string;

  URL_SUPPORT_SCREEN_ACCESS_DENIED: string;

<<<<<<< HEAD
  URL_LEARN_MORE_ABOUT_GUEST_LINKS: string;
=======
  URL_SUPPORT_NON_FEDERATING_INFO: string;

  URL_SUPPORT_OAUTH_LEARN_MORE: string;
>>>>>>> dc9fef4f

  URL_SUPPORT_OFFLINE_BACKEND: string;

  URL_SUPPORT_FEDERATION_STOP: string;

  URL_WHATS_NEW: string;

  /** Content Security Policy
   * Multiple entries separated by comma, e.g. "https://*.wire.com, https://*.zinfra.io, 'self'"
   * Adds additional CSP connect-src entries. The default already includes BACKEND_REST & BACKEND_WS.
   */
  CSP_EXTRA_CONNECT_SRC: string;

  /** Adds additional CSP default-src entries */
  CSP_EXTRA_DEFAULT_SRC: string;

  /** Adds additional CSP font-src entries */
  CSP_EXTRA_FONT_SRC: string;

  /** Adds additional CSP frame-src entries */
  CSP_EXTRA_FRAME_SRC: string;

  /** Adds additional CSP img-src entries */
  CSP_EXTRA_IMG_SRC: string;

  /** Adds additional CSP manifest-src entries */
  CSP_EXTRA_MANIFEST_SRC: string;

  /** Adds additional CSP media-src entries */
  CSP_EXTRA_MEDIA_SRC: string;

  /** Adds additional CSP object-src entries */
  CSP_EXTRA_OBJECT_SRC: string;

  /** Adds additional CSP script-src entries */
  CSP_EXTRA_SCRIPT_SRC: string;

  /** Adds additional CSP style-src entries */
  CSP_EXTRA_STYLE_SRC: string;

  /** Adds additional CSP worker-src entries */
  CSP_EXTRA_WORKER_SRC: string;

  DATADOG_APPLICATION_ID?: string;
  DATADOG_CLIENT_TOKEN?: string;
};<|MERGE_RESOLUTION|>--- conflicted
+++ resolved
@@ -246,13 +246,11 @@
 
   URL_SUPPORT_SCREEN_ACCESS_DENIED: string;
 
-<<<<<<< HEAD
   URL_LEARN_MORE_ABOUT_GUEST_LINKS: string;
-=======
+
   URL_SUPPORT_NON_FEDERATING_INFO: string;
 
   URL_SUPPORT_OAUTH_LEARN_MORE: string;
->>>>>>> dc9fef4f
 
   URL_SUPPORT_OFFLINE_BACKEND: string;
 
