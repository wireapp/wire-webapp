/*
 * Wire
 * Copyright (C) 2023 Wire Swiss GmbH
 *
 * This program is free software: you can redistribute it and/or modify
 * it under the terms of the GNU General Public License as published by
 * the Free Software Foundation, either version 3 of the License, or
 * (at your option) any later version.
 *
 * This program is distributed in the hope that it will be useful,
 * but WITHOUT ANY WARRANTY; without even the implied warranty of
 * MERCHANTABILITY or FITNESS FOR A PARTICULAR PURPOSE. See the
 * GNU General Public License for more details.
 *
 * You should have received a copy of the GNU General Public License
 * along with this program. If not, see http://www.gnu.org/licenses/.
 *
 */

export type Env = {
  /** Sets the environment operation mode. Possible values are production & development.
   * This setting affects the server behaviour and the web client bundling. If set to development,
   * all custom environment variables will be deactivated.
   * http://expressjs.com/en/advanced/best-practice-performance.html#set-node_env-to-production
   */
  NODE_ENV: string;

  /** * Sets the port the server is running on  */
  PORT: string;

  /**
   * Used to decide which module will print debug information, e.g. @wireapp/*.
   * https://nodejs.org/docs/latest/api/util.html#util_util_debuglog_section
   */
  NODE_DEBUG: string;

  /** will set the local dev environment to point to a federated backend (anta/bella/chala) */
  FEDERATION: string;

  /** Sets the tracking API key */
  ANALYTICS_API_KEY: string;

  /** Specifies the user facing domain of the app, e.g. https://app.wire.com */
  APP_BASE: string;

  /** Specifies the name of the application, e.g. Webapp */
  APP_NAME: string;

  /** Specifies the name of the backend, e.g. Wire */
  BACKEND_NAME: string;

  /** Specifies the label of website links, e.g. wire.com */
  WEBSITE_LABEL: string;

  /** Sets the endpoint for backend REST calls, e.g. https://staging-nginz-https.zinfra.io */
  BACKEND_REST: string;

  /** Sets the endpoint for the WebSocket connection, e.g. wss://staging-nginz-ssl.zinfra.io */
  BACKEND_WS: string;

  /** Specifies the name of the brand, e.g. Wire */
  BRAND_NAME: string;

  /** Allows a client to use a development version of the api (if present) */
  ENABLE_DEV_BACKEND_API?: string;

  SSL_CERTIFICATE_KEY_PATH?: string;
  SSL_CERTIFICATE_PATH?: string;

  /** Wether the server should enforce HTTPS.
   */
  ENFORCE_HTTPS: string;

  /** Accepted file extensions for asset upload (e.g. ".txt,.jpg" or "*") */
  FEATURE_ALLOWED_FILE_UPLOAD_EXTENSIONS: string;

  /** will enable the MLS protocol */
  FEATURE_ENABLE_MLS?: string;

  FEATURE_USE_CORE_CRYPTO?: string;

  FEATURE_MLS_CONFIG_KEYING_MATERIAL_UPDATE_THRESHOLD?: string;

  FEATURE_ENABLE_PROTEUS_CORE_CRYPTO?: string;

  FEATURE_FORCE_EXTRA_CLIENT_ENTROPY?: string;

  /** Feature toggle for the user consent check. Can be set to true or false */
  FEATURE_CHECK_CONSENT: string;

  /** Wether the pre-select a temporary client on login page */
  FEATURE_DEFAULT_LOGIN_TEMPORARY_CLIENT: string;

  /** Feature toggle for account registration. Can be set to true or false */
  FEATURE_ENABLE_ACCOUNT_REGISTRATION: string;

  /** Feature toggle for account registration whether the user is promped to accept terms of use only
   * or terms of use *and* privacy policy at once. Can be set to true or false. Defaults to false.
   */
  FEATURE_ENABLE_ACCOUNT_REGISTRATION_ACCEPT_TERMS_AND_PRIVACY_POLICY: string;

  /** Feature toggle for debug utils. Can be set to true or false */
  FEATURE_ENABLE_DEBUG: string;

  /** Feature toggle for domain discovery. Can be set to true or false */
  FEATURE_ENABLE_DOMAIN_DISCOVERY: string;

  /** Feature toggle for disabling browser access for the application.
   * When set to true the webapp can only be used with the desktop application. Can be set to true or false.
   */
  FEATURE_ENABLE_ENFORCE_DESKTOP_APPLICATION_ONLY: string;

  /** Feature toggle for adding additional entropy during client creation. Can be set to true or false */
  FEATURE_ENABLE_EXTRA_CLIENT_ENTROPY: string;

  /** Feature toggle to make the webapp aware of federated backends */
  FEATURE_ENABLE_FEDERATION: string;

  /** Feature toggle for rendering youtube, vimeo, soundcloud and spotify embeds in the client */
  FEATURE_ENABLE_MEDIA_EMBEDS: string;

  /** Feature toggle for the log in with phone number. Can be set to true or false */
  FEATURE_ENABLE_PHONE_LOGIN: string;

  /** Feature toggle for the log in via Single Sign On. Can be set to true or false */
  FEATURE_ENABLE_SSO: string;

  /** Feature toggle to enforce constant bitrate encoding for calls. Can be set to true or false */
  FEATURE_ENFORCE_CONSTANT_BITRATE: string;

  /** Set a default federation domain in case no domain can be found */
  FEATURE_FEDERATION_DOMAIN: string;

  /** Wether the temporary clients should use IndexedDB. If set to false, they will use an in-memory database */
  FEATURE_PERSIST_TEMPORARY_CLIENTS: string;

  /** Feature toggle for the log in with a username. Can be set to true or false */
  FEATURE_ENABLE_USERNAME_LOGIN: string;

  /** Feature toggle for additional application loading information. Can be set to true or false */
  FEATURE_SHOW_LOADING_INFORMATION: string;

  /** Time in seconds after which the unfocused app locks and asks for the passphrase. Setting this also enables this feature for the app */
  FEATURE_APPLOCK_UNFOCUS_TIMEOUT: string;

  /** Time in seconds after the last unlock which forces the app to lock */
  FEATURE_APPLOCK_SCHEDULED_TIMEOUT: string;

  /** Feature toggle to automatically mute when accepting incoming conference calls */
  FEATURE_CONFERENCE_AUTO_MUTE: string;

  /** Sets the verification ID for Google webmasters */
  GOOGLE_WEBMASTER_ID: string;

  /** Limits the number of participants in a group conversation */
  MAX_GROUP_PARTICIPANTS: string;

  /** Limits the number of participants in a legacy video call */
  MAX_VIDEO_PARTICIPANTS: string;

  /** Minimum number of characters when setting a password */
  NEW_PASSWORD_MINIMUM_LENGTH: string;

  /** Sets the Countly product reporting API key */
  COUNTLY_API_KEY: string;

  /** Open graph header description */
  OPEN_GRAPH_DESCRIPTION: string;

  /** Open graph header image URL */
  OPEN_GRAPH_IMAGE_URL: string;

  /** Open graph header title */
  OPEN_GRAPH_TITLE: string;

  /** Sets the host URL for the account service (password reset, account deletion, etc.), e.g. https://account.wire.com */
  URL_ACCOUNT_BASE: string;

  /** Sets the host URL for the mobile client */
  URL_MOBILE_BASE: string;

  /** Sets the URL for the privacy policy */
  URL_PRIVACY_POLICY: string;

  /** Sets the host URL for the team settings service, e.g. https://teams.wire.com */
  URL_TEAMS_BASE: string;

  /** Sets the billing URL for the team settings service */
  URL_TEAMS_BILLING: string;

  /** Sets the URL for pricing information, e.g. https://wire.com/pricing */
  URL_PRICING: string;

  /** Sets the URL for the team creation */
  URL_TEAMS_CREATE: string;

  /** Sets the URL for the personal terms of use */
  URL_TERMS_OF_USE_PERSONAL: string;

  /** Sets the URL for the teams terms of use */
  URL_TERMS_OF_USE_TEAMS: string;

  /** Sets the host URL for the website, e.g. https://wire.com */
  URL_WEBSITE_BASE: string;

  URL_SUPPORT_INDEX: string;

  URL_SUPPORT_BUG_REPORT: string;

  URL_SUPPORT_CALLING: string;

  URL_SUPPORT_CAMERA_ACCESS_DENIED: string;

  URL_SUPPORT_CONTACT: string;

  URL_SUPPORT_DEVICE_ACCESS_DENIED: string;

  URL_SUPPORT_DEVICE_NOT_FOUND: string;

  URL_SUPPORT_EMAIL_EXISTS: string;

  URL_SUPPORT_HISTORY: string;

  URL_SUPPORT_LEGAL_HOLD_BLOCK: string;

  URL_SUPPORT_MICROPHONE_ACCESS_DENIED: string;

  URL_SUPPORT_PRIVACY_VERIFY_FINGERPRINT: string;

  URL_SUPPORT_SCREEN_ACCESS_DENIED: string;

<<<<<<< HEAD
  URL_LEARN_MORE_ABOUT_GUEST_LINKS: string;
=======
  URL_SUPPORT_OFFLINE_BACKEND: string;
>>>>>>> b2b4075f

  URL_WHATS_NEW: string;

  /** Content Security Policy
   * Multiple entries separated by comma, e.g. "https://*.wire.com, https://*.zinfra.io, 'self'"
   * Adds additional CSP connect-src entries. The default already includes BACKEND_REST & BACKEND_WS.
   */
  CSP_EXTRA_CONNECT_SRC: string;

  /** Adds additional CSP default-src entries */
  CSP_EXTRA_DEFAULT_SRC: string;

  /** Adds additional CSP font-src entries */
  CSP_EXTRA_FONT_SRC: string;

  /** Adds additional CSP frame-src entries */
  CSP_EXTRA_FRAME_SRC: string;

  /** Adds additional CSP img-src entries */
  CSP_EXTRA_IMG_SRC: string;

  /** Adds additional CSP manifest-src entries */
  CSP_EXTRA_MANIFEST_SRC: string;

  /** Adds additional CSP media-src entries */
  CSP_EXTRA_MEDIA_SRC: string;

  /** Adds additional CSP object-src entries */
  CSP_EXTRA_OBJECT_SRC: string;

  /** Adds additional CSP script-src entries */
  CSP_EXTRA_SCRIPT_SRC: string;

  /** Adds additional CSP style-src entries */
  CSP_EXTRA_STYLE_SRC: string;

  /** Adds additional CSP worker-src entries */
  CSP_EXTRA_WORKER_SRC: string;

  DATADOG_APPLICATION_ID?: string;
  DATADOG_CLIENT_TOKEN?: string;
};<|MERGE_RESOLUTION|>--- conflicted
+++ resolved
@@ -229,11 +229,9 @@
 
   URL_SUPPORT_SCREEN_ACCESS_DENIED: string;
 
-<<<<<<< HEAD
   URL_LEARN_MORE_ABOUT_GUEST_LINKS: string;
-=======
+
   URL_SUPPORT_OFFLINE_BACKEND: string;
->>>>>>> b2b4075f
 
   URL_WHATS_NEW: string;
 
