--- conflicted
+++ resolved
@@ -80,15 +80,9 @@
   /** will enable the MLS protocol */
   FEATURE_ENABLE_MLS?: string;
 
-<<<<<<< HEAD
   /** will enable the client to initialise the MLS migration flow of group conversations */
   FEATURE_ENABLE_MLS_MIGRATION?: string;
 
-  /** will enable the user to periodically update the list of supported protocols */
-  FEATURE_ENABLE_SELF_SUPPORTED_PROTOCOLS_UPDATES?: string;
-
-=======
->>>>>>> eec872ee
   FEATURE_USE_CORE_CRYPTO?: string;
 
   FEATURE_MLS_CONFIG_KEYING_MATERIAL_UPDATE_THRESHOLD?: string;
