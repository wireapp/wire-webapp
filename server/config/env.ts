--- conflicted
+++ resolved
@@ -80,16 +80,13 @@
   /** will enable the MLS protocol */
   FEATURE_ENABLE_MLS?: string;
 
-<<<<<<< HEAD
   /** will enable the client to initialise the MLS migration flow of group conversations */
   FEATURE_ENABLE_MLS_MIGRATION?: string;
-=======
   /** will enable the E2E-Identification protocol, needs active FEATURE_ENABLE_MLS to work */
   FEATURE_ENABLE_E2EI?: string;
 
   /** will enable the user to periodically update the list of supported protocols */
   FEATURE_ENABLE_SELF_SUPPORTED_PROTOCOLS_UPDATES?: string;
->>>>>>> c38e01b1
 
   FEATURE_USE_CORE_CRYPTO?: string;
 
