--- conflicted
+++ resolved
@@ -154,19 +154,6 @@
   private initStaticRoutes() {
     this.app.use(RedirectRoutes(this.config));
 
-<<<<<<< HEAD
-    this.app.use('/audio', express.static(path.join(__dirname, 'static', 'audio')));
-    this.app.use('/ext', express.static(path.join(__dirname, 'static', 'ext')));
-    this.app.use('/font', express.static(path.join(__dirname, 'static', 'font')));
-    this.app.use('/image', express.static(path.join(__dirname, 'static', 'image')));
-    this.app.use('/min', express.static(path.join(__dirname, 'static', 'min')));
-    this.app.use('/proto', express.static(path.join(__dirname, 'static', 'proto')));
-    this.app.use('/style', express.static(path.join(__dirname, 'static', 'style')));
-    this.app.use('/worker', express.static(path.join(__dirname, 'static', 'worker')));
-
-    this.app.get('/favicon.ico', (req, res) => res.sendFile(path.join(__dirname, 'static', 'image', 'favicon.ico')));
-    // this.app.get('/sw.js', (req, res) => res.sendFile(path.join(__dirname, 'static', 'sw.js')));
-=======
     this.app.use('/audio', express.static(path.join(__dirname, 'static/audio')));
     this.app.use('/ext', express.static(path.join(__dirname, 'static/ext')));
     this.app.use('/font', express.static(path.join(__dirname, 'static/font')));
@@ -177,8 +164,7 @@
     this.app.use('/worker', express.static(path.join(__dirname, 'static/worker')));
 
     this.app.get('/favicon.ico', (_req, res) => res.sendFile(path.join(__dirname, 'static/image/favicon.ico')));
-    this.app.get('/sw.js', (_req, res) => res.sendFile(path.join(__dirname, 'static/sw.js')));
->>>>>>> 567ef75a
+    // this.app.get('/sw.js', (_req, res) => res.sendFile(path.join(__dirname, 'static/sw.js')));
   }
 
   public initLatestBrowserRequired() {
