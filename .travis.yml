# http://docs.travis-ci.com/user/workers/container-based-infrastructure/
sudo: required
dist: trusty

# https://docs.travis-ci.com/user/encryption-keys/
env:
  global:
    # GH_TOKEN
    - secure: "RBfGLbP6pA2CxVd4giTDy37HWtK47rAbMYNIJZxBtwqZSMNcxGHquIcll5hnSno2n1M5rTKRuL3dTdT45ZJtzzZ0twsD96yjD3ltV3r5wVsX2QHudx9weUSZ1pCK3vy9bPSHbSj8Uwy8FZCXphQmtKNT6Rk3gn3UhowYDnFhKbuFRMYsauT+bYmXihWeRY9kDZ1YIsGfLPPwLXg212ngiALrfP6e0ucLxcT2vYu02xhaZlZlcnY3mrMJtNXkI58lTqWN0MLyC6IyAuCJ8X0VQwrjFJ6ebFKqP7QpenV7978jNVKEeMM29bgzd8wjekGj/zZ/KKvXcRtfciFCjCBTaKGdiFL8TwRj+3eN4Kz0itUf9tharPyuemm+FMJQwNHZeLnEVPzdJgdHNkQuIr8gbNxTiBvTBKDTFDv5RgLyrgz9Up6FF/DIGoJnCko0W9K8fSyUd8ZuDUrvlXkNKQXT88bZHGO6K+t3GfAMa/AghZKdfBt/sRSirVoEvI5EfqqmyHD25OJad7wHJb0CIK9jLZkOg2/2gqxbHhNYYVS6WAbM1KFwv/3hbP1139hhrDnzF1fH3eSXUuH2T+GtO5WH7Oj5su8WQWS2RZ0FKLzSL9i388U4+Mc6Q9WT/xVk1SlQFW3BTsEdfPKaCdF0HvrFoFK03iBT/wzYUUclI5N+kuk="
    # WIRE_WEBAPP_BOT_EMAIL
    - secure: "cRgk2yvpezpf2/Z/49wgJ1rm8i3e7h7nAOkbF8ykOcka9VanaGy5pn2JJs9/EMEBbKK8+tUkD9MKm1k4xd2qotxXZsOeonvzMV5yBcF/XZ887vW7FByvfFQ9iqSq+VA7sgUr6qr6+N51Wp4DZh++ojFBh6D8LB1hHqKCCRnM2PFECrMG03CXVc0rbSNLdGh7xm11pCteLxANciQv9xCUAVCyQNy3QorEczTyY50k/0nT29Axqn2FFjaLnLtG+nM7ufLaySPfOVAnWX7sb2yf08yC38bBktwnpbWKjJlveK6aFA4LVuj7eXLTfA1DF/0AUmlk0MNmUPCHz7Xo+YLLIua8+Rms6bzLCeUswJyDp69/2WdidrTUDNtRjNQ2BkNowfhOOuSrsf/3WLP/Sli9fX7G70RBHICBNZ3qJ40V8PkQJTKTQYUtVL7cmnH94OjBxy/rwmBfHQSa4zx8JNFn+IDHCATVb7RIPARTHBiAK+C0kne/Ito0k59MLbWiic+y+1Y2CtDHJqlgxYMMSnrPd3+4z0/LFbkMwnyL3QQlt1U4kFn4XOlOSp6aHg5ke2HGueQBiUJcfj52rbLRceBay9A+HrNLfVhzDTiUUbkfx544sdUv8PyITpZxYXKrGSqvIvDUFOA5rwj90NwwokTi+tHzPTbbDFYRn0IvNdHCJbo="
    # WIRE_WEBAPP_BOT_PASSWORD
    - secure: "U9Fq+z04H9EbI55M6VDAVelLtETVSS9oNNCJo5llDSij0pjrNZpxj3MeKhRZQc8yiZ4hOC5nUbNPHpvIKBkw+xD/Pg32t6SVZl4ZSDPm3XZTFYpWj/U/NB+/l/ivK4bNmx62hLOL8Dhr5A67UlwwCr4tYVmLu7wcUNwgtkyAii1mqoAC0yT4qzDQBalGAk/Q+ZatmjAZM/5ZU8H3jags0+bubJlJKlU0YOmSzXFdFSQLFMQSwEeVEH7vMIkOmFIK6L6qveSDJDmNj2tvgn8ZLr6p7TvOLovGbfPiNKcrEyeADJQrG0J3IQ6dHYOCIN1SzibdJEWqluk6T/N0mNq27AKEzXsV8VHl6VAnswxAq1pljlGF5Nj0OUt5JAUzavbt7tw3TBwC96+55YJdvPZ9ESg2S4afj94nEUISLldNDVEQPBUt4qfkTznKMOeBNzVItO9IhSQK65wUQ07//nxHsV38GMMKMWhtujFrqhAdtC6TCBGVxdCYQziCKW3xsmt2nNosxIkxESF9Osw7A5YbjwoREu7nIZOA0TYrJxZRz0AlV1D1WfNv/7KP5J0LQCR90jdoAnTvkTP4+WfX7C8UkyowpxpBUKvbe9d65cYTCzN69eT/lEQBmQz06Y8Wh+ou5q4BeNQmfgwUK7tYr1/vY9DqNskpaLyJsXKPO+gkTm4="

# http://docs.travis-ci.com/user/languages/javascript-with-nodejs/
language: node_js
node_js:
  - "10"

# http://docs.travis-ci.com/user/gui-and-headless-browsers/
before_install:
  - export DISPLAY=:99.0
  - sh -e /etc/init.d/xvfb start

# https://docs.travis-ci.com/user/caching/
# https://blog.travis-ci.com/2013-12-05-speed-up-your-builds-cache-your-dependencies
cache:
  yarn: true
  directories:
    - $HOME/cryptobox

before_script:
  - npm rebuild node-sass

notifications:
  email: false

# http://docs.travis-ci.com/user/deployment/
before_deploy:
<<<<<<< HEAD
  - if [ "$TRAVIS_BRANCH" == "dev" ]; then yarn deploy-travis; fi
=======
  - echo -e "$TRAVIS_COMMIT" > ./aws/commit
  - if [ "$TRAVIS_BRANCH" == "self-hosting" ]; then yarn deploy-travis; fi
>>>>>>> 323c1816
  - if [ "$TRAVIS_BRANCH" == "edge" ]; then yarn deploy-travis; fi
  - if [ "$TRAVIS_BRANCH" == "staging" ]; then yarn deploy-travis; fi
  - if [ "$TRAVIS_BRANCH" == "prod" ]; then yarn deploy-travis || { echo 'contents of npm-debug.log:' && cat /home/travis/build/wireapp/wire-webapp/npm-debug.log && exit 1; } fi

# https://github.com/travis-ci/dpl#elastic-beanstalk
deploy:
  # https://wire-webapp-edge.zinfra.io/
  - provider: elasticbeanstalk
    skip_cleanup: true
    zip-file: 'aws/s3/ebs.zip'
    access-key-id:
      secure: MpVUBkrtmIPqYLzrsYisYsE/UnOFU6q0ufgfWNBxHAFm/mDST9v+Kk1ZvhNKYskgMzJllQJBBqiRn05Fegam+DQ0oclbPr7Eg4mQrPbsrLIsc2qEpqw3fk8bqOssnHkKe1wlz7ihW3eQ78zOgsS/w95Zyd7wWiDzz8s7KvRPN8DLRGu2ksDdkPfM6RCbs9qsdSA5k8+DhZRXZCL/IHalE3plqOOJgCgTq9kzMRvxnFnVy0tLGzWQJvGOLYpjRwaAoqoLK7AX+WLfMSnBn+MuWCGmqPdk9Xto4cJnC5toASjNtu/bGYWuy4ShpzTivuwioJbxt5JGiq78j/MVu/5oBjzosJlSpNlY5++wrkLvfpkWMuJSC3/V40LkpLa+XF/MP18Bpbi44GmLTOCq4wJ/WRrYMAt4yQWURNJAv9tKqLyqgJ47HLBMEYABWUdr81apZm3ZKbqqmyu4GLclc7ivnVBjfmf5oDxMDUqp8owQO9YOsUX9t8Rw9XiPdasjx5EQ+EcvoAyBCPV6qlnFi7pj7wWnxu1DNhzxeW70BKhXizYwcBqSlvX88pbgCxc273Id0dAilrCgvD0/B2mvLPIVbJsscMyykjC7ZZOaznhfHQqeu/fXdfcVawVt+annovbFOWxjX5232ghbq12ux6qZ+2GNziW9vtEJeitPZ3XRPMc=
    secret-access-key:
      secure: aCiIP0To/YPm9E3G/q/JIHASRN0b69R23w8WYovmMsBFHddh0MBXnhh+Kf5Cuos+NdVatNs7mAqulLdmBF8TZhreEhLOd9PppEXPVXJrlvdDKejX3S6czUWD8tb4fSE4/qF9H8XYVa+Aznn/2Vlu3fFggAcAMv8lm7igTNb8rc2YZkaByNvwDjauoB1CwgvMsJiptDNy/m9EOJST9RqS/SDAFsPEFQLih0BRWbSYnEZ6yYtQ7T+ROOjjBxTefqf9E6s6PuXI9zrDzGtKE3mwibASts5lfVcKWBp/m1Droog7QxRgixUo9CoE4bK3tcSqpgBx/Mn1RL43C8pt2n2yxeXr6Rl1rdnpvVmz/7XbQqBtbX+atot63PKW4fuTlwCmnQfBWwsAqUZmnCHs0EgcFQR6VoO1D5FLKAWOFeo4RBCQ3mOr/kU3wTG0OrDVf3C1VpTD8W07AVIwcYm/jOSPJYgWwDk+OPz0f8UYbJTe8UO14LU/Wy6QT81cjEwjXJdCcv6IZS50iDNq9PxaACoOqAmfDZNwxuQBxN0kR1eWEobE+zucIfpa6OteA980X22xQIimPcVmmBcDjYce//o/12UNKZprUXeUqSPJsXWw8p3CIbJP8lI35aiTR3kjOG7XBG0QO1HyBHKudZHPGo3RU6dXVegu6POujy+oxbkQNyo=
    region: eu-central-1
    app: Webapp
    env: wire-webapp-edge
    bucket_name: wire-webapp-builds
    on:
      repo: wireapp/wire-webapp
      branch: self-hosting

  # https://wire-webapp-dev.zinfra.io/
  - provider: elasticbeanstalk
    skip_cleanup: true
    zip-file: 'aws/s3/ebs.zip'
    access-key-id:
      secure: MpVUBkrtmIPqYLzrsYisYsE/UnOFU6q0ufgfWNBxHAFm/mDST9v+Kk1ZvhNKYskgMzJllQJBBqiRn05Fegam+DQ0oclbPr7Eg4mQrPbsrLIsc2qEpqw3fk8bqOssnHkKe1wlz7ihW3eQ78zOgsS/w95Zyd7wWiDzz8s7KvRPN8DLRGu2ksDdkPfM6RCbs9qsdSA5k8+DhZRXZCL/IHalE3plqOOJgCgTq9kzMRvxnFnVy0tLGzWQJvGOLYpjRwaAoqoLK7AX+WLfMSnBn+MuWCGmqPdk9Xto4cJnC5toASjNtu/bGYWuy4ShpzTivuwioJbxt5JGiq78j/MVu/5oBjzosJlSpNlY5++wrkLvfpkWMuJSC3/V40LkpLa+XF/MP18Bpbi44GmLTOCq4wJ/WRrYMAt4yQWURNJAv9tKqLyqgJ47HLBMEYABWUdr81apZm3ZKbqqmyu4GLclc7ivnVBjfmf5oDxMDUqp8owQO9YOsUX9t8Rw9XiPdasjx5EQ+EcvoAyBCPV6qlnFi7pj7wWnxu1DNhzxeW70BKhXizYwcBqSlvX88pbgCxc273Id0dAilrCgvD0/B2mvLPIVbJsscMyykjC7ZZOaznhfHQqeu/fXdfcVawVt+annovbFOWxjX5232ghbq12ux6qZ+2GNziW9vtEJeitPZ3XRPMc=
    secret-access-key:
      secure: aCiIP0To/YPm9E3G/q/JIHASRN0b69R23w8WYovmMsBFHddh0MBXnhh+Kf5Cuos+NdVatNs7mAqulLdmBF8TZhreEhLOd9PppEXPVXJrlvdDKejX3S6czUWD8tb4fSE4/qF9H8XYVa+Aznn/2Vlu3fFggAcAMv8lm7igTNb8rc2YZkaByNvwDjauoB1CwgvMsJiptDNy/m9EOJST9RqS/SDAFsPEFQLih0BRWbSYnEZ6yYtQ7T+ROOjjBxTefqf9E6s6PuXI9zrDzGtKE3mwibASts5lfVcKWBp/m1Droog7QxRgixUo9CoE4bK3tcSqpgBx/Mn1RL43C8pt2n2yxeXr6Rl1rdnpvVmz/7XbQqBtbX+atot63PKW4fuTlwCmnQfBWwsAqUZmnCHs0EgcFQR6VoO1D5FLKAWOFeo4RBCQ3mOr/kU3wTG0OrDVf3C1VpTD8W07AVIwcYm/jOSPJYgWwDk+OPz0f8UYbJTe8UO14LU/Wy6QT81cjEwjXJdCcv6IZS50iDNq9PxaACoOqAmfDZNwxuQBxN0kR1eWEobE+zucIfpa6OteA980X22xQIimPcVmmBcDjYce//o/12UNKZprUXeUqSPJsXWw8p3CIbJP8lI35aiTR3kjOG7XBG0QO1HyBHKudZHPGo3RU6dXVegu6POujy+oxbkQNyo=
    region: eu-central-1
    app: Webapp
    env: wire-webapp-dev
    bucket_name: wire-webapp-builds
    on:
      repo: wireapp/wire-webapp
      branch: dev

  # https://wire-webapp-staging.zinfra.io/
  - provider: elasticbeanstalk
    skip_cleanup: true
    zip-file: 'aws/s3/ebs.zip'
    access-key-id:
      secure: MpVUBkrtmIPqYLzrsYisYsE/UnOFU6q0ufgfWNBxHAFm/mDST9v+Kk1ZvhNKYskgMzJllQJBBqiRn05Fegam+DQ0oclbPr7Eg4mQrPbsrLIsc2qEpqw3fk8bqOssnHkKe1wlz7ihW3eQ78zOgsS/w95Zyd7wWiDzz8s7KvRPN8DLRGu2ksDdkPfM6RCbs9qsdSA5k8+DhZRXZCL/IHalE3plqOOJgCgTq9kzMRvxnFnVy0tLGzWQJvGOLYpjRwaAoqoLK7AX+WLfMSnBn+MuWCGmqPdk9Xto4cJnC5toASjNtu/bGYWuy4ShpzTivuwioJbxt5JGiq78j/MVu/5oBjzosJlSpNlY5++wrkLvfpkWMuJSC3/V40LkpLa+XF/MP18Bpbi44GmLTOCq4wJ/WRrYMAt4yQWURNJAv9tKqLyqgJ47HLBMEYABWUdr81apZm3ZKbqqmyu4GLclc7ivnVBjfmf5oDxMDUqp8owQO9YOsUX9t8Rw9XiPdasjx5EQ+EcvoAyBCPV6qlnFi7pj7wWnxu1DNhzxeW70BKhXizYwcBqSlvX88pbgCxc273Id0dAilrCgvD0/B2mvLPIVbJsscMyykjC7ZZOaznhfHQqeu/fXdfcVawVt+annovbFOWxjX5232ghbq12ux6qZ+2GNziW9vtEJeitPZ3XRPMc=
    secret-access-key:
      secure: aCiIP0To/YPm9E3G/q/JIHASRN0b69R23w8WYovmMsBFHddh0MBXnhh+Kf5Cuos+NdVatNs7mAqulLdmBF8TZhreEhLOd9PppEXPVXJrlvdDKejX3S6czUWD8tb4fSE4/qF9H8XYVa+Aznn/2Vlu3fFggAcAMv8lm7igTNb8rc2YZkaByNvwDjauoB1CwgvMsJiptDNy/m9EOJST9RqS/SDAFsPEFQLih0BRWbSYnEZ6yYtQ7T+ROOjjBxTefqf9E6s6PuXI9zrDzGtKE3mwibASts5lfVcKWBp/m1Droog7QxRgixUo9CoE4bK3tcSqpgBx/Mn1RL43C8pt2n2yxeXr6Rl1rdnpvVmz/7XbQqBtbX+atot63PKW4fuTlwCmnQfBWwsAqUZmnCHs0EgcFQR6VoO1D5FLKAWOFeo4RBCQ3mOr/kU3wTG0OrDVf3C1VpTD8W07AVIwcYm/jOSPJYgWwDk+OPz0f8UYbJTe8UO14LU/Wy6QT81cjEwjXJdCcv6IZS50iDNq9PxaACoOqAmfDZNwxuQBxN0kR1eWEobE+zucIfpa6OteA980X22xQIimPcVmmBcDjYce//o/12UNKZprUXeUqSPJsXWw8p3CIbJP8lI35aiTR3kjOG7XBG0QO1HyBHKudZHPGo3RU6dXVegu6POujy+oxbkQNyo=
    region: eu-central-1
    app: Webapp
    env: wire-webapp-staging
    bucket_name: wire-webapp-builds
    on:
      repo: wireapp/wire-webapp
      branch: staging

  # https://wire-webapp-prod-next.wire.com/
  - provider: elasticbeanstalk
    skip_cleanup: true
    zip-file: 'aws/s3/ebs.zip'
    access-key-id:
      secure: MpVUBkrtmIPqYLzrsYisYsE/UnOFU6q0ufgfWNBxHAFm/mDST9v+Kk1ZvhNKYskgMzJllQJBBqiRn05Fegam+DQ0oclbPr7Eg4mQrPbsrLIsc2qEpqw3fk8bqOssnHkKe1wlz7ihW3eQ78zOgsS/w95Zyd7wWiDzz8s7KvRPN8DLRGu2ksDdkPfM6RCbs9qsdSA5k8+DhZRXZCL/IHalE3plqOOJgCgTq9kzMRvxnFnVy0tLGzWQJvGOLYpjRwaAoqoLK7AX+WLfMSnBn+MuWCGmqPdk9Xto4cJnC5toASjNtu/bGYWuy4ShpzTivuwioJbxt5JGiq78j/MVu/5oBjzosJlSpNlY5++wrkLvfpkWMuJSC3/V40LkpLa+XF/MP18Bpbi44GmLTOCq4wJ/WRrYMAt4yQWURNJAv9tKqLyqgJ47HLBMEYABWUdr81apZm3ZKbqqmyu4GLclc7ivnVBjfmf5oDxMDUqp8owQO9YOsUX9t8Rw9XiPdasjx5EQ+EcvoAyBCPV6qlnFi7pj7wWnxu1DNhzxeW70BKhXizYwcBqSlvX88pbgCxc273Id0dAilrCgvD0/B2mvLPIVbJsscMyykjC7ZZOaznhfHQqeu/fXdfcVawVt+annovbFOWxjX5232ghbq12ux6qZ+2GNziW9vtEJeitPZ3XRPMc=
    secret-access-key:
      secure: aCiIP0To/YPm9E3G/q/JIHASRN0b69R23w8WYovmMsBFHddh0MBXnhh+Kf5Cuos+NdVatNs7mAqulLdmBF8TZhreEhLOd9PppEXPVXJrlvdDKejX3S6czUWD8tb4fSE4/qF9H8XYVa+Aznn/2Vlu3fFggAcAMv8lm7igTNb8rc2YZkaByNvwDjauoB1CwgvMsJiptDNy/m9EOJST9RqS/SDAFsPEFQLih0BRWbSYnEZ6yYtQ7T+ROOjjBxTefqf9E6s6PuXI9zrDzGtKE3mwibASts5lfVcKWBp/m1Droog7QxRgixUo9CoE4bK3tcSqpgBx/Mn1RL43C8pt2n2yxeXr6Rl1rdnpvVmz/7XbQqBtbX+atot63PKW4fuTlwCmnQfBWwsAqUZmnCHs0EgcFQR6VoO1D5FLKAWOFeo4RBCQ3mOr/kU3wTG0OrDVf3C1VpTD8W07AVIwcYm/jOSPJYgWwDk+OPz0f8UYbJTe8UO14LU/Wy6QT81cjEwjXJdCcv6IZS50iDNq9PxaACoOqAmfDZNwxuQBxN0kR1eWEobE+zucIfpa6OteA980X22xQIimPcVmmBcDjYce//o/12UNKZprUXeUqSPJsXWw8p3CIbJP8lI35aiTR3kjOG7XBG0QO1HyBHKudZHPGo3RU6dXVegu6POujy+oxbkQNyo=
    region: eu-central-1
    app: Webapp
    env: wire-webapp-prod-next
    bucket_name: wire-webapp-builds
    on:
      repo: wireapp/wire-webapp
      branch: prod

after_deploy:
  - |
    if [ "${TRAVIS_BRANCH}" == "staging" ] && [ "${TRAVIS_PULL_REQUEST}" == "false" ] && [ "${TRAVIS_EVENT_TYPE}" == "push" ]; then
      yarn global add @wireapp/changelog-bot@1.0.35
      wire-changelog-bot -e "${WIRE_WEBAPP_BOT_EMAIL}" -p "${WIRE_WEBAPP_BOT_PASSWORD}" -c "a720ce02-c44c-4981-936c-609380884231"
      wire-changelog-bot -e "${WIRE_WEBAPP_BOT_EMAIL}" -p "${WIRE_WEBAPP_BOT_PASSWORD}" -c "4223f57f-0c8d-42fe-bf8a-908d680788ab" -m "Staging bump done! 🏁"
    fi

after_failure:
  - |
    if [ "${TRAVIS_PULL_REQUEST}" == "false" ]; then
      if [[ "${TRAVIS_BRANCH}" =~ ^(dev|prod|staging)$ ]]; then
        LAST_COMMITTER_NAME="$(git --no-pager show -s --format='%an' HEAD)"
        TRAVIS_BUILD_URL="https://travis-ci.org/${TRAVIS_REPO_SLUG}/builds/${TRAVIS_BUILD_ID}"
        yarn global add @wireapp/changelog-bot@1.0.35
        wire-changelog-bot -e "${WIRE_WEBAPP_BOT_EMAIL}" -p "${WIRE_WEBAPP_BOT_PASSWORD}" -c "b2cc7120-4154-4be4-b0c0-45a8c361c4d1" -m "${LAST_COMMITTER_NAME} broke the \"${TRAVIS_BRANCH}\" branch on \"${TRAVIS_REPO_SLUG}\" (Build #${TRAVIS_BUILD_NUMBER}). 🌵 → ${TRAVIS_BUILD_URL}"
      fi
    fi<|MERGE_RESOLUTION|>--- conflicted
+++ resolved
@@ -37,12 +37,8 @@
 
 # http://docs.travis-ci.com/user/deployment/
 before_deploy:
-<<<<<<< HEAD
+  - echo -e "$TRAVIS_COMMIT" > ./aws/commit
   - if [ "$TRAVIS_BRANCH" == "dev" ]; then yarn deploy-travis; fi
-=======
-  - echo -e "$TRAVIS_COMMIT" > ./aws/commit
-  - if [ "$TRAVIS_BRANCH" == "self-hosting" ]; then yarn deploy-travis; fi
->>>>>>> 323c1816
   - if [ "$TRAVIS_BRANCH" == "edge" ]; then yarn deploy-travis; fi
   - if [ "$TRAVIS_BRANCH" == "staging" ]; then yarn deploy-travis; fi
   - if [ "$TRAVIS_BRANCH" == "prod" ]; then yarn deploy-travis || { echo 'contents of npm-debug.log:' && cat /home/travis/build/wireapp/wire-webapp/npm-debug.log && exit 1; } fi
