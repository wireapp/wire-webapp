/*
 * Wire
 * Copyright (C) 2017 Wire Swiss GmbH
 *
 * This program is free software: you can redistribute it and/or modify
 * it under the terms of the GNU General Public License as published by
 * the Free Software Foundation, either version 3 of the License, or
 * (at your option) any later version.
 *
 * This program is distributed in the hope that it will be useful,
 * but WITHOUT ANY WARRANTY; without even the implied warranty of
 * MERCHANTABILITY or FITNESS FOR A PARTICULAR PURPOSE. See the
 * GNU General Public License for more details.
 *
 * You should have received a copy of the GNU General Public License
 * along with this program. If not, see http://www.gnu.org/licenses/.
 *
 */

const {shout} = require('@wireapp/core');

const login = {
  handle: 'webappbot',
  password: process.env.WIRE_WEBAPP_BOT_PASSWORD,
};

const commit = {
  author: process.argv[2],
  branch: process.env.TRAVIS_BRANCH,
  message: process.argv[3],
};

const build = {
  number: process.env.TRAVIS_BUILD_NUMBER,
  url: '',
};

const content = {
  conversationId: '9fe8b359-b9e0-4624-b63c-71747664e4fa',
  message: 'Hello World',
};

switch (commit.branch) {
  case 'dev':
    build.url = 'https://wire-webapp-dev.zinfra.io/auth/?env=prod#login';
    break;
  case 'prod':
    build.url = 'https://wire-webapp-prod-next.wire.com/auth/#login';
    break;
  case 'staging':
    build.url = 'https://wire-webapp-staging.zinfra.io/auth/?env=prod#login';
    break;
  default:
    build.url = 'https://app.wire.com/';
}

content.message =
  `**Travis build '${build.number}' deployed on '${commit.branch}' environment.** ᕦ(￣ ³￣)ᕤ` +
  `\r\n- Link: ${build.url}` +
  `\r\n- Last commit from: ${commit.author}` +
  `\r\n- Last commit message: ${commit.message}`;

<<<<<<< HEAD
const storagePath = `${process.env.HOME}/cryptobox`;
const store = new cryptobox.store.FileStore(storagePath);
const box = new cryptobox.Cryptobox(store, 1);

new wire.User(login, box)
  .login(false)
  .then(service => service.conversation.sendTextMessage(content.conversationId, content.message))
  .then(service => service.user.logout())
=======
shout(login.handle, login.password, content.conversationId, content.message)
>>>>>>> afcb5c04
  .then(() => process.exit(0))
  .catch(error => {
    console.log(error.message);
    return process.exit(1);
  });<|MERGE_RESOLUTION|>--- conflicted
+++ resolved
@@ -60,18 +60,7 @@
   `\r\n- Last commit from: ${commit.author}` +
   `\r\n- Last commit message: ${commit.message}`;
 
-<<<<<<< HEAD
-const storagePath = `${process.env.HOME}/cryptobox`;
-const store = new cryptobox.store.FileStore(storagePath);
-const box = new cryptobox.Cryptobox(store, 1);
-
-new wire.User(login, box)
-  .login(false)
-  .then(service => service.conversation.sendTextMessage(content.conversationId, content.message))
-  .then(service => service.user.logout())
-=======
 shout(login.handle, login.password, content.conversationId, content.message)
->>>>>>> afcb5c04
   .then(() => process.exit(0))
   .catch(error => {
     console.log(error.message);
