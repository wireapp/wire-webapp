#!/usr/bin/env node

/*
 * Wire
 * Copyright (C) 2019 Wire Swiss GmbH
 *
 * This program is free software: you can redistribute it and/or modify
 * it under the terms of the GNU General Public License as published by
 * the Free Software Foundation, either version 3 of the License, or
 * (at your option) any later version.
 *
 * This program is distributed in the hope that it will be useful,
 * but WITHOUT ANY WARRANTY; without even the implied warranty of
 * MERCHANTABILITY or FITNESS FOR A PARTICULAR PURPOSE. See the
 * GNU General Public License for more details.
 *
 * You should have received a copy of the GNU General Public License
 * along with this program. If not, see http://www.gnu.org/licenses/.
 *
 */

import {APIClient} from '@wireapp/api-client';
import {ClientType} from '@wireapp/api-client/dist/client';
import {Account} from '@wireapp/core';
import {execSync} from 'child_process';
import logdown from 'logdown';
import axios from 'axios';
import moment from 'moment';
import path from 'path';
import readline from 'readline';

require('dotenv').config();

const input = readline.createInterface(process.stdin, process.stdout);

const currentDate = moment().format('YYYY-MM-DD');
const filename = path.basename(__filename);
const firstArgument = process.argv[2];
const usageText = `Usage: ${filename} [-h|--help] <staging|production> <commitId>`;

let commitId = process.argv[3];
let target = '';
let commitMessage = '';
let branch = '';

const logger = logdown(filename, {
  logger: console,
  markdown: false,
});
logger.state.isEnabled = true;

const exec = (command: string): string =>
  execSync(command, {stdio: 'pipe'})
    .toString()
    .trim();

switch (firstArgument) {
  case '--help':
  case '-h': {
    logger.info(usageText);
    process.exit();
  }
  case 'production': {
    branch = 'master';
    target = firstArgument;
    break;
  }
  case 'staging': {
    branch = 'dev';
    target = firstArgument;
    break;
  }
  default: {
    logger.error('No or invalid target specified. Valid targets are: staging, production');
    logger.info(usageText);
    process.exit(1);
  }
}

if (!commitId) {
  logger.info(`No commit ID specified. Will use latest commit from branch "${branch}".`);
  commitId = exec(`git rev-parse ${branch}`);
}

try {
  commitMessage = exec(`git show -s --format=%s ${commitId}`);
} catch (error) {
  logger.error(error.message);
  process.exit(1);
}

const origin = exec('git remote');

logger.info(`Fetching base "${origin}" ...`);
exec(`git fetch ${origin}`);

const createTagName = (index: number = 0): string => {
  const newTagName = `${currentDate}-${target}.${index}`;
  const tagExists = !!exec(`git tag -l ${newTagName}`);
  return tagExists ? createTagName(++index) : newTagName;
};

const tagName = createTagName();

const ask = (questionToAsk: string, callback: (answer: string) => void): void => {
  input.question(questionToAsk, (answer: string) => {
    if (/^(yes|no)$/.test(answer)) {
      callback(answer);
    } else {
      ask('⚠️  Please enter yes or no: ', callback);
    }
  });
};

const sendRandomGif = async (account: Account, conversationId: string, query: string): Promise<void> => {
  const giphySearchResult = await account.service.giphy.searchGif(query);
  if (!giphySearchResult.data.length) {
    logger.warn(`No gifs found for search query "${query}" :(`);
    return;
  }

  const {
    id,
    images: {
      downsized_large: {url: imageURL, height: imageHeight, width: imageWidth},
    },
  } = giphySearchResult.data[0];
  const {data: fileBuffer} = await axios.get<Buffer>(imageURL, {responseType: 'arraybuffer'});

  const payload = account.service.conversation.messageBuilder
    .createText(conversationId, `${query} • via giphy.com`)
    .build();
  await account.service.conversation.send(payload);

  const fileMetaDataPayload = account.service.conversation.messageBuilder.createFileMetadata(conversationId, {
    length: fileBuffer.length,
    name: `${id}.gif`,
    type: 'image/gif',
  });
  await account.service.conversation.send(fileMetaDataPayload);

  try {
    const filePayload = await account.service.conversation.messageBuilder.createImage(
      conversationId,
      {data: fileBuffer, height: Number(imageHeight), type: 'image/gif', width: Number(imageWidth)},
      fileMetaDataPayload.id,
    );
    await account.service.conversation.send(filePayload);
  } catch (error) {
    logger.warn(`Error while sending asset: "${error.stack}"`);
    const fileAbortPayload = await account.service.conversation.messageBuilder.createFileAbort(
      conversationId,
      0,
      fileMetaDataPayload.id,
    );
    await account.service.conversation.send(fileAbortPayload);
  }
};

const announceRelease = async (tagName: string, commitId: string): Promise<void> => {
  const {WIRE_EMAIL, WIRE_PASSWORD, WIRE_CONVERSATION} = process.env;
  if (WIRE_EMAIL && WIRE_PASSWORD && WIRE_CONVERSATION) {
    const apiClient = new APIClient({urls: APIClient.BACKEND.PRODUCTION});
    const account = new Account(apiClient);
    await account.login({
      clientType: ClientType.TEMPORARY,
      email: WIRE_EMAIL,
      password: WIRE_PASSWORD,
    });
    const message = `Released tag "${tagName}" based on commit ID "${commitId}".`;
    const payload = account.service.conversation.messageBuilder.createText(WIRE_CONVERSATION, message).build();
    await sendRandomGif(account, WIRE_CONVERSATION, 'in the oven');
    await account.service.conversation.send(payload);
  }
};

ask(
  `ℹ️  The commit "${commitMessage}" will be released with tag "${tagName}". Continue? [yes/no] `,
  async (answer: string) => {
    if (answer === 'yes') {
      logger.info(`Creating tag "${tagName}" ...`);
      exec(`git tag ${tagName} ${commitId}`);

      logger.info(`Pushing "${tagName}" to "${origin}" ...`);
      exec(`git push ${origin} ${tagName}`);

      try {
        await announceRelease(tagName, commitId);
      } catch (error) {
        logger.error(error);
      }
<<<<<<< HEAD

      logger.info('Done.');
    } else {
      logger.info('Aborting.');
    }

=======

      logger.info('Done.');
    } else {
      logger.info('Aborting.');
    }

>>>>>>> ddab8e7a
    process.exit();
  },
);<|MERGE_RESOLUTION|>--- conflicted
+++ resolved
@@ -189,21 +189,12 @@
       } catch (error) {
         logger.error(error);
       }
-<<<<<<< HEAD
 
       logger.info('Done.');
     } else {
       logger.info('Aborting.');
     }
 
-=======
-
-      logger.info('Done.');
-    } else {
-      logger.info('Aborting.');
-    }
-
->>>>>>> ddab8e7a
     process.exit();
   },
 );