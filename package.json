{
  "name": "wire-webapp",
  "license": "GPL-3.0",
  "dependencies": {
    "@bower_components/amplify": "wireapp/amplify#v1.1.6",
    "@bower_components/antiscroll-2": "wireapp/antiscroll-2#1.3.1",
    "@bower_components/bazinga64": "wireapp/bazinga64#5.0.3",
    "@bower_components/bytebuffer": "dcodeIO/ByteBuffer.js#~3",
    "@bower_components/cryptojs": "brix/crypto-js#3.1.9-1",
    "@bower_components/dexie": "dfahlander/Dexie.js#2.0.2",
    "@bower_components/generic-message-proto": "wireapp/generic-message-proto#1.20.0",
    "@bower_components/highlightjs": "components/highlightjs#9.12.0",
    "@bower_components/jquery": "jquery/jquery#3.3.1",
    "@bower_components/jquery-mousewheel": "jquery/jquery-mousewheel#3.1.13",
    "@bower_components/js-cookie": "js-cookie/js-cookie#2.2.0",
    "@bower_components/keyboardjs": "RobertWHurst/KeyboardJS#2.4.1",
    "@bower_components/knockout": "knockout/knockout#3.4.1",
    "@bower_components/libsodium.js": "jedisct1/libsodium.js#0.7.3",
    "@bower_components/linkifyjs": "nfrasser/linkify-shim#2.1.5",
    "@bower_components/long": "dcodeIO/Long.js#*",
    "@bower_components/mixpanel": "mixpanel/mixpanel-js#2.18.0",
    "@bower_components/moment": "moment/moment#2.21.0",
    "@bower_components/normalize-css": "necolas/normalize.css#3.0.3",
    "@bower_components/pako": "nodeca/pako#1.0.6",
    "@bower_components/phone-format": "albeebe/phoneformat.js#1.0.6",
    "@bower_components/platform.js": "bestiejs/platform.js#1.3.5",
    "@bower_components/poster-image": "herrmannplatz/poster-image#1.1.1",
    "@bower_components/protobuf": "gregor/protobuf.js#32ada41d3c963bd5f43d7cdadced2d6d2ccd082a",
    "@bower_components/raygun4js": "MindscapeHQ/raygun4js#2.8.5",
    "@bower_components/speakingurl": "pid/speakingurl#v14.0.1",
    "@bower_components/uint32": "fxa/uint32.js#0.2.1",
    "@bower_components/underscore": "jashkenas/underscore#1.8.3",
    "@bower_components/url-search-params-polyfill": "jerrybendy/url-search-params-polyfill#3.0.0",
    "@bower_components/uuid": "LiosK/UUID.js#4.0.3",
    "@bower_components/webapp-module-bubble": "wireapp/webapp-module-bubble#1.1.1",
    "@bower_components/webapp-module-logger": "wireapp/webapp-module-logger#1.1.1",
    "@bower_components/webapp-module-modal": "wireapp/webapp-module-modal#1.0.2",
    "@bower_components/webapp-module-namespace": "wireapp/webapp-module-namespace#1.0.2",
    "@bower_components/webrtc-adapter": "webrtc/adapter#6.1.4",
    "@bower_components/wire-audio-files": "wireapp/wire-audio-files#1.1.1",
    "@bower_components/wire-theme": "wireapp/wire-theme#1.0.6",
    "@wireapp/core": "2.1.0",
    "@wireapp/react-ui-kit": "1.0.15",
    "babel-plugin-react-intl": "2.4.0",
    "babel-polyfill": "6.26.0",
    "intl": "1.2.5",
    "jquery": "3.3.1",
    "js-cookie": "2.2.0",
    "mixpanel-browser": "2.18.0",
    "platform": "1.3.5",
    "react": "16.2.0",
    "react-dom": "16.2.0",
    "react-intl": "2.4.0",
    "react-intl-po": "2.2.0",
    "react-redux": "5.0.7",
    "react-router": "4.2.0",
    "react-router-dom": "4.2.2",
    "redux": "3.7.2",
    "redux-logger": "3.0.6",
    "redux-thunk": "2.2.0",
    "sdp-transform": "2.4.0",
    "speakingurl": "14.0.1",
    "uuid": "3.2.1"
  },
  "devDependencies": {
    "autoprefixer": "8.1.0",
    "babel-core": "6.26.0",
    "babel-eslint": "8.2.2",
    "babel-loader": "7.1.4",
    "babel-plugin-transform-class-properties": "6.24.1",
    "babel-plugin-transform-object-rest-spread": "6.26.0",
    "babel-preset-env": "1.6.1",
    "babel-preset-react": "6.24.1",
<<<<<<< HEAD
    "concurrently": "3.5.1",
    "css-loader": "0.28.10",
=======
    "css-loader": "0.28.11",
>>>>>>> e0acebaa
    "cssnano": "3.10.0",
    "enzyme": "3.3.0",
    "enzyme-adapter-react-16": "1.1.1",
    "enzyme-to-json": "3.3.3",
    "eslint": "4.19.0",
    "eslint-config-prettier": "2.9.0",
    "eslint-plugin-babel": "4.1.2",
    "eslint-plugin-jsdoc": "3.5.0",
    "eslint-plugin-no-unsanitized": "3.0.0",
    "eslint-plugin-prettier": "2.6.0",
    "eslint-plugin-react": "7.7.0",
    "extract-loader": "2.0.1",
    "extract-text-webpack-plugin": "3.0.2",
    "file-loader": "1.1.11",
    "grunt": "1.0.2",
    "grunt-aws-s3": "2.0.0",
    "grunt-cli": "1.2.0",
    "grunt-contrib-clean": "1.1.0",
    "grunt-contrib-compress": "1.4.3",
    "grunt-contrib-concat": "1.0.1",
    "grunt-contrib-connect": "1.0.2",
    "grunt-contrib-copy": "1.0.0",
    "grunt-contrib-less": "1.4.1",
    "grunt-contrib-uglify": "wireapp/grunt-contrib-uglify#harmony-v2.8.22",
    "grunt-contrib-watch": "1.0.0",
    "grunt-gitinfo": "0.1.8",
    "grunt-include-replace": "5.0.0",
    "grunt-karma": "2.0.0",
    "grunt-newer": "1.3.0",
    "grunt-npm-bower": "0.0.4",
    "grunt-open": "0.2.3",
    "grunt-postcss": "0.9.0",
    "grunt-shell": "2.1.0",
    "grunt-todo": "0.5.0",
    "husky": "0.14.3",
    "jasmine-ajax": "3.3.1",
    "jasmine-core": "2.99.1",
    "karma": "2.0.0",
    "karma-chrome-launcher": "2.2.0",
    "karma-coverage": "1.1.1",
    "karma-jasmine": "1.1.1",
    "karma-sourcemap-loader": "0.3.7",
    "karma-webpack": "3.0.0",
    "lint-staged": "7.0.0",
    "load-grunt-tasks": "3.5.2",
    "node-sass": "4.8.1",
    "postcss-cssnext": "3.1.0",
    "postcss-import": "11.1.0",
    "postcss-loader": "2.1.3",
    "postcss-scss": "1.0.4",
    "prettier": "1.11.1",
    "raf": "3.4.0",
    "react-addons-test-utils": "15.6.2",
    "react-hot-loader": "4.0.0",
    "redux-devtools-extension": "2.13.2",
    "redux-mock-store": "1.5.1",
    "request": "2.85.0",
    "sass-loader": "6.0.7",
    "script-loader": "0.7.2",
    "sinon": "4.4.6",
    "style-loader": "0.20.3",
    "uglify-js": "3.3.16",
    "uglifyjs-webpack-plugin": "1.2.4",
    "webpack": "3.11.0",
    "webpack-dev-server": "2.11.1"
  },
  "engines": {
    "yarn": ">= 1.0.0"
  },
  "lint-staged": {
    "*.{js,jsx}": ["eslint --fix", "git add"],
    "*.{json,less,md}": ["prettier --write", "git add"]
  },
  "scripts": {
    "bundle:dev": "webpack --config webpack.config.dev.js --progress",
    "bundle:prod": "webpack --config webpack.config.prod.js --progress",
    "bundle:test": "webpack --config webpack.config.test.js --progress",
    "deploy-travis-dev": "grunt app_deploy_travis:dev",
    "deploy-travis-prod": "grunt app_deploy_travis:prod",
    "deploy-travis-staging": "grunt app_deploy_travis:staging",
    "fix": "yarn fix:assets && fix:scripts",
    "fix:assets": "yarn prettier --write",
    "fix:scripts": "yarn test:scripts --fix",
    "postinstall": "grunt init",
    "precommit": "lint-staged",
    "prettier": "prettier --ignore-path .gitignore \"**/*.{json,less,md}\"",
    "start": "grunt",
    "start:all": "concurrently \"yarn start:dev\" \"yarn start\"",
    "start:dev": "webpack-dev-server --config webpack.config.dev.js --open",
    "test": "yarn test:assets && yarn test:scripts && grunt check && grunt test && yarn test:auth",
    "test:assets": "yarn prettier --list-different",
    "test:auth": "karma start karma.conf.react.js",
    "test:scripts": "eslint -c .eslintrc.json --ignore-path .gitignore --ignore-path .eslintignore app/script/ test/ bin/ grunt/ *.{js,jsx}",
    "translate": "yarn translate:buildpot && yarn translate:download && yarn translate:postprocess && yarn translate:extractpo && yarn fix:config",
    "translate:buildpot": "rip json2pot \"temp/i18n/**/*.json\" -o \"temp/i18n/webapp.pot\"",
    "translate:download": "node ./bin/translations_download.js",
    "translate:extractpo": "rip po2json \"temp/i18n/*.po\" -m \"temp/i18n/**/*.json\" -o \"app/i18n\"",
    "translate:postprocess": "node ./bin/translations_post_processing.js app/script/localization/translations && node ./bin/translations_post_processing.js temp/i18n"
  },
  "private": true,
  "repository": {
    "type": "git",
    "url": "https://github.com/wireapp/wire-webapp.git"
  },
  "exportsOverride": {
    "@bower_components/amplify": {
      "js": "lib/amplify.js"
    },
    "@bower_components/antiscroll-2": {
      "css": "dist/antiscroll-2.css",
      "js": "dist/antiscroll-2.js"
    },
    "@bower_components/bazinga64": {
      "js/": "dist/window/*.js"
    },
    "@bower_components/bytebuffer": {
      "js": "dist/ByteBufferAB.js"
    },
    "@bower_components/cryptojs": {
      "js": ["core.js", "lib-typedarrays.js", "md5.js", "enc-base64.js", "sha256.js"]
    },
    "@bower_components/dexie": {
      "js": "dist/dexie.js"
    },
    "@bower_components/generic-message-proto": {
      "proto": "proto/messages.proto"
    },
    "@bower_components/highlightjs": {
      "js": "highlight.pack.js",
      "css": "styles/github.css"
    },
    "@bower_components/jquery": {
      "js": "dist/jquery.js"
    },
    "@bower_components/jquery-mousewheel": {
      "js": "jquery.mousewheel.js"
    },
    "@bower_components/js-cookie": {
      "js": "src/js.cookie.js"
    },
    "@bower_components/keyboardjs": {
      "js": "dist/keyboard.js"
    },
    "@bower_components/knockout": {
      "js": "dist/knockout.debug.js"
    },
    "@bower_components/libsodium.js": {
      "js": "dist/browsers-sumo/sodium.js"
    },
    "@bower_components/linkifyjs": {
      "js": "linkify{-html,}.min.js"
    },
    "@bower_components/long": {
      "js": "dist/long.js"
    },
    "@bower_components/mixpanel": {
      "js": ["mixpanel-jslib-snippet.js", "mixpanel.min.js"]
    },
    "@bower_components/moment": {
      "js": [
        "moment.js",
        "locale/cs.js",
        "locale/da.js",
        "locale/de.js",
        "locale/el.js",
        "locale/es.js",
        "locale/et.js",
        "locale/fi.js",
        "locale/fr.js",
        "locale/hr.js",
        "locale/hu.js",
        "locale/it.js",
        "locale/lt.js",
        "locale/nl.js",
        "locale/pl.js",
        "locale/pt.js",
        "locale/ro.js",
        "locale/ru.js",
        "locale/sk.js",
        "locale/sl.js",
        "locale/tr.js",
        "locale/uk.js"
      ]
    },
    "@bower_components/normalize-css": {
      "css": "normalize.css"
    },
    "@bower_components/pako": {
      "js": "dist/pako_deflate.js"
    },
    "@bower_components/phone-format": {
      "js": "dist/phone-format-global.js"
    },
    "@bower_components/platform.js": {
      "js": "platform.js"
    },
    "@bower_components/protobuf": {
      "js": "dist/protobuf.js"
    },
    "@bower_components/poster-image": {
      "js": "poster.js"
    },
    "@bower_components/raygun4js": {
      "js": "dist/raygun.vanilla.js"
    },
    "@bower_components/speakingurl": {
      "js": "speakingurl.min.js"
    },
    "@bower_components/uint32": {
      "js": "uint32.js"
    },
    "@bower_components/underscore": {
      "js": "underscore.js"
    },
    "@bower_components/url-search-params-polyfill": {
      "js/": "index.js"
    },
    "@bower_components/uuid": {
      "js": "src/uuid.js"
    },
    "@bower_components/wire-audio-files": {
      "audio": "webapp/*"
    },
    "@bower_components/webapp-module-bubble": {
      "js": "dist/script/*.js",
      "less": "app/style/webapp-module-bubble.less"
    },
    "@bower_components/webapp-module-logger": {
      "js": "dist/js/Logger.js"
    },
    "@bower_components/webapp-module-modal": {
      "js": "dist/script/*.js",
      "less": "app/style/webapp-module-modal.less"
    },
    "@bower_components/webapp-module-namespace": {
      "js": "js/*.js"
    },
    "@bower_components/webrtc-adapter": {
      "js": "release/adapter.js"
    },
    "@bower_components/wire-theme": {
      "less": "app/style/{wire-theme,variables,input}.less"
    }
  }
}<|MERGE_RESOLUTION|>--- conflicted
+++ resolved
@@ -71,12 +71,7 @@
     "babel-plugin-transform-object-rest-spread": "6.26.0",
     "babel-preset-env": "1.6.1",
     "babel-preset-react": "6.24.1",
-<<<<<<< HEAD
-    "concurrently": "3.5.1",
-    "css-loader": "0.28.10",
-=======
     "css-loader": "0.28.11",
->>>>>>> e0acebaa
     "cssnano": "3.10.0",
     "enzyme": "3.3.0",
     "enzyme-adapter-react-16": "1.1.1",
