{
  "name": "wire-webapp",
  "license": "GPL-3.0",
  "dependencies": {
    "@bower_components/amplify": "wireapp/amplify#v1.1.6",
    "@bower_components/antiscroll-2": "wireapp/antiscroll-2#1.3.1",
    "@bower_components/bazinga64": "wireapp/bazinga64#5.0.3",
    "@bower_components/bytebuffer": "dcodeIO/ByteBuffer.js#~3",
    "@bower_components/cryptojs": "brix/crypto-js#3.1.9-1",
    "@bower_components/dexie": "dfahlander/Dexie.js#2.0.4",
    "@bower_components/generic-message-proto": "wireapp/generic-message-proto#1.20.0",
    "@bower_components/highlightjs": "components/highlightjs#9.12.0",
    "@bower_components/jquery": "jquery/jquery#3.3.1",
    "@bower_components/jquery-mousewheel": "jquery/jquery-mousewheel#3.1.13",
    "@bower_components/js-cookie": "js-cookie/js-cookie#2.2.0",
    "@bower_components/keyboardjs": "RobertWHurst/KeyboardJS#2.4.1",
    "@bower_components/knockout": "knockout/knockout#3.4.1",
    "@bower_components/libsodium.js": "jedisct1/libsodium.js#0.7.3",
    "@bower_components/linkifyjs": "nfrasser/linkify-shim#2.1.5",
    "@bower_components/long": "dcodeIO/Long.js#*",
    "@bower_components/mixpanel": "mixpanel/mixpanel-js#2.22.4",
    "@bower_components/moment": "moment/moment#2.22.2",
    "@bower_components/normalize-css": "necolas/normalize.css#3.0.3",
    "@bower_components/pako": "nodeca/pako#1.0.6",
    "@bower_components/phone-format": "albeebe/phoneformat.js#1.0.6",
    "@bower_components/platform.js": "bestiejs/platform.js#1.3.5",
    "@bower_components/poster-image": "herrmannplatz/poster-image#1.1.1",
    "@bower_components/protobuf": "gregor/protobuf.js#32ada41d3c963bd5f43d7cdadced2d6d2ccd082a",
    "@bower_components/raygun4js": "MindscapeHQ/raygun4js#2.11.0",
    "@bower_components/speakingurl": "pid/speakingurl#v14.0.1",
    "@bower_components/uint32": "fxa/uint32.js#0.2.1",
    "@bower_components/underscore": "jashkenas/underscore#1.8.3",
    "@bower_components/url-search-params-polyfill": "jerrybendy/url-search-params-polyfill#4.0.1",
    "@bower_components/uuid": "LiosK/UUID.js#4.0.3",
    "@bower_components/webapp-module-bubble": "wireapp/webapp-module-bubble#1.1.1",
    "@bower_components/webapp-module-logger": "wireapp/webapp-module-logger#1.1.1",
    "@bower_components/webapp-module-modal": "wireapp/webapp-module-modal#1.0.2",
    "@bower_components/webapp-module-namespace": "wireapp/webapp-module-namespace#1.0.2",
    "@bower_components/webrtc-adapter": "webrtc/adapter#6.2.1",
    "@bower_components/wire-audio-files": "wireapp/wire-audio-files#1.1.1",
    "@bower_components/wire-theme": "wireapp/wire-theme#1.0.6",
<<<<<<< HEAD
    "@wireapp/core": "3.13.12",
    "@wireapp/react-ui-kit": "1.10.1",
=======
    "@wireapp/core": "3.15.2",
    "@wireapp/react-ui-kit": "1.10.2",
>>>>>>> 5e706299
    "babel-plugin-react-intl": "2.4.0",
    "babel-polyfill": "6.26.0",
    "dexie-batch": "0.4.1",
    "intl": "1.2.5",
    "jquery": "3.3.1",
    "js-cookie": "2.2.0",
    "jszip": "3.1.5",
    "platform": "1.3.5",
    "react": "16.4.1",
    "react-dom": "16.4.1",
    "react-intl": "2.4.0",
    "react-intl-po": "2.2.2",
    "react-redux": "5.0.7",
    "react-router": "4.3.1",
    "react-router-dom": "4.3.1",
    "redux": "4.0.0",
    "redux-logger": "3.0.6",
    "redux-thunk": "2.3.0",
    "sdp-transform": "2.4.1",
    "speakingurl": "14.0.1",
    "uuid": "3.3.2"
  },
  "devDependencies": {
    "autoprefixer": "9.0.1",
    "babel-core": "6.26.3",
    "babel-eslint": "8.2.6",
    "babel-loader": "7.1.5",
    "babel-plugin-transform-class-properties": "6.24.1",
    "babel-plugin-transform-object-rest-spread": "6.26.0",
    "babel-preset-env": "1.7.0",
    "babel-preset-react": "6.24.1",
    "concurrently": "3.6.1",
    "cssnano": "4.0.4",
    "enzyme": "3.3.0",
    "enzyme-adapter-react-16": "1.1.1",
    "enzyme-to-json": "3.3.4",
    "eslint": "5.2.0",
    "eslint-config-prettier": "2.9.0",
    "eslint-plugin-babel": "5.1.0",
    "eslint-plugin-jsdoc": "3.7.1",
    "eslint-plugin-no-unsanitized": "3.0.2",
    "eslint-plugin-prettier": "2.6.2",
    "eslint-plugin-react": "7.7.0",
    "grunt": "1.0.3",
    "grunt-aws-s3": "2.0.0",
    "grunt-cli": "1.2.0",
    "grunt-contrib-clean": "1.1.0",
    "grunt-contrib-compress": "1.4.3",
    "grunt-contrib-concat": "1.0.1",
    "grunt-contrib-connect": "1.0.2",
    "grunt-contrib-copy": "1.0.0",
    "grunt-contrib-less": "2.0.0",
    "grunt-contrib-uglify": "wireapp/grunt-contrib-uglify#harmony-v2.8.22",
    "grunt-contrib-watch": "1.1.0",
    "grunt-gitinfo": "0.1.8",
    "grunt-include-replace": "5.0.0",
    "grunt-karma": "2.0.0",
    "grunt-newer": "1.3.0",
    "grunt-npm-bower": "0.0.4",
    "grunt-open": "0.2.3",
    "grunt-postcss": "0.9.0",
    "grunt-shell": "2.1.0",
    "grunt-todo": "0.5.0",
    "husky": "0.14.3",
    "ip": "1.1.5",
    "jasmine-ajax": "3.4.0",
    "jasmine-core": "3.1.0",
    "karma": "2.0.5",
    "karma-chrome-launcher": "2.2.0",
    "karma-coverage": "1.1.2",
    "karma-jasmine": "1.1.2",
    "karma-sourcemap-loader": "0.3.7",
    "lint-staged": "7.2.0",
    "load-grunt-tasks": "4.0.0",
    "node-sass": "4.9.2",
    "postcss-cssnext": "3.1.0",
    "postcss-import": "11.1.0",
    "postcss-scss": "2.0.0",
    "prettier": "1.13.7",
    "raf": "3.4.0",
    "react-addons-test-utils": "15.6.2",
    "react-hot-loader": "4.3.4",
    "redux-devtools-extension": "2.13.5",
    "redux-mock-store": "1.5.3",
    "request": "2.87.0",
    "sinon": "6.1.4",
    "stylelint": "9.4.0",
    "stylelint-config-idiomatic-order": "5.0.0",
    "stylelint-config-prettier": "3.3.0",
    "uglify-js": "3.4.5",
    "uglifyjs-webpack-plugin": "1.2.7",
    "webpack": "4.16.2",
    "webpack-cli": "3.1.0",
    "webpack-dev-server": "3.1.5"
  },
  "engines": {
    "yarn": ">= 1.0.0"
  },
  "lint-staged": {
    "*.{js,jsx}": [
      "eslint --fix",
      "git add"
    ],
    "*.{json,md}": [
      "prettier --write",
      "git add"
    ],
    "*.less": [
      "prettier --write",
      "stylelint --fix",
      "git add"
    ]
  },
  "scripts": {
    "bundle:dev": "webpack --config webpack.config.dev.js --progress",
    "bundle:prod": "webpack --config webpack.config.prod.js --progress",
    "bundle:test": "webpack --config webpack.config.test.js --progress",
    "deploy-travis-dev": "grunt app_deploy_travis:dev",
    "deploy-travis-prod": "grunt app_deploy_travis:prod",
    "deploy-travis-staging": "grunt app_deploy_travis:staging",
    "dist": "grunt prepare_dist",
    "fix": "yarn fix:assets && yarn fix:scripts",
    "fix:assets": "yarn prettier --write && yarn stylelint",
    "fix:scripts": "yarn test:scripts --fix",
    "postinstall": "grunt init",
    "precommit": "lint-staged",
    "prettier": "prettier --ignore-path .gitignore \"**/*.{json,md}\"",
    "start": "concurrently \"yarn start:dev\" \"grunt\"",
    "start:dev": "webpack-dev-server --config webpack.config.dev.js --open",
    "stylelint": "prettier --ignore-path .gitignore --write \"**/*.less\" && stylelint --fix --ignore-path .gitignore \"**/*.less\"",
    "test": "yarn test:assets && yarn test:scripts && grunt check && grunt test",
    "test:assets": "yarn prettier --list-different",
    "test:auth": "yarn bundle:test && karma start karma.conf.react.js",
    "test:scripts": "eslint -c .eslintrc.json --ignore-path .gitignore --ignore-path .eslintignore --ext .js,.jsx app/script/ test/ bin/ grunt/",
    "translate": "yarn translate:upload && yarn translate:download",
    "translate:buildpot": "rip json2pot \"temp/i18n/**/*.json\" -o \"temp/i18n/webapp.pot\"",
    "translate:download": "node ./bin/translations_download.js && yarn translate:postprocess && yarn translate:extractpo && yarn fix:assets",
    "translate:upload": "yarn translate:buildpot && node ./bin/translations_upload.js",
    "translate:extractpo": "rip po2json \"temp/i18n/*.po\" -m \"temp/i18n/**/*.json\" -o \"app/i18n\"",
    "translate:postprocess": "node ./bin/translations_post_processing.js app/script/localization/translations && node ./bin/translations_post_processing.js temp/i18n"
  },
  "private": true,
  "repository": {
    "type": "git",
    "url": "https://github.com/wireapp/wire-webapp.git"
  },
  "exportsOverride": {
    "@bower_components/amplify": {
      "js": "lib/amplify.js"
    },
    "@bower_components/antiscroll-2": {
      "css": "dist/antiscroll-2.css",
      "js": "dist/antiscroll-2.js"
    },
    "@bower_components/bazinga64": {
      "js/": "dist/window/*.js"
    },
    "@bower_components/bytebuffer": {
      "js": "dist/ByteBufferAB.js"
    },
    "@bower_components/cryptojs": {
      "js": [
        "core.js",
        "lib-typedarrays.js",
        "md5.js",
        "enc-base64.js",
        "sha256.js"
      ]
    },
    "@bower_components/dexie": {
      "js": "dist/dexie.js"
    },
    "@bower_components/generic-message-proto": {
      "proto": "proto/messages.proto"
    },
    "@bower_components/highlightjs": {
      "js": "highlight.pack.js",
      "css": "styles/github.css"
    },
    "@bower_components/jquery": {
      "js": "dist/jquery.js"
    },
    "@bower_components/jquery-mousewheel": {
      "js": "jquery.mousewheel.js"
    },
    "@bower_components/js-cookie": {
      "js": "src/js.cookie.js"
    },
    "@bower_components/keyboardjs": {
      "js": "dist/keyboard.js"
    },
    "@bower_components/knockout": {
      "js": "dist/knockout.debug.js"
    },
    "@bower_components/libsodium.js": {
      "js": "dist/browsers-sumo/sodium.js"
    },
    "@bower_components/linkifyjs": {
      "js": "linkify{-html,}.min.js"
    },
    "@bower_components/long": {
      "js": "dist/long.js"
    },
    "@bower_components/mixpanel": {
      "js": [
        "mixpanel-jslib-snippet.js",
        "mixpanel.min.js"
      ]
    },
    "@bower_components/moment": {
      "js": [
        "moment.js",
        "locale/cs.js",
        "locale/da.js",
        "locale/de.js",
        "locale/el.js",
        "locale/es.js",
        "locale/et.js",
        "locale/fi.js",
        "locale/fr.js",
        "locale/hr.js",
        "locale/hu.js",
        "locale/it.js",
        "locale/lt.js",
        "locale/nl.js",
        "locale/pl.js",
        "locale/pt.js",
        "locale/ro.js",
        "locale/ru.js",
        "locale/sk.js",
        "locale/sl.js",
        "locale/tr.js",
        "locale/uk.js"
      ]
    },
    "@bower_components/normalize-css": {
      "css": "normalize.css"
    },
    "@bower_components/pako": {
      "js": "dist/pako_deflate.js"
    },
    "@bower_components/phone-format": {
      "js": "dist/phone-format-global.js"
    },
    "@bower_components/platform.js": {
      "js": "platform.js"
    },
    "@bower_components/protobuf": {
      "js": "dist/protobuf.js"
    },
    "@bower_components/poster-image": {
      "js": "poster.js"
    },
    "@bower_components/raygun4js": {
      "js": "dist/raygun.vanilla.js"
    },
    "@bower_components/speakingurl": {
      "js": "speakingurl.min.js"
    },
    "@bower_components/uint32": {
      "js": "uint32.js"
    },
    "@bower_components/underscore": {
      "js": "underscore.js"
    },
    "@bower_components/url-search-params-polyfill": {
      "js/": "index.js"
    },
    "@bower_components/uuid": {
      "js": "src/uuid.js"
    },
    "@bower_components/wire-audio-files": {
      "audio": "webapp/*"
    },
    "@bower_components/webapp-module-bubble": {
      "js": "dist/script/*.js",
      "less": "app/style/webapp-module-bubble.less"
    },
    "@bower_components/webapp-module-logger": {
      "js": "dist/js/Logger.js"
    },
    "@bower_components/webapp-module-modal": {
      "js": "dist/script/*.js",
      "less": "app/style/webapp-module-modal.less"
    },
    "@bower_components/webapp-module-namespace": {
      "js": "js/*.js"
    },
    "@bower_components/webrtc-adapter": {
      "js": "release/adapter.js"
    },
    "@bower_components/wire-theme": {
      "less": "app/style/{wire-theme,variables,input}.less"
    }
  }
}<|MERGE_RESOLUTION|>--- conflicted
+++ resolved
@@ -39,13 +39,8 @@
     "@bower_components/webrtc-adapter": "webrtc/adapter#6.2.1",
     "@bower_components/wire-audio-files": "wireapp/wire-audio-files#1.1.1",
     "@bower_components/wire-theme": "wireapp/wire-theme#1.0.6",
-<<<<<<< HEAD
-    "@wireapp/core": "3.13.12",
-    "@wireapp/react-ui-kit": "1.10.1",
-=======
     "@wireapp/core": "3.15.2",
     "@wireapp/react-ui-kit": "1.10.2",
->>>>>>> 5e706299
     "babel-plugin-react-intl": "2.4.0",
     "babel-polyfill": "6.26.0",
     "dexie-batch": "0.4.1",
