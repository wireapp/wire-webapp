--- conflicted
+++ resolved
@@ -1,15 +1,9 @@
 {
   "dependencies": {
     "@wireapp/antiscroll-2": "1.0.2",
-<<<<<<< HEAD
-    "@wireapp/avs": "5.4.11",
+    "@wireapp/avs": "5.4.16",
     "@wireapp/commons": "3.2.0",
-    "@wireapp/core": "15.2.4",
-=======
-    "@wireapp/avs": "5.4.16",
-    "@wireapp/commons": "3.1.0",
     "@wireapp/core": "15.2.13",
->>>>>>> 492c5441
     "@wireapp/protocol-messaging": "1.24.2",
     "@wireapp/react-ui-kit": "7.26.0",
     "@wireapp/store-engine-dexie": "1.2.0",
