{
  "name": "wire-webapp",
  "license": "GPL-3.0",
  "dependencies": {
    "@bower_components/amplify": "wireapp/amplify#1.1.5",
    "@bower_components/antiscroll-2": "wireapp/antiscroll-2#1.2.8",
    "@bower_components/bytebuffer": "dcodeIO/ByteBuffer.js#~3",
    "@bower_components/cryptojs": "brix/crypto-js#3.1.9-1",
    "@bower_components/dexie": "dfahlander/Dexie.js#2.0.1",
    "@bower_components/generic-message-proto": "wireapp/generic-message-proto#1.18.0",
    "@bower_components/highlightjs": "components/highlightjs#9.12.0",
    "@bower_components/jquery": "jquery/jquery#2.1.4",
    "@bower_components/jquery-mousewheel": "jquery/jquery-mousewheel#3.1.13",
    "@bower_components/js-cookie": "js-cookie/js-cookie#2.2.0",
    "@bower_components/keyboardjs": "RobertWHurst/KeyboardJS#2.3.4",
    "@bower_components/knockout": "knockout/knockout#3.4.1",
    "@bower_components/libsodium.js": "jedisct1/libsodium.js#0.5.4",
    "@bower_components/linkifyjs": "nfrasser/linkify-shim#2.1.5",
    "@bower_components/long": "dcodeIO/Long.js#*",
    "@bower_components/marked": "wireapp/marked#18f7f85194ec0f619397f49f7dfdaa5e5b09db09",
    "@bower_components/mixpanel": "mixpanel/mixpanel-js#2.13.0",
    "@bower_components/moment": "moment/moment#2.19.1",
    "@bower_components/normalize-css": "necolas/normalize.css#3.0.3",
    "@bower_components/pako": "nodeca/pako#1.0.6",
    "@bower_components/phone-format": "albeebe/phoneformat.js#1.0.5",
    "@bower_components/platform.js": "bestiejs/platform.js#1.3.4",
    "@bower_components/poster-image": "herrmannplatz/poster-image#1.1.1",
    "@bower_components/protobuf": "gregor/protobuf.js#32ada41d3c963bd5f43d7cdadced2d6d2ccd082a",
    "@bower_components/raygun4js": "MindscapeHQ/raygun4js#2.8.1",
    "@bower_components/speakingurl": "pid/speakingurl#v14.0.1",
    "@bower_components/uint32": "fxa/uint32.js#0.2.1",
    "@bower_components/underscore": "jashkenas/underscore#1.8.3",
    "@bower_components/url-search-params-polyfill": "jerrybendy/url-search-params-polyfill#2.0.1",
    "@bower_components/uuid": "LiosK/UUID.js#3.5.3",
    "@bower_components/webapp-module-bubble": "wireapp/webapp-module-bubble#1.1.1",
    "@bower_components/webapp-module-logger": "wireapp/webapp-module-logger#1.1.1",
    "@bower_components/webapp-module-modal": "wireapp/webapp-module-modal#1.0.2",
    "@bower_components/webapp-module-namespace": "wireapp/webapp-module-namespace#1.0.2",
    "@bower_components/webrtc-adapter": "webrtc/adapter#5.0.5",
    "@bower_components/wire-audio-files": "wireapp/wire-audio-files#1.1.1",
    "@bower_components/wire-theme": "wireapp/wire-theme#1.0.6",
    "@bower_components/wire-webapp-cbor": "wireapp/wire-webapp-cbor#2.1.5",
    "@bower_components/wire-webapp-cryptobox": "wireapp/wire-webapp-cryptobox#6.2.0",
    "@bower_components/wire-webapp-lru-cache": "wireapp/wire-webapp-lru-cache#2.0.0",
    "@bower_components/wire-webapp-proteus": "wireapp/proteus.js#5.2.0",
    "babel-plugin-react-intl": "2.3.1",
    "babel-polyfill": "6.26.0",
    "intl": "1.2.5",
    "react": "16.0.0",
    "react-dom": "16.0.0",
    "react-intl": "2.4.0",
    "react-intl-po": "2.1.1",
    "react-redux": "5.0.6",
    "redux": "3.7.2",
    "redux-logger": "3.0.6",
    "redux-thunk": "2.2.0"
  },
  "devDependencies": {
    "@wireapp/core": "0.0.3",
    "autoprefixer": "7.1.6",
    "babel-core": "6.26.0",
    "babel-loader": "7.1.2",
    "babel-plugin-transform-class-properties": "6.24.1",
    "babel-plugin-transform-object-rest-spread": "6.26.0",
    "babel-preset-env": "1.6.1",
    "babel-preset-react": "6.24.1",
    "css-loader": "0.28.7",
    "cssnano": "3.10.0",
    "enzyme": "3.1.0",
    "enzyme-adapter-react-16": "1.0.3",
    "eslint": "4.10.0",
    "eslint-config-prettier": "2.7.0",
    "eslint-plugin-jsdoc": "3.1.3",
    "eslint-plugin-prettier": "2.3.1",
    "eslint-plugin-react": "7.4.0",
    "extract-loader": "1.0.1",
    "extract-text-webpack-plugin": "3.0.2",
    "file-loader": "1.1.5",
    "grunt": "1.0.1",
    "grunt-aws-s3": "2.0.0",
    "grunt-cli": "1.2.0",
    "grunt-contrib-clean": "1.1.0",
    "grunt-contrib-compress": "1.4.3",
    "grunt-contrib-concat": "1.0.1",
    "grunt-contrib-connect": "1.0.2",
    "grunt-contrib-copy": "1.0.0",
    "grunt-contrib-less": "1.4.1",
    "grunt-contrib-uglify": "wireapp/grunt-contrib-uglify#harmony-v2.8.22",
    "grunt-contrib-watch": "1.0.0",
    "grunt-gitinfo": "0.1.8",
    "grunt-include-replace": "5.0.0",
    "grunt-karma": "2.0.0",
    "grunt-newer": "1.3.0",
    "grunt-npm-bower": "0.0.4",
    "grunt-open": "0.2.3",
    "grunt-postcss": "0.9.0",
    "grunt-shell": "2.1.0",
    "grunt-todo": "0.5.0",
    "husky": "0.14.3",
    "jasmine-ajax": "3.3.1",
    "jasmine-core": "2.8.0",
    "karma": "1.7.1",
    "karma-chrome-launcher": "2.2.0",
    "karma-coverage": "1.1.1",
    "karma-jasmine": "1.1.0",
    "karma-sourcemap-loader": "0.3.7",
    "lint-staged": "4.3.0",
    "load-grunt-tasks": "3.5.2",
    "node-sass": "4.5.3",
    "postcss-cssnext": "3.0.2",
    "postcss-import": "11.0.0",
    "postcss-loader": "2.0.8",
    "postcss-scss": "1.0.2",
    "prettier": "1.7.4",
    "react-addons-test-utils": "15.6.2",
    "react-hot-loader": "3.1.1",
    "react-test-renderer": "16.0.0",
    "redux-mock-store": "1.3.0",
    "request": "2.83.0",
<<<<<<< HEAD
    "sass-loader": "6.0.6",
    "sinon": "4.0.2",
    "style-loader": "0.19.0",
    "uglify-js": "3.1.6",
    "uglifyjs-webpack-plugin": "1.0.1",
    "webpack": "3.8.1",
    "webpack-dev-server": "2.9.3"
=======
    "sinon": "4.1.1"
>>>>>>> 2a323e0d
  },
  "engines": {
    "yarn": ">= 1.0.0"
  },
  "lint-staged": {
    "*.js": ["eslint -c .eslintrc.yaml --fix", "git add"],
    "*.json": ["prettier --print-width=200 --write", "git add"],
    "*.less": ["prettier --write", "git add"]
  },
  "scripts": {
    "bundle:dev": "webpack --config webpack.config.dev.js",
    "bundle:prod": "webpack --config webpack.config.prod.js",
    "bundle:test": "webpack --config webpack.config.test.js",
    "deploy-travis-dev": "grunt app_deploy_travis:dev",
    "deploy-travis-prod": "grunt app_deploy_travis:prod",
    "deploy-travis-staging": "grunt app_deploy_travis:staging",
    "fix:config": "prettier --print-width=200 --ignore-path .gitignore --write '**/*.json'",
    "fix:script": "npm run test:script -- --fix",
    "fix:style": "prettier --ignore-path .gitignore --write '**/*.less'",
    "fix": "yarn fix:script && yarn fix:config && yarn fix:style",
    "postinstall": "grunt init",
    "precommit": "lint-staged",
    "start:dev": "webpack-dev-server --config webpack.config.dev.js --open",
    "start": "grunt",
    "test:auth": "yarn bundle:test && karma start karma.react.conf.js",
    "test:script": "eslint -c .eslintrc.yaml --ignore-path .gitignore --ignore-path .eslintignore app/script/ test/ bin/ grunt/ Gruntfile.js karma.conf.js",
    "test": "yarn test:script && grunt check && grunt test && yarn test:auth",
    "translate:buildpot": "rip json2pot 'app/i18n/**/*.json' -o app/i18n/webapp.pot",
    "translate:download": "./bin/translations_download.js",
    "translate:extractpo": "rip po2json 'app/i18n/*.po' -m 'app/i18n/**/*.json' -o app/i18n",
    "translate:postprocess": "./bin/translations_post_processing.js app/script/localization/translations && ./bin/translations_post_processing.js app/i18n",
    "translate": "yarn translate:buildpot && yarn translate:download && yarn translate:postprocess && yarn translate:extractpo && yarn fix:config"
  },
  "private": true,
  "repository": {
    "type": "git",
    "url": "https://github.com/wireapp/wire-webapp.git"
  },
  "exportsOverride": {
    "@bower_components/amplify": {
      "js": "lib/amplify.js"
    },
    "@bower_components/antiscroll-2": {
      "css": "dist/antiscroll-2.css",
      "js": "dist/antiscroll-2.js"
    },
    "@bower_components/bytebuffer": {
      "js": "dist/ByteBufferAB.js"
    },
    "@bower_components/cryptojs": {
      "js": ["core.js", "lib-typedarrays.js", "md5.js", "enc-base64.js", "sha256.js"]
    },
    "@bower_components/dexie": {
      "js": "dist/dexie.js"
    },
    "@bower_components/generic-message-proto": {
      "proto": "proto/messages.proto"
    },
    "@bower_components/highlightjs": {
      "js": "highlight.pack.js",
      "css": "styles/github.css"
    },
    "@bower_components/jquery": {
      "js": "dist/jquery.js"
    },
    "@bower_components/jquery-mousewheel": {
      "js": "jquery.mousewheel.js"
    },
    "@bower_components/js-cookie": {
      "js": "src/js.cookie.js"
    },
    "@bower_components/keyboardjs": {
      "js": "dist/keyboard.js"
    },
    "@bower_components/knockout": {
      "js": "dist/knockout.debug.js"
    },
    "@bower_components/libsodium.js": {
      "js": "dist/browsers-sumo/combined/sodium.js"
    },
    "@bower_components/linkifyjs": {
      "js": "linkify{-html,}.min.js"
    },
    "@bower_components/long": {
      "js": "dist/long.js"
    },
    "@bower_components/marked": {
      "js": "lib/marked.js"
    },
    "@bower_components/mixpanel": {
      "js": ["mixpanel-jslib-snippet.js", "mixpanel.min.js"]
    },
    "@bower_components/moment": {
      "js": [
        "moment.js",
        "locale/cs.js",
        "locale/da.js",
        "locale/de.js",
        "locale/el.js",
        "locale/es.js",
        "locale/et.js",
        "locale/fi.js",
        "locale/fr.js",
        "locale/hr.js",
        "locale/hu.js",
        "locale/it.js",
        "locale/lt.js",
        "locale/nl.js",
        "locale/pl.js",
        "locale/pt.js",
        "locale/ro.js",
        "locale/ru.js",
        "locale/sk.js",
        "locale/sl.js",
        "locale/tr.js",
        "locale/uk.js"
      ]
    },
    "@bower_components/normalize-css": {
      "css": "normalize.css"
    },
    "@bower_components/pako": {
      "js": "dist/pako_deflate.js"
    },
    "@bower_components/phone-format": {
      "js": "dist/phone-format-global.js"
    },
    "@bower_components/platform.js": {
      "js": "platform.js"
    },
    "@bower_components/protobuf": {
      "js": "dist/protobuf.js"
    },
    "@bower_components/poster-image": {
      "js": "poster.js"
    },
    "@bower_components/raygun4js": {
      "js": "dist/raygun.vanilla.js"
    },
    "@bower_components/speakingurl": {
      "js": "speakingurl.min.js"
    },
    "@bower_components/uint32": {
      "js": "uint32.js"
    },
    "@bower_components/underscore": {
      "js": "underscore.js"
    },
    "@bower_components/url-search-params-polyfill": {
      "js/": "index.js"
    },
    "@bower_components/uuid": {
      "js": "src/uuid.js"
    },
    "@bower_components/wire-audio-files": {
      "audio": "webapp/*"
    },
    "@bower_components/webapp-module-bubble": {
      "js": "dist/script/*.js",
      "less": "app/style/webapp-module-bubble.less"
    },
    "@bower_components/webapp-module-logger": {
      "js": "dist/js/Logger.js"
    },
    "@bower_components/webapp-module-modal": {
      "js": "dist/script/*.js",
      "less": "app/style/webapp-module-modal.less"
    },
    "@bower_components/webapp-module-namespace": {
      "js": "js/*.js"
    },
    "@bower_components/webrtc-adapter": {
      "js": "release/adapter.js"
    },
    "@bower_components/wire-theme": {
      "less": "app/style/{wire-theme,variables,input}.less"
    },
    "@bower_components/wire-webapp-cbor": {
      "js": "dist/window/*.js"
    },
    "@bower_components/wire-webapp-cryptobox": {
      "js": "dist/window/*.js"
    },
    "@bower_components/wire-webapp-lru-cache": {
      "js": "dist/window/*.js"
    },
    "@bower_components/wire-webapp-proteus": {
      "js": "dist/window/*.js"
    }
  }
}<|MERGE_RESOLUTION|>--- conflicted
+++ resolved
@@ -117,17 +117,13 @@
     "react-test-renderer": "16.0.0",
     "redux-mock-store": "1.3.0",
     "request": "2.83.0",
-<<<<<<< HEAD
     "sass-loader": "6.0.6",
-    "sinon": "4.0.2",
+    "sinon": "4.1.1",
     "style-loader": "0.19.0",
     "uglify-js": "3.1.6",
     "uglifyjs-webpack-plugin": "1.0.1",
     "webpack": "3.8.1",
     "webpack-dev-server": "2.9.3"
-=======
-    "sinon": "4.1.1"
->>>>>>> 2a323e0d
   },
   "engines": {
     "yarn": ">= 1.0.0"
