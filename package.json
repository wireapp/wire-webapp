{
  "name": "wire-webapp",
  "license": "GPL-3.0",
  "dependencies": {
    "@bower_components/amplify": "wireapp/amplify#v1.1.6",
    "@bower_components/antiscroll-2": "wireapp/antiscroll-2#1.3.1",
    "@bower_components/bazinga64": "wireapp/bazinga64#5.0.3",
    "@bower_components/bytebuffer": "dcodeIO/ByteBuffer.js#~3",
    "@bower_components/cryptojs": "brix/crypto-js#3.1.9-1",
    "@bower_components/dexie": "dfahlander/Dexie.js#2.0.2",
    "@bower_components/generic-message-proto": "wireapp/generic-message-proto#1.20.0",
    "@bower_components/highlightjs": "components/highlightjs#9.12.0",
    "@bower_components/jquery": "jquery/jquery#3.3.1",
    "@bower_components/jquery-mousewheel": "jquery/jquery-mousewheel#3.1.13",
    "@bower_components/js-cookie": "js-cookie/js-cookie#2.2.0",
    "@bower_components/keyboardjs": "RobertWHurst/KeyboardJS#2.4.1",
    "@bower_components/knockout": "knockout/knockout#3.4.1",
    "@bower_components/libsodium.js": "jedisct1/libsodium.js#0.7.3",
    "@bower_components/linkifyjs": "nfrasser/linkify-shim#2.1.5",
    "@bower_components/long": "dcodeIO/Long.js#*",
    "@bower_components/mixpanel": "mixpanel/mixpanel-js#2.19.0",
    "@bower_components/moment": "moment/moment#2.21.0",
    "@bower_components/normalize-css": "necolas/normalize.css#3.0.3",
    "@bower_components/pako": "nodeca/pako#1.0.6",
    "@bower_components/phone-format": "albeebe/phoneformat.js#1.0.6",
    "@bower_components/platform.js": "bestiejs/platform.js#1.3.5",
    "@bower_components/poster-image": "herrmannplatz/poster-image#1.1.1",
    "@bower_components/protobuf": "gregor/protobuf.js#32ada41d3c963bd5f43d7cdadced2d6d2ccd082a",
    "@bower_components/raygun4js": "MindscapeHQ/raygun4js#2.8.5",
    "@bower_components/speakingurl": "pid/speakingurl#v14.0.1",
    "@bower_components/uint32": "fxa/uint32.js#0.2.1",
    "@bower_components/underscore": "jashkenas/underscore#1.8.3",
    "@bower_components/url-search-params-polyfill": "jerrybendy/url-search-params-polyfill#3.0.0",
    "@bower_components/uuid": "LiosK/UUID.js#4.0.3",
    "@bower_components/webapp-module-bubble": "wireapp/webapp-module-bubble#1.1.1",
    "@bower_components/webapp-module-logger": "wireapp/webapp-module-logger#1.1.1",
    "@bower_components/webapp-module-modal": "wireapp/webapp-module-modal#1.0.2",
    "@bower_components/webapp-module-namespace": "wireapp/webapp-module-namespace#1.0.2",
    "@bower_components/webrtc-adapter": "webrtc/adapter#6.1.4",
    "@bower_components/wire-audio-files": "wireapp/wire-audio-files#1.1.1",
    "@bower_components/wire-theme": "wireapp/wire-theme#1.0.6",
<<<<<<< HEAD
    "@wireapp/core": "2.1.10",
=======
    "@wireapp/core": "2.1.9",
>>>>>>> cad75512
    "@wireapp/react-ui-kit": "1.0.15",
    "babel-plugin-react-intl": "2.4.0",
    "babel-polyfill": "6.26.0",
    "intl": "1.2.5",
    "jquery": "3.3.1",
    "js-cookie": "2.2.0",
    "mixpanel-browser": "2.19.0",
    "platform": "1.3.5",
    "react": "16.2.0",
    "react-dom": "16.2.0",
    "react-intl": "2.4.0",
    "react-intl-po": "2.2.0",
    "react-redux": "5.0.7",
    "react-router": "4.2.0",
    "react-router-dom": "4.2.2",
    "redux": "3.7.2",
    "redux-logger": "3.0.6",
    "redux-thunk": "2.2.0",
    "sdp-transform": "2.4.0",
    "speakingurl": "14.0.1",
    "uuid": "3.2.1"
  },
  "devDependencies": {
    "autoprefixer": "8.2.0",
    "babel-core": "6.26.0",
    "babel-eslint": "8.2.2",
    "babel-loader": "7.1.4",
    "babel-plugin-transform-class-properties": "6.24.1",
    "babel-plugin-transform-object-rest-spread": "6.26.0",
    "babel-preset-env": "1.6.1",
    "babel-preset-react": "6.24.1",
    "concurrently": "3.5.1",
    "cssnano": "3.10.0",
    "enzyme": "3.3.0",
    "enzyme-adapter-react-16": "1.1.1",
    "enzyme-to-json": "3.3.3",
    "eslint": "4.19.1",
    "eslint-config-prettier": "2.9.0",
    "eslint-plugin-babel": "4.1.2",
    "eslint-plugin-jsdoc": "3.5.0",
    "eslint-plugin-no-unsanitized": "3.0.0",
    "eslint-plugin-prettier": "2.6.0",
    "eslint-plugin-react": "7.7.0",
    "grunt": "1.0.2",
    "grunt-aws-s3": "2.0.0",
    "grunt-cli": "1.2.0",
    "grunt-contrib-clean": "1.1.0",
    "grunt-contrib-compress": "1.4.3",
    "grunt-contrib-concat": "1.0.1",
    "grunt-contrib-connect": "1.0.2",
    "grunt-contrib-copy": "1.0.0",
    "grunt-contrib-less": "1.4.1",
    "grunt-contrib-uglify": "wireapp/grunt-contrib-uglify#harmony-v2.8.22",
    "grunt-contrib-watch": "1.0.0",
    "grunt-gitinfo": "0.1.8",
    "grunt-include-replace": "5.0.0",
    "grunt-karma": "2.0.0",
    "grunt-newer": "1.3.0",
    "grunt-npm-bower": "0.0.4",
    "grunt-open": "0.2.3",
    "grunt-postcss": "0.9.0",
    "grunt-shell": "2.1.0",
    "grunt-todo": "0.5.0",
    "husky": "0.14.3",
    "jasmine-ajax": "3.3.1",
    "jasmine-core": "2.99.1",
    "karma": "2.0.0",
    "karma-chrome-launcher": "2.2.0",
    "karma-coverage": "1.1.1",
    "karma-jasmine": "1.1.1",
    "karma-sourcemap-loader": "0.3.7",
    "lint-staged": "7.0.0",
    "load-grunt-tasks": "3.5.2",
    "node-sass": "4.8.1",
    "postcss-cssnext": "3.1.0",
    "postcss-import": "11.1.0",
    "postcss-scss": "1.0.4",
    "prettier": "1.11.1",
    "raf": "3.4.0",
    "react-addons-test-utils": "15.6.2",
    "react-hot-loader": "4.0.0",
    "redux-devtools-extension": "2.13.2",
    "redux-mock-store": "1.5.1",
    "request": "2.85.0",
    "sinon": "4.4.8",
    "uglify-js": "3.3.16",
    "uglifyjs-webpack-plugin": "1.2.4",
    "webpack": "3.11.0",
    "webpack-dev-server": "2.11.1"
  },
  "engines": {
    "yarn": ">= 1.0.0"
  },
  "lint-staged": {
    "*.{js,jsx}": ["eslint --fix", "git add"],
    "*.{json,less,md}": ["prettier --write", "git add"]
  },
  "scripts": {
    "bundle:dev": "webpack --config webpack.config.dev.js --progress",
    "bundle:prod": "webpack --config webpack.config.prod.js --progress",
    "bundle:test": "webpack --config webpack.config.test.js --progress",
    "deploy-travis-dev": "grunt app_deploy_travis:dev",
    "deploy-travis-prod": "grunt app_deploy_travis:prod",
    "deploy-travis-staging": "grunt app_deploy_travis:staging",
    "fix": "yarn fix:assets && fix:scripts",
    "fix:assets": "yarn prettier --write",
    "fix:scripts": "yarn test:scripts --fix",
    "postinstall": "grunt init",
    "precommit": "lint-staged",
    "prettier": "prettier --ignore-path .gitignore \"**/*.{json,less,md}\"",
    "start": "grunt",
    "start:all": "concurrently \"yarn start:dev\" \"yarn start\"",
    "start:dev": "webpack-dev-server --config webpack.config.dev.js --open",
    "test": "yarn test:assets && yarn test:scripts && grunt check && grunt test",
    "test:assets": "yarn prettier --list-different",
    "test:auth": "yarn bundle:test && karma start karma.conf.react.js",
    "test:scripts": "eslint -c .eslintrc.json --ignore-path .gitignore --ignore-path .eslintignore app/script/ test/ bin/ grunt/ *.{js,jsx}",
    "translate": "yarn translate:buildpot && yarn translate:download && yarn translate:postprocess && yarn translate:extractpo && yarn fix:assets",
    "translate:buildpot": "rip json2pot \"temp/i18n/**/*.json\" -o \"temp/i18n/webapp.pot\"",
    "translate:download": "node ./bin/translations_download.js",
    "translate:extractpo": "rip po2json \"temp/i18n/*.po\" -m \"temp/i18n/**/*.json\" -o \"app/i18n\"",
    "translate:postprocess": "node ./bin/translations_post_processing.js app/script/localization/translations && node ./bin/translations_post_processing.js temp/i18n"
  },
  "private": true,
  "repository": {
    "type": "git",
    "url": "https://github.com/wireapp/wire-webapp.git"
  },
  "exportsOverride": {
    "@bower_components/amplify": {
      "js": "lib/amplify.js"
    },
    "@bower_components/antiscroll-2": {
      "css": "dist/antiscroll-2.css",
      "js": "dist/antiscroll-2.js"
    },
    "@bower_components/bazinga64": {
      "js/": "dist/window/*.js"
    },
    "@bower_components/bytebuffer": {
      "js": "dist/ByteBufferAB.js"
    },
    "@bower_components/cryptojs": {
      "js": ["core.js", "lib-typedarrays.js", "md5.js", "enc-base64.js", "sha256.js"]
    },
    "@bower_components/dexie": {
      "js": "dist/dexie.js"
    },
    "@bower_components/generic-message-proto": {
      "proto": "proto/messages.proto"
    },
    "@bower_components/highlightjs": {
      "js": "highlight.pack.js",
      "css": "styles/github.css"
    },
    "@bower_components/jquery": {
      "js": "dist/jquery.js"
    },
    "@bower_components/jquery-mousewheel": {
      "js": "jquery.mousewheel.js"
    },
    "@bower_components/js-cookie": {
      "js": "src/js.cookie.js"
    },
    "@bower_components/keyboardjs": {
      "js": "dist/keyboard.js"
    },
    "@bower_components/knockout": {
      "js": "dist/knockout.debug.js"
    },
    "@bower_components/libsodium.js": {
      "js": "dist/browsers-sumo/sodium.js"
    },
    "@bower_components/linkifyjs": {
      "js": "linkify{-html,}.min.js"
    },
    "@bower_components/long": {
      "js": "dist/long.js"
    },
    "@bower_components/mixpanel": {
      "js": ["mixpanel-jslib-snippet.js", "mixpanel.min.js"]
    },
    "@bower_components/moment": {
      "js": [
        "moment.js",
        "locale/cs.js",
        "locale/da.js",
        "locale/de.js",
        "locale/el.js",
        "locale/es.js",
        "locale/et.js",
        "locale/fi.js",
        "locale/fr.js",
        "locale/hr.js",
        "locale/hu.js",
        "locale/it.js",
        "locale/lt.js",
        "locale/nl.js",
        "locale/pl.js",
        "locale/pt.js",
        "locale/ro.js",
        "locale/ru.js",
        "locale/sk.js",
        "locale/sl.js",
        "locale/tr.js",
        "locale/uk.js"
      ]
    },
    "@bower_components/normalize-css": {
      "css": "normalize.css"
    },
    "@bower_components/pako": {
      "js": "dist/pako_deflate.js"
    },
    "@bower_components/phone-format": {
      "js": "dist/phone-format-global.js"
    },
    "@bower_components/platform.js": {
      "js": "platform.js"
    },
    "@bower_components/protobuf": {
      "js": "dist/protobuf.js"
    },
    "@bower_components/poster-image": {
      "js": "poster.js"
    },
    "@bower_components/raygun4js": {
      "js": "dist/raygun.vanilla.js"
    },
    "@bower_components/speakingurl": {
      "js": "speakingurl.min.js"
    },
    "@bower_components/uint32": {
      "js": "uint32.js"
    },
    "@bower_components/underscore": {
      "js": "underscore.js"
    },
    "@bower_components/url-search-params-polyfill": {
      "js/": "index.js"
    },
    "@bower_components/uuid": {
      "js": "src/uuid.js"
    },
    "@bower_components/wire-audio-files": {
      "audio": "webapp/*"
    },
    "@bower_components/webapp-module-bubble": {
      "js": "dist/script/*.js",
      "less": "app/style/webapp-module-bubble.less"
    },
    "@bower_components/webapp-module-logger": {
      "js": "dist/js/Logger.js"
    },
    "@bower_components/webapp-module-modal": {
      "js": "dist/script/*.js",
      "less": "app/style/webapp-module-modal.less"
    },
    "@bower_components/webapp-module-namespace": {
      "js": "js/*.js"
    },
    "@bower_components/webrtc-adapter": {
      "js": "release/adapter.js"
    },
    "@bower_components/wire-theme": {
      "less": "app/style/{wire-theme,variables,input}.less"
    }
  }
}<|MERGE_RESOLUTION|>--- conflicted
+++ resolved
@@ -39,11 +39,7 @@
     "@bower_components/webrtc-adapter": "webrtc/adapter#6.1.4",
     "@bower_components/wire-audio-files": "wireapp/wire-audio-files#1.1.1",
     "@bower_components/wire-theme": "wireapp/wire-theme#1.0.6",
-<<<<<<< HEAD
     "@wireapp/core": "2.1.10",
-=======
-    "@wireapp/core": "2.1.9",
->>>>>>> cad75512
     "@wireapp/react-ui-kit": "1.0.15",
     "babel-plugin-react-intl": "2.4.0",
     "babel-polyfill": "6.26.0",
