--- conflicted
+++ resolved
@@ -2,13 +2,8 @@
   "dependencies": {
     "@emotion/react": "11.10.5",
     "@types/eslint": "^8.4.10",
-<<<<<<< HEAD
     "@wireapp/avs": "9.0.1",
-    "@wireapp/core": "38.5.3",
-=======
-    "@wireapp/avs": "8.2.30",
     "@wireapp/core": "38.5.4",
->>>>>>> f07850b3
     "@wireapp/lru-cache": "3.8.1",
     "@wireapp/react-ui-kit": "9.3.3",
     "@wireapp/store-engine-dexie": "2.0.4",
