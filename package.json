--- conflicted
+++ resolved
@@ -124,14 +124,10 @@
     "redux-devtools-extension": "2.13.2",
     "redux-mock-store": "1.5.1",
     "request": "2.85.0",
-<<<<<<< HEAD
-    "sinon": "4.4.8",
+    "sinon": "4.4.9",
     "stylelint": "9.1.3",
     "stylelint-config-idiomatic-order": "5.0.0",
     "stylelint-config-prettier": "3.0.4",
-=======
-    "sinon": "4.4.9",
->>>>>>> 26c3da65
     "uglify-js": "3.3.16",
     "uglifyjs-webpack-plugin": "1.2.4",
     "webpack": "3.11.0",
