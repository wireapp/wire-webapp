--- conflicted
+++ resolved
@@ -1,10 +1,7 @@
 {
   "dependencies": {
     "@emotion/react": "11.10.4",
-<<<<<<< HEAD
-=======
     "@wireapp/antiscroll-2": "1.3.1",
->>>>>>> 3c8bcb1e
     "@wireapp/avs": "8.2.17",
     "@wireapp/core": "35.0.0",
     "@wireapp/react-ui-kit": "9.0.1",
@@ -106,10 +103,7 @@
     "cssnano": "4.1.11",
     "dexie": "^3.2.2",
     "dotenv": "16.0.3",
-<<<<<<< HEAD
     "dpdm": "3.10.0",
-=======
->>>>>>> 3c8bcb1e
     "eslint": "8.26.0",
     "eslint-config-prettier": "8.5.0",
     "eslint-import-resolver-alias": "1.1.2",
