--- conflicted
+++ resolved
@@ -72,10 +72,6 @@
     "babel-plugin-transform-object-rest-spread": "6.26.0",
     "babel-preset-env": "1.6.1",
     "babel-preset-react": "6.24.1",
-<<<<<<< HEAD
-=======
-    "css-loader": "0.28.10",
->>>>>>> 7a804ffa
     "cssnano": "3.10.0",
     "enzyme": "3.3.0",
     "enzyme-adapter-react-16": "1.1.1",
@@ -86,14 +82,7 @@
     "eslint-plugin-jsdoc": "3.5.0",
     "eslint-plugin-no-unsanitized": "3.0.0",
     "eslint-plugin-prettier": "2.6.0",
-<<<<<<< HEAD
-    "eslint-plugin-react": "7.6.1",
-=======
     "eslint-plugin-react": "7.7.0",
-    "extract-loader": "1.0.2",
-    "extract-text-webpack-plugin": "3.0.2",
-    "file-loader": "1.1.9",
->>>>>>> 7a804ffa
     "grunt": "1.0.2",
     "grunt-aws-s3": "2.0.0",
     "grunt-cli": "1.2.0",
@@ -138,12 +127,7 @@
     "redux-mock-store": "1.5.1",
     "request": "2.83.0",
     "sinon": "4.3.0",
-<<<<<<< HEAD
-    "uglify-js": "3.3.11",
-=======
-    "style-loader": "0.20.2",
     "uglify-js": "3.3.12",
->>>>>>> 7a804ffa
     "uglifyjs-webpack-plugin": "1.2.0",
     "webpack": "3.11.0",
     "webpack-dev-server": "2.11.1"
