--- conflicted
+++ resolved
@@ -42,11 +42,7 @@
     "@bower_components/wire-theme": "wireapp/wire-theme#1.0.6",
     "@wireapp/core": "3.16.7",
     "@wireapp/react-ui-kit": "4.0.12",
-<<<<<<< HEAD
-    "babel-plugin-react-intl": "3.0.0",
-=======
     "babel-plugin-react-intl": "3.0.1",
->>>>>>> 677f3a00
     "dexie-batch": "0.4.1",
     "intl": "1.2.5",
     "jquery": "3.3.1",
@@ -84,20 +80,12 @@
     "babel-eslint": "9.0.0",
     "babel-loader": "8.0.2",
     "concurrently": "4.0.1",
-<<<<<<< HEAD
-    "cssnano": "4.1.0",
+    "cssnano": "4.1.1",
     "enzyme": "3.6.0",
     "enzyme-adapter-react-16": "1.5.0",
     "enzyme-to-json": "3.3.4",
     "eslint": "5.6.0",
-    "eslint-config-prettier": "3.0.1",
-=======
-    "cssnano": "4.1.1",
-    "enzyme-adapter-react-16": "1.5.0",
-    "enzyme-to-json": "3.3.4",
-    "enzyme": "3.6.0",
     "eslint-config-prettier": "3.1.0",
->>>>>>> 677f3a00
     "eslint-plugin-babel": "5.2.0",
     "eslint-plugin-jsdoc": "3.8.0",
     "eslint-plugin-no-unsanitized": "3.0.2",
@@ -132,12 +120,7 @@
     "karma-coverage": "1.1.2",
     "karma-jasmine": "1.1.2",
     "karma-sourcemap-loader": "0.3.7",
-<<<<<<< HEAD
-    "lint-staged": "7.2.2",
-=======
-    "karma": "3.0.0",
     "lint-staged": "7.3.0",
->>>>>>> 677f3a00
     "load-grunt-tasks": "4.0.0",
     "node-sass": "4.9.3",
     "postcss-cssnext": "3.1.0",
@@ -157,17 +140,10 @@
     "stylelint-config-prettier": "4.0.0",
     "typescript": "3.0.3",
     "uglify-js": "3.4.9",
-<<<<<<< HEAD
-    "uglifyjs-webpack-plugin": "2.0.1",
+    "uglifyjs-webpack-plugin": "1.3.0",
     "webpack": "4.19.1",
-    "webpack-cli": "3.1.0",
-    "webpack-dev-server": "3.1.8"
-=======
-    "uglifyjs-webpack-plugin": "1.3.0",
     "webpack-cli": "3.1.1",
-    "webpack-dev-server": "3.1.9",
-    "webpack": "4.19.1"
->>>>>>> 677f3a00
+    "webpack-dev-server": "3.1.9"
   },
   "engines": {
     "yarn": ">= 1.0.0"
