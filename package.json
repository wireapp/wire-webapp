{
  "name": "wire-webapp",
  "license": "GPL-3.0",
  "dependencies": {
    "@bower_components/amplify": "wireapp/amplify#v1.1.6",
    "@bower_components/antiscroll-2": "wireapp/antiscroll-2#1.3.1",
    "@bower_components/bazinga64": "wireapp/bazinga64#5.0.3",
    "@bower_components/bytebuffer": "dcodeIO/ByteBuffer.js#~3",
    "@bower_components/cryptojs": "brix/crypto-js#3.1.9-1",
    "@bower_components/dexie": "dfahlander/Dexie.js#2.0.4",
    "@bower_components/generic-message-proto": "wireapp/generic-message-proto#1.20.0",
    "@bower_components/highlightjs": "components/highlightjs#9.12.0",
    "@bower_components/jquery": "jquery/jquery#3.3.1",
    "@bower_components/jquery-mousewheel": "jquery/jquery-mousewheel#3.1.13",
    "@bower_components/js-cookie": "js-cookie/js-cookie#2.2.0",
    "@bower_components/keyboardjs": "RobertWHurst/KeyboardJS#2.4.1",
    "@bower_components/knockout": "knockout/knockout#3.4.1",
    "@bower_components/libsodium.js": "jedisct1/libsodium.js#0.7.3",
    "@bower_components/linkifyjs": "nfrasser/linkify-shim#2.1.6",
    "@bower_components/long": "dcodeIO/Long.js#*",
    "@bower_components/mixpanel": "mixpanel/mixpanel-js#2.22.4",
    "@bower_components/moment": "moment/moment#2.22.2",
    "@bower_components/normalize-css": "necolas/normalize.css#3.0.3",
    "@bower_components/pako": "nodeca/pako#1.0.6",
    "@bower_components/phone-format": "albeebe/phoneformat.js#1.0.6",
    "@bower_components/platform.js": "bestiejs/platform.js#1.3.5",
    "@bower_components/poster-image": "herrmannplatz/poster-image#1.1.1",
    "@bower_components/protobuf": "gregor/protobuf.js#32ada41d3c963bd5f43d7cdadced2d6d2ccd082a",
    "@bower_components/raygun4js": "MindscapeHQ/raygun4js#2.12.0",
    "@bower_components/speakingurl": "pid/speakingurl#v14.0.1",
    "@bower_components/uint32": "fxa/uint32.js#0.2.1",
    "@bower_components/underscore": "jashkenas/underscore#1.9.1",
    "@bower_components/url-search-params-polyfill": "jerrybendy/url-search-params-polyfill#4.0.1",
    "@bower_components/uuid": "LiosK/UUID.js#4.0.3",
    "@bower_components/webapp-module-bubble": "wireapp/webapp-module-bubble#1.1.1",
    "@bower_components/webapp-module-logger": "wireapp/webapp-module-logger#1.1.1",
    "@bower_components/webapp-module-modal": "wireapp/webapp-module-modal#1.0.2",
    "@bower_components/webapp-module-namespace": "wireapp/webapp-module-namespace#1.0.2",
    "@bower_components/webrtc-adapter": "webrtc/adapter#6.3.2",
    "@bower_components/wire-audio-files": "wireapp/wire-audio-files#1.1.1",
    "@bower_components/wire-theme": "wireapp/wire-theme#1.0.6",
    "@wireapp/core": "3.16.7",
    "@wireapp/react-ui-kit": "3.0.1",
    "babel-plugin-react-intl": "2.4.0",
    "babel-polyfill": "6.26.0",
    "dexie-batch": "0.4.1",
    "intl": "1.2.5",
    "jquery": "3.3.1",
    "js-cookie": "2.2.0",
    "jszip": "3.1.5",
    "karma-spec-reporter": "0.0.32",
    "platform": "1.3.5",
<<<<<<< HEAD
    "react": "16.4.2",
    "react-dom": "16.5.0",
=======
    "react": "16.5.0",
    "react-dom": "16.4.2",
>>>>>>> d379513b
    "react-intl": "2.4.0",
    "react-redux": "5.0.7",
    "react-router": "4.3.1",
    "react-router-dom": "4.3.1",
    "redux": "4.0.0",
    "redux-logger": "3.0.6",
    "redux-thunk": "2.3.0",
    "sdp-transform": "2.4.1",
    "speakingurl": "14.0.1",
    "uuid": "3.3.2"
  },
  "devDependencies": {
    "autoprefixer": "9.1.5",
    "babel-core": "6.26.3",
    "babel-eslint": "9.0.0",
    "babel-loader": "7.1.5",
    "babel-plugin-transform-class-properties": "6.24.1",
    "babel-plugin-transform-object-rest-spread": "6.26.0",
    "babel-preset-env": "1.7.0",
    "babel-preset-react": "6.24.1",
    "concurrently": "4.0.1",
    "cssnano": "4.1.0",
    "enzyme-adapter-react-16": "1.5.0",
    "enzyme-to-json": "3.3.4",
    "enzyme": "3.6.0",
    "eslint-config-prettier": "3.0.1",
    "eslint-plugin-babel": "5.2.0",
    "eslint-plugin-jsdoc": "3.8.0",
    "eslint-plugin-no-unsanitized": "3.0.2",
    "eslint-plugin-prettier": "2.6.2",
    "eslint-plugin-react": "7.7.0",
    "eslint": "5.5.0",
    "grunt-aws-s3": "2.0.0",
    "grunt-cli": "1.3.1",
    "grunt-contrib-clean": "1.1.0",
    "grunt-contrib-compress": "1.4.3",
    "grunt-contrib-concat": "1.0.1",
    "grunt-contrib-connect": "1.0.2",
    "grunt-contrib-copy": "1.0.0",
    "grunt-contrib-less": "2.0.0",
    "grunt-contrib-uglify": "wireapp/grunt-contrib-uglify#harmony-v2.8.22",
    "grunt-contrib-watch": "1.1.0",
    "grunt-gitinfo": "0.1.8",
    "grunt-include-replace": "5.0.0",
    "grunt-karma": "2.0.0",
    "grunt-newer": "1.3.0",
    "grunt-npm-bower": "0.0.4",
    "grunt-open": "0.2.3",
    "grunt-postcss": "0.9.0",
    "grunt-shell": "2.1.0",
    "grunt-todo": "0.5.0",
    "grunt": "1.0.3",
    "husky": "0.14.3",
    "ip": "1.1.5",
    "jasmine-ajax": "3.4.0",
    "jasmine-core": "3.2.1",
    "karma-chrome-launcher": "2.2.0",
    "karma-coverage": "1.1.2",
    "karma-jasmine": "1.1.2",
    "karma-sourcemap-loader": "0.3.7",
    "karma": "3.0.0",
    "lint-staged": "7.2.2",
    "load-grunt-tasks": "4.0.0",
    "node-sass": "4.9.3",
    "postcss-cssnext": "3.1.0",
    "postcss-import": "12.0.0",
    "postcss-scss": "2.0.0",
    "prettier": "1.14.2",
    "raf": "3.4.0",
    "react-addons-test-utils": "15.6.2",
    "react-hot-loader": "4.3.6",
    "react-intl-po": "2.2.2",
    "redux-devtools-extension": "2.13.5",
    "redux-mock-store": "1.5.3",
    "request": "2.88.0",
    "sinon": "6.2.0",
    "stylelint-config-idiomatic-order": "5.0.0",
    "stylelint-config-prettier": "4.0.0",
    "stylelint": "9.5.0",
    "uglify-js": "3.4.9",
    "uglifyjs-webpack-plugin": "1.3.0",
    "webpack-cli": "3.1.0",
    "webpack-dev-server": "3.1.8",
    "webpack": "4.17.2"
  },
  "engines": {
    "yarn": ">= 1.0.0"
  },
  "lint-staged": {
    "*.{js,jsx}": [
      "eslint --fix",
      "git add"
    ],
    "*.{json,md}": [
      "prettier --write",
      "git add"
    ],
    "*.less": [
      "prettier --write",
      "stylelint --fix",
      "git add"
    ]
  },
  "scripts": {
    "bundle:dev": "webpack --config webpack.config.dev.js --progress",
    "bundle:prod": "webpack --config webpack.config.prod.js --progress",
    "bundle:test": "webpack --config webpack.config.test.js --progress",
    "deploy-travis-dev": "grunt app_deploy_travis:dev",
    "deploy-travis-prod": "grunt app_deploy_travis:prod",
    "deploy-travis-staging": "grunt app_deploy_travis:staging",
    "dist": "grunt prepare_dist",
    "fix": "yarn fix:assets && yarn fix:scripts",
    "fix:assets": "yarn prettier --write && yarn stylelint",
    "fix:scripts": "yarn test:scripts --fix",
    "postinstall": "grunt init",
    "precommit": "lint-staged",
    "prettier": "prettier --ignore-path .gitignore \"**/*.{json,md}\"",
    "start": "concurrently \"yarn start:dev\" \"grunt\"",
    "start:dev": "webpack-dev-server --config webpack.config.dev.js --open",
    "stylelint": "prettier --ignore-path .gitignore --write \"**/*.less\" && stylelint --fix --ignore-path .gitignore \"**/*.less\"",
    "test": "yarn test:assets && yarn test:scripts && grunt check && grunt test",
    "test:assets": "yarn prettier --list-different",
    "test:auth": "yarn bundle:test && karma start karma.conf.react.js",
    "test:scripts": "eslint -c .eslintrc.json --ignore-path .gitignore --ignore-path .eslintignore --ext .js,.jsx app/script/ test/ bin/ grunt/",
    "translate": "yarn translate:upload && yarn translate:download",
    "translate:buildpot": "rip json2pot \"temp/i18n/**/*.json\" -o \"temp/i18n/webapp.pot\"",
    "translate:download": "node ./bin/translations_download.js && yarn translate:postprocess && yarn translate:extractpo && yarn fix:assets",
    "translate:upload": "yarn translate:buildpot && node ./bin/translations_upload.js",
    "translate:extractpo": "rip po2json \"temp/i18n/*.po\" -m \"temp/i18n/**/*.json\" -o \"app/i18n\"",
    "translate:postprocess": "node ./bin/translations_post_processing.js app/script/localization/translations && node ./bin/translations_post_processing.js temp/i18n"
  },
  "private": true,
  "repository": {
    "type": "git",
    "url": "https://github.com/wireapp/wire-webapp.git"
  },
  "exportsOverride": {
    "@bower_components/amplify": {
      "js": "lib/amplify.js"
    },
    "@bower_components/antiscroll-2": {
      "css": "dist/antiscroll-2.css",
      "js": "dist/antiscroll-2.js"
    },
    "@bower_components/bazinga64": {
      "js/": "dist/window/*.js"
    },
    "@bower_components/bytebuffer": {
      "js": "dist/ByteBufferAB.js"
    },
    "@bower_components/cryptojs": {
      "js": [
        "core.js",
        "lib-typedarrays.js",
        "md5.js",
        "enc-base64.js",
        "sha256.js"
      ]
    },
    "@bower_components/dexie": {
      "js": "dist/dexie.js"
    },
    "@bower_components/generic-message-proto": {
      "proto": "proto/messages.proto"
    },
    "@bower_components/highlightjs": {
      "js": "highlight.pack.js",
      "css": "styles/github.css"
    },
    "@bower_components/jquery": {
      "js": "dist/jquery.js"
    },
    "@bower_components/jquery-mousewheel": {
      "js": "jquery.mousewheel.js"
    },
    "@bower_components/js-cookie": {
      "js": "src/js.cookie.js"
    },
    "@bower_components/keyboardjs": {
      "js": "dist/keyboard.js"
    },
    "@bower_components/knockout": {
      "js": "dist/knockout.debug.js"
    },
    "@bower_components/libsodium.js": {
      "js": "dist/browsers-sumo/sodium.js"
    },
    "@bower_components/linkifyjs": {
      "js": "linkify{-html,}.min.js"
    },
    "@bower_components/long": {
      "js": "dist/long.js"
    },
    "@bower_components/mixpanel": {
      "js": [
        "mixpanel-jslib-snippet.js",
        "mixpanel.min.js"
      ]
    },
    "@bower_components/moment": {
      "js": [
        "moment.js",
        "locale/cs.js",
        "locale/da.js",
        "locale/de.js",
        "locale/el.js",
        "locale/es.js",
        "locale/et.js",
        "locale/fi.js",
        "locale/fr.js",
        "locale/hr.js",
        "locale/hu.js",
        "locale/it.js",
        "locale/lt.js",
        "locale/nl.js",
        "locale/pl.js",
        "locale/pt.js",
        "locale/ro.js",
        "locale/ru.js",
        "locale/sk.js",
        "locale/sl.js",
        "locale/tr.js",
        "locale/uk.js"
      ]
    },
    "@bower_components/normalize-css": {
      "css": "normalize.css"
    },
    "@bower_components/pako": {
      "js": "dist/pako_deflate.js"
    },
    "@bower_components/phone-format": {
      "js": "dist/phone-format-global.js"
    },
    "@bower_components/platform.js": {
      "js": "platform.js"
    },
    "@bower_components/protobuf": {
      "js": "dist/protobuf.js"
    },
    "@bower_components/poster-image": {
      "js": "poster.js"
    },
    "@bower_components/raygun4js": {
      "js": "dist/raygun.vanilla.js"
    },
    "@bower_components/speakingurl": {
      "js": "speakingurl.min.js"
    },
    "@bower_components/uint32": {
      "js": "uint32.js"
    },
    "@bower_components/underscore": {
      "js": "underscore.js"
    },
    "@bower_components/url-search-params-polyfill": {
      "js/": "index.js"
    },
    "@bower_components/uuid": {
      "js": "src/uuid.js"
    },
    "@bower_components/wire-audio-files": {
      "audio": "webapp/*"
    },
    "@bower_components/webapp-module-bubble": {
      "js": "dist/script/*.js",
      "less": "app/style/webapp-module-bubble.less"
    },
    "@bower_components/webapp-module-logger": {
      "js": "dist/js/Logger.js"
    },
    "@bower_components/webapp-module-modal": {
      "js": "dist/script/*.js",
      "less": "app/style/webapp-module-modal.less"
    },
    "@bower_components/webapp-module-namespace": {
      "js": "js/*.js"
    },
    "@bower_components/webrtc-adapter": {
      "js": "release/adapter.js"
    },
    "@bower_components/wire-theme": {
      "less": "app/style/{wire-theme,variables,input}.less"
    }
  }
}<|MERGE_RESOLUTION|>--- conflicted
+++ resolved
@@ -50,13 +50,8 @@
     "jszip": "3.1.5",
     "karma-spec-reporter": "0.0.32",
     "platform": "1.3.5",
-<<<<<<< HEAD
-    "react": "16.4.2",
+    "react": "16.5.0",
     "react-dom": "16.5.0",
-=======
-    "react": "16.5.0",
-    "react-dom": "16.4.2",
->>>>>>> d379513b
     "react-intl": "2.4.0",
     "react-redux": "5.0.7",
     "react-router": "4.3.1",
