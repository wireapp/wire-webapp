--- conflicted
+++ resolved
@@ -38,12 +38,8 @@
     "@bower_components/webrtc-adapter": "webrtcHacks/adapter#v6.4.4",
     "@bower_components/wire-audio-files": "wireapp/wire-audio-files#v1.1.1",
     "@bower_components/wire-theme": "wireapp/wire-theme#v1.0.6",
-<<<<<<< HEAD
     "@wireapp/commons": "0.6.27",
-    "@wireapp/core": "7.1.7",
-=======
     "@wireapp/core": "7.2.7",
->>>>>>> a00626b4
     "@wireapp/react-ui-kit": "4.3.6",
     "babel-plugin-react-intl": "3.0.1",
     "dexie-batch": "0.4.1",
@@ -60,18 +56,11 @@
     "karma-spec-reporter": "0.0.32",
     "moment": "2.22.2",
     "platform": "1.3.5",
-<<<<<<< HEAD
     "pm2": "3.2.2",
-    "react": "16.5.2",
-    "react-dom": "16.5.2",
-    "react-intl": "2.7.1",
-    "react-redux": "5.0.7",
-=======
     "react": "16.6.0",
     "react-dom": "16.6.0",
     "react-intl": "2.7.2",
     "react-redux": "5.1.0",
->>>>>>> a00626b4
     "react-router": "4.3.1",
     "react-router-dom": "4.3.1",
     "redux": "4.0.1",
