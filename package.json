{
  "name": "wire-webapp",
  "license": "GPL-3.0",
  "dependencies": {
    "@babel/polyfill": "7.0.0",
<<<<<<< HEAD
    "@bower_components/amplify": "wireapp/amplify#v1.1.6",
    "@bower_components/antiscroll-2": "wireapp/antiscroll-2#v1.3.1",
    "@bower_components/bazinga64": "wireapp/bazinga64#v5.0.3",
    "@bower_components/bytebuffer": "dcodeIO/ByteBuffer.js#3.5.5",
=======
    "@bower_components/amplify": "wireapp/amplify#v1.1.7",
    "@bower_components/antiscroll-2": "wireapp/antiscroll-2#1.3.1",
    "@bower_components/bazinga64": "wireapp/bazinga64#5.0.3",
    "@bower_components/bytebuffer": "dcodeIO/ByteBuffer.js#~3",
>>>>>>> 45fdff12
    "@bower_components/cryptojs": "brix/crypto-js#3.1.9-1",
    "@bower_components/dexie": "dfahlander/Dexie.js#v2.0.4",
    "@bower_components/generic-message-proto": "wireapp/generic-message-proto#v1.21.6",
    "@bower_components/highlightjs": "components/highlightjs#9.12.0",
    "@bower_components/jquery": "jquery/jquery#3.3.1",
    "@bower_components/jquery-mousewheel": "jquery/jquery-mousewheel#3.1.13",
    "@bower_components/js-cookie": "js-cookie/js-cookie#v2.2.0",
    "@bower_components/keyboardjs": "RobertWHurst/KeyboardJS#v2.4.1",
    "@bower_components/knockout": "knockout/knockout#v3.4.1",
    "@bower_components/libsodium.js": "jedisct1/libsodium.js#0.7.3",
    "@bower_components/linkifyjs": "SoapBox/linkifyjs#v2.1.6",
    "@bower_components/long": "dcodeIO/Long.js#3.2.0",
    "@bower_components/mixpanel": "mixpanel/mixpanel-js#v2.22.4",
    "@bower_components/moment": "moment/moment#2.22.2",
    "@bower_components/normalize-css": "necolas/normalize.css#3.0.3",
    "@bower_components/pako": "nodeca/pako#1.0.6",
    "@bower_components/phone-format": "albeebe/phoneformat.js#1.0.6",
    "@bower_components/platform.js": "bestiejs/platform.js#1.3.5",
    "@bower_components/poster-image": "herrmannplatz/poster-image#1.1.1",
    "@bower_components/protobuf": "gregor/protobuf.js#32ada41d3c963bd5f43d7cdadced2d6d2ccd082a",
    "@bower_components/raygun4js": "MindscapeHQ/raygun4js#v2.13.0",
    "@bower_components/speakingurl": "pid/speakingurl#v14.0.1",
    "@bower_components/uint32": "fxa/uint32.js#0.2.1",
    "@bower_components/underscore": "jashkenas/underscore#1.9.1",
    "@bower_components/url-search-params-polyfill": "jerrybendy/url-search-params-polyfill#v5.0.0",
    "@bower_components/uuid": "LiosK/UUID.js#v4.0.3",
    "@bower_components/webapp-module-bubble": "wireapp/webapp-module-bubble#1.1.1",
    "@bower_components/webapp-module-logger": "wireapp/webapp-module-logger#1.1.1",
    "@bower_components/webapp-module-modal": "wireapp/webapp-module-modal#v1.0.2",
    "@bower_components/webapp-module-namespace": "wireapp/webapp-module-namespace#1.0.2",
    "@bower_components/webrtc-adapter": "webrtc/adapter#v6.4.0",
    "@bower_components/wire-audio-files": "wireapp/wire-audio-files#v1.1.1",
    "@bower_components/wire-theme": "wireapp/wire-theme#v1.0.6",
    "@wireapp/core": "3.16.7",
    "@wireapp/react-ui-kit": "4.3.3",
    "babel-plugin-react-intl": "3.0.1",
    "compression": "1.7.3",
    "dexie-batch": "0.4.1",
    "dotenv": "6.0.0",
    "express": "4.16.3",
    "express-sitemap-xml": "1.0.2",
    "express-useragent": "1.0.12",
    "hbs": "4.0.1",
    "helmet": "3.13.0",
    "intl": "1.2.5",
    "jquery": "3.3.1",
    "js-cookie": "2.2.0",
    "jszip": "3.1.5",
    "karma-spec-reporter": "0.0.32",
    "moment": "2.22.2",
    "platform": "1.3.5",
    "pm2": "3.2.2",
    "react": "16.5.2",
    "react-dom": "16.5.2",
    "react-intl": "2.7.1",
    "react-redux": "5.0.7",
    "react-router": "4.3.1",
    "react-router-dom": "4.3.1",
    "redux": "4.0.0",
    "redux-logger": "3.0.6",
    "redux-thunk": "2.3.0",
    "sdp-transform": "2.4.1",
    "speakingurl": "14.0.1",
    "uuid": "3.3.2"
  },
  "devDependencies": {
    "@babel/core": "7.1.2",
    "@babel/plugin-proposal-class-properties": "7.1.0",
    "@babel/preset-env": "7.1.0",
    "@babel/preset-react": "7.0.0",
    "@babel/preset-typescript": "7.1.0",
    "@types/compression": "0.0.36",
    "@types/dotenv": "4.0.3",
    "@types/enzyme": "3.1.14",
    "@types/express": "4.16.0",
    "@types/express-useragent": "0.2.21",
    "@types/hbs": "4.0.0",
    "@types/helmet": "0.0.42",
    "@types/js-cookie": "2.2.0",
    "@types/node": "10.11.4",
    "@types/platform": "1.3.1",
    "@types/react-dom": "16.0.9",
    "@types/react-intl": "2.3.11",
    "@types/react-redux": "6.0.9",
    "@types/react-router": "4.0.31",
    "@types/react-router-dom": "4.3.1",
    "@types/redux-mock-store": "1.0.0",
    "@types/speakingurl": "13.0.2",
    "@types/uuid": "3.4.4",
    "@types/webpack-env": "1.13.6",
    "autoprefixer": "9.1.5",
    "babel-eslint": "10.0.1",
    "babel-loader": "8.0.4",
    "concurrently": "4.0.1",
    "cross-env": "5.2.0",
    "cssnano": "4.1.4",
    "enzyme": "3.7.0",
    "enzyme-adapter-react-16": "1.6.0",
    "enzyme-to-json": "3.3.4",
    "eslint": "5.6.1",
    "eslint-config-prettier": "3.1.0",
    "eslint-plugin-babel": "5.2.1",
    "eslint-plugin-jsdoc": "3.8.0",
    "eslint-plugin-no-unsanitized": "3.0.2",
    "eslint-plugin-prettier": "3.0.0",
    "eslint-plugin-react": "7.7.0",
    "grunt": "1.0.3",
    "grunt-aws-s3": "2.0.0",
    "grunt-cli": "1.3.1",
    "grunt-contrib-clean": "2.0.0",
    "grunt-contrib-compress": "1.4.3",
    "grunt-contrib-concat": "1.0.1",
    "grunt-contrib-connect": "2.0.0",
    "grunt-contrib-copy": "1.0.0",
    "grunt-contrib-less": "2.0.0",
    "grunt-contrib-uglify": "wireapp/grunt-contrib-uglify#harmony-v2.8.22",
    "grunt-contrib-watch": "1.1.0",
    "grunt-gitinfo": "0.1.8",
    "grunt-include-replace": "5.0.0",
    "grunt-karma": "3.0.0",
    "grunt-newer": "1.3.0",
    "grunt-npm-bower": "0.0.4",
    "grunt-open": "0.2.3",
    "grunt-postcss": "0.9.0",
    "grunt-shell": "2.1.0",
    "grunt-todo": "0.5.0",
    "husky": "1.1.1",
    "ip": "1.1.5",
    "jasmine-ajax": "3.4.0",
    "jasmine-core": "3.2.1",
    "karma": "3.0.0",
    "karma-chrome-launcher": "2.2.0",
    "karma-coverage": "1.1.2",
    "karma-jasmine": "1.1.2",
    "karma-sourcemap-loader": "0.3.7",
    "lint-staged": "7.3.0",
    "load-grunt-tasks": "4.0.0",
    "node-sass": "4.9.3",
    "opn": "5.4.0",
    "postcss-cssnext": "3.1.0",
    "postcss-import": "12.0.0",
    "postcss-scss": "2.0.0",
    "prettier": "1.14.3",
    "raf": "3.4.0",
    "react-addons-test-utils": "15.6.2",
    "react-hot-loader": "4.3.11",
    "react-intl-po": "2.2.2",
    "redux-devtools-extension": "2.13.5",
    "redux-mock-store": "1.5.3",
    "request": "2.88.0",
    "sinon": "6.3.5",
    "stylelint": "9.6.0",
    "stylelint-config-idiomatic-order": "5.0.0",
    "stylelint-config-prettier": "4.0.0",
    "tslint": "5.11.0",
    "tslint-config-prettier": "1.15.0",
    "tslint-eslint-rules": "5.4.0",
    "tslint-plugin-prettier": "2.0.0",
    "typescript": "3.1.2",
    "uglify-js": "3.4.9",
    "uglifyjs-webpack-plugin": "1.3.0",
    "webpack": "4.20.2",
    "webpack-cli": "3.1.2",
    "webpack-dev-middleware": "3.4.0",
    "webpack-dev-server": "3.1.9",
    "webpack-hot-middleware": "2.24.3"
  },
  "engines": {
    "yarn": ">= 1.0.0"
  },
  "husky": {
    "hooks": {
      "pre-commit": "lint-staged"
    }
  },
  "lint-staged": {
    "*.{js,jsx}": [
      "eslint --fix",
      "git add"
    ],
    "*.{json,md}": [
      "prettier --write",
      "git add"
    ],
    "*.less": [
      "prettier --write",
      "stylelint --fix",
      "git add"
    ],
    "*.{ts,tsx}": [
      "tslint --config tslint.json --fix",
      "git add"
    ]
  },
  "scripts": {
    "build:server": "yarn tsc -P ./tsconfig.server.json",
    "bundle:dev": "webpack --config webpack.config.dev.js --progress",
    "bundle:prod": "webpack --config webpack.config.prod.js --progress",
    "bundle:test": "webpack --config webpack.config.test.js --progress",
    "deploy-travis-dev": "grunt app_deploy_travis:dev",
    "deploy-travis-prod": "grunt app_deploy_travis:prod",
    "deploy-travis-staging": "grunt app_deploy_travis:staging",
    "deploy:selfhosting": "yarn build:server && yarn deploy-travis-dev && eb deploy testing-bare",
    "dist": "grunt prepare_dist",
    "fix": "yarn fix:assets && yarn fix:js && yarn fix:ts",
    "fix:assets": "yarn prettier --write && yarn stylelint",
    "fix:js": "yarn test:js --fix",
    "fix:ts": "yarn test:ts --fix",
    "prettier": "prettier --ignore-path .gitignore \"**/*.{json,md}\"",
    "start": "concurrently \"yarn start:dev\" \"grunt\"",
    "start:dev": "webpack-dev-server --config webpack.config.dev.js --open",
    "start:server:dev": "cross-env \"NODE_ENV=development\" node ./aws/index.js",
    "start:prod": "pm2 start \"./index.js\" --name \"Webapp\" && pm2 logs",
    "stylelint": "prettier --ignore-path .gitignore --write \"**/*.less\" && stylelint --fix --ignore-path .gitignore \"**/*.less\"",
    "test": "yarn test:types && yarn test:assets && yarn test:js && yarn test:ts && grunt check && grunt test",
    "test:types": "yarn tsc --noEmit",
    "test:assets": "yarn prettier --list-different",
    "test:auth": "yarn bundle:test && karma start karma.conf.react.js",
    "test:js": "eslint -c .eslintrc.json --ignore-path .gitignore --ignore-path .eslintignore --ext .js app/script/ test/ bin/ grunt/",
    "test:ts": "tslint --config tslint.json --project tsconfig.json \"app/script/**/*.{ts,tsx}\"",
    "translate": "yarn translate:upload && yarn translate:download",
    "translate:buildpot": "rip json2pot \"temp/i18n/**/*.json\" -o \"temp/i18n/webapp.pot\"",
    "translate:download": "node ./bin/translations_download.js && yarn translate:postprocess && yarn translate:extractpo && yarn fix:assets",
    "translate:upload": "yarn translate:buildpot && node ./bin/translations_upload.js",
    "translate:extractpo": "rip po2json \"temp/i18n/*.po\" -m \"temp/i18n/**/*.json\" -o \"app/i18n\"",
    "translate:postprocess": "node ./bin/translations_post_processing.js app/script/localization/translations && node ./bin/translations_post_processing.js temp/i18n"
  },
  "private": true,
  "repository": {
    "type": "git",
    "url": "https://github.com/wireapp/wire-webapp.git"
  },
  "exportsOverride": {
    "@bower_components/amplify": {
      "js": "lib/amplify.js"
    },
    "@bower_components/antiscroll-2": {
      "css": "dist/antiscroll-2.css",
      "js": "dist/antiscroll-2.js"
    },
    "@bower_components/bazinga64": {
      "js/": "dist/window/*.js"
    },
    "@bower_components/bytebuffer": {
      "js": "dist/ByteBufferAB.js"
    },
    "@bower_components/cryptojs": {
      "js": [
        "core.js",
        "lib-typedarrays.js",
        "md5.js",
        "enc-base64.js",
        "sha256.js"
      ]
    },
    "@bower_components/dexie": {
      "js": "dist/dexie.js"
    },
    "@bower_components/generic-message-proto": {
      "proto": "proto/messages.proto"
    },
    "@bower_components/highlightjs": {
      "js": "highlight.pack.js",
      "css": "styles/github.css"
    },
    "@bower_components/jquery": {
      "js": "dist/jquery.js"
    },
    "@bower_components/jquery-mousewheel": {
      "js": "jquery.mousewheel.js"
    },
    "@bower_components/js-cookie": {
      "js": "src/js.cookie.js"
    },
    "@bower_components/keyboardjs": {
      "js": "dist/keyboard.js"
    },
    "@bower_components/knockout": {
      "js": "dist/knockout.debug.js"
    },
    "@bower_components/libsodium.js": {
      "js": "dist/browsers-sumo/sodium.js"
    },
    "@bower_components/linkifyjs": {
      "js": "linkify{-html,}.min.js"
    },
    "@bower_components/long": {
      "js": "dist/long.js"
    },
    "@bower_components/mixpanel": {
      "js": [
        "mixpanel-jslib-snippet.js",
        "mixpanel.min.js"
      ]
    },
    "@bower_components/moment": {
      "js": [
        "moment.js",
        "locale/cs.js",
        "locale/da.js",
        "locale/de.js",
        "locale/el.js",
        "locale/es.js",
        "locale/et.js",
        "locale/fi.js",
        "locale/fr.js",
        "locale/hr.js",
        "locale/hu.js",
        "locale/it.js",
        "locale/lt.js",
        "locale/nl.js",
        "locale/pl.js",
        "locale/pt.js",
        "locale/ro.js",
        "locale/ru.js",
        "locale/sk.js",
        "locale/sl.js",
        "locale/tr.js",
        "locale/uk.js"
      ]
    },
    "@bower_components/normalize-css": {
      "css": "normalize.css"
    },
    "@bower_components/pako": {
      "js": "dist/pako_deflate.js"
    },
    "@bower_components/phone-format": {
      "js": "dist/phone-format-global.js"
    },
    "@bower_components/platform.js": {
      "js": "platform.js"
    },
    "@bower_components/protobuf": {
      "js": "dist/protobuf.js"
    },
    "@bower_components/poster-image": {
      "js": "poster.js"
    },
    "@bower_components/raygun4js": {
      "js": "dist/raygun.vanilla.js"
    },
    "@bower_components/speakingurl": {
      "js": "speakingurl.min.js"
    },
    "@bower_components/uint32": {
      "js": "uint32.js"
    },
    "@bower_components/underscore": {
      "js": "underscore.js"
    },
    "@bower_components/url-search-params-polyfill": {
      "js/": "index.js"
    },
    "@bower_components/uuid": {
      "js": "src/uuid.js"
    },
    "@bower_components/wire-audio-files": {
      "audio": "webapp/*"
    },
    "@bower_components/webapp-module-bubble": {
      "js": "dist/script/*.js",
      "less": "app/style/webapp-module-bubble.less"
    },
    "@bower_components/webapp-module-logger": {
      "js": "dist/js/Logger.js"
    },
    "@bower_components/webapp-module-modal": {
      "js": "dist/script/*.js",
      "less": "app/style/webapp-module-modal.less"
    },
    "@bower_components/webapp-module-namespace": {
      "js": "js/*.js"
    },
    "@bower_components/webrtc-adapter": {
      "js": "release/adapter.js"
    },
    "@bower_components/wire-theme": {
      "less": "app/style/{wire-theme,variables,input}.less"
    }
  }
}<|MERGE_RESOLUTION|>--- conflicted
+++ resolved
@@ -3,17 +3,10 @@
   "license": "GPL-3.0",
   "dependencies": {
     "@babel/polyfill": "7.0.0",
-<<<<<<< HEAD
     "@bower_components/amplify": "wireapp/amplify#v1.1.6",
     "@bower_components/antiscroll-2": "wireapp/antiscroll-2#v1.3.1",
     "@bower_components/bazinga64": "wireapp/bazinga64#v5.0.3",
     "@bower_components/bytebuffer": "dcodeIO/ByteBuffer.js#3.5.5",
-=======
-    "@bower_components/amplify": "wireapp/amplify#v1.1.7",
-    "@bower_components/antiscroll-2": "wireapp/antiscroll-2#1.3.1",
-    "@bower_components/bazinga64": "wireapp/bazinga64#5.0.3",
-    "@bower_components/bytebuffer": "dcodeIO/ByteBuffer.js#~3",
->>>>>>> 45fdff12
     "@bower_components/cryptojs": "brix/crypto-js#3.1.9-1",
     "@bower_components/dexie": "dfahlander/Dexie.js#v2.0.4",
     "@bower_components/generic-message-proto": "wireapp/generic-message-proto#v1.21.6",
