{
  "name": "wire-webapp",
  "license": "GPL-3.0",
  "dependencies": {
    "@bower_components/amplify": "wireapp/amplify#1.1.5",
    "@bower_components/antiscroll-2": "wireapp/antiscroll-2#1.2.9",
    "@bower_components/bytebuffer": "dcodeIO/ByteBuffer.js#~3",
    "@bower_components/cryptojs": "brix/crypto-js#3.1.9-1",
    "@bower_components/dexie": "dfahlander/Dexie.js#2.0.1",
    "@bower_components/generic-message-proto": "wireapp/generic-message-proto#1.18.0",
    "@bower_components/highlightjs": "components/highlightjs#9.12.0",
    "@bower_components/jquery": "jquery/jquery#2.1.4",
    "@bower_components/jquery-mousewheel": "jquery/jquery-mousewheel#3.1.13",
    "@bower_components/js-cookie": "js-cookie/js-cookie#2.2.0",
    "@bower_components/keyboardjs": "RobertWHurst/KeyboardJS#2.3.4",
    "@bower_components/knockout": "knockout/knockout#3.4.1",
    "@bower_components/libsodium.js": "jedisct1/libsodium.js#0.5.4",
    "@bower_components/linkifyjs": "nfrasser/linkify-shim#2.1.5",
    "@bower_components/long": "dcodeIO/Long.js#*",
    "@bower_components/mixpanel": "mixpanel/mixpanel-js#2.13.0",
    "@bower_components/moment": "moment/moment#2.19.2",
    "@bower_components/normalize-css": "necolas/normalize.css#3.0.3",
    "@bower_components/pako": "nodeca/pako#1.0.6",
    "@bower_components/phone-format": "albeebe/phoneformat.js#1.0.5",
    "@bower_components/platform.js": "bestiejs/platform.js#1.3.4",
    "@bower_components/poster-image": "herrmannplatz/poster-image#1.1.1",
    "@bower_components/protobuf": "gregor/protobuf.js#32ada41d3c963bd5f43d7cdadced2d6d2ccd082a",
    "@bower_components/raygun4js": "MindscapeHQ/raygun4js#2.8.4",
    "@bower_components/speakingurl": "pid/speakingurl#v14.0.1",
    "@bower_components/uint32": "fxa/uint32.js#0.2.1",
    "@bower_components/underscore": "jashkenas/underscore#1.8.3",
    "@bower_components/url-search-params-polyfill": "jerrybendy/url-search-params-polyfill#2.0.1",
    "@bower_components/uuid": "LiosK/UUID.js#3.5.3",
    "@bower_components/webapp-module-bubble": "wireapp/webapp-module-bubble#1.1.1",
    "@bower_components/webapp-module-logger": "wireapp/webapp-module-logger#1.1.1",
    "@bower_components/webapp-module-modal": "wireapp/webapp-module-modal#1.0.2",
    "@bower_components/webapp-module-namespace": "wireapp/webapp-module-namespace#1.0.2",
    "@bower_components/webrtc-adapter": "webrtc/adapter#6.0.2",
    "@bower_components/wire-audio-files": "wireapp/wire-audio-files#1.1.1",
    "@bower_components/wire-theme": "wireapp/wire-theme#1.0.6",
    "@bower_components/wire-webapp-cbor": "wireapp/wire-webapp-cbor#2.1.5",
    "@bower_components/wire-webapp-cryptobox": "wireapp/wire-webapp-cryptobox#6.2.0",
    "@bower_components/wire-webapp-lru-cache": "wireapp/wire-webapp-lru-cache#2.0.0",
    "@bower_components/wire-webapp-proteus": "wireapp/proteus.js#5.2.0",
    "@wireapp/core": "0.0.9",
    "@wireapp/react-ui-kit": "0.0.13",
    "babel-plugin-react-intl": "2.3.1",
    "babel-polyfill": "6.26.0",
    "intl": "1.2.5",
    "mixpanel-browser": "2.14.0",
    "react": "16.1.1",
    "react-dom": "16.1.1",
    "react-intl": "2.4.0",
    "react-intl-po": "2.1.1",
    "react-redux": "5.0.6",
    "react-router": "4.2.0",
    "react-router-dom": "4.2.2",
    "redux": "3.7.2",
    "redux-logger": "3.0.6",
    "redux-thunk": "2.2.0"
  },
  "devDependencies": {
    "autoprefixer": "7.1.6",
<<<<<<< HEAD
    "babel-core": "6.26.0",
    "babel-eslint": "8.0.2",
    "babel-loader": "7.1.2",
    "babel-plugin-transform-class-properties": "6.24.1",
    "babel-plugin-transform-object-rest-spread": "6.26.0",
    "babel-preset-env": "1.6.1",
    "babel-preset-react": "6.24.1",
    "css-loader": "0.28.7",
    "cssnano": "3.10.0",
    "enzyme": "3.1.0",
    "enzyme-adapter-react-16": "1.0.3",
    "eslint": "4.11.0",
    "eslint-config-prettier": "2.7.0",
    "eslint-plugin-babel": "4.1.2",
=======
    "eslint": "4.12.0",
    "eslint-config-prettier": "2.9.0",
>>>>>>> 41ea11bd
    "eslint-plugin-jsdoc": "3.2.0",
    "eslint-plugin-prettier": "2.3.1",
    "eslint-plugin-react": "7.4.0",
    "extract-loader": "1.0.1",
    "extract-text-webpack-plugin": "3.0.2",
    "file-loader": "1.1.5",
    "grunt": "1.0.1",
    "grunt-aws-s3": "2.0.0",
    "grunt-cli": "1.2.0",
    "grunt-contrib-clean": "1.1.0",
    "grunt-contrib-compress": "1.4.3",
    "grunt-contrib-concat": "1.0.1",
    "grunt-contrib-connect": "1.0.2",
    "grunt-contrib-copy": "1.0.0",
    "grunt-contrib-less": "1.4.1",
    "grunt-contrib-uglify": "wireapp/grunt-contrib-uglify#harmony-v2.8.22",
    "grunt-contrib-watch": "1.0.0",
    "grunt-gitinfo": "0.1.8",
    "grunt-include-replace": "5.0.0",
    "grunt-karma": "2.0.0",
    "grunt-newer": "1.3.0",
    "grunt-npm-bower": "0.0.4",
    "grunt-open": "0.2.3",
    "grunt-postcss": "0.9.0",
    "grunt-shell": "2.1.0",
    "grunt-todo": "0.5.0",
    "husky": "0.14.3",
    "jasmine-ajax": "3.3.1",
    "jasmine-core": "2.8.0",
    "karma": "1.7.1",
    "karma-chrome-launcher": "2.2.0",
    "karma-coverage": "1.1.1",
    "karma-jasmine": "1.1.0",
    "karma-sourcemap-loader": "0.3.7",
    "lint-staged": "5.0.0",
    "npm-run-all": "4.1.2",
    "load-grunt-tasks": "3.5.2",
    "node-sass": "4.5.3",
    "postcss-cssnext": "3.0.2",
    "postcss-import": "11.0.0",
    "postcss-loader": "2.0.8",
    "postcss-scss": "1.0.2",
    "prettier": "1.8.2",
    "react-addons-test-utils": "15.6.2",
    "react-hot-loader": "3.1.1",
    "react-test-renderer": "16.0.0",
    "redux-devtools-extension": "2.13.2",
    "redux-mock-store": "1.3.0",
    "request": "2.83.0",
    "sass-loader": "6.0.6",
    "sinon": "4.1.2",
    "style-loader": "0.19.0",
    "uglify-js": "3.1.6",
    "uglifyjs-webpack-plugin": "1.0.1",
    "webpack": "3.8.1",
    "webpack-dev-server": "2.9.3"
  },
  "engines": {
    "yarn": ">= 1.0.0"
  },
  "lint-staged": {
    "*.js": ["eslint --fix", "git add"],
    "*.json": ["prettier --write", "git add"],
    "*.less": ["prettier --write", "git add"],
    "*.md": ["prettier --write", "git add"]
  },
  "scripts": {
    "bundle:dev": "webpack --config webpack.config.dev.js",
    "bundle:prod": "webpack --config webpack.config.prod.js",
    "bundle:test": "webpack --config webpack.config.test.js",
    "deploy-travis-dev": "grunt app_deploy_travis:dev",
    "deploy-travis-prod": "grunt app_deploy_travis:prod",
    "deploy-travis-staging": "grunt app_deploy_travis:staging",
<<<<<<< HEAD
    "fix:config": "prettier --print-width=200 --ignore-path .gitignore --write '**/*.json'",
    "fix:script": "yarn test:script --fix",
    "fix:style": "prettier --ignore-path .gitignore --write '**/*.less'",
    "fix": "yarn fix:script && yarn fix:config && yarn fix:style",
=======
    "fix": "npm-run-all fix:*",
    "fix:config": "prettier --ignore-path .gitignore --write \"**/*.json\"",
    "fix:docs": "prettier --ignore-path .gitignore --write \"**/*.md\"",
    "fix:style": "prettier --ignore-path .gitignore --write \"**/*.less\"",
    "fix:script": "yarn test:script --fix",
>>>>>>> 41ea11bd
    "postinstall": "grunt init",
    "precommit": "lint-staged",
    "start:dev": "webpack-dev-server --config webpack.config.dev.js --open",
    "start": "grunt",
<<<<<<< HEAD
    "test:auth": "yarn bundle:test && karma start karma.react.conf.js",
    "test:script": "eslint -c .eslintrc.yaml --ignore-path .gitignore --ignore-path .eslintignore app/script/ test/ bin/ grunt/ Gruntfile.js karma.conf.js",
    "test": "yarn test:script && grunt check && grunt test && yarn test:auth",
    "translate:buildpot": "rip json2pot 'temp/i18n/**/*.json' -o temp/i18n/webapp.pot",
    "translate:download": "./bin/translations_download.js",
    "translate:extractpo": "rip po2json 'temp/i18n/*.po' -m 'temp/i18n/**/*.json' -o app/i18n",
    "translate:postprocess": "./bin/translations_post_processing.js app/script/localization/translations && ./bin/translations_post_processing.js temp/i18n",
    "translate": "yarn translate:buildpot && yarn translate:download && yarn translate:postprocess && yarn translate:extractpo && yarn fix:config"
=======
    "test:script": "eslint --ignore-path .gitignore --ignore-path .eslintignore app/script/ test/ bin/ grunt/ *.js",
    "test": "yarn test:script && grunt check && grunt test"
>>>>>>> 41ea11bd
  },
  "private": true,
  "repository": {
    "type": "git",
    "url": "https://github.com/wireapp/wire-webapp.git"
  },
  "exportsOverride": {
    "@bower_components/amplify": {
      "js": "lib/amplify.js"
    },
    "@bower_components/antiscroll-2": {
      "css": "dist/antiscroll-2.css",
      "js": "dist/antiscroll-2.js"
    },
    "@bower_components/bytebuffer": {
      "js": "dist/ByteBufferAB.js"
    },
    "@bower_components/cryptojs": {
      "js": ["core.js", "lib-typedarrays.js", "md5.js", "enc-base64.js", "sha256.js"]
    },
    "@bower_components/dexie": {
      "js": "dist/dexie.js"
    },
    "@bower_components/generic-message-proto": {
      "proto": "proto/messages.proto"
    },
    "@bower_components/highlightjs": {
      "js": "highlight.pack.js",
      "css": "styles/github.css"
    },
    "@bower_components/jquery": {
      "js": "dist/jquery.js"
    },
    "@bower_components/jquery-mousewheel": {
      "js": "jquery.mousewheel.js"
    },
    "@bower_components/js-cookie": {
      "js": "src/js.cookie.js"
    },
    "@bower_components/keyboardjs": {
      "js": "dist/keyboard.js"
    },
    "@bower_components/knockout": {
      "js": "dist/knockout.debug.js"
    },
    "@bower_components/libsodium.js": {
      "js": "dist/browsers-sumo/combined/sodium.js"
    },
    "@bower_components/linkifyjs": {
      "js": "linkify{-html,}.min.js"
    },
    "@bower_components/long": {
      "js": "dist/long.js"
    },
    "@bower_components/mixpanel": {
      "js": ["mixpanel-jslib-snippet.js", "mixpanel.min.js"]
    },
    "@bower_components/moment": {
      "js": [
        "moment.js",
        "locale/cs.js",
        "locale/da.js",
        "locale/de.js",
        "locale/el.js",
        "locale/es.js",
        "locale/et.js",
        "locale/fi.js",
        "locale/fr.js",
        "locale/hr.js",
        "locale/hu.js",
        "locale/it.js",
        "locale/lt.js",
        "locale/nl.js",
        "locale/pl.js",
        "locale/pt.js",
        "locale/ro.js",
        "locale/ru.js",
        "locale/sk.js",
        "locale/sl.js",
        "locale/tr.js",
        "locale/uk.js"
      ]
    },
    "@bower_components/normalize-css": {
      "css": "normalize.css"
    },
    "@bower_components/pako": {
      "js": "dist/pako_deflate.js"
    },
    "@bower_components/phone-format": {
      "js": "dist/phone-format-global.js"
    },
    "@bower_components/platform.js": {
      "js": "platform.js"
    },
    "@bower_components/protobuf": {
      "js": "dist/protobuf.js"
    },
    "@bower_components/poster-image": {
      "js": "poster.js"
    },
    "@bower_components/raygun4js": {
      "js": "dist/raygun.vanilla.js"
    },
    "@bower_components/speakingurl": {
      "js": "speakingurl.min.js"
    },
    "@bower_components/uint32": {
      "js": "uint32.js"
    },
    "@bower_components/underscore": {
      "js": "underscore.js"
    },
    "@bower_components/url-search-params-polyfill": {
      "js/": "index.js"
    },
    "@bower_components/uuid": {
      "js": "src/uuid.js"
    },
    "@bower_components/wire-audio-files": {
      "audio": "webapp/*"
    },
    "@bower_components/webapp-module-bubble": {
      "js": "dist/script/*.js",
      "less": "app/style/webapp-module-bubble.less"
    },
    "@bower_components/webapp-module-logger": {
      "js": "dist/js/Logger.js"
    },
    "@bower_components/webapp-module-modal": {
      "js": "dist/script/*.js",
      "less": "app/style/webapp-module-modal.less"
    },
    "@bower_components/webapp-module-namespace": {
      "js": "js/*.js"
    },
    "@bower_components/webrtc-adapter": {
      "js": "release/adapter.js"
    },
    "@bower_components/wire-theme": {
      "less": "app/style/{wire-theme,variables,input}.less"
    },
    "@bower_components/wire-webapp-cbor": {
      "js": "dist/window/*.js"
    },
    "@bower_components/wire-webapp-cryptobox": {
      "js": "dist/window/*.js"
    },
    "@bower_components/wire-webapp-lru-cache": {
      "js": "dist/window/*.js"
    },
    "@bower_components/wire-webapp-proteus": {
      "js": "dist/window/*.js"
    }
  }
}<|MERGE_RESOLUTION|>--- conflicted
+++ resolved
@@ -61,7 +61,6 @@
   },
   "devDependencies": {
     "autoprefixer": "7.1.6",
-<<<<<<< HEAD
     "babel-core": "6.26.0",
     "babel-eslint": "8.0.2",
     "babel-loader": "7.1.2",
@@ -73,13 +72,9 @@
     "cssnano": "3.10.0",
     "enzyme": "3.1.0",
     "enzyme-adapter-react-16": "1.0.3",
-    "eslint": "4.11.0",
-    "eslint-config-prettier": "2.7.0",
-    "eslint-plugin-babel": "4.1.2",
-=======
     "eslint": "4.12.0",
     "eslint-config-prettier": "2.9.0",
->>>>>>> 41ea11bd
+    "eslint-plugin-babel": "4.1.2",
     "eslint-plugin-jsdoc": "3.2.0",
     "eslint-plugin-prettier": "2.3.1",
     "eslint-plugin-react": "7.4.0",
@@ -153,35 +148,23 @@
     "deploy-travis-dev": "grunt app_deploy_travis:dev",
     "deploy-travis-prod": "grunt app_deploy_travis:prod",
     "deploy-travis-staging": "grunt app_deploy_travis:staging",
-<<<<<<< HEAD
-    "fix:config": "prettier --print-width=200 --ignore-path .gitignore --write '**/*.json'",
-    "fix:script": "yarn test:script --fix",
-    "fix:style": "prettier --ignore-path .gitignore --write '**/*.less'",
-    "fix": "yarn fix:script && yarn fix:config && yarn fix:style",
-=======
     "fix": "npm-run-all fix:*",
     "fix:config": "prettier --ignore-path .gitignore --write \"**/*.json\"",
     "fix:docs": "prettier --ignore-path .gitignore --write \"**/*.md\"",
     "fix:style": "prettier --ignore-path .gitignore --write \"**/*.less\"",
     "fix:script": "yarn test:script --fix",
->>>>>>> 41ea11bd
     "postinstall": "grunt init",
     "precommit": "lint-staged",
     "start:dev": "webpack-dev-server --config webpack.config.dev.js --open",
     "start": "grunt",
-<<<<<<< HEAD
+    "test": "yarn test:script && grunt check && grunt test && yarn test:auth",
     "test:auth": "yarn bundle:test && karma start karma.react.conf.js",
-    "test:script": "eslint -c .eslintrc.yaml --ignore-path .gitignore --ignore-path .eslintignore app/script/ test/ bin/ grunt/ Gruntfile.js karma.conf.js",
-    "test": "yarn test:script && grunt check && grunt test && yarn test:auth",
+    "test:script": "eslint -c .eslintrc.yaml --ignore-path .gitignore --ignore-path .eslintignore app/script/ test/ bin/ grunt/ *.js",
     "translate:buildpot": "rip json2pot 'temp/i18n/**/*.json' -o temp/i18n/webapp.pot",
     "translate:download": "./bin/translations_download.js",
     "translate:extractpo": "rip po2json 'temp/i18n/*.po' -m 'temp/i18n/**/*.json' -o app/i18n",
     "translate:postprocess": "./bin/translations_post_processing.js app/script/localization/translations && ./bin/translations_post_processing.js temp/i18n",
     "translate": "yarn translate:buildpot && yarn translate:download && yarn translate:postprocess && yarn translate:extractpo && yarn fix:config"
-=======
-    "test:script": "eslint --ignore-path .gitignore --ignore-path .eslintignore app/script/ test/ bin/ grunt/ *.js",
-    "test": "yarn test:script && grunt check && grunt test"
->>>>>>> 41ea11bd
   },
   "private": true,
   "repository": {
