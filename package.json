{
  "name": "wire-webapp",
  "license": "GPL-3.0",
  "dependencies": {
    "@bower_components/amplify": "wireapp/amplify#v1.1.6",
    "@bower_components/antiscroll-2": "wireapp/antiscroll-2#1.3.1",
    "@bower_components/bazinga64": "wireapp/bazinga64#5.0.3",
    "@bower_components/bytebuffer": "dcodeIO/ByteBuffer.js#~3",
    "@bower_components/cryptojs": "brix/crypto-js#3.1.9-1",
    "@bower_components/dexie": "dfahlander/Dexie.js#2.0.2",
    "@bower_components/generic-message-proto": "wireapp/generic-message-proto#1.20.0",
    "@bower_components/highlightjs": "components/highlightjs#9.12.0",
    "@bower_components/jquery": "jquery/jquery#3.3.1",
    "@bower_components/jquery-mousewheel": "jquery/jquery-mousewheel#3.1.13",
    "@bower_components/js-cookie": "js-cookie/js-cookie#2.2.0",
    "@bower_components/keyboardjs": "RobertWHurst/KeyboardJS#2.4.1",
    "@bower_components/knockout": "knockout/knockout#3.4.1",
    "@bower_components/libsodium.js": "jedisct1/libsodium.js#0.7.3",
    "@bower_components/linkifyjs": "nfrasser/linkify-shim#2.1.5",
    "@bower_components/long": "dcodeIO/Long.js#*",
    "@bower_components/mixpanel": "mixpanel/mixpanel-js#2.20.0",
    "@bower_components/moment": "moment/moment#2.21.0",
    "@bower_components/normalize-css": "necolas/normalize.css#3.0.3",
    "@bower_components/pako": "nodeca/pako#1.0.6",
    "@bower_components/phone-format": "albeebe/phoneformat.js#1.0.6",
    "@bower_components/platform.js": "bestiejs/platform.js#1.3.5",
    "@bower_components/poster-image": "herrmannplatz/poster-image#1.1.1",
    "@bower_components/protobuf": "gregor/protobuf.js#32ada41d3c963bd5f43d7cdadced2d6d2ccd082a",
    "@bower_components/raygun4js": "MindscapeHQ/raygun4js#2.8.7",
    "@bower_components/speakingurl": "pid/speakingurl#v14.0.1",
    "@bower_components/uint32": "fxa/uint32.js#0.2.1",
    "@bower_components/underscore": "jashkenas/underscore#1.8.3",
    "@bower_components/url-search-params-polyfill": "jerrybendy/url-search-params-polyfill#3.0.0",
    "@bower_components/uuid": "LiosK/UUID.js#4.0.3",
    "@bower_components/webapp-module-bubble": "wireapp/webapp-module-bubble#1.1.1",
    "@bower_components/webapp-module-logger": "wireapp/webapp-module-logger#1.1.1",
    "@bower_components/webapp-module-modal": "wireapp/webapp-module-modal#1.0.2",
    "@bower_components/webapp-module-namespace": "wireapp/webapp-module-namespace#1.0.2",
    "@bower_components/webrtc-adapter": "webrtc/adapter#6.1.5",
    "@bower_components/wire-audio-files": "wireapp/wire-audio-files#1.1.1",
    "@bower_components/wire-theme": "wireapp/wire-theme#1.0.6",
    "@wireapp/core": "2.1.58",
    "@wireapp/react-ui-kit": "1.1.2",
    "babel-plugin-react-intl": "2.4.0",
    "babel-polyfill": "6.26.0",
    "intl": "1.2.5",
    "jquery": "3.3.1",
    "js-cookie": "2.2.0",
    "mixpanel-browser": "2.20.0",
    "platform": "1.3.5",
<<<<<<< HEAD
    "react": "16.3.1",
    "react-dom": "16.3.2",
=======
    "react": "16.3.2",
    "react-dom": "16.3.1",
>>>>>>> 611f3fb0
    "react-intl": "2.4.0",
    "react-intl-po": "2.2.1",
    "react-redux": "5.0.7",
    "react-router": "4.2.0",
    "react-router-dom": "4.2.2",
    "redux": "3.7.2",
    "redux-logger": "3.0.6",
    "redux-thunk": "2.2.0",
    "sdp-transform": "2.4.1",
    "speakingurl": "14.0.1",
    "uuid": "3.2.1"
  },
  "devDependencies": {
    "autoprefixer": "8.3.0",
    "babel-core": "6.26.0",
    "babel-eslint": "8.2.3",
    "babel-loader": "7.1.4",
    "babel-plugin-transform-class-properties": "6.24.1",
    "babel-plugin-transform-object-rest-spread": "6.26.0",
    "babel-preset-env": "1.6.1",
    "babel-preset-react": "6.24.1",
    "concurrently": "3.5.1",
    "cssnano": "3.10.0",
    "enzyme": "3.3.0",
    "enzyme-adapter-react-16": "1.1.1",
    "enzyme-to-json": "3.3.3",
    "eslint": "4.19.1",
    "eslint-config-prettier": "2.9.0",
    "eslint-plugin-babel": "5.0.0",
    "eslint-plugin-jsdoc": "3.6.3",
    "eslint-plugin-no-unsanitized": "3.0.0",
    "eslint-plugin-prettier": "2.6.0",
    "eslint-plugin-react": "7.7.0",
    "grunt": "1.0.2",
    "grunt-aws-s3": "2.0.0",
    "grunt-cli": "1.2.0",
    "grunt-contrib-clean": "1.1.0",
    "grunt-contrib-compress": "1.4.3",
    "grunt-contrib-concat": "1.0.1",
    "grunt-contrib-connect": "1.0.2",
    "grunt-contrib-copy": "1.0.0",
    "grunt-contrib-less": "1.4.1",
    "grunt-contrib-uglify": "wireapp/grunt-contrib-uglify#harmony-v2.8.22",
    "grunt-contrib-watch": "1.0.0",
    "grunt-gitinfo": "0.1.8",
    "grunt-include-replace": "5.0.0",
    "grunt-karma": "2.0.0",
    "grunt-newer": "1.3.0",
    "grunt-npm-bower": "0.0.4",
    "grunt-open": "0.2.3",
    "grunt-postcss": "0.9.0",
    "grunt-shell": "2.1.0",
    "grunt-todo": "0.5.0",
    "husky": "0.14.3",
    "jasmine-ajax": "3.3.1",
    "jasmine-core": "2.99.1",
    "karma": "2.0.0",
    "karma-chrome-launcher": "2.2.0",
    "karma-coverage": "1.1.1",
    "karma-jasmine": "1.1.1",
    "karma-sourcemap-loader": "0.3.7",
    "lint-staged": "7.0.4",
    "load-grunt-tasks": "3.5.2",
    "node-sass": "4.8.3",
    "postcss-cssnext": "3.1.0",
    "postcss-import": "11.1.0",
    "postcss-scss": "1.0.5",
    "prettier": "1.12.1",
    "raf": "3.4.0",
    "react-addons-test-utils": "15.6.2",
    "react-hot-loader": "4.0.1",
    "redux-devtools-extension": "2.13.2",
    "redux-mock-store": "1.5.1",
    "request": "2.85.0",
    "sinon": "4.5.0",
    "stylelint": "9.2.0",
    "stylelint-config-idiomatic-order": "5.0.0",
    "stylelint-config-prettier": "3.2.0",
    "uglify-js": "3.3.21",
    "uglifyjs-webpack-plugin": "1.2.4",
    "webpack": "3.11.0",
    "webpack-dev-server": "2.11.1"
  },
  "engines": {
    "yarn": ">= 1.0.0"
  },
  "lint-staged": {
    "*.{js,jsx}": ["eslint --fix", "git add"],
    "*.{json,md}": ["prettier --write", "git add"],
    "*.less": ["prettier --write", "stylelint --fix", "git add"]
  },
  "scripts": {
    "bundle:dev": "webpack --config webpack.config.dev.js --progress",
    "bundle:prod": "webpack --config webpack.config.prod.js --progress",
    "bundle:test": "webpack --config webpack.config.test.js --progress",
    "deploy-travis-dev": "grunt app_deploy_travis:dev",
    "deploy-travis-prod": "grunt app_deploy_travis:prod",
    "deploy-travis-staging": "grunt app_deploy_travis:staging",
    "fix": "yarn fix:assets && yarn fix:scripts",
    "fix:assets": "yarn prettier --write && yarn stylelint",
    "fix:scripts": "yarn test:scripts --fix",
    "postinstall": "grunt init",
    "precommit": "lint-staged",
    "prettier": "prettier --ignore-path .gitignore \"**/*.{json,md}\"",
    "start": "concurrently \"yarn start:dev\" \"grunt\"",
    "start:dev": "webpack-dev-server --config webpack.config.dev.js --open",
    "stylelint": "prettier --ignore-path .gitignore --write \"**/*.less\" && stylelint --fix --ignore-path .gitignore \"**/*.less\"",
    "test": "yarn test:assets && yarn test:scripts && grunt check && grunt test",
    "test:assets": "yarn prettier --list-different",
    "test:auth": "yarn bundle:test && karma start karma.conf.react.js",
    "test:scripts": "eslint -c .eslintrc.json --ignore-path .gitignore --ignore-path .eslintignore app/script/ test/ bin/ grunt/ *.{js,jsx}",
    "translate": "yarn translate:upload && yarn translate:download",
    "translate:buildpot": "rip json2pot \"temp/i18n/**/*.json\" -o \"temp/i18n/webapp.pot\"",
    "translate:download": "node ./bin/translations_download.js && yarn translate:postprocess && yarn translate:extractpo && yarn fix:assets",
    "translate:upload": "yarn translate:buildpot && node ./bin/translations_upload.js",
    "translate:extractpo": "rip po2json \"temp/i18n/*.po\" -m \"temp/i18n/**/*.json\" -o \"app/i18n\"",
    "translate:postprocess": "node ./bin/translations_post_processing.js app/script/localization/translations && node ./bin/translations_post_processing.js temp/i18n"
  },
  "private": true,
  "repository": {
    "type": "git",
    "url": "https://github.com/wireapp/wire-webapp.git"
  },
  "exportsOverride": {
    "@bower_components/amplify": {
      "js": "lib/amplify.js"
    },
    "@bower_components/antiscroll-2": {
      "css": "dist/antiscroll-2.css",
      "js": "dist/antiscroll-2.js"
    },
    "@bower_components/bazinga64": {
      "js/": "dist/window/*.js"
    },
    "@bower_components/bytebuffer": {
      "js": "dist/ByteBufferAB.js"
    },
    "@bower_components/cryptojs": {
      "js": ["core.js", "lib-typedarrays.js", "md5.js", "enc-base64.js", "sha256.js"]
    },
    "@bower_components/dexie": {
      "js": "dist/dexie.js"
    },
    "@bower_components/generic-message-proto": {
      "proto": "proto/messages.proto"
    },
    "@bower_components/highlightjs": {
      "js": "highlight.pack.js",
      "css": "styles/github.css"
    },
    "@bower_components/jquery": {
      "js": "dist/jquery.js"
    },
    "@bower_components/jquery-mousewheel": {
      "js": "jquery.mousewheel.js"
    },
    "@bower_components/js-cookie": {
      "js": "src/js.cookie.js"
    },
    "@bower_components/keyboardjs": {
      "js": "dist/keyboard.js"
    },
    "@bower_components/knockout": {
      "js": "dist/knockout.debug.js"
    },
    "@bower_components/libsodium.js": {
      "js": "dist/browsers-sumo/sodium.js"
    },
    "@bower_components/linkifyjs": {
      "js": "linkify{-html,}.min.js"
    },
    "@bower_components/long": {
      "js": "dist/long.js"
    },
    "@bower_components/mixpanel": {
      "js": ["mixpanel-jslib-snippet.js", "mixpanel.min.js"]
    },
    "@bower_components/moment": {
      "js": [
        "moment.js",
        "locale/cs.js",
        "locale/da.js",
        "locale/de.js",
        "locale/el.js",
        "locale/es.js",
        "locale/et.js",
        "locale/fi.js",
        "locale/fr.js",
        "locale/hr.js",
        "locale/hu.js",
        "locale/it.js",
        "locale/lt.js",
        "locale/nl.js",
        "locale/pl.js",
        "locale/pt.js",
        "locale/ro.js",
        "locale/ru.js",
        "locale/sk.js",
        "locale/sl.js",
        "locale/tr.js",
        "locale/uk.js"
      ]
    },
    "@bower_components/normalize-css": {
      "css": "normalize.css"
    },
    "@bower_components/pako": {
      "js": "dist/pako_deflate.js"
    },
    "@bower_components/phone-format": {
      "js": "dist/phone-format-global.js"
    },
    "@bower_components/platform.js": {
      "js": "platform.js"
    },
    "@bower_components/protobuf": {
      "js": "dist/protobuf.js"
    },
    "@bower_components/poster-image": {
      "js": "poster.js"
    },
    "@bower_components/raygun4js": {
      "js": "dist/raygun.vanilla.js"
    },
    "@bower_components/speakingurl": {
      "js": "speakingurl.min.js"
    },
    "@bower_components/uint32": {
      "js": "uint32.js"
    },
    "@bower_components/underscore": {
      "js": "underscore.js"
    },
    "@bower_components/url-search-params-polyfill": {
      "js/": "index.js"
    },
    "@bower_components/uuid": {
      "js": "src/uuid.js"
    },
    "@bower_components/wire-audio-files": {
      "audio": "webapp/*"
    },
    "@bower_components/webapp-module-bubble": {
      "js": "dist/script/*.js",
      "less": "app/style/webapp-module-bubble.less"
    },
    "@bower_components/webapp-module-logger": {
      "js": "dist/js/Logger.js"
    },
    "@bower_components/webapp-module-modal": {
      "js": "dist/script/*.js",
      "less": "app/style/webapp-module-modal.less"
    },
    "@bower_components/webapp-module-namespace": {
      "js": "js/*.js"
    },
    "@bower_components/webrtc-adapter": {
      "js": "release/adapter.js"
    },
    "@bower_components/wire-theme": {
      "less": "app/style/{wire-theme,variables,input}.less"
    }
  }
}<|MERGE_RESOLUTION|>--- conflicted
+++ resolved
@@ -48,13 +48,8 @@
     "js-cookie": "2.2.0",
     "mixpanel-browser": "2.20.0",
     "platform": "1.3.5",
-<<<<<<< HEAD
-    "react": "16.3.1",
+    "react": "16.3.2",
     "react-dom": "16.3.2",
-=======
-    "react": "16.3.2",
-    "react-dom": "16.3.1",
->>>>>>> 611f3fb0
     "react-intl": "2.4.0",
     "react-intl-po": "2.2.1",
     "react-redux": "5.0.7",
