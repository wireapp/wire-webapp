{
  "name": "wire-webapp",
  "license": "GPL-3.0",
  "dependencies": {
    "@bower_components/amplify": "wireapp/amplify#v1.1.6",
    "@bower_components/antiscroll-2": "wireapp/antiscroll-2#1.3.1",
    "@bower_components/bazinga64": "wireapp/bazinga64#5.0.3",
    "@bower_components/bytebuffer": "dcodeIO/ByteBuffer.js#~3",
    "@bower_components/cryptojs": "brix/crypto-js#3.1.9-1",
    "@bower_components/dexie": "dfahlander/Dexie.js#2.0.1",
    "@bower_components/generic-message-proto": "wireapp/generic-message-proto#1.20.0",
    "@bower_components/highlightjs": "components/highlightjs#9.12.0",
    "@bower_components/jquery": "jquery/jquery#3.3.1",
    "@bower_components/jquery-mousewheel": "jquery/jquery-mousewheel#3.1.13",
    "@bower_components/js-cookie": "js-cookie/js-cookie#2.2.0",
    "@bower_components/keyboardjs": "RobertWHurst/KeyboardJS#2.3.4",
    "@bower_components/knockout": "knockout/knockout#3.4.1",
    "@bower_components/libsodium.js": "jedisct1/libsodium.js#0.5.4",
    "@bower_components/linkifyjs": "nfrasser/linkify-shim#2.1.5",
    "@bower_components/long": "dcodeIO/Long.js#*",
    "@bower_components/mixpanel": "mixpanel/mixpanel-js#2.13.0",
    "@bower_components/moment": "moment/moment#2.20.1",
    "@bower_components/normalize-css": "necolas/normalize.css#3.0.3",
    "@bower_components/pako": "nodeca/pako#1.0.6",
    "@bower_components/phone-format": "albeebe/phoneformat.js#1.0.5",
    "@bower_components/platform.js": "bestiejs/platform.js#1.3.4",
    "@bower_components/poster-image": "herrmannplatz/poster-image#1.1.1",
    "@bower_components/protobuf": "gregor/protobuf.js#32ada41d3c963bd5f43d7cdadced2d6d2ccd082a",
    "@bower_components/raygun4js": "MindscapeHQ/raygun4js#2.8.4",
    "@bower_components/speakingurl": "pid/speakingurl#v14.0.1",
    "@bower_components/uint32": "fxa/uint32.js#0.2.1",
    "@bower_components/underscore": "jashkenas/underscore#1.8.3",
    "@bower_components/url-search-params-polyfill": "jerrybendy/url-search-params-polyfill#2.0.1",
    "@bower_components/uuid": "LiosK/UUID.js#3.5.3",
    "@bower_components/webapp-module-bubble": "wireapp/webapp-module-bubble#1.1.1",
    "@bower_components/webapp-module-logger": "wireapp/webapp-module-logger#1.1.1",
    "@bower_components/webapp-module-modal": "wireapp/webapp-module-modal#1.0.2",
    "@bower_components/webapp-module-namespace": "wireapp/webapp-module-namespace#1.0.2",
    "@bower_components/webrtc-adapter": "webrtc/adapter#6.1.0",
    "@bower_components/wire-audio-files": "wireapp/wire-audio-files#1.1.1",
    "@bower_components/wire-theme": "wireapp/wire-theme#1.0.6",
    "@bower_components/wire-webapp-cbor": "wireapp/wire-webapp-cbor#2.1.5",
    "@bower_components/wire-webapp-lru-cache": "wireapp/wire-webapp-lru-cache#2.0.0",
    "@bower_components/wire-webapp-proteus": "wireapp/proteus.js#5.2.0",
<<<<<<< HEAD
    "@wireapp/core": "2.0.30",
    "@wireapp/react-ui-kit": "1.0.1",
=======
    "@wireapp/core": "0.0.32",
    "@wireapp/cryptobox": "8.1.0",
    "@wireapp/react-ui-kit": "0.0.30",
>>>>>>> 0b91f6fe
    "babel-plugin-react-intl": "2.4.0",
    "babel-polyfill": "6.26.0",
    "intl": "1.2.5",
    "jquery": "3.3.1",
    "mixpanel-browser": "2.17.1",
    "platform": "1.3.5",
    "react": "16.2.0",
    "react-dom": "16.2.0",
    "react-intl": "2.4.0",
    "react-intl-po": "2.1.3",
    "react-redux": "5.0.7",
    "react-router": "4.2.0",
    "react-router-dom": "4.2.2",
    "redux": "3.7.2",
    "redux-logger": "3.0.6",
    "redux-thunk": "2.2.0",
    "speakingurl": "14.0.1"
  },
  "devDependencies": {
    "autoprefixer": "8.0.0",
    "babel-core": "6.26.0",
    "babel-eslint": "8.2.2",
    "babel-loader": "7.1.3",
    "babel-plugin-transform-class-properties": "6.24.1",
    "babel-plugin-transform-object-rest-spread": "6.26.0",
    "babel-preset-env": "1.6.1",
    "babel-preset-react": "6.24.1",
    "cssnano": "3.10.0",
    "enzyme": "3.3.0",
    "enzyme-adapter-react-16": "1.1.1",
    "enzyme-to-json": "3.3.1",
    "eslint": "4.18.1",
    "eslint-config-prettier": "2.9.0",
    "eslint-plugin-babel": "4.1.2",
    "eslint-plugin-jsdoc": "3.5.0",
    "eslint-plugin-no-unsanitized": "3.0.0",
    "eslint-plugin-prettier": "2.6.0",
    "eslint-plugin-react": "7.7.0",
    "grunt": "1.0.2",
    "grunt-aws-s3": "2.0.0",
    "grunt-cli": "1.2.0",
    "grunt-contrib-clean": "1.1.0",
    "grunt-contrib-compress": "1.4.3",
    "grunt-contrib-concat": "1.0.1",
    "grunt-contrib-connect": "1.0.2",
    "grunt-contrib-copy": "1.0.0",
    "grunt-contrib-less": "1.4.1",
    "grunt-contrib-uglify": "wireapp/grunt-contrib-uglify#harmony-v2.8.22",
    "grunt-contrib-watch": "1.0.0",
    "grunt-gitinfo": "0.1.8",
    "grunt-include-replace": "5.0.0",
    "grunt-karma": "2.0.0",
    "grunt-newer": "1.3.0",
    "grunt-npm-bower": "0.0.4",
    "grunt-open": "0.2.3",
    "grunt-postcss": "0.9.0",
    "grunt-shell": "2.1.0",
    "grunt-todo": "0.5.0",
    "husky": "0.14.3",
    "jasmine-ajax": "3.3.1",
    "jasmine-core": "2.99.1",
    "karma": "2.0.0",
    "karma-chrome-launcher": "2.2.0",
    "karma-coverage": "1.1.1",
    "karma-jasmine": "1.1.1",
    "karma-sourcemap-loader": "0.3.7",
    "lint-staged": "7.0.0",
    "load-grunt-tasks": "3.5.2",
    "node-sass": "4.7.2",
    "npm-run-all": "4.1.2",
    "postcss-cssnext": "3.1.0",
    "postcss-import": "11.1.0",
    "postcss-scss": "1.0.4",
    "prettier": "1.10.2",
    "raf": "3.4.0",
    "react-addons-test-utils": "15.6.2",
    "react-hot-loader": "3.1.3",
    "redux-devtools-extension": "2.13.2",
    "redux-mock-store": "1.5.1",
    "request": "2.83.0",
    "sinon": "4.4.2",
    "uglify-js": "3.3.12",
    "uglifyjs-webpack-plugin": "1.2.2",
    "webpack": "3.11.0",
    "webpack-dev-server": "2.11.1"
  },
  "engines": {
    "yarn": ">= 1.0.0"
  },
  "lint-staged": {
    "*.{js,jsx}": ["eslint --fix", "git add"],
    "*.json": ["prettier --write", "git add"],
    "*.less": ["prettier --write", "git add"],
    "*.md": ["prettier --write", "git add"]
  },
  "scripts": {
    "bundle:dev": "webpack --config webpack.config.dev.js",
    "bundle:prod": "webpack --config webpack.config.prod.js",
    "bundle:test": "webpack --config webpack.config.test.js",
    "deploy-travis-dev": "grunt app_deploy_travis:dev",
    "deploy-travis-prod": "grunt app_deploy_travis:prod",
    "deploy-travis-staging": "grunt app_deploy_travis:staging",
    "fix": "npm-run-all fix:*",
    "fix:config": "prettier --ignore-path .gitignore --write \"**/*.json\"",
    "fix:docs": "prettier --ignore-path .gitignore --write \"**/*.md\"",
    "fix:style": "prettier --ignore-path .gitignore --write \"**/*.less\"",
    "fix:script": "yarn test:script --fix",
    "postinstall": "grunt init",
    "precommit": "lint-staged",
    "start:dev": "webpack-dev-server --config webpack.config.dev.js --open",
    "start": "grunt",
    "test": "yarn test:script && grunt check && grunt test && yarn test:auth",
    "test:auth": "yarn bundle:test && karma start karma.conf.react.js",
    "test:script": "eslint -c .eslintrc.yaml --ignore-path .gitignore --ignore-path .eslintignore app/script/ test/ bin/ grunt/ *.{js,jsx}",
    "translate": "yarn translate:buildpot && yarn translate:download && yarn translate:postprocess && yarn translate:extractpo && yarn fix:config",
    "translate:buildpot": "rip json2pot \"temp/i18n/**/*.json\" -o \"temp/i18n/webapp.pot\"",
    "translate:download": "node ./bin/translations_download.js",
    "translate:extractpo": "rip po2json \"temp/i18n/*.po\" -m \"temp/i18n/**/*.json\" -o \"app/i18n\"",
    "translate:postprocess": "node ./bin/translations_post_processing.js app/script/localization/translations && node ./bin/translations_post_processing.js temp/i18n"
  },
  "private": true,
  "repository": {
    "type": "git",
    "url": "https://github.com/wireapp/wire-webapp.git"
  },
  "exportsOverride": {
    "@bower_components/amplify": {
      "js": "lib/amplify.js"
    },
    "@bower_components/antiscroll-2": {
      "css": "dist/antiscroll-2.css",
      "js": "dist/antiscroll-2.js"
    },
    "@bower_components/bazinga64": {
      "js/": "dist/window/*.js"
    },
    "@bower_components/bytebuffer": {
      "js": "dist/ByteBufferAB.js"
    },
    "@bower_components/cryptojs": {
      "js": ["core.js", "lib-typedarrays.js", "md5.js", "enc-base64.js", "sha256.js"]
    },
    "@bower_components/dexie": {
      "js": "dist/dexie.js"
    },
    "@bower_components/generic-message-proto": {
      "proto": "proto/messages.proto"
    },
    "@bower_components/highlightjs": {
      "js": "highlight.pack.js",
      "css": "styles/github.css"
    },
    "@bower_components/jquery": {
      "js": "dist/jquery.js"
    },
    "@bower_components/jquery-mousewheel": {
      "js": "jquery.mousewheel.js"
    },
    "@bower_components/js-cookie": {
      "js": "src/js.cookie.js"
    },
    "@bower_components/keyboardjs": {
      "js": "dist/keyboard.js"
    },
    "@bower_components/knockout": {
      "js": "dist/knockout.debug.js"
    },
    "@bower_components/libsodium.js": {
      "js": "dist/browsers-sumo/combined/sodium.js"
    },
    "@bower_components/linkifyjs": {
      "js": "linkify{-html,}.min.js"
    },
    "@bower_components/long": {
      "js": "dist/long.js"
    },
    "@bower_components/mixpanel": {
      "js": ["mixpanel-jslib-snippet.js", "mixpanel.min.js"]
    },
    "@bower_components/moment": {
      "js": [
        "moment.js",
        "locale/cs.js",
        "locale/da.js",
        "locale/de.js",
        "locale/el.js",
        "locale/es.js",
        "locale/et.js",
        "locale/fi.js",
        "locale/fr.js",
        "locale/hr.js",
        "locale/hu.js",
        "locale/it.js",
        "locale/lt.js",
        "locale/nl.js",
        "locale/pl.js",
        "locale/pt.js",
        "locale/ro.js",
        "locale/ru.js",
        "locale/sk.js",
        "locale/sl.js",
        "locale/tr.js",
        "locale/uk.js"
      ]
    },
    "@bower_components/normalize-css": {
      "css": "normalize.css"
    },
    "@bower_components/pako": {
      "js": "dist/pako_deflate.js"
    },
    "@bower_components/phone-format": {
      "js": "dist/phone-format-global.js"
    },
    "@bower_components/platform.js": {
      "js": "platform.js"
    },
    "@bower_components/protobuf": {
      "js": "dist/protobuf.js"
    },
    "@bower_components/poster-image": {
      "js": "poster.js"
    },
    "@bower_components/raygun4js": {
      "js": "dist/raygun.vanilla.js"
    },
    "@bower_components/speakingurl": {
      "js": "speakingurl.min.js"
    },
    "@bower_components/uint32": {
      "js": "uint32.js"
    },
    "@bower_components/underscore": {
      "js": "underscore.js"
    },
    "@bower_components/url-search-params-polyfill": {
      "js/": "index.js"
    },
    "@bower_components/uuid": {
      "js": "src/uuid.js"
    },
    "@bower_components/wire-audio-files": {
      "audio": "webapp/*"
    },
    "@bower_components/webapp-module-bubble": {
      "js": "dist/script/*.js",
      "less": "app/style/webapp-module-bubble.less"
    },
    "@bower_components/webapp-module-logger": {
      "js": "dist/js/Logger.js"
    },
    "@bower_components/webapp-module-modal": {
      "js": "dist/script/*.js",
      "less": "app/style/webapp-module-modal.less"
    },
    "@bower_components/webapp-module-namespace": {
      "js": "js/*.js"
    },
    "@bower_components/webrtc-adapter": {
      "js": "release/adapter.js"
    },
    "@bower_components/wire-theme": {
      "less": "app/style/{wire-theme,variables,input}.less"
    },
    "@bower_components/wire-webapp-cbor": {
      "js": "dist/window/*.js"
    },
    "@bower_components/wire-webapp-lru-cache": {
      "js": "dist/window/*.js"
    },
    "@bower_components/wire-webapp-proteus": {
      "js": "dist/window/*.js"
    }
  }
}<|MERGE_RESOLUTION|>--- conflicted
+++ resolved
@@ -42,14 +42,9 @@
     "@bower_components/wire-webapp-cbor": "wireapp/wire-webapp-cbor#2.1.5",
     "@bower_components/wire-webapp-lru-cache": "wireapp/wire-webapp-lru-cache#2.0.0",
     "@bower_components/wire-webapp-proteus": "wireapp/proteus.js#5.2.0",
-<<<<<<< HEAD
     "@wireapp/core": "2.0.30",
+    "@wireapp/cryptobox": "8.1.0",
     "@wireapp/react-ui-kit": "1.0.1",
-=======
-    "@wireapp/core": "0.0.32",
-    "@wireapp/cryptobox": "8.1.0",
-    "@wireapp/react-ui-kit": "0.0.30",
->>>>>>> 0b91f6fe
     "babel-plugin-react-intl": "2.4.0",
     "babel-polyfill": "6.26.0",
     "intl": "1.2.5",
