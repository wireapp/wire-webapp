--- conflicted
+++ resolved
@@ -1,13 +1,8 @@
 {
   "dependencies": {
     "@wireapp/antiscroll-2": "1.0.2",
-<<<<<<< HEAD
     "@wireapp/avs": "7.0.3",
-    "@wireapp/core": "17.1.7",
-=======
-    "@wireapp/avs": "6.7.17",
     "@wireapp/core": "17.1.9",
->>>>>>> 281f2a9d
     "@wireapp/protocol-messaging": "1.29.0",
     "@wireapp/react-ui-kit": "7.44.7",
     "@wireapp/store-engine-dexie": "1.3.33",
