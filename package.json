--- conflicted
+++ resolved
@@ -42,6 +42,7 @@
     "@bower_components/wire-webapp-cryptobox": "wireapp/wire-webapp-cryptobox#6.2.0",
     "@bower_components/wire-webapp-lru-cache": "wireapp/wire-webapp-lru-cache#2.0.0",
     "@bower_components/wire-webapp-proteus": "wireapp/proteus.js#5.2.0",
+    "@wireapp/core": "0.0.5",
     "babel-plugin-react-intl": "2.3.1",
     "babel-polyfill": "6.26.0",
     "intl": "1.2.5",
@@ -55,9 +56,7 @@
     "redux-thunk": "2.2.0"
   },
   "devDependencies": {
-    "@wireapp/core": "0.0.5",
     "autoprefixer": "7.1.6",
-<<<<<<< HEAD
     "babel-core": "6.26.0",
     "babel-loader": "7.1.2",
     "babel-plugin-transform-class-properties": "6.24.1",
@@ -68,10 +67,7 @@
     "cssnano": "3.10.0",
     "enzyme": "3.1.0",
     "enzyme-adapter-react-16": "1.0.3",
-    "eslint": "4.10.0",
-=======
     "eslint": "4.11.0",
->>>>>>> bde5e41b
     "eslint-config-prettier": "2.7.0",
     "eslint-plugin-jsdoc": "3.2.0",
     "eslint-plugin-prettier": "2.3.1",
@@ -106,7 +102,6 @@
     "karma-chrome-launcher": "2.2.0",
     "karma-coverage": "1.1.1",
     "karma-jasmine": "1.1.0",
-<<<<<<< HEAD
     "karma-sourcemap-loader": "0.3.7",
     "lint-staged": "4.3.0",
     "load-grunt-tasks": "3.5.2",
@@ -128,13 +123,11 @@
     "uglifyjs-webpack-plugin": "1.0.1",
     "webpack": "3.8.1",
     "webpack-dev-server": "2.9.3"
-=======
     "lint-staged": "5.0.0",
     "load-grunt-tasks": "3.5.2",
     "prettier": "1.8.2",
     "request": "2.83.0",
     "sinon": "4.1.2"
->>>>>>> bde5e41b
   },
   "engines": {
     "yarn": ">= 1.0.0"
