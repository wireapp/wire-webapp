{
  "dependencies": {
    "@datadog/browser-logs": "5.35.1",
    "@datadog/browser-rum": "5.35.1",
    "@emotion/react": "11.11.4",
    "@formkit/auto-animate": "0.8.2",
    "@lexical/code": "0.27.1",
    "@lexical/history": "0.27.1",
    "@lexical/list": "0.27.1",
    "@lexical/markdown": "0.27.1",
    "@lexical/react": "0.27.1",
    "@lexical/rich-text": "0.27.1",
    "@mediapipe/tasks-vision": "0.10.21",
    "@tanstack/react-virtual": "^3.13.2",
    "@wireapp/avs": "9.10.25",
    "@wireapp/avs-debugger": "0.0.7",
    "@wireapp/commons": "5.4.2",
<<<<<<< HEAD
    "@wireapp/core": "46.19.6",
    "@wireapp/react-ui-kit": "9.39.0",
=======
    "@wireapp/core": "46.19.10",
    "@wireapp/react-ui-kit": "9.40.0",
>>>>>>> 0b6760d8
    "@wireapp/store-engine-dexie": "2.1.15",
    "@wireapp/telemetry": "0.3.1",
    "@wireapp/webapp-events": "0.28.0",
    "amplify": "https://github.com/wireapp/amplify#head=master",
    "beautiful-react-hooks": "5.0.2",
    "classnames": "2.5.1",
    "copy-webpack-plugin": "13.0.0",
    "core-js": "3.41.0",
    "date-fns": "4.1.0",
    "dexie-batch": "0.4.3",
    "dexie-encrypted": "2.0.0",
    "emoji-picker-react": "4.12.0",
    "http-status-codes": "2.3.0",
    "jimp": "0.22.12",
    "js-cookie": "3.0.5",
    "jszip": "3.10.1",
    "keyboardjs": "2.7.0",
    "knockout": "3.5.1",
    "lexical": "0.27.1",
    "libsodium-wrappers": "0.7.15",
    "linkify-it": "5.0.0",
    "long": "5.3.1",
    "markdown-it": "14.0.0",
    "murmurhash": "2.0.1",
    "oidc-client-ts": "3.1.0",
    "platform": "1.3.6",
    "prism-themes": "^1.9.0",
    "prismjs": "^1.29.0",
    "react": "18.3.1",
    "react-dom": "18.3.1",
    "react-dropzone": "14.3.8",
    "react-error-boundary": "5.0.0",
    "react-intl": "7.1.6",
    "react-pdf": "9.2.1",
    "react-redux": "9.2.0",
    "react-router": "6.28.0",
    "react-router-dom": "6.28.0",
    "react-transition-group": "4.4.5",
    "redux": "5.0.1",
    "redux-logdown": "1.0.4",
    "redux-thunk": "3.1.0",
    "sonner": "^2.0.1",
    "speakingurl": "14.0.1",
    "switch-path": "1.2.0",
    "tsyringe": "4.8.0",
    "underscore": "1.13.7",
    "use-debounce": "^10.0.4",
    "uuid": "11.1.0",
    "webgl-utils.js": "1.1.0",
    "webrtc-adapter": "9.0.1",
    "zustand": "4.5.5"
  },
  "devDependencies": {
    "@babel/core": "7.26.9",
    "@babel/plugin-proposal-decorators": "7.25.9",
    "@babel/preset-env": "7.26.9",
    "@babel/preset-react": "7.26.3",
    "@babel/preset-typescript": "7.26.0",
    "@emotion/eslint-plugin": "11.11.0",
    "@faker-js/faker": "9.6.0",
    "@formatjs/cli": "6.6.1",
    "@roamhq/wrtc": "0.8.0",
    "@testing-library/dom": "^10.4.0",
    "@testing-library/jest-dom": "^6.6.3",
    "@testing-library/react": "16.2.0",
    "@types/dexie-batch": "0.4.7",
    "@types/eslint": "8.56.5",
    "@types/fs-extra": "11.0.4",
    "@types/generate-changelog": "1.8.3",
    "@types/jest": "29.5.14",
    "@types/js-cookie": "3.0.6",
    "@types/jsdom": "21.1.7",
    "@types/keyboardjs": "2.5.3",
    "@types/libsodium-wrappers": "0",
    "@types/linkify-it": "5.0.0",
    "@types/markdown-it": "14.1.1",
    "@types/node": "22.9.0",
    "@types/open-graph": "0.2.5",
    "@types/platform": "1.3.6",
    "@types/prismjs": "^1",
    "@types/react": "18.3.3",
    "@types/react-dom": "18.3.1",
    "@types/react-transition-group": "4.4.12",
    "@types/redux-mock-store": "1.5.0",
    "@types/seedrandom": "3.0.8",
    "@types/sinon": "17.0.3",
    "@types/speakingurl": "13.0.6",
    "@types/underscore": "1.13.0",
    "@types/uuid": "^10.0.0",
    "@types/webpack-env": "1.18.8",
    "@types/wicg-file-system-access": "^2023.10.5",
    "@wireapp/copy-config": "2.3.0",
    "@wireapp/eslint-config": "3.0.7",
    "@wireapp/prettier-config": "0.6.4",
    "@wireapp/store-engine": "5.1.11",
    "archiver": "7.0.1",
    "autoprefixer": "10.4.21",
    "babel-loader": "10.0.0",
    "babel-plugin-transform-import-meta": "2.3.2",
    "cross-env": "7.0.3",
    "css-loader": "7.1.2",
    "cssnano": "7.0.6",
    "dexie": "4.0.7",
    "dotenv": "16.4.7",
    "dpdm": "3.14.0",
    "eslint": "8.57.0",
    "eslint-plugin-prettier": "5.1.3",
    "fake-indexeddb": "6.0.0",
    "generate-changelog": "1.8.0",
    "html-webpack-plugin": "5.6.3",
    "husky": "9.1.7",
    "i18next-scanner": "4.6.0",
    "intersection-observer": "0.12.2",
    "jest": "29.7.0",
    "jest-canvas-mock": "2.5.2",
    "jest-environment-jsdom": "29.7.0",
    "jest-jasmine2": "29.7.0",
    "jest-transform-stub": "2.0.0",
    "jsdom-worker": "0.3.0",
    "less": "4.2.2",
    "less-loader": "12.2.0",
    "lint-staged": "15.4.3",
    "os-browserify": "0.3.0",
    "path-browserify": "1.0.1",
    "postcss": "8.5.3",
    "postcss-import": "16.1.0",
    "postcss-less": "6.0.0",
    "postcss-loader": "8.1.1",
    "postcss-preset-env": "10.1.5",
    "postcss-scss": "4.0.9",
    "prettier": "3.3.2",
    "raw-loader": "4.0.2",
    "redux-mock-store": "1.5.5",
    "seedrandom": "3.0.5",
    "simple-git": "3.27.0",
    "sinon": "18.0.0",
    "style-loader": "4.0.0",
    "stylelint": "16.15.0",
    "stylelint-config-idiomatic-order": "10.0.0",
    "svg-inline-loader": "0.8.2",
    "text-encoding": "0.7.0",
    "ts-node": "10.9.2",
    "tsc-watch": "6.2.1",
    "typescript": "5.5.2",
    "webpack": "5.98.0",
    "webpack-cli": "6.0.1",
    "webpack-dev-middleware": "7.4.2",
    "webpack-hot-middleware": "2.26.1",
    "workbox-webpack-plugin": "7.3.0"
  },
  "engines": {
    "yarn": ">= 4.1.1",
    "node": ">=18.16.0"
  },
  "license": "GPL-3.0",
  "name": "wire-webapp",
  "prettier": "@wireapp/prettier-config",
  "private": true,
  "repository": {
    "type": "git",
    "url": "https://github.com/wireapp/wire-webapp.git"
  },
  "scripts": {
    "build:prod": "yarn build:server && yarn bundle:prod && yarn zip",
    "build:server": "cd server && yarn build",
    "bundle:dev": "webpack --config webpack.config.dev.js --progress",
    "bundle:prod": "webpack --config webpack.config.js",
    "clean:jest": "jest --clearCache",
    "clean:yarn": "rm -rf node_modules && yarn cache clean",
    "changelog:production": "ts-node ./bin/changelog.ts production",
    "changelog:staging": "ts-node ./bin/changelog.ts staging",
    "changelog:rc": "ts-node ./bin/changelog.ts production master",
    "configure": "copy-config && yarn generate-react-icons",
    "generate-react-icons": "ts-node ./bin/generate_react_icons.ts",
    "deploy": "yarn build:prod && eb deploy",
    "dev": "yarn start",
    "docker": "node ./bin/push_docker.js",
    "zip": "node ./bin/zip.js",
    "fix": "yarn fix:other && yarn fix:code",
    "fix:other": "yarn prettier --write && yarn stylelint --fix",
    "fix:code": "yarn lint:code --fix",
    "lint": "yarn lint:other && yarn lint:code",
    "lint:other": "yarn prettier --list-different && yarn stylelint",
    "lint:code": "eslint --ext .js,.ts,.tsx .",
    "check:circular-dependencies": "dpdm --no-warning --no-tree -T  ./src/script/auth/main.tsx ./src/script/main/app.ts",
    "postinstall": "yarn configure && cd server && yarn && cd .. && husky",
    "prettier": "prettier --ignore-path .prettierignore \"**/*.{json,md,yml}\"",
    "release:staging": "git checkout dev && git pull && ts-node ./bin/release_tag.ts staging",
    "release:production": "git checkout master && git pull && ts-node ./bin/release_tag.ts production",
    "release:custom": "npx ts-node ./bin/release_tag.ts",
    "start": "yarn build:server && yarn watch:server",
    "watch:server": "tsc-watch -P server/tsconfig.json --onSuccess \"yarn start:server:dev\"",
    "start:server:dev": "cross-env NODE_ENV=development node ./server/dist/index.js",
    "stylelint": "prettier --ignore-path .prettierignore --write \"**/*.less\" && stylelint --ignore-path .gitignore \"**/*.less\"",
    "test": "yarn test:types && yarn test:server && yarn test:app",
    "test:app": "jest --forceExit --verbose",
    "test:server": "cd server && yarn test",
    "test:types": "tsc --project tsconfig.build.json --noEmit && cd server && tsc --noEmit",
    "translate:extract": "i18next-scanner 'src/{page,script}/**/*.{js,html,htm}'",
    "translate:merge": "formatjs extract --format './bin/translations_extract_formatter.js' --out-file './src/i18n/en-US.json'",
    "translate:generate-types": "node ./bin/transalations_generate_types.js"
  },
  "resolutions": {
    "libsodium": "0.7.10",
    "xml2js": "0.5.0",
    "@stablelib/utf8": "1.0.2",
    "dexie-encrypted@2.0.0": "patch:dexie-encrypted@npm%3A2.0.0#./.yarn/patches/dexie-encrypted-npm-2.0.0-eb61eb5975.patch"
  },
  "version": "0.27.0",
  "packageManager": "yarn@4.1.1"
}<|MERGE_RESOLUTION|>--- conflicted
+++ resolved
@@ -15,13 +15,8 @@
     "@wireapp/avs": "9.10.25",
     "@wireapp/avs-debugger": "0.0.7",
     "@wireapp/commons": "5.4.2",
-<<<<<<< HEAD
-    "@wireapp/core": "46.19.6",
-    "@wireapp/react-ui-kit": "9.39.0",
-=======
     "@wireapp/core": "46.19.10",
     "@wireapp/react-ui-kit": "9.40.0",
->>>>>>> 0b6760d8
     "@wireapp/store-engine-dexie": "2.1.15",
     "@wireapp/telemetry": "0.3.1",
     "@wireapp/webapp-events": "0.28.0",
