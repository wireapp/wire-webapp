{
  "dependencies": {
    "@wireapp/antiscroll-2": "1.0.2",
<<<<<<< HEAD
    "@wireapp/avs": "7.2.3",
    "@wireapp/core": "17.8.20",
    "@wireapp/react-ui-kit": "7.52.1",
    "@wireapp/store-engine-dexie": "1.6.1",
    "@wireapp/store-engine-sqleet": "1.7.3",
=======
    "@wireapp/avs": "7.1.6",
    "@wireapp/core": "17.9.4",
    "@wireapp/react-ui-kit": "7.52.3",
    "@wireapp/store-engine-dexie": "1.6.2",
    "@wireapp/store-engine-sqleet": "1.7.5",
>>>>>>> 00cf36f2
    "@wireapp/webapp-events": "0.10.4",
    "amplify": "git+https://git@github.com/wireapp/amplify",
    "classnames": "2.3.1",
    "core-js": "2.6.10",
    "countly-sdk-web": "20.11.1",
    "date-fns": "2.22.1",
    "dexie-batch": "0.4.3",
    "highlight.js": "10.7.2",
    "http-status-codes": "2.1.4",
    "jquery": "3.6.0",
    "jquery-mousewheel": "3.1.13",
    "js-cookie": "2.2.1",
    "jszip": "3.6.0",
    "keyboardjs": "2.6.4",
    "knockout": "3.5.1",
    "linkify-it": "3.0.2",
    "long": "4.0.0",
    "markdown-it": "12.0.6",
    "murmurhash": "2.0.0",
    "platform": "1.3.6",
    "react": "16.14.0",
    "react-dom": "16.14.0",
    "react-intl": "5.20.2",
    "react-intl-po": "2.2.2",
    "react-redux": "7.2.4",
    "react-router": "5.2.0",
    "react-router-dom": "5.2.0",
    "react-transition-group": "4.4.2",
    "redux": "4.1.0",
    "redux-logdown": "1.0.4",
    "redux-thunk": "2.3.0",
    "sdp-transform": "2.14.1",
    "simplebar": "5.3.3",
    "speakingurl": "14.0.1",
    "switch-path": "1.2.0",
    "tsyringe": "4.3.0",
    "uint32": "0.2.1",
    "underscore": "1.13.1",
    "use-react-router": "1.0.7",
    "uuidjs": "4.2.8",
    "webrtc-adapter": "6.4.8"
  },
  "devDependencies": {
    "@babel/core": "7.14.6",
    "@babel/plugin-proposal-class-properties": "7.14.5",
    "@babel/plugin-proposal-decorators": "7.14.5",
    "@babel/plugin-proposal-nullish-coalescing-operator": "7.14.5",
    "@babel/plugin-proposal-optional-chaining": "7.14.5",
    "@babel/plugin-syntax-dynamic-import": "7.8.3",
    "@babel/preset-env": "7.14.5",
    "@babel/preset-react": "7.14.5",
    "@babel/preset-typescript": "7.14.5",
    "@emotion/babel-preset-css-prop": "10.2.1",
    "@formatjs/cli": "4.2.20",
    "@hot-loader/react-dom": "16.14.0",
    "@testing-library/react": "11.2.7",
    "@types/adm-zip": "0.4.34",
    "@types/classnames": "2.3.1",
    "@types/dexie-batch": "0.4.2",
    "@types/enzyme": "3.10.8",
    "@types/faker": "5.5.6",
    "@types/generate-changelog": "1.8.0",
    "@types/geolite2": "2.0.0",
    "@types/highlight.js": "10.1.0",
    "@types/js-cookie": "2.2.6",
    "@types/jsdom": "16.2.11",
    "@types/keyboardjs": "2.5.0",
    "@types/libsodium-wrappers-sumo": "0.7.5",
    "@types/linkify-it": "3.0.1",
    "@types/markdown-it": "12.0.2",
    "@types/open-graph": "0.2.1",
    "@types/platform": "1.3.3",
    "@types/react": "17.0.11",
    "@types/react-dom": "17.0.7",
    "@types/react-redux": "7.1.16",
    "@types/react-router": "5.1.15",
    "@types/react-router-dom": "5.1.7",
    "@types/react-transition-group": "4.4.1",
    "@types/redux-mock-store": "1.0.2",
    "@types/sdp-transform": "2.4.4",
    "@types/simplebar": "5.3.3",
    "@types/sinon": "10.0.2",
    "@types/speakingurl": "13.0.2",
    "@types/uint32": "0.2.0",
    "@types/underscore": "1.11.2",
    "@types/webpack-env": "1.16.0",
    "@typescript-eslint/eslint-plugin": "4.27.0",
    "@typescript-eslint/parser": "4.27.0",
    "@wireapp/copy-config": "1.2.3",
    "@wireapp/eslint-config": "1.10.0",
    "@wireapp/prettier-config": "0.3.2",
    "adm-zip": "0.5.5",
    "autoprefixer": "9.8.6",
    "babel-eslint": "10.1.0",
    "babel-loader": "8.2.2",
    "concurrently": "6.2.0",
    "cross-env": "7.0.3",
    "cspell": "5.6.4",
    "cssnano": "4.1.11",
    "dotenv": "10.0.0",
    "enzyme": "3.11.0",
    "enzyme-adapter-react-16": "1.15.6",
    "enzyme-to-json": "3.6.2",
    "eslint": "7.28.0",
    "eslint-config-prettier": "8.3.0",
    "eslint-plugin-babel": "5.3.1",
    "eslint-plugin-import": "2.23.4",
    "eslint-plugin-jest": "24.3.6",
    "eslint-plugin-jsdoc": "35.2.0",
    "eslint-plugin-no-unsanitized": "3.1.5",
    "eslint-plugin-prettier": "3.4.0",
    "eslint-plugin-react": "7.24.0",
    "eslint-plugin-react-hooks": "4.2.0",
    "eslint-plugin-sort-keys-fix": "1.1.1",
    "eslint-plugin-typescript-sort-keys": "1.6.0",
    "eslint-plugin-unused-imports": "1.1.1",
    "fake-indexeddb": "3.1.2",
    "faker": "5.5.3",
    "generate-changelog": "1.8.0",
    "grunt": "1.4.1",
    "grunt-aws-s3": "2.0.2",
    "grunt-cli": "1.4.3",
    "grunt-contrib-clean": "2.0.0",
    "grunt-contrib-compress": "2.0.0",
    "grunt-contrib-copy": "1.0.0",
    "grunt-contrib-watch": "1.1.0",
    "grunt-gitinfo": "0.1.9",
    "grunt-include-replace": "5.0.0",
    "grunt-open": "0.2.4",
    "grunt-postcss": "0.9.0",
    "grunt-shell": "3.0.1",
    "husky": "4.3.8",
    "i18next-scanner": "3.0.0",
    "intersection-observer": "0.12.0",
    "jest": "26.6.3",
    "jsdom-worker": "0.2.1",
    "less": "3.13.1",
    "lint-staged": "11.0.0",
    "load-grunt-tasks": "5.1.0",
    "node-fetch": "2.6.1",
    "node-sass": "6.0.0",
    "node-webcrypto-ossl": "2.1.3",
    "os-browserify": "0.3.0",
    "path-browserify": "1.0.1",
    "postcss-cssnext": "3.1.0",
    "postcss-import": "12.0.1",
    "postcss-scss": "3.0.5",
    "prettier": "2.3.0",
    "raf": "3.4.1",
    "react-hot-loader": "4.13.0",
    "react-test-renderer": "16.14.0",
    "redux-devtools-extension": "2.13.9",
    "redux-mock-store": "1.5.4",
    "simple-git": "2.40.0",
    "sinon": "11.1.1",
    "snabbdom": "3.0.3",
    "stylelint": "13.13.1",
    "stylelint-config-idiomatic-order": "8.1.0",
    "stylelint-config-prettier": "8.0.2",
    "svg-inline-loader": "0.8.2",
    "terser-webpack-plugin": "5.1.3",
    "text-encoding": "0.7.0",
    "ts-jest": "26.5.2",
    "ts-node": "9.1.1",
    "tsc-watch": "4.4.0",
    "typescript": "4.3.2",
    "wait-for-expect": "3.0.2",
    "webpack": "5.39.0",
    "webpack-cli": "4.7.2",
    "webpack-dev-middleware": "4.3.0",
    "webpack-hot-middleware": "2.25.0",
    "workbox-webpack-plugin": "6.1.5",
    "wrtc": "0.4.7"
  },
  "engines": {
    "yarn": ">= 1.0.0"
  },
  "license": "GPL-3.0",
  "lint-staged": {
    "*.less": [
      "prettier --write",
      "stylelint --fix"
    ],
    "*.{js,ts,tsx}": [
      "eslint --fix"
    ],
    "*.{json,md}": [
      "prettier --write"
    ]
  },
  "name": "wire-webapp",
  "prettier": "@wireapp/prettier-config",
  "private": true,
  "repository": {
    "type": "git",
    "url": "https://github.com/wireapp/wire-webapp.git"
  },
  "scripts": {
    "build:prod": "yarn build:server && grunt build_prod",
    "build:server": "cd server && yarn build",
    "build:style": "node ./bin/less.js",
    "bundle:dev": "webpack --config webpack.config.dev.js --progress",
    "bundle:prod": "webpack --config webpack.config.js",
    "changelog:dev": "ts-node ./bin/changelog.ts dev",
    "changelog:ci": "ts-node ./bin/changelog.ts",
    "configure": "copy-config",
    "deploy": "yarn && yarn build:prod && eb deploy",
    "dev": "yarn start",
    "dist": "grunt build",
    "docker": "node ./bin/push_docker.js",
    "fix": "yarn fix:other && yarn fix:code",
    "fix:other": "yarn prettier --write && yarn stylelint --fix",
    "fix:code": "yarn lint:code --fix",
    "lint": "yarn lint:other && yarn lint:code",
    "lint:other": "yarn prettier --list-different && yarn stylelint",
    "lint:code": "eslint -c .eslintrc.json --ext .js,.ts,.tsx .",
    "lint:spelling": "cspell -c .cspell.json 'src/script/**/*.{js,ts,tsx,md}' src/i18n/en-US.json",
    "postinstall": "yarn configure && cd server && yarn && cd ../electron && yarn",
    "prettier": "prettier --ignore-path .prettierignore \"**/*.{json,md}\"",
    "release:staging": "git checkout dev && git pull && ts-node ./bin/release_tag.ts staging",
    "release:production": "git checkout master && git pull && ts-node ./bin/release_tag.ts production",
    "start": "yarn build:server && grunt build && concurrently \"yarn watch:server\" \"grunt watch\"",
    "watch:server": "tsc-watch -P server/tsconfig.json --onSuccess \"yarn start:server:dev\"",
    "start:server:dev": "cross-env NODE_ENV=development node ./server/dist/index.js",
    "stylelint": "prettier --ignore-path .prettierignore --write \"**/*.less\" && stylelint --ignore-path .gitignore \"**/*.less\"",
    "test": "yarn test:types && yarn test:server && yarn test:electron && yarn test:app",
    "test:app": "jest --forceExit",
    "test:electron": "cd electron && yarn test",
    "test:server": "cd server && yarn test",
    "test:types": "tsc --noEmit && cd server && tsc --noEmit",
    "translate:extract": "i18next-scanner 'src/{page,script}/**/*.{js,html,htm}'",
    "translate:merge": "formatjs extract --format './bin/translations_extract_formatter.js' --out-file './src/i18n/en-US.json' './src/script/strings.ts'",
    "translate:upload": "yarn translate:merge && ts-node ./bin/translations_upload.ts",
    "translate:download": "ts-node ./bin/translations_download.ts"
  },
  "version": "0.2.0"
}<|MERGE_RESOLUTION|>--- conflicted
+++ resolved
@@ -1,19 +1,11 @@
 {
   "dependencies": {
     "@wireapp/antiscroll-2": "1.0.2",
-<<<<<<< HEAD
     "@wireapp/avs": "7.2.3",
-    "@wireapp/core": "17.8.20",
-    "@wireapp/react-ui-kit": "7.52.1",
-    "@wireapp/store-engine-dexie": "1.6.1",
-    "@wireapp/store-engine-sqleet": "1.7.3",
-=======
-    "@wireapp/avs": "7.1.6",
     "@wireapp/core": "17.9.4",
     "@wireapp/react-ui-kit": "7.52.3",
     "@wireapp/store-engine-dexie": "1.6.2",
     "@wireapp/store-engine-sqleet": "1.7.5",
->>>>>>> 00cf36f2
     "@wireapp/webapp-events": "0.10.4",
     "amplify": "git+https://git@github.com/wireapp/amplify",
     "classnames": "2.3.1",
