--- conflicted
+++ resolved
@@ -3,13 +3,8 @@
     "@emotion/react": "11.9.0",
     "@wireapp/antiscroll-2": "1.3.1",
     "@wireapp/avs": "8.1.17",
-<<<<<<< HEAD
-    "@wireapp/core": "27.3.2",
+    "@wireapp/core": "27.3.3",
     "@wireapp/react-ui-kit": "8.5.2",
-=======
-    "@wireapp/core": "27.3.3",
-    "@wireapp/react-ui-kit": "8.1.0",
->>>>>>> 70c6aa11
     "@wireapp/store-engine-dexie": "1.6.10",
     "@wireapp/store-engine-sqleet": "1.7.14",
     "@wireapp/webapp-events": "0.13.2",
