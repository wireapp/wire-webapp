--- conflicted
+++ resolved
@@ -39,11 +39,7 @@
     "@bower_components/webrtc-adapter": "webrtc/adapter#6.1.4",
     "@bower_components/wire-audio-files": "wireapp/wire-audio-files#1.1.1",
     "@bower_components/wire-theme": "wireapp/wire-theme#1.0.6",
-<<<<<<< HEAD
-    "@wireapp/core": "2.1.6",
-=======
     "@wireapp/core": "2.1.7",
->>>>>>> 512215ad
     "@wireapp/react-ui-kit": "1.0.15",
     "babel-plugin-react-intl": "2.4.0",
     "babel-polyfill": "6.26.0",
@@ -66,13 +62,8 @@
     "uuid": "3.2.1"
   },
   "devDependencies": {
-<<<<<<< HEAD
-    "@wireapp/travis-bot": "0.1.16",
-    "autoprefixer": "8.1.0",
-=======
     "@wireapp/travis-bot": "0.1.9",
     "autoprefixer": "8.2.0",
->>>>>>> 512215ad
     "babel-core": "6.26.0",
     "babel-eslint": "8.2.2",
     "babel-loader": "7.1.4",
@@ -133,14 +124,7 @@
     "redux-devtools-extension": "2.13.2",
     "redux-mock-store": "1.5.1",
     "request": "2.85.0",
-<<<<<<< HEAD
-    "sinon": "4.4.6",
-=======
-    "sass-loader": "6.0.7",
-    "script-loader": "0.7.2",
     "sinon": "4.4.8",
-    "style-loader": "0.20.3",
->>>>>>> 512215ad
     "uglify-js": "3.3.16",
     "uglifyjs-webpack-plugin": "1.2.4",
     "webpack": "3.11.0",
