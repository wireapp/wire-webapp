{
  "name": "wire-webapp",
  "license": "GPL-3.0",
  "dependencies": {
    "@bower_components/amplify": "wireapp/amplify#v1.1.6",
    "@bower_components/antiscroll-2": "wireapp/antiscroll-2#1.3.1",
    "@bower_components/bazinga64": "wireapp/bazinga64#5.0.3",
    "@bower_components/bytebuffer": "dcodeIO/ByteBuffer.js#~3",
    "@bower_components/cryptojs": "brix/crypto-js#3.1.9-1",
    "@bower_components/dexie": "dfahlander/Dexie.js#2.0.1",
    "@bower_components/generic-message-proto": "wireapp/generic-message-proto#1.20.0",
    "@bower_components/highlightjs": "components/highlightjs#9.12.0",
    "@bower_components/jquery": "jquery/jquery#3.3.1",
    "@bower_components/jquery-mousewheel": "jquery/jquery-mousewheel#3.1.13",
    "@bower_components/js-cookie": "js-cookie/js-cookie#2.2.0",
    "@bower_components/keyboardjs": "RobertWHurst/KeyboardJS#2.3.4",
    "@bower_components/knockout": "knockout/knockout#3.4.1",
    "@bower_components/libsodium.js": "jedisct1/libsodium.js#0.5.4",
    "@bower_components/linkifyjs": "nfrasser/linkify-shim#2.1.5",
    "@bower_components/long": "dcodeIO/Long.js#*",
    "@bower_components/mixpanel": "mixpanel/mixpanel-js#2.13.0",
    "@bower_components/moment": "moment/moment#2.20.1",
    "@bower_components/normalize-css": "necolas/normalize.css#3.0.3",
    "@bower_components/pako": "nodeca/pako#1.0.6",
    "@bower_components/phone-format": "albeebe/phoneformat.js#1.0.5",
    "@bower_components/platform.js": "bestiejs/platform.js#1.3.4",
    "@bower_components/poster-image": "herrmannplatz/poster-image#1.1.1",
    "@bower_components/protobuf": "gregor/protobuf.js#32ada41d3c963bd5f43d7cdadced2d6d2ccd082a",
    "@bower_components/raygun4js": "MindscapeHQ/raygun4js#2.8.4",
    "@bower_components/speakingurl": "pid/speakingurl#v14.0.1",
    "@bower_components/uint32": "fxa/uint32.js#0.2.1",
    "@bower_components/underscore": "jashkenas/underscore#1.8.3",
    "@bower_components/url-search-params-polyfill": "jerrybendy/url-search-params-polyfill#2.0.1",
    "@bower_components/uuid": "LiosK/UUID.js#3.5.3",
    "@bower_components/webapp-module-bubble": "wireapp/webapp-module-bubble#1.1.1",
    "@bower_components/webapp-module-logger": "wireapp/webapp-module-logger#1.1.1",
    "@bower_components/webapp-module-modal": "wireapp/webapp-module-modal#1.0.2",
    "@bower_components/webapp-module-namespace": "wireapp/webapp-module-namespace#1.0.2",
    "@bower_components/webrtc-adapter": "webrtc/adapter#6.1.0",
    "@bower_components/wire-audio-files": "wireapp/wire-audio-files#1.1.1",
    "@bower_components/wire-theme": "wireapp/wire-theme#1.0.6",
    "@bower_components/wire-webapp-cbor": "wireapp/wire-webapp-cbor#2.1.5",
    "@bower_components/wire-webapp-cryptobox": "wireapp/wire-webapp-cryptobox#6.2.0",
    "@bower_components/wire-webapp-lru-cache": "wireapp/wire-webapp-lru-cache#2.0.0",
    "@bower_components/wire-webapp-proteus": "wireapp/proteus.js#5.2.0",
    "@wireapp/core": "0.0.32",
    "@wireapp/react-ui-kit": "0.0.30",
    "babel-plugin-react-intl": "2.4.0",
    "babel-polyfill": "6.26.0",
    "intl": "1.2.5",
    "jquery": "3.3.1",
    "mixpanel-browser": "2.18.0",
    "platform": "1.3.5",
    "react": "16.2.0",
    "react-dom": "16.2.0",
    "react-intl": "2.4.0",
    "react-intl-po": "2.1.3",
    "react-redux": "5.0.7",
    "react-router": "4.2.0",
    "react-router-dom": "4.2.2",
    "redux": "3.7.2",
    "redux-logger": "3.0.6",
    "redux-thunk": "2.2.0",
    "speakingurl": "14.0.1"
  },
  "devDependencies": {
    "autoprefixer": "8.0.0",
    "babel-core": "6.26.0",
    "babel-eslint": "8.2.2",
    "babel-loader": "7.1.3",
    "babel-plugin-transform-class-properties": "6.24.1",
    "babel-plugin-transform-object-rest-spread": "6.26.0",
    "babel-preset-env": "1.6.1",
    "babel-preset-react": "6.24.1",
    "css-loader": "0.28.10",
    "cssnano": "3.10.0",
    "concurrently": "3.5.1",
    "enzyme": "3.3.0",
    "enzyme-adapter-react-16": "1.1.1",
    "enzyme-to-json": "3.3.1",
    "eslint": "4.18.1",
    "eslint-config-prettier": "2.9.0",
    "eslint-plugin-babel": "4.1.2",
    "eslint-plugin-jsdoc": "3.5.0",
    "eslint-plugin-no-unsanitized": "3.0.0",
    "eslint-plugin-prettier": "2.6.0",
    "eslint-plugin-react": "7.7.0",
    "extract-loader": "1.0.2",
    "extract-text-webpack-plugin": "3.0.2",
    "file-loader": "1.1.10",
    "grunt": "1.0.2",
    "grunt-aws-s3": "2.0.0",
    "grunt-cli": "1.2.0",
    "grunt-contrib-clean": "1.1.0",
    "grunt-contrib-compress": "1.4.3",
    "grunt-contrib-concat": "1.0.1",
    "grunt-contrib-connect": "1.0.2",
    "grunt-contrib-copy": "1.0.0",
    "grunt-contrib-less": "1.4.1",
    "grunt-contrib-uglify": "wireapp/grunt-contrib-uglify#harmony-v2.8.22",
    "grunt-contrib-watch": "1.0.0",
    "grunt-gitinfo": "0.1.8",
    "grunt-include-replace": "5.0.0",
    "grunt-karma": "2.0.0",
    "grunt-newer": "1.3.0",
    "grunt-npm-bower": "0.0.4",
    "grunt-open": "0.2.3",
    "grunt-postcss": "0.9.0",
    "grunt-shell": "2.1.0",
    "grunt-todo": "0.5.0",
    "husky": "0.14.3",
    "jasmine-ajax": "3.3.1",
    "jasmine-core": "2.99.1",
    "karma": "2.0.0",
    "karma-chrome-launcher": "2.2.0",
    "karma-coverage": "1.1.1",
    "karma-jasmine": "1.1.1",
    "karma-sourcemap-loader": "0.3.7",
    "karma-webpack": "2.0.13",
    "lint-staged": "7.0.0",
    "load-grunt-tasks": "3.5.2",
    "node-sass": "4.7.2",
    "postcss-cssnext": "3.1.0",
    "postcss-import": "11.1.0",
    "postcss-loader": "2.1.1",
    "postcss-scss": "1.0.4",
    "prettier": "1.11.1",
    "raf": "3.4.0",
    "react-addons-test-utils": "15.6.2",
    "react-hot-loader": "4.0.0",
    "redux-devtools-extension": "2.13.2",
    "redux-mock-store": "1.5.1",
    "request": "2.83.0",
    "sass-loader": "6.0.6",
    "script-loader": "0.7.2",
    "sinon": "4.4.2",
    "style-loader": "0.20.2",
    "uglify-js": "3.3.12",
    "uglifyjs-webpack-plugin": "1.2.2",
    "webpack": "3.11.0",
    "webpack-dev-server": "2.11.1"
  },
  "engines": {
    "yarn": ">= 1.0.0"
  },
  "lint-staged": {
    "*.{js,jsx}": ["eslint --fix", "git add"],
    "*.{json,less,md}": ["prettier --write", "git add"]
  },
  "scripts": {
    "bundle:dev": "webpack --config webpack.config.dev.js",
    "bundle:prod": "webpack --config webpack.config.prod.js",
    "bundle:test": "webpack --config webpack.config.test.js",
    "deploy-travis-dev": "grunt app_deploy_travis:dev",
    "deploy-travis-prod": "grunt app_deploy_travis:prod",
    "deploy-travis-staging": "grunt app_deploy_travis:staging",
    "fix": "yarn fix:assets && fix:script",
    "fix:assets": "yarn prettier --write",
    "fix:scripts": "yarn test:scripts --fix",
    "postinstall": "grunt init",
    "precommit": "lint-staged",
<<<<<<< HEAD
    "prettier": "prettier --ignore-path .gitignore \"**/*.{json,less,md}\"",
=======
    "start:all": "concurrently \"yarn start:dev\" \"yarn start\"",
>>>>>>> 00ac98c2
    "start:dev": "webpack-dev-server --config webpack.config.dev.js --open",
    "start": "grunt",
    "test": "yarn test:assets && yarn test:scripts && grunt check && grunt test && yarn test:auth",
    "test:assets": "yarn prettier --list-different",
    "test:auth": "karma start karma.conf.react.js",
    "test:scripts": "eslint -c .eslintrc.yaml --ignore-path .gitignore --ignore-path .eslintignore app/script/ test/ bin/ grunt/ *.{js,jsx}",
    "translate": "yarn translate:buildpot && yarn translate:download && yarn translate:postprocess && yarn translate:extractpo && yarn fix:config",
    "translate:buildpot": "rip json2pot \"temp/i18n/**/*.json\" -o \"temp/i18n/webapp.pot\"",
    "translate:download": "node ./bin/translations_download.js",
    "translate:extractpo": "rip po2json \"temp/i18n/*.po\" -m \"temp/i18n/**/*.json\" -o \"app/i18n\"",
    "translate:postprocess": "node ./bin/translations_post_processing.js app/script/localization/translations && node ./bin/translations_post_processing.js temp/i18n"
  },
  "private": true,
  "repository": {
    "type": "git",
    "url": "https://github.com/wireapp/wire-webapp.git"
  },
  "exportsOverride": {
    "@bower_components/amplify": {
      "js": "lib/amplify.js"
    },
    "@bower_components/antiscroll-2": {
      "css": "dist/antiscroll-2.css",
      "js": "dist/antiscroll-2.js"
    },
    "@bower_components/bazinga64": {
      "js/": "dist/window/*.js"
    },
    "@bower_components/bytebuffer": {
      "js": "dist/ByteBufferAB.js"
    },
    "@bower_components/cryptojs": {
      "js": ["core.js", "lib-typedarrays.js", "md5.js", "enc-base64.js", "sha256.js"]
    },
    "@bower_components/dexie": {
      "js": "dist/dexie.js"
    },
    "@bower_components/generic-message-proto": {
      "proto": "proto/messages.proto"
    },
    "@bower_components/highlightjs": {
      "js": "highlight.pack.js",
      "css": "styles/github.css"
    },
    "@bower_components/jquery": {
      "js": "dist/jquery.js"
    },
    "@bower_components/jquery-mousewheel": {
      "js": "jquery.mousewheel.js"
    },
    "@bower_components/js-cookie": {
      "js": "src/js.cookie.js"
    },
    "@bower_components/keyboardjs": {
      "js": "dist/keyboard.js"
    },
    "@bower_components/knockout": {
      "js": "dist/knockout.debug.js"
    },
    "@bower_components/libsodium.js": {
      "js": "dist/browsers-sumo/combined/sodium.js"
    },
    "@bower_components/linkifyjs": {
      "js": "linkify{-html,}.min.js"
    },
    "@bower_components/long": {
      "js": "dist/long.js"
    },
    "@bower_components/mixpanel": {
      "js": ["mixpanel-jslib-snippet.js", "mixpanel.min.js"]
    },
    "@bower_components/moment": {
      "js": [
        "moment.js",
        "locale/cs.js",
        "locale/da.js",
        "locale/de.js",
        "locale/el.js",
        "locale/es.js",
        "locale/et.js",
        "locale/fi.js",
        "locale/fr.js",
        "locale/hr.js",
        "locale/hu.js",
        "locale/it.js",
        "locale/lt.js",
        "locale/nl.js",
        "locale/pl.js",
        "locale/pt.js",
        "locale/ro.js",
        "locale/ru.js",
        "locale/sk.js",
        "locale/sl.js",
        "locale/tr.js",
        "locale/uk.js"
      ]
    },
    "@bower_components/normalize-css": {
      "css": "normalize.css"
    },
    "@bower_components/pako": {
      "js": "dist/pako_deflate.js"
    },
    "@bower_components/phone-format": {
      "js": "dist/phone-format-global.js"
    },
    "@bower_components/platform.js": {
      "js": "platform.js"
    },
    "@bower_components/protobuf": {
      "js": "dist/protobuf.js"
    },
    "@bower_components/poster-image": {
      "js": "poster.js"
    },
    "@bower_components/raygun4js": {
      "js": "dist/raygun.vanilla.js"
    },
    "@bower_components/speakingurl": {
      "js": "speakingurl.min.js"
    },
    "@bower_components/uint32": {
      "js": "uint32.js"
    },
    "@bower_components/underscore": {
      "js": "underscore.js"
    },
    "@bower_components/url-search-params-polyfill": {
      "js/": "index.js"
    },
    "@bower_components/uuid": {
      "js": "src/uuid.js"
    },
    "@bower_components/wire-audio-files": {
      "audio": "webapp/*"
    },
    "@bower_components/webapp-module-bubble": {
      "js": "dist/script/*.js",
      "less": "app/style/webapp-module-bubble.less"
    },
    "@bower_components/webapp-module-logger": {
      "js": "dist/js/Logger.js"
    },
    "@bower_components/webapp-module-modal": {
      "js": "dist/script/*.js",
      "less": "app/style/webapp-module-modal.less"
    },
    "@bower_components/webapp-module-namespace": {
      "js": "js/*.js"
    },
    "@bower_components/webrtc-adapter": {
      "js": "release/adapter.js"
    },
    "@bower_components/wire-theme": {
      "less": "app/style/{wire-theme,variables,input}.less"
    },
    "@bower_components/wire-webapp-cbor": {
      "js": "dist/window/*.js"
    },
    "@bower_components/wire-webapp-cryptobox": {
      "js": "dist/window/*.js"
    },
    "@bower_components/wire-webapp-lru-cache": {
      "js": "dist/window/*.js"
    },
    "@bower_components/wire-webapp-proteus": {
      "js": "dist/window/*.js"
    }
  }
}<|MERGE_RESOLUTION|>--- conflicted
+++ resolved
@@ -159,13 +159,10 @@
     "fix:scripts": "yarn test:scripts --fix",
     "postinstall": "grunt init",
     "precommit": "lint-staged",
-<<<<<<< HEAD
     "prettier": "prettier --ignore-path .gitignore \"**/*.{json,less,md}\"",
-=======
+    "start": "grunt",
     "start:all": "concurrently \"yarn start:dev\" \"yarn start\"",
->>>>>>> 00ac98c2
     "start:dev": "webpack-dev-server --config webpack.config.dev.js --open",
-    "start": "grunt",
     "test": "yarn test:assets && yarn test:scripts && grunt check && grunt test && yarn test:auth",
     "test:assets": "yarn prettier --list-different",
     "test:auth": "karma start karma.conf.react.js",
