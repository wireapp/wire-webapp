--- conflicted
+++ resolved
@@ -1,25 +1,14 @@
 {
   "dependencies": {
-<<<<<<< HEAD
     "@datadog/browser-logs": "^5.4.0",
     "@datadog/browser-rum": "^5.4.0",
-    "@emotion/react": "11.11.1",
-    "@lexical/history": "0.12.4",
-    "@lexical/react": "0.12.4",
     "@peculiar/x509": "1.9.5",
     "@wireapp/avs": "9.5.2",
     "@wireapp/commons": "5.2.3",
     "@wireapp/core": "42.25.0",
-=======
-    "@datadog/browser-logs": "^5.3.0",
-    "@datadog/browser-rum": "^5.3.0",
     "@emotion/react": "11.11.1",
     "@lexical/history": "0.12.4",
     "@lexical/react": "0.12.4",
-    "@wireapp/avs": "9.5.2",
-    "@wireapp/commons": "5.2.3",
-    "@wireapp/core": "42.23.1",
->>>>>>> f8d89619
     "@wireapp/react-ui-kit": "9.11.0",
     "@wireapp/store-engine-dexie": "2.1.6",
     "@wireapp/webapp-events": "0.18.3",
@@ -53,13 +42,8 @@
     "react-error-boundary": "4.0.11",
     "react-intl": "6.5.5",
     "react-redux": "8.1.3",
-<<<<<<< HEAD
     "react-router": "6.20.0",
     "react-router-dom": "6.20.0",
-=======
-    "react-router": "6.19.0",
-    "react-router-dom": "6.19.0",
->>>>>>> f8d89619
     "react-transition-group": "4.4.5",
     "redux": "4.2.1",
     "redux-logdown": "1.0.4",
@@ -96,13 +80,8 @@
     "@types/libsodium-wrappers": "^0",
     "@types/linkify-it": "3.0.5",
     "@types/loadable__component": "^5",
-<<<<<<< HEAD
     "@types/markdown-it": "13.0.7",
     "@types/node": "^20.10.0",
-=======
-    "@types/markdown-it": "13.0.6",
-    "@types/node": "^20.9.2",
->>>>>>> f8d89619
     "@types/open-graph": "0.2.5",
     "@types/platform": "1.3.6",
     "@types/react": "18.2.33",
