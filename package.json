{
  "name": "wire-webapp",
  "license": "GPL-3.0",
  "dependencies": {
    "@babel/polyfill": "7.0.0",
    "@bower_components/amplify": "wireapp/amplify#v1.1.6",
    "@bower_components/antiscroll-2": "wireapp/antiscroll-2#1.3.1",
    "@bower_components/bazinga64": "wireapp/bazinga64#5.0.3",
    "@bower_components/bytebuffer": "dcodeIO/ByteBuffer.js#~3",
    "@bower_components/cryptojs": "brix/crypto-js#3.1.9-1",
    "@bower_components/dexie": "dfahlander/Dexie.js#2.0.4",
    "@bower_components/generic-message-proto": "wireapp/generic-message-proto#1.21.6",
    "@bower_components/highlightjs": "components/highlightjs#9.12.0",
    "@bower_components/jquery": "jquery/jquery#3.3.1",
    "@bower_components/jquery-mousewheel": "jquery/jquery-mousewheel#3.1.13",
    "@bower_components/js-cookie": "js-cookie/js-cookie#2.2.0",
    "@bower_components/keyboardjs": "RobertWHurst/KeyboardJS#2.4.1",
    "@bower_components/knockout": "knockout/knockout#3.4.1",
    "@bower_components/libsodium.js": "jedisct1/libsodium.js#0.7.3",
    "@bower_components/linkifyjs": "nfrasser/linkify-shim#2.1.6",
    "@bower_components/long": "dcodeIO/Long.js#*",
    "@bower_components/mixpanel": "mixpanel/mixpanel-js#2.22.4",
    "@bower_components/moment": "moment/moment#2.22.2",
    "@bower_components/normalize-css": "necolas/normalize.css#3.0.3",
    "@bower_components/pako": "nodeca/pako#1.0.6",
    "@bower_components/phone-format": "albeebe/phoneformat.js#1.0.6",
    "@bower_components/platform.js": "bestiejs/platform.js#1.3.5",
    "@bower_components/poster-image": "herrmannplatz/poster-image#1.1.1",
    "@bower_components/protobuf": "gregor/protobuf.js#32ada41d3c963bd5f43d7cdadced2d6d2ccd082a",
    "@bower_components/raygun4js": "MindscapeHQ/raygun4js#2.13.0",
    "@bower_components/speakingurl": "pid/speakingurl#v14.0.1",
    "@bower_components/uint32": "fxa/uint32.js#0.2.1",
    "@bower_components/underscore": "jashkenas/underscore#1.9.1",
    "@bower_components/url-search-params-polyfill": "jerrybendy/url-search-params-polyfill#5.0.0",
    "@bower_components/uuid": "LiosK/UUID.js#4.0.3",
    "@bower_components/webapp-module-bubble": "wireapp/webapp-module-bubble#1.1.1",
    "@bower_components/webapp-module-logger": "wireapp/webapp-module-logger#1.1.1",
    "@bower_components/webapp-module-modal": "wireapp/webapp-module-modal#1.0.2",
    "@bower_components/webapp-module-namespace": "wireapp/webapp-module-namespace#1.0.2",
    "@bower_components/webrtc-adapter": "webrtc/adapter#6.4.0",
    "@bower_components/wire-audio-files": "wireapp/wire-audio-files#1.1.1",
    "@bower_components/wire-theme": "wireapp/wire-theme#1.0.6",
    "@wireapp/core": "3.16.7",
    "@wireapp/react-ui-kit": "4.3.1",
    "babel-plugin-react-intl": "3.0.1",
    "dexie-batch": "0.4.1",
    "intl": "1.2.5",
    "jquery": "3.3.1",
    "js-cookie": "2.2.0",
    "jszip": "3.1.5",
    "karma-spec-reporter": "0.0.32",
    "platform": "1.3.5",
    "react": "16.5.2",
    "react-dom": "16.5.2",
    "react-intl": "2.7.0",
    "react-redux": "5.0.7",
    "react-router": "4.3.1",
    "react-router-dom": "4.3.1",
    "redux": "4.0.0",
    "redux-logger": "3.0.6",
    "redux-thunk": "2.3.0",
    "sdp-transform": "2.4.1",
    "speakingurl": "14.0.1",
    "uuid": "3.3.2"
  },
  "devDependencies": {
    "@babel/core": "7.1.2",
    "@babel/plugin-proposal-class-properties": "7.1.0",
    "@babel/preset-env": "7.1.0",
    "@babel/preset-react": "7.0.0",
    "@babel/preset-typescript": "7.1.0",
    "@types/enzyme": "3.1.14",
    "@types/js-cookie": "2.2.0",
    "@types/platform": "1.3.1",
    "@types/react-dom": "16.0.7",
    "@types/react-intl": "2.3.11",
    "@types/react-redux": "6.0.9",
    "@types/react-router": "4.0.31",
    "@types/react-router-dom": "4.3.1",
    "@types/redux-mock-store": "1.0.0",
    "@types/speakingurl": "13.0.2",
    "@types/uuid": "3.4.4",
    "@types/webpack-env": "1.13.6",
    "autoprefixer": "9.1.5",
    "babel-eslint": "10.0.1",
    "babel-loader": "8.0.4",
    "concurrently": "4.0.1",
    "cssnano": "4.1.4",
<<<<<<< HEAD
    "enzyme": "3.6.0",
    "enzyme-adapter-react-16": "1.5.0",
=======
    "enzyme-adapter-react-16": "1.6.0",
>>>>>>> 6ccb0527
    "enzyme-to-json": "3.3.4",
    "eslint": "5.6.0",
    "eslint-config-prettier": "3.1.0",
    "eslint-plugin-babel": "5.2.1",
    "eslint-plugin-jsdoc": "3.8.0",
    "eslint-plugin-no-unsanitized": "3.0.2",
    "eslint-plugin-prettier": "3.0.0",
    "eslint-plugin-react": "7.7.0",
    "eslint": "5.6.1",
    "grunt": "1.0.3",
    "grunt-aws-s3": "2.0.0",
    "grunt-cli": "1.3.1",
    "grunt-contrib-clean": "2.0.0",
    "grunt-contrib-compress": "1.4.3",
    "grunt-contrib-concat": "1.0.1",
    "grunt-contrib-connect": "2.0.0",
    "grunt-contrib-copy": "1.0.0",
    "grunt-contrib-less": "2.0.0",
    "grunt-contrib-uglify": "wireapp/grunt-contrib-uglify#harmony-v2.8.22",
    "grunt-contrib-watch": "1.1.0",
    "grunt-gitinfo": "0.1.8",
    "grunt-include-replace": "5.0.0",
    "grunt-karma": "3.0.0",
    "grunt-newer": "1.3.0",
    "grunt-npm-bower": "0.0.4",
    "grunt-open": "0.2.3",
    "grunt-postcss": "0.9.0",
    "grunt-shell": "2.1.0",
    "grunt-todo": "0.5.0",
    "grunt": "1.0.3",
    "husky": "1.1.0",
    "ip": "1.1.5",
    "jasmine-ajax": "3.4.0",
    "jasmine-core": "3.2.1",
    "karma": "3.0.0",
    "karma-chrome-launcher": "2.2.0",
    "karma-coverage": "1.1.2",
    "karma-jasmine": "1.1.2",
    "karma-sourcemap-loader": "0.3.7",
    "lint-staged": "7.3.0",
    "load-grunt-tasks": "4.0.0",
    "node-sass": "4.9.3",
    "postcss-cssnext": "3.1.0",
    "postcss-import": "12.0.0",
    "postcss-scss": "2.0.0",
    "prettier": "1.14.3",
    "raf": "3.4.0",
    "react-addons-test-utils": "15.6.2",
    "react-hot-loader": "4.3.11",
    "react-intl-po": "2.2.2",
    "redux-devtools-extension": "2.13.5",
    "redux-mock-store": "1.5.3",
    "request": "2.88.0",
    "sinon": "6.3.5",
    "stylelint-config-idiomatic-order": "5.0.0",
    "stylelint-config-prettier": "4.0.0",
    "stylelint": "9.6.0",
    "tslint": "5.11.0",
    "tslint-config-prettier": "1.15.0",
    "tslint-plugin-prettier": "2.0.0",
    "typescript": "3.0.3",
    "uglify-js": "3.4.9",
    "uglifyjs-webpack-plugin": "1.3.0",
    "webpack": "4.20.2",
    "webpack-cli": "3.1.2",
    "webpack-dev-server": "3.1.9"
  },
  "engines": {
    "yarn": ">= 1.0.0"
  },
  "husky": {
    "hooks": {
      "pre-commit": "lint-staged"
    }
  },
  "lint-staged": {
    "*.{js,jsx}": [
      "eslint --fix",
      "git add"
    ],
    "*.{json,md}": [
      "prettier --write",
      "git add"
    ],
    "*.less": [
      "prettier --write",
      "stylelint --fix",
      "git add"
    ],
    "*.{ts,tsx}": [
      "tslint --config tslint.json --project tsconfig.json --fix",
      "git add"
    ]
  },
  "scripts": {
    "bundle:dev": "webpack --config webpack.config.dev.js --progress",
    "bundle:prod": "webpack --config webpack.config.prod.js --progress",
    "bundle:test": "webpack --config webpack.config.test.js --progress",
    "deploy-travis-dev": "grunt app_deploy_travis:dev",
    "deploy-travis-prod": "grunt app_deploy_travis:prod",
    "deploy-travis-staging": "grunt app_deploy_travis:staging",
    "dist": "grunt prepare_dist",
    "fix": "yarn fix:assets && yarn fix:js && yarn fix:ts",
    "fix:assets": "yarn prettier --write && yarn stylelint",
    "fix:js": "yarn test:js --fix",
    "fix:ts": "yarn test:ts --fix",
    "postinstall": "grunt init",
    "prettier": "prettier --ignore-path .gitignore \"**/*.{json,md}\"",
    "start": "concurrently \"yarn start:dev\" \"grunt\"",
    "start:dev": "webpack-dev-server --config webpack.config.dev.js --open",
    "stylelint": "prettier --ignore-path .gitignore --write \"**/*.less\" && stylelint --fix --ignore-path .gitignore \"**/*.less\"",
    "test": "yarn test:types && yarn test:assets && yarn test:js && grunt check && grunt test",
    "test:types": "yarn tsc --noEmit",
    "test:assets": "yarn prettier --list-different",
    "test:auth": "yarn bundle:test && karma start karma.conf.react.js",
    "test:js": "eslint -c .eslintrc.json --ignore-path .gitignore --ignore-path .eslintignore --ext .js app/script/ test/ bin/ grunt/",
    "test:ts": "tslint --config tslint.json --project tsconfig.json \"app/script/**/*.ts\"",
    "translate": "yarn translate:upload && yarn translate:download",
    "translate:buildpot": "rip json2pot \"temp/i18n/**/*.json\" -o \"temp/i18n/webapp.pot\"",
    "translate:download": "node ./bin/translations_download.js && yarn translate:postprocess && yarn translate:extractpo && yarn fix:assets",
    "translate:upload": "yarn translate:buildpot && node ./bin/translations_upload.js",
    "translate:extractpo": "rip po2json \"temp/i18n/*.po\" -m \"temp/i18n/**/*.json\" -o \"app/i18n\"",
    "translate:postprocess": "node ./bin/translations_post_processing.js app/script/localization/translations && node ./bin/translations_post_processing.js temp/i18n"
  },
  "private": true,
  "repository": {
    "type": "git",
    "url": "https://github.com/wireapp/wire-webapp.git"
  },
  "exportsOverride": {
    "@bower_components/amplify": {
      "js": "lib/amplify.js"
    },
    "@bower_components/antiscroll-2": {
      "css": "dist/antiscroll-2.css",
      "js": "dist/antiscroll-2.js"
    },
    "@bower_components/bazinga64": {
      "js/": "dist/window/*.js"
    },
    "@bower_components/bytebuffer": {
      "js": "dist/ByteBufferAB.js"
    },
    "@bower_components/cryptojs": {
      "js": [
        "core.js",
        "lib-typedarrays.js",
        "md5.js",
        "enc-base64.js",
        "sha256.js"
      ]
    },
    "@bower_components/dexie": {
      "js": "dist/dexie.js"
    },
    "@bower_components/generic-message-proto": {
      "proto": "proto/messages.proto"
    },
    "@bower_components/highlightjs": {
      "js": "highlight.pack.js",
      "css": "styles/github.css"
    },
    "@bower_components/jquery": {
      "js": "dist/jquery.js"
    },
    "@bower_components/jquery-mousewheel": {
      "js": "jquery.mousewheel.js"
    },
    "@bower_components/js-cookie": {
      "js": "src/js.cookie.js"
    },
    "@bower_components/keyboardjs": {
      "js": "dist/keyboard.js"
    },
    "@bower_components/knockout": {
      "js": "dist/knockout.debug.js"
    },
    "@bower_components/libsodium.js": {
      "js": "dist/browsers-sumo/sodium.js"
    },
    "@bower_components/linkifyjs": {
      "js": "linkify{-html,}.min.js"
    },
    "@bower_components/long": {
      "js": "dist/long.js"
    },
    "@bower_components/mixpanel": {
      "js": [
        "mixpanel-jslib-snippet.js",
        "mixpanel.min.js"
      ]
    },
    "@bower_components/moment": {
      "js": [
        "moment.js",
        "locale/cs.js",
        "locale/da.js",
        "locale/de.js",
        "locale/el.js",
        "locale/es.js",
        "locale/et.js",
        "locale/fi.js",
        "locale/fr.js",
        "locale/hr.js",
        "locale/hu.js",
        "locale/it.js",
        "locale/lt.js",
        "locale/nl.js",
        "locale/pl.js",
        "locale/pt.js",
        "locale/ro.js",
        "locale/ru.js",
        "locale/sk.js",
        "locale/sl.js",
        "locale/tr.js",
        "locale/uk.js"
      ]
    },
    "@bower_components/normalize-css": {
      "css": "normalize.css"
    },
    "@bower_components/pako": {
      "js": "dist/pako_deflate.js"
    },
    "@bower_components/phone-format": {
      "js": "dist/phone-format-global.js"
    },
    "@bower_components/platform.js": {
      "js": "platform.js"
    },
    "@bower_components/protobuf": {
      "js": "dist/protobuf.js"
    },
    "@bower_components/poster-image": {
      "js": "poster.js"
    },
    "@bower_components/raygun4js": {
      "js": "dist/raygun.vanilla.js"
    },
    "@bower_components/speakingurl": {
      "js": "speakingurl.min.js"
    },
    "@bower_components/uint32": {
      "js": "uint32.js"
    },
    "@bower_components/underscore": {
      "js": "underscore.js"
    },
    "@bower_components/url-search-params-polyfill": {
      "js/": "index.js"
    },
    "@bower_components/uuid": {
      "js": "src/uuid.js"
    },
    "@bower_components/wire-audio-files": {
      "audio": "webapp/*"
    },
    "@bower_components/webapp-module-bubble": {
      "js": "dist/script/*.js",
      "less": "app/style/webapp-module-bubble.less"
    },
    "@bower_components/webapp-module-logger": {
      "js": "dist/js/Logger.js"
    },
    "@bower_components/webapp-module-modal": {
      "js": "dist/script/*.js",
      "less": "app/style/webapp-module-modal.less"
    },
    "@bower_components/webapp-module-namespace": {
      "js": "js/*.js"
    },
    "@bower_components/webrtc-adapter": {
      "js": "release/adapter.js"
    },
    "@bower_components/wire-theme": {
      "less": "app/style/{wire-theme,variables,input}.less"
    }
  }
}<|MERGE_RESOLUTION|>--- conflicted
+++ resolved
@@ -86,12 +86,8 @@
     "babel-loader": "8.0.4",
     "concurrently": "4.0.1",
     "cssnano": "4.1.4",
-<<<<<<< HEAD
     "enzyme": "3.6.0",
-    "enzyme-adapter-react-16": "1.5.0",
-=======
     "enzyme-adapter-react-16": "1.6.0",
->>>>>>> 6ccb0527
     "enzyme-to-json": "3.3.4",
     "eslint": "5.6.0",
     "eslint-config-prettier": "3.1.0",
