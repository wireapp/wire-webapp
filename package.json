--- conflicted
+++ resolved
@@ -39,27 +39,14 @@
     "@bower_components/webrtc-adapter": "webrtc/adapter#6.1.1",
     "@bower_components/wire-audio-files": "wireapp/wire-audio-files#1.1.1",
     "@bower_components/wire-theme": "wireapp/wire-theme#1.0.6",
-<<<<<<< HEAD
-    "@bower_components/wire-webapp-cbor": "wireapp/wire-webapp-cbor#2.1.5",
-    "@bower_components/wire-webapp-cryptobox": "wireapp/wire-webapp-cryptobox#6.2.0",
-    "@bower_components/wire-webapp-lru-cache": "wireapp/wire-webapp-lru-cache#2.0.0",
-    "@bower_components/wire-webapp-proteus": "wireapp/proteus.js#5.2.0",
-    "@wireapp/core": "2.0.61",
+    "@wireapp/core": "2.0.67",
     "@wireapp/react-ui-kit": "1.0.11",
-=======
-    "@wireapp/core": "2.0.67",
-    "@wireapp/react-ui-kit": "0.0.30",
->>>>>>> 5120780a
     "babel-plugin-react-intl": "2.4.0",
     "babel-polyfill": "6.26.0",
     "intl": "1.2.5",
     "jquery": "3.3.1",
-<<<<<<< HEAD
     "js-cookie": "2.2.0",
-    "mixpanel-browser": "2.17.1",
-=======
     "mixpanel-browser": "2.18.0",
->>>>>>> 5120780a
     "platform": "1.3.5",
     "react": "16.2.0",
     "react-dom": "16.2.0",
