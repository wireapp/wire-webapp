--- conflicted
+++ resolved
@@ -40,11 +40,7 @@
     "@bower_components/wire-audio-files": "wireapp/wire-audio-files#1.1.1",
     "@bower_components/wire-theme": "wireapp/wire-theme#1.0.6",
     "@wireapp/core": "3.15.7",
-<<<<<<< HEAD
-    "@wireapp/react-ui-kit": "1.10.4",
-=======
     "@wireapp/react-ui-kit": "1.11.0",
->>>>>>> 90802e48
     "babel-plugin-react-intl": "2.4.0",
     "babel-polyfill": "6.26.0",
     "dexie-batch": "0.4.1",
