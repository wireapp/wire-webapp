{
  "name": "wire-webapp",
  "license": "GPL-3.0",
  "dependencies": {
    "@babel/polyfill": "7.0.0",
    "@bower_components/amplify": "wireapp/amplify#v1.1.7",
    "@bower_components/antiscroll-2": "wireapp/antiscroll-2#v1.3.1",
    "@bower_components/bazinga64": "wireapp/bazinga64#v5.0.3",
    "@bower_components/bytebuffer": "dcodeIO/ByteBuffer.js#3.5.5",
    "@bower_components/cryptojs": "brix/crypto-js#3.1.9-1",
    "@bower_components/dexie": "dfahlander/Dexie.js#v2.0.4",
    "@bower_components/generic-message-proto": "wireapp/generic-message-proto#v1.21.6",
    "@bower_components/highlightjs": "components/highlightjs#9.12.0",
    "@bower_components/jquery": "jquery/jquery#3.3.1",
    "@bower_components/jquery-mousewheel": "jquery/jquery-mousewheel#3.1.13",
    "@bower_components/js-cookie": "js-cookie/js-cookie#v2.2.0",
    "@bower_components/keyboardjs": "RobertWHurst/KeyboardJS#v2.4.1",
    "@bower_components/knockout": "knockout/knockout#v3.4.1",
    "@bower_components/libsodium.js": "jedisct1/libsodium.js#0.7.3",
<<<<<<< HEAD
    "@bower_components/long": "dcodeIO/Long.js#3.2.0",
    "@bower_components/mixpanel": "mixpanel/mixpanel-js#v2.22.4",
=======
    "@bower_components/linkifyjs": "nfrasser/linkify-shim#2.1.6",
    "@bower_components/long": "dcodeIO/Long.js#3.2.0",
>>>>>>> 2e183b70
    "@bower_components/moment": "moment/moment#2.22.2",
    "@bower_components/normalize-css": "necolas/normalize.css#3.0.3",
    "@bower_components/pako": "nodeca/pako#1.0.6",
    "@bower_components/phone-format": "albeebe/phoneformat.js#1.0.6",
    "@bower_components/platform.js": "bestiejs/platform.js#1.3.5",
    "@bower_components/poster-image": "herrmannplatz/poster-image#1.1.1",
    "@bower_components/protobuf": "gregor/protobuf.js#32ada41d3c963bd5f43d7cdadced2d6d2ccd082a",
    "@bower_components/raygun4js": "MindscapeHQ/raygun4js#v2.13.0",
    "@bower_components/speakingurl": "pid/speakingurl#v14.0.1",
    "@bower_components/uint32": "fxa/uint32.js#0.2.1",
    "@bower_components/underscore": "jashkenas/underscore#1.9.1",
    "@bower_components/url-search-params-polyfill": "jerrybendy/url-search-params-polyfill#v5.0.0",
    "@bower_components/uuid": "LiosK/UUID.js#v4.0.3",
    "@bower_components/webapp-module-bubble": "wireapp/webapp-module-bubble#1.1.1",
    "@bower_components/webapp-module-logger": "wireapp/webapp-module-logger#v1.1.2",
    "@bower_components/webapp-module-modal": "wireapp/webapp-module-modal#v1.0.2",
    "@bower_components/webapp-module-namespace": "wireapp/webapp-module-namespace#1.0.2",
    "@bower_components/webrtc-adapter": "webrtcHacks/adapter#v6.4.3",
    "@bower_components/wire-audio-files": "wireapp/wire-audio-files#v1.1.1",
    "@bower_components/wire-theme": "wireapp/wire-theme#v1.0.6",
<<<<<<< HEAD
    "@wireapp/commons": "0.6.27",
    "@wireapp/core": "7.1.3",
=======
    "@wireapp/core": "7.1.6",
>>>>>>> 2e183b70
    "@wireapp/react-ui-kit": "4.3.5",
    "babel-plugin-react-intl": "3.0.1",
    "dexie-batch": "0.4.1",
    "dotenv": "6.0.0",
    "express": "4.16.3",
    "express-sitemap-xml": "1.0.2",
    "express-useragent": "1.0.12",
    "hbs": "4.0.1",
    "helmet": "3.13.0",
    "intl": "1.2.5",
    "jquery": "3.3.1",
    "js-cookie": "2.2.0",
    "jszip": "3.1.5",
    "karma-spec-reporter": "0.0.32",
    "moment": "2.22.2",
    "platform": "1.3.5",
    "pm2": "3.2.2",
    "react": "16.5.2",
    "react-dom": "16.5.2",
    "react-intl": "2.7.1",
    "react-redux": "5.0.7",
    "react-router": "4.3.1",
    "react-router-dom": "4.3.1",
    "redux": "4.0.1",
    "redux-logger": "3.0.6",
    "redux-thunk": "2.3.0",
    "sdp-transform": "2.4.1",
    "simplebar": "3.0.0-beta.5",
    "speakingurl": "14.0.1",
    "uuid": "3.3.2"
  },
  "devDependencies": {
    "@babel/core": "7.1.2",
    "@babel/plugin-proposal-class-properties": "7.1.0",
    "@babel/preset-env": "7.1.0",
    "@babel/preset-react": "7.0.0",
    "@babel/preset-typescript": "7.1.0",
    "@types/dotenv": "4.0.3",
    "@types/enzyme": "3.1.14",
    "@types/express": "4.16.0",
    "@types/express-sitemap-xml": "1.0.1",
    "@types/express-useragent": "0.2.21",
    "@types/hbs": "4.0.0",
    "@types/helmet": "0.0.42",
    "@types/js-cookie": "2.2.0",
    "@types/node": "10.11.4",
    "@types/platform": "1.3.1",
    "@types/react-dom": "16.0.9",
    "@types/react-intl": "2.3.11",
    "@types/react-redux": "6.0.9",
    "@types/react-router": "4.0.32",
    "@types/react-router-dom": "4.3.1",
    "@types/redux-mock-store": "1.0.0",
    "@types/speakingurl": "13.0.2",
    "@types/uuid": "3.4.4",
    "@types/webpack-env": "1.13.6",
    "autoprefixer": "9.2.1",
    "babel-eslint": "10.0.1",
    "babel-loader": "8.0.4",
    "concurrently": "4.0.1",
<<<<<<< HEAD
    "cross-env": "5.2.0",
    "cssnano": "4.1.4",
=======
    "cssnano": "4.1.5",
>>>>>>> 2e183b70
    "enzyme": "3.7.0",
    "enzyme-adapter-react-16": "1.6.0",
    "enzyme-to-json": "3.3.4",
    "eslint": "5.7.0",
    "eslint-config-prettier": "3.1.0",
    "eslint-plugin-babel": "5.2.1",
    "eslint-plugin-jasmine": "2.10.1",
    "eslint-plugin-jsdoc": "3.8.0",
    "eslint-plugin-no-unsanitized": "3.0.2",
    "eslint-plugin-prettier": "3.0.0",
    "eslint-plugin-react": "7.7.0",
    "grunt": "1.0.3",
    "grunt-aws-s3": "2.0.0",
    "grunt-cli": "1.3.1",
    "grunt-contrib-clean": "2.0.0",
    "grunt-contrib-compress": "1.4.3",
    "grunt-contrib-concat": "1.0.1",
    "grunt-contrib-connect": "2.0.0",
    "grunt-contrib-copy": "1.0.0",
    "grunt-contrib-less": "2.0.0",
    "grunt-contrib-uglify": "wireapp/grunt-contrib-uglify#harmony-v2.8.22",
    "grunt-contrib-watch": "1.1.0",
    "grunt-gitinfo": "0.1.8",
    "grunt-include-replace": "5.0.0",
    "grunt-karma": "3.0.0",
    "grunt-newer": "1.3.0",
    "grunt-npm-bower": "0.0.4",
    "grunt-open": "0.2.3",
    "grunt-postcss": "0.9.0",
    "grunt-shell": "2.1.0",
    "grunt-todo": "0.5.0",
    "husky": "1.1.2",
    "ip": "1.1.5",
    "jasmine-ajax": "3.4.0",
    "jasmine-core": "3.2.1",
    "karma": "3.0.0",
    "karma-chrome-launcher": "2.2.0",
    "karma-coverage": "1.1.2",
    "karma-jasmine": "1.1.2",
    "karma-sourcemap-loader": "0.3.7",
    "lint-staged": "7.3.0",
    "load-grunt-tasks": "4.0.0",
    "node-sass": "4.9.4",
    "opn": "5.4.0",
    "postcss-cssnext": "3.1.0",
    "postcss-import": "12.0.0",
    "postcss-scss": "2.0.0",
    "prettier": "1.14.3",
    "raf": "3.4.0",
    "react-addons-test-utils": "15.6.2",
    "react-hot-loader": "4.3.11",
    "react-intl-po": "2.2.2",
    "redux-devtools-extension": "2.13.5",
    "redux-mock-store": "1.5.3",
    "request": "2.88.0",
    "sinon": "7.0.0",
    "stylelint": "9.6.0",
    "stylelint-config-idiomatic-order": "5.0.0",
    "stylelint-config-prettier": "4.0.0",
    "tslint": "5.11.0",
    "tslint-config-prettier": "1.15.0",
    "tslint-eslint-rules": "5.4.0",
    "tslint-plugin-prettier": "2.0.0",
    "typescript": "3.1.3",
    "uglify-js": "3.4.9",
    "uglifyjs-webpack-plugin": "1.3.0",
    "webpack": "4.21.0",
    "webpack-cli": "3.1.2",
    "webpack-dev-middleware": "3.4.0",
    "webpack-dev-server": "3.1.9",
    "webpack-hot-middleware": "2.24.3"
  },
  "engines": {
    "yarn": ">= 1.0.0"
  },
  "husky": {
    "hooks": {
      "pre-commit": "lint-staged"
    }
  },
  "lint-staged": {
    "*.{js,jsx}": [
      "eslint --fix",
      "git add"
    ],
    "*.{json,md}": [
      "prettier --write",
      "git add"
    ],
    "*.less": [
      "prettier --write",
      "stylelint --fix",
      "git add"
    ],
    "*.{ts,tsx}": [
      "tslint --config tslint.json --fix",
      "git add"
    ]
  },
  "scripts": {
    "build:server": "yarn tsc -P ./tsconfig.server.json",
    "bundle:dev": "webpack --config webpack.config.dev.js --progress",
    "bundle:prod": "webpack --config webpack.config.prod.js --progress",
    "bundle:test": "webpack --config webpack.config.test.js --progress",
    "deploy-travis-dev": "grunt app_deploy_travis:dev",
    "deploy-travis-prod": "grunt app_deploy_travis:prod",
    "deploy-travis-staging": "grunt app_deploy_travis:staging",
    "deploy:selfhosting": "yarn build:server && yarn deploy-travis-prod && eb deploy testing-bare",
    "dist": "grunt prepare_dist",
    "fix": "yarn fix:assets && yarn fix:js && yarn fix:ts",
    "fix:assets": "yarn prettier --write && yarn stylelint",
    "fix:js": "yarn test:js --fix",
    "fix:ts": "yarn test:ts --fix",
    "postinstall": "node ./bin/postinstall.js",
    "prettier": "prettier --ignore-path .gitignore \"**/*.{json,md}\"",
    "start": "concurrently \"yarn start:dev\" \"grunt\"",
    "start:dev": "webpack-dev-server --config webpack.config.dev.js --open",
    "start:server:dev": "node ./aws/index.js",
    "start:prod": "pm2 start \"./index.js\" --name \"Webapp\" && pm2 logs",
    "stylelint": "prettier --ignore-path .gitignore --write \"**/*.less\" && stylelint --fix --ignore-path .gitignore \"**/*.less\"",
    "test": "yarn test:types && yarn test:assets && yarn test:js && yarn test:ts && grunt check && grunt test",
    "test:types": "yarn tsc --noEmit",
    "test:assets": "yarn prettier --list-different",
    "test:auth": "yarn bundle:test && karma start karma.conf.react.js",
    "test:js": "eslint -c .eslintrc.json --ignore-path .gitignore --ignore-path .eslintignore --ext .js app/script/ test/ bin/ grunt/",
    "test:ts": "tslint --config tslint.json --project tsconfig.json \"app/script/**/*.{ts,tsx}\"",
    "translate": "yarn translate:upload && yarn translate:download",
    "translate:buildpot": "rip json2pot \"temp/i18n/**/*.json\" -o \"temp/i18n/webapp.pot\"",
    "translate:download": "node ./bin/translations_download.js && yarn translate:postprocess && yarn translate:extractpo && yarn fix:assets",
    "translate:upload": "yarn translate:buildpot && node ./bin/translations_upload.js",
    "translate:extractpo": "rip po2json \"temp/i18n/*.po\" -m \"temp/i18n/**/*.json\" -o \"app/i18n\"",
    "translate:postprocess": "node ./bin/translations_post_processing.js app/script/localization/translations && node ./bin/translations_post_processing.js temp/i18n"
  },
  "private": true,
  "repository": {
    "type": "git",
    "url": "https://github.com/wireapp/wire-webapp.git"
  },
  "exportsOverride": {
    "@bower_components/amplify": {
      "js": "lib/amplify.js"
    },
    "@bower_components/antiscroll-2": {
      "css": "dist/antiscroll-2.css",
      "js": "dist/antiscroll-2.js"
    },
    "@bower_components/bazinga64": {
      "js/": "dist/window/*.js"
    },
    "@bower_components/bytebuffer": {
      "js": "dist/ByteBufferAB.js"
    },
    "@bower_components/cryptojs": {
      "js": [
        "core.js",
        "lib-typedarrays.js",
        "md5.js",
        "enc-base64.js",
        "sha256.js"
      ]
    },
    "@bower_components/dexie": {
      "js": "dist/dexie.js"
    },
    "@bower_components/generic-message-proto": {
      "proto": "proto/messages.proto"
    },
    "@bower_components/highlightjs": {
      "js": "highlight.pack.js",
      "css": "styles/github.css"
    },
    "@bower_components/jquery": {
      "js": "dist/jquery.js"
    },
    "@bower_components/jquery-mousewheel": {
      "js": "jquery.mousewheel.js"
    },
    "@bower_components/js-cookie": {
      "js": "src/js.cookie.js"
    },
    "@bower_components/keyboardjs": {
      "js": "dist/keyboard.js"
    },
    "@bower_components/knockout": {
      "js": "dist/knockout.debug.js"
    },
    "@bower_components/libsodium.js": {
      "js": "dist/browsers-sumo/sodium.js"
    },
    "@bower_components/long": {
      "js": "dist/long.js"
    },
    "@bower_components/moment": {
      "js": [
        "moment.js",
        "locale/cs.js",
        "locale/da.js",
        "locale/de.js",
        "locale/el.js",
        "locale/es.js",
        "locale/et.js",
        "locale/fi.js",
        "locale/fr.js",
        "locale/hr.js",
        "locale/hu.js",
        "locale/it.js",
        "locale/lt.js",
        "locale/nl.js",
        "locale/pl.js",
        "locale/pt.js",
        "locale/ro.js",
        "locale/ru.js",
        "locale/sk.js",
        "locale/sl.js",
        "locale/tr.js",
        "locale/uk.js"
      ]
    },
    "@bower_components/normalize-css": {
      "css": "normalize.css"
    },
    "@bower_components/pako": {
      "js": "dist/pako_deflate.js"
    },
    "@bower_components/phone-format": {
      "js": "dist/phone-format-global.js"
    },
    "@bower_components/platform.js": {
      "js": "platform.js"
    },
    "@bower_components/protobuf": {
      "js": "dist/protobuf.js"
    },
    "@bower_components/poster-image": {
      "js": "poster.js"
    },
    "@bower_components/raygun4js": {
      "js": "dist/raygun.vanilla.js"
    },
    "@bower_components/speakingurl": {
      "js": "speakingurl.min.js"
    },
    "@bower_components/uint32": {
      "js": "uint32.js"
    },
    "@bower_components/underscore": {
      "js": "underscore.js"
    },
    "@bower_components/url-search-params-polyfill": {
      "js/": "index.js"
    },
    "@bower_components/uuid": {
      "js": "src/uuid.js"
    },
    "@bower_components/wire-audio-files": {
      "audio": "webapp/*"
    },
    "@bower_components/webapp-module-bubble": {
      "js": "dist/script/*.js",
      "less": "app/style/webapp-module-bubble.less"
    },
    "@bower_components/webapp-module-logger": {
      "js": "dist/js/Logger.js"
    },
    "@bower_components/webapp-module-modal": {
      "js": "dist/script/*.js",
      "less": "app/style/webapp-module-modal.less"
    },
    "@bower_components/webapp-module-namespace": {
      "js": "js/*.js"
    },
    "@bower_components/webrtc-adapter": {
      "js": "release/adapter.js"
    },
    "@bower_components/wire-theme": {
      "less": "app/style/{wire-theme,variables,input}.less"
    }
  }
}<|MERGE_RESOLUTION|>--- conflicted
+++ resolved
@@ -17,13 +17,7 @@
     "@bower_components/keyboardjs": "RobertWHurst/KeyboardJS#v2.4.1",
     "@bower_components/knockout": "knockout/knockout#v3.4.1",
     "@bower_components/libsodium.js": "jedisct1/libsodium.js#0.7.3",
-<<<<<<< HEAD
     "@bower_components/long": "dcodeIO/Long.js#3.2.0",
-    "@bower_components/mixpanel": "mixpanel/mixpanel-js#v2.22.4",
-=======
-    "@bower_components/linkifyjs": "nfrasser/linkify-shim#2.1.6",
-    "@bower_components/long": "dcodeIO/Long.js#3.2.0",
->>>>>>> 2e183b70
     "@bower_components/moment": "moment/moment#2.22.2",
     "@bower_components/normalize-css": "necolas/normalize.css#3.0.3",
     "@bower_components/pako": "nodeca/pako#1.0.6",
@@ -44,12 +38,8 @@
     "@bower_components/webrtc-adapter": "webrtcHacks/adapter#v6.4.3",
     "@bower_components/wire-audio-files": "wireapp/wire-audio-files#v1.1.1",
     "@bower_components/wire-theme": "wireapp/wire-theme#v1.0.6",
-<<<<<<< HEAD
     "@wireapp/commons": "0.6.27",
-    "@wireapp/core": "7.1.3",
-=======
     "@wireapp/core": "7.1.6",
->>>>>>> 2e183b70
     "@wireapp/react-ui-kit": "4.3.5",
     "babel-plugin-react-intl": "3.0.1",
     "dexie-batch": "0.4.1",
@@ -110,12 +100,8 @@
     "babel-eslint": "10.0.1",
     "babel-loader": "8.0.4",
     "concurrently": "4.0.1",
-<<<<<<< HEAD
     "cross-env": "5.2.0",
-    "cssnano": "4.1.4",
-=======
     "cssnano": "4.1.5",
->>>>>>> 2e183b70
     "enzyme": "3.7.0",
     "enzyme-adapter-react-16": "1.6.0",
     "enzyme-to-json": "3.3.4",
