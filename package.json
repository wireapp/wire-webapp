--- conflicted
+++ resolved
@@ -16,14 +16,9 @@
     "@wireapp/avs": "10.0.35",
     "@wireapp/avs-debugger": "0.0.7",
     "@wireapp/commons": "5.4.2",
-<<<<<<< HEAD
-    "@wireapp/core": "46.22.9",
+    "@wireapp/core": "46.23.1",
     "@wireapp/kalium-backup": "0.0.1-alpha.0",
-    "@wireapp/react-ui-kit": "9.46.1",
-=======
-    "@wireapp/core": "46.23.1",
     "@wireapp/react-ui-kit": "9.49.0",
->>>>>>> 70d30647
     "@wireapp/store-engine-dexie": "2.1.15",
     "@wireapp/telemetry": "0.3.1",
     "@wireapp/webapp-events": "0.28.0",
