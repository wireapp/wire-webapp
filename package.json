--- conflicted
+++ resolved
@@ -4,13 +4,9 @@
   "devDependencies": {
     "autoprefixer": "7.1.1",
     "eslint": "3.19.0",
-<<<<<<< HEAD
     "eslint-config-prettier": "2.1.1",
-    "eslint-plugin-jsdoc": "3.1.0",
+    "eslint-plugin-jsdoc": "3.1.1",
     "eslint-plugin-prettier": "2.1.1",
-=======
-    "eslint-plugin-jsdoc": "3.1.1",
->>>>>>> c6aa6366
     "grunt": "1.0.1",
     "grunt-aws-s3": "1.0.0",
     "grunt-bower-task": "0.4.0",
@@ -55,7 +51,7 @@
     "deploy-travis-staging": "grunt app_deploy_travis:staging",
     "lint": "yarn lint-scripts && yarn lint-styles",
     "lint-fix": "npm run lint-scripts -- --fix",
-    "lint-scripts": "eslint -c .eslintrc.yaml --ignore-path .gitignore --ignore-path .eslintignore --quiet app/script/ test/ bin/ grunt/ Gruntfile.js",
+    "lint-scripts": "eslint -c .eslintrc.yaml --ignore-path .gitignore --ignore-path .eslintignore --quiet app/script/ test/ bin/ grunt/ Gruntfile.js karma.conf.js",
     "lint-styles": "stylelint app/style/**/*.less --syntax less",
     "postinstall": "grunt init",
     "precommit": "lint-staged",
