{
  "name": "wire-webapp",
  "license": "GPL-3.0",
  "dependencies": {
    "@bower_components/amplify": "wireapp/amplify#v1.1.6",
    "@bower_components/antiscroll-2": "wireapp/antiscroll-2#1.3.1",
    "@bower_components/bazinga64": "wireapp/bazinga64#5.0.3",
    "@bower_components/bytebuffer": "dcodeIO/ByteBuffer.js#~3",
    "@bower_components/cryptojs": "brix/crypto-js#3.1.9-1",
    "@bower_components/dexie": "dfahlander/Dexie.js#2.0.2",
    "@bower_components/generic-message-proto": "wireapp/generic-message-proto#1.20.0",
    "@bower_components/highlightjs": "components/highlightjs#9.12.0",
    "@bower_components/jquery": "jquery/jquery#3.3.1",
    "@bower_components/jquery-mousewheel": "jquery/jquery-mousewheel#3.1.13",
    "@bower_components/js-cookie": "js-cookie/js-cookie#2.2.0",
    "@bower_components/keyboardjs": "RobertWHurst/KeyboardJS#2.4.1",
    "@bower_components/knockout": "knockout/knockout#3.4.1",
    "@bower_components/libsodium.js": "jedisct1/libsodium.js#0.7.3",
    "@bower_components/linkifyjs": "nfrasser/linkify-shim#2.1.5",
    "@bower_components/long": "dcodeIO/Long.js#*",
    "@bower_components/mixpanel": "mixpanel/mixpanel-js#2.18.0",
    "@bower_components/moment": "moment/moment#2.21.0",
    "@bower_components/normalize-css": "necolas/normalize.css#3.0.3",
    "@bower_components/pako": "nodeca/pako#1.0.6",
    "@bower_components/phone-format": "albeebe/phoneformat.js#1.0.6",
    "@bower_components/platform.js": "bestiejs/platform.js#1.3.5",
    "@bower_components/poster-image": "herrmannplatz/poster-image#1.1.1",
    "@bower_components/protobuf": "gregor/protobuf.js#32ada41d3c963bd5f43d7cdadced2d6d2ccd082a",
    "@bower_components/raygun4js": "MindscapeHQ/raygun4js#2.8.5",
    "@bower_components/speakingurl": "pid/speakingurl#v14.0.1",
    "@bower_components/uint32": "fxa/uint32.js#0.2.1",
    "@bower_components/underscore": "jashkenas/underscore#1.8.3",
    "@bower_components/url-search-params-polyfill": "jerrybendy/url-search-params-polyfill#3.0.0",
    "@bower_components/uuid": "LiosK/UUID.js#4.0.3",
    "@bower_components/webapp-module-bubble": "wireapp/webapp-module-bubble#1.1.1",
    "@bower_components/webapp-module-logger": "wireapp/webapp-module-logger#1.1.1",
    "@bower_components/webapp-module-modal": "wireapp/webapp-module-modal#1.0.2",
    "@bower_components/webapp-module-namespace": "wireapp/webapp-module-namespace#1.0.2",
    "@bower_components/webrtc-adapter": "webrtc/adapter#6.1.4",
    "@bower_components/wire-audio-files": "wireapp/wire-audio-files#1.1.1",
    "@bower_components/wire-theme": "wireapp/wire-theme#1.0.6",
    "@wireapp/core": "2.0.83",
    "@wireapp/react-ui-kit": "1.0.15",
    "babel-plugin-react-intl": "2.4.0",
    "babel-polyfill": "6.26.0",
    "intl": "1.2.5",
    "jquery": "3.3.1",
    "js-cookie": "2.2.0",
    "mixpanel-browser": "2.18.0",
    "platform": "1.3.5",
    "react": "16.2.0",
    "react-dom": "16.2.0",
    "react-intl": "2.4.0",
    "react-intl-po": "2.2.0",
    "react-redux": "5.0.7",
    "react-router": "4.2.0",
    "react-router-dom": "4.2.2",
    "redux": "3.7.2",
    "redux-logger": "3.0.6",
    "redux-thunk": "2.2.0",
    "speakingurl": "14.0.1",
    "uuid": "3.2.1"
  },
  "devDependencies": {
    "autoprefixer": "8.1.0",
    "babel-core": "6.26.0",
    "babel-eslint": "8.2.2",
    "babel-loader": "7.1.4",
    "babel-plugin-transform-class-properties": "6.24.1",
    "babel-plugin-transform-object-rest-spread": "6.26.0",
    "babel-preset-env": "1.6.1",
    "babel-preset-react": "6.24.1",
<<<<<<< HEAD
=======
    "css-loader": "0.28.11",
    "cssnano": "3.10.0",
>>>>>>> a54aba69
    "concurrently": "3.5.1",
    "cssnano": "3.10.0",
    "enzyme": "3.3.0",
    "enzyme-adapter-react-16": "1.1.1",
    "enzyme-to-json": "3.3.3",
    "eslint": "4.19.0",
    "eslint-config-prettier": "2.9.0",
    "eslint-plugin-babel": "4.1.2",
    "eslint-plugin-jsdoc": "3.5.0",
    "eslint-plugin-no-unsanitized": "3.0.0",
    "eslint-plugin-prettier": "2.6.0",
    "eslint-plugin-react": "7.7.0",
    "grunt": "1.0.2",
    "grunt-aws-s3": "2.0.0",
    "grunt-cli": "1.2.0",
    "grunt-contrib-clean": "1.1.0",
    "grunt-contrib-compress": "1.4.3",
    "grunt-contrib-concat": "1.0.1",
    "grunt-contrib-connect": "1.0.2",
    "grunt-contrib-copy": "1.0.0",
    "grunt-contrib-less": "1.4.1",
    "grunt-contrib-uglify": "wireapp/grunt-contrib-uglify#harmony-v2.8.22",
    "grunt-contrib-watch": "1.0.0",
    "grunt-gitinfo": "0.1.8",
    "grunt-include-replace": "5.0.0",
    "grunt-karma": "2.0.0",
    "grunt-newer": "1.3.0",
    "grunt-npm-bower": "0.0.4",
    "grunt-open": "0.2.3",
    "grunt-postcss": "0.9.0",
    "grunt-shell": "2.1.0",
    "grunt-todo": "0.5.0",
    "husky": "0.14.3",
    "jasmine-ajax": "3.3.1",
    "jasmine-core": "2.99.1",
    "karma": "2.0.0",
    "karma-chrome-launcher": "2.2.0",
    "karma-coverage": "1.1.1",
    "karma-jasmine": "1.1.1",
    "karma-sourcemap-loader": "0.3.7",
    "lint-staged": "7.0.0",
    "load-grunt-tasks": "3.5.2",
    "node-sass": "4.8.1",
    "postcss-cssnext": "3.1.0",
    "postcss-import": "11.1.0",
<<<<<<< HEAD
=======
    "postcss-loader": "2.1.2",
>>>>>>> a54aba69
    "postcss-scss": "1.0.4",
    "prettier": "1.11.1",
    "raf": "3.4.0",
    "react-addons-test-utils": "15.6.2",
    "react-hot-loader": "4.0.0",
    "redux-devtools-extension": "2.13.2",
    "redux-mock-store": "1.5.1",
    "request": "2.85.0",
    "sinon": "4.4.6",
    "uglify-js": "3.3.15",
    "uglifyjs-webpack-plugin": "1.2.4",
    "webpack": "3.11.0",
    "webpack-dev-server": "2.11.1"
  },
  "engines": {
    "yarn": ">= 1.0.0"
  },
  "lint-staged": {
    "*.{js,jsx}": ["eslint --fix", "git add"],
    "*.{json,less,md}": ["prettier --write", "git add"]
  },
  "scripts": {
    "bundle:dev": "webpack --config webpack.config.dev.js --progress",
    "bundle:prod": "webpack --config webpack.config.prod.js --progress",
    "bundle:test": "webpack --config webpack.config.test.js --progress",
    "deploy-travis-dev": "grunt app_deploy_travis:dev",
    "deploy-travis-prod": "grunt app_deploy_travis:prod",
    "deploy-travis-staging": "grunt app_deploy_travis:staging",
    "fix": "yarn fix:assets && fix:scripts",
    "fix:assets": "yarn prettier --write",
    "fix:scripts": "yarn test:scripts --fix",
    "postinstall": "grunt init",
    "precommit": "lint-staged",
    "prettier": "prettier --ignore-path .gitignore \"**/*.{json,less,md}\"",
    "start": "grunt",
    "start:all": "concurrently \"yarn start:dev\" \"yarn start\"",
    "start:dev": "webpack-dev-server --config webpack.config.dev.js --open",
    "test": "yarn test:assets && yarn test:scripts && grunt check && grunt test",
    "test:assets": "yarn prettier --list-different",
    "test:auth": "yarn bundle:test && karma start karma.conf.react.js",
    "test:scripts": "eslint -c .eslintrc.json --ignore-path .gitignore --ignore-path .eslintignore app/script/ test/ bin/ grunt/ *.{js,jsx}",
    "translate": "yarn translate:buildpot && yarn translate:download && yarn translate:postprocess && yarn translate:extractpo && yarn fix:config",
    "translate:buildpot": "rip json2pot \"temp/i18n/**/*.json\" -o \"temp/i18n/webapp.pot\"",
    "translate:download": "node ./bin/translations_download.js",
    "translate:extractpo": "rip po2json \"temp/i18n/*.po\" -m \"temp/i18n/**/*.json\" -o \"app/i18n\"",
    "translate:postprocess": "node ./bin/translations_post_processing.js app/script/localization/translations && node ./bin/translations_post_processing.js temp/i18n"
  },
  "private": true,
  "repository": {
    "type": "git",
    "url": "https://github.com/wireapp/wire-webapp.git"
  },
  "exportsOverride": {
    "@bower_components/amplify": {
      "js": "lib/amplify.js"
    },
    "@bower_components/antiscroll-2": {
      "css": "dist/antiscroll-2.css",
      "js": "dist/antiscroll-2.js"
    },
    "@bower_components/bazinga64": {
      "js/": "dist/window/*.js"
    },
    "@bower_components/bytebuffer": {
      "js": "dist/ByteBufferAB.js"
    },
    "@bower_components/cryptojs": {
      "js": ["core.js", "lib-typedarrays.js", "md5.js", "enc-base64.js", "sha256.js"]
    },
    "@bower_components/dexie": {
      "js": "dist/dexie.js"
    },
    "@bower_components/generic-message-proto": {
      "proto": "proto/messages.proto"
    },
    "@bower_components/highlightjs": {
      "js": "highlight.pack.js",
      "css": "styles/github.css"
    },
    "@bower_components/jquery": {
      "js": "dist/jquery.js"
    },
    "@bower_components/jquery-mousewheel": {
      "js": "jquery.mousewheel.js"
    },
    "@bower_components/js-cookie": {
      "js": "src/js.cookie.js"
    },
    "@bower_components/keyboardjs": {
      "js": "dist/keyboard.js"
    },
    "@bower_components/knockout": {
      "js": "dist/knockout.debug.js"
    },
    "@bower_components/libsodium.js": {
      "js": "dist/browsers-sumo/sodium.js"
    },
    "@bower_components/linkifyjs": {
      "js": "linkify{-html,}.min.js"
    },
    "@bower_components/long": {
      "js": "dist/long.js"
    },
    "@bower_components/mixpanel": {
      "js": ["mixpanel-jslib-snippet.js", "mixpanel.min.js"]
    },
    "@bower_components/moment": {
      "js": [
        "moment.js",
        "locale/cs.js",
        "locale/da.js",
        "locale/de.js",
        "locale/el.js",
        "locale/es.js",
        "locale/et.js",
        "locale/fi.js",
        "locale/fr.js",
        "locale/hr.js",
        "locale/hu.js",
        "locale/it.js",
        "locale/lt.js",
        "locale/nl.js",
        "locale/pl.js",
        "locale/pt.js",
        "locale/ro.js",
        "locale/ru.js",
        "locale/sk.js",
        "locale/sl.js",
        "locale/tr.js",
        "locale/uk.js"
      ]
    },
    "@bower_components/normalize-css": {
      "css": "normalize.css"
    },
    "@bower_components/pako": {
      "js": "dist/pako_deflate.js"
    },
    "@bower_components/phone-format": {
      "js": "dist/phone-format-global.js"
    },
    "@bower_components/platform.js": {
      "js": "platform.js"
    },
    "@bower_components/protobuf": {
      "js": "dist/protobuf.js"
    },
    "@bower_components/poster-image": {
      "js": "poster.js"
    },
    "@bower_components/raygun4js": {
      "js": "dist/raygun.vanilla.js"
    },
    "@bower_components/speakingurl": {
      "js": "speakingurl.min.js"
    },
    "@bower_components/uint32": {
      "js": "uint32.js"
    },
    "@bower_components/underscore": {
      "js": "underscore.js"
    },
    "@bower_components/url-search-params-polyfill": {
      "js/": "index.js"
    },
    "@bower_components/uuid": {
      "js": "src/uuid.js"
    },
    "@bower_components/wire-audio-files": {
      "audio": "webapp/*"
    },
    "@bower_components/webapp-module-bubble": {
      "js": "dist/script/*.js",
      "less": "app/style/webapp-module-bubble.less"
    },
    "@bower_components/webapp-module-logger": {
      "js": "dist/js/Logger.js"
    },
    "@bower_components/webapp-module-modal": {
      "js": "dist/script/*.js",
      "less": "app/style/webapp-module-modal.less"
    },
    "@bower_components/webapp-module-namespace": {
      "js": "js/*.js"
    },
    "@bower_components/webrtc-adapter": {
      "js": "release/adapter.js"
    },
    "@bower_components/wire-theme": {
      "less": "app/style/{wire-theme,variables,input}.less"
    }
  }
}<|MERGE_RESOLUTION|>--- conflicted
+++ resolved
@@ -70,11 +70,6 @@
     "babel-plugin-transform-object-rest-spread": "6.26.0",
     "babel-preset-env": "1.6.1",
     "babel-preset-react": "6.24.1",
-<<<<<<< HEAD
-=======
-    "css-loader": "0.28.11",
-    "cssnano": "3.10.0",
->>>>>>> a54aba69
     "concurrently": "3.5.1",
     "cssnano": "3.10.0",
     "enzyme": "3.3.0",
@@ -120,10 +115,6 @@
     "node-sass": "4.8.1",
     "postcss-cssnext": "3.1.0",
     "postcss-import": "11.1.0",
-<<<<<<< HEAD
-=======
-    "postcss-loader": "2.1.2",
->>>>>>> a54aba69
     "postcss-scss": "1.0.4",
     "prettier": "1.11.1",
     "raf": "3.4.0",
