--- conflicted
+++ resolved
@@ -88,14 +88,9 @@
     "@types/node": "^20.8.4",
     "@types/open-graph": "0.2.3",
     "@types/platform": "1.3.4",
-<<<<<<< HEAD
     "@types/prettier": "^2.7.3",
     "@types/react": "18.2.28",
-    "@types/react-dom": "18.2.12",
-=======
-    "@types/react": "18.2.28",
     "@types/react-dom": "18.2.13",
->>>>>>> 6078f411
     "@types/react-redux": "7.1.27",
     "@types/react-transition-group": "4.4.7",
     "@types/redux-mock-store": "1.0.4",
