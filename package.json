{
  "name": "wire-webapp",
  "license": "GPL-3.0",
  "dependencies": {
    "@bower_components/amplify": "wireapp/amplify#v1.1.6",
    "@bower_components/antiscroll-2": "wireapp/antiscroll-2#1.3.1",
    "@bower_components/bazinga64": "wireapp/bazinga64#5.0.3",
    "@bower_components/bytebuffer": "dcodeIO/ByteBuffer.js#~3",
    "@bower_components/cryptojs": "brix/crypto-js#3.1.9-1",
    "@bower_components/dexie": "dfahlander/Dexie.js#2.0.3",
    "@bower_components/generic-message-proto": "wireapp/generic-message-proto#1.20.0",
    "@bower_components/highlightjs": "components/highlightjs#9.12.0",
    "@bower_components/jquery": "jquery/jquery#3.3.1",
    "@bower_components/jquery-mousewheel": "jquery/jquery-mousewheel#3.1.13",
    "@bower_components/js-cookie": "js-cookie/js-cookie#2.2.0",
    "@bower_components/keyboardjs": "RobertWHurst/KeyboardJS#2.4.1",
    "@bower_components/knockout": "knockout/knockout#3.4.1",
    "@bower_components/libsodium.js": "jedisct1/libsodium.js#0.7.3",
    "@bower_components/linkifyjs": "nfrasser/linkify-shim#2.1.5",
    "@bower_components/long": "dcodeIO/Long.js#*",
    "@bower_components/mixpanel": "mixpanel/mixpanel-js#2.22.0",
    "@bower_components/moment": "moment/moment#2.22.1",
    "@bower_components/normalize-css": "necolas/normalize.css#3.0.3",
    "@bower_components/pako": "nodeca/pako#1.0.6",
    "@bower_components/phone-format": "albeebe/phoneformat.js#1.0.6",
    "@bower_components/platform.js": "bestiejs/platform.js#1.3.5",
    "@bower_components/poster-image": "herrmannplatz/poster-image#1.1.1",
    "@bower_components/protobuf": "gregor/protobuf.js#32ada41d3c963bd5f43d7cdadced2d6d2ccd082a",
    "@bower_components/raygun4js": "MindscapeHQ/raygun4js#2.9.4",
    "@bower_components/speakingurl": "pid/speakingurl#v14.0.1",
    "@bower_components/uint32": "fxa/uint32.js#0.2.1",
    "@bower_components/underscore": "jashkenas/underscore#1.8.3",
    "@bower_components/url-search-params-polyfill": "jerrybendy/url-search-params-polyfill#4.0.0",
    "@bower_components/uuid": "LiosK/UUID.js#4.0.3",
    "@bower_components/webapp-module-bubble": "wireapp/webapp-module-bubble#1.1.1",
    "@bower_components/webapp-module-logger": "wireapp/webapp-module-logger#1.1.1",
    "@bower_components/webapp-module-modal": "wireapp/webapp-module-modal#1.0.2",
    "@bower_components/webapp-module-namespace": "wireapp/webapp-module-namespace#1.0.2",
    "@bower_components/webrtc-adapter": "webrtc/adapter#6.1.5",
    "@bower_components/wire-audio-files": "wireapp/wire-audio-files#1.1.1",
    "@bower_components/wire-theme": "wireapp/wire-theme#1.0.6",
    "@wireapp/core": "2.8.1",
<<<<<<< HEAD
    "@wireapp/react-ui-kit": "1.1.19",
=======
    "@wireapp/react-ui-kit": "1.1.21",
>>>>>>> d47265ac
    "babel-plugin-react-intl": "2.4.0",
    "babel-polyfill": "6.26.0",
    "dexie-batch": "ffflorian/dexie-batch#dbf3b4dd9c24066a5ad11d875566ef61ffa53150",
    "intl": "1.2.5",
    "jquery": "3.3.1",
    "js-cookie": "2.2.0",
    "jszip": "3.1.5",
    "mixpanel-browser": "2.22.0",
    "platform": "1.3.5",
    "react": "16.3.2",
    "react-dom": "16.3.2",
    "react-intl": "2.4.0",
    "react-intl-po": "2.2.2",
    "react-redux": "5.0.7",
    "react-router": "4.2.0",
    "react-router-dom": "4.2.2",
    "redux": "4.0.0",
    "redux-logger": "3.0.6",
    "redux-thunk": "2.2.0",
    "sdp-transform": "2.4.1",
    "speakingurl": "14.0.1",
    "uuid": "3.2.1"
  },
  "devDependencies": {
    "autoprefixer": "8.5.0",
    "babel-core": "6.26.3",
    "babel-eslint": "8.2.3",
    "babel-loader": "7.1.4",
    "babel-plugin-transform-class-properties": "6.24.1",
    "babel-plugin-transform-object-rest-spread": "6.26.0",
    "babel-preset-env": "1.7.0",
    "babel-preset-react": "6.24.1",
    "concurrently": "3.5.1",
    "cssnano": "3.10.0",
    "enzyme": "3.3.0",
    "enzyme-adapter-react-16": "1.1.1",
    "enzyme-to-json": "3.3.3",
    "eslint": "4.19.1",
    "eslint-config-prettier": "2.9.0",
    "eslint-plugin-babel": "5.1.0",
    "eslint-plugin-jsdoc": "3.7.0",
    "eslint-plugin-no-unsanitized": "3.0.1",
    "eslint-plugin-prettier": "2.6.0",
    "eslint-plugin-react": "7.7.0",
    "grunt": "1.0.2",
    "grunt-aws-s3": "2.0.0",
    "grunt-cli": "1.2.0",
    "grunt-contrib-clean": "1.1.0",
    "grunt-contrib-compress": "1.4.3",
    "grunt-contrib-concat": "1.0.1",
    "grunt-contrib-connect": "1.0.2",
    "grunt-contrib-copy": "1.0.0",
    "grunt-contrib-less": "1.4.1",
    "grunt-contrib-uglify": "wireapp/grunt-contrib-uglify#harmony-v2.8.22",
    "grunt-contrib-watch": "1.1.0",
    "grunt-gitinfo": "0.1.8",
    "grunt-include-replace": "5.0.0",
    "grunt-karma": "2.0.0",
    "grunt-newer": "1.3.0",
    "grunt-npm-bower": "0.0.4",
    "grunt-open": "0.2.3",
    "grunt-postcss": "0.9.0",
    "grunt-shell": "2.1.0",
    "grunt-todo": "0.5.0",
    "husky": "0.14.3",
    "jasmine-ajax": "3.4.0",
    "jasmine-core": "3.1.0",
    "karma": "2.0.2",
    "karma-chrome-launcher": "2.2.0",
    "karma-coverage": "1.1.2",
    "karma-jasmine": "1.1.2",
    "karma-sourcemap-loader": "0.3.7",
    "lint-staged": "7.1.0",
    "load-grunt-tasks": "4.0.0",
    "node-sass": "4.9.0",
    "postcss-cssnext": "3.1.0",
    "postcss-import": "11.1.0",
    "postcss-scss": "1.0.5",
    "prettier": "1.12.1",
    "raf": "3.4.0",
    "react-addons-test-utils": "15.6.2",
    "react-hot-loader": "4.2.0",
    "redux-devtools-extension": "2.13.2",
    "redux-mock-store": "1.5.1",
    "request": "2.86.0",
    "sinon": "5.0.7",
    "stylelint": "9.2.1",
    "stylelint-config-idiomatic-order": "5.0.0",
    "stylelint-config-prettier": "3.2.0",
    "uglify-js": "3.3.25",
    "uglifyjs-webpack-plugin": "1.2.5",
    "webpack": "3.11.0",
    "webpack-dev-server": "2.11.1"
  },
  "engines": {
    "yarn": ">= 1.0.0"
  },
  "lint-staged": {
    "*.{js,jsx}": ["eslint --fix", "git add"],
    "*.{json,md}": ["prettier --write", "git add"],
    "*.less": ["prettier --write", "stylelint --fix", "git add"]
  },
  "scripts": {
    "bundle:dev": "webpack --config webpack.config.dev.js --progress",
    "bundle:prod": "webpack --config webpack.config.prod.js --progress",
    "bundle:test": "webpack --config webpack.config.test.js --progress",
    "deploy-travis-dev": "grunt app_deploy_travis:dev",
    "deploy-travis-prod": "grunt app_deploy_travis:prod",
    "deploy-travis-staging": "grunt app_deploy_travis:staging",
    "fix": "yarn fix:assets && yarn fix:scripts",
    "fix:assets": "yarn prettier --write && yarn stylelint",
    "fix:scripts": "yarn test:scripts --fix",
    "postinstall": "grunt init",
    "precommit": "lint-staged",
    "prettier": "prettier --ignore-path .gitignore \"**/*.{json,md}\"",
    "start": "concurrently \"yarn start:dev\" \"grunt\"",
    "start:dev": "webpack-dev-server --config webpack.config.dev.js --open",
    "stylelint": "prettier --ignore-path .gitignore --write \"**/*.less\" && stylelint --fix --ignore-path .gitignore \"**/*.less\"",
    "test": "yarn test:assets && yarn test:scripts && grunt check && grunt test",
    "test:assets": "yarn prettier --list-different",
    "test:auth": "yarn bundle:test && karma start karma.conf.react.js",
    "test:scripts": "eslint -c .eslintrc.json --ignore-path .gitignore --ignore-path .eslintignore app/script/ test/ bin/ grunt/ *.{js,jsx}",
    "translate": "yarn translate:upload && yarn translate:download",
    "translate:buildpot": "rip json2pot \"temp/i18n/**/*.json\" -o \"temp/i18n/webapp.pot\"",
    "translate:download": "node ./bin/translations_download.js && yarn translate:postprocess && yarn translate:extractpo && yarn fix:assets",
    "translate:upload": "yarn translate:buildpot && node ./bin/translations_upload.js",
    "translate:extractpo": "rip po2json \"temp/i18n/*.po\" -m \"temp/i18n/**/*.json\" -o \"app/i18n\"",
    "translate:postprocess": "node ./bin/translations_post_processing.js app/script/localization/translations && node ./bin/translations_post_processing.js temp/i18n"
  },
  "private": true,
  "repository": {
    "type": "git",
    "url": "https://github.com/wireapp/wire-webapp.git"
  },
  "exportsOverride": {
    "@bower_components/amplify": {
      "js": "lib/amplify.js"
    },
    "@bower_components/antiscroll-2": {
      "css": "dist/antiscroll-2.css",
      "js": "dist/antiscroll-2.js"
    },
    "@bower_components/bazinga64": {
      "js/": "dist/window/*.js"
    },
    "@bower_components/bytebuffer": {
      "js": "dist/ByteBufferAB.js"
    },
    "@bower_components/cryptojs": {
      "js": ["core.js", "lib-typedarrays.js", "md5.js", "enc-base64.js", "sha256.js"]
    },
    "@bower_components/dexie": {
      "js": "dist/dexie.js"
    },
    "@bower_components/generic-message-proto": {
      "proto": "proto/messages.proto"
    },
    "@bower_components/highlightjs": {
      "js": "highlight.pack.js",
      "css": "styles/github.css"
    },
    "@bower_components/jquery": {
      "js": "dist/jquery.js"
    },
    "@bower_components/jquery-mousewheel": {
      "js": "jquery.mousewheel.js"
    },
    "@bower_components/js-cookie": {
      "js": "src/js.cookie.js"
    },
    "@bower_components/keyboardjs": {
      "js": "dist/keyboard.js"
    },
    "@bower_components/knockout": {
      "js": "dist/knockout.debug.js"
    },
    "@bower_components/libsodium.js": {
      "js": "dist/browsers-sumo/sodium.js"
    },
    "@bower_components/linkifyjs": {
      "js": "linkify{-html,}.min.js"
    },
    "@bower_components/long": {
      "js": "dist/long.js"
    },
    "@bower_components/mixpanel": {
      "js": ["mixpanel-jslib-snippet.js", "mixpanel.min.js"]
    },
    "@bower_components/moment": {
      "js": [
        "moment.js",
        "locale/cs.js",
        "locale/da.js",
        "locale/de.js",
        "locale/el.js",
        "locale/es.js",
        "locale/et.js",
        "locale/fi.js",
        "locale/fr.js",
        "locale/hr.js",
        "locale/hu.js",
        "locale/it.js",
        "locale/lt.js",
        "locale/nl.js",
        "locale/pl.js",
        "locale/pt.js",
        "locale/ro.js",
        "locale/ru.js",
        "locale/sk.js",
        "locale/sl.js",
        "locale/tr.js",
        "locale/uk.js"
      ]
    },
    "@bower_components/normalize-css": {
      "css": "normalize.css"
    },
    "@bower_components/pako": {
      "js": "dist/pako_deflate.js"
    },
    "@bower_components/phone-format": {
      "js": "dist/phone-format-global.js"
    },
    "@bower_components/platform.js": {
      "js": "platform.js"
    },
    "@bower_components/protobuf": {
      "js": "dist/protobuf.js"
    },
    "@bower_components/poster-image": {
      "js": "poster.js"
    },
    "@bower_components/raygun4js": {
      "js": "dist/raygun.vanilla.js"
    },
    "@bower_components/speakingurl": {
      "js": "speakingurl.min.js"
    },
    "@bower_components/uint32": {
      "js": "uint32.js"
    },
    "@bower_components/underscore": {
      "js": "underscore.js"
    },
    "@bower_components/url-search-params-polyfill": {
      "js/": "index.js"
    },
    "@bower_components/uuid": {
      "js": "src/uuid.js"
    },
    "@bower_components/wire-audio-files": {
      "audio": "webapp/*"
    },
    "@bower_components/webapp-module-bubble": {
      "js": "dist/script/*.js",
      "less": "app/style/webapp-module-bubble.less"
    },
    "@bower_components/webapp-module-logger": {
      "js": "dist/js/Logger.js"
    },
    "@bower_components/webapp-module-modal": {
      "js": "dist/script/*.js",
      "less": "app/style/webapp-module-modal.less"
    },
    "@bower_components/webapp-module-namespace": {
      "js": "js/*.js"
    },
    "@bower_components/webrtc-adapter": {
      "js": "release/adapter.js"
    },
    "@bower_components/wire-theme": {
      "less": "app/style/{wire-theme,variables,input}.less"
    }
  }
}<|MERGE_RESOLUTION|>--- conflicted
+++ resolved
@@ -40,11 +40,7 @@
     "@bower_components/wire-audio-files": "wireapp/wire-audio-files#1.1.1",
     "@bower_components/wire-theme": "wireapp/wire-theme#1.0.6",
     "@wireapp/core": "2.8.1",
-<<<<<<< HEAD
-    "@wireapp/react-ui-kit": "1.1.19",
-=======
     "@wireapp/react-ui-kit": "1.1.21",
->>>>>>> d47265ac
     "babel-plugin-react-intl": "2.4.0",
     "babel-polyfill": "6.26.0",
     "dexie-batch": "ffflorian/dexie-batch#dbf3b4dd9c24066a5ad11d875566ef61ffa53150",
