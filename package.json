{
  "name": "wire-webapp",
  "license": "GPL-3.0",
  "dependencies": {
    "@bower_components/amplify": "wireapp/amplify#v1.1.6",
    "@bower_components/antiscroll-2": "wireapp/antiscroll-2#1.3.1",
    "@bower_components/bazinga64": "wireapp/bazinga64#5.0.3",
    "@bower_components/bytebuffer": "dcodeIO/ByteBuffer.js#~3",
    "@bower_components/cryptojs": "brix/crypto-js#3.1.9-1",
    "@bower_components/dexie": "dfahlander/Dexie.js#2.0.1",
    "@bower_components/generic-message-proto": "wireapp/generic-message-proto#1.20.0",
    "@bower_components/highlightjs": "components/highlightjs#9.12.0",
    "@bower_components/jquery": "jquery/jquery#3.3.1",
    "@bower_components/jquery-mousewheel": "jquery/jquery-mousewheel#3.1.13",
    "@bower_components/js-cookie": "js-cookie/js-cookie#2.2.0",
    "@bower_components/keyboardjs": "RobertWHurst/KeyboardJS#2.3.4",
    "@bower_components/knockout": "knockout/knockout#3.4.1",
    "@bower_components/libsodium.js": "jedisct1/libsodium.js#0.5.4",
    "@bower_components/linkifyjs": "nfrasser/linkify-shim#2.1.5",
    "@bower_components/long": "dcodeIO/Long.js#*",
    "@bower_components/mixpanel": "mixpanel/mixpanel-js#2.13.0",
    "@bower_components/moment": "moment/moment#2.20.1",
    "@bower_components/normalize-css": "necolas/normalize.css#3.0.3",
    "@bower_components/pako": "nodeca/pako#1.0.6",
    "@bower_components/phone-format": "albeebe/phoneformat.js#1.0.5",
    "@bower_components/platform.js": "bestiejs/platform.js#1.3.4",
    "@bower_components/poster-image": "herrmannplatz/poster-image#1.1.1",
    "@bower_components/protobuf": "gregor/protobuf.js#32ada41d3c963bd5f43d7cdadced2d6d2ccd082a",
    "@bower_components/raygun4js": "MindscapeHQ/raygun4js#2.8.4",
    "@bower_components/speakingurl": "pid/speakingurl#v14.0.1",
    "@bower_components/uint32": "fxa/uint32.js#0.2.1",
    "@bower_components/underscore": "jashkenas/underscore#1.8.3",
    "@bower_components/url-search-params-polyfill": "jerrybendy/url-search-params-polyfill#2.0.1",
    "@bower_components/uuid": "LiosK/UUID.js#3.5.3",
    "@bower_components/webapp-module-bubble": "wireapp/webapp-module-bubble#1.1.1",
    "@bower_components/webapp-module-logger": "wireapp/webapp-module-logger#1.1.1",
    "@bower_components/webapp-module-modal": "wireapp/webapp-module-modal#1.0.2",
    "@bower_components/webapp-module-namespace": "wireapp/webapp-module-namespace#1.0.2",
    "@bower_components/webrtc-adapter": "webrtc/adapter#6.1.0",
    "@bower_components/wire-audio-files": "wireapp/wire-audio-files#1.1.1",
    "@bower_components/wire-theme": "wireapp/wire-theme#1.0.6",
    "@bower_components/wire-webapp-cbor": "wireapp/wire-webapp-cbor#2.1.5",
    "@bower_components/wire-webapp-cryptobox": "wireapp/wire-webapp-cryptobox#6.2.0",
    "@bower_components/wire-webapp-lru-cache": "wireapp/wire-webapp-lru-cache#2.0.0",
    "@bower_components/wire-webapp-proteus": "wireapp/proteus.js#5.2.0",
<<<<<<< HEAD
    "@wireapp/core": "2.0.4",
    "@wireapp/react-ui-kit": "1.0.1",
=======
    "@wireapp/core": "0.0.32",
    "@wireapp/react-ui-kit": "0.0.30",
>>>>>>> b42f6a23
    "babel-plugin-react-intl": "2.4.0",
    "babel-polyfill": "6.26.0",
    "intl": "1.2.5",
    "jquery": "3.3.1",
    "mixpanel-browser": "2.17.1",
    "platform": "1.3.5",
    "react": "16.2.0",
    "react-dom": "16.2.0",
    "react-intl": "2.4.0",
    "react-intl-po": "2.1.3",
    "react-redux": "5.0.7",
    "react-router": "4.2.0",
    "react-router-dom": "4.2.2",
    "redux": "3.7.2",
    "redux-logger": "3.0.6",
    "redux-thunk": "2.2.0",
    "speakingurl": "14.0.1"
  },
  "devDependencies": {
    "autoprefixer": "8.0.0",
    "babel-core": "6.26.0",
    "babel-eslint": "8.2.1",
    "babel-loader": "7.1.2",
    "babel-plugin-transform-class-properties": "6.24.1",
    "babel-plugin-transform-object-rest-spread": "6.26.0",
    "babel-preset-env": "1.6.1",
    "babel-preset-react": "6.24.1",
    "css-loader": "0.28.9",
    "cssnano": "3.10.0",
    "enzyme": "3.3.0",
    "enzyme-adapter-react-16": "1.1.1",
    "enzyme-to-json": "3.3.1",
    "eslint": "4.18.0",
    "eslint-config-prettier": "2.9.0",
    "eslint-plugin-babel": "4.1.2",
    "eslint-plugin-jsdoc": "3.4.1",
    "eslint-plugin-no-unsanitized": "3.0.0",
    "eslint-plugin-prettier": "2.6.0",
    "eslint-plugin-react": "7.6.1",
    "extract-loader": "1.0.2",
    "extract-text-webpack-plugin": "3.0.2",
    "file-loader": "1.1.6",
    "grunt": "1.0.2",
    "grunt-aws-s3": "2.0.0",
    "grunt-cli": "1.2.0",
    "grunt-contrib-clean": "1.1.0",
    "grunt-contrib-compress": "1.4.3",
    "grunt-contrib-concat": "1.0.1",
    "grunt-contrib-connect": "1.0.2",
    "grunt-contrib-copy": "1.0.0",
    "grunt-contrib-less": "1.4.1",
    "grunt-contrib-uglify": "wireapp/grunt-contrib-uglify#harmony-v2.8.22",
    "grunt-contrib-watch": "1.0.0",
    "grunt-gitinfo": "0.1.8",
    "grunt-include-replace": "5.0.0",
    "grunt-karma": "2.0.0",
    "grunt-newer": "1.3.0",
    "grunt-npm-bower": "0.0.4",
    "grunt-open": "0.2.3",
    "grunt-postcss": "0.9.0",
    "grunt-shell": "2.1.0",
    "grunt-todo": "0.5.0",
    "husky": "0.14.3",
    "jasmine-ajax": "3.3.1",
    "jasmine-core": "2.99.1",
    "karma": "2.0.0",
    "karma-chrome-launcher": "2.2.0",
    "karma-coverage": "1.1.1",
    "karma-jasmine": "1.1.1",
    "karma-sourcemap-loader": "0.3.7",
    "karma-webpack": "2.0.9",
    "lint-staged": "6.1.1",
    "load-grunt-tasks": "3.5.2",
    "node-sass": "4.7.2",
    "npm-run-all": "4.1.2",
    "postcss-cssnext": "3.1.0",
    "postcss-import": "11.1.0",
    "postcss-loader": "2.1.0",
    "postcss-scss": "1.0.3",
    "prettier": "1.10.2",
    "raf": "3.4.0",
    "react-addons-test-utils": "15.6.2",
    "react-hot-loader": "3.1.3",
    "redux-devtools-extension": "2.13.2",
    "redux-mock-store": "1.5.1",
    "request": "2.83.0",
    "sass-loader": "6.0.6",
    "script-loader": "0.7.2",
    "sinon": "4.3.0",
    "style-loader": "0.20.2",
    "uglify-js": "3.3.11",
    "uglifyjs-webpack-plugin": "1.2.0",
    "webpack": "3.11.0",
    "webpack-dev-server": "2.11.1"
  },
  "engines": {
    "yarn": ">= 1.0.0"
  },
  "lint-staged": {
    "*.{js,jsx}": ["eslint --fix", "git add"],
    "*.json": ["prettier --write", "git add"],
    "*.less": ["prettier --write", "git add"],
    "*.md": ["prettier --write", "git add"]
  },
  "scripts": {
    "bundle:dev": "webpack --config webpack.config.dev.js",
    "bundle:prod": "webpack --config webpack.config.prod.js",
    "bundle:test": "webpack --config webpack.config.test.js",
    "deploy-travis-dev": "grunt app_deploy_travis:dev",
    "deploy-travis-prod": "grunt app_deploy_travis:prod",
    "deploy-travis-staging": "grunt app_deploy_travis:staging",
    "fix": "npm-run-all fix:*",
    "fix:config": "prettier --ignore-path .gitignore --write \"**/*.json\"",
    "fix:docs": "prettier --ignore-path .gitignore --write \"**/*.md\"",
    "fix:style": "prettier --ignore-path .gitignore --write \"**/*.less\"",
    "fix:script": "yarn test:script --fix",
    "postinstall": "grunt init",
    "precommit": "lint-staged",
    "start:dev": "webpack-dev-server --config webpack.config.dev.js --open",
    "start": "grunt",
    "test": "yarn test:script && grunt check && grunt test && yarn test:auth",
    "test:auth": "karma start karma.conf.react.js",
    "test:script": "eslint -c .eslintrc.yaml --ignore-path .gitignore --ignore-path .eslintignore app/script/ test/ bin/ grunt/ *.{js,jsx}",
    "translate": "yarn translate:buildpot && yarn translate:download && yarn translate:postprocess && yarn translate:extractpo && yarn fix:config",
    "translate:buildpot": "rip json2pot \"temp/i18n/**/*.json\" -o \"temp/i18n/webapp.pot\"",
    "translate:download": "node ./bin/translations_download.js",
    "translate:extractpo": "rip po2json \"temp/i18n/*.po\" -m \"temp/i18n/**/*.json\" -o \"app/i18n\"",
    "translate:postprocess": "node ./bin/translations_post_processing.js app/script/localization/translations && node ./bin/translations_post_processing.js temp/i18n"
  },
  "private": true,
  "repository": {
    "type": "git",
    "url": "https://github.com/wireapp/wire-webapp.git"
  },
  "exportsOverride": {
    "@bower_components/amplify": {
      "js": "lib/amplify.js"
    },
    "@bower_components/antiscroll-2": {
      "css": "dist/antiscroll-2.css",
      "js": "dist/antiscroll-2.js"
    },
    "@bower_components/bazinga64": {
      "js/": "dist/window/*.js"
    },
    "@bower_components/bytebuffer": {
      "js": "dist/ByteBufferAB.js"
    },
    "@bower_components/cryptojs": {
      "js": ["core.js", "lib-typedarrays.js", "md5.js", "enc-base64.js", "sha256.js"]
    },
    "@bower_components/dexie": {
      "js": "dist/dexie.js"
    },
    "@bower_components/generic-message-proto": {
      "proto": "proto/messages.proto"
    },
    "@bower_components/highlightjs": {
      "js": "highlight.pack.js",
      "css": "styles/github.css"
    },
    "@bower_components/jquery": {
      "js": "dist/jquery.js"
    },
    "@bower_components/jquery-mousewheel": {
      "js": "jquery.mousewheel.js"
    },
    "@bower_components/js-cookie": {
      "js": "src/js.cookie.js"
    },
    "@bower_components/keyboardjs": {
      "js": "dist/keyboard.js"
    },
    "@bower_components/knockout": {
      "js": "dist/knockout.debug.js"
    },
    "@bower_components/libsodium.js": {
      "js": "dist/browsers-sumo/combined/sodium.js"
    },
    "@bower_components/linkifyjs": {
      "js": "linkify{-html,}.min.js"
    },
    "@bower_components/long": {
      "js": "dist/long.js"
    },
    "@bower_components/mixpanel": {
      "js": ["mixpanel-jslib-snippet.js", "mixpanel.min.js"]
    },
    "@bower_components/moment": {
      "js": [
        "moment.js",
        "locale/cs.js",
        "locale/da.js",
        "locale/de.js",
        "locale/el.js",
        "locale/es.js",
        "locale/et.js",
        "locale/fi.js",
        "locale/fr.js",
        "locale/hr.js",
        "locale/hu.js",
        "locale/it.js",
        "locale/lt.js",
        "locale/nl.js",
        "locale/pl.js",
        "locale/pt.js",
        "locale/ro.js",
        "locale/ru.js",
        "locale/sk.js",
        "locale/sl.js",
        "locale/tr.js",
        "locale/uk.js"
      ]
    },
    "@bower_components/normalize-css": {
      "css": "normalize.css"
    },
    "@bower_components/pako": {
      "js": "dist/pako_deflate.js"
    },
    "@bower_components/phone-format": {
      "js": "dist/phone-format-global.js"
    },
    "@bower_components/platform.js": {
      "js": "platform.js"
    },
    "@bower_components/protobuf": {
      "js": "dist/protobuf.js"
    },
    "@bower_components/poster-image": {
      "js": "poster.js"
    },
    "@bower_components/raygun4js": {
      "js": "dist/raygun.vanilla.js"
    },
    "@bower_components/speakingurl": {
      "js": "speakingurl.min.js"
    },
    "@bower_components/uint32": {
      "js": "uint32.js"
    },
    "@bower_components/underscore": {
      "js": "underscore.js"
    },
    "@bower_components/url-search-params-polyfill": {
      "js/": "index.js"
    },
    "@bower_components/uuid": {
      "js": "src/uuid.js"
    },
    "@bower_components/wire-audio-files": {
      "audio": "webapp/*"
    },
    "@bower_components/webapp-module-bubble": {
      "js": "dist/script/*.js",
      "less": "app/style/webapp-module-bubble.less"
    },
    "@bower_components/webapp-module-logger": {
      "js": "dist/js/Logger.js"
    },
    "@bower_components/webapp-module-modal": {
      "js": "dist/script/*.js",
      "less": "app/style/webapp-module-modal.less"
    },
    "@bower_components/webapp-module-namespace": {
      "js": "js/*.js"
    },
    "@bower_components/webrtc-adapter": {
      "js": "release/adapter.js"
    },
    "@bower_components/wire-theme": {
      "less": "app/style/{wire-theme,variables,input}.less"
    },
    "@bower_components/wire-webapp-cbor": {
      "js": "dist/window/*.js"
    },
    "@bower_components/wire-webapp-cryptobox": {
      "js": "dist/window/*.js"
    },
    "@bower_components/wire-webapp-lru-cache": {
      "js": "dist/window/*.js"
    },
    "@bower_components/wire-webapp-proteus": {
      "js": "dist/window/*.js"
    }
  }
}<|MERGE_RESOLUTION|>--- conflicted
+++ resolved
@@ -43,13 +43,8 @@
     "@bower_components/wire-webapp-cryptobox": "wireapp/wire-webapp-cryptobox#6.2.0",
     "@bower_components/wire-webapp-lru-cache": "wireapp/wire-webapp-lru-cache#2.0.0",
     "@bower_components/wire-webapp-proteus": "wireapp/proteus.js#5.2.0",
-<<<<<<< HEAD
     "@wireapp/core": "2.0.4",
     "@wireapp/react-ui-kit": "1.0.1",
-=======
-    "@wireapp/core": "0.0.32",
-    "@wireapp/react-ui-kit": "0.0.30",
->>>>>>> b42f6a23
     "babel-plugin-react-intl": "2.4.0",
     "babel-polyfill": "6.26.0",
     "intl": "1.2.5",
