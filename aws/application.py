--- conflicted
+++ resolved
@@ -151,19 +151,6 @@
     e.code = 500
     e.name = 'Internal Server Error'
 
-<<<<<<< HEAD
-  handler = logging.StreamHandler()
-  application.logger.addHandler(handler)
-  application.logger.error('Error - %s IP: %s (agent: %s)' % (
-    e.code,
-    flask.request.remote_addr,
-    flask.request.headers['User-Agent'],
-  ))
-
-  if e.code == 406:
-    return flask.redirect('https://wire.com/unsupported/')
-  elif e.code >= 500:
-=======
   if e.code == 406:
     return flask.redirect('https://wire.com/unsupported/')
   elif e.code >= 500:
@@ -174,7 +161,6 @@
       flask.request.remote_addr,
       flask.request.headers['User-Agent'],
     ))
->>>>>>> d0d2ad05
     application.logger.exception(e)
 
   return flask.render_template(
