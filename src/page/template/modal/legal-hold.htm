<div class="legal-hold-modal" data-bind="with: $root.legalHoldModal">
  <modal params="isShown: isVisible, onBgClick: hide, onClosed: onClosed" data-uie-name="legal-hold-modal">
    <div class="modal__header">
      <close-icon class="modal__header__button" data-bind="click: hide" data-uie-name="do-close"></close-icon>
      <!-- ko if: devicesUser() -->
        <arrow-left-icon
          class="modal__header__button"
          data-bind="clickOrDrag: clickOnBack"
          data-uie-name="go-back-participant-devices"
        ></arrow-left-icon>
      <!-- /ko -->
    </div>
    <div class="modal__body legal-hold-modal__wrapper">
      <!-- ko ifnot: devicesUser() -->
<<<<<<< HEAD
        <legal-hold-dot class="legal-hold-modal__logo" params="large: true" data-uie-name="status-modal-legal-hold-icon"></legal-hold-dot>
        <div class="legal-hold-modal__headline" data-uie-name="status-modal-title">Legal Hold</div>
        <p class="legal-hold-modal__info" data-uie-name="status-modal-text">
          Legal Hold has been activated for your account.<br />All messages will be preserved for future access, including
          deleted, edited, and timed messages.<br />Your conversation partners will be aware of the recording.
        </p>
        <div class="legal-hold-modal__subjects">Legal Hold Subjects</div>
=======
        <legal-hold-dot class="legal-hold-modal__logo" params="large: true"></legal-hold-dot>
        <div class="legal-hold-modal__headline" data-bind="text: t('legalHoldHeadline')"></div>
        <p
          class="legal-hold-modal__info"
          data-bind="html: isOnlyMe ? t('legalHoldDescriptionSelf'): t('legalHoldDescriptionOthers') "
        ></p>
        <div class="legal-hold-modal__subjects" data-bind="text: t('legalHoldSubjects')"></div>
>>>>>>> 55083486

        <user-list
          params="user: users(), click: showUserDevices, conversationRepository: conversationRepository, teamRepository: teamRepository, noUnderline: true, arrow: true"
        ></user-list>
      <!-- /ko -->
      <!-- ko if: devicesUser() -->
        <user-devices
          params="clientRepository: clientRepository,
                  conversationRepository: conversationRepository,
                  cryptographyRepository: cryptographyRepository,
                  userEntity: devicesUser,
                  history: userDevicesHistory,
                  noPadding: true">
        </user-devices>
      <!-- /ko -->
    </div>
  </modal>
</div><|MERGE_RESOLUTION|>--- conflicted
+++ resolved
@@ -12,23 +12,14 @@
     </div>
     <div class="modal__body legal-hold-modal__wrapper">
       <!-- ko ifnot: devicesUser() -->
-<<<<<<< HEAD
         <legal-hold-dot class="legal-hold-modal__logo" params="large: true" data-uie-name="status-modal-legal-hold-icon"></legal-hold-dot>
-        <div class="legal-hold-modal__headline" data-uie-name="status-modal-title">Legal Hold</div>
-        <p class="legal-hold-modal__info" data-uie-name="status-modal-text">
-          Legal Hold has been activated for your account.<br />All messages will be preserved for future access, including
-          deleted, edited, and timed messages.<br />Your conversation partners will be aware of the recording.
-        </p>
-        <div class="legal-hold-modal__subjects">Legal Hold Subjects</div>
-=======
-        <legal-hold-dot class="legal-hold-modal__logo" params="large: true"></legal-hold-dot>
-        <div class="legal-hold-modal__headline" data-bind="text: t('legalHoldHeadline')"></div>
+        <div class="legal-hold-modal__headline" data-bind="text: t('legalHoldHeadline')" data-uie-name="status-modal-title"></div>
         <p
           class="legal-hold-modal__info"
-          data-bind="html: isOnlyMe ? t('legalHoldDescriptionSelf'): t('legalHoldDescriptionOthers') "
+          data-bind="html: isOnlyMe ? t('legalHoldDescriptionSelf'): t('legalHoldDescriptionOthers')"
+          data-uie-name="status-modal-text"
         ></p>
         <div class="legal-hold-modal__subjects" data-bind="text: t('legalHoldSubjects')"></div>
->>>>>>> 55083486
 
         <user-list
           params="user: users(), click: showUserDevices, conversationRepository: conversationRepository, teamRepository: teamRepository, noUnderline: true, arrow: true"
