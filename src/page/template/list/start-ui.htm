<div id="start-ui" data-bind="with: $root.start">
  <div class="left-list-header left-list-header-start-ui">
    <span class="left-list-header-text" data-bind="text: teamName" data-uie-name="status-team-name-search"></span>
    <close-icon class="left-list-header-close-button button-icon-large" data-bind="clickOrDrag: clickOnClose, attr: {title: t('tooltipSearchClose')}" data-uie-name="do-close"></close-icon>
  </div>
  <div id="start-ui-header" class="start-ui-header" data-bind="css: {'start-ui-header-integrations': isTeam()}">
    <user-input class="start-ui-header-user-input"
                params="input: searchInput, placeholder: enableFederation ? t('searchPlaceholderFederation') : t('searchPlaceholder'), enter: handleSearchInput"
                data-uie-name="enter-search">
    </user-input>
    <!-- ko if: isTeam() && z.userPermission().canChatWithServices() -->
      <div class="start-ui-list-tabs">
        <div class="start-ui-list-tab" data-bind="click: clickOnShowPeople, css: {'active' : peopleTabActive()}, text: t('searchPeople')" data-uie-name="do-add-people"></div>
        <div class="start-ui-list-tab" data-bind="click: clickOnShowServices, css: {'active' : !peopleTabActive()}, text: t('searchServices')" data-uie-name="do-add-services"></div>
      </div>
    <!-- /ko -->
  </div>

  <div class="left-list-center start-ui-list-wrapper" data-bind="css: {'split-view': showNoContacts()}">
    <div class="start-ui-list" data-bind="antiscroll: shouldUpdateScrollbar, bordered_list: teamName">
      <!-- ko if: showSpinner() -->
        <div class="start-ui-list-spinner">
          <span class="icon-spinner spin"></span>
        </div>
      <!-- /ko -->

      <!-- ko ifnot: showSpinner() -->
        <!-- ko if: peopleTabActive() -->
          <!-- ko if: showNoMatches() -->
            <!-- ko if: showOnlyConnectedUsers() -->
              <people-icon class="start-ui-no-contacts__icon"></people-icon>
            <!-- /ko -->
            <!-- ko ifnot: showOnlyConnectedUsers() -->
              <div class="start-ui-no-contacts" data-bind="text: t('searchNoContactsOnWire', brandName)"></div>
            <!-- /ko -->
          <!-- /ko -->

          <!-- ko if: showNoSearchResults() -->
            <!-- ko if: showOnlyConnectedUsers() -->
              <div class="start-ui-no-search-results__content">
                <message-icon class="start-ui-no-search-results__icon"></message-icon>
                <div class="start-ui-no-search-results__text" data-bind="text: t('searchNoMatchesPartner')" data-uie-name="label-no-search-result"></div>
              </div>
            <!-- /ko -->
            <!-- ko ifnot: showOnlyConnectedUsers() -->
              <div class="start-ui-no-search-results" data-bind="text: t('searchTrySearch')"></div>
            <!-- /ko -->
          <!-- /ko -->

          <!-- ko ifnot: showSearchResults() -->
            <!-- ko if: showInviteMember() && !!manageTeamUrl -->
              <ul class="start-ui-invite-people left-list-items">
                <li class="left-list-item left-list-item-clickable" data-bind="click: clickOpenManageTeam" data-uie-name="do-invite-member">
                  <div class="left-column-icon icon-envelope"></div>
                  <div class="center-column" data-bind="text: t('searchMemberInvite')"></div>
                </li>
              </ul>
            <!-- /ko -->
            <!-- ko if: z.userPermission().canCreateGroupConversation() -->
              <ul class="start-ui-create-group left-list-items">
                <li class="left-list-item left-list-item-clickable" data-bind="click: clickOnCreateGroup" data-uie-name="go-create-group">
                  <group-icon class="left-column-icon"></group-icon>
                  <div class="center-column" data-bind="text: t('searchCreateGroup')"></div>
                </li>
              </ul>
            <!-- /ko -->
            <!-- ko if: z.userPermission().canCreateGuestRoom() && showCreateGuestRoom() -->
              <ul class="start-ui-create-guest-room left-list-items">
                <li class="left-list-item left-list-item-clickable" data-bind="click: clickOnCreateGuestRoom" data-uie-name="do-create-guest-room">
                  <guest-icon class="left-column-icon"></guest-icon>
                  <div class="center-column" data-bind="text: t('searchCreateGuestRoom')"></div>
                </li>
              </ul>
            <!-- /ko -->
            <!-- ko if: showTopPeople() -->
              <div class="start-ui-list-top-people" data-uie-name="status-top-people">
                <span class="start-ui-list-header start-ui-list-header-top-people" data-bind="text: t('searchTopPeople')"></span>
                <top-people class="search-list-theme-black" params="users: topUsers, clickOnUser: clickOnContact"></top-people>
              </div>
            <!-- /ko -->
            <!-- ko if: showContacts() -->
              <div class="start-ui-list-contacts" data-uie-name="status-contacts">
                <!-- ko if: isTeam() -->
                  <span class="start-ui-list-header start-ui-list-header-contacts" data-bind="text: t('searchContacts')"></span>
                <!-- /ko -->
                <!-- ko ifnot: isTeam() -->
                  <span class="start-ui-list-header" data-bind="text: t('searchConnections')"></span>
                <!-- /ko -->
                <!-- ko if: isVisible() -->
                  <user-list class="search-list-theme-black" params="user: contacts(), click: clickOnContact, searchRepository: searchRepository, teamRepository: teamRepository, conversationRepository: conversationRepository"></user-list>
                <!-- /ko -->
              </div>
            <!-- /ko -->
          <!-- /ko -->

          <!-- ko if: showSearchResults() -->
            <div class="start-ui-list-search-results">
              <div class="contacts" data-bind="visible: searchResults.contacts().length > 0">
                <!-- ko if: isTeam() -->
                  <span class="start-ui-list-header start-ui-list-header-contacts" data-bind="text: t('searchContacts')"></span>
                <!-- /ko -->
                <!-- ko ifnot: isTeam() -->
                  <span class="start-ui-list-header start-ui-list-header-connections" data-bind="text: t('searchConnections')"></span>
                <!-- /ko -->
                <user-list class="search-list-theme-black" params="user: searchResults.contacts, filter: searchInput, skipSearch: true, click: clickOnContact, searchRepository: searchRepository, teamRepository: teamRepository, conversationRepository: conversationRepository"></user-list>
              </div>
              <div class="start-ui-groups" data-bind="visible: searchResults.groups().length > 0">
                <!-- ko if: isTeam() -->
                  <span class="start-ui-list-header" data-bind="text: t('searchTeamGroups')"></span>
                <!-- /ko -->
                <!-- ko ifnot: isTeam() -->
                  <span class="start-ui-list-header" data-bind="text: t('searchGroups')"></span>
                <!-- /ko -->
                <group-list params="groups: searchResults.groups, click: clickOnConversation"></group-list>
              </div>
<<<<<<< HEAD
              <!-- ko if: searchOnSameFederatedDomain() -->
                <div class="others" data-bind="visible: searchResults.others().length > 0">
                  <span class="start-ui-list-header" data-bind="text: t('searchOthers')"></span>
                  <user-list class="search-list-theme-black" params="user: searchResults.others, click: clickOnOther, mode: UserlistMode.OTHERS, searchRepository: searchRepository, teamRepository: teamRepository, conversationRepository: conversationRepository"></user-list>
                </div>
              <!-- /ko -->
              <!-- ko if: searchOnOtherFederatedDomain() -->
                <div class="others" data-bind="visible: searchResults.others().length > 0">
                  <span class="start-ui-list-header" data-bind="text: t('searchOtherDomainFederation')"></span>
                  <user-list class="search-list-theme-black" params="user: searchResults.others, click: clickOnOther, mode: UserlistMode.OTHERS, searchRepository: searchRepository, teamRepository: teamRepository, conversationRepository: conversationRepository"></user-list>
                </div>
              <!-- /ko -->
=======
              <div class="others" data-bind="visible: searchResults.others().length > 0">
                <span class="start-ui-list-header" data-bind="text: enableFederation ? t('searchOthersFederation', federationDomain) : t('searchOthers')"></span>
                <user-list class="search-list-theme-black" params="user: searchResults.others, click: clickOnOther, mode: UserlistMode.OTHERS, searchRepository: searchRepository, teamRepository: teamRepository, conversationRepository: conversationRepository"></user-list>
              </div>
>>>>>>> b205a3f8
            </div>
          <!-- /ko -->
        <!-- /ko -->

        <!-- ko ifnot: peopleTabActive() -->
          <!-- ko if: services().length -->
            <!-- ko if: z.userPermission().canManageServices() && !!manageServicesUrl -->
              <ul class="start-ui-manage-services left-list-items">
                <li class="left-list-item left-list-item-clickable" data-bind="click: clickOpenManageServices" data-uie-name="go-manage-services">
                  <service-icon class="left-column-icon"></service-icon>
                  <div class="center-column" data-bind="text: t('searchManageServices')"></div>
                </li>
              </ul>
            <!-- /ko -->
            <service-list params="services: services, click: clickOnOther, isSearching: isSearching, noUnderline: true, arrow: true"></service-list>
          <!-- /ko -->
          <!-- ko if: !services().length && !isInitialServiceSearch() -->
            <div class="search__no-services">
              <service-icon class="search__no-services__icon"></service-icon>
              <!-- ko if: z.userPermission().canManageServices() && !!manageServicesUrl -->
                <div class="search__no-services__info" data-bind="text: t('searchNoServicesManager')" data-uie-name="label-no-services-enabled-manager"></div>
                <div class="search__no-services__manage-button" data-bind="click: clickOpenManageServices, text: t('searchManageServicesNoResults')" data-uie-name="go-enable-services"></div>
              <!-- /ko -->
              <!-- ko ifnot: z.userPermission().canManageServices() -->
                <div class="search__no-services__info" data-bind="text: t('searchNoServicesMember')" data-uie-name="label-no-services-enabled"></div>
              <!-- /ko -->
            </div>
          <!-- /ko -->
        <!-- /ko -->
      <!-- /ko -->
    </div>
  </div>

  <!-- ko if: showNoContacts() -->
    <div class="start-ui-import-container"></div>
  <!-- /ko -->

  <!-- ko if: showInvitePeople() -->
    <div class="start-ui-import" data-bind="click: clickToShowInviteModal" data-uie-name="show-invite-modal">
      <span class="icon-invite start-ui-import-icon"></span>
      <span data-bind="text: t('searchInvite', brandName)"></span>
    </div>
  <!-- /ko -->
</div><|MERGE_RESOLUTION|>--- conflicted
+++ resolved
@@ -113,7 +113,6 @@
                 <!-- /ko -->
                 <group-list params="groups: searchResults.groups, click: clickOnConversation"></group-list>
               </div>
-<<<<<<< HEAD
               <!-- ko if: searchOnSameFederatedDomain() -->
                 <div class="others" data-bind="visible: searchResults.others().length > 0">
                   <span class="start-ui-list-header" data-bind="text: t('searchOthers')"></span>
@@ -122,16 +121,10 @@
               <!-- /ko -->
               <!-- ko if: searchOnOtherFederatedDomain() -->
                 <div class="others" data-bind="visible: searchResults.others().length > 0">
-                  <span class="start-ui-list-header" data-bind="text: t('searchOtherDomainFederation')"></span>
+                  <span class="start-ui-list-header" data-bind="text: t('searchOthersFederation', federationDomain)"></span>
                   <user-list class="search-list-theme-black" params="user: searchResults.others, click: clickOnOther, mode: UserlistMode.OTHERS, searchRepository: searchRepository, teamRepository: teamRepository, conversationRepository: conversationRepository"></user-list>
                 </div>
               <!-- /ko -->
-=======
-              <div class="others" data-bind="visible: searchResults.others().length > 0">
-                <span class="start-ui-list-header" data-bind="text: enableFederation ? t('searchOthersFederation', federationDomain) : t('searchOthers')"></span>
-                <user-list class="search-list-theme-black" params="user: searchResults.others, click: clickOnOther, mode: UserlistMode.OTHERS, searchRepository: searchRepository, teamRepository: teamRepository, conversationRepository: conversationRepository"></user-list>
-              </div>
->>>>>>> b205a3f8
             </div>
           <!-- /ko -->
         <!-- /ko -->
