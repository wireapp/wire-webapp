--- conflicted
+++ resolved
@@ -76,11 +76,7 @@
                   <profile-icon class="start-ui-fed-wrapper__icon"></profile-icon>
                   <div class="start-ui-fed-wrapper__text" data-bind="text: t('searchTrySearchFederation')"></div>
                   <div class="start-ui-fed-wrapper__button">
-<<<<<<< HEAD
-                    <button data-bind="click: () => {}, text: t('searchTrySearchLearnMore')" data-uie-name="do-search-learn-more" type="button" />
-=======
                     <button type="button" data-bind="click: () => {}, text: t('searchTrySearchLearnMore')" data-uie-name="do-search-learn-more" />
->>>>>>> c027a029
                   </div>
                 </div>
               <!-- /ko -->
@@ -91,38 +87,6 @@
           <!-- /ko -->
 
           <!-- ko ifnot: showSearchResults() -->
-<<<<<<< HEAD
-            <!-- ko if: showInviteMember() && !!manageTeamUrl -->
-              <ul class="start-ui-invite-people left-list-items">
-                <li class="left-list-item">
-                  <button class="left-list-item-button" data-bind="click: clickOpenManageTeam" data-uie-name="do-invite-member" type="button">
-                    <span class="left-column-icon icon-envelope"></span>
-                    <span class="center-column" data-bind="text: t('searchMemberInvite')"></span>
-                  </button>
-                </li>
-              </ul>
-            <!-- /ko -->
-            <!-- ko if: z.userPermission().canCreateGroupConversation() -->
-              <ul class="start-ui-create-group left-list-items">
-                <li class="left-list-item" >
-                  <button class="left-list-item-button" data-bind="click: clickOnCreateGroup" data-uie-name="go-create-group" type="button">
-                    <group-icon class="left-column-icon"></group-icon>
-                    <span class="center-column" data-bind="text: t('searchCreateGroup')"></span>
-                  </button>
-                </li>
-              </ul>
-            <!-- /ko -->
-            <!-- ko if: z.userPermission().canCreateGuestRoom() && showCreateGuestRoom() -->
-              <ul class="start-ui-create-guest-room left-list-items">
-                <li class="left-list-item">
-                  <button class="left-list-item-button"  data-bind="click: clickOnCreateGuestRoom" data-uie-name="do-create-guest-room" type="button">
-                    <guest-icon class="left-column-icon"></guest-icon>
-                    <span class="center-column" data-bind="text: t('searchCreateGuestRoom')"></span>
-                  </button>
-                </li>
-              </ul>
-            <!-- /ko -->
-=======
             <ul class="start-ui-list left-list-items">
               <!-- ko if: showInviteMember() && !!manageTeamUrl -->
               <li class="left-list-item">
@@ -149,7 +113,6 @@
               </li>
               <!-- /ko -->
             </ul>
->>>>>>> c027a029
             <!-- ko if: showTopPeople() -->
               <div class="start-ui-list-top-people" data-uie-name="status-top-people">
                 <h3 class="start-ui-list-header start-ui-list-header-top-people" data-bind="text: t('searchTopPeople')"></h3>
