--- conflicted
+++ resolved
@@ -27,19 +27,11 @@
     <!-- /ko -->
   </div>
   <!-- ko using: callingViewModel -->
-<<<<<<< HEAD
   <!-- ko foreach: {data: activeCalls, as: 'activeCall', noChildContext: true} -->
-  <!-- ko if: !activeCall.reason() -->
+  <!-- ko if: activeCall.reason() === CALL_REASON.NORMAL -->
   <conversation-list-calling-cell
     data-bind="attr: {'data-uie-uid': $data.id, 'data-uie-value': getConversationById(activeCall.conversationId).display_name}"
     params="
-=======
-    <!-- ko foreach: {data: activeCalls, as: 'activeCall', noChildContext: true} -->
-      <!-- ko if: activeCall.reason() === CALL_REASON.NORMAL -->
-        <conversation-list-calling-cell
-          data-bind="attr: {'data-uie-uid': $data.id, 'data-uie-value': getConversationById(activeCall.conversationId).display_name}"
-          params="
->>>>>>> 9e6fdd49
             call: activeCall,
             videoGrid: getVideoGrid(activeCall),
             conversation: getConversationById(activeCall.conversationId),
