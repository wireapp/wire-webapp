--- conflicted
+++ resolved
@@ -38,11 +38,7 @@
   <!-- /ko -->
   <div class="left-list-center">
     <!-- ko if: unarchivedConversations().length > 0 || showConnectRequests() -->
-<<<<<<< HEAD
-      <ul class="left-list-items" data-bind="antiscroll: shouldUpdateScrollbar, bordered_list: unarchivedConversations">
-=======
       <ul class="left-list-items conversation-list" data-bind="antiscroll: shouldUpdateScrollbar, bordered_list: unarchivedConversations">
->>>>>>> 12fead4e
         <!-- ko if: showConnectRequests() -->
           <li class="conversation-list-cell" data-bind="click: clickOnConnectRequests, css: {'conversation-list-cell-active': stateIsRequests()}">
             <div class="conversation-list-cell-left">
