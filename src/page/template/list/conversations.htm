<div id="conversations" class="conversations left-list-is-visible" data-bind="with: $root.conversations">
  <div class="left-list-header">
    <settings-icon
      class="conversations-settings button-icon-large accent-text"
      data-bind="clickOrDrag: clickOnPreferencesButton, attr: {title: t('tooltipConversationsPreferences')}, css: {'conversations-settings--badge': showBadge()}"
      data-uie-name="go-preferences"
    ></settings-icon>
    <!-- ko if: isTeam() -->
    <availability-state
      class="left-list-header-availability"
      data-bind="clickOrDrag: clickOnAvailability"
      data-uie-name="status-availability"
      params="availability: selfAvailability, label: selfUserName"
    >
    </availability-state>
      <!-- ko if: isOnLegalHold() || hasPendingLegalHold() -->
      <legal-hold-dot
        style="padding: 8px;"
        params="legalHoldModal: contentViewModel.legalHoldModal, isPending: hasPendingLegalHold()"
        data-bind="attr: {'data-uie-name': hasPendingLegalHold() ? 'status-legal-hold-pending' : 'status-legal-hold'}"
      >
      </legal-hold-dot>
      <!-- /ko -->
    <!-- /ko -->
    <!-- ko ifnot: isTeam() -->
    <span class="left-list-header-text" data-bind="text: selfUserName" data-uie-name="status-name"></span>
    <!-- /ko -->
  </div>
  <!-- ko using: callingViewModel -->
    <!-- ko foreach: {data: activeCalls, as: 'activeCall', noChildContext: true} -->
<<<<<<< HEAD
      <!-- ko if: activeCall.reason() === CALL_REASON.NORMAL -->
      <conversation-list-calling-cell
        data-bind="attr: {'data-uie-uid': $data.id, 'data-uie-value': getConversationById(activeCall.conversationId).display_name}"
        params="
                call: activeCall,
                videoGrid: getVideoGrid(activeCall),
                conversation: getConversationById(activeCall.conversationId),
                multitasking: multitasking,
                callingRepository: callingRepository,
                callActions: callActions,
                hasAccessToCamera: hasAccessToCamera(),
                isSelfVerified: isSelfVerified"
        data-uie-name="item-call"
      >
      </conversation-list-calling-cell>
=======
      <!-- ko if: !activeCall.reason() -->
        <conversation-list-calling-cell
          data-bind="attr: {'data-uie-uid': $data.id, 'data-uie-value': getConversationById(activeCall.conversationId).display_name}"
          params="
            call: activeCall,
            videoGrid: getVideoGrid(activeCall),
            conversation: getConversationById(activeCall.conversationId),
            multitasking: multitasking,
            callingRepository: callingRepository,
            callActions: callActions,
            hasAccessToCamera: hasAccessToCamera(),
            isSelfVerified: isSelfVerified"
          data-uie-name="item-call">
        </conversation-list-calling-cell>
>>>>>>> 26f27768
      <!-- /ko -->
    <!-- /ko -->
  <!-- /ko -->
  <div class="left-list-center">
    <!-- ko if: unarchivedConversations().length > 0 || showConnectRequests() -->
    <ul
      class="left-list-items conversation-list"
      data-bind="antiscroll: shouldUpdateScrollbar, bordered_list: unarchivedConversations"
    >
      <!-- ko if: showConnectRequests() -->
      <li
        class="conversation-list-cell"
        data-bind="click: clickOnConnectRequests, css: {'conversation-list-cell-active': stateIsRequests()}"
      >
        <div class="conversation-list-cell-left">
          <!-- ko if: connectRequests().length === 1 -->
          <div class="avatar-halo">
            <participant-avatar params="participant: connectRequests()[0], size: participantAvatarSize">
            </participant-avatar>
          </div>
          <!-- /ko -->

          <!-- ko if: connectRequests().length > 1 -->
          <group-avatar params="users: connectRequests()"></group-avatar>
          <!-- /ko -->
        </div>

        <div class="conversation-list-cell-center">
          <span
            class="conversation-list-cell-name"
            data-bind="text: connectRequestsText, css: {'accent-text': stateIsRequests()}"
            data-uie-name="item-pending-requests"
          ></span>
        </div>

        <div class="conversation-list-cell-right">
          <span class="conversation-list-cell-badge cell-badge-dark icon-pending" data-uie-name="status-pending"></span>
        </div>
      </li>
      <!-- /ko -->
      <!-- ko let: {isVisibleFunc: getIsVisibleFunc()} -->
      <div data-uie-name="recent-view" data-bind="visible: showRecentConversations()">
        <!-- ko foreach: {data: unarchivedConversations, as: 'conversation', noChildContext: true} -->
        <conversation-list-cell
          data-bind="link_to: getConversationUrl(conversation.id), event: {'contextmenu': (_, event) => listViewModel.onContextMenu(conversation, event)}"
          data-uie-name="item-conversation"
          params="click: (_, event) => listViewModel.onContextMenu(conversation, event), conversation: conversation, showJoinButton: hasJoinableCall(conversation.id), is_selected: isSelectedConversation, onJoinCall: onJoinCall, index: $index, isVisibleFunc: isVisibleFunc"
        >
        </conversation-list-cell>
        <!-- /ko -->
      </div>
      <div data-uie-name="folder-view" data-bind="hidden: showRecentConversations()">
        <grouped-conversations
          params="
              conversationRepository: conversationRepository,
              listViewModel: listViewModel,
              hasJoinableCall: hasJoinableCall,
              onJoinCall: onJoinCall,
              isSelectedConversation: isSelectedConversation,
              expandedFolders: expandedFoldersIds,
              isVisibleFunc: isVisibleFunc"
        >
        </grouped-conversations>
      </div>
      <!-- /ko -->
    </ul>
    <!-- /ko -->
    <!-- ko if: noConversations() -->
      <!-- ko if: archivedConversations().length === 0 -->
      <div class="conversations-hint" data-uie-name="status-start-conversation-hint">
        <div class="conversations-hint-text" data-bind="text: t('conversationsNoConversations')"></div>
        <arrow-down-long-icon class="conversations-hint-arrow"></arrow-down-long-icon>
      </div>
      <!-- /ko -->
      <!-- ko if: archivedConversations().length > 0 -->
      <div class="conversations-all-archived" data-bind="text: t('conversationsAllArchived')"></div>
      <!-- /ko -->
    <!-- /ko -->
  </div>
  <div class="conversations-footer">
    <people-icon
      class="button-icon-large"
      data-bind="attr: {title: startTooltip}, click: clickOnPeopleButton"
      data-uie-name="go-people"
    ></people-icon>
    <conversations-recent-icon
      class="button-icon-large"
      data-uie-name="go-recent-view"
      data-bind="attr: {title: conversationsTooltip, 'data-uie-status': showRecentConversations() ? 'active' : 'inactive'}, css: {'accent-fill': showRecentConversations()}, click: () => showRecentConversations(true)"
    >
    </conversations-recent-icon>
    <conversations-folder-icon
      class="button-icon-large"
      data-uie-name="go-folder-view"
      data-bind="attr: {title: foldersTooltip, 'data-uie-status': showRecentConversations() ? 'inactive' : 'active'}, css: {'accent-fill': !showRecentConversations()}, click: () => showRecentConversations(false)"
    >
    </conversations-folder-icon>
    <!-- ko if: archivedConversations().length > 0 -->
    <archive-icon
      class="button-icon-large"
      data-bind="attr: {title: archiveTooltip}, click: clickOnArchivedButton"
      data-uie-name="go-archive"
    ></archive-icon>
    <!-- /ko -->
  </div>
</div><|MERGE_RESOLUTION|>--- conflicted
+++ resolved
@@ -28,23 +28,6 @@
   </div>
   <!-- ko using: callingViewModel -->
     <!-- ko foreach: {data: activeCalls, as: 'activeCall', noChildContext: true} -->
-<<<<<<< HEAD
-      <!-- ko if: activeCall.reason() === CALL_REASON.NORMAL -->
-      <conversation-list-calling-cell
-        data-bind="attr: {'data-uie-uid': $data.id, 'data-uie-value': getConversationById(activeCall.conversationId).display_name}"
-        params="
-                call: activeCall,
-                videoGrid: getVideoGrid(activeCall),
-                conversation: getConversationById(activeCall.conversationId),
-                multitasking: multitasking,
-                callingRepository: callingRepository,
-                callActions: callActions,
-                hasAccessToCamera: hasAccessToCamera(),
-                isSelfVerified: isSelfVerified"
-        data-uie-name="item-call"
-      >
-      </conversation-list-calling-cell>
-=======
       <!-- ko if: !activeCall.reason() -->
         <conversation-list-calling-cell
           data-bind="attr: {'data-uie-uid': $data.id, 'data-uie-value': getConversationById(activeCall.conversationId).display_name}"
@@ -59,7 +42,6 @@
             isSelfVerified: isSelfVerified"
           data-uie-name="item-call">
         </conversation-list-calling-cell>
->>>>>>> 26f27768
       <!-- /ko -->
     <!-- /ko -->
   <!-- /ko -->
