<div id="preferences-options" class="preferences-page preferences-options" data-bind="with: $root.preferencesOptions">
<<<<<<< HEAD
  <div class="preferences-titlebar" data-bind="text: t('preferencesOptions')"></div>
  <div class="preferences-content-wrapper">
    <div class="preferences-content" data-bind="antiscroll">
      <!-- ko if: isActivatedAccount() && !isTeam() && window.wAddressBook -->
        <section class="preferences-section">
          <header class="preferences-header" data-bind="text: t('preferencesOptionsContacts')"></header>
            <div class="preferences-option" data-uie-name="do-share-osx-contacts">
              <div class="preferences-option-icon preferences-option-pointer" data-bind="click: connectMacOSContacts, attr: {title: t('tooltipPreferencesContactsMacos')}">
                <div class="icon-contacts"></div>
              </div>
              <label class="preferences-option-label" data-bind="click: connectMacOSContacts, text: t('preferencesOptionsContactsMacos'), attr: {title: t('tooltipPreferencesContactsMacos')}"></label>
            </div>
          <div class="preferences-detail" data-bind="text: t('preferencesOptionsContactsDetail')"></div>
        </section>
      <!-- /ko -->
=======
  <div class="preferences-titlebar" data-bind="l10n_text: z.string.preferencesOptions"></div>
  <div class="preferences-content" data-bind="fadingscrollbar">
    <!-- ko if: isActivatedAccount() && !isTeam() && window.wAddressBook -->
      <section class="preferences-section">
        <header class="preferences-header" data-bind="l10n_text: z.string.preferencesOptionsContacts"></header>
          <div class="preferences-option" data-uie-name="do-share-osx-contacts">
            <div class="preferences-option-icon preferences-option-pointer" data-bind="click: connectMacOSContacts, l10n_tooltip: z.string.tooltipPreferencesContactsMacos">
              <div class="icon-contacts"></div>
            </div>
            <label class="preferences-option-label" data-bind="click: connectMacOSContacts, l10n_text: z.string.preferencesOptionsContactsMacos, l10n_tooltip: z.string.tooltipPreferencesContactsMacos"></label>
          </div>
        <div class="preferences-detail" data-bind="l10n_text: z.string.preferencesOptionsContactsDetail"></div>
      </section>
    <!-- /ko -->
>>>>>>> e42197af

    <section class="preferences-section">
      <header class="preferences-header" data-bind="l10n_text: z.string.preferencesOptionsAudio"></header>
      <div class="preferences-option">
        <div class="preferences-options-radio">
          <input type="radio" id="preferences-options-audio-all" name="preferences-options-audio" value="all" data-bind="checked: optionAudio">
          <label for="preferences-options-audio-all">
            <span class="preferences-label" data-bind="l10n_text: z.string.preferencesOptionsAudioAll"></span>
            <span class="preferences-hint" data-bind="visible: optionAudio() === z.audio.AudioPreference.ALL"> · <span data-bind="l10n_text: z.string.preferencesOptionsAudioAllDetail"></span></span>
          </label>
          <input type="radio" id="preferences-options-audio-some" name="preferences-options-audio" value="some" data-bind="checked: optionAudio">
          <label for="preferences-options-audio-some">
            <span class="preferences-label" data-bind="l10n_text: z.string.preferencesOptionsAudioSome"></span>
            <span class="preferences-hint" data-bind="visible: optionAudio() === z.audio.AudioPreference.SOME"> · <span data-bind="l10n_text: z.string.preferencesOptionsAudioSomeDetail"></span></span>
          </label>
          <input type="radio" id="preferences-options-audio-none" name="preferences-options-audio" value="none" data-bind="checked: optionAudio">
          <label for="preferences-options-audio-none">
            <span class="preferences-label" data-bind="l10n_text: z.string.preferencesOptionsAudioNone"></span>
            <span class="preferences-hint" data-bind="visible: optionAudio() === z.audio.AudioPreference.NONE"> · <span data-bind="l10n_text: z.string.preferencesOptionsAudioNoneDetail"></span></span>
          </label>
        </div>
      </div>
    </section>

    <!-- ko if: isActivatedAccount()-->
      <section class="preferences-section">
<<<<<<< HEAD
        <header class="preferences-header" data-bind="text: t('preferencesOptionsAudio')"></header>
        <div class="preferences-option">
          <div class="preferences-options-radio">
            <input type="radio" id="preferences-options-audio-all" name="preferences-options-audio" value="all" data-bind="checked: optionAudio">
            <label for="preferences-options-audio-all">
              <span class="preferences-label" data-bind="text: t('preferencesOptionsAudioAll')"></span>
              <span class="preferences-hint" data-bind="visible: optionAudio() === z.audio.AudioPreference.ALL"> · <span data-bind="text: t('preferencesOptionsAudioAllDetail')"></span></span>
            </label>
            <input type="radio" id="preferences-options-audio-some" name="preferences-options-audio" value="some" data-bind="checked: optionAudio">
            <label for="preferences-options-audio-some">
              <span class="preferences-label" data-bind="text: t('preferencesOptionsAudioSome')"></span>
              <span class="preferences-hint" data-bind="visible: optionAudio() === z.audio.AudioPreference.SOME"> · <span data-bind="text: t('preferencesOptionsAudioSomeDetail')"></span></span>
            </label>
            <input type="radio" id="preferences-options-audio-none" name="preferences-options-audio" value="none" data-bind="checked: optionAudio">
            <label for="preferences-options-audio-none">
              <span class="preferences-label" data-bind="text: t('preferencesOptionsAudioNone')"></span>
              <span class="preferences-hint" data-bind="visible: optionAudio() === z.audio.AudioPreference.NONE"> · <span data-bind="text: t('preferencesOptionsAudioNoneDetail')"></span></span>
            </label>
          </div>
        </div>
      </section>

      <!-- ko if: isActivatedAccount()-->
        <section class="preferences-section">
          <header class="preferences-header" data-bind="text: t('preferencesOptionsNotifications')"></header>
          <div class="preferences-options-radio">
            <input type="radio" id="preferences-options-notification-on" name="preferences-options-notification" value="on" data-bind="checked: optionNotifications">
            <label class="text-theme" for="preferences-options-notification-on">
              <span class="preferences-label" data-bind="text: t('preferencesOptionsNotificationsOn')"></span>
            </label>
            <input type="radio" id="preferences-options-notification-obfuscate-message" name="preferences-options-notification" value="obfuscate-message" data-bind="checked: optionNotifications">
            <label class="text-theme" for="preferences-options-notification-obfuscate-message">
              <span class="preferences-label" data-bind="text: t('preferencesOptionsNotificationsObfuscateMessage')"></span>
            </label>
            <input type="radio" id="preferences-options-notification-obfuscate" name="preferences-options-notification" value="obfuscate" data-bind="checked: optionNotifications">
            <label class="text-theme" for="preferences-options-notification-obfuscate">
              <span class="preferences-label" data-bind="text: t('preferencesOptionsNotificationsObfuscate')"></span>
            </label>
            <input type="radio" id="preferences-options-notification-none" name="preferences-options-notification" value="none" data-bind="checked: optionNotifications">
            <label class="text-theme" for="preferences-options-notification-none">
              <span class="preferences-label" data-bind="text: t('preferencesOptionsNotificationsNone')"></span>
            </label>
          </div>
        </section>

        <section class="preferences-section">
          <header class="preferences-header" data-bind="text: t('preferencesOptionsPopular')"></header>
          <div class="preferences-option">
            <div class="preferences-option-icon checkbox text-theme" data-bind="attr: {'data-uie-value': optionDarkMode}" data-uie-name="status-preference-use-dark-mode">
              <input type="checkbox" id="use-dark-mode-checkbox" data-bind="checked: optionDarkMode">
              <label class="preferences-options-checkbox-label" for="use-dark-mode-checkbox" data-bind="text: t('preferencesOptionsUseDarkMode')"></label>
            </div>
          </div>
          <div class="preferences-option">
            <div class="preferences-option-icon checkbox text-theme" data-bind="attr: {'data-uie-value': optionReplaceInlineEmoji}" data-uie-name="status-preference-emoji-replace">
              <input type="checkbox" id="replace-inline-emoji-checkbox" data-bind="checked: optionReplaceInlineEmoji">
              <label class="preferences-options-checkbox-label" for="replace-inline-emoji-checkbox" data-bind="text: t('preferencesOptionsEmojiReplaceCheckbox')"></label>
            </div>
          </div>
          <div class="preferences-detail preferences-detail-emoji" data-bind="html: t('preferencesOptionsEmojiReplaceDetail', {}, {'icon': '<span class=\'font-size-xs icon-emoji\'></span>'})"></div>
          <!-- ko if: z.util.Environment.desktop -->
            <div class="preferences-option preferences-options-multiple">
              <div class="preferences-option-icon checkbox text-theme" data-bind="attr: {'data-uie-value': optionSendPreviews}" data-uie-name="status-preference-previews-send">
                <input type="checkbox" id="send-preview-checkbox" data-bind="checked: optionSendPreviews">
                <label class="preferences-options-checkbox-label" for="send-preview-checkbox" data-bind="text: t('preferencesOptionsPreviewsSendCheckbox')"></label>
              </div>
            </div>
            <div class="preferences-detail" data-bind="text: t('preferencesOptionsPreviewsSendDetail')"></div>
          <!-- /ko -->
        </section>
      <!-- /ko -->

      <!-- ko if: z.calling.CallingRepository.supportsCalling -->
        <section class="preferences-section">
          <header class="preferences-header" data-bind="text: t('preferencesOptionsCallLogs')"></header>
          <div class="preferences-option">
            <div class="preferences-link text-theme" data-bind="click: saveCallLogs, text: t('preferencesOptionsCallLogsGet')" data-uie-name="get-call-logs"></div>
          </div>
          <div class="preferences-detail" data-bind="text: t('preferencesOptionsCallLogsDetail')"></div>
        </section>
      <!-- /ko -->
    </div>
=======
        <header class="preferences-header" data-bind="l10n_text: z.string.preferencesOptionsNotifications"></header>
        <div class="preferences-options-radio">
          <input type="radio" id="preferences-options-notification-on" name="preferences-options-notification" value="on" data-bind="checked: optionNotifications">
          <label class="text-theme" for="preferences-options-notification-on">
            <span class="preferences-label" data-bind="l10n_text: z.string.preferencesOptionsNotificationsOn"></span>
          </label>
          <input type="radio" id="preferences-options-notification-obfuscate-message" name="preferences-options-notification" value="obfuscate-message" data-bind="checked: optionNotifications">
          <label class="text-theme" for="preferences-options-notification-obfuscate-message">
            <span class="preferences-label" data-bind="l10n_text: z.string.preferencesOptionsNotificationsObfuscateMessage"></span>
          </label>
          <input type="radio" id="preferences-options-notification-obfuscate" name="preferences-options-notification" value="obfuscate" data-bind="checked: optionNotifications">
          <label class="text-theme" for="preferences-options-notification-obfuscate">
            <span class="preferences-label" data-bind="l10n_text: z.string.preferencesOptionsNotificationsObfuscate"></span>
          </label>
          <input type="radio" id="preferences-options-notification-none" name="preferences-options-notification" value="none" data-bind="checked: optionNotifications">
          <label class="text-theme" for="preferences-options-notification-none">
            <span class="preferences-label" data-bind="l10n_text: z.string.preferencesOptionsNotificationsNone"></span>
          </label>
        </div>
      </section>

      <section class="preferences-section">
        <header class="preferences-header" data-bind="l10n_text: z.string.preferencesOptionsPopular"></header>
        <div class="preferences-option">
          <div class="preferences-option-icon checkbox text-theme" data-bind="attr: {'data-uie-value': optionDarkMode}" data-uie-name="status-preference-use-dark-mode">
            <input type="checkbox" id="use-dark-mode-checkbox" data-bind="checked: optionDarkMode">
            <label class="preferences-options-checkbox-label" for="use-dark-mode-checkbox" data-bind="l10n_text: z.string.preferencesOptionsUseDarkMode"></label>
          </div>
        </div>
        <div class="preferences-option">
          <div class="preferences-option-icon checkbox text-theme" data-bind="attr: {'data-uie-value': optionReplaceInlineEmoji}" data-uie-name="status-preference-emoji-replace">
            <input type="checkbox" id="replace-inline-emoji-checkbox" data-bind="checked: optionReplaceInlineEmoji">
            <label class="preferences-options-checkbox-label" for="replace-inline-emoji-checkbox" data-bind="l10n_text: z.string.preferencesOptionsEmojiReplaceCheckbox"></label>
          </div>
        </div>
        <div class="preferences-detail preferences-detail-emoji" data-bind="l10nSafeHtml: {'id': z.string.preferencesOptionsEmojiReplaceDetail, 'substitutions': {'replaceDangerously': {'icon': '<span class=\'font-size-xs icon-emoji\'></span>'}}}"></div>
        <!-- ko if: z.util.Environment.desktop -->
          <div class="preferences-option preferences-options-multiple">
            <div class="preferences-option-icon checkbox text-theme" data-bind="attr: {'data-uie-value': optionSendPreviews}" data-uie-name="status-preference-previews-send">
              <input type="checkbox" id="send-preview-checkbox" data-bind="checked: optionSendPreviews">
              <label class="preferences-options-checkbox-label" for="send-preview-checkbox" data-bind="l10n_text: z.string.preferencesOptionsPreviewsSendCheckbox"></label>
            </div>
          </div>
          <div class="preferences-detail" data-bind="l10n_text: z.string.preferencesOptionsPreviewsSendDetail"></div>
        <!-- /ko -->
      </section>
    <!-- /ko -->

    <!-- ko if: z.calling.CallingRepository.supportsCalling -->
      <section class="preferences-section">
        <header class="preferences-header" data-bind="l10n_text: z.string.preferencesOptionsCallLogs"></header>
        <div class="preferences-option">
          <div class="preferences-link text-theme" data-bind="click: saveCallLogs, l10n_text: z.string.preferencesOptionsCallLogsGet" data-uie-name="get-call-logs"></div>
        </div>
        <div class="preferences-detail" data-bind="l10n_text: z.string.preferencesOptionsCallLogsDetail"></div>
      </section>
    <!-- /ko -->
>>>>>>> e42197af
  </div>
</div><|MERGE_RESOLUTION|>--- conflicted
+++ resolved
@@ -1,55 +1,37 @@
 <div id="preferences-options" class="preferences-page preferences-options" data-bind="with: $root.preferencesOptions">
-<<<<<<< HEAD
   <div class="preferences-titlebar" data-bind="text: t('preferencesOptions')"></div>
-  <div class="preferences-content-wrapper">
-    <div class="preferences-content" data-bind="antiscroll">
-      <!-- ko if: isActivatedAccount() && !isTeam() && window.wAddressBook -->
-        <section class="preferences-section">
-          <header class="preferences-header" data-bind="text: t('preferencesOptionsContacts')"></header>
-            <div class="preferences-option" data-uie-name="do-share-osx-contacts">
-              <div class="preferences-option-icon preferences-option-pointer" data-bind="click: connectMacOSContacts, attr: {title: t('tooltipPreferencesContactsMacos')}">
-                <div class="icon-contacts"></div>
-              </div>
-              <label class="preferences-option-label" data-bind="click: connectMacOSContacts, text: t('preferencesOptionsContactsMacos'), attr: {title: t('tooltipPreferencesContactsMacos')}"></label>
-            </div>
-          <div class="preferences-detail" data-bind="text: t('preferencesOptionsContactsDetail')"></div>
-        </section>
-      <!-- /ko -->
-=======
-  <div class="preferences-titlebar" data-bind="l10n_text: z.string.preferencesOptions"></div>
   <div class="preferences-content" data-bind="fadingscrollbar">
     <!-- ko if: isActivatedAccount() && !isTeam() && window.wAddressBook -->
       <section class="preferences-section">
-        <header class="preferences-header" data-bind="l10n_text: z.string.preferencesOptionsContacts"></header>
+        <header class="preferences-header" data-bind="text: t('preferencesOptionsContacts')"></header>
           <div class="preferences-option" data-uie-name="do-share-osx-contacts">
-            <div class="preferences-option-icon preferences-option-pointer" data-bind="click: connectMacOSContacts, l10n_tooltip: z.string.tooltipPreferencesContactsMacos">
+            <div class="preferences-option-icon preferences-option-pointer" data-bind="click: connectMacOSContacts, attr: {title: ('tooltipPreferencesContactsMacos')}">
               <div class="icon-contacts"></div>
             </div>
-            <label class="preferences-option-label" data-bind="click: connectMacOSContacts, l10n_text: z.string.preferencesOptionsContactsMacos, l10n_tooltip: z.string.tooltipPreferencesContactsMacos"></label>
+            <label class="preferences-option-label" data-bind="click: connectMacOSContacts, text: t('preferencesOptionsContactsMacos'), attr: {title: ('tooltipPreferencesContactsMacos')}"></label>
           </div>
-        <div class="preferences-detail" data-bind="l10n_text: z.string.preferencesOptionsContactsDetail"></div>
+        <div class="preferences-detail" data-bind="text: t('preferencesOptionsContactsDetail')"></div>
       </section>
     <!-- /ko -->
->>>>>>> e42197af
 
     <section class="preferences-section">
-      <header class="preferences-header" data-bind="l10n_text: z.string.preferencesOptionsAudio"></header>
+      <header class="preferences-header" data-bind="text: t('preferencesOptionsAudio')"></header>
       <div class="preferences-option">
         <div class="preferences-options-radio">
           <input type="radio" id="preferences-options-audio-all" name="preferences-options-audio" value="all" data-bind="checked: optionAudio">
           <label for="preferences-options-audio-all">
-            <span class="preferences-label" data-bind="l10n_text: z.string.preferencesOptionsAudioAll"></span>
-            <span class="preferences-hint" data-bind="visible: optionAudio() === z.audio.AudioPreference.ALL"> · <span data-bind="l10n_text: z.string.preferencesOptionsAudioAllDetail"></span></span>
+            <span class="preferences-label" data-bind="text: t('preferencesOptionsAudioAll')"></span>
+            <span class="preferences-hint" data-bind="visible: optionAudio() === z.audio.AudioPreference.ALL"> · <span data-bind="text: t('preferencesOptionsAudioAllDetail')"></span></span>
           </label>
           <input type="radio" id="preferences-options-audio-some" name="preferences-options-audio" value="some" data-bind="checked: optionAudio">
           <label for="preferences-options-audio-some">
-            <span class="preferences-label" data-bind="l10n_text: z.string.preferencesOptionsAudioSome"></span>
-            <span class="preferences-hint" data-bind="visible: optionAudio() === z.audio.AudioPreference.SOME"> · <span data-bind="l10n_text: z.string.preferencesOptionsAudioSomeDetail"></span></span>
+            <span class="preferences-label" data-bind="text: t('preferencesOptionsAudioSome')"></span>
+            <span class="preferences-hint" data-bind="visible: optionAudio() === z.audio.AudioPreference.SOME"> · <span data-bind="text: t('preferencesOptionsAudioSomeDetail')"></span></span>
           </label>
           <input type="radio" id="preferences-options-audio-none" name="preferences-options-audio" value="none" data-bind="checked: optionAudio">
           <label for="preferences-options-audio-none">
-            <span class="preferences-label" data-bind="l10n_text: z.string.preferencesOptionsAudioNone"></span>
-            <span class="preferences-hint" data-bind="visible: optionAudio() === z.audio.AudioPreference.NONE"> · <span data-bind="l10n_text: z.string.preferencesOptionsAudioNoneDetail"></span></span>
+            <span class="preferences-label" data-bind="text: t('preferencesOptionsAudioNone')"></span>
+            <span class="preferences-hint" data-bind="visible: optionAudio() === z.audio.AudioPreference.NONE"> · <span data-bind="text: t('preferencesOptionsAudioNoneDetail')"></span></span>
           </label>
         </div>
       </div>
@@ -57,123 +39,39 @@
 
     <!-- ko if: isActivatedAccount()-->
       <section class="preferences-section">
-<<<<<<< HEAD
-        <header class="preferences-header" data-bind="text: t('preferencesOptionsAudio')"></header>
-        <div class="preferences-option">
-          <div class="preferences-options-radio">
-            <input type="radio" id="preferences-options-audio-all" name="preferences-options-audio" value="all" data-bind="checked: optionAudio">
-            <label for="preferences-options-audio-all">
-              <span class="preferences-label" data-bind="text: t('preferencesOptionsAudioAll')"></span>
-              <span class="preferences-hint" data-bind="visible: optionAudio() === z.audio.AudioPreference.ALL"> · <span data-bind="text: t('preferencesOptionsAudioAllDetail')"></span></span>
-            </label>
-            <input type="radio" id="preferences-options-audio-some" name="preferences-options-audio" value="some" data-bind="checked: optionAudio">
-            <label for="preferences-options-audio-some">
-              <span class="preferences-label" data-bind="text: t('preferencesOptionsAudioSome')"></span>
-              <span class="preferences-hint" data-bind="visible: optionAudio() === z.audio.AudioPreference.SOME"> · <span data-bind="text: t('preferencesOptionsAudioSomeDetail')"></span></span>
-            </label>
-            <input type="radio" id="preferences-options-audio-none" name="preferences-options-audio" value="none" data-bind="checked: optionAudio">
-            <label for="preferences-options-audio-none">
-              <span class="preferences-label" data-bind="text: t('preferencesOptionsAudioNone')"></span>
-              <span class="preferences-hint" data-bind="visible: optionAudio() === z.audio.AudioPreference.NONE"> · <span data-bind="text: t('preferencesOptionsAudioNoneDetail')"></span></span>
-            </label>
-          </div>
-        </div>
-      </section>
-
-      <!-- ko if: isActivatedAccount()-->
-        <section class="preferences-section">
-          <header class="preferences-header" data-bind="text: t('preferencesOptionsNotifications')"></header>
-          <div class="preferences-options-radio">
-            <input type="radio" id="preferences-options-notification-on" name="preferences-options-notification" value="on" data-bind="checked: optionNotifications">
-            <label class="text-theme" for="preferences-options-notification-on">
-              <span class="preferences-label" data-bind="text: t('preferencesOptionsNotificationsOn')"></span>
-            </label>
-            <input type="radio" id="preferences-options-notification-obfuscate-message" name="preferences-options-notification" value="obfuscate-message" data-bind="checked: optionNotifications">
-            <label class="text-theme" for="preferences-options-notification-obfuscate-message">
-              <span class="preferences-label" data-bind="text: t('preferencesOptionsNotificationsObfuscateMessage')"></span>
-            </label>
-            <input type="radio" id="preferences-options-notification-obfuscate" name="preferences-options-notification" value="obfuscate" data-bind="checked: optionNotifications">
-            <label class="text-theme" for="preferences-options-notification-obfuscate">
-              <span class="preferences-label" data-bind="text: t('preferencesOptionsNotificationsObfuscate')"></span>
-            </label>
-            <input type="radio" id="preferences-options-notification-none" name="preferences-options-notification" value="none" data-bind="checked: optionNotifications">
-            <label class="text-theme" for="preferences-options-notification-none">
-              <span class="preferences-label" data-bind="text: t('preferencesOptionsNotificationsNone')"></span>
-            </label>
-          </div>
-        </section>
-
-        <section class="preferences-section">
-          <header class="preferences-header" data-bind="text: t('preferencesOptionsPopular')"></header>
-          <div class="preferences-option">
-            <div class="preferences-option-icon checkbox text-theme" data-bind="attr: {'data-uie-value': optionDarkMode}" data-uie-name="status-preference-use-dark-mode">
-              <input type="checkbox" id="use-dark-mode-checkbox" data-bind="checked: optionDarkMode">
-              <label class="preferences-options-checkbox-label" for="use-dark-mode-checkbox" data-bind="text: t('preferencesOptionsUseDarkMode')"></label>
-            </div>
-          </div>
-          <div class="preferences-option">
-            <div class="preferences-option-icon checkbox text-theme" data-bind="attr: {'data-uie-value': optionReplaceInlineEmoji}" data-uie-name="status-preference-emoji-replace">
-              <input type="checkbox" id="replace-inline-emoji-checkbox" data-bind="checked: optionReplaceInlineEmoji">
-              <label class="preferences-options-checkbox-label" for="replace-inline-emoji-checkbox" data-bind="text: t('preferencesOptionsEmojiReplaceCheckbox')"></label>
-            </div>
-          </div>
-          <div class="preferences-detail preferences-detail-emoji" data-bind="html: t('preferencesOptionsEmojiReplaceDetail', {}, {'icon': '<span class=\'font-size-xs icon-emoji\'></span>'})"></div>
-          <!-- ko if: z.util.Environment.desktop -->
-            <div class="preferences-option preferences-options-multiple">
-              <div class="preferences-option-icon checkbox text-theme" data-bind="attr: {'data-uie-value': optionSendPreviews}" data-uie-name="status-preference-previews-send">
-                <input type="checkbox" id="send-preview-checkbox" data-bind="checked: optionSendPreviews">
-                <label class="preferences-options-checkbox-label" for="send-preview-checkbox" data-bind="text: t('preferencesOptionsPreviewsSendCheckbox')"></label>
-              </div>
-            </div>
-            <div class="preferences-detail" data-bind="text: t('preferencesOptionsPreviewsSendDetail')"></div>
-          <!-- /ko -->
-        </section>
-      <!-- /ko -->
-
-      <!-- ko if: z.calling.CallingRepository.supportsCalling -->
-        <section class="preferences-section">
-          <header class="preferences-header" data-bind="text: t('preferencesOptionsCallLogs')"></header>
-          <div class="preferences-option">
-            <div class="preferences-link text-theme" data-bind="click: saveCallLogs, text: t('preferencesOptionsCallLogsGet')" data-uie-name="get-call-logs"></div>
-          </div>
-          <div class="preferences-detail" data-bind="text: t('preferencesOptionsCallLogsDetail')"></div>
-        </section>
-      <!-- /ko -->
-    </div>
-=======
-        <header class="preferences-header" data-bind="l10n_text: z.string.preferencesOptionsNotifications"></header>
+        <header class="preferences-header" data-bind="text: t('preferencesOptionsNotifications')"></header>
         <div class="preferences-options-radio">
           <input type="radio" id="preferences-options-notification-on" name="preferences-options-notification" value="on" data-bind="checked: optionNotifications">
           <label class="text-theme" for="preferences-options-notification-on">
-            <span class="preferences-label" data-bind="l10n_text: z.string.preferencesOptionsNotificationsOn"></span>
+            <span class="preferences-label" data-bind="text: t('preferencesOptionsNotificationsOn')"></span>
           </label>
           <input type="radio" id="preferences-options-notification-obfuscate-message" name="preferences-options-notification" value="obfuscate-message" data-bind="checked: optionNotifications">
           <label class="text-theme" for="preferences-options-notification-obfuscate-message">
-            <span class="preferences-label" data-bind="l10n_text: z.string.preferencesOptionsNotificationsObfuscateMessage"></span>
+            <span class="preferences-label" data-bind="text: t('preferencesOptionsNotificationsObfuscateMessage')"></span>
           </label>
           <input type="radio" id="preferences-options-notification-obfuscate" name="preferences-options-notification" value="obfuscate" data-bind="checked: optionNotifications">
           <label class="text-theme" for="preferences-options-notification-obfuscate">
-            <span class="preferences-label" data-bind="l10n_text: z.string.preferencesOptionsNotificationsObfuscate"></span>
+            <span class="preferences-label" data-bind="text: t('preferencesOptionsNotificationsObfuscate')"></span>
           </label>
           <input type="radio" id="preferences-options-notification-none" name="preferences-options-notification" value="none" data-bind="checked: optionNotifications">
           <label class="text-theme" for="preferences-options-notification-none">
-            <span class="preferences-label" data-bind="l10n_text: z.string.preferencesOptionsNotificationsNone"></span>
+            <span class="preferences-label" data-bind="text: t('preferencesOptionsNotificationsNone')"></span>
           </label>
         </div>
       </section>
 
       <section class="preferences-section">
-        <header class="preferences-header" data-bind="l10n_text: z.string.preferencesOptionsPopular"></header>
+        <header class="preferences-header" data-bind="text: t('preferencesOptionsPopular')"></header>
         <div class="preferences-option">
           <div class="preferences-option-icon checkbox text-theme" data-bind="attr: {'data-uie-value': optionDarkMode}" data-uie-name="status-preference-use-dark-mode">
             <input type="checkbox" id="use-dark-mode-checkbox" data-bind="checked: optionDarkMode">
-            <label class="preferences-options-checkbox-label" for="use-dark-mode-checkbox" data-bind="l10n_text: z.string.preferencesOptionsUseDarkMode"></label>
+            <label class="preferences-options-checkbox-label" for="use-dark-mode-checkbox" data-bind="text: t('preferencesOptionsUseDarkMode')"></label>
           </div>
         </div>
         <div class="preferences-option">
           <div class="preferences-option-icon checkbox text-theme" data-bind="attr: {'data-uie-value': optionReplaceInlineEmoji}" data-uie-name="status-preference-emoji-replace">
             <input type="checkbox" id="replace-inline-emoji-checkbox" data-bind="checked: optionReplaceInlineEmoji">
-            <label class="preferences-options-checkbox-label" for="replace-inline-emoji-checkbox" data-bind="l10n_text: z.string.preferencesOptionsEmojiReplaceCheckbox"></label>
+            <label class="preferences-options-checkbox-label" for="replace-inline-emoji-checkbox" data-bind="text: t('preferencesOptionsEmojiReplaceCheckbox')"></label>
           </div>
         </div>
         <div class="preferences-detail preferences-detail-emoji" data-bind="l10nSafeHtml: {'id': z.string.preferencesOptionsEmojiReplaceDetail, 'substitutions': {'replaceDangerously': {'icon': '<span class=\'font-size-xs icon-emoji\'></span>'}}}"></div>
@@ -181,23 +79,22 @@
           <div class="preferences-option preferences-options-multiple">
             <div class="preferences-option-icon checkbox text-theme" data-bind="attr: {'data-uie-value': optionSendPreviews}" data-uie-name="status-preference-previews-send">
               <input type="checkbox" id="send-preview-checkbox" data-bind="checked: optionSendPreviews">
-              <label class="preferences-options-checkbox-label" for="send-preview-checkbox" data-bind="l10n_text: z.string.preferencesOptionsPreviewsSendCheckbox"></label>
+              <label class="preferences-options-checkbox-label" for="send-preview-checkbox" data-bind="text: t('preferencesOptionsPreviewsSendCheckbox')"></label>
             </div>
           </div>
-          <div class="preferences-detail" data-bind="l10n_text: z.string.preferencesOptionsPreviewsSendDetail"></div>
+          <div class="preferences-detail" data-bind="text: t('preferencesOptionsPreviewsSendDetail')"></div>
         <!-- /ko -->
       </section>
     <!-- /ko -->
 
     <!-- ko if: z.calling.CallingRepository.supportsCalling -->
       <section class="preferences-section">
-        <header class="preferences-header" data-bind="l10n_text: z.string.preferencesOptionsCallLogs"></header>
+        <header class="preferences-header" data-bind="text: t('preferencesOptionsCallLogs')"></header>
         <div class="preferences-option">
-          <div class="preferences-link text-theme" data-bind="click: saveCallLogs, l10n_text: z.string.preferencesOptionsCallLogsGet" data-uie-name="get-call-logs"></div>
+          <div class="preferences-link text-theme" data-bind="click: saveCallLogs, text: t('preferencesOptionsCallLogsGet')" data-uie-name="get-call-logs"></div>
         </div>
-        <div class="preferences-detail" data-bind="l10n_text: z.string.preferencesOptionsCallLogsDetail"></div>
+        <div class="preferences-detail" data-bind="text: t('preferencesOptionsCallLogsDetail')"></div>
       </section>
     <!-- /ko -->
->>>>>>> e42197af
   </div>
 </div>