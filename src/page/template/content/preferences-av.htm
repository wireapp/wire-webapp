<div id="preferences-av" class="preferences-page preferences-av" data-bind="with: $root.preferencesAV">
<<<<<<< HEAD
  <div class="preferences-titlebar" data-bind="text: t('preferencesAV')"></div>
  <div class="preferences-content-wrapper">
    <div class="preferences-content" data-bind="antiscroll">

      <!-- ko if: deviceSupport.audioInput() -->
        <section class="preferences-section">
          <header class="preferences-header preferences-av-header" data-bind="text: t('preferencesAVMicrophone')"></header>
          <!-- ko if: permissionDenied() -->
            <div class="preferences-av-detail">
              <a rel="nofollow noopener noreferrer" target="_blank" data-bind="text: t('preferencesAVPermissionDetail'), l10n_href: {support: z.config.SUPPORT.ID.DEVICE_ACCESS_DENIED}"></a>
            </div>
          <!-- /ko -->
          <div class="preferences-option" data-bind="css: {'preferences-av-select-disabled': permissionDenied}">
            <div class="preferences-option-icon preferences-av-select-icon">
              <div class="icon-microphone"></div>
            </div>
            <div class="input-select">
              <select class="preferences-av-select" name="select"
                      data-bind="attr: {'disabled': availableDevices.audioInput().length < 2 || permissionDenied},
                                 css: {'preferences-av-select-disabled': permissionDenied},
                                 options: availableDevices.audioInput,
                                 optionsText: function(item) {return item.label || t('preferencesAVMicrophone')},
                                 optionsValue: 'deviceId',
                                 value: currentDeviceId.audioInput"
                      data-uie-name="enter-microphone">
              </select>
              <label class="icon-down preferences-av-label" data-bind="visible: availableDevices.audioInput().length >= 2"></label>
            </div>
=======
  <div class="preferences-titlebar" data-bind="l10n_text: z.string.preferencesAV"></div>
  <div class="preferences-content" data-bind="fadingscrollbar">

    <!-- ko if: deviceSupport.audioInput() -->
      <section class="preferences-section">
        <header class="preferences-header preferences-av-header" data-bind="l10n_text: z.string.preferencesAVMicrophone"></header>
        <!-- ko if: permissionDenied() -->
          <div class="preferences-av-detail">
            <a rel="nofollow noopener noreferrer" target="_blank" data-bind="l10n_text: z.string.preferencesAVPermissionDetail, l10n_href: {support: z.config.SUPPORT.ID.DEVICE_ACCESS_DENIED}"></a>
>>>>>>> e42197af
          </div>
        <!-- /ko -->
        <div class="preferences-option" data-bind="css: {'preferences-av-select-disabled': permissionDenied}">
          <div class="preferences-option-icon preferences-av-select-icon">
            <div class="icon-microphone"></div>
          </div>
          <div class="input-select">
            <select class="preferences-av-select" name="select"
                    data-bind="attr: {'disabled': availableDevices.audioInput().length < 2 || permissionDenied},
                               css: {'preferences-av-select-disabled': permissionDenied},
                               options: availableDevices.audioInput,
                               optionsText: function(item) {return item.label || z.string.preferencesAVMicrophone},
                               optionsValue: 'deviceId',
                               value: currentDeviceId.audioInput"
                    data-uie-name="enter-microphone">
            </select>
            <label class="icon-down preferences-av-label" data-bind="visible: availableDevices.audioInput().length >= 2"></label>
          </div>
        </div>
        <input-level class="preferences-av-meter text-theme" params="level: audioLevel, disabled: permissionDenied"></input-level>
      </section>
    <!-- /ko -->

<<<<<<< HEAD
      <!-- ko if: supportsAudioOutput() -->
        <section class="preferences-section">
          <header class="preferences-header preferences-av-header" data-bind="text: t('preferencesAVSpeakers')"></header>
          <div class="preferences-option">
            <div class="preferences-option-icon preferences-av-select-icon">
              <div class="icon-speaker"></div>
            </div>
            <div class="input-select">
              <select class="preferences-av-select" name="select"
                      data-bind="enabled: availableDevices.audioOutput().length >= 2,
                                 options: availableDevices.audioOutput,
                                 optionsText: function(item) {return item.label || t('preferencesAVSpeakers')},
                                 optionsValue: 'deviceId',
                                 value: currentDeviceId.audioOutput"
                      data-uie-name="enter-speaker">
              </select>
              <label class="icon-down preferences-av-label" data-bind="visible: availableDevices.audioOutput().length >= 2"></label>
            </div>
=======
    <!-- ko if: supportsAudioOutput() -->
      <section class="preferences-section">
        <header class="preferences-header preferences-av-header" data-bind="l10n_text: z.string.preferencesAVSpeakers"></header>
        <div class="preferences-option">
          <div class="preferences-option-icon preferences-av-select-icon">
            <div class="icon-speaker"></div>
          </div>
          <div class="input-select">
            <select class="preferences-av-select" name="select"
                    data-bind="enabled: availableDevices.audioOutput().length >= 2,
                               options: availableDevices.audioOutput,
                               optionsText: function(item) {return item.label || z.string.preferencesAVSpeakers},
                               optionsValue: 'deviceId',
                               value: currentDeviceId.audioOutput"
                    data-uie-name="enter-speaker">
            </select>
            <label class="icon-down preferences-av-label" data-bind="visible: availableDevices.audioOutput().length >= 2"></label>
>>>>>>> e42197af
          </div>
        </div>
      </section>
    <!-- /ko -->

<<<<<<< HEAD
      <!-- ko if: deviceSupport.videoInput() -->
        <section class="preferences-section">
          <header class="preferences-header preferences-av-header" data-bind="text: t('preferencesAVCamera')"></header>
          <!-- ko if: permissionDenied() -->
            <div class="preferences-av-detail">
              <a rel="nofollow noopener noreferrer" target="_blank" data-bind="text: t('preferencesAVPermissionDetail'), l10n_href: {support: z.config.SUPPORT.ID.DEVICE_ACCESS_DENIED}"></a>
            </div>
          <!-- /ko -->
          <div class="preferences-option" data-bind="css: {'preferences-av-select-disabled': permissionDenied()}">
            <div class="preferences-option-icon preferences-av-select-icon">
              <camera-icon></camera-icon>
            </div>
            <div class="input-select">
              <select class="preferences-av-select" name="select"
                      data-bind="attr: {'disabled': availableDevices.audioInput().length < 2 || permissionDenied()},
                                 css: {'preferences-av-select-disabled': permissionDenied()},
                                 options: availableDevices.videoInput,
                                 optionsText: function(item) {return item.label || t('preferencesAVCamera')},
                                 optionsValue: 'deviceId',
                                 value: currentDeviceId.videoInput"
                      data-uie-name="enter-camera">
              </select>
              <label class="icon-down preferences-av-label" data-bind="visible: availableDevices.videoInput().length >= 2"></label>
            </div>
          </div>
          <!-- ko if: isTemporaryGuest() -->
            <div class="preferences-detail" data-bind="text: t('preferencesAVTemporaryDisclaimer')"></div>
          <!-- /ko -->
          <!-- ko if: permissionDenied() -->
            <div class="preferences-av-video-disabled">
                <div class="preferences-av-video-disabled__info" data-bind="html: t('preferencesAVNoCamera', {}, {'faqLink': '<a href=\'https://support.wire.com/hc/articles/202935412\' data-uie-name=\'go-no-camera-faq\' target=\'_blank\' rel=\'noopener noreferrer\'>', '/faqLink': '</a>', 'br': '<br>'})"></div>
                <div class="preferences-av-video-disabled__try-again" data-bind="click: tryAgain, text: t('preferencesAVTryAgain')" data-uie-name="do-try-again-preferences-av"></div>
            </div>
          <!-- /ko -->
          <!-- ko ifnot: permissionDenied() -->
            <video class="preferences-av-video"
                  autoplay
                  playsinline
                  data-bind="muteMediaElement: mediaStream(), sourceStream: mediaStream()">
            </video>
          <!-- /ko -->
        </section>
      <!-- /ko -->
=======
    <!-- ko if: deviceSupport.videoInput() -->
      <section class="preferences-section">
        <header class="preferences-header preferences-av-header" data-bind="l10n_text: z.string.preferencesAVCamera"></header>
        <!-- ko if: permissionDenied() -->
          <div class="preferences-av-detail">
            <a rel="nofollow noopener noreferrer" target="_blank" data-bind="l10n_text: z.string.preferencesAVPermissionDetail, l10n_href: {support: z.config.SUPPORT.ID.DEVICE_ACCESS_DENIED}"></a>
          </div>
        <!-- /ko -->
        <div class="preferences-option" data-bind="css: {'preferences-av-select-disabled': permissionDenied()}">
          <div class="preferences-option-icon preferences-av-select-icon">
            <camera-icon></camera-icon>
          </div>
          <div class="input-select">
            <select class="preferences-av-select" name="select"
                    data-bind="attr: {'disabled': availableDevices.audioInput().length < 2 || permissionDenied()},
                               css: {'preferences-av-select-disabled': permissionDenied()},
                               options: availableDevices.videoInput,
                               optionsText: function(item) {return item.label || z.string.preferencesAVCamera},
                               optionsValue: 'deviceId',
                               value: currentDeviceId.videoInput"
                    data-uie-name="enter-camera">
            </select>
            <label class="icon-down preferences-av-label" data-bind="visible: availableDevices.videoInput().length >= 2"></label>
          </div>
        </div>
        <!-- ko if: isTemporaryGuest() -->
          <div class="preferences-detail" data-bind="l10n_text: z.string.preferencesAVTemporaryDisclaimer"></div>
        <!-- /ko -->
        <!-- ko if: permissionDenied() -->
          <div class="preferences-av-video-disabled">
              <div class="preferences-av-video-disabled__info" data-bind="l10nSafeHtml: {id: z.string.preferencesAVNoCamera, 'substitutions': {'replaceDangerously': {'faqLink': '<a href=\'https://support.wire.com/hc/articles/202935412\' data-uie-name=\'go-no-camera-faq\' target=\'_blank\' rel=\'noopener noreferrer\'>', '/faqLink': '</a>', 'br': '<br>'}}}"></div>
              <div class="preferences-av-video-disabled__try-again" data-bind="click: tryAgain, text: z.string.preferencesAVTryAgain" data-uie-name="do-try-again-preferences-av"></div>
          </div>
        <!-- /ko -->
        <!-- ko ifnot: permissionDenied() -->
          <video class="preferences-av-video"
                autoplay
                playsinline
                data-bind="muteMediaElement: mediaStream(), sourceStream: mediaStream()">
          </video>
        <!-- /ko -->
      </section>
    <!-- /ko -->
>>>>>>> e42197af

  </div>
</div><|MERGE_RESOLUTION|>--- conflicted
+++ resolved
@@ -1,8 +1,6 @@
 <div id="preferences-av" class="preferences-page preferences-av" data-bind="with: $root.preferencesAV">
-<<<<<<< HEAD
   <div class="preferences-titlebar" data-bind="text: t('preferencesAV')"></div>
-  <div class="preferences-content-wrapper">
-    <div class="preferences-content" data-bind="antiscroll">
+    <div class="preferences-content" data-bind="fadingscrollbar">
 
       <!-- ko if: deviceSupport.audioInput() -->
         <section class="preferences-section">
@@ -28,17 +26,6 @@
               </select>
               <label class="icon-down preferences-av-label" data-bind="visible: availableDevices.audioInput().length >= 2"></label>
             </div>
-=======
-  <div class="preferences-titlebar" data-bind="l10n_text: z.string.preferencesAV"></div>
-  <div class="preferences-content" data-bind="fadingscrollbar">
-
-    <!-- ko if: deviceSupport.audioInput() -->
-      <section class="preferences-section">
-        <header class="preferences-header preferences-av-header" data-bind="l10n_text: z.string.preferencesAVMicrophone"></header>
-        <!-- ko if: permissionDenied() -->
-          <div class="preferences-av-detail">
-            <a rel="nofollow noopener noreferrer" target="_blank" data-bind="l10n_text: z.string.preferencesAVPermissionDetail, l10n_href: {support: z.config.SUPPORT.ID.DEVICE_ACCESS_DENIED}"></a>
->>>>>>> e42197af
           </div>
         <!-- /ko -->
         <div class="preferences-option" data-bind="css: {'preferences-av-select-disabled': permissionDenied}">
@@ -62,7 +49,6 @@
       </section>
     <!-- /ko -->
 
-<<<<<<< HEAD
       <!-- ko if: supportsAudioOutput() -->
         <section class="preferences-section">
           <header class="preferences-header preferences-av-header" data-bind="text: t('preferencesAVSpeakers')"></header>
@@ -80,82 +66,17 @@
                       data-uie-name="enter-speaker">
               </select>
               <label class="icon-down preferences-av-label" data-bind="visible: availableDevices.audioOutput().length >= 2"></label>
-            </div>
-=======
-    <!-- ko if: supportsAudioOutput() -->
-      <section class="preferences-section">
-        <header class="preferences-header preferences-av-header" data-bind="l10n_text: z.string.preferencesAVSpeakers"></header>
-        <div class="preferences-option">
-          <div class="preferences-option-icon preferences-av-select-icon">
-            <div class="icon-speaker"></div>
-          </div>
-          <div class="input-select">
-            <select class="preferences-av-select" name="select"
-                    data-bind="enabled: availableDevices.audioOutput().length >= 2,
-                               options: availableDevices.audioOutput,
-                               optionsText: function(item) {return item.label || z.string.preferencesAVSpeakers},
-                               optionsValue: 'deviceId',
-                               value: currentDeviceId.audioOutput"
-                    data-uie-name="enter-speaker">
-            </select>
-            <label class="icon-down preferences-av-label" data-bind="visible: availableDevices.audioOutput().length >= 2"></label>
->>>>>>> e42197af
           </div>
         </div>
       </section>
     <!-- /ko -->
 
-<<<<<<< HEAD
-      <!-- ko if: deviceSupport.videoInput() -->
-        <section class="preferences-section">
-          <header class="preferences-header preferences-av-header" data-bind="text: t('preferencesAVCamera')"></header>
-          <!-- ko if: permissionDenied() -->
-            <div class="preferences-av-detail">
-              <a rel="nofollow noopener noreferrer" target="_blank" data-bind="text: t('preferencesAVPermissionDetail'), l10n_href: {support: z.config.SUPPORT.ID.DEVICE_ACCESS_DENIED}"></a>
-            </div>
-          <!-- /ko -->
-          <div class="preferences-option" data-bind="css: {'preferences-av-select-disabled': permissionDenied()}">
-            <div class="preferences-option-icon preferences-av-select-icon">
-              <camera-icon></camera-icon>
-            </div>
-            <div class="input-select">
-              <select class="preferences-av-select" name="select"
-                      data-bind="attr: {'disabled': availableDevices.audioInput().length < 2 || permissionDenied()},
-                                 css: {'preferences-av-select-disabled': permissionDenied()},
-                                 options: availableDevices.videoInput,
-                                 optionsText: function(item) {return item.label || t('preferencesAVCamera')},
-                                 optionsValue: 'deviceId',
-                                 value: currentDeviceId.videoInput"
-                      data-uie-name="enter-camera">
-              </select>
-              <label class="icon-down preferences-av-label" data-bind="visible: availableDevices.videoInput().length >= 2"></label>
-            </div>
-          </div>
-          <!-- ko if: isTemporaryGuest() -->
-            <div class="preferences-detail" data-bind="text: t('preferencesAVTemporaryDisclaimer')"></div>
-          <!-- /ko -->
-          <!-- ko if: permissionDenied() -->
-            <div class="preferences-av-video-disabled">
-                <div class="preferences-av-video-disabled__info" data-bind="html: t('preferencesAVNoCamera', {}, {'faqLink': '<a href=\'https://support.wire.com/hc/articles/202935412\' data-uie-name=\'go-no-camera-faq\' target=\'_blank\' rel=\'noopener noreferrer\'>', '/faqLink': '</a>', 'br': '<br>'})"></div>
-                <div class="preferences-av-video-disabled__try-again" data-bind="click: tryAgain, text: t('preferencesAVTryAgain')" data-uie-name="do-try-again-preferences-av"></div>
-            </div>
-          <!-- /ko -->
-          <!-- ko ifnot: permissionDenied() -->
-            <video class="preferences-av-video"
-                  autoplay
-                  playsinline
-                  data-bind="muteMediaElement: mediaStream(), sourceStream: mediaStream()">
-            </video>
-          <!-- /ko -->
-        </section>
-      <!-- /ko -->
-=======
     <!-- ko if: deviceSupport.videoInput() -->
       <section class="preferences-section">
-        <header class="preferences-header preferences-av-header" data-bind="l10n_text: z.string.preferencesAVCamera"></header>
+        <header class="preferences-header preferences-av-header" data-bind="text: t('preferencesAVCamera')"></header>
         <!-- ko if: permissionDenied() -->
           <div class="preferences-av-detail">
-            <a rel="nofollow noopener noreferrer" target="_blank" data-bind="l10n_text: z.string.preferencesAVPermissionDetail, l10n_href: {support: z.config.SUPPORT.ID.DEVICE_ACCESS_DENIED}"></a>
+            <a rel="nofollow noopener noreferrer" target="_blank" data-bind="text: t('preferencesAVPermissionDetail'), l10n_href: {support: z.config.SUPPORT.ID.DEVICE_ACCESS_DENIED}"></a>
           </div>
         <!-- /ko -->
         <div class="preferences-option" data-bind="css: {'preferences-av-select-disabled': permissionDenied()}">
@@ -165,23 +86,23 @@
           <div class="input-select">
             <select class="preferences-av-select" name="select"
                     data-bind="attr: {'disabled': availableDevices.audioInput().length < 2 || permissionDenied()},
-                               css: {'preferences-av-select-disabled': permissionDenied()},
-                               options: availableDevices.videoInput,
-                               optionsText: function(item) {return item.label || z.string.preferencesAVCamera},
-                               optionsValue: 'deviceId',
-                               value: currentDeviceId.videoInput"
+                                css: {'preferences-av-select-disabled': permissionDenied()},
+                                options: availableDevices.videoInput,
+                                optionsText: function(item) {return item.label || t('preferencesAVCamera')},
+                                optionsValue: 'deviceId',
+                                value: currentDeviceId.videoInput"
                     data-uie-name="enter-camera">
             </select>
             <label class="icon-down preferences-av-label" data-bind="visible: availableDevices.videoInput().length >= 2"></label>
           </div>
         </div>
         <!-- ko if: isTemporaryGuest() -->
-          <div class="preferences-detail" data-bind="l10n_text: z.string.preferencesAVTemporaryDisclaimer"></div>
+          <div class="preferences-detail" data-bind="text: t('preferencesAVTemporaryDisclaimer')"></div>
         <!-- /ko -->
         <!-- ko if: permissionDenied() -->
           <div class="preferences-av-video-disabled">
-              <div class="preferences-av-video-disabled__info" data-bind="l10nSafeHtml: {id: z.string.preferencesAVNoCamera, 'substitutions': {'replaceDangerously': {'faqLink': '<a href=\'https://support.wire.com/hc/articles/202935412\' data-uie-name=\'go-no-camera-faq\' target=\'_blank\' rel=\'noopener noreferrer\'>', '/faqLink': '</a>', 'br': '<br>'}}}"></div>
-              <div class="preferences-av-video-disabled__try-again" data-bind="click: tryAgain, text: z.string.preferencesAVTryAgain" data-uie-name="do-try-again-preferences-av"></div>
+              <div class="preferences-av-video-disabled__info" data-bind="html: t('preferencesAVNoCamera', {}, {'faqLink': '<a href=\'https://support.wire.com/hc/articles/202935412\' data-uie-name=\'go-no-camera-faq\' target=\'_blank\' rel=\'noopener noreferrer\'>', '/faqLink': '</a>', 'br': '<br>'})"></div>
+              <div class="preferences-av-video-disabled__try-again" data-bind="click: tryAgain, text: t('preferencesAVTryAgain')" data-uie-name="do-try-again-preferences-av"></div>
           </div>
         <!-- /ko -->
         <!-- ko ifnot: permissionDenied() -->
@@ -193,7 +114,5 @@
         <!-- /ko -->
       </section>
     <!-- /ko -->
->>>>>>> e42197af
-
   </div>
 </div>