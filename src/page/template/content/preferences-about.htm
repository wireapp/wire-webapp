<div id="preferences-about" class="preferences-page preferences-about" data-bind="with: $root.preferencesAbout">
<<<<<<< HEAD
  <div class="preferences-titlebar" data-bind="text: t('preferencesAbout')"></div>
  <div class="preferences-content-wrapper">
    <div class="preferences-content" data-bind="antiscroll">
      <!-- ko if: showSupportSection() -->
      <section class="preferences-section">
        <header class="preferences-header" data-bind="text: t('preferencesAboutSupport')"></header>
        <a class="preferences-link" data-bind="attr: {href: supportUrl}, text: t('preferencesAboutSupportWebsite')" rel="nofollow noopener noreferrer" target="_blank" data-uie-name="go-support"></a>
        <a class="preferences-link" data-bind="attr: {href: supportContactUrl}, text: t('preferencesAboutSupportContact')" rel="nofollow noopener noreferrer" target="_blank" data-uie-name="go-contact-support"></a>
      </section>
      <!-- /ko -->
      <!-- ko if: showWireSection() -->
        <section class="preferences-section">
          <header class="preferences-header" data-bind="text: t('wire')"></header>
          <!-- ko if: termsOfUseUrl() -->
            <a class="preferences-link" data-bind="attr: {href: termsOfUseUrl()}, text: t('preferencesAboutTermsOfUse')" rel="nofollow noopener noreferrer" target="_blank" data-uie-name="go-legal"></a>
          <!-- /ko -->
          <!-- ko if: privacyPolicyUrl -->
            <a class="preferences-link" data-bind="attr: {href: privacyPolicyUrl}, text: t('preferencesAboutPrivacyPolicy')" rel="nofollow noopener noreferrer" target="_blank" data-uie-name="go-privacy"></a>
          <!-- /ko -->
          <!-- ko if: websiteUrl -->
            <a class="preferences-link" data-bind="attr: {href: websiteUrl}, text: t('preferencesAboutWebsite')" rel="nofollow noopener noreferrer" target="_blank" data-uie-name="go-wire-dot-com"></a>
          <!-- /ko -->
        </section>
      <!-- /ko -->
      <section class="preferences-section">
        <header class="preferences-header"><hr class="preferences-separator"></header>
        <div class="preferences-detail" data-bind="text: t('preferencesAboutVersion', '{{@config.VERSION}}')"></div>
        <div class="preferences-detail" data-bind="text: t('preferencesAboutCopyright')"></div>
      </section>
    </div>
=======
  <div class="preferences-titlebar" data-bind="l10n_text: z.string.preferencesAbout"></div>
  <div class="preferences-content" data-bind="fadingscrollbar">
    <!-- ko if: showSupportSection() -->
    <section class="preferences-section">
      <header class="preferences-header" data-bind="l10n_text: z.string.preferencesAboutSupport"></header>
      <a class="preferences-link" data-bind="attr: {href: supportUrl}, l10n_text: z.string.preferencesAboutSupportWebsite" rel="nofollow noopener noreferrer" target="_blank" data-uie-name="go-support"></a>
      <a class="preferences-link" data-bind="attr: {href: supportContactUrl}, l10n_text: z.string.preferencesAboutSupportContact" rel="nofollow noopener noreferrer" target="_blank" data-uie-name="go-contact-support"></a>
    </section>
    <!-- /ko -->
    <!-- ko if: showWireSection() -->
      <section class="preferences-section">
        <header class="preferences-header" data-bind="l10n_text: z.string.wire"></header>
        <!-- ko if: termsOfUseUrl() -->
          <a class="preferences-link" data-bind="attr: {href: termsOfUseUrl()}, l10n_text: z.string.preferencesAboutTermsOfUse" rel="nofollow noopener noreferrer" target="_blank" data-uie-name="go-legal"></a>
        <!-- /ko -->
        <!-- ko if: privacyPolicyUrl -->
          <a class="preferences-link" data-bind="attr: {href: privacyPolicyUrl}, l10n_text: z.string.preferencesAboutPrivacyPolicy" rel="nofollow noopener noreferrer" target="_blank" data-uie-name="go-privacy"></a>
        <!-- /ko -->
        <!-- ko if: websiteUrl -->
          <a class="preferences-link" data-bind="attr: {href: websiteUrl}, l10n_text: z.string.preferencesAboutWebsite" rel="nofollow noopener noreferrer" target="_blank" data-uie-name="go-wire-dot-com"></a>
        <!-- /ko -->
      </section>
    <!-- /ko -->
    <section class="preferences-section">
      <header class="preferences-header"><hr class="preferences-separator"></header>
      <div class="preferences-detail" data-bind="l10n_text: {id: z.string.preferencesAboutVersion, substitute: '{{@config.VERSION}}'}"></div>
      <div class="preferences-detail" data-bind="l10n_text: z.string.preferencesAboutCopyright"></div>
    </section>
>>>>>>> e42197af
  </div>
</div><|MERGE_RESOLUTION|>--- conflicted
+++ resolved
@@ -1,64 +1,31 @@
 <div id="preferences-about" class="preferences-page preferences-about" data-bind="with: $root.preferencesAbout">
-<<<<<<< HEAD
   <div class="preferences-titlebar" data-bind="text: t('preferencesAbout')"></div>
-  <div class="preferences-content-wrapper">
-    <div class="preferences-content" data-bind="antiscroll">
-      <!-- ko if: showSupportSection() -->
-      <section class="preferences-section">
-        <header class="preferences-header" data-bind="text: t('preferencesAboutSupport')"></header>
-        <a class="preferences-link" data-bind="attr: {href: supportUrl}, text: t('preferencesAboutSupportWebsite')" rel="nofollow noopener noreferrer" target="_blank" data-uie-name="go-support"></a>
-        <a class="preferences-link" data-bind="attr: {href: supportContactUrl}, text: t('preferencesAboutSupportContact')" rel="nofollow noopener noreferrer" target="_blank" data-uie-name="go-contact-support"></a>
-      </section>
-      <!-- /ko -->
-      <!-- ko if: showWireSection() -->
-        <section class="preferences-section">
-          <header class="preferences-header" data-bind="text: t('wire')"></header>
-          <!-- ko if: termsOfUseUrl() -->
-            <a class="preferences-link" data-bind="attr: {href: termsOfUseUrl()}, text: t('preferencesAboutTermsOfUse')" rel="nofollow noopener noreferrer" target="_blank" data-uie-name="go-legal"></a>
-          <!-- /ko -->
-          <!-- ko if: privacyPolicyUrl -->
-            <a class="preferences-link" data-bind="attr: {href: privacyPolicyUrl}, text: t('preferencesAboutPrivacyPolicy')" rel="nofollow noopener noreferrer" target="_blank" data-uie-name="go-privacy"></a>
-          <!-- /ko -->
-          <!-- ko if: websiteUrl -->
-            <a class="preferences-link" data-bind="attr: {href: websiteUrl}, text: t('preferencesAboutWebsite')" rel="nofollow noopener noreferrer" target="_blank" data-uie-name="go-wire-dot-com"></a>
-          <!-- /ko -->
-        </section>
-      <!-- /ko -->
-      <section class="preferences-section">
-        <header class="preferences-header"><hr class="preferences-separator"></header>
-        <div class="preferences-detail" data-bind="text: t('preferencesAboutVersion', '{{@config.VERSION}}')"></div>
-        <div class="preferences-detail" data-bind="text: t('preferencesAboutCopyright')"></div>
-      </section>
-    </div>
-=======
-  <div class="preferences-titlebar" data-bind="l10n_text: z.string.preferencesAbout"></div>
   <div class="preferences-content" data-bind="fadingscrollbar">
     <!-- ko if: showSupportSection() -->
     <section class="preferences-section">
-      <header class="preferences-header" data-bind="l10n_text: z.string.preferencesAboutSupport"></header>
-      <a class="preferences-link" data-bind="attr: {href: supportUrl}, l10n_text: z.string.preferencesAboutSupportWebsite" rel="nofollow noopener noreferrer" target="_blank" data-uie-name="go-support"></a>
-      <a class="preferences-link" data-bind="attr: {href: supportContactUrl}, l10n_text: z.string.preferencesAboutSupportContact" rel="nofollow noopener noreferrer" target="_blank" data-uie-name="go-contact-support"></a>
+      <header class="preferences-header" data-bind="text: t('preferencesAboutSupport')"></header>
+      <a class="preferences-link" data-bind="attr: {href: supportUrl}, text: t('preferencesAboutSupportWebsite')" rel="nofollow noopener noreferrer" target="_blank" data-uie-name="go-support"></a>
+      <a class="preferences-link" data-bind="attr: {href: supportContactUrl}, text: t('preferencesAboutSupportContact')" rel="nofollow noopener noreferrer" target="_blank" data-uie-name="go-contact-support"></a>
     </section>
     <!-- /ko -->
     <!-- ko if: showWireSection() -->
       <section class="preferences-section">
-        <header class="preferences-header" data-bind="l10n_text: z.string.wire"></header>
+        <header class="preferences-header" data-bind="text: t('wire')"></header>
         <!-- ko if: termsOfUseUrl() -->
-          <a class="preferences-link" data-bind="attr: {href: termsOfUseUrl()}, l10n_text: z.string.preferencesAboutTermsOfUse" rel="nofollow noopener noreferrer" target="_blank" data-uie-name="go-legal"></a>
+          <a class="preferences-link" data-bind="attr: {href: termsOfUseUrl()}, text: t('preferencesAboutTermsOfUse')" rel="nofollow noopener noreferrer" target="_blank" data-uie-name="go-legal"></a>
         <!-- /ko -->
         <!-- ko if: privacyPolicyUrl -->
-          <a class="preferences-link" data-bind="attr: {href: privacyPolicyUrl}, l10n_text: z.string.preferencesAboutPrivacyPolicy" rel="nofollow noopener noreferrer" target="_blank" data-uie-name="go-privacy"></a>
+          <a class="preferences-link" data-bind="attr: {href: privacyPolicyUrl}, text: t('preferencesAboutPrivacyPolicy')" rel="nofollow noopener noreferrer" target="_blank" data-uie-name="go-privacy"></a>
         <!-- /ko -->
         <!-- ko if: websiteUrl -->
-          <a class="preferences-link" data-bind="attr: {href: websiteUrl}, l10n_text: z.string.preferencesAboutWebsite" rel="nofollow noopener noreferrer" target="_blank" data-uie-name="go-wire-dot-com"></a>
+          <a class="preferences-link" data-bind="attr: {href: websiteUrl}, text: t('preferencesAboutWebsite')" rel="nofollow noopener noreferrer" target="_blank" data-uie-name="go-wire-dot-com"></a>
         <!-- /ko -->
       </section>
     <!-- /ko -->
     <section class="preferences-section">
       <header class="preferences-header"><hr class="preferences-separator"></header>
-      <div class="preferences-detail" data-bind="l10n_text: {id: z.string.preferencesAboutVersion, substitute: '{{@config.VERSION}}'}"></div>
-      <div class="preferences-detail" data-bind="l10n_text: z.string.preferencesAboutCopyright"></div>
+      <div class="preferences-detail" data-bind="text: t('preferencesAboutVersion', '{{@config.VERSION}}')"></div>
+      <div class="preferences-detail" data-bind="text: t('preferencesAboutCopyright')"></div>
     </section>
->>>>>>> e42197af
   </div>
 </div>