<div id="preferences-account" class="preferences-page preferences-account" data-bind="with: $root.preferencesAccount, removed_from_view: $root.preferencesAccount.removedFromView">
  <div class="preferences-titlebar" data-bind="text: t('preferencesAccount')"></div>
  <div class="preferences-content" data-bind="fadingscrollbar">
    <section class="preferences-section preferences-section-account-profile">
      <div class="preferences-account-user-data" data-bind="css: {'preferences-account-user-data-temporary': !isActivatedAccount()}">
        <!-- ko if: isActivatedAccount() -->
          <div class="preferences-account-name-wrapper">
            <input class="preferences-account-name preferences-account-input"
                   id="name" type="text"
                   data-bind="value: name, event: {blur: resetNameInput}, enter: changeName, attr: {placeholder: t('preferencesAccountUsernamePlaceholder')}"
                   data-uie-name="enter-name"
                   maxlength="64"
                   spellcheck="false" />
            <span class="preferences-account-input-icon" data-bind="css: nameSaved() ? 'checkmark' : 'preferences-account-input-icon-edit'"></span>
          </div>

          <!-- ko if: isTeam() -->
            <availability-state class="preferences-account-availability"
                                data-bind="click: clickOnAvailability"
                                data-uie-name="status-availability-in-profile"
                                params="availability: availability, label: availabilityLabel, showArrow: true">
            </availability-state>
          <!-- /ko -->

          <div class="preferences-account-username-wrapper">
            <span class="preferences-account-username-atsign">@</span>
            <input class="preferences-account-username preferences-account-input"
                   id="username" type="text"
                   data-bind="textInput: username, event: {input: verifyUsername, keypress: checkUsernameInput, blur: resetUsernameInput}, enter: changeUsername, hasFocus: shouldFocusUsername()"
                   data-uie-name="enter-username"
                   maxlength="21"
                   spellcheck="false"
                   autocomplete="off" />
            <span class="preferences-account-input-icon" data-bind="css: usernameSaved() ? 'checkmark' : 'preferences-account-input-icon-edit'"></span>
            <!-- ko ifnot: usernameState() -->
              <div class="preferences-account-username-hint text-foreground font-size-xs"
                   data-bind="text: t('preferencesAccountUsernameHint')"></div>
            <!-- /ko -->
            <!-- ko if: usernameState() === z.viewModel.content.PreferencesAccountViewModel.USERNAME_STATE.AVAILABLE -->
              <div class="preferences-account-username-error font-size-xs"
                   data-bind="text: t('preferencesAccountUsernameAvailable')"></div>
            <!-- /ko -->
            <!-- ko if: usernameState() === z.viewModel.content.PreferencesAccountViewModel.USERNAME_STATE.TAKEN -->
              <div class="preferences-account-username-error font-size-xs"
                   data-bind="text: t('preferencesAccountUsernameErrorTaken'), css: {'text-red': submittedUsername() === enteredUsername()}"></div>
            <!-- /ko -->
          </div>

          <!-- ko if: isTeam() -->
            <div class="preferences-account-team preferences-section-account-space-after" data-bind="text: teamName()" data-uie-name="status-team"></div>
          <!-- /ko -->

          <div class="preferences-account-mail" data-bind="text: selfUser().email()" data-uie-name="enter-email"></div>
          <div class="preferences-account-phone" data-bind="text: selfUser().phone()" data-uie-name="enter-phone"></div>
          <accent-color-picker class="preferences-account-accent-color preferences-section-account-space-before" params="user: selfUser(), selected: changeAccentColor" data-uie-name="enter-accent-color"></accent-color-picker>
        <!-- /ko -->

        <!-- ko ifnot: isActivatedAccount() -->
          <div class="preferences-account-name-wrapper">
            <div class="preferences-account-name" data-bind="text: name" data-uie-name="status-name"></div>
          </div>
          <hr class="preferences-separator">
          <div class="preferences-link text-theme" data-bind="click: clickOnLeaveGuestRoom, text: t('preferencesAccountLeaveGuestRoom')" data-uie-name="do-leave-guest-room"></div>
          <div class="preferences-leave-disclaimer" data-bind="text: t('preferencesAccountLeaveGuestRoomDescription')"></div>
        <!-- /ko -->
      </div>

      <!-- ko if: isActivatedAccount() -->
        <label class="preferences-account-picture-button" for="self-upload-file-input" data-bind="attr: {title: t('tooltipPreferencesPicture')}">
          <participant-avatar params="participant: selfUser, size: z.components.ParticipantAvatar.SIZE.X_LARGE"></participant-avatar>
          <input id="self-upload-file-input"
                type="file"
                data-bind="attr: {accept: z.viewModel.content.PreferencesAccountViewModel.CONFIG.PROFILE_IMAGE.FILE_TYPES.join(',')}, file_select: clickOnChangePicture"
                data-uie-name="do-select-picture"/>
          <span class="icon-camera"></span>
        </label>
      <!-- /ko -->

      <!-- ko ifnot: isActivatedAccount() -->
        <div>
          <participant-avatar params="participant: selfUser, size: z.components.ParticipantAvatar.SIZE.X_LARGE"></participant-avatar>
        </div>
      <!-- /ko -->
    </section>

    <!-- ko if: isConsentCheckEnabled() -->
      <section class="preferences-section preferences-section-data-usage">
        <hr class="preferences-separator">
        <header class="preferences-header" data-bind="text: t('preferencesAccountData')"></header>
        <div class="preferences-option">
          <div class="preferences-option-icon checkbox text-theme" data-bind="attr: {'data-uie-value': optionPrivacy}" data-uie-name="status-preference-privacy">
            <input type="checkbox" id="privacy-checkbox" data-bind="checked: optionPrivacy">
            <label class="preferences-options-checkbox-label" for="privacy-checkbox" data-bind="text: t('preferencesAccountDataCheckbox')"></label>
          </div>
        </div>
        <div class="preferences-detail" data-bind="text: t('preferencesAccountDataDetail')"></div>

        <!-- ko if: isActivatedAccount() -->
          <div class="preferences-option">
            <div class="preferences-option-icon checkbox text-theme" data-bind="attr: {'data-uie-value': optionMarketingConsent}" data-uie-name="status-preference-marketing">
              <input type="checkbox" id="marketing-checkbox" data-bind="checked: optionMarketingConsent, event: {change: onMarketingConsentChange}">
              <label class="preferences-options-checkbox-label" for="marketing-checkbox" data-bind="text: t('preferencesAccountMarketingConsentCheckbox')"></label>
            </div>
          </div>
          <div class="preferences-detail" data-bind="text: t('preferencesAccountMarketingConsentDetail')"></div>
        <!-- /ko -->
      </section>
    <!-- /ko -->

    <section class="preferences-section preferences-section-privacy">
      <hr class="preferences-separator">
      <header class="preferences-header" data-bind="text: t('preferencesAccountPrivacy')"></header>
      <div class="preferences-option">
        <div class="preferences-option-icon checkbox text-theme" data-uie-name="status-preference-read-receipts">
          <input type="checkbox" id="read-receipts-checkbox" data-bind="checked: optionReadReceipts, event: {change: onReadReceiptsChange}">
          <label class="preferences-options-checkbox-label" for="read-receipts-checkbox" data-bind="text: t('preferencesAccountReadReceiptsCheckbox')"></label>
        </div>
      </div>
      <div class="preferences-detail" data-bind="text: t('preferencesAccountReadReceiptsDetail')"></div>
    </section>

    <!-- ko if: isActivatedAccount() -->
      <section class="preferences-section preferences-section-conversation-history">
        <hr class="preferences-separator">
        <header class="preferences-header" data-bind="text: t('preferencesOptionsBackupHeader')"></header>
        <div class="preferences-link text-theme" data-bind="click: clickOnBackupExport, text: t('preferencesOptionsBackupExportHeadline')" data-uie-name="do-backup-export"></div>
        <div class="preferences-detail" data-bind="text: t('preferencesOptionsBackupExportSecondary')"></div>
        <label class="preferences-link text-theme preferences-history-backup-import-field" data-uie-name="do-backup-import">
          <span data-bind="text: t('preferencesOptionsBackupImportHeadline')"></span>
          <input type="file" data-bind="event: {change: onImportFileChange}, attr: {accept: `.${z.viewModel.content.HistoryExportViewModel.CONFIG.FILE_EXTENSION}`}" data-uie-name="input-import-file"/>
        </label>
        <div class="preferences-detail" data-bind="text: t('preferencesOptionsBackupImportSecondary')"></div>
      </section>

      <section class="preferences-section preferences-section-account-security">
        <hr class="preferences-separator">

<<<<<<< HEAD
        <!-- ko if: z.user.permission.canManageServices() && !!manageTeamUrl -->
          <div class="preferences-link text-theme" data-bind="click: clickOpenManageTeam, l10n_text: z.string.preferencesAccountManageTeam" data-uie-name="do-manage-team"></div>
=======
        <!-- ko if: isTeamManager() && !!manageTeamUrl -->
          <div class="preferences-link text-theme" data-bind="click: clickOpenManageTeam, text: t('preferencesAccountManageTeam')" data-uie-name="do-manage-team"></div>
>>>>>>> 2fd466b6
        <!-- /ko -->

        <!-- ko if: !isMacOsWrapper && !!createTeamUrl -->
          <a class="preferences-link text-theme" data-bind="attr: {href: createTeamUrl}, text: t('preferencesAccountCreateTeam')" rel="nofollow noopener noreferrer" target="_blank" data-uie-name="do-create-team"></a>
        <!-- /ko -->

        <!-- ko ifnot: selfUser().isSingleSignOn -->
          <div class="preferences-link text-theme" data-bind="click: clickOnResetPassword, text: t('preferencesAccountResetPassword'), attr: {title: t('tooltipPreferencesPassword')}" data-uie-name="do-reset-password"></div>
        <!-- /ko -->

        <!-- ko ifnot: isTeam() -->
          <div class="preferences-link text-theme" data-bind="click: clickOnDeleteAccount, text: t('preferencesAccountDelete')" data-uie-name="go-delete-account"></div>
        <!-- /ko -->
      </section>
    <!-- /ko -->

    <!-- ko if: isActivatedAccount() && !z.util.Environment.desktop -->
      <section class="preferences-section">
        <div class="preferences-link text-theme" data-bind="click: clickOnLogout, text: t('preferencesAccountLogOut')" data-uie-name="do-logout"></div>
      </section>
    <!-- /ko -->
  </div>
</div><|MERGE_RESOLUTION|>--- conflicted
+++ resolved
@@ -135,13 +135,8 @@
       <section class="preferences-section preferences-section-account-security">
         <hr class="preferences-separator">
 
-<<<<<<< HEAD
         <!-- ko if: z.user.permission.canManageServices() && !!manageTeamUrl -->
-          <div class="preferences-link text-theme" data-bind="click: clickOpenManageTeam, l10n_text: z.string.preferencesAccountManageTeam" data-uie-name="do-manage-team"></div>
-=======
-        <!-- ko if: isTeamManager() && !!manageTeamUrl -->
           <div class="preferences-link text-theme" data-bind="click: clickOpenManageTeam, text: t('preferencesAccountManageTeam')" data-uie-name="do-manage-team"></div>
->>>>>>> 2fd466b6
         <!-- /ko -->
 
         <!-- ko if: !isMacOsWrapper && !!createTeamUrl -->
