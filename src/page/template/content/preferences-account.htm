<div id="preferences-account" class="preferences-page preferences-account" data-bind="with: $root.preferencesAccount, removed_from_view: $root.preferencesAccount.removedFromView">
<<<<<<< HEAD
  <div class="preferences-titlebar" data-bind="text: t('preferencesAccount')"></div>
  <div class="preferences-content-wrapper">
    <div class="preferences-content" data-bind="antiscroll">
      <section class="preferences-section preferences-section-account-profile">
        <div class="preferences-account-user-data" data-bind="css: {'preferences-account-user-data-temporary': !isActivatedAccount()}">
          <!-- ko if: isActivatedAccount() -->
            <div class="preferences-account-name-wrapper">
              <input class="preferences-account-name preferences-account-input"
                     id="name" type="text"
                     data-bind="value: name, event: {blur: resetNameInput}, enter: changeName, attr: {placeholder: t('preferencesAccountUsernamePlaceholder')}"
                     data-uie-name="enter-name"
                     maxlength="64"
                     spellcheck="false" />
              <span class="preferences-account-input-icon" data-bind="css: nameSaved() ? 'checkmark' : 'preferences-account-input-icon-edit'"></span>
            </div>

            <!-- ko if: isTeam() -->
              <availability-state class="preferences-account-availability"
                                  data-bind="click: clickOnAvailability"
                                  data-uie-name="status-availability-in-profile"
                                  params="availability: availability, label: availabilityLabel, showArrow: true">
              </availability-state>
            <!-- /ko -->

            <div class="preferences-account-username-wrapper">
              <span class="preferences-account-username-atsign">@</span>
              <input class="preferences-account-username preferences-account-input"
                     id="username" type="text"
                     data-bind="textInput: username, event: {input: verifyUsername, keypress: checkUsernameInput, blur: resetUsernameInput}, enter: changeUsername, hasFocus: shouldFocusUsername()"
                     data-uie-name="enter-username"
                     maxlength="21"
                     spellcheck="false"
                     autocomplete="off" />
              <span class="preferences-account-input-icon" data-bind="css: usernameSaved() ? 'checkmark' : 'preferences-account-input-icon-edit'"></span>
              <!-- ko ifnot: usernameState() -->
                <div class="preferences-account-username-hint text-foreground font-size-xs"
                     data-bind="text: t('preferencesAccountUsernameHint')"></div>
              <!-- /ko -->
              <!-- ko if: usernameState() === z.viewModel.content.PreferencesAccountViewModel.USERNAME_STATE.AVAILABLE -->
                <div class="preferences-account-username-error font-size-xs"
                     data-bind="text: t('preferencesAccountUsernameAvailable')"></div>
              <!-- /ko -->
              <!-- ko if: usernameState() === z.viewModel.content.PreferencesAccountViewModel.USERNAME_STATE.TAKEN -->
                <div class="preferences-account-username-error font-size-xs"
                     data-bind="text: t('preferencesAccountUsernameErrorTaken'), css: {'text-red': submittedUsername() === enteredUsername()}"></div>
              <!-- /ko -->
            </div>
=======
  <div class="preferences-titlebar" data-bind="l10n_text: z.string.preferencesAccount"></div>
  <div class="preferences-content" data-bind="fadingscrollbar">
    <section class="preferences-section preferences-section-account-profile">
      <div class="preferences-account-user-data" data-bind="css: {'preferences-account-user-data-temporary': !isActivatedAccount()}">
        <!-- ko if: isActivatedAccount() -->
          <div class="preferences-account-name-wrapper">
            <input class="preferences-account-name preferences-account-input"
                   id="name" type="text"
                   data-bind="value: name, event: {blur: resetNameInput}, enter: changeName, l10n_placeholder: z.string.preferencesAccountUsernamePlaceholder"
                   data-uie-name="enter-name"
                   maxlength="64"
                   spellcheck="false" />
            <span class="preferences-account-input-icon" data-bind="css: nameSaved() ? 'checkmark' : 'preferences-account-input-icon-edit'"></span>
          </div>

          <!-- ko if: isTeam() -->
            <availability-state class="preferences-account-availability"
                                data-bind="click: clickOnAvailability"
                                data-uie-name="status-availability-in-profile"
                                params="availability: availability, label: availabilityLabel, showArrow: true">
            </availability-state>
          <!-- /ko -->
>>>>>>> e42197af

          <div class="preferences-account-username-wrapper">
            <span class="preferences-account-username-atsign">@</span>
            <input class="preferences-account-username preferences-account-input"
                   id="username" type="text"
                   data-bind="textInput: username, event: {input: verifyUsername, keypress: checkUsernameInput, blur: resetUsernameInput}, enter: changeUsername, hasFocus: shouldFocusUsername()"
                   data-uie-name="enter-username"
                   maxlength="21"
                   spellcheck="false"
                   autocomplete="off" />
            <span class="preferences-account-input-icon" data-bind="css: usernameSaved() ? 'checkmark' : 'preferences-account-input-icon-edit'"></span>
            <!-- ko ifnot: usernameState() -->
              <div class="preferences-account-username-hint text-foreground font-size-xs"
                   data-bind="l10n_text: z.string.preferencesAccountUsernameHint"></div>
            <!-- /ko -->
            <!-- ko if: usernameState() === z.viewModel.content.PreferencesAccountViewModel.USERNAME_STATE.AVAILABLE -->
              <div class="preferences-account-username-error font-size-xs"
                   data-bind="l10n_text: z.string.preferencesAccountUsernameAvailable"></div>
            <!-- /ko -->
            <!-- ko if: usernameState() === z.viewModel.content.PreferencesAccountViewModel.USERNAME_STATE.TAKEN -->
              <div class="preferences-account-username-error font-size-xs"
                   data-bind="l10n_text: z.string.preferencesAccountUsernameErrorTaken, css: {'text-red': submittedUsername() === enteredUsername()}"></div>
            <!-- /ko -->
          </div>

<<<<<<< HEAD
            <div class="preferences-account-mail" data-bind="text: selfUser().email()" data-uie-name="enter-email"></div>
            <div class="preferences-account-phone" data-bind="text: selfUser().phone()" data-uie-name="enter-phone"></div>
            <accent-color-picker class="preferences-account-accent-color preferences-section-account-space-before" params="user: selfUser(), selected: changeAccentColor" data-uie-name="enter-accent-color"></accent-color-picker>
          <!-- /ko -->

          <!-- ko ifnot: isActivatedAccount() -->
            <div class="preferences-account-name-wrapper">
              <div class="preferences-account-name" data-bind="text: name" data-uie-name="status-name"></div>
            </div>
            <hr class="preferences-separator">
            <div class="preferences-link text-theme" data-bind="click: clickOnLeaveGuestRoom, text: t('preferencesAccountLeaveGuestRoom')" data-uie-name="do-leave-guest-room"></div>
            <div class="preferences-leave-disclaimer" data-bind="text: t('preferencesAccountLeaveGuestRoomDescription')"></div>
=======
          <!-- ko if: isTeam() -->
            <div class="preferences-account-team preferences-section-account-space-after" data-bind="text: teamName()" data-uie-name="status-team"></div>
>>>>>>> e42197af
          <!-- /ko -->

<<<<<<< HEAD
        <!-- ko if: isActivatedAccount() -->
          <label class="preferences-account-picture-button" for="self-upload-file-input" data-bind="attr: {title: t('tooltipPreferencesPicture')}">
            <participant-avatar params="participant: selfUser, size: z.components.ParticipantAvatar.SIZE.X_LARGE"></participant-avatar>
            <input id="self-upload-file-input"
                  type="file"
                  data-bind="attr: {accept: z.viewModel.content.PreferencesAccountViewModel.CONFIG.PROFILE_IMAGE.FILE_TYPES.join(',')}, file_select: clickOnChangePicture"
                  data-uie-name="do-select-picture"/>
            <span class="icon-camera"></span>
          </label>
=======
          <div class="preferences-account-mail" data-bind="text: selfUser().email()" data-uie-name="enter-email"></div>
          <div class="preferences-account-phone" data-bind="text: selfUser().phone()" data-uie-name="enter-phone"></div>
          <accent-color-picker class="preferences-account-accent-color preferences-section-account-space-before" params="user: selfUser(), selected: changeAccentColor" data-uie-name="enter-accent-color"></accent-color-picker>
>>>>>>> e42197af
        <!-- /ko -->

        <!-- ko ifnot: isActivatedAccount() -->
          <div class="preferences-account-name-wrapper">
            <div class="preferences-account-name" data-bind="text: name" data-uie-name="status-name"></div>
          </div>
          <hr class="preferences-separator">
          <div class="preferences-link text-theme" data-bind="click: clickOnLeaveGuestRoom, l10n_text: z.string.preferencesAccountLeaveGuestRoom" data-uie-name="do-leave-guest-room"></div>
          <div class="preferences-leave-disclaimer" data-bind="l10n_text: z.string.preferencesAccountLeaveGuestRoomDescription"></div>
        <!-- /ko -->
      </div>

<<<<<<< HEAD
      <!-- ko if: isConsentCheckEnabled() -->
        <section class="preferences-section preferences-section-data-usage">
          <hr class="preferences-separator">
          <header class="preferences-header" data-bind="text: t('preferencesAccountData')"></header>
          <div class="preferences-option">
            <div class="preferences-option-icon checkbox text-theme" data-bind="attr: {'data-uie-value': optionPrivacy}" data-uie-name="status-preference-privacy">
              <input type="checkbox" id="privacy-checkbox" data-bind="checked: optionPrivacy">
              <label class="preferences-options-checkbox-label" for="privacy-checkbox" data-bind="text: t('preferencesAccountDataCheckbox')"></label>
            </div>
          </div>
          <div class="preferences-detail" data-bind="text: t('preferencesAccountDataDetail')"></div>

          <!-- ko if: isActivatedAccount() -->
            <div class="preferences-option">
              <div class="preferences-option-icon checkbox text-theme" data-bind="attr: {'data-uie-value': optionMarketingConsent}" data-uie-name="status-preference-marketing">
                <input type="checkbox" id="marketing-checkbox" data-bind="checked: optionMarketingConsent">
                <label class="preferences-options-checkbox-label" for="marketing-checkbox" data-bind="text: t('preferencesAccountMarketingConsentCheckbox')"></label>
              </div>
            </div>
            <div class="preferences-detail" data-bind="text: t('preferencesAccountMarketingConsentDetail')"></div>
          <!-- /ko -->
        </section>
=======
      <!-- ko if: isActivatedAccount() -->
        <label class="preferences-account-picture-button" for="self-upload-file-input" data-bind="l10n_tooltip: z.string.tooltipPreferencesPicture">
          <participant-avatar params="participant: selfUser, size: z.components.ParticipantAvatar.SIZE.X_LARGE"></participant-avatar>
          <input id="self-upload-file-input"
                type="file"
                data-bind="attr: {accept: z.viewModel.content.PreferencesAccountViewModel.CONFIG.PROFILE_IMAGE.FILE_TYPES.join(',')}, file_select: clickOnChangePicture"
                data-uie-name="do-select-picture"/>
          <span class="icon-camera"></span>
        </label>
      <!-- /ko -->

      <!-- ko ifnot: isActivatedAccount() -->
        <div>
          <participant-avatar params="participant: selfUser, size: z.components.ParticipantAvatar.SIZE.X_LARGE"></participant-avatar>
        </div>
>>>>>>> e42197af
      <!-- /ko -->
    </section>

    <!-- ko if: isConsentCheckEnabled() -->
      <section class="preferences-section preferences-section-data-usage">
        <hr class="preferences-separator">
<<<<<<< HEAD
        <header class="preferences-header" data-bind="text: t('preferencesAccountPrivacy')"></header>
        <div class="preferences-option">
          <div class="preferences-option-icon checkbox text-theme" data-uie-name="status-preference-read-receipts">
            <input type="checkbox" id="read-receipts-checkbox" data-bind="checked: optionReadReceipts, event: {change: onReadReceiptsChange}">
            <label class="preferences-options-checkbox-label" for="read-receipts-checkbox" data-bind="text: t('preferencesAccountReadReceiptsCheckbox')"></label>
          </div>
        </div>
        <div class="preferences-detail" data-bind="text: t('preferencesAccountReadReceiptsDetail')"></div>
=======
        <header class="preferences-header" data-bind="l10n_text: z.string.preferencesAccountData"></header>
        <div class="preferences-option">
          <div class="preferences-option-icon checkbox text-theme" data-bind="attr: {'data-uie-value': optionPrivacy}" data-uie-name="status-preference-privacy">
            <input type="checkbox" id="privacy-checkbox" data-bind="checked: optionPrivacy">
            <label class="preferences-options-checkbox-label" for="privacy-checkbox" data-bind="l10n_text: z.string.preferencesAccountDataCheckbox"></label>
          </div>
        </div>
        <div class="preferences-detail" data-bind="l10n_text: z.string.preferencesAccountDataDetail"></div>

        <!-- ko if: isActivatedAccount() -->
          <div class="preferences-option">
            <div class="preferences-option-icon checkbox text-theme" data-bind="attr: {'data-uie-value': optionMarketingConsent}" data-uie-name="status-preference-marketing">
              <input type="checkbox" id="marketing-checkbox" data-bind="checked: optionMarketingConsent, event: {change: onMarketingConsentChange}">
              <label class="preferences-options-checkbox-label" for="marketing-checkbox" data-bind="l10n_text: z.string.preferencesAccountMarketingConsentCheckbox"></label>
            </div>
          </div>
          <div class="preferences-detail" data-bind="l10n_text: z.string.preferencesAccountMarketingConsentDetail"></div>
        <!-- /ko -->
>>>>>>> e42197af
      </section>
    <!-- /ko -->

    <section class="preferences-section preferences-section-privacy">
      <hr class="preferences-separator">
      <header class="preferences-header" data-bind="l10n_text: z.string.preferencesAccountPrivacy"></header>
      <div class="preferences-option">
        <div class="preferences-option-icon checkbox text-theme" data-uie-name="status-preference-read-receipts">
          <input type="checkbox" id="read-receipts-checkbox" data-bind="checked: optionReadReceipts, event: {change: onReadReceiptsChange}">
          <label class="preferences-options-checkbox-label" for="read-receipts-checkbox" data-bind="l10n_text: z.string.preferencesAccountReadReceiptsCheckbox"></label>
        </div>
      </div>
      <div class="preferences-detail" data-bind="l10n_text: z.string.preferencesAccountReadReceiptsDetail"></div>
    </section>

<<<<<<< HEAD
      <!-- ko if: isActivatedAccount() -->
        <section class="preferences-section preferences-section-conversation-history">
          <hr class="preferences-separator">
          <header class="preferences-header" data-bind="text: t('preferencesOptionsBackupHeader')"></header>
          <div class="preferences-link text-theme" data-bind="click: clickOnBackupExport, text: t('preferencesOptionsBackupExportHeadline')" data-uie-name="do-backup-export"></div>
          <div class="preferences-detail" data-bind="text: t('preferencesOptionsBackupExportSecondary')"></div>
          <label class="preferences-link text-theme preferences-history-backup-import-field" data-uie-name="do-backup-import">
            <span data-bind="text: t('preferencesOptionsBackupImportHeadline')"></span>
            <input type="file" data-bind="event: {change: onImportFileChange}, attr: {accept: `.${z.viewModel.content.HistoryExportViewModel.CONFIG.FILE_EXTENSION}`}" data-uie-name="input-import-file"/>
          </label>
          <div class="preferences-detail" data-bind="text: t('preferencesOptionsBackupImportSecondary')"></div>
        </section>

        <section class="preferences-section preferences-section-account-security">
          <hr class="preferences-separator">

          <!-- ko if: isTeamManager() && !!manageTeamUrl -->
            <div class="preferences-link text-theme" data-bind="click: clickOpenManageTeam, text: t('preferencesAccountManageTeam')" data-uie-name="do-manage-team"></div>
          <!-- /ko -->

          <!-- ko if: !isMacOsWrapper && !!createTeamUrl -->
            <a class="preferences-link text-theme" data-bind="attr: {href: createTeamUrl}, text: t('preferencesAccountCreateTeam')" rel="nofollow noopener noreferrer" target="_blank" data-uie-name="do-create-team"></a>
          <!-- /ko -->

          <!-- ko ifnot: selfUser().isSingleSignOn -->
            <div class="preferences-link text-theme" data-bind="click: clickOnResetPassword, text: t('preferencesAccountResetPassword'), attr: {title: t('tooltipPreferencesPassword')}" data-uie-name="do-reset-password"></div>
          <!-- /ko -->

          <!-- ko ifnot: isTeam() -->
            <div class="preferences-link text-theme" data-bind="click: clickOnDeleteAccount, text: t('preferencesAccountDelete')" data-uie-name="go-delete-account"></div>
          <!-- /ko -->
        </section>
      <!-- /ko -->

      <!-- ko if: isActivatedAccount() && !z.util.Environment.desktop -->
        <section class="preferences-section">
          <div class="preferences-link text-theme" data-bind="click: clickOnLogout, text: t('preferencesAccountLogOut')" data-uie-name="do-logout"></div>
        </section>
      <!-- /ko -->
    </div>
=======
    <!-- ko if: isActivatedAccount() -->
      <section class="preferences-section preferences-section-conversation-history">
        <hr class="preferences-separator">
        <header class="preferences-header" data-bind="l10n_text: z.string.preferencesOptionsBackupHeader"></header>
        <div class="preferences-link text-theme" data-bind="click: clickOnBackupExport, l10n_text: z.string.preferencesOptionsBackupExportHeadline" data-uie-name="do-backup-export"></div>
        <div class="preferences-detail" data-bind="l10n_text: z.string.preferencesOptionsBackupExportSecondary"></div>
        <label class="preferences-link text-theme preferences-history-backup-import-field" data-uie-name="do-backup-import">
          <span data-bind="l10n_text: z.string.preferencesOptionsBackupImportHeadline"></span>
          <input type="file" data-bind="event: {change: onImportFileChange}, attr: {accept: `.${z.viewModel.content.HistoryExportViewModel.CONFIG.FILE_EXTENSION}`}" data-uie-name="input-import-file"/>
        </label>
        <div class="preferences-detail" data-bind="l10n_text: z.string.preferencesOptionsBackupImportSecondary"></div>
      </section>

      <section class="preferences-section preferences-section-account-security">
        <hr class="preferences-separator">

        <!-- ko if: isTeamManager() && !!manageTeamUrl -->
          <div class="preferences-link text-theme" data-bind="click: clickOpenManageTeam, l10n_text: z.string.preferencesAccountManageTeam" data-uie-name="do-manage-team"></div>
        <!-- /ko -->

        <!-- ko if: !isMacOsWrapper && !!createTeamUrl -->
          <a class="preferences-link text-theme" data-bind="attr: {href: createTeamUrl}, l10n_text: z.string.preferencesAccountCreateTeam" rel="nofollow noopener noreferrer" target="_blank" data-uie-name="do-create-team"></a>
        <!-- /ko -->

        <!-- ko ifnot: selfUser().isSingleSignOn -->
          <div class="preferences-link text-theme" data-bind="click: clickOnResetPassword, l10n_text: z.string.preferencesAccountResetPassword, l10n_tooltip: z.string.tooltipPreferencesPassword" data-uie-name="do-reset-password"></div>
        <!-- /ko -->

        <!-- ko ifnot: isTeam() -->
          <div class="preferences-link text-theme" data-bind="click: clickOnDeleteAccount, l10n_text: z.string.preferencesAccountDelete" data-uie-name="go-delete-account"></div>
        <!-- /ko -->
      </section>
    <!-- /ko -->

    <!-- ko if: isActivatedAccount() && !z.util.Environment.desktop -->
      <section class="preferences-section">
        <div class="preferences-link text-theme" data-bind="click: clickOnLogout, l10n_text: z.string.preferencesAccountLogOut" data-uie-name="do-logout"></div>
      </section>
    <!-- /ko -->
>>>>>>> e42197af
  </div>
</div><|MERGE_RESOLUTION|>--- conflicted
+++ resolved
@@ -1,54 +1,5 @@
 <div id="preferences-account" class="preferences-page preferences-account" data-bind="with: $root.preferencesAccount, removed_from_view: $root.preferencesAccount.removedFromView">
-<<<<<<< HEAD
   <div class="preferences-titlebar" data-bind="text: t('preferencesAccount')"></div>
-  <div class="preferences-content-wrapper">
-    <div class="preferences-content" data-bind="antiscroll">
-      <section class="preferences-section preferences-section-account-profile">
-        <div class="preferences-account-user-data" data-bind="css: {'preferences-account-user-data-temporary': !isActivatedAccount()}">
-          <!-- ko if: isActivatedAccount() -->
-            <div class="preferences-account-name-wrapper">
-              <input class="preferences-account-name preferences-account-input"
-                     id="name" type="text"
-                     data-bind="value: name, event: {blur: resetNameInput}, enter: changeName, attr: {placeholder: t('preferencesAccountUsernamePlaceholder')}"
-                     data-uie-name="enter-name"
-                     maxlength="64"
-                     spellcheck="false" />
-              <span class="preferences-account-input-icon" data-bind="css: nameSaved() ? 'checkmark' : 'preferences-account-input-icon-edit'"></span>
-            </div>
-
-            <!-- ko if: isTeam() -->
-              <availability-state class="preferences-account-availability"
-                                  data-bind="click: clickOnAvailability"
-                                  data-uie-name="status-availability-in-profile"
-                                  params="availability: availability, label: availabilityLabel, showArrow: true">
-              </availability-state>
-            <!-- /ko -->
-
-            <div class="preferences-account-username-wrapper">
-              <span class="preferences-account-username-atsign">@</span>
-              <input class="preferences-account-username preferences-account-input"
-                     id="username" type="text"
-                     data-bind="textInput: username, event: {input: verifyUsername, keypress: checkUsernameInput, blur: resetUsernameInput}, enter: changeUsername, hasFocus: shouldFocusUsername()"
-                     data-uie-name="enter-username"
-                     maxlength="21"
-                     spellcheck="false"
-                     autocomplete="off" />
-              <span class="preferences-account-input-icon" data-bind="css: usernameSaved() ? 'checkmark' : 'preferences-account-input-icon-edit'"></span>
-              <!-- ko ifnot: usernameState() -->
-                <div class="preferences-account-username-hint text-foreground font-size-xs"
-                     data-bind="text: t('preferencesAccountUsernameHint')"></div>
-              <!-- /ko -->
-              <!-- ko if: usernameState() === z.viewModel.content.PreferencesAccountViewModel.USERNAME_STATE.AVAILABLE -->
-                <div class="preferences-account-username-error font-size-xs"
-                     data-bind="text: t('preferencesAccountUsernameAvailable')"></div>
-              <!-- /ko -->
-              <!-- ko if: usernameState() === z.viewModel.content.PreferencesAccountViewModel.USERNAME_STATE.TAKEN -->
-                <div class="preferences-account-username-error font-size-xs"
-                     data-bind="text: t('preferencesAccountUsernameErrorTaken'), css: {'text-red': submittedUsername() === enteredUsername()}"></div>
-              <!-- /ko -->
-            </div>
-=======
-  <div class="preferences-titlebar" data-bind="l10n_text: z.string.preferencesAccount"></div>
   <div class="preferences-content" data-bind="fadingscrollbar">
     <section class="preferences-section preferences-section-account-profile">
       <div class="preferences-account-user-data" data-bind="css: {'preferences-account-user-data-temporary': !isActivatedAccount()}">
@@ -56,7 +7,7 @@
           <div class="preferences-account-name-wrapper">
             <input class="preferences-account-name preferences-account-input"
                    id="name" type="text"
-                   data-bind="value: name, event: {blur: resetNameInput}, enter: changeName, l10n_placeholder: z.string.preferencesAccountUsernamePlaceholder"
+                   data-bind="value: name, event: {blur: resetNameInput}, enter: changeName, attr: {placeholder: t('preferencesAccountUsernamePlaceholder')}"
                    data-uie-name="enter-name"
                    maxlength="64"
                    spellcheck="false" />
@@ -70,7 +21,6 @@
                                 params="availability: availability, label: availabilityLabel, showArrow: true">
             </availability-state>
           <!-- /ko -->
->>>>>>> e42197af
 
           <div class="preferences-account-username-wrapper">
             <span class="preferences-account-username-atsign">@</span>
@@ -84,52 +34,25 @@
             <span class="preferences-account-input-icon" data-bind="css: usernameSaved() ? 'checkmark' : 'preferences-account-input-icon-edit'"></span>
             <!-- ko ifnot: usernameState() -->
               <div class="preferences-account-username-hint text-foreground font-size-xs"
-                   data-bind="l10n_text: z.string.preferencesAccountUsernameHint"></div>
+                   data-bind="text: t('preferencesAccountUsernameHint')"></div>
             <!-- /ko -->
             <!-- ko if: usernameState() === z.viewModel.content.PreferencesAccountViewModel.USERNAME_STATE.AVAILABLE -->
               <div class="preferences-account-username-error font-size-xs"
-                   data-bind="l10n_text: z.string.preferencesAccountUsernameAvailable"></div>
+                   data-bind="text: t('preferencesAccountUsernameAvailable')"></div>
             <!-- /ko -->
             <!-- ko if: usernameState() === z.viewModel.content.PreferencesAccountViewModel.USERNAME_STATE.TAKEN -->
               <div class="preferences-account-username-error font-size-xs"
-                   data-bind="l10n_text: z.string.preferencesAccountUsernameErrorTaken, css: {'text-red': submittedUsername() === enteredUsername()}"></div>
+                   data-bind="text: t('preferencesAccountUsernameErrorTaken'), css: {'text-red': submittedUsername() === enteredUsername()}"></div>
             <!-- /ko -->
           </div>
 
-<<<<<<< HEAD
-            <div class="preferences-account-mail" data-bind="text: selfUser().email()" data-uie-name="enter-email"></div>
-            <div class="preferences-account-phone" data-bind="text: selfUser().phone()" data-uie-name="enter-phone"></div>
-            <accent-color-picker class="preferences-account-accent-color preferences-section-account-space-before" params="user: selfUser(), selected: changeAccentColor" data-uie-name="enter-accent-color"></accent-color-picker>
+          <!-- ko if: isTeam() -->
+            <div class="preferences-account-team preferences-section-account-space-after" data-bind="text: teamName()" data-uie-name="status-team"></div>
           <!-- /ko -->
 
-          <!-- ko ifnot: isActivatedAccount() -->
-            <div class="preferences-account-name-wrapper">
-              <div class="preferences-account-name" data-bind="text: name" data-uie-name="status-name"></div>
-            </div>
-            <hr class="preferences-separator">
-            <div class="preferences-link text-theme" data-bind="click: clickOnLeaveGuestRoom, text: t('preferencesAccountLeaveGuestRoom')" data-uie-name="do-leave-guest-room"></div>
-            <div class="preferences-leave-disclaimer" data-bind="text: t('preferencesAccountLeaveGuestRoomDescription')"></div>
-=======
-          <!-- ko if: isTeam() -->
-            <div class="preferences-account-team preferences-section-account-space-after" data-bind="text: teamName()" data-uie-name="status-team"></div>
->>>>>>> e42197af
-          <!-- /ko -->
-
-<<<<<<< HEAD
-        <!-- ko if: isActivatedAccount() -->
-          <label class="preferences-account-picture-button" for="self-upload-file-input" data-bind="attr: {title: t('tooltipPreferencesPicture')}">
-            <participant-avatar params="participant: selfUser, size: z.components.ParticipantAvatar.SIZE.X_LARGE"></participant-avatar>
-            <input id="self-upload-file-input"
-                  type="file"
-                  data-bind="attr: {accept: z.viewModel.content.PreferencesAccountViewModel.CONFIG.PROFILE_IMAGE.FILE_TYPES.join(',')}, file_select: clickOnChangePicture"
-                  data-uie-name="do-select-picture"/>
-            <span class="icon-camera"></span>
-          </label>
-=======
           <div class="preferences-account-mail" data-bind="text: selfUser().email()" data-uie-name="enter-email"></div>
           <div class="preferences-account-phone" data-bind="text: selfUser().phone()" data-uie-name="enter-phone"></div>
           <accent-color-picker class="preferences-account-accent-color preferences-section-account-space-before" params="user: selfUser(), selected: changeAccentColor" data-uie-name="enter-accent-color"></accent-color-picker>
->>>>>>> e42197af
         <!-- /ko -->
 
         <!-- ko ifnot: isActivatedAccount() -->
@@ -137,37 +60,13 @@
             <div class="preferences-account-name" data-bind="text: name" data-uie-name="status-name"></div>
           </div>
           <hr class="preferences-separator">
-          <div class="preferences-link text-theme" data-bind="click: clickOnLeaveGuestRoom, l10n_text: z.string.preferencesAccountLeaveGuestRoom" data-uie-name="do-leave-guest-room"></div>
-          <div class="preferences-leave-disclaimer" data-bind="l10n_text: z.string.preferencesAccountLeaveGuestRoomDescription"></div>
+          <div class="preferences-link text-theme" data-bind="click: clickOnLeaveGuestRoom, text: t('preferencesAccountLeaveGuestRoom')" data-uie-name="do-leave-guest-room"></div>
+          <div class="preferences-leave-disclaimer" data-bind="text: t('preferencesAccountLeaveGuestRoomDescription')"></div>
         <!-- /ko -->
       </div>
 
-<<<<<<< HEAD
-      <!-- ko if: isConsentCheckEnabled() -->
-        <section class="preferences-section preferences-section-data-usage">
-          <hr class="preferences-separator">
-          <header class="preferences-header" data-bind="text: t('preferencesAccountData')"></header>
-          <div class="preferences-option">
-            <div class="preferences-option-icon checkbox text-theme" data-bind="attr: {'data-uie-value': optionPrivacy}" data-uie-name="status-preference-privacy">
-              <input type="checkbox" id="privacy-checkbox" data-bind="checked: optionPrivacy">
-              <label class="preferences-options-checkbox-label" for="privacy-checkbox" data-bind="text: t('preferencesAccountDataCheckbox')"></label>
-            </div>
-          </div>
-          <div class="preferences-detail" data-bind="text: t('preferencesAccountDataDetail')"></div>
-
-          <!-- ko if: isActivatedAccount() -->
-            <div class="preferences-option">
-              <div class="preferences-option-icon checkbox text-theme" data-bind="attr: {'data-uie-value': optionMarketingConsent}" data-uie-name="status-preference-marketing">
-                <input type="checkbox" id="marketing-checkbox" data-bind="checked: optionMarketingConsent">
-                <label class="preferences-options-checkbox-label" for="marketing-checkbox" data-bind="text: t('preferencesAccountMarketingConsentCheckbox')"></label>
-              </div>
-            </div>
-            <div class="preferences-detail" data-bind="text: t('preferencesAccountMarketingConsentDetail')"></div>
-          <!-- /ko -->
-        </section>
-=======
       <!-- ko if: isActivatedAccount() -->
-        <label class="preferences-account-picture-button" for="self-upload-file-input" data-bind="l10n_tooltip: z.string.tooltipPreferencesPicture">
+        <label class="preferences-account-picture-button" for="self-upload-file-input" data-bind="attr: {title: ('tooltipPreferencesPicture')}">
           <participant-avatar params="participant: selfUser, size: z.components.ParticipantAvatar.SIZE.X_LARGE"></participant-avatar>
           <input id="self-upload-file-input"
                 type="file"
@@ -181,138 +80,83 @@
         <div>
           <participant-avatar params="participant: selfUser, size: z.components.ParticipantAvatar.SIZE.X_LARGE"></participant-avatar>
         </div>
->>>>>>> e42197af
       <!-- /ko -->
     </section>
 
     <!-- ko if: isConsentCheckEnabled() -->
       <section class="preferences-section preferences-section-data-usage">
         <hr class="preferences-separator">
-<<<<<<< HEAD
-        <header class="preferences-header" data-bind="text: t('preferencesAccountPrivacy')"></header>
-        <div class="preferences-option">
-          <div class="preferences-option-icon checkbox text-theme" data-uie-name="status-preference-read-receipts">
-            <input type="checkbox" id="read-receipts-checkbox" data-bind="checked: optionReadReceipts, event: {change: onReadReceiptsChange}">
-            <label class="preferences-options-checkbox-label" for="read-receipts-checkbox" data-bind="text: t('preferencesAccountReadReceiptsCheckbox')"></label>
-          </div>
-        </div>
-        <div class="preferences-detail" data-bind="text: t('preferencesAccountReadReceiptsDetail')"></div>
-=======
-        <header class="preferences-header" data-bind="l10n_text: z.string.preferencesAccountData"></header>
+        <header class="preferences-header" data-bind="text: t('preferencesAccountData')"></header>
         <div class="preferences-option">
           <div class="preferences-option-icon checkbox text-theme" data-bind="attr: {'data-uie-value': optionPrivacy}" data-uie-name="status-preference-privacy">
             <input type="checkbox" id="privacy-checkbox" data-bind="checked: optionPrivacy">
-            <label class="preferences-options-checkbox-label" for="privacy-checkbox" data-bind="l10n_text: z.string.preferencesAccountDataCheckbox"></label>
+            <label class="preferences-options-checkbox-label" for="privacy-checkbox" data-bind="text: t('preferencesAccountDataCheckbox')"></label>
           </div>
         </div>
-        <div class="preferences-detail" data-bind="l10n_text: z.string.preferencesAccountDataDetail"></div>
+        <div class="preferences-detail" data-bind="text: t('preferencesAccountDataDetail')"></div>
 
         <!-- ko if: isActivatedAccount() -->
           <div class="preferences-option">
             <div class="preferences-option-icon checkbox text-theme" data-bind="attr: {'data-uie-value': optionMarketingConsent}" data-uie-name="status-preference-marketing">
               <input type="checkbox" id="marketing-checkbox" data-bind="checked: optionMarketingConsent, event: {change: onMarketingConsentChange}">
-              <label class="preferences-options-checkbox-label" for="marketing-checkbox" data-bind="l10n_text: z.string.preferencesAccountMarketingConsentCheckbox"></label>
+              <label class="preferences-options-checkbox-label" for="marketing-checkbox" data-bind="text: t('preferencesAccountMarketingConsentCheckbox')"></label>
             </div>
           </div>
-          <div class="preferences-detail" data-bind="l10n_text: z.string.preferencesAccountMarketingConsentDetail"></div>
+          <div class="preferences-detail" data-bind="text: t('preferencesAccountMarketingConsentDetail')"></div>
         <!-- /ko -->
->>>>>>> e42197af
       </section>
     <!-- /ko -->
 
     <section class="preferences-section preferences-section-privacy">
       <hr class="preferences-separator">
-      <header class="preferences-header" data-bind="l10n_text: z.string.preferencesAccountPrivacy"></header>
+      <header class="preferences-header" data-bind="text: t('preferencesAccountPrivacy')"></header>
       <div class="preferences-option">
         <div class="preferences-option-icon checkbox text-theme" data-uie-name="status-preference-read-receipts">
           <input type="checkbox" id="read-receipts-checkbox" data-bind="checked: optionReadReceipts, event: {change: onReadReceiptsChange}">
-          <label class="preferences-options-checkbox-label" for="read-receipts-checkbox" data-bind="l10n_text: z.string.preferencesAccountReadReceiptsCheckbox"></label>
+          <label class="preferences-options-checkbox-label" for="read-receipts-checkbox" data-bind="text: t('preferencesAccountReadReceiptsCheckbox')"></label>
         </div>
       </div>
-      <div class="preferences-detail" data-bind="l10n_text: z.string.preferencesAccountReadReceiptsDetail"></div>
+      <div class="preferences-detail" data-bind="text: t('preferencesAccountReadReceiptsDetail')"></div>
     </section>
 
-<<<<<<< HEAD
-      <!-- ko if: isActivatedAccount() -->
-        <section class="preferences-section preferences-section-conversation-history">
-          <hr class="preferences-separator">
-          <header class="preferences-header" data-bind="text: t('preferencesOptionsBackupHeader')"></header>
-          <div class="preferences-link text-theme" data-bind="click: clickOnBackupExport, text: t('preferencesOptionsBackupExportHeadline')" data-uie-name="do-backup-export"></div>
-          <div class="preferences-detail" data-bind="text: t('preferencesOptionsBackupExportSecondary')"></div>
-          <label class="preferences-link text-theme preferences-history-backup-import-field" data-uie-name="do-backup-import">
-            <span data-bind="text: t('preferencesOptionsBackupImportHeadline')"></span>
-            <input type="file" data-bind="event: {change: onImportFileChange}, attr: {accept: `.${z.viewModel.content.HistoryExportViewModel.CONFIG.FILE_EXTENSION}`}" data-uie-name="input-import-file"/>
-          </label>
-          <div class="preferences-detail" data-bind="text: t('preferencesOptionsBackupImportSecondary')"></div>
-        </section>
-
-        <section class="preferences-section preferences-section-account-security">
-          <hr class="preferences-separator">
-
-          <!-- ko if: isTeamManager() && !!manageTeamUrl -->
-            <div class="preferences-link text-theme" data-bind="click: clickOpenManageTeam, text: t('preferencesAccountManageTeam')" data-uie-name="do-manage-team"></div>
-          <!-- /ko -->
-
-          <!-- ko if: !isMacOsWrapper && !!createTeamUrl -->
-            <a class="preferences-link text-theme" data-bind="attr: {href: createTeamUrl}, text: t('preferencesAccountCreateTeam')" rel="nofollow noopener noreferrer" target="_blank" data-uie-name="do-create-team"></a>
-          <!-- /ko -->
-
-          <!-- ko ifnot: selfUser().isSingleSignOn -->
-            <div class="preferences-link text-theme" data-bind="click: clickOnResetPassword, text: t('preferencesAccountResetPassword'), attr: {title: t('tooltipPreferencesPassword')}" data-uie-name="do-reset-password"></div>
-          <!-- /ko -->
-
-          <!-- ko ifnot: isTeam() -->
-            <div class="preferences-link text-theme" data-bind="click: clickOnDeleteAccount, text: t('preferencesAccountDelete')" data-uie-name="go-delete-account"></div>
-          <!-- /ko -->
-        </section>
-      <!-- /ko -->
-
-      <!-- ko if: isActivatedAccount() && !z.util.Environment.desktop -->
-        <section class="preferences-section">
-          <div class="preferences-link text-theme" data-bind="click: clickOnLogout, text: t('preferencesAccountLogOut')" data-uie-name="do-logout"></div>
-        </section>
-      <!-- /ko -->
-    </div>
-=======
     <!-- ko if: isActivatedAccount() -->
       <section class="preferences-section preferences-section-conversation-history">
         <hr class="preferences-separator">
-        <header class="preferences-header" data-bind="l10n_text: z.string.preferencesOptionsBackupHeader"></header>
-        <div class="preferences-link text-theme" data-bind="click: clickOnBackupExport, l10n_text: z.string.preferencesOptionsBackupExportHeadline" data-uie-name="do-backup-export"></div>
-        <div class="preferences-detail" data-bind="l10n_text: z.string.preferencesOptionsBackupExportSecondary"></div>
+        <header class="preferences-header" data-bind="text: t('preferencesOptionsBackupHeader')"></header>
+        <div class="preferences-link text-theme" data-bind="click: clickOnBackupExport, text: t('preferencesOptionsBackupExportHeadline')" data-uie-name="do-backup-export"></div>
+        <div class="preferences-detail" data-bind="text: t('preferencesOptionsBackupExportSecondary')"></div>
         <label class="preferences-link text-theme preferences-history-backup-import-field" data-uie-name="do-backup-import">
-          <span data-bind="l10n_text: z.string.preferencesOptionsBackupImportHeadline"></span>
+          <span data-bind="text: t('preferencesOptionsBackupImportHeadline')"></span>
           <input type="file" data-bind="event: {change: onImportFileChange}, attr: {accept: `.${z.viewModel.content.HistoryExportViewModel.CONFIG.FILE_EXTENSION}`}" data-uie-name="input-import-file"/>
         </label>
-        <div class="preferences-detail" data-bind="l10n_text: z.string.preferencesOptionsBackupImportSecondary"></div>
+        <div class="preferences-detail" data-bind="text: t('preferencesOptionsBackupImportSecondary')"></div>
       </section>
 
       <section class="preferences-section preferences-section-account-security">
         <hr class="preferences-separator">
 
         <!-- ko if: isTeamManager() && !!manageTeamUrl -->
-          <div class="preferences-link text-theme" data-bind="click: clickOpenManageTeam, l10n_text: z.string.preferencesAccountManageTeam" data-uie-name="do-manage-team"></div>
+          <div class="preferences-link text-theme" data-bind="click: clickOpenManageTeam, text: t('preferencesAccountManageTeam')" data-uie-name="do-manage-team"></div>
         <!-- /ko -->
 
         <!-- ko if: !isMacOsWrapper && !!createTeamUrl -->
-          <a class="preferences-link text-theme" data-bind="attr: {href: createTeamUrl}, l10n_text: z.string.preferencesAccountCreateTeam" rel="nofollow noopener noreferrer" target="_blank" data-uie-name="do-create-team"></a>
+          <a class="preferences-link text-theme" data-bind="attr: {href: createTeamUrl}, text: t('preferencesAccountCreateTeam')" rel="nofollow noopener noreferrer" target="_blank" data-uie-name="do-create-team"></a>
         <!-- /ko -->
 
         <!-- ko ifnot: selfUser().isSingleSignOn -->
-          <div class="preferences-link text-theme" data-bind="click: clickOnResetPassword, l10n_text: z.string.preferencesAccountResetPassword, l10n_tooltip: z.string.tooltipPreferencesPassword" data-uie-name="do-reset-password"></div>
+          <div class="preferences-link text-theme" data-bind="click: clickOnResetPassword, text: t('preferencesAccountResetPassword'), attr: {title: t('tooltipPreferencesPassword')}" data-uie-name="do-reset-password"></div>
         <!-- /ko -->
 
         <!-- ko ifnot: isTeam() -->
-          <div class="preferences-link text-theme" data-bind="click: clickOnDeleteAccount, l10n_text: z.string.preferencesAccountDelete" data-uie-name="go-delete-account"></div>
+          <div class="preferences-link text-theme" data-bind="click: clickOnDeleteAccount, text: t('preferencesAccountDelete')" data-uie-name="go-delete-account"></div>
         <!-- /ko -->
       </section>
     <!-- /ko -->
 
     <!-- ko if: isActivatedAccount() && !z.util.Environment.desktop -->
       <section class="preferences-section">
-        <div class="preferences-link text-theme" data-bind="click: clickOnLogout, l10n_text: z.string.preferencesAccountLogOut" data-uie-name="do-logout"></div>
+        <div class="preferences-link text-theme" data-bind="click: clickOnLogout, text: t('preferencesAccountLogOut')" data-uie-name="do-logout"></div>
       </section>
     <!-- /ko -->
->>>>>>> e42197af
   </div>
 </div>