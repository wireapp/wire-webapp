<div id="preferences-devices" class="preferences-page preferences-devices" data-bind="with: $root.preferencesDevices">
<<<<<<< HEAD
  <div class="preferences-titlebar" data-bind="text: t('preferencesDevices')"></div>
  <div class="preferences-content-wrapper">
    <div class="preferences-content" data-bind="antiscroll: shouldUpdateScrollbar">
      <section class="preferences-section" data-uie-name="preferences-device-current">
        <header class="preferences-header" data-bind="text: t('preferencesDevicesCurrent')"></header>
        <div class="preferences-devices-model" data-bind="text: currentClient().model"></div>
        <div class="preferences-devices-id"><span data-bind="text: t('preferencesDevicesId')"></span>
          <span data-bind="foreach: displayClientId()" data-uie-name="preferences-device-current-id"><span class="device-id-part" data-bind="text: $data"></span></span>
        </div>
        <div class="preferences-devices-activated">
          <div data-bind="foreach: activationDate"><span data-bind="css: {'preferences-devices-activated-bold': $data.isStyled}, text: $data.text">?</span></div>
        </div>
        <div class="preferences-devices-fingerprint-label" data-bind="text: t('preferencesDevicesFingerprint')"></div>
        <div class="preferences-devices-fingerprint" data-bind="foreach: localFingerprint()"><span class="device-id-part" data-bind="text: $data"></span></div>
      </section>
=======
  <div class="preferences-titlebar" data-bind="l10n_text: z.string.preferencesDevices"></div>
  <div class="preferences-content" data-bind="fadingscrollbar">
    <section class="preferences-section" data-uie-name="preferences-device-current">
      <header class="preferences-header" data-bind="l10n_text: z.string.preferencesDevicesCurrent"></header>
      <div class="preferences-devices-model" data-bind="text: currentClient().model"></div>
      <div class="preferences-devices-id"><span data-bind="l10n_text: z.string.preferencesDevicesId"></span>
        <span data-bind="foreach: displayClientId()" data-uie-name="preferences-device-current-id"><span class="device-id-part" data-bind="text: $data"></span></span>
      </div>
      <div class="preferences-devices-activated">
        <div data-bind="foreach: activationDate"><span data-bind="css: {'preferences-devices-activated-bold': $data.isStyled}, text: $data.text">?</span></div>
      </div>
      <div class="preferences-devices-fingerprint-label" data-bind="l10n_text: z.string.preferencesDevicesFingerprint"></div>
      <div class="preferences-devices-fingerprint" data-bind="foreach: localFingerprint()"><span class="device-id-part" data-bind="text: $data"></span></div>
    </section>
>>>>>>> e42197af

    <hr class="preferences-devices-separator preferences-separator">

<<<<<<< HEAD
      <!-- ko if: devices().length -->
        <section class="preferences-section">
          <header class="preferences-header" data-bind="text: t('preferencesDevicesActive')"></header>
          <!-- ko foreach: devices -->
            <div class="preferences-devices-card" data-bind="click: $parent.clickOnShowDevice">
              <div class="preferences-devices-card-data">
                <svg class="preferences-devices-card-icon" data-bind="attr: {'data-uie-value': id}" data-uie-name="device-id">
                  <!-- ko if: meta.isVerified()-->
                    <use xlink:href="#icon-verified" data-uie-name="user-device-verified"></use>
                  <!-- /ko -->
                  <!-- ko ifnot: meta.isVerified()-->
                    <use xlink:href="#icon-not-verified" data-uie-name="user-device-not-verified"></use>
                  <!-- /ko -->
                </svg>
                <div class="preferences-devices-card-info">
                  <div class="preferences-devices-model" data-bind="text: model" data-uie-name="preferences-device-active-model"></div>
                  <div class="preferences-devices-id">
                    <span data-bind="text: t('preferencesDevicesId')"></span>
                    <span data-bind="foreach: formatId()" data-uie-name="preferences-device-active-id"><span class="device-id-part" data-bind="text: $data"></span></span>
                  </div>
=======
    <!-- ko if: devices().length -->
      <section class="preferences-section">
        <header class="preferences-header" data-bind="l10n_text: z.string.preferencesDevicesActive"></header>
        <!-- ko foreach: devices -->
          <div class="preferences-devices-card" data-bind="click: $parent.clickOnShowDevice">
            <div class="preferences-devices-card-data">
              <svg class="preferences-devices-card-icon" data-bind="attr: {'data-uie-value': id}" data-uie-name="device-id">
                <!-- ko if: meta.isVerified()-->
                  <use xlink:href="#icon-verified" data-uie-name="user-device-verified"></use>
                <!-- /ko -->
                <!-- ko ifnot: meta.isVerified()-->
                  <use xlink:href="#icon-not-verified" data-uie-name="user-device-not-verified"></use>
                <!-- /ko -->
              </svg>
              <div class="preferences-devices-card-info">
                <div class="preferences-devices-model" data-bind="text: model" data-uie-name="preferences-device-active-model"></div>
                <div class="preferences-devices-id">
                  <span data-bind="l10n_text: z.string.preferencesDevicesId"></span>
                  <span data-bind="foreach: formatId()" data-uie-name="preferences-device-active-id"><span class="device-id-part" data-bind="text: $data"></span></span>
>>>>>>> e42197af
                </div>
              </div>
            </div>
            <div class="preferences-devices-card-action">
              <div class="preferences-devices-card-action__delete" data-bind="click: $parent.clickOnRemoveDevice, css: {'svg-red': $parent.isSSO()}" data-uie-name="do-device-remove">
                <delete-icon></delete-icon>
              </div>
              <div class="icon-forward" data-uie-name="go-device-details"></div>
            </div>
<<<<<<< HEAD
          <!-- /ko -->
          <div class="preferences-detail" data-bind="text: t('preferencesDevicesActiveDetail')"></div>
        </section>
      <!-- /ko -->
    </div>
=======
          </div>
        <!-- /ko -->
        <div class="preferences-detail" data-bind="l10n_text: z.string.preferencesDevicesActiveDetail"></div>
      </section>
    <!-- /ko -->
>>>>>>> e42197af
  </div>
</div><|MERGE_RESOLUTION|>--- conflicted
+++ resolved
@@ -1,64 +1,24 @@
 <div id="preferences-devices" class="preferences-page preferences-devices" data-bind="with: $root.preferencesDevices">
-<<<<<<< HEAD
   <div class="preferences-titlebar" data-bind="text: t('preferencesDevices')"></div>
-  <div class="preferences-content-wrapper">
-    <div class="preferences-content" data-bind="antiscroll: shouldUpdateScrollbar">
-      <section class="preferences-section" data-uie-name="preferences-device-current">
-        <header class="preferences-header" data-bind="text: t('preferencesDevicesCurrent')"></header>
-        <div class="preferences-devices-model" data-bind="text: currentClient().model"></div>
-        <div class="preferences-devices-id"><span data-bind="text: t('preferencesDevicesId')"></span>
-          <span data-bind="foreach: displayClientId()" data-uie-name="preferences-device-current-id"><span class="device-id-part" data-bind="text: $data"></span></span>
-        </div>
-        <div class="preferences-devices-activated">
-          <div data-bind="foreach: activationDate"><span data-bind="css: {'preferences-devices-activated-bold': $data.isStyled}, text: $data.text">?</span></div>
-        </div>
-        <div class="preferences-devices-fingerprint-label" data-bind="text: t('preferencesDevicesFingerprint')"></div>
-        <div class="preferences-devices-fingerprint" data-bind="foreach: localFingerprint()"><span class="device-id-part" data-bind="text: $data"></span></div>
-      </section>
-=======
-  <div class="preferences-titlebar" data-bind="l10n_text: z.string.preferencesDevices"></div>
   <div class="preferences-content" data-bind="fadingscrollbar">
     <section class="preferences-section" data-uie-name="preferences-device-current">
-      <header class="preferences-header" data-bind="l10n_text: z.string.preferencesDevicesCurrent"></header>
+      <header class="preferences-header" data-bind="text: t('preferencesDevicesCurrent')"></header>
       <div class="preferences-devices-model" data-bind="text: currentClient().model"></div>
-      <div class="preferences-devices-id"><span data-bind="l10n_text: z.string.preferencesDevicesId"></span>
+      <div class="preferences-devices-id"><span data-bind="text: t('preferencesDevicesId')"></span>
         <span data-bind="foreach: displayClientId()" data-uie-name="preferences-device-current-id"><span class="device-id-part" data-bind="text: $data"></span></span>
       </div>
       <div class="preferences-devices-activated">
         <div data-bind="foreach: activationDate"><span data-bind="css: {'preferences-devices-activated-bold': $data.isStyled}, text: $data.text">?</span></div>
       </div>
-      <div class="preferences-devices-fingerprint-label" data-bind="l10n_text: z.string.preferencesDevicesFingerprint"></div>
+      <div class="preferences-devices-fingerprint-label" data-bind="text: t('preferencesDevicesFingerprint')"></div>
       <div class="preferences-devices-fingerprint" data-bind="foreach: localFingerprint()"><span class="device-id-part" data-bind="text: $data"></span></div>
     </section>
->>>>>>> e42197af
 
     <hr class="preferences-devices-separator preferences-separator">
 
-<<<<<<< HEAD
-      <!-- ko if: devices().length -->
-        <section class="preferences-section">
-          <header class="preferences-header" data-bind="text: t('preferencesDevicesActive')"></header>
-          <!-- ko foreach: devices -->
-            <div class="preferences-devices-card" data-bind="click: $parent.clickOnShowDevice">
-              <div class="preferences-devices-card-data">
-                <svg class="preferences-devices-card-icon" data-bind="attr: {'data-uie-value': id}" data-uie-name="device-id">
-                  <!-- ko if: meta.isVerified()-->
-                    <use xlink:href="#icon-verified" data-uie-name="user-device-verified"></use>
-                  <!-- /ko -->
-                  <!-- ko ifnot: meta.isVerified()-->
-                    <use xlink:href="#icon-not-verified" data-uie-name="user-device-not-verified"></use>
-                  <!-- /ko -->
-                </svg>
-                <div class="preferences-devices-card-info">
-                  <div class="preferences-devices-model" data-bind="text: model" data-uie-name="preferences-device-active-model"></div>
-                  <div class="preferences-devices-id">
-                    <span data-bind="text: t('preferencesDevicesId')"></span>
-                    <span data-bind="foreach: formatId()" data-uie-name="preferences-device-active-id"><span class="device-id-part" data-bind="text: $data"></span></span>
-                  </div>
-=======
     <!-- ko if: devices().length -->
       <section class="preferences-section">
-        <header class="preferences-header" data-bind="l10n_text: z.string.preferencesDevicesActive"></header>
+        <header class="preferences-header" data-bind="text: t('preferencesDevicesActive')"></header>
         <!-- ko foreach: devices -->
           <div class="preferences-devices-card" data-bind="click: $parent.clickOnShowDevice">
             <div class="preferences-devices-card-data">
@@ -73,9 +33,8 @@
               <div class="preferences-devices-card-info">
                 <div class="preferences-devices-model" data-bind="text: model" data-uie-name="preferences-device-active-model"></div>
                 <div class="preferences-devices-id">
-                  <span data-bind="l10n_text: z.string.preferencesDevicesId"></span>
+                  <span data-bind="text: t('preferencesDevicesId')"></span>
                   <span data-bind="foreach: formatId()" data-uie-name="preferences-device-active-id"><span class="device-id-part" data-bind="text: $data"></span></span>
->>>>>>> e42197af
                 </div>
               </div>
             </div>
@@ -85,18 +44,10 @@
               </div>
               <div class="icon-forward" data-uie-name="go-device-details"></div>
             </div>
-<<<<<<< HEAD
-          <!-- /ko -->
-          <div class="preferences-detail" data-bind="text: t('preferencesDevicesActiveDetail')"></div>
-        </section>
-      <!-- /ko -->
-    </div>
-=======
           </div>
         <!-- /ko -->
-        <div class="preferences-detail" data-bind="l10n_text: z.string.preferencesDevicesActiveDetail"></div>
+        <div class="preferences-detail" data-bind="text: t('preferencesDevicesActiveDetail')"></div>
       </section>
     <!-- /ko -->
->>>>>>> e42197af
   </div>
 </div>