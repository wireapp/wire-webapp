--- conflicted
+++ resolved
@@ -25,36 +25,15 @@
     <div class="conversation-title-bar-icons">
       <!-- ko if: showCallControls() -->
         <!-- ko using: callingViewModel -->
-<<<<<<< HEAD
-          <!-- ko if: $parent.supportsVideoCall() -->
-            <!-- ko if: isAllowedCall -->
-              <camera-icon class="conversation-title-bar-icon"
-                    data-bind="clickOrDrag: () => callActions.startVideo($parent.conversationEntity()), attr: {title: t('tooltipConversationVideoCall')}"
-                    data-uie-name="do-video-call">
-              </camera-icon>
-            <!-- /ko -->
-            <!-- ko ifnot: isAllowedCall -->
-              <camera-icon class="conversation-title-bar-icon conversation-title-bar-icon--disabled"
-                    data-bind="attr: {title: 'NOT ALLOWED'}"
-                    data-uie-name="do-video-call">
-              </camera-icon>
-            <!-- /ko -->
-          <!-- /ko -->
-          <!-- ko if: isAllowedCall -->
-            <pickup-icon class="conversation-title-bar-icon"
-                  data-bind="clickOrDrag: () => callActions.startAudio($parent.conversationEntity()), attr: {title: t('tooltipConversationCall')}"
-                  data-uie-name="do-call">
-            </pickup-icon>
-          <!-- /ko -->
-          <!-- ko ifnot: isAllowedCall -->
-            <pickup-icon class="conversation-title-bar-icon conversation-title-bar-icon--disabled" data-bind="attr: {title: 'NOT ALLOWED'}" data-uie-name="do-call"></pickup-icon>
-=======
+          <pickup-icon class="conversation-title-bar-icon"
+            data-bind="clickOrDrag: () => callActions.startAudio($parent.conversationEntity()), attr: {title: t('tooltipConversationCall')}"
+            data-uie-name="do-call">
+          </pickup-icon>
           <!-- ko if: $parent.supportsVideoCall() && $parent.isVideoCallingEnabled() -->
             <camera-icon class="conversation-title-bar-icon"
                   data-bind="clickOrDrag: () => callActions.startVideo($parent.conversationEntity()), attr: {title: t('tooltipConversationVideoCall')}"
                   data-uie-name="do-video-call">
             </camera-icon>
->>>>>>> f70ad66d
           <!-- /ko -->
         <!-- /ko -->
       <!-- /ko -->
