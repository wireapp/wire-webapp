--- conflicted
+++ resolved
@@ -114,25 +114,16 @@
               </li>
               <li>
                 <label id="conversation-input-bar-photo" class="controls-right-button no-radius button-icon-large">
-<<<<<<< HEAD
                   <image-icon aria-hidden="true"></image-icon>
-=======
                   <p class="visually-hidden" data-bind="text: t('tooltipConversationAddImage')"></p>
-                  <image-icon></image-icon>
->>>>>>> 261eacdb
                   <input data-bind="attr: {accept: acceptedImageTypes}, file_select: uploadImages" type="file" multiple="multiple" data-uie-name="do-share-image"/>
                 </label>
               </li>
 
               <li>
-<<<<<<< HEAD
-                <label id="conversation-input-bar-files" class="controls-right-button no-radius button-icon-large" data-bind="attr: {title: t('tooltipConversationFile')}">
-                  <attachment-icon aria-hidden="true"></attachment-icon>
-=======
                 <label id="conversation-input-bar-files" class="controls-right-button no-radius button-icon-large">
                   <p class="visually-hidden" data-bind="text: t('tooltipConversationFile')"></p>
-                  <attachment-icon></attachment-icon>
->>>>>>> 261eacdb
+                  <attachment-icon aria-hidden="true"></attachment-icon>
                   <input data-bind="attr: inputFileAttr, file_select: uploadFiles" type="file" multiple="multiple" data-uie-name="do-share-file"/>
                 </label>
               </li>
