<div
  id="conversation"
  class="conversation"
  data-bind="css: { loading: !$root.messageList.conversationLoaded() }"
>
  <!-- ko if: $root.conversationRepository.conversationState.activeConversation() -->
  <title-bar
    params="
      conversation: $root.conversationState.activeConversation(),
      legalHoldModal: $root.legalHoldModal,
      panelViewModel: $root.mainViewModel.panel,
      callingRepository: $root.repositories.calling,
      callActions: $root.mainViewModel.calling.callActions,
      panelViewModel: $root.mainViewModel.panel,
    "
  >
  </title-bar>

  <messages-list
    id="message-list"
    class="message-list"
    data-bind="fadingscrollbar, infinite_scroll: {onHitBottom: () => $root.messageList.loadFollowingMessages(), onHitTop: () => $root.messageList.loadPrecedingMessages()}"
    params="
    conversation: $root.conversationRepository.conversationState.activeConversation,
    conversationRepository: $root.conversationRepository,
    initialMessage: $root.messageList.initialMessage,
    messageRepository: $root.messageRepository,
    selfUser: $root.userState.self,
    showUserDetails: $root.messageList.showUserDetails,
    showImageDetails: $root.messageList.showDetail,
    showMessageDetails: $root.messageList.showMessageDetails,
    showParticipants: $root.messageList.showParticipants,
    cancelConnectionRequest: $root.messageList.clickOnCancelRequest,
    resetSession: $root.messageList.onSessionResetClick,
    invitePeople: $root.messageList.clickOnInvitePeople,
    onClickMessage: $root.messageList.handleClickOnMessage,
    messageActions: $root.messageList.actionsViewModel,
    onLoading: (loading) => $root.messageList.conversationLoaded(!loading),
    getVisibleCallback: $root.messageList.getInViewportCallback,
  "
  ></messages-list>

  <input-bar
    params="
      assetRepository: $root.repositories.asset,
      conversationEntity: $root.conversationState.activeConversation(),
      conversationRepository: $root.repositories.conversation,
<<<<<<< HEAD
      emojiInput: $root.emojiInput,
      eventRepository: $root.repositories.event,
      messageRepository: $root.repositories.message,
=======
      eventRepository: $root.repositories.event,
      messageRepository: $root.repositories.message,
      propertiesRepository: $root.repositories.properties,
>>>>>>> 049f2808
      searchRepository: $root.repositories.search,
      storageRepository: $root.repositories.storage,
      teamState: $root.teamState,
      userState: $root.userState,
    ">
  </input-bar>


  <div class="conversation-loading">
    <div class="icon-spinner spin accent-text"></div>
  </div>
  <!-- /ko -->

  <giphy
    id="giphy-modal"
    class="giphy-modal modal modal-large"
    params="giphyRepository: $root.repositories.giphy"
  ></giphy>
</div><|MERGE_RESOLUTION|>--- conflicted
+++ resolved
@@ -45,15 +45,9 @@
       assetRepository: $root.repositories.asset,
       conversationEntity: $root.conversationState.activeConversation(),
       conversationRepository: $root.repositories.conversation,
-<<<<<<< HEAD
-      emojiInput: $root.emojiInput,
-      eventRepository: $root.repositories.event,
-      messageRepository: $root.repositories.message,
-=======
       eventRepository: $root.repositories.event,
       messageRepository: $root.repositories.message,
       propertiesRepository: $root.repositories.properties,
->>>>>>> 049f2808
       searchRepository: $root.repositories.search,
       storageRepository: $root.repositories.storage,
       teamState: $root.teamState,
