<div id="modals">
  <modal
    params="isShown: isModalVisible(), onBgClick: content().onBgClick, onClosed: onModalHidden"
    data-bind="attr: {'data-uie-name': content().modalUie}"
  >
    <div class="modal__header" data-uie-name="status-modal-title">
      <div class="modal__header__title" data-bind="text: content().titleText"></div>
    </div>
    <div class="modal__body" data-bind="fadingscrollbar">
      <div class="modal__text" data-uie-name="status-modal-text">
        <!-- ko if: content().messageHtml -->
          <div data-bind="html: content().messageHtml"></div>
        <!-- /ko -->
        <!-- ko if: content().messageText -->
          <div data-bind="text: content().messageText"></div>
        <!-- /ko -->
      </div>
<<<<<<< HEAD
    <!-- /ko -->
    <div class="modal__buttons" data-bind="css: {'modal__buttons--column': hasMultipleSecondary()}">
      <!-- ko foreach: {data: content().secondaryAction, as: 'secondary', noChildContext: true} -->
        <div data-bind="text: secondary.text, click: () => doAction(secondary.action), css: {'modal__button--full': hasMultipleSecondary()}" class="modal__button modal__button--secondary" data-uie-name="do-secondary"></div>
      <!-- /ko -->
      <!-- ko if: content().primaryAction.text -->
        <div data-bind="text: content().primaryAction.text, click: () => doAction(confirm), css: {'modal__button--full': hasMultipleSecondary()}" class="modal__button modal__button--primary" data-uie-name="do-action"></div>
=======
      <!-- ko if: hasInput() -->
        <input class="modal__input" type="password" data-bind="textInput: inputValue, attr: {placeholder: content().inputPlaceholder}"/>
      <!-- /ko -->
      <!-- ko if: hasOption() -->
        <div class="modal-option">
          <div class="checkbox accent-text">
            <input class="modal-checkbox" type="checkbox" id="clear-data-checkbox" data-bind="checked: optionChecked" data-uie-name="modal-option-checkbox" />
            <label class="label-xs" for="clear-data-checkbox">
              <span class="modal-option-text text-background" data-bind="text: content().checkboxLabel"></span>
            </label>
          </div>
        </div>
>>>>>>> 19eb246e
      <!-- /ko -->
      <div class="modal__buttons">
        <!-- ko if: content().secondaryText -->
          <div data-bind="text: content().secondaryText, click: doSecondary" class="modal__button modal__button--cancel" data-uie-name="do-secondary"></div>
        <!-- /ko -->
        <!-- ko if: content().actionText -->
          <div data-bind="text: content().actionText, click: doAction" class="modal__button modal__button--confirm" data-uie-name="do-action"></div>
        <!-- /ko -->
      </div>
    </div>
  </modal>
</div><|MERGE_RESOLUTION|>--- conflicted
+++ resolved
@@ -15,15 +15,6 @@
           <div data-bind="text: content().messageText"></div>
         <!-- /ko -->
       </div>
-<<<<<<< HEAD
-    <!-- /ko -->
-    <div class="modal__buttons" data-bind="css: {'modal__buttons--column': hasMultipleSecondary()}">
-      <!-- ko foreach: {data: content().secondaryAction, as: 'secondary', noChildContext: true} -->
-        <div data-bind="text: secondary.text, click: () => doAction(secondary.action), css: {'modal__button--full': hasMultipleSecondary()}" class="modal__button modal__button--secondary" data-uie-name="do-secondary"></div>
-      <!-- /ko -->
-      <!-- ko if: content().primaryAction.text -->
-        <div data-bind="text: content().primaryAction.text, click: () => doAction(confirm), css: {'modal__button--full': hasMultipleSecondary()}" class="modal__button modal__button--primary" data-uie-name="do-action"></div>
-=======
       <!-- ko if: hasInput() -->
         <input class="modal__input" type="password" data-bind="textInput: inputValue, attr: {placeholder: content().inputPlaceholder}"/>
       <!-- /ko -->
@@ -36,14 +27,13 @@
             </label>
           </div>
         </div>
->>>>>>> 19eb246e
       <!-- /ko -->
-      <div class="modal__buttons">
-        <!-- ko if: content().secondaryText -->
-          <div data-bind="text: content().secondaryText, click: doSecondary" class="modal__button modal__button--cancel" data-uie-name="do-secondary"></div>
+      <div class="modal__buttons" data-bind="css: {'modal__buttons--column': hasMultipleSecondary()}">
+        <!-- ko foreach: {data: content().secondaryAction, as: 'secondary', noChildContext: true} -->
+          <div data-bind="text: secondary.text, click: () => doAction(secondary.action), css: {'modal__button--full': hasMultipleSecondary()}" class="modal__button modal__button--secondary" data-uie-name="do-secondary"></div>
         <!-- /ko -->
-        <!-- ko if: content().actionText -->
-          <div data-bind="text: content().actionText, click: doAction" class="modal__button modal__button--confirm" data-uie-name="do-action"></div>
+        <!-- ko if: content().primaryAction.text -->
+          <div data-bind="text: content().primaryAction.text, click: () => doAction(confirm), css: {'modal__button--full': hasMultipleSecondary()}" class="modal__button modal__button--primary" data-uie-name="do-action"></div>
         <!-- /ko -->
       </div>
     </div>
