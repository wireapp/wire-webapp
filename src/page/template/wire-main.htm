<div id="wire-main"
     class="off"
     data-bind="css: mainClasses(), ignore_drop_file: true"
     data-uie-name="status-webapp"
     data-uie-value="is-loading">
    <!-- ko stopBinding: true -->
      <div id="app" class="app">
        <div id="left-column" class="left-column" data-bind="css: {'left-column--light-theme': !isActivatedAccount()}">
          <!-- ko if: webappLoaded -->
            #include('list/background.htm')
            <!-- ko ifnot: modal() -->
              #include('list/archive.htm')
              #include('list/conversations.htm')
              #include('list/preferences.htm')
              #include('list/start-ui.htm')
            <!-- /ko -->
            <!-- ko if: modal() === ModalType.TAKEOVER -->
              #include('list/takeover.htm')
            <!-- /ko -->
            <!-- ko if: modal() === ModalType.TEMPORARY_GUEST -->
              #include('list/temporary-guest.htm')
              #include('list/preferences.htm')
            <!-- /ko -->
          <!-- /ko -->
        </div>
        <div id="center-column" class="center-column">
          <!-- ko if: state() === State.CONNECTION_REQUESTS -->
            #include('content/connect-requests.htm')
          <!-- /ko -->
          <!-- ko if: state() === State.CONVERSATION -->
            #include('content/conversation.htm')
          <!-- /ko -->
<<<<<<< HEAD
          <!-- ko if: state() === State.COLLECTION -->
            #include('content/collection.htm')
          <!-- /ko -->
          <!-- ko if: state() === State.COLLECTION_DETAILS -->
            #include('content/collection-details.htm')
          <!-- /ko -->
          <!-- ko if: state() === State.HISTORY_EXPORT -->
            #include('content/history-export.htm')
          <!-- /ko -->
          <!-- ko if: state() === State.HISTORY_IMPORT -->
            #include('content/history-import.htm')
          <!-- /ko -->
          <!-- ko if: state() === State.PREFERENCES_ABOUT -->
            <div id="preferences-about" class="preferences-page preferences-about">
              <about-preferences></about-preferences>
            </div>
          <!-- /ko -->
          <!-- ko if: state() === State.PREFERENCES_ACCOUNT -->
            <div id="preferences-account" class="preferences-page preferences-account">
              <account-preferences
                params="showDomain: isFederated, clientRepository: repositories.client, userRepository: repositories.user, propertiesRepository: repositories.properties, conversationRepository: repositories.conversation"
              ></account-preferences>
            </div>
          <!-- /ko -->
          <!-- ko if: state() === State.PREFERENCES_AV -->
            <div id="preferences-av" class="preferences-page preferences-av">
              <av-preferences 
                params="mediaRepository: repositories.media, propertiesRepository: repositories.properties, callingRepository: repositories.calling"
              ></av-preferences>
            </div>
          <!-- /ko -->
          <!-- ko if: state() === State.PREFERENCES_DEVICE_DETAILS -->
            #include('content/preferences-device-details.htm')
          <!-- /ko -->
          <!-- ko if: state() === State.PREFERENCES_DEVICES -->
            #include('content/preferences-devices.htm')
          <!-- /ko -->
          <!-- ko if: state() === State.PREFERENCES_OPTIONS -->
            <div id="preferences-options" class="preferences-page preferences-options">
              <option-preferences params="propertiesRepository: repositories.properties"></option-preferences>
            </div>
          <!-- /ko -->
          <!-- ko if: state() === State.WATERMARK -->
            <div class="watermark">
              <watermark-icon class="absolute-center" data-uie-name="no-conversation"></watermark-icon>
            </div>
          <!-- /ko -->
          #include('modal/group-creation.htm')
          #include('modal/user-modal.htm')
          #include('modal/service-modal.htm')
          #include('modal/invite-modal.htm')
          #include('modal/legal-hold.htm')
          <div class="center-column__overlay"></div>
        </div>
        <div id="right-column" class="right-column">
          #include('panel/conversation-details.htm')
          #include('panel/conversation-participants.htm')
          #include('panel/add-participants.htm')
          #include('panel/group-participant-user.htm')
          #include('panel/group-participant-service.htm')
          #include('panel/guest-options.htm')
          #include('panel/services-options.htm')
          #include('panel/notifications.htm')
          #include('panel/participant-devices.htm')
          #include('panel/timed-messages.htm')
          #include('panel/message-details.htm')
        </div>
=======
        <!-- /ko -->
      </div>
      <div id="center-column" class="center-column">
        <!-- ko if: state() === State.CONNECTION_REQUESTS -->
          #include('content/connect-requests.htm')
        <!-- /ko -->
        <!-- ko if: state() === State.CONVERSATION -->
          #include('content/conversation.htm')
        <!-- /ko -->
        <!-- ko if: state() === State.COLLECTION -->
          <collection params="conversation: conversationState.activeConversation, conversationRepository: conversationRepository"></collection>
        <!-- /ko -->
        <!-- ko if: state() === State.HISTORY_EXPORT -->
          #include('content/history-export.htm')
        <!-- /ko -->
        <!-- ko if: state() === State.HISTORY_IMPORT -->
          #include('content/history-import.htm')
        <!-- /ko -->
        <!-- ko if: state() === State.PREFERENCES_ABOUT -->
          <div id="preferences-about" class="preferences-page preferences-about">
            <about-preferences></about-preferences>
          </div>
        <!-- /ko -->
        <!-- ko if: state() === State.PREFERENCES_ACCOUNT -->
          <div id="preferences-account" class="preferences-page preferences-account">
            <account-preferences
              params="showDomain: isFederated, clientRepository: repositories.client, userRepository: repositories.user, propertiesRepository: repositories.properties, conversationRepository: repositories.conversation"
            ></account-preferences>
          </div>
        <!-- /ko -->
        <!-- ko if: state() === State.PREFERENCES_AV -->
          <div id="preferences-av" class="preferences-page preferences-av">
            <av-preferences 
              params="mediaRepository: repositories.media, propertiesRepository: repositories.properties, callingRepository: repositories.calling"
            ></av-preferences>
          </div>
        <!-- /ko -->
        <!-- ko if: state() === State.PREFERENCES_DEVICE_DETAILS -->
          #include('content/preferences-device-details.htm')
        <!-- /ko -->
        <!-- ko if: state() === State.PREFERENCES_DEVICES -->
          #include('content/preferences-devices.htm')
        <!-- /ko -->
        <!-- ko if: state() === State.PREFERENCES_OPTIONS -->
          <div id="preferences-options" class="preferences-page preferences-options">
            <option-preferences params="propertiesRepository: repositories.properties"></option-preferences>
          </div>
        <!-- /ko -->
        <!-- ko if: state() === State.WATERMARK -->
          <div class="watermark">
            <watermark-icon class="absolute-center" data-uie-name="no-conversation"></watermark-icon>
          </div>
        <!-- /ko -->
        #include('modal/group-creation.htm')
        #include('modal/user-modal.htm')
        #include('modal/service-modal.htm')
        #include('modal/invite-modal.htm')
        #include('modal/legal-hold.htm')
        <div class="center-column__overlay"></div>
      </div>
      <div id="right-column" class="right-column">
        #include('panel/conversation-details.htm')
        #include('panel/conversation-participants.htm')
        #include('panel/add-participants.htm')
        #include('panel/group-participant-user.htm')
        #include('panel/group-participant-service.htm')
        #include('panel/guest-options.htm')
        #include('panel/services-options.htm')
        #include('panel/notifications.htm')
        #include('panel/participant-devices.htm')
        #include('panel/timed-messages.htm')
        #include('panel/message-details.htm')
>>>>>>> 9a931d13
      </div>
      #include('detail-view.htm')
      <div id="warnings"></div>
      #include('modals.htm')
      <div id="applock"></div>
    <!-- /ko -->
  <div id="calling-overlay-container"></div>
</div><|MERGE_RESOLUTION|>--- conflicted
+++ resolved
@@ -3,102 +3,24 @@
      data-bind="css: mainClasses(), ignore_drop_file: true"
      data-uie-name="status-webapp"
      data-uie-value="is-loading">
-    <!-- ko stopBinding: true -->
-      <div id="app" class="app">
-        <div id="left-column" class="left-column" data-bind="css: {'left-column--light-theme': !isActivatedAccount()}">
-          <!-- ko if: webappLoaded -->
-            #include('list/background.htm')
-            <!-- ko ifnot: modal() -->
-              #include('list/archive.htm')
-              #include('list/conversations.htm')
-              #include('list/preferences.htm')
-              #include('list/start-ui.htm')
-            <!-- /ko -->
-            <!-- ko if: modal() === ModalType.TAKEOVER -->
-              #include('list/takeover.htm')
-            <!-- /ko -->
-            <!-- ko if: modal() === ModalType.TEMPORARY_GUEST -->
-              #include('list/temporary-guest.htm')
-              #include('list/preferences.htm')
-            <!-- /ko -->
+  <!-- ko stopBinding: true -->
+    <div id="app" class="app">
+      <div id="left-column" class="left-column" data-bind="css: {'left-column--light-theme': !isActivatedAccount()}">
+        <!-- ko if: webappLoaded -->
+          #include('list/background.htm')
+          <!-- ko ifnot: modal() -->
+            #include('list/archive.htm')
+            #include('list/conversations.htm')
+            #include('list/preferences.htm')
+            #include('list/start-ui.htm')
           <!-- /ko -->
-        </div>
-        <div id="center-column" class="center-column">
-          <!-- ko if: state() === State.CONNECTION_REQUESTS -->
-            #include('content/connect-requests.htm')
+          <!-- ko if: modal() === ModalType.TAKEOVER -->
+            #include('list/takeover.htm')
           <!-- /ko -->
-          <!-- ko if: state() === State.CONVERSATION -->
-            #include('content/conversation.htm')
+          <!-- ko if: modal() === ModalType.TEMPORARY_GUEST -->
+            #include('list/temporary-guest.htm')
+            #include('list/preferences.htm')
           <!-- /ko -->
-<<<<<<< HEAD
-          <!-- ko if: state() === State.COLLECTION -->
-            #include('content/collection.htm')
-          <!-- /ko -->
-          <!-- ko if: state() === State.COLLECTION_DETAILS -->
-            #include('content/collection-details.htm')
-          <!-- /ko -->
-          <!-- ko if: state() === State.HISTORY_EXPORT -->
-            #include('content/history-export.htm')
-          <!-- /ko -->
-          <!-- ko if: state() === State.HISTORY_IMPORT -->
-            #include('content/history-import.htm')
-          <!-- /ko -->
-          <!-- ko if: state() === State.PREFERENCES_ABOUT -->
-            <div id="preferences-about" class="preferences-page preferences-about">
-              <about-preferences></about-preferences>
-            </div>
-          <!-- /ko -->
-          <!-- ko if: state() === State.PREFERENCES_ACCOUNT -->
-            <div id="preferences-account" class="preferences-page preferences-account">
-              <account-preferences
-                params="showDomain: isFederated, clientRepository: repositories.client, userRepository: repositories.user, propertiesRepository: repositories.properties, conversationRepository: repositories.conversation"
-              ></account-preferences>
-            </div>
-          <!-- /ko -->
-          <!-- ko if: state() === State.PREFERENCES_AV -->
-            <div id="preferences-av" class="preferences-page preferences-av">
-              <av-preferences 
-                params="mediaRepository: repositories.media, propertiesRepository: repositories.properties, callingRepository: repositories.calling"
-              ></av-preferences>
-            </div>
-          <!-- /ko -->
-          <!-- ko if: state() === State.PREFERENCES_DEVICE_DETAILS -->
-            #include('content/preferences-device-details.htm')
-          <!-- /ko -->
-          <!-- ko if: state() === State.PREFERENCES_DEVICES -->
-            #include('content/preferences-devices.htm')
-          <!-- /ko -->
-          <!-- ko if: state() === State.PREFERENCES_OPTIONS -->
-            <div id="preferences-options" class="preferences-page preferences-options">
-              <option-preferences params="propertiesRepository: repositories.properties"></option-preferences>
-            </div>
-          <!-- /ko -->
-          <!-- ko if: state() === State.WATERMARK -->
-            <div class="watermark">
-              <watermark-icon class="absolute-center" data-uie-name="no-conversation"></watermark-icon>
-            </div>
-          <!-- /ko -->
-          #include('modal/group-creation.htm')
-          #include('modal/user-modal.htm')
-          #include('modal/service-modal.htm')
-          #include('modal/invite-modal.htm')
-          #include('modal/legal-hold.htm')
-          <div class="center-column__overlay"></div>
-        </div>
-        <div id="right-column" class="right-column">
-          #include('panel/conversation-details.htm')
-          #include('panel/conversation-participants.htm')
-          #include('panel/add-participants.htm')
-          #include('panel/group-participant-user.htm')
-          #include('panel/group-participant-service.htm')
-          #include('panel/guest-options.htm')
-          #include('panel/services-options.htm')
-          #include('panel/notifications.htm')
-          #include('panel/participant-devices.htm')
-          #include('panel/timed-messages.htm')
-          #include('panel/message-details.htm')
-        </div>
-=======
         <!-- /ko -->
       </div>
       <div id="center-column" class="center-column">
@@ -171,12 +93,12 @@
         #include('panel/participant-devices.htm')
         #include('panel/timed-messages.htm')
         #include('panel/message-details.htm')
->>>>>>> 9a931d13
       </div>
-      #include('detail-view.htm')
-      <div id="warnings"></div>
-      #include('modals.htm')
-      <div id="applock"></div>
-    <!-- /ko -->
+    </div>
+    #include('detail-view.htm')
+    <div id="warnings"></div>
+    #include('modals.htm')
+    <div id="applock"></div>
+  <!-- /ko -->
   <div id="calling-overlay-container"></div>
 </div>