<main id="wire-main"
     class="off"
     data-bind="css: mainClasses()"
     data-uie-name="status-webapp"
     data-uie-value="is-loading">
<<<<<<< HEAD
  <!-- ko stopBinding: true -->
    <div id="app" class="app">
      <div id="left-column" class="left-column" data-bind="css: {'left-column--light-theme': !isActivatedAccount()}">
        <header><h1 class="visually-hidden" data-bind="text: t('accessibility.headings.sidebar')"></h1></header>
        <!-- ko if: webappLoaded -->
          <left-sidebar params="listViewModel: $root, selfUser: selfUser"></left-sidebar>
        <!-- /ko -->
      </div>

      <div id="center-column" class="center-column">
        <main-content params="contentViewModel: $root"></main-content>

        <!-- ko if: state() === State.CONNECTION_REQUESTS -->
          <h1 class="visually-hidden" data-bind="text: t('accessibility.headings.connectionRequests')"></h1>
=======
    <!-- ko stopBinding: true -->
      <div id="app" class="app">
        <div id="left-column" class="left-column" data-bind="css: {'left-column--light-theme': !isActivatedAccount()}">
          <header><h1 class="visually-hidden" data-bind="text: t('accessibility.headings.sidebar')"></h1></header>
          <!-- ko if: webappLoaded -->
            <left-sidebar params="listViewModel: $root, selfUser: selfUser"></left-sidebar>
          <!-- /ko -->
        </div>
>>>>>>> 307d9dc7

        <div id="center-column" class="center-column">
          <main-content params="contentViewModel: $root"></main-content>

          #include('modal/legal-hold.htm')
        </div>

        <div id="right-column" class="right-column">
          <right-sidebar params="contentViewModel: $root, teamState: $root.repositories.team.teamState, userState: $root.repositories.user.userState"></right-sidebar>
          #include('panel/conversation-participants.htm')
          #include('panel/add-participants.htm')
          #include('panel/group-participant-user.htm')
          #include('panel/group-participant-service.htm')
          #include('panel/guest-options.htm')
          #include('panel/services-options.htm')
          #include('panel/notifications.htm')
          #include('panel/participant-devices.htm')
          #include('panel/timed-messages.htm')
          #include('panel/message-details.htm')
        </div>
      </div>
<<<<<<< HEAD
    </div>

    #include('modals.htm')
=======


>>>>>>> 307d9dc7
    <!-- /ko -->

    <app-lock-container params="clientRepository: $root.content.repositories.client"></app-lock-container>
    <warnings-container></warnings-container>
    <calling-overlay-container params="
      multitasking: $root.multitasking,
      callingRepository: $root.content.repositories.calling,
      mediaRepository: $root.content.repositories.media,
      ">
    </calling-overlay-container>
</main><|MERGE_RESOLUTION|>--- conflicted
+++ resolved
@@ -3,7 +3,6 @@
      data-bind="css: mainClasses()"
      data-uie-name="status-webapp"
      data-uie-value="is-loading">
-<<<<<<< HEAD
   <!-- ko stopBinding: true -->
     <div id="app" class="app">
       <div id="left-column" class="left-column" data-bind="css: {'left-column--light-theme': !isActivatedAccount()}">
@@ -16,47 +15,12 @@
       <div id="center-column" class="center-column">
         <main-content params="contentViewModel: $root"></main-content>
 
-        <!-- ko if: state() === State.CONNECTION_REQUESTS -->
-          <h1 class="visually-hidden" data-bind="text: t('accessibility.headings.connectionRequests')"></h1>
-=======
-    <!-- ko stopBinding: true -->
-      <div id="app" class="app">
-        <div id="left-column" class="left-column" data-bind="css: {'left-column--light-theme': !isActivatedAccount()}">
-          <header><h1 class="visually-hidden" data-bind="text: t('accessibility.headings.sidebar')"></h1></header>
-          <!-- ko if: webappLoaded -->
-            <left-sidebar params="listViewModel: $root, selfUser: selfUser"></left-sidebar>
-          <!-- /ko -->
-        </div>
->>>>>>> 307d9dc7
-
-        <div id="center-column" class="center-column">
-          <main-content params="contentViewModel: $root"></main-content>
-
           #include('modal/legal-hold.htm')
         </div>
-
-        <div id="right-column" class="right-column">
-          <right-sidebar params="contentViewModel: $root, teamState: $root.repositories.team.teamState, userState: $root.repositories.user.userState"></right-sidebar>
-          #include('panel/conversation-participants.htm')
-          #include('panel/add-participants.htm')
-          #include('panel/group-participant-user.htm')
-          #include('panel/group-participant-service.htm')
-          #include('panel/guest-options.htm')
-          #include('panel/services-options.htm')
-          #include('panel/notifications.htm')
-          #include('panel/participant-devices.htm')
-          #include('panel/timed-messages.htm')
-          #include('panel/message-details.htm')
-        </div>
-      </div>
-<<<<<<< HEAD
     </div>
 
     #include('modals.htm')
-=======
 
-
->>>>>>> 307d9dc7
     <!-- /ko -->
 
     <app-lock-container params="clientRepository: $root.content.repositories.client"></app-lock-container>
