--- conflicted
+++ resolved
@@ -18,9 +18,8 @@
           #include('modal/legal-hold.htm')
         </div>
 
-<<<<<<< HEAD
         <div id="right-column" class="right-column">
-          #include('panel/conversation-details.htm')
+          <right-sidebar params="contentViewModel: $root, teamState: $root.repositories.team.teamState, userState: $root.repositories.user.userState"></right-sidebar>
           #include('panel/conversation-participants.htm')
           #include('panel/add-participants.htm')
           #include('panel/group-participant-user.htm')
@@ -32,29 +31,6 @@
           #include('panel/timed-messages.htm')
           #include('panel/message-details.htm')
         </div>
-=======
-        <group-creation-modal params="
-          conversationRepository: $root.repositories.conversation,
-          searchRepository: $root.repositories.search,
-          teamRepository: $root.repositories.team,
-        "></group-creation-modal>
-        #include('modal/legal-hold.htm')
-        <div class="center-column__overlay"></div>
-      </div>
-      <div id="right-column" class="right-column">
-        <right-sidebar params="contentViewModel: $root, teamState: $root.repositories.team.teamState, userState: $root.repositories.user.userState"></right-sidebar>
-
-        #include('panel/conversation-participants.htm')
-        #include('panel/add-participants.htm')
-        #include('panel/group-participant-user.htm')
-        #include('panel/group-participant-service.htm')
-        #include('panel/guest-options.htm')
-        #include('panel/services-options.htm')
-        #include('panel/notifications.htm')
-        #include('panel/participant-devices.htm')
-        #include('panel/timed-messages.htm')
-        #include('panel/message-details.htm')
->>>>>>> e68ac291
       </div>
 
       #include('modals.htm')
