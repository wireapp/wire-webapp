--- conflicted
+++ resolved
@@ -52,11 +52,6 @@
       <div id="right-column" class="right-column">
         <right-sidebar params="contentViewModel: $root, teamState: $root.repositories.team.teamState, userState: $root.repositories.user.userState, showParticipants"></right-sidebar>
 
-<<<<<<< HEAD
-        #include('panel/add-participants.htm')
-=======
-        #include('panel/conversation-participants.htm')
->>>>>>> ce8ba349
         #include('panel/message-details.htm')
       </div>
     </div>
