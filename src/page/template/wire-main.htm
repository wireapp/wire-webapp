--- conflicted
+++ resolved
@@ -54,12 +54,6 @@
 
         #include('panel/conversation-participants.htm')
         #include('panel/add-participants.htm')
-<<<<<<< HEAD
-        #include('panel/guest-options.htm')
-        #include('panel/services-options.htm')
-=======
-        #include('panel/group-participant-service.htm')
->>>>>>> 725b5f4e
         #include('panel/message-details.htm')
       </div>
     </div>
