--- conflicted
+++ resolved
@@ -53,11 +53,6 @@
         <right-sidebar params="contentViewModel: $root, teamState: $root.repositories.team.teamState, userState: $root.repositories.user.userState"></right-sidebar>
 
         #include('panel/conversation-participants.htm')
-<<<<<<< HEAD
-        #include('panel/group-participant-service.htm')
-=======
-        #include('panel/add-participants.htm')
->>>>>>> 5235e8b5
         #include('panel/message-details.htm')
       </div>
     </div>
