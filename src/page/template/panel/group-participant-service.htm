--- conflicted
+++ resolved
@@ -15,19 +15,12 @@
               <message-icon class="panel__action-item__icon"></message-icon>
               <div class="panel__action-item__text" data-bind="text: t('groupParticipantActionOpenConversation')"></div>
             </div>
-<<<<<<< HEAD
             <!-- ko if: z.user.permission.canUpdateGroupParticipants() -->
               <div class="panel__action-item" data-bind="click: clickToRemove" data-uie-name="do-remove">
                 <minus-icon class="panel__action-item__icon"></minus-icon>
-                <div class="panel__action-item__text" data-bind="l10n_text: z.string.groupParticipantActionRemove"></div>
+                <div class="panel__action-item__text" data-bind="text: t('groupParticipantActionRemove')"></div>
               </div>
             <!-- /ko -->
-=======
-            <div class="panel__action-item" data-bind="click: clickToRemove" data-uie-name="do-remove">
-              <minus-icon class="panel__action-item__icon"></minus-icon>
-              <div class="panel__action-item__text" data-bind="text: t('groupParticipantActionRemove')"></div>
-            </div>
->>>>>>> 2fd466b6
           <!-- /ko -->
         <!-- /ko -->
       </div>
