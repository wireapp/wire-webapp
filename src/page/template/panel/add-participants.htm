--- conflicted
+++ resolved
@@ -34,21 +34,12 @@
             <!-- ko if: !services().length && !isInitialServiceSearch() -->
               <div class="search__no-services">
                 <service-icon class="search__no-services__icon"></service-icon>
-<<<<<<< HEAD
                 <!-- ko if: z.user.permission.canManageServices() && !!manageServicesUrl -->
-                  <div class="search__no-services__info" data-bind="l10n_text: z.string.addParticipantsNoServicesManager" data-uie-name="label-no-services-enabled-manager"></div>
-                  <div class="search__no-services__manage-button search__no-services__manage-button--alternate" data-bind="l10n_text: z.string.addParticipantsManageServicesNoResults, click: clickOpenManageServices" data-uie-name="go-enable-services"></div>
-                <!-- /ko -->
-                <!-- ko ifnot: z.user.permission.canManageServices() -->
-                  <div class="search__no-services__info" data-bind="l10n_text: z.string.addParticipantsNoServicesMember" data-uie-name="label-no-services-enabled"></div>
-=======
-                <!-- ko if: isTeamManager() && !!manageServicesUrl -->
                   <div class="search__no-services__info" data-bind="text: t('addParticipantsNoServicesManager')" data-uie-name="label-no-services-enabled-manager"></div>
                   <div class="search__no-services__manage-button search__no-services__manage-button--alternate" data-bind="text: t('addParticipantsManageServicesNoResults'), click: clickOpenManageServices" data-uie-name="go-enable-services"></div>
                 <!-- /ko -->
-                <!-- ko ifnot: isTeamManager() -->
+                <!-- ko ifnot: z.user.permission.canManageServices() -->
                   <div class="search__no-services__info" data-bind="text: t('addParticipantsNoServicesMember')" data-uie-name="label-no-services-enabled"></div>
->>>>>>> 2fd466b6
                 <!-- /ko -->
               </div>
             <!-- /ko -->
