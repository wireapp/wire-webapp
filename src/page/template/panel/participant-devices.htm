--- conflicted
+++ resolved
@@ -41,21 +41,12 @@
         </div>
       <!-- /ko -->
 
-<<<<<<< HEAD
       <!-- ko if: showDevicesNotFound() -->
         <div class="participant-devices__header">
           <div class="participant-devices__text-block panel__info-text" data-bind="text: noDevicesHeadlineText"></div>
-          <a class="participant-devices__link" data-bind="text: t('participantDevicesLearnMore'), l10n_href: {type: z.util.URLUtil.TYPE.WEBSITE, path: t('urlWebsitePrivacy')}" rel="nofollow noopener noreferrer" target="_blank" class="text-theme"></a>
+          <a class="participant-devices__link" data-bind="text: t('participantDevicesLearnMore'), attr: {href: window.wire.env.URL.PRIVACY_POLICY}" rel="nofollow noopener noreferrer" target="_blank" class="text-theme"></a>
         </div>
       <!-- /ko -->
-=======
-        <!-- ko if: showDevicesNotFound() -->
-          <div class="participant-devices__header">
-            <div class="participant-devices__text-block panel__info-text" data-bind="text: noDevicesHeadlineText"></div>
-            <a class="participant-devices__link" data-bind="text: t('participantDevicesLearnMore'), attr: {href: window.wire.env.URL.PRIVACY_POLICY}" rel="nofollow noopener noreferrer" target="_blank" class="text-theme"></a>
-          </div>
-        <!-- /ko -->
->>>>>>> eb3dfe11
 
       <!-- ko if: showDeviceDetails() -->
         <div class="participant-devices__header">
