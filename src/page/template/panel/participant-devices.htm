<div id="participant-devices" class="panel__page participant-devices" data-bind="with: $root.subViews[z.viewModel.PanelViewModel.STATE.PARTICIPANT_DEVICES]">
  <!-- ko if: isVisible() -->
    <div class="panel__header">
      <arrow-left-icon class="icon-button" data-bind="clickOrDrag: clickOnBack" data-uie-name="go-back-participant-devices"></arrow-left-icon>
      <!-- ko if: !showDeviceDetails() && !showSelfFingerprint() -->
        <div class="panel__header__title" data-bind="text: t('participantDevicesHeader')"></div>
      <!-- /ko -->
      <!-- ko if: showSelfFingerprint() -->
        <div class="panel__header__title" data-bind="text: t('participantDevicesSelfFingerprint')"></div>
      <!-- /ko -->
      <!-- ko if: showDeviceDetails() -->
        <!-- ko if: userEntity().is_me -->
          <div class="panel__header__title" data-bind="text: selectedClient().label || selectedClient().model"></div>
        <!-- /ko -->
        <!-- ko ifnot: userEntity().is_me -->
          <div class="panel__header__title" data-bind="text: z.util.StringUtil.capitalizeFirstChar(selectedClient().class)"></div>
        <!-- /ko -->
      <!-- /ko -->
      <close-icon class="icon-button" data-bind="clickOrDrag: onClose" data-uie-name="do-close"></close-icon>
    </div>

    <div class="panel__content" data-bind="fadingscrollbar">
      <!-- ko if: showDevicesFound() -->
        <div class="participant-devices__header">
          <div class="participant-devices__text-block panel__info-text" data-bind="text: devicesHeadlineText"></div>
          <a class="participant-devices__link" data-bind="attr: {href: privacyWhyUrl}, text: t('participantDevicesWhyVerify')" rel="nofollow noopener noreferrer" target="_blank" class="text-theme"></a>
        </div>

<<<<<<< HEAD
        <div class="participant-devices__device-list" data-bind="foreach: clientEntities()">
          <div class="participant-devices__device-item" data-bind="click: $parent.clickOnDevice" data-uie-name="item-device">
            <svg class="participant-devices__device-item__icon" width="16" height="16">
              <!-- ko if: meta.isVerified()-->
                <use data-uie-name="user-device-verified" xlink:href="#icon-verified"></use>
              <!-- /ko -->
              <!-- ko ifnot: meta.isVerified()-->
                <use data-uie-name="user-device-not-verified" xlink:href="#icon-not-verified"></use>
              <!-- /ko -->
            </svg>
            <device-card params="device: $data, click: $parent.clickOnDevice"></device-card>
=======
          <div class="participant-devices__device-list" data-bind="foreach: clientEntities()">
            <div class="participant-devices__device-item" data-bind="click: $parent.clickOnDevice" data-uie-name="item-device">
              <!-- ko if: meta.isVerified()-->
                <verified-icon data-uie-name="user-device-verified"></verified-icon>
              <!-- /ko -->
              <!-- ko ifnot: meta.isVerified()-->
                <not-verified-icon data-uie-name="user-device-not-verified"></not-verified-icon>
              <!-- /ko -->
              <device-card params="device: $data, click: $parent.clickOnDevice"></device-card>
            </div>
>>>>>>> 7c492905
          </div>
        </div>
      <!-- /ko -->

      <!-- ko if: showDevicesNotFound() -->
        <div class="participant-devices__header">
          <div class="participant-devices__text-block panel__info-text" data-bind="text: noDevicesHeadlineText"></div>
          <a class="participant-devices__link" data-bind="text: t('participantDevicesLearnMore'), attr: {href: window.wire.env.URL.PRIVACY_POLICY}" rel="nofollow noopener noreferrer" target="_blank" class="text-theme"></a>
        </div>
      <!-- /ko -->

      <!-- ko if: showDeviceDetails() -->
        <div class="participant-devices__header">
          <div class="participant-devices__link participant-devices__show-self-fingerprint text-theme" data-bind="click: clickToShowSelfFingerprint, text: t('participantDevicesDetailShowMyDevice')"></div>
          <div data-bind="foreach: detailMessage"><span class="participant-devices__text-block panel__info-text" data-bind="css: {'participant-devices__text-block--highlight': $data.isStyled}, text: $data.text"></span></div>
          <a class="participant-devices__link" data-bind="attr: {href: privacyHowUrl}, text: t('participantDevicesDetailHowTo')" rel="nofollow noopener noreferrer" target="_blank" class="text-theme"></a>

        <device-card class="participant-devices__single-client" params="device: selectedClient()"></device-card>
        <div class="participant-devices__fingerprint" data-bind="foreach: fingerprintRemote()" data-uie-name="status-fingerprint">
          <span class="participant-devices__fingerprint__part" data-bind="text: $data"></span>
        </div>

<<<<<<< HEAD
        <div class="participant-devices__verify">
          <div class="slider" data-uie-name="do-toggle-verified">
            <input class="slider-input" type="checkbox" name="toggle" id="toggle" data-bind="checked: selectedClient().meta.isVerified">
            <label class="button-label" for="toggle" data-bind="click: clickToToggleDeviceVerification, text: t('participantDevicesDetailVerify')"></label>
          </div>
          <div class="participant-devices__actions">
            <svg class="svg-theme spin" data-bind="style: {display : isResettingSession() ? 'initial' : 'none'}" width="16" height="16"
              viewBox="0 0 16 16" xmlns="http://www.w3.org/2000/svg" data-uie-name="status-loading">
              <path class="fill-theme" d="M12.416 12.417c-2.374 2.375-6.28 2.33-8.72-.112-2.444-2.442-2.488-6.347-.113-8.72 1.658-1.66 4.12-2.18 6.343-1.394.477.17 1-.08 1.17-.557.167-.477-.083-1-.56-1.17C7.658-.552 4.453.124 2.286 2.29-.808 5.384-.75 10.448 2.4 13.6c3.15 3.152 8.216 3.21 11.312.113 2.165-2.166 2.84-5.37 1.824-8.25-.168-.476-.692-.726-1.17-.558-.476.17-.726.692-.557 1.17.784 2.222.265 4.684-1.394 6.342z"></path>
            </svg>
            <span class="button-label text-theme ellipsis"
                  data-bind="click: clickToResetSession, style: {display: isResettingSession() ? 'none' : 'initial'}, text: t('participantDevicesDetailResetSession')"
                  data-uie-name="do-reset-session"></span>
=======
          <div class="participant-devices__verify">
            <div class="slider" data-uie-name="do-toggle-verified">
              <input class="slider-input" type="checkbox" name="toggle" id="toggle" data-bind="checked: selectedClient().meta.isVerified">
              <label class="button-label" for="toggle" data-bind="click: clickToToggleDeviceVerification, text: t('participantDevicesDetailVerify')"></label>
            </div>
            <div class="participant-devices__actions">
              <loading-icon class="svg-accent-color" data-bind="style: {display : isResettingSession() ? 'initial' : 'none'}" data-uie-name="status-loading"></loading-icon>
              <span class="button-label text-theme ellipsis"
                    data-bind="click: clickToResetSession, style: {display: isResettingSession() ? 'none' : 'initial'}, text: t('participantDevicesDetailResetSession')"
                    data-uie-name="do-reset-session"></span>
            </div>
>>>>>>> 7c492905
          </div>
        </div>
      </div>
      <!-- /ko -->

      <!-- ko if: showSelfFingerprint()-->
        <div class="participant-devices__header">
          <device-card params="device: selfClient()"></device-card>
          <div class="participant-devices__fingerprint" data-bind="foreach: fingerprintLocal()">
            <span class="participant-devices__fingerprint__part" data-bind="text: $data"></span>
          </div>
          <div>
            <span class="participant-devices__link text-theme" data-bind="click: clickOnShowSelfDevices, text: t('participantDevicesSelfAllDevices')"></span>
          </div>
        </div>
      <!-- /ko -->
    </div>
  <!-- /ko -->
</div><|MERGE_RESOLUTION|>--- conflicted
+++ resolved
@@ -26,30 +26,15 @@
           <a class="participant-devices__link" data-bind="attr: {href: privacyWhyUrl}, text: t('participantDevicesWhyVerify')" rel="nofollow noopener noreferrer" target="_blank" class="text-theme"></a>
         </div>
 
-<<<<<<< HEAD
         <div class="participant-devices__device-list" data-bind="foreach: clientEntities()">
           <div class="participant-devices__device-item" data-bind="click: $parent.clickOnDevice" data-uie-name="item-device">
-            <svg class="participant-devices__device-item__icon" width="16" height="16">
-              <!-- ko if: meta.isVerified()-->
-                <use data-uie-name="user-device-verified" xlink:href="#icon-verified"></use>
-              <!-- /ko -->
-              <!-- ko ifnot: meta.isVerified()-->
-                <use data-uie-name="user-device-not-verified" xlink:href="#icon-not-verified"></use>
-              <!-- /ko -->
-            </svg>
+            <!-- ko if: meta.isVerified()-->
+              <verified-icon data-uie-name="user-device-verified"></verified-icon>
+            <!-- /ko -->
+            <!-- ko ifnot: meta.isVerified()-->
+              <not-verified-icon data-uie-name="user-device-not-verified"></not-verified-icon>
+            <!-- /ko -->
             <device-card params="device: $data, click: $parent.clickOnDevice"></device-card>
-=======
-          <div class="participant-devices__device-list" data-bind="foreach: clientEntities()">
-            <div class="participant-devices__device-item" data-bind="click: $parent.clickOnDevice" data-uie-name="item-device">
-              <!-- ko if: meta.isVerified()-->
-                <verified-icon data-uie-name="user-device-verified"></verified-icon>
-              <!-- /ko -->
-              <!-- ko ifnot: meta.isVerified()-->
-                <not-verified-icon data-uie-name="user-device-not-verified"></not-verified-icon>
-              <!-- /ko -->
-              <device-card params="device: $data, click: $parent.clickOnDevice"></device-card>
-            </div>
->>>>>>> 7c492905
           </div>
         </div>
       <!-- /ko -->
@@ -72,33 +57,16 @@
           <span class="participant-devices__fingerprint__part" data-bind="text: $data"></span>
         </div>
 
-<<<<<<< HEAD
         <div class="participant-devices__verify">
           <div class="slider" data-uie-name="do-toggle-verified">
             <input class="slider-input" type="checkbox" name="toggle" id="toggle" data-bind="checked: selectedClient().meta.isVerified">
             <label class="button-label" for="toggle" data-bind="click: clickToToggleDeviceVerification, text: t('participantDevicesDetailVerify')"></label>
           </div>
           <div class="participant-devices__actions">
-            <svg class="svg-theme spin" data-bind="style: {display : isResettingSession() ? 'initial' : 'none'}" width="16" height="16"
-              viewBox="0 0 16 16" xmlns="http://www.w3.org/2000/svg" data-uie-name="status-loading">
-              <path class="fill-theme" d="M12.416 12.417c-2.374 2.375-6.28 2.33-8.72-.112-2.444-2.442-2.488-6.347-.113-8.72 1.658-1.66 4.12-2.18 6.343-1.394.477.17 1-.08 1.17-.557.167-.477-.083-1-.56-1.17C7.658-.552 4.453.124 2.286 2.29-.808 5.384-.75 10.448 2.4 13.6c3.15 3.152 8.216 3.21 11.312.113 2.165-2.166 2.84-5.37 1.824-8.25-.168-.476-.692-.726-1.17-.558-.476.17-.726.692-.557 1.17.784 2.222.265 4.684-1.394 6.342z"></path>
-            </svg>
+            <loading-icon class="svg-accent-color" data-bind="style: {display : isResettingSession() ? 'initial' : 'none'}" data-uie-name="status-loading"></loading-icon>
             <span class="button-label text-theme ellipsis"
                   data-bind="click: clickToResetSession, style: {display: isResettingSession() ? 'none' : 'initial'}, text: t('participantDevicesDetailResetSession')"
                   data-uie-name="do-reset-session"></span>
-=======
-          <div class="participant-devices__verify">
-            <div class="slider" data-uie-name="do-toggle-verified">
-              <input class="slider-input" type="checkbox" name="toggle" id="toggle" data-bind="checked: selectedClient().meta.isVerified">
-              <label class="button-label" for="toggle" data-bind="click: clickToToggleDeviceVerification, text: t('participantDevicesDetailVerify')"></label>
-            </div>
-            <div class="participant-devices__actions">
-              <loading-icon class="svg-accent-color" data-bind="style: {display : isResettingSession() ? 'initial' : 'none'}" data-uie-name="status-loading"></loading-icon>
-              <span class="button-label text-theme ellipsis"
-                    data-bind="click: clickToResetSession, style: {display: isResettingSession() ? 'none' : 'initial'}, text: t('participantDevicesDetailResetSession')"
-                    data-uie-name="do-reset-session"></span>
-            </div>
->>>>>>> 7c492905
           </div>
         </div>
       </div>
