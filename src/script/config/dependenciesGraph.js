/*
 * Wire
 * Copyright (C) 2019 Wire Swiss GmbH
 *
 * This program is free software: you can redistribute it and/or modify
 * it under the terms of the GNU General Public License as published by
 * the Free Software Foundation, either version 3 of the License, or
 * (at your option) any later version.
 *
 * This program is distributed in the hope that it will be useful,
 * but WITHOUT ANY WARRANTY; without even the implied warranty of
 * MERCHANTABILITY or FITNESS FOR A PARTICULAR PURPOSE. See the
 * GNU General Public License for more details.
 *
 * You should have received a copy of the GNU General Public License
 * along with this program. If not, see http://www.gnu.org/licenses/.
 *
 */

import {AssetService} from '../assets/AssetService';
import {AssetUploader} from '../assets/AssetUploader';
import {AudioRepository} from '../audio/AudioRepository';
import {AuthRepository} from '../auth/AuthRepository';
import {AuthService} from '../auth/AuthService';
import {BackendClient} from '../service/BackendClient';
import {BackupService} from '../backup/BackupService';
import {GiphyRepository} from '../extension/GiphyRepository';
import {GiphyService} from '../extension/GiphyService';
import {LinkPreviewRepository} from '../links/LinkPreviewRepository';
import {MediaRepository} from '../media/MediaRepository';
import {MessageSender} from '../message/MessageSender';
import {PermissionRepository} from '../permission/PermissionRepository';
import {PropertiesRepository} from '../properties/PropertiesRepository';
import {PropertiesService} from '../properties/PropertiesService';
import {RichProfileRepository} from '../user/RichProfileRepository';
import {SelfService} from '../self/SelfService';
import {StorageService} from '../storage/StorageService';
import {UserService} from '../user/UserService';

/**
 * Dependencies is a Map that will contain all the dependencies of the app
 * The keys of the map are the classes of services the app needs and the value are the name of the service and its dependencies
 */
const dependencies = new WeakMap();

dependencies.set(AssetService, {dependencies: [BackendClient], name: 'AssetService'});
dependencies.set(AssetUploader, {dependencies: [AssetService], name: 'AssetUploader'});
dependencies.set(AudioRepository, {dependencies: [], name: 'AudioRepository'});
dependencies.set(AuthRepository, {dependencies: [AuthService], name: 'AuthRepository'});
dependencies.set(AuthService, {dependencies: [BackendClient], name: 'AuthService'});
dependencies.set(BackendClient, {dependencies: [], name: 'BackendClient'});
dependencies.set(BackupService, {dependencies: [StorageService], name: 'BackupService'});
dependencies.set(GiphyRepository, {dependencies: [GiphyService], name: 'GiphyRepository'});
dependencies.set(GiphyService, {dependencies: [BackendClient], name: 'GiphyService'});
dependencies.set(LinkPreviewRepository, {
  dependencies: [AssetService, PropertiesRepository],
  name: 'LinkPreviewRepository',
});
dependencies.set(MediaRepository, {dependencies: [PermissionRepository], name: 'MediaRepository'});
dependencies.set(MessageSender, {dependencies: [], name: 'MessageSender'});
dependencies.set(PermissionRepository, {dependencies: [], name: 'PermissionRepository'});
dependencies.set(PropertiesRepository, {dependencies: [PropertiesService, SelfService], name: 'PropertiesRepository'});
dependencies.set(PropertiesService, {dependencies: [BackendClient], name: 'PropertiesService'});
dependencies.set(RichProfileRepository, {dependencies: [BackendClient], name: 'RichProfileRepository'});
dependencies.set(SelfService, {dependencies: [BackendClient], name: 'SelfService'});
dependencies.set(StorageService, {dependencies: [], name: 'StorageService'});
dependencies.set(UserService, {dependencies: [BackendClient, StorageService], name: 'UserService'});

export {
  dependencies,
  AssetService,
  AssetUploader,
  AudioRepository,
  AuthRepository,
  BackendClient,
  BackupService,
  GiphyRepository,
  GiphyService,
  LinkPreviewRepository,
  MediaRepository,
  MessageSender,
  RichProfileRepository,
  PermissionRepository,
  PropertiesRepository,
<<<<<<< HEAD
  PropertiesService,
=======
  SelfService,
>>>>>>> 9f98eafb
  StorageService,
  UserService,
};<|MERGE_RESOLUTION|>--- conflicted
+++ resolved
@@ -82,11 +82,7 @@
   RichProfileRepository,
   PermissionRepository,
   PropertiesRepository,
-<<<<<<< HEAD
-  PropertiesService,
-=======
   SelfService,
->>>>>>> 9f98eafb
   StorageService,
   UserService,
 };