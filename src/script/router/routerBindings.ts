--- conflicted
+++ resolved
@@ -22,13 +22,10 @@
 import ko from 'knockout';
 
 import {KEY} from 'Util/KeyboardUtil';
-<<<<<<< HEAD
 import {useResponsiveViewState} from '../page/ResponsiveViewState';
-=======
 
 import type {Router} from './Router';
 
->>>>>>> e7ee4722
 import {forceCloseRightPanel} from '../page/RightSidebar/utils/toggleRightPanel';
 
 let router: Router;
