--- conflicted
+++ resolved
@@ -19,15 +19,6 @@
 
 import {QualifiedId} from '@wireapp/api-client/lib/user';
 
-<<<<<<< HEAD
-export const generateConversationUrl = ({id, domain}: QualifiedId, view?: string): string => {
-  const basePath = domain ? `/conversation/${id}/${domain}` : `/conversation/${id}`;
-  if (view) {
-    // Ensure view is part of the path, not a query parameter
-    return `${basePath}/${view}`;
-  }
-  return basePath;
-=======
 export const generateConversationUrl = ({id, domain, filePath}: QualifiedId & {filePath?: string}): string => {
   let baseUrl = `/conversation/${id}`;
 
@@ -40,5 +31,4 @@
   }
 
   return baseUrl;
->>>>>>> b6a4a3ea
 };