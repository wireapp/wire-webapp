--- conflicted
+++ resolved
@@ -48,13 +48,6 @@
   public readonly activeCallViewTab: ko.Observable<string> = ko.observable(CallViewTab.ALL);
   readonly isChoosingScreen: ko.PureComputed<boolean>;
   readonly isSpeakersViewActive: ko.PureComputed<boolean>;
-<<<<<<< HEAD
-  public requestedVideoStreams: {call: Call; participants: Participant[]} = {
-    call: undefined,
-    participants: [],
-  };
-=======
->>>>>>> ef5d5f12
 
   constructor() {
     this.isMuted = ko.pureComputed(() => this.muteState() !== MuteState.NOT_MUTED);
