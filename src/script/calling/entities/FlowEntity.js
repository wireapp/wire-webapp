--- conflicted
+++ resolved
@@ -19,11 +19,8 @@
 
 import MediaStreamHandler from '../../media/MediaStreamHandler';
 import SDP_SOURCE from '../enum/SDPSource';
-<<<<<<< HEAD
 import TimeUtil from 'utils/TimeUtil';
-=======
 import CALL_MESSAGE_TYPE from '../enum/CallMessageType';
->>>>>>> 3dc1be83
 
 window.z = window.z || {};
 window.z.calling = z.calling || {};
