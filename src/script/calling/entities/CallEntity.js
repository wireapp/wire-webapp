--- conflicted
+++ resolved
@@ -35,14 +35,10 @@
 import {ParticipantEntity} from './ParticipantEntity';
 import {AudioType} from '../../audio/AudioType';
 
-<<<<<<< HEAD
-export class CallEntity {
-=======
 import {WebAppEvents} from '../../event/WebApp';
 import {EventRepository} from '../../event/EventRepository';
 
-class CallEntity {
->>>>>>> af9b6cb4
+export class CallEntity {
   static get CONFIG() {
     return {
       GROUP_CHECK: {
