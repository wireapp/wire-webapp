--- conflicted
+++ resolved
@@ -17,11 +17,8 @@
  *
  */
 
-<<<<<<< HEAD
 import TimeUtil from 'utils/TimeUtil';
-=======
 import CALL_MESSAGE_TYPE from '../enum/CallMessageType';
->>>>>>> 3dc1be83
 
 window.z = window.z || {};
 window.z.calling = z.calling || {};
