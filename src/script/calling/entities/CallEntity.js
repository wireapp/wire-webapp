/*
 * Wire
 * Copyright (C) 2018 Wire Swiss GmbH
 *
 * This program is free software: you can redistribute it and/or modify
 * it under the terms of the GNU General Public License as published by
 * the Free Software Foundation, either version 3 of the License, or
 * (at your option) any later version.
 *
 * This program is distributed in the hope that it will be useful,
 * but WITHOUT ANY WARRANTY; without even the implied warranty of
 * MERCHANTABILITY or FITNESS FOR A PARTICULAR PURPOSE. See the
 * GNU General Public License for more details.
 *
 * You should have received a copy of the GNU General Public License
 * along with this program. If not, see http://www.gnu.org/licenses/.
 *
 */

import CALL_MESSAGE_TYPE from '../enum/CallMessageType';
<<<<<<< HEAD
import CALL_STATE from '../enum/CallState';
import CALL_STATE_GROUP from '../enum/CallStateGroup';
=======
import TERMINATION_REASON from '../enum/TerminationReason';
>>>>>>> a36aca28

window.z = window.z || {};
window.z.calling = z.calling || {};
window.z.calling.entities = z.calling.entities || {};

z.calling.entities.CallEntity = class CallEntity {
  static get CONFIG() {
    return {
      GROUP_CHECK: {
        ACTIVITY_TIMEOUT: 2 * 60,
        MAXIMUM_TIMEOUT: 90,
        MINIMUM_TIMEOUT: 60,
      },
      STATE_TIMEOUT: 60 * z.util.TimeUtil.UNITS_IN_MILLIS.SECOND,
      TIMER: {
        INIT_THRESHOLD: 100,
        UPDATE_INTERVAL: z.util.TimeUtil.UNITS_IN_MILLIS.SECOND,
      },
    };
  }

  /**
   * Construct a new call entity.
   *
   * @class z.calling.entities.Call
   * @param {Conversation} conversationEntity - Conversation the call takes place in
   * @param {User} creatingUser - Entity of user starting the call
   * @param {string} sessionId - Session ID to identify call
   * @param {z.calling.CallingRepository} callingRepository - Calling Repository
   */
  constructor(conversationEntity, creatingUser, sessionId, callingRepository) {
    this.conversationEntity = conversationEntity;
    this.creatingUser = creatingUser;
    this.sessionId = sessionId;
    this.callingRepository = callingRepository;

    const {id: conversationId, isGroup} = conversationEntity;
    const {mediaStreamHandler, mediaRepository, selfStreamState, telemetry, userRepository} = this.callingRepository;
    this.messageLog = this.callingRepository.messageLog;

    this.id = conversationId;

    const loggerName = 'z.calling.entities.CallEntity';
    this.callLogger = new z.telemetry.calling.CallLogger(loggerName, this.id, z.config.LOGGER.OPTIONS, this.messageLog);

    this.callLogger.info(`Created new call entity in conversation ${this.id}`);

    // IDs and references
    this.timings = undefined;

    this.mediaRepository = mediaRepository;
    this.userRepository = userRepository;
    this.selfUser = this.userRepository.self();
    this.selfState = selfStreamState;
    this.telemetry = telemetry;

    // States
    this.callTimerInterval = undefined;
    this.timerStart = undefined;
    this.durationTime = ko.observable(0);
    this.groupCheckTimeoutId = undefined;
    this.terminationReason = undefined;

    this.isConnected = ko.observable(false);
    this.isGroup = isGroup();

    this.selfClientJoined = ko.observable(false);
    this.selfUserJoined = ko.observable(false);
    this.state = ko.observable(CALL_STATE.UNKNOWN);
    this.previousState = undefined;

    this.participants = ko.observableArray([]);
    this.interruptedParticipants = ko.observableArray([]);

    // Media
    this.localMediaStream = mediaStreamHandler.localMediaStream;
    this.localMediaType = mediaStreamHandler.localMediaType;
    this.remoteMediaType = ko.observable(z.media.MediaType.NONE);

    // Statistics
    this._resetTimer();

    // Computed values
    this.isConnecting = ko.pureComputed(() => this.state() === CALL_STATE.CONNECTING);
    this.isDeclined = ko.pureComputed(() => this.state() === CALL_STATE.REJECTED);
    this.isDisconnecting = ko.pureComputed(() => this.state() === CALL_STATE.DISCONNECTING);
    this.isIncoming = ko.pureComputed(() => this.state() === CALL_STATE.INCOMING);
    this.isOngoing = ko.pureComputed(() => this.state() === CALL_STATE.ONGOING);
    this.isOutgoing = ko.pureComputed(() => this.state() === CALL_STATE.OUTGOING);

    this.canConnectState = ko.pureComputed(() => CALL_STATE_GROUP.CAN_CONNECT.includes(this.state()));
    this.canJoinState = ko.pureComputed(() => CALL_STATE_GROUP.CAN_JOIN.includes(this.state()));
    this.isActiveState = ko.pureComputed(() => CALL_STATE_GROUP.IS_ACTIVE.includes(this.state()));
    this.isEndedState = ko.pureComputed(() => CALL_STATE_GROUP.IS_ENDED.includes(this.state()));

    this.isOngoingOnAnotherClient = ko.pureComputed(() => this.selfUserJoined() && !this.selfClientJoined());
    this.isRemoteScreenSend = ko.pureComputed(() => this.remoteMediaType() === z.media.MediaType.SCREEN);
    this.isRemoteVideoSend = ko.pureComputed(() => this.remoteMediaType() === z.media.MediaType.VIDEO);

    this.isLocalVideoCall = ko.pureComputed(() => this.selfState.screenSend() || this.selfState.videoSend());
    this.isRemoteVideoCall = ko.pureComputed(() => this.isRemoteScreenSend() || this.isRemoteVideoSend());

    this.networkInterruption = ko.pureComputed(() => {
      if (this.isConnected() && !this.isGroup) {
        return this.interruptedParticipants().length > 0;
      }

      return false;
    });

    ko.pureComputed(() => {
      const additionalCount = this.selfClientJoined() ? 1 : 0;
      return this.participants().length + additionalCount;
    }).subscribe(numberOfParticipants => {
      this.telemetry.numberOfParticipantsChanged(numberOfParticipants);
    });

    // Observable subscriptions
    this.wasConnected = false;
    this.isConnected.subscribe(isConnected => {
      if (isConnected) {
        this.wasConnected = true;
        if (this.isGroup) {
          this.scheduleGroupCheck();
        }

        this.telemetry.track_event(z.tracking.EventName.CALLING.ESTABLISHED_CALL, this);
        this.timerStart = Date.now() - CallEntity.CONFIG.TIMER.INIT_THRESHOLD;

        this.callTimerInterval = window.setInterval(() => {
          const durationInSeconds = Math.floor((Date.now() - this.timerStart) / z.util.TimeUtil.UNITS_IN_MILLIS.SECOND);
          this.durationTime(durationInSeconds);
        }, CallEntity.CONFIG.TIMER.UPDATE_INTERVAL);
      }
    });

    this.isDeclined.subscribe(isDeclined => {
      if (isDeclined) {
        this._stopRingTone(true);
      }
    });

    this.networkInterruption.subscribe(isInterrupted => {
      if (isInterrupted) {
        return amplify.publish(z.event.WebApp.AUDIO.PLAY_IN_LOOP, z.audio.AudioType.NETWORK_INTERRUPTION);
      }
      amplify.publish(z.event.WebApp.AUDIO.STOP, z.audio.AudioType.NETWORK_INTERRUPTION);
    });

    this.selfClientJoined.subscribe(isJoined => {
      if (!isJoined) {
        this.isConnected(false);

        if (this.isOngoing() || this.isDisconnecting()) {
          amplify.publish(z.event.WebApp.AUDIO.PLAY, z.audio.AudioType.TALK_LATER);
        }

        if (this.terminationReason) {
          this.telemetry.track_duration(this);
        }

        this._resetTimer();
        this._resetFlows();
      }
    });

    this.state.subscribe(state => {
      const logMessage = {
        data: {
          default: [this.id, state],
          obfuscated: [this.callLogger.obfuscate(this.id), state],
        },
        message: `Call state '{0}' changed to '{1}'`,
      };
      this.callLogger.info(logMessage);

      this._clearStateTimeout();

      const hasState = state !== CALL_STATE.UNKNOWN;
      if (hasState) {
        const isUnansweredState = CALL_STATE_GROUP.UNANSWERED.includes(state);
        if (isUnansweredState) {
          const isIncomingCall = state === CALL_STATE.INCOMING;
          this._onStateStartRinging(isIncomingCall);
        } else {
          this._onStateStopRinging();
        }
      }

      const isConnectingCall = state === CALL_STATE.CONNECTING;
      if (isConnectingCall) {
        this.telemetry.track_event(z.tracking.EventName.CALLING.JOINED_CALL, this);
      }

      this.previousState = state;
    });

    if (this.isGroup) {
      this.scheduleGroupCheck();
    }

    this.conversationEntity.call(this);
  }

  //##############################################################################
  // Call states
  //##############################################################################

  /**
   * Deactivate the call.
   *
   * @param {z.calling.entities.CallMessageEntity} callMessageEntity - Call message for deactivation
   * @param {boolean} fromSelf - Deactivation triggered by self user change
   * @param {TERMINATION_REASON} [terminationReason=TERMINATION_REASON.SELF_USER] - Call termination reason
   * @returns {Promise<boolean>} Resolves with a boolean whether the call was deleted
   */
  deactivateCall(callMessageEntity, fromSelf, terminationReason = TERMINATION_REASON.SELF_USER) {
    this._clearTimeouts();

    const everyoneLeft = this.participants().length <= 0 + fromSelf ? 1 : 0;
    const onGroupCheck = terminationReason === TERMINATION_REASON.GROUP_CHECK;

    const shouldDeleteCall = everyoneLeft || onGroupCheck;
    if (shouldDeleteCall) {
      this.terminationReason = terminationReason;
      this._deleteCall(callMessageEntity, everyoneLeft, onGroupCheck);
      return Promise.resolve(true);
    }

    if (this.isGroup) {
      this.scheduleGroupCheck();
    }

    this.callingRepository.mediaStreamHandler.resetMediaStream();
    return Promise.resolve(false);
  }

  _deleteCall(callMessageEntity, everyoneLeft, onGroupCheck) {
    const reason = !this.wasConnected ? TERMINATION_REASON.MISSED : TERMINATION_REASON.COMPLETED;

    if (onGroupCheck && !everyoneLeft) {
      const userIds = this.participants().map(participantEntity => participantEntity.id);
      this.callLogger.warn(`Deactivation on group check with remaining users '${userIds.join(', ')}' on group check`);
    }

    const eventSource = onGroupCheck
      ? z.event.EventRepository.SOURCE.INJECTED
      : z.event.EventRepository.SOURCE.WEB_SOCKET;

    callMessageEntity.userId = this.creatingUser.id;
    this.callingRepository.injectDeactivateEvent(callMessageEntity, eventSource, reason);

    return this.callingRepository.deleteCall(this.id);
  }

  /**
   * Delete the call.
   * @returns {undefined} No return value
   */
  deleteCall() {
    this.state(CALL_STATE.ENDED);
    this._resetCall();
  }

  /**
   * Join the call.
   * @param {z.media.MediaType} [mediaType] - Media type of the call
   * @returns {void} No return value
   */
  joinCall(mediaType) {
    if (this.canConnectState()) {
      this.state(CALL_STATE.CONNECTING);
    }

    return this.isGroup ? this._joinGroupCall(mediaType) : this._join1to1Call();
  }

  /**
   * Join the 1:1 call.
   * @private
   * @returns {void} No return value
   */
  _join1to1Call() {
    const [remoteUserId] = this.conversationEntity.participating_user_ids();
    this.addOrUpdateParticipant(remoteUserId, true);
  }

  /**
   * Join group call.
   *
   * @private
   * @param {z.media.MediaType} [mediaType=z.media.MediaType.AUDIO] - Media type of the call
   * @returns {void} No return value
   */
  _joinGroupCall(mediaType = z.media.MediaType.AUDIO) {
    const additionalPayload = z.calling.CallMessageBuilder.createPayload(this.id, this.selfUser.id);
    const videoSend = mediaType === z.media.MediaType.AUDIO_VIDEO;

    const response = !this.isOutgoing();
    const propSync = z.calling.CallMessageBuilder.createPropSync(this.selfState, additionalPayload, videoSend);

    const callMessageEntity = z.calling.CallMessageBuilder.buildGroupStart(response, this.sessionId, propSync);
    this.sendCallMessage(callMessageEntity);
  }

  /**
   * Leave the call.
   * @param {TERMINATION_REASON} terminationReason - Call termination reason
   * @returns {undefined} No return value
   */
  leaveCall(terminationReason) {
    if (this.isOngoing() && !this.isGroup) {
      this.state(CALL_STATE.DISCONNECTING);
    }

    let callMessageEntity = this.isConnected()
      ? z.calling.CallMessageBuilder.buildHangup(false, this.sessionId)
      : z.calling.CallMessageBuilder.buildCancel(false, this.sessionId);

    const eventPromises = this.getFlows().map(({remoteClientId, remoteUserId}) => {
      const payload = z.calling.CallMessageBuilder.createPayload(
        this.id,
        this.selfUser.id,
        remoteUserId,
        remoteClientId
      );
      callMessageEntity.addProperties(payload);
      return this.sendCallMessage(callMessageEntity);
    });

    Promise.all(eventPromises)
      .then(() => Promise.all(this.participants().map(({id}) => this.resetParticipant(id))))
      .then(() => {
        const additionalPayload = z.calling.CallMessageBuilder.createPayload(this.id, this.selfUser.id);

        if (this.isGroup) {
          callMessageEntity = z.calling.CallMessageBuilder.buildGroupLeave(false, this.sessionId, additionalPayload);
          this.sendCallMessage(callMessageEntity);
        } else {
          callMessageEntity.addProperties(additionalPayload);
        }

        this.setSelfState(false, terminationReason);
        return this.deactivateCall(callMessageEntity, true, terminationReason);
      })
      .then(wasDeleted => {
        if (!wasDeleted) {
          this.state(CALL_STATE.REJECTED);
        }
      });
  }

  /**
   * Check if group call should continue after participant left.
   *
   * @param {z.calling.entities.CallMessageEntity} callMessageEntity - Last member leaving call
   * @param {TERMINATION_REASON} terminationReason - Reason for call participant to leave
   * @returns {undefined} No return value
   */
  participantLeft(callMessageEntity, terminationReason) {
    if (!this.participants().length) {
      return this.selfClientJoined()
        ? this.leaveCall(terminationReason)
        : this.deactivateCall(callMessageEntity, false, terminationReason);
    }
  }

  /**
   * Reject the call.
   * @param {boolean} [shareRejection=false] - Send rejection message to other clients
   * @returns {undefined} No return value
   */
  rejectCall(shareRejection = false) {
    this.state(CALL_STATE.REJECTED);
    if (this.isRemoteVideoCall()) {
      this.callingRepository.mediaStreamHandler.resetMediaStream();
    }

    if (shareRejection) {
      const additionalPayload = z.calling.CallMessageBuilder.createPayload(this.id, this.selfUser.id);
      const callMessageEntity = z.calling.CallMessageBuilder.buildReject(false, this.sessionId, additionalPayload);
      this.sendCallMessage(callMessageEntity);
    }
  }

  /**
   * Schedule the check for group activity.
   * @returns {undefined} No return value
   */
  scheduleGroupCheck() {
    this._clearGroupCheckTimeout();
    return this.isConnected() ? this._setSendGroupCheckTimeout() : this._setVerifyGroupCheckTimeout();
  }

  /**
   * Set the self state.
   * @param {boolean} joinedState - Self joined state
   * @param {TERMINATION_REASON} [terminationReason] - Call termination reason
   * @returns {undefined} No return value
   */
  setSelfState(joinedState, terminationReason) {
    if (terminationReason && !this.terminationReason) {
      this.terminationReason = terminationReason;
    }
    this.selfClientJoined(joinedState);
    this.selfUserJoined(joinedState);
  }

  /**
   * Toggle media of this call.
   * @param {z.media.MediaType} mediaType - MediaType to toggle
   * @returns {Promise} Resolves when state has been toggled
   */
  toggleMedia(mediaType) {
    const toggledVideo = mediaType === z.media.MediaType.SCREEN && !this.selfState.videoSend();
    const toggledScreen = mediaType === z.media.MediaType.VIDEO && !this.selfState.screenSend();
    if (toggledVideo || toggledScreen) {
      this.telemetry.setAVToggled();
    }

    const callEventPromises = this.getFlows().map(({remoteClientId, remoteUserId}) => {
      const payload = z.calling.CallMessageBuilder.createPayload(
        this.id,
        this.selfUser.id,
        remoteUserId,
        remoteClientId
      );
      const propSyncPayload = z.calling.CallMessageBuilder.createPropSync(this.selfState, payload);

      const callMessageEntity = z.calling.CallMessageBuilder.buildPropSync(false, this.sessionId, propSyncPayload);
      return this.sendCallMessage(callMessageEntity);
    });

    return Promise.all(callEventPromises);
  }

  /**
   * Clear the group check timeout.
   * @private
   * @returns {undefined} No return value
   */
  _clearGroupCheckTimeout() {
    if (this.groupCheckTimeoutId) {
      this.callLogger.debug(`Clear group check timeout with ID '${this.groupCheckTimeoutId}'`);
      window.clearTimeout(this.groupCheckTimeoutId);
      this.groupCheckTimeoutId = undefined;
    }
  }

  /**
   * Clear all timeouts.
   * @private
   * @returns {undefined} No return value
   */
  _clearTimeouts() {
    this.getFlows().map(flowEntity => flowEntity.clearTimeouts());
    this._clearGroupCheckTimeout();
    this._clearStateTimeout();
  }

  /**
   * Leave group call or schedule sending new group check after timeout.
   *
   * @private
   * @param {number} timeout - Random timeout in seconds
   * @returns {undefined} No return value
   */
  _onSendGroupCheckTimeout(timeout) {
    if (this.participants().length) {
      this.callLogger.info(`Sending group check after timeout of '${timeout}s' (ID: ${this.groupCheckTimeoutId})`);
      const additionalPayload = z.calling.CallMessageBuilder.createPayload(this.id, this.selfUser.id);
      const callMessageEntity = z.calling.CallMessageBuilder.buildGroupCheck(true, this.sessionId, additionalPayload);

      this.sendCallMessage(callMessageEntity);
      return this.scheduleGroupCheck();
    }

    this.leaveCall(TERMINATION_REASON.OTHER_USER);
  }

  /**
   * Remove group call after timeout.
   * @private
   * @returns {undefined} No return value
   */
  _onVerifyGroupCheckTimeout() {
    this.callLogger.info(`Removing on group check timeout (ID: ${this.groupCheckTimeoutId})`);
    const additionalPayload = z.calling.CallMessageBuilder.createPayload(
      this.id,
      this.selfUser.id,
      this.creatingUser.id
    );
    const callMessageEntity = z.calling.CallMessageBuilder.buildGroupLeave(false, this.sessionId, additionalPayload);

    this.deactivateCall(callMessageEntity, false, TERMINATION_REASON.GROUP_CHECK);
  }

  /**
   * Set the outgoing group check timeout.
   * @private
   * @returns {undefined} No return value
   */
  _setSendGroupCheckTimeout() {
    const {MAXIMUM_TIMEOUT, MINIMUM_TIMEOUT} = CallEntity.CONFIG.GROUP_CHECK;
    const timeoutInSeconds = z.util.NumberUtil.getRandomNumber(MINIMUM_TIMEOUT, MAXIMUM_TIMEOUT);

    const timeout = timeoutInSeconds * z.util.TimeUtil.UNITS_IN_MILLIS.SECOND;
    this.groupCheckTimeoutId = window.setTimeout(() => this._onSendGroupCheckTimeout(timeoutInSeconds), timeout);

    const timeoutId = this.groupCheckTimeoutId;
    this.callLogger.debug(`Set sending group check after timeout of '${timeoutInSeconds}s' (ID: ${timeoutId})`);
  }

  /**
   * Set the incoming group check timeout.
   * @private
   * @returns {undefined} No return value
   */
  _setVerifyGroupCheckTimeout() {
    const ACTIVITY_TIMEOUT = CallEntity.CONFIG.GROUP_CHECK.ACTIVITY_TIMEOUT;
    const timeout = ACTIVITY_TIMEOUT * z.util.TimeUtil.UNITS_IN_MILLIS.SECOND;

    this.groupCheckTimeoutId = window.setTimeout(() => this._onVerifyGroupCheckTimeout(), timeout);
    this.callLogger.debug(`Set verifying group check after '${ACTIVITY_TIMEOUT}s' (ID: ${this.groupCheckTimeoutId})`);
  }

  //##############################################################################
  // Call states
  //##############################################################################

  /**
   * Confirm an incoming message.
   * @param {z.calling.entities.CallMessageEntity} incomingCallMessageEntity - Incoming call message to be confirmed
   * @returns {Promise} Resolves when message was confirmed
   */
  confirmMessage(incomingCallMessageEntity) {
    const {clientId, type, userId} = incomingCallMessageEntity;
    const payload = z.calling.CallMessageBuilder.createPayload(this.id, this.selfUser.id, userId, clientId);

    let callMessageEntity;
    switch (type) {
      case CALL_MESSAGE_TYPE.HANGUP: {
        callMessageEntity = z.calling.CallMessageBuilder.buildHangup(true, this.sessionId, payload);
        break;
      }

      case CALL_MESSAGE_TYPE.PROP_SYNC: {
        const propSyncPayload = z.calling.CallMessageBuilder.createPropSync(this.selfState, payload);

        callMessageEntity = z.calling.CallMessageBuilder.buildPropSync(true, this.sessionId, propSyncPayload);
        break;
      }

      default: {
        this.callLogger.error(`Tried to confirm call event of wrong type '${type}'`, callMessageEntity);
        return Promise.resolve();
      }
    }

    return this.sendCallMessage(callMessageEntity);
  }

  /**
   * Send call message.
   * @param {z.calling.entities.CallMessageEntity} callMessageEntity - Call message to be send
   * @returns {Promise} Resolves when the event has been send
   */
  sendCallMessage(callMessageEntity) {
    return this.callingRepository.sendCallMessage(this.conversationEntity, callMessageEntity);
  }

  /**
   * Set remote version of call
   * @param {z.calling.entities.CallMessageEntity} callMessageEntity - Call message to get remote version from
   * @returns {undefined} No return value
   */
  setRemoteVersion(callMessageEntity) {
    const rtcSdp = callMessageEntity.sdp;

    if (rtcSdp) {
      this.telemetry.set_remote_version(z.calling.SDPMapper.getToolVersion(rtcSdp));
    }
  }

  /**
   * Clear the state timeout.
   * @private
   * @returns {undefined} No return value
   */
  _clearStateTimeout() {
    if (this.stateTimeout) {
      window.clearTimeout(this.stateTimeout);
      this.stateTimeout = undefined;
    }
  }

  /**
   * Start ringing sound.
   *
   * @private
   * @param {boolean} isIncoming - Call is incoming
   * @returns {undefined} No return value
   */
  _onStateStartRinging(isIncoming) {
    this._playRingTone(isIncoming);
    this._setStateTimeout(isIncoming);
  }

  /**
   * Stop ringing sound.
   * @private
   * @returns {undefined} No return value
   */
  _onStateStopRinging() {
    const wasUnanswered = CALL_STATE_GROUP.UNANSWERED.includes(this.previousState);
    if (wasUnanswered) {
      const wasIncomingCall = this.previousState === CALL_STATE.INCOMING;
      this._stopRingTone(wasIncomingCall);
    }
  }

  /**
   * Play the ring tone.
   *
   * @private
   * @param {boolean} isIncoming - Call is incoming
   * @returns {undefined} No return value
   */
  _playRingTone(isIncoming) {
    const audioId = isIncoming ? z.audio.AudioType.INCOMING_CALL : z.audio.AudioType.OUTGOING_CALL;
    amplify.publish(z.event.WebApp.AUDIO.PLAY_IN_LOOP, audioId);
  }

  /**
   * Set the state timeout.
   *
   * @private
   * @param {boolean} isIncoming - Call is incoming
   * @returns {undefined} No return value
   */
  _setStateTimeout(isIncoming) {
    this.stateTimeout = window.setTimeout(() => {
      this._stopRingTone(isIncoming);

      if (isIncoming) {
        return this.isGroup ? this.rejectCall(false) : amplify.publish(z.event.WebApp.CALL.STATE.DELETE, this.id);
      }

      amplify.publish(z.event.WebApp.CALL.STATE.LEAVE, this.id, TERMINATION_REASON.TIMEOUT);
    }, CallEntity.CONFIG.STATE_TIMEOUT);
  }

  /**
   * Stop the ring tone.
   *
   * @private
   * @param {boolean} isIncoming - Call is incoming
   * @returns {undefined} No return value
   */
  _stopRingTone(isIncoming) {
    const audioId = isIncoming ? z.audio.AudioType.INCOMING_CALL : z.audio.AudioType.OUTGOING_CALL;
    amplify.publish(z.event.WebApp.AUDIO.STOP, audioId);
  }

  /**
   * Update the remote participant state.
   * @private
   * @returns {undefined} No return value
   */
  _updateRemoteState() {
    let mediaTypeChanged = false;

    this.participants().forEach(({activeState}) => {
      if (activeState.screenSend()) {
        this.remoteMediaType(z.media.MediaType.SCREEN);
        mediaTypeChanged = true;
      } else if (activeState.videoSend()) {
        this.remoteMediaType(z.media.MediaType.VIDEO);
        mediaTypeChanged = true;
      }
    });

    if (!mediaTypeChanged) {
      this.remoteMediaType(z.media.MediaType.AUDIO);
    }
  }

  //##############################################################################
  // Participants
  //##############################################################################

  /**
   * Add or update a participant of the call.
   *
   * @param {string} userId - User ID of the call participant
   * @param {boolean} negotiate - Should negotiation be started immediately
   * @param {z.calling.entities.CallMessageEntity} [callMessageEntity] - Call message for participant change
   * @returns {Promise} Resolves with participant entity
   */
  addOrUpdateParticipant(userId, negotiate, callMessageEntity) {
    return this.getParticipantById(userId)
      .then(participantEntity => this._updateParticipant(participantEntity, negotiate, callMessageEntity))
      .catch(error => {
        const isNotFound = error.type === z.error.CallError.TYPE.NOT_FOUND;
        if (isNotFound) {
          return this._addParticipant(userId, negotiate, callMessageEntity);
        }

        throw error;
      });
  }

  /**
   * Remove an participant from the call.
   *
   * @param {string} userId - ID of user to be removed from the call
   * @param {string} clientId - ID of client that requested the removal from the call
   * @param {TERMINATION_REASON} terminationReason - Call termination reason
   * @returns {Promise} Resolves with the call entity
   */
  deleteParticipant(userId, clientId, terminationReason) {
    return this.getParticipantById(userId)
      .then(participantEntity => {
        if (clientId) {
          participantEntity.verifyClientId(clientId);
        }

        participantEntity.resetParticipant();
        this.interruptedParticipants.remove(participantEntity);
        this.participants.remove(participantEntity);

        this._updateRemoteState();
        this.callingRepository.mediaElementHandler.removeMediaElement(userId);

        if (this.selfClientJoined()) {
          switch (terminationReason) {
            case TERMINATION_REASON.OTHER_USER: {
              amplify.publish(z.event.WebApp.AUDIO.PLAY, z.audio.AudioType.TALK_LATER);
              break;
            }

            case TERMINATION_REASON.CONNECTION_DROP:
            case TERMINATION_REASON.MEMBER_LEAVE: {
              amplify.publish(z.event.WebApp.AUDIO.PLAY, z.audio.AudioType.CALL_DROP);
              break;
            }

            default: {
              break;
            }
          }
        }

        const logMessage = {
          data: {
            default: [participantEntity.user.name()],
            obfuscated: [this.callLogger.obfuscate(participantEntity.user.id)],
          },
          message: `Removed call participant '{0}'`,
        };
        this.callLogger.info(logMessage);
        return this;
      })
      .catch(error => {
        const isNotFound = error.type === z.error.CallError.TYPE.NOT_FOUND;
        if (isNotFound) {
          return this;
        }

        throw error;
      });
  }

  /**
   * Get a call participant by his id.
   * @param {string} userId - User ID of participant to be returned
   * @returns {Promise} Resolves with the call participant that matches given user ID
   */
  getParticipantById(userId) {
    for (const participantEntity of this.participants()) {
      const isExpectedId = participantEntity.id === userId;
      if (isExpectedId) {
        return Promise.resolve(participantEntity);
      }
    }

    return Promise.reject(new z.error.CallError(z.error.CallError.TYPE.NOT_FOUND, 'No participant found for user ID'));
  }

  /**
   * Remove an participant from the call.
   * @param {string} userId - ID of user to be removed from the call
   * @returns {Promise} Resolves with the call entity
   */
  resetParticipant(userId) {
    return this.getParticipantById(userId).then(participantEntity => {
      participantEntity.resetParticipant();
      this.interruptedParticipants.remove(participantEntity);

      this._updateRemoteState();
      this.callingRepository.mediaElementHandler.removeMediaElement(userId);
    });
  }

  /**
   * Verify call message belongs to call by session id.
   * @param {z.calling.entities.CallMessageEntity} callMessageEntity - Call message entity
   * @returns {Promise} Resolves with the Call entity if verification passed
   */
  verifySessionId(callMessageEntity) {
    const {userId, sessionId} = callMessageEntity;

    const isExpectedSessionId = sessionId === this.sessionId;
    if (isExpectedSessionId) {
      return Promise.resolve(this);
    }

    return this.getParticipantById(userId).then(({sessionId: participantSessionId}) => {
      const isExpectedParticipantSessionId = sessionId === participantSessionId;
      if (isExpectedParticipantSessionId) {
        return this;
      }

      throw new z.error.CallError(z.error.CallError.TYPE.WRONG_SENDER, 'Session IDs not matching');
    });
  }

  /**
   * Add an participant to the call.
   *
   * @param {string} userId - User ID to be added to the call
   * @param {boolean} negotiate - Should negotiation be started immediately
   * @param {z.calling.entities.CallMessageEntity} [callMessageEntity] - Call message entity for participant change
   * @returns {Promise} Resolves with the added participant
   */
  _addParticipant(userId, negotiate, callMessageEntity) {
    const isSelfUser = userId === this.selfUser.id;
    if (isSelfUser) {
      const errorMessage = 'Self user should not be added as call participant';
      return Promise.reject(new z.error.CallError(z.error.CallError.TYPE.WRONG_STATE, errorMessage));
    }

    return this.userRepository.get_user_by_id(userId).then(userEntity => {
      const participantEntity = new z.calling.entities.ParticipantEntity(this, userEntity, this.timings);

      this.participants.push(participantEntity);

      const logMessage = {
        data: {
          default: [userEntity.name()],
          obfuscated: [this.callLogger.obfuscate(userEntity.id)],
        },
        message: `Adding call participant '{0}'`,
      };
      this.callLogger.info(logMessage, participantEntity);

      return this._updateParticipantState(participantEntity, negotiate, callMessageEntity);
    });
  }

  /**
   * Update call participant with call message.
   *
   * @param {z.calling.entities.ParticipantEntity} participantEntity - Participant entity to be updated in the call
   * @param {boolean} negotiate - Should negotiation be started
   * @param {z.calling.entities.CallMessageEntity} callMessageEntity - Call message to update user with
   * @returns {Promise} Resolves with the updated participant
   */
  _updateParticipant(participantEntity, negotiate, callMessageEntity) {
    if (callMessageEntity && callMessageEntity.clientId) {
      participantEntity.verifyClientId(callMessageEntity.clientId);
    }

    const logMessage = {
      data: {
        default: [participantEntity.user.name()],
        obfuscated: [this.callLogger.obfuscate(participantEntity.user.id)],
      },
      message: `Updating call participant '{0}'`,
    };
    this.callLogger.info(logMessage, callMessageEntity);

    return this._updateParticipantState(participantEntity, negotiate, callMessageEntity);
  }

  /**
   * Update call participant state.
   *
   * @param {z.calling.entities.ParticipantEntity} participantEntity - User ID to be added to the call
   * @param {boolean} negotiate - Should negotiation be started
   * @param {z.calling.entities.CallMessageEntity} [callMessageEntity] - Call message to update user with
   * @returns {Promise} Resolves with the updated participant
   */
  _updateParticipantState(participantEntity, negotiate, callMessageEntity) {
    const updatePromise = callMessageEntity ? participantEntity.updateState(callMessageEntity) : Promise.resolve(false);

    return updatePromise.then(skipNegotiation => {
      if (skipNegotiation) {
        negotiate = false;
      }

      this._updateRemoteState();

      if (negotiate) {
        participantEntity.startNegotiation();
      }

      return participantEntity;
    });
  }

  //##############################################################################
  // Misc
  //##############################################################################

  /**
   * Get all flows of the call.
   * @returns {Array<z.calling.entities.FlowEntity>} Array of flows
   */
  getFlows() {
    return this.participants()
      .filter(participantEntity => participantEntity.flowEntity)
      .map(participantEntity => participantEntity.flowEntity);
  }

  /**
   * Get full flow telemetry report of the call.
   * @returns {Array<Object>} Array of flow telemetry reports for calling service automation
   */
  getFlowTelemetry() {
    return this.getFlows().map(flowEntity => flowEntity.getTelemetry());
  }

  /**
   * Initiate the call telemetry.
   * @param {CALL_STATE} direction - direction of the call (outgoing or incoming)
   * @param {z.media.MediaType} [mediaType=z.media.MediaType.AUDIO] - Media type for this call
   * @returns {undefined} No return value
   */
  initiateTelemetry(direction, mediaType = z.media.MediaType.AUDIO) {
    this.telemetry.initiateNewCall(direction, mediaType);
    this.timings = new z.telemetry.calling.CallSetupTimings(this.id);
  }

  /**
   * Calculates the panning (from left to right) to position a user in a group call.
   *
   * @private
   * @param {number} index - Index of a user in a sorted array
   * @param {number} numberOfParticipants - Number of participants
   * @returns {number} Panning in the range of -1 to 1 with -1 on the left
   */
  _calculatePanning(index, numberOfParticipants) {
    const isSingleUser = numberOfParticipants === 1;
    if (isSingleUser) {
      return 0.0;
    }

    const position = -(numberOfParticipants - 1.0) / (numberOfParticipants + 1.0);
    const delta = (-2.0 * position) / (numberOfParticipants - 1.0);

    return position + delta * index;
  }

  /**
   * Sort the call participants by their audio panning.
   *
   * @note The idea is to calculate Jenkins' one-at-a-time hash (JOAAT) for each participant and then
   *  sort all participants in an array by their JOAAT hash. After that the array index of each user
   *  is used to allocate the position with the return value of this function.
   *
   * @returns {undefined} No return value
   */
  _sortParticipantsByPanning() {
    const twoOrMoreParticipants = this.participants().length >= 2;
    if (twoOrMoreParticipants) {
      this.participants()
        .sort((participantA, participantB) => participantA.user.joaatHash - participantB.user.joaatHash)
        .forEach((participantEntity, index) => {
          const panning = this._calculatePanning(index, this.participants().length);

          this.callLogger.debug({
            data: {
              default: [participantEntity.user.name(), panning],
              obfuscated: [this.callLogger.obfuscate(participantEntity.user.id), panning],
            },
            message: `Panning for '{0}' recalculated to '{1}'`,
          });

          participantEntity.panning(panning);
        });

      const panningOrder = this.participants()
        .map(({user}) => user.name())
        .join(', ');

      this.callLogger.info(`New panning order: ${panningOrder}`);
    }
  }

  //##############################################################################
  // Reset
  //##############################################################################

  /**
   * Reset the call states.
   * @private
   * @returns {undefined} No return value
   */
  _resetCall() {
    this.setSelfState(false);
    this.isConnected(false);
    this.sessionId = undefined;
    this.terminationReason = undefined;
    amplify.publish(z.event.WebApp.AUDIO.STOP, z.audio.AudioType.NETWORK_INTERRUPTION);
  }

  /**
   * Reset the call timers.
   * @private
   * @returns {undefined} No return value
   */
  _resetTimer() {
    if (this.callTimerInterval) {
      window.clearInterval(this.callTimerInterval);
      this.timerStart = undefined;
    }
    this.durationTime(0);
  }

  /**
   * Reset all flows of the call.
   * @private
   * @returns {undefined} No return value
   */
  _resetFlows() {
    this.getFlows().forEach(flowEntity => flowEntity.resetFlow());
  }

  needsMediaStream() {
    const hasPreJoinVideo = this.isIncoming() && this.isRemoteVideoCall();
    const hasActiveCall = hasPreJoinVideo || this.selfClientJoined();
    return hasActiveCall && !this.isOngoingOnAnotherClient();
  }

  //##############################################################################
  // Logging
  //##############################################################################

  /**
   * Log flow status to console.
   * @returns {undefined} No return value
   */
  logStatus() {
    this.getFlows().forEach(flowEntity => flowEntity.logStatus());
  }

  /**
   * Log flow setup step timings to console.
   * @returns {undefined} No return value
   */
  logTimings() {
    this.getFlows().forEach(flowEntity => flowEntity.logTimings());
  }
};<|MERGE_RESOLUTION|>--- conflicted
+++ resolved
@@ -18,12 +18,9 @@
  */
 
 import CALL_MESSAGE_TYPE from '../enum/CallMessageType';
-<<<<<<< HEAD
 import CALL_STATE from '../enum/CallState';
 import CALL_STATE_GROUP from '../enum/CallStateGroup';
-=======
 import TERMINATION_REASON from '../enum/TerminationReason';
->>>>>>> a36aca28
 
 window.z = window.z || {};
 window.z.calling = z.calling || {};
