/*
 * Wire
 * Copyright (C) 2018 Wire Swiss GmbH
 *
 * This program is free software: you can redistribute it and/or modify
 * it under the terms of the GNU General Public License as published by
 * the Free Software Foundation, either version 3 of the License, or
 * (at your option) any later version.
 *
 * This program is distributed in the hope that it will be useful,
 * but WITHOUT ANY WARRANTY; without even the implied warranty of
 * MERCHANTABILITY or FITNESS FOR A PARTICULAR PURPOSE. See the
 * GNU General Public License for more details.
 *
 * You should have received a copy of the GNU General Public License
 * along with this program. If not, see http://www.gnu.org/licenses/.
 *
 */

import type {CallConfigData} from '@wireapp/api-client/lib/account/CallConfigData';
import {QualifiedUserClients} from '@wireapp/api-client/lib/conversation';
import {FEATURE_KEY} from '@wireapp/api-client/lib/team';
import type {QualifiedId} from '@wireapp/api-client/lib/user';
import type {WebappProperties} from '@wireapp/api-client/lib/user/data';
import {MessageSendingState} from '@wireapp/core/lib/conversation';
import {flattenUserMap} from '@wireapp/core/lib/conversation/message/UserClientsUtil';
import {SubconversationEpochInfoMember} from '@wireapp/core/lib/conversation/SubconversationService/SubconversationService';
import {TaskScheduler} from '@wireapp/core/lib/util';
import {constructFullyQualifiedClientId} from '@wireapp/core/lib/util/fullyQualifiedClientIdUtils';
import {amplify} from 'amplify';
import axios from 'axios';
import ko from 'knockout';
import {container} from 'tsyringe';
import 'webrtc-adapter';

import {
  AUDIO_STATE,
  ENV as AVS_ENV,
  STATE as CALL_STATE,
  CALL_TYPE,
  CONV_TYPE,
  ERROR,
  getAvsInstance,
  LOG_LEVEL,
  QUALITY,
  REASON,
<<<<<<< HEAD
  RESOLUTION,
  STATE as CALL_STATE,
=======
>>>>>>> a7be97b7
  VIDEO_STATE,
  VSTREAMS,
  Wcall,
  WcallClient,
  WcallMember,
} from '@wireapp/avs';
import {AvsDebugger} from '@wireapp/avs-debugger';
import {Runtime} from '@wireapp/commons';
import {WebAppEvents} from '@wireapp/webapp-events';

import {useCallAlertState} from 'Components/calling/useCallAlertState';
import {CALL_QUALITY_FEEDBACK_KEY} from 'Components/Modals/QualityFeedbackModal/constants';
import {RatingListLabel} from 'Components/Modals/QualityFeedbackModal/typings';
import {flatten} from 'Util/ArrayUtil';
import {calculateChildWindowPosition} from 'Util/DOM/caculateChildWindowPosition';
import {isDetachedCallingFeatureEnabled} from 'Util/isDetachedCallingFeatureEnabled';
import {t} from 'Util/LocalizerUtil';
import {getLogger, Logger} from 'Util/Logger';
import {roundLogarithmic} from 'Util/NumberUtil';
import {matchQualifiedIds} from 'Util/QualifiedId';
import {copyStyles} from 'Util/renderElement';
import {TIME_IN_MILLIS} from 'Util/TimeUtil';
import {createUuid} from 'Util/uuid';

import {Call, SerializedConversationId} from './Call';
import {CallingEpochData} from './CallingEpochCache';
import {callingSubscriptions} from './callingSubscriptionsHandler';
import {CallingViewMode, CallState, MuteState} from './CallState';
import {CALL_MESSAGE_TYPE} from './enum/CallMessageType';
import {LEAVE_CALL_REASON} from './enum/LeaveCallReason';
import {ClientId, Participant, UserId} from './Participant';

import {PrimaryModal} from '../components/Modals/PrimaryModal';
import {Config} from '../Config';
import {isMLSConversation, MLSConversation} from '../conversation/ConversationSelectors';
import {ConversationState} from '../conversation/ConversationState';
import {ConversationVerificationState} from '../conversation/ConversationVerificationState';
import {EventBuilder} from '../conversation/EventBuilder';
import {CONSENT_TYPE, MessageRepository, MessageSendingOptions} from '../conversation/MessageRepository';
import {Conversation} from '../entity/Conversation';
import type {User} from '../entity/User';
import {NoAudioInputError} from '../error/NoAudioInputError';
import {CallingEvent} from '../event/CallingEvent';
import {EventRepository} from '../event/EventRepository';
import {EventSource} from '../event/EventSource';
import type {MediaDevicesHandler} from '../media/MediaDevicesHandler';
import type {MediaStreamHandler} from '../media/MediaStreamHandler';
import {MediaType} from '../media/MediaType';
import {APIClient} from '../service/APIClientSingleton';
import {Core} from '../service/CoreSingleton';
import {TeamState} from '../team/TeamState';
import type {ServerTimeHandler} from '../time/serverTimeHandler';
import {EventName} from '../tracking/EventName';
import * as trackingHelpers from '../tracking/Helpers';
import {Segmentation} from '../tracking/Segmentation';
import {isTelemetryEnabledAtCurrentEnvironment} from '../tracking/Telemetry.helpers';
import type {UserRepository} from '../user/UserRepository';
import {Warnings} from '../view_model/WarningsContainer';

const avsLogger = getLogger('avs');

interface MediaStreamQuery {
  audio?: boolean;
  camera?: boolean;
  screen?: boolean;
}

export type QualifiedWcallMember = Omit<WcallMember, 'userid'> & {
  userId: QualifiedId;
};

interface SendMessageTarget {
  clients: WcallClient[];
}

interface ActiveSpeaker {
  audio_level: number;
  audio_level_now: number;
  clientid: string;
  userid: string;
}

interface ActiveSpeakers {
  audio_levels: ActiveSpeaker[];
}

type Clients = {clientid: string; userid: string}[];

enum CALL_DIRECTION {
  INCOMING = 'incoming',
  OUTGOING = 'outgoing',
}

type SubconversationData = {
  epoch: number;
  secretKey: string;
  members: SubconversationEpochInfoMember[];
};

export class CallingRepository {
  private readonly acceptVersionWarning: (conversationId: QualifiedId) => void;
  private readonly callLog: string[];
  private readonly logger: Logger;
  private enableBackgroundBlur = false;
  private avsVersion: number = 0;
  private incomingCallCallback: (call: Call) => void;
  private isReady: boolean = false;
  /** will cache the query to media stream (in order to avoid asking the system for streams multiple times when we have multiple peers) */
  private mediaStreamQuery?: Promise<MediaStream>;
  private poorCallQualityUsers: {[conversationId: string]: string[]} = {};
  private selfClientId: ClientId | null = null;
  private selfUser: User | null = null;
  private wCall?: Wcall;
  private wUser: number = 0;
  private nextMuteState: MuteState = MuteState.SELF_MUTED;
  private isConferenceCallingSupported = false;

  static EMOJI_TIME_OUT_DURATION = TIME_IN_MILLIS.SECOND * 4;

  /**
   * Keeps track of the size of the avs log once the webapp is initiated. This allows detecting meaningless avs logs (logs that have a length equal to the length when the webapp was initiated)
   */
  private avsInitLogLength: number = 0;
  private isSoftLock = false;

  onChooseScreen: (deviceId: string) => void;

  static get CONFIG() {
    return {
      DEFAULT_CONFIG_TTL: 60 * 60, // 60 minutes in seconds
      MAX_FIREFOX_TURN_COUNT: 3,
    };
  }

  constructor(
    private readonly messageRepository: MessageRepository,
    private readonly eventRepository: EventRepository,
    private readonly userRepository: UserRepository,
    private readonly mediaStreamHandler: MediaStreamHandler,
    private readonly mediaDevicesHandler: MediaDevicesHandler,
    private readonly serverTimeHandler: ServerTimeHandler,
    private readonly apiClient = container.resolve(APIClient),
    private readonly conversationState = container.resolve(ConversationState),
    private readonly callState = container.resolve(CallState),
    private readonly teamState = container.resolve(TeamState),
    private readonly core = container.resolve(Core),
  ) {
    this.logger = getLogger('CallingRepository');
    this.incomingCallCallback = () => {};
    this.callLog = [];

    /** {<userId>: <isVerified>} */
    let callParticipants: Record<string, boolean> = {};
    ko.computed(() => {
      const activeCall = this.callState.joinedCall();
      if (!activeCall) {
        callParticipants = {};
        return;
      }

      for (const participant of activeCall.participants()) {
        const wasVerified = callParticipants[participant.user.id];
        const isVerified = participant.user.is_verified();

        callParticipants[participant.user.id] = isVerified;

        if (wasVerified === true && isVerified === false) {
          this.leaveCallOnUnverified(participant.user.qualifiedId);
          return;
        }
      }
    });

    // abort call while conversation is degraded
    ko.computed(() => {
      const call = this.callState.joinedCall();

      if (!call) {
        return;
      }

      const activeConversation = call.conversation;

      const isDegraded = activeConversation.mlsVerificationState() === ConversationVerificationState.DEGRADED;

      if (isDegraded) {
        this.abortCall(activeConversation.qualifiedId, LEAVE_CALL_REASON.CONVERSATION_DEGRADED);

        const modalOptions = {
          primaryAction: {
            text: t('conversation.E2EIOk'),
          },
          text: {
            message: t('conversation.E2EIGroupCallDisconnected'),
            title: t('conversation.E2EIConversationNoLongerVerified'),
          },
        };

        PrimaryModal.show(PrimaryModal.type.ACKNOWLEDGE, modalOptions, `degraded-${activeConversation.id}`);
      }
    });

    this.acceptVersionWarning = (conversationId: QualifiedId) => {
      this.callState.acceptedVersionWarnings.push(conversationId);
      window.setTimeout(
        () => this.callState.acceptedVersionWarnings.remove(conversationId),
        TIME_IN_MILLIS.MINUTE * 15,
      );
    };

    this.subscribeToEvents();

    this.onChooseScreen = (deviceId: string) => {};

    // Request the video streams whenever the mode changes to active speaker
    ko.computed(() => {
      const call = this.callState.joinedCall();
      if (!call) {
        return;
      }
      const isSpeakersViewActive = this.callState.isSpeakersViewActive();
      if (isSpeakersViewActive) {
        const videoQuality = call.activeSpeakers().length > 2 ? RESOLUTION.LOW : RESOLUTION.HIGH;

        const speakers = call.activeSpeakers();
        speakers.forEach(speaker => {
          speaker.setTemporarilyVideoScreenOff();
        });

        this.requestVideoStreams(call.conversation.qualifiedId, speakers, videoQuality);
      }
    });

    // Request the video streams whenever toggle display maximised Participant.
    ko.computed(() => {
      const call = this.callState.joinedCall();
      if (!call) {
        return;
      }
      const maximizedParticipant = call.maximizedParticipant();
      if (maximizedParticipant !== null) {
        maximizedParticipant.setTemporarilyVideoScreenOff();
        this.requestVideoStreams(call.conversation.qualifiedId, [maximizedParticipant], RESOLUTION.HIGH);
      } else {
        this.requestCurrentPageVideoStreams(call);
      }
    });
  }

  get subconversationService() {
    const subconversationService = this.core.service?.subconversation;
    if (!subconversationService) {
      throw new Error('SubconversationService was not initialised');
    }

    return subconversationService;
  }

  readonly toggleCbrEncoding = (vbrEnabled: boolean): void => {
    if (!Config.getConfig().FEATURE.ENFORCE_CONSTANT_BITRATE) {
      this.callState.cbrEncoding(vbrEnabled ? 0 : 1);
    }
  };

  public async switchVideoBackgroundBlur(enable: boolean): Promise<void> {
    const activeCall = this.callState.joinedCall();
    if (!activeCall) {
      return;
    }
    const selfParticipant = activeCall.getSelfParticipant();
    selfParticipant.releaseBlurredVideoStream();
    const videoFeed = selfParticipant.videoStream();
    if (!videoFeed) {
      return;
    }
    this.enableBackgroundBlur = enable;
    const newVideoFeed = enable ? ((await selfParticipant.setBlurredBackground(true)) as MediaStream) : videoFeed;
    this.changeMediaSource(newVideoFeed, MediaType.VIDEO, false);
  }

  getStats(conversationId: QualifiedId) {
    return this.wCall?.getStats(this.serializeQualifiedId(conversationId));
  }

  setSoftLock(value: boolean) {
    this.isSoftLock = value;
  }

  async initAvs(selfUser: User, clientId: ClientId): Promise<{wCall: Wcall; wUser: number}> {
    this.selfUser = selfUser;
    this.selfClientId = clientId;
    const callingInstance = await getAvsInstance();

    this.wCall = this.configureCallingApi(callingInstance);
    this.wUser = this.createWUser(this.wCall, this.serializeQualifiedId(this.selfUser.qualifiedId), clientId);

    this.mediaDevicesHandler.setOnMediaDevicesRefreshHandler(this.onMediaDevicesRefresh);

    return {wCall: this.wCall, wUser: this.wUser};
  }

  private onMediaDevicesRefresh = () => {
    const activeCall = this.callState.joinedCall();

    if (!activeCall) {
      return;
    }

    const selfParticipant = activeCall.getSelfParticipant();

    if (!selfParticipant.isMuted()) {
      void this.refreshAudioInput();
    }

    if (selfParticipant.isSendingVideo()) {
      void this.refreshVideoInput();
    }
  };

  setReady(): void {
    this.isReady = true;
    this.avsInitLogLength = this.callLog.length;
  }

  private configureCallingApi(wCall: Wcall): Wcall {
    wCall.setLogHandler(this.avsLogHandler);

    const avsEnv = Runtime.isFirefox() || Runtime.isSafari() ? AVS_ENV.FIREFOX : AVS_ENV.DEFAULT;
    wCall.init(avsEnv);
    wCall.setUserMediaHandler(this.getCallMediaStream);
    wCall.setAudioStreamHandler(this.updateCallAudioStreams);
    wCall.setVideoStreamHandler(this.updateParticipantVideoStream);
    this.isConferenceCallingSupported = wCall.isConferenceCallingSupported();
    setInterval(() => wCall.poll(), 500);
    return wCall;
  }

  private readonly avsLogHandler = (level: LOG_LEVEL, message: string, error: Error | unknown) => {
    const logLevels: Record<LOG_LEVEL, string> = {
      [LOG_LEVEL.DEBUG]: 'DEBUG',
      [LOG_LEVEL.INFO]: 'INFO ',
      [LOG_LEVEL.WARN]: 'WARN ',
      [LOG_LEVEL.ERROR]: 'ERROR',
    };
    const logFunctions: Record<LOG_LEVEL, Function> = {
      [LOG_LEVEL.DEBUG]: avsLogger.debug,
      [LOG_LEVEL.INFO]: avsLogger.log,
      [LOG_LEVEL.WARN]: avsLogger.warn,
      [LOG_LEVEL.ERROR]: avsLogger.error,
    };
    const trimmedMessage = message.trim();
    logFunctions[level].call(avsLogger, trimmedMessage, error);
    this.callLog.push(`${new Date().toISOString()} [${logLevels[level]}] ${trimmedMessage}`);
  };

  private createWUser(wCall: Wcall, selfUserId: string, selfClientId: string): number {
    const wUser = wCall.create(
      selfUserId,
      selfClientId,
      this.setAvsVersion, // `readyh`,
      this.sendMessage, // `sendh`,
      this.sendSFTRequest, // `sfth`
      this.incomingCall, // `incomingh`,
      this.handleMissedCall, // `missedh`,
      () => {}, // `answer
      () => {}, // `estabh`,
      this.callClosed, // `closeh`,
      this.metricsReceived, // `metricsh`,
      this.requestConfig, // `cfg_reqh`,
      this.audioCbrChanged, // `acbrh`,
      this.videoStateChanged, // `vstateh`,
    );
    const tenSeconds = 10;
    wCall.setNetworkQualityHandler(wUser, this.updateCallQuality, tenSeconds);
    wCall.setMuteHandler(wUser, this.updateMuteState);
    wCall.setStateHandler(wUser, this.updateCallState);
    wCall.setParticipantChangedHandler(wUser, this.handleCallParticipantChanges);
    wCall.setReqClientsHandler(wUser, this.requestClients);
    wCall.setReqNewEpochHandler(wUser, this.requestNewEpoch);
    wCall.setActiveSpeakerHandler(wUser, this.updateActiveSpeakers);

    return wUser;
  }

  private readonly handleMissedCall = (conversationId: string, timestamp: number, userId: string) => {
    const callDuration = 0;
    this.injectDeactivateEvent(
      this.parseQualifiedId(conversationId),
      this.parseQualifiedId(userId),
      callDuration,
      REASON.CANCELED,
      new Date(timestamp * 1000).toISOString(),
      EventSource.INJECTED,
    );
  };

  private readonly updateMuteState = (isMuted: number) => {
    const activeStates = [CALL_STATE.MEDIA_ESTAB, CALL_STATE.ANSWERED, CALL_STATE.OUTGOING];
    const activeCall = this.callState.calls().find(call => activeStates.includes(call.state()));
    activeCall?.muteState(isMuted ? this.nextMuteState : MuteState.NOT_MUTED);
  };

  private readonly isMLSConference = (conversation: Conversation): conversation is MLSConversation => {
    return isMLSConversation(conversation) && this.getConversationType(conversation) === CONV_TYPE.CONFERENCE_MLS;
  };

  public async pushClients(call: Call | undefined = this.callState.joinedCall(), checkMismatch?: boolean) {
    if (!call) {
      return false;
    }
    const {conversation} = call;

    const allClients = await this.core.service!.conversation.fetchAllParticipantsClients(conversation.qualifiedId);

    if (!this.isMLSConference(conversation)) {
      const qualifiedClients = flattenUserMap(allClients);

      const clients: Clients = flatten(
        qualifiedClients.map(({data, userId}) =>
          data.map(clientid => ({
            clientid,
            userid: this.serializeQualifiedId(userId),
          })),
        ),
      );

      this.wCall?.setClientsForConv(
        this.wUser,
        this.serializeQualifiedId(conversation.qualifiedId),
        JSON.stringify({clients}),
      );
    }

    // We warn the message repository that a mismatch has happened outside of its lifecycle (eventually triggering a conversation degradation)
    const consentType =
      this.getCallDirection(call) === CALL_DIRECTION.INCOMING ? CONSENT_TYPE.INCOMING_CALL : CONSENT_TYPE.OUTGOING_CALL;
    return checkMismatch ? this.messageRepository.updateMissingClients(conversation, allClients, consentType) : true;
  }

  private readonly updateCallQuality = (
    conversationId: SerializedConversationId,
    userId: string,
    clientId: string,
    quality: number,
  ) => {
    const call = this.findCall(this.parseQualifiedId(conversationId));
    if (!call) {
      return;
    }
    if (!this.poorCallQualityUsers[conversationId]) {
      this.poorCallQualityUsers[conversationId] = [];
    }

    let users = this.poorCallQualityUsers[conversationId];
    const isOldPoorCallQualityUser = users.some(_userId => _userId === userId);
    if (isOldPoorCallQualityUser && quality === QUALITY.NORMAL) {
      users = users.filter(_userId => _userId !== userId);
    }
    if (!isOldPoorCallQualityUser && quality !== QUALITY.NORMAL) {
      users = [...users, userId];
    }
    if (users.length === call.participants.length - 1) {
      Warnings.showWarning(Warnings.TYPE.CALL_QUALITY_POOR);
    } else {
      Warnings.hideWarning(Warnings.TYPE.CALL_QUALITY_POOR);
    }

    switch (quality) {
      case QUALITY.NORMAL: {
        this.logger.log(
          `Normal call quality with user "${userId}" and client "${clientId}" in conversation "${conversationId}".`,
        );
        break;
      }
      case QUALITY.MEDIUM: {
        this.logger.warn(
          `Medium call quality with user "${userId}" and client "${clientId}" in conversation "${conversationId}".`,
        );
        break;
      }
      case QUALITY.POOR: {
        this.logger.warn(
          `Poor call quality with user "${userId}" and client "${clientId}" in conversation "${conversationId}".`,
        );
        break;
      }
      case QUALITY.NETWORK_PROBLEM: {
        this.logger.warn(
          `Network problem during call with user "${userId}" and client "${clientId}" in conversation "${conversationId}".`,
        );
        break;
      }
    }
  };

  onIncomingCall(callback: (call: Call) => void): void {
    this.incomingCallCallback = callback;
  }

  findCall(conversationId: QualifiedId): Call | undefined {
    return this.callState
      .calls()
      .find((callInstance: Call) => matchQualifiedIds(callInstance.conversation.qualifiedId, conversationId));
  }

  private findParticipant(
    conversationId: QualifiedId,
    userId: QualifiedId,
    clientId: ClientId,
  ): Participant | undefined {
    const call = this.findCall(conversationId);
    return call?.getParticipant(userId, clientId);
  }

  private storeCall(call: Call): void {
    this.callState.calls.push(call);
  }

  private removeCall(call: Call): void {
    const index = this.callState.calls().indexOf(call);
    call.getSelfParticipant().releaseMediaStream(true);
    call.participants.removeAll();
    call.removeAllAudio();
    if (index !== -1) {
      this.callState.calls.splice(index, 1);
    }
  }

  private async warmupMediaStreams(call: Call, audio: boolean, camera: boolean): Promise<boolean> {
    // if it's a video call we query the video user media in order to display the video preview
    try {
      const selfParticipant = call.getSelfParticipant();
      camera = this.teamState.isVideoCallingEnabled() ? camera : false;
      const mediaStream = await this.getMediaStream({audio, camera}, call.isGroupOrConference);
      if (call.state() !== CALL_STATE.NONE) {
        selfParticipant.updateMediaStream(mediaStream, true);
        await selfParticipant.setBlurredBackground(this.enableBackgroundBlur);
        if (camera) {
          call.getSelfParticipant().videoState(VIDEO_STATE.STARTED);
        }
      } else {
        mediaStream.getTracks().forEach(track => track.stop());
      }
      return true;
    } catch (_error) {
      return false;
    }
  }

  /**
   * Checks if browser supports all WebRTC APIs which are required for conference calling. Users with Chrome 83 need to enable "Experimental Web Platform features" (--enable-experimental-web-platform-features) to use all required APIs.
   *
   * @returns `true` if browser supports WebRTC Insertable Streams
   * @see https://www.chromestatus.com/feature/6321945865879552
   */
  get supportsConferenceCalling(): boolean {
    return this.isConferenceCallingSupported;
  }

  /**
   * Extended check for calling support of browser.
   * @returns `true` if calling is supported
   */
  get supportsCalling(): boolean {
    return Runtime.isSupportingLegacyCalling();
  }

  /**
   * Extended check for screen sharing support of browser.
   * @returns `true` if screen sharing is supported
   */
  get supportsScreenSharing(): boolean {
    return Runtime.isSupportingScreensharing();
  }

  /**
   * Subscribe to amplify topics.
   */
  subscribeToEvents(): void {
    amplify.subscribe(WebAppEvents.CALL.EVENT_FROM_BACKEND, this.onCallEvent);
    amplify.subscribe(WebAppEvents.PROPERTIES.UPDATE.CALL.ENABLE_VBR_ENCODING, this.toggleCbrEncoding);
    amplify.subscribe(WebAppEvents.PROPERTIES.UPDATED, ({settings}: WebappProperties) => {
      this.toggleCbrEncoding(settings.call.enable_vbr_encoding);
    });
  }

  /**
   * Leave call when a participant is not verified anymore
   */
  private readonly leaveCallOnUnverified = (unverifiedUserId: QualifiedId): void => {
    const activeCall = this.callState.joinedCall();

    if (!activeCall) {
      return;
    }

    const {conversation} = activeCall;

    const clients = this.userRepository?.findUserById(unverifiedUserId)?.devices() || [];

    for (const {id: clientId} of clients) {
      const participant = activeCall.getParticipant(unverifiedUserId, clientId);

      if (participant) {
        this.leaveCall(conversation.qualifiedId, LEAVE_CALL_REASON.USER_TURNED_UNVERIFIED);
        PrimaryModal.show(
          PrimaryModal.type.ACKNOWLEDGE,
          {
            primaryAction: {
              text: t('callDegradationAction'),
            },
            text: {
              message: t('callDegradationDescription', {username: participant.user.name()}),
              title: t('callDegradationTitle'),
            },
          },
          `degraded-${conversation.qualifiedId}`,
        );
      }
    }
  };

  //##############################################################################
  // Inbound call events
  //##############################################################################

  private abortCall(conversationId: QualifiedId, reason: LEAVE_CALL_REASON): void {
    const call = this.findCall(conversationId);
    if (call) {
      // we flag the call in order to prevent sending further messages
      call.blockMessages = true;
    }
    this.leaveCall(conversationId, reason);
  }

  private warnOutdatedClient(conversationId: QualifiedId) {
    const brandName = Config.getConfig().BRAND_NAME;
    PrimaryModal.show(
      PrimaryModal.type.ACKNOWLEDGE,
      {
        close: () => this.acceptVersionWarning(conversationId),
        text: {
          message: t('modalCallUpdateClientMessage', {brandName}),
          title: t('modalCallUpdateClientHeadline', {brandName}),
        },
      },
      'update-client-warning',
    );
  }

  /**
   * Will extract the conversation that is referred to by the calling event.
   * It could happen that messages relative to a particular conversation was sent in a different conversation (most likely the self conversation).
   * We need to find the correct conversation in order for AVS to know which call is concerned
   */
  private extractTargetedConversationId(event: CallingEvent): QualifiedId {
    const {targetConversation, conversation, qualified_conversation} = event;
    const targetedConversationId = targetConversation || qualified_conversation;
    const conversationId = targetedConversationId ?? {
      domain: '',
      id: conversation,
    };

    return conversationId;
  }

  /**
   * Handle incoming calling events from backend.
   */
  onCallEvent = async (event: CallingEvent, source: string): Promise<void> => {
    if (this.isSoftLock) {
      return;
    }

    const {content, qualified_conversation, from, qualified_from, time} = event;
    const isFederated = this.core.backendFeatures.isFederated && qualified_conversation && qualified_from;
    const userId = isFederated ? qualified_from : {domain: '', id: from};
    const conversationId = this.extractTargetedConversationId(event);
    const conversation = this.getConversationById(conversationId);

    if (!conversation) {
      this.logger.warn(`Unable to find a conversation with id of ${conversationId.id}@${conversationId.domain}`);
      return;
    }

    switch (content.type) {
      case CALL_MESSAGE_TYPE.CONFKEY: {
        if (source !== EventRepository.SOURCE.STREAM) {
          const allClients = await this.core.service!.conversation.fetchAllParticipantsClients(conversationId);

          // We warn the message repository that a mismatch has happened outside of its lifecycle (eventually triggering a conversation degradation)
          const shouldContinue = await this.messageRepository.updateMissingClients(
            conversation,
            allClients,
            CONSENT_TYPE.INCOMING_CALL,
          );

          if (!shouldContinue) {
            this.abortCall(conversationId, LEAVE_CALL_REASON.ABORTED_BECAUSE_FAILED_TO_UPDATE_MISSING_CLIENTS);
          }
        }
        return this.processCallingMessage(conversation, event);
      }

      case CALL_MESSAGE_TYPE.REMOTE_MUTE: {
        const currentCall = this.callState.joinedCall();
        if (
          !currentCall ||
          !matchQualifiedIds(currentCall.conversation.qualifiedId, conversationId) ||
          !this.selfUser
        ) {
          return;
        }

        const isSenderAdmin = conversation.isAdmin(userId);
        if (!isSenderAdmin) {
          return;
        }

        const selfUserId = this.selfUser?.qualifiedId;
        const selfClientId = this.selfClientId;

        if (!selfUserId || !selfClientId) {
          return;
        }

        const isSelfClientTargetted =
          !!content.data.targets[selfUserId.domain]?.[selfUserId.id]?.includes(selfClientId);

        if (!isSelfClientTargetted) {
          return;
        }

        this.muteCall(currentCall, true, MuteState.REMOTE_MUTED);
        return this.processCallingMessage(conversation, event);
      }

      case CALL_MESSAGE_TYPE.EMOJIS: {
        const currentCall = this.callState.joinedCall();
        if (
          !currentCall ||
          !matchQualifiedIds(currentCall.conversation.qualifiedId, conversationId) ||
          !this.selfUser
        ) {
          return;
        }

        const senderParticipant = currentCall
          .participants()
          .find(participant => matchQualifiedIds(participant.user.qualifiedId, userId));

        const emojis: string[] = Object.entries(content.emojis).flatMap(([key, value]) => Array(value).fill(key));

        const isSelf = matchQualifiedIds(this.selfUser.qualifiedId, userId);

        const newEmojis = emojis.map(emoji => {
          const id = createUuid();

          return {
            id: `${Date.now()}-${id}`,
            emoji,
            left: Math.random() * 500,
            from: isSelf ? t('conversationYouAccusative') : senderParticipant?.user.name() ?? '',
          };
        });

        this.callState.emojis([...this.callState.emojis(), ...newEmojis]);

        setTimeout(() => {
          const remainingEmojis = this.callState
            .emojis()
            .filter(item => !newEmojis.some(newItem => newItem.id === item.id));
          this.callState.emojis(remainingEmojis);
        }, CallingRepository.EMOJI_TIME_OUT_DURATION);
        break;
      }

      case CALL_MESSAGE_TYPE.HAND_RAISED: {
        const currentCall = this.callState.joinedCall();
        if (
          !currentCall ||
          !matchQualifiedIds(currentCall.conversation.qualifiedId, conversationId) ||
          !this.selfUser
        ) {
          this.logger.info('Ignored hand raise event because no active call was found');
          return;
        }

        const participant = currentCall
          .participants()
          .find(participant => matchQualifiedIds(participant.user.qualifiedId, userId));

        if (!participant) {
          this.logger.info('Ignored hand raise event because no active participant was found');
          return;
        }

        const isSelf = matchQualifiedIds(this.selfUser.qualifiedId, userId);

        const {isHandUp} = content;
        const handRaisedAt = time ? new Date(time).getTime() : new Date().getTime();
        participant.handRaisedAt(isHandUp ? handRaisedAt : null);

        if (!isHandUp) {
          break;
        }

        const name = participant.user.name();
        const handUpMessage = isSelf
          ? t('videoCallParticipantRaisedSelfHandUp')
          : t('videoCallParticipantRaisedTheirHandUp', {name});

        window.dispatchEvent(
          new CustomEvent(WebAppEvents.CALL.HAND_RAISED, {
            detail: {
              notificationMessage: handUpMessage,
            },
          }),
        );

        break;
      }

      case CALL_MESSAGE_TYPE.REMOTE_KICK: {
        this.leaveCall(conversationId, LEAVE_CALL_REASON.REMOTE_KICK);
        return this.processCallingMessage(conversation, event);
      }

      default: {
        return this.processCallingMessage(conversation, event);
      }
    }
  };

  private readonly processCallingMessage = (conversation: Conversation, event: CallingEvent): void => {
    const {
      content,
      time = new Date().toISOString(),
      qualified_conversation,
      from,
      qualified_from,
      sender: clientId,
      senderClientId: senderFullyQualifiedClientId = '',
    } = event;
    const contentStr = JSON.stringify(content);
    const currentTimestamp = this.serverTimeHandler.toServerTimestamp();
    const toSecond = (timestamp: number) => Math.floor(timestamp / 1000);

    const isFederated = this.core.backendFeatures.isFederated && qualified_conversation && qualified_from;
    const userId = isFederated ? qualified_from : {domain: '', id: from};

    let senderClientId = '';
    if (senderFullyQualifiedClientId) {
      senderClientId = this.parseQualifiedId(senderFullyQualifiedClientId).id.split(':')[1];
    }

    const res = this.wCall?.recvMsg(
      this.wUser,
      contentStr,
      contentStr.length,
      toSecond(currentTimestamp),
      toSecond(new Date(time).getTime()),
      this.serializeQualifiedId(conversation.qualifiedId),
      this.serializeQualifiedId(userId),
      conversation && isMLSConversation(conversation) ? senderClientId : clientId,
      conversation && this.getConversationType(conversation),
    );

    if (res !== 0) {
      this.logger.warn(`recv_msg failed with code: ${res}`);
      if (
        this.callState
          .acceptedVersionWarnings()
          .every(acceptedId => !matchQualifiedIds(acceptedId, conversation.qualifiedId)) &&
        res === ERROR.UNKNOWN_PROTOCOL &&
        event.content.type === 'CONFSTART'
      ) {
        this.warnOutdatedClient(conversation.qualifiedId);
      }
    }
  };

  //##############################################################################
  // Call actions
  //##############################################################################

  private getConversationType(conversation: Conversation): CONV_TYPE {
    const useSFTForOneToOneCalls =
      this.teamState.teamFeatures()?.[FEATURE_KEY.CONFERENCE_CALLING]?.config?.useSFTForOneToOneCalls;

    if (conversation.isGroupOrChannel() || useSFTForOneToOneCalls) {
      if (isMLSConversation(conversation)) {
        return CONV_TYPE.CONFERENCE_MLS;
      }

      return this.supportsConferenceCalling ? CONV_TYPE.CONFERENCE : CONV_TYPE.GROUP;
    }

    return CONV_TYPE.ONEONONE;
  }

  async startCall(conversation: Conversation, callType: CALL_TYPE): Promise<void | Call> {
    void this.setViewModeMinimized();
    if (!this.selfUser || !this.selfClientId) {
      this.logger.warn(
        `Calling repository is not initialized correctly \n ${JSON.stringify({
          selfClientId: this.selfClientId,
          selfUser: this.selfUser,
          wUser: this.wUser,
        })}`,
      );
      return;
    }
    const conversationId = conversation.qualifiedId;
    const convId = this.serializeQualifiedId(conversationId);
    this.logger.log(`Starting a call of type "${callType}" in conversation ID "${convId}"...`);
    try {
      const rejectedCallInConversation = this.findCall(conversationId);
      if (rejectedCallInConversation) {
        // if there is a rejected call, we can remove it from the store
        rejectedCallInConversation.state(CALL_STATE.NONE);
        this.removeCall(rejectedCallInConversation);
      }
      const selfParticipant = new Participant(this.selfUser, this.selfClientId);
      const conversationType = this.getConversationType(conversation);
      const call = new Call(
        this.selfUser.qualifiedId,
        conversation,
        conversationType,
        selfParticipant,
        callType,
        this.mediaDevicesHandler,
      );
      this.storeCall(call);
      const loadPreviewPromise =
        call.isGroupOrConference && callType === CALL_TYPE.VIDEO
          ? this.warmupMediaStreams(call, true, true)
          : Promise.resolve(true);
      const success = await loadPreviewPromise;

      if (this.isMLSConference(conversation)) {
        await this.joinMlsConferenceSubconversation(conversation);
      }

      if (success) {
        /**
         * Since we might have been on a conference call before, which was started as muted, then we've hung up and started an outgoing call,
         * we are stuck in muted state so we should call the AVS function setMute(this.wUser, 0) before initiating the call to fix this
         * Further info: https://wearezeta.atlassian.net/browse/SQCALL-551
         */
        this.wCall?.setMute(this.wUser, 0);
        this.wCall?.start(this.wUser, convId, callType, conversationType, this.callState.cbrEncoding());
        if (!!conversation && this.isMLSConference(conversation)) {
          this.setCachedEpochInfos(call);
        }
        this.sendCallingEvent(EventName.CALLING.INITIATED_CALL, call);
        this.sendCallingEvent(EventName.CONTRIBUTED, call, {
          [Segmentation.MESSAGE.ACTION]: callType === CALL_TYPE.VIDEO ? 'video_call' : 'audio_call',
        });
      } else {
        this.showNoCameraModal();
        this.removeCall(call);
        call.epochCache.clean();
        call.epochCache.disable();
      }

      return call;
    } catch (error) {
      if (error) {
        this.logger.error('Failed starting call', error);
      }
      if (!!conversation && this.isMLSConference(conversation)) {
        await this.leaveMLSConferenceBecauseError(conversation);
      }
    }
  }

  private serializeQualifiedId(id: QualifiedId): string {
    if (id.domain && this.core.backendFeatures.isFederated) {
      return `${id.id}@${id.domain}`;
    }
    return id.id;
  }

  private parseQualifiedId(multiplexedId: string): QualifiedId {
    const [id, domain = ''] = multiplexedId.split('@');
    return {domain, id};
  }

  /**
   * Toggles the camera ON and OFF for the given call (does not switch between different cameras)
   */
  toggleCamera(call: Call): void {
    const selfParticipant = call.getSelfParticipant();
    const newState = selfParticipant.sharesCamera() ? VIDEO_STATE.STOPPED : VIDEO_STATE.STARTED;
    const callState = call.state();

    // If screen sharing is active, stop it first
    if (selfParticipant.sharesScreen()) {
      this.stopScreenShare(selfParticipant, call.conversation, call);
    }

    if (callState === CALL_STATE.INCOMING) {
      selfParticipant.videoState(newState);
      if (newState === VIDEO_STATE.STOPPED) {
        selfParticipant.releaseVideoStream(true);
      } else {
        this.warmupMediaStreams(call, false, true);
      }
    }

    if (callState !== CALL_STATE.INCOMING && newState === VIDEO_STATE.STOPPED && !selfParticipant.sharesScreen()) {
      selfParticipant.releaseVideoStream(true);
    }

    // Let us test this one in staging before we go live with it!
    // if (callState !== CALL_STATE.MEDIA_ESTAB && callState !== CALL_STATE.INCOMING) {
    //   // Toggle Camera should not be available in any other call state for this reason we make an exception for the
    //   // case that someone wants to access the camera outside a call!
    //   throw new Error('invalid call state in `toggleCamera`');
    // }

    this.wCall?.setVideoSendState(this.wUser, this.serializeQualifiedId(call.conversation.qualifiedId), newState);
  }

  /**
   * Toggles screenshare ON and OFF for the given call (depending on the feature flag)
   */
  toggleScreenshare = async (call: Call): Promise<void> => {
    if (Config.getConfig().FEATURE.ENABLE_SCREEN_SHARE_WITH_VIDEO) {
      await this.toggleScreenShareWithVideo(call);
    } else {
      await this.toggleOnlyScreenshare(call);
    }
  };

  /**
   * Toggles screenshare ON and OFF for the given call (does not switch between different screens)
   */
  toggleOnlyScreenshare = async (call: Call): Promise<void> => {
    const {conversation} = call;

    // The screen share was stopped by the user through the application. We clean up the state and stop the screen share
    // video track. Note that stopping a track does not trigger an "ended" event.
    const selfParticipant = call.getSelfParticipant();
    if (selfParticipant.sharesScreen()) {
      this.stopScreenShare(selfParticipant, conversation, call);
      return;
    }

    try {
      const mediaStream = await this.getMediaStream({audio: true, screen: true}, call.isGroupOrConference);
      if ('contentHint' in mediaStream.getVideoTracks()[0]) {
        mediaStream.getVideoTracks()[0].contentHint = 'detail';
      }

      // If the screen share is stopped by the os system or the browser, an "ended" event is triggered. We listen for
      // this event to clean up the screen share state in this case.
      mediaStream.getVideoTracks()[0].onended = () => {
        this.stopScreenShare(selfParticipant, conversation, call);
      };

      selfParticipant.videoState(VIDEO_STATE.SCREENSHARE);
      selfParticipant.updateMediaStream(mediaStream, true);
      this.wCall?.setVideoSendState(
        this.wUser,
        this.serializeQualifiedId(conversation.qualifiedId),
        VIDEO_STATE.SCREENSHARE,
      );
      selfParticipant.startedScreenSharingAt(Date.now());
    } catch (error) {
      this.logger.info('Failed to get screen sharing stream', error);
    }
  };

  /**
   * Toggles screenshare with video for the given call
   */
  toggleScreenShareWithVideo = async (call: Call): Promise<void> => {
    const selfParticipant = call.getSelfParticipant();
    if (!selfParticipant) {
      this.logger.warn('No self participant found for screen share');
      return;
    }

    if (selfParticipant.sharesScreen()) {
      this.stopScreenShare(selfParticipant, call.conversation, call);
      return;
    }

    let screenStream: MediaStream | null = null;
    let cameraStream: MediaStream | null = null;

    try {
      // If we're currently in a video call, release the camera resources first
      if (selfParticipant.sharesCamera()) {
        selfParticipant.releaseVideoStream(true);
      }

      screenStream = await this.getMediaStream({screen: true}, call.isGroupOrConference);
      if (!screenStream) {
        throw new Error('Failed to get screen share stream');
      }

      cameraStream = await this.getMediaStream({camera: true}, call.isGroupOrConference);
      if (!cameraStream) {
        throw new Error('Failed to get camera stream');
      }

      const videoTracks = cameraStream.getVideoTracks();
      if (!videoTracks.length || videoTracks[0].readyState !== 'live') {
        throw new Error('Camera stream has no active video tracks');
      }

      this.logger.info('Camera track details:', {
        enabled: videoTracks[0].enabled,
        muted: videoTracks[0].muted,
        readyState: videoTracks[0].readyState,
        settings: videoTracks[0].getSettings(),
        constraints: videoTracks[0].getConstraints(),
        capabilities: videoTracks[0].getCapabilities(),
      });

      const mixedStream = await call.canvasMixer.startMixing(screenStream, cameraStream);
      if (!mixedStream) {
        throw new Error('Failed to create mixed stream');
      }

      selfParticipant.videoStream(mixedStream);
      selfParticipant.videoState(VIDEO_STATE.SCREENSHARE);
      selfParticipant.startedScreenSharingAt(Date.now());

      this.wCall?.setVideoSendState(
        this.wUser,
        this.serializeQualifiedId(call.conversation.qualifiedId),
        VIDEO_STATE.SCREENSHARE,
      );

      screenStream.getVideoTracks()[0].onended = () => {
        this.stopScreenShare(selfParticipant, call.conversation, call);
      };

      call.analyticsScreenSharing = true;
    } catch (error) {
      this.logger.error('Error in toggleScreenShareWithVideo:', error);
      if (screenStream) {
        screenStream.getTracks().forEach(track => track.stop());
      }
      if (cameraStream) {
        cameraStream.getTracks().forEach(track => track.stop());
      }
    }
  };

  private stopScreenShare(selfParticipant: Participant, conversation: Conversation, call: Call): void {
    if (!selfParticipant.sharesScreen()) {
      return;
    }

    const mixedStream = selfParticipant.videoStream();
    if (mixedStream) {
      mixedStream.getTracks().forEach(track => track.stop());
    }

    selfParticipant.releaseVideoStream(true);
    call.canvasMixer.releaseStreams();
    selfParticipant.videoState(VIDEO_STATE.STOPPED);

    this.wCall?.setVideoSendState(this.wUser, this.serializeQualifiedId(conversation.qualifiedId), VIDEO_STATE.STOPPED);
  }

  onPageHide = (event: PageTransitionEvent) => {
    if (event.persisted) {
      return;
    }

    this.callState.detachedWindow()?.close();
  };

  handleThemeUpdateEvent = () => {
    const detachedWindow = this.callState.detachedWindow();
    if (detachedWindow) {
      detachedWindow.document.body.className = window.document.body.className;
    }
  };

  closeDetachedWindow = () => {
    this.callState.detachedWindow(null);
    this.callState.detachedWindowCallQualifiedId(null);
    amplify.unsubscribe(WebAppEvents.PROPERTIES.UPDATE.INTERFACE.THEME, this.handleThemeUpdateEvent);
    this.callState.viewMode(CallingViewMode.MINIMIZED);

    const joinedCall = this.callState.joinedCall();
    const isSharingScreen = joinedCall?.getSelfParticipant().sharesScreen();
    const isScreenSharingSourceFromDetachedWindow = this.callState.isScreenSharingSourceFromDetachedWindow();

    if (joinedCall && isSharingScreen && isScreenSharingSourceFromDetachedWindow) {
      window.dispatchEvent(new CustomEvent(WebAppEvents.CALL.SCREEN_SHARING_ENDED));
      this.callState.isScreenSharingSourceFromDetachedWindow(false);
      void this.toggleOnlyScreenshare(joinedCall);
    }
  };

  setViewModeMinimized = () => {
    const isDetachedWindowSupported = isDetachedCallingFeatureEnabled();

    if (!isDetachedWindowSupported) {
      this.callState.viewMode(CallingViewMode.MINIMIZED);
      return;
    }

    this.callState.detachedWindow()?.close();
    this.closeDetachedWindow();
  };

  setViewModeFullScreen = () => {
    this.callState.viewMode(CallingViewMode.FULL_SCREEN);
  };

  async setViewModeDetached(
    detachedViewModeOptions: {name: string; height: number; width: number} = {
      name: 'WIRE_PICTURE_IN_PICTURE_CALL',
      width: 1026,
      height: 829,
    },
  ) {
    if (!isDetachedCallingFeatureEnabled()) {
      this.setViewModeFullScreen();
      return;
    }

    const {name, width, height} = detachedViewModeOptions;
    const {top, left} = calculateChildWindowPosition(height, width);

    const detachedWindow = window.open(
      '',
      name,
      `
        width=${width}
        height=${height},
        top=${top},
        left=${left}
        location=no,
        menubar=no,
        resizable=yes,
        status=no,
        toolbar=no,
      `,
    );

    this.callState.detachedWindow(detachedWindow);

    this.callState.detachedWindowCallQualifiedId(this.callState.joinedCall()?.conversation.qualifiedId ?? null);

    if (!detachedWindow) {
      return;
    }

    // New window is not opened on the same domain (it's about:blank), so we cannot use any of the dom loaded events to copy the styles.
    setTimeout(() => copyStyles(window.document, detachedWindow.document), 0);

    detachedWindow.document.title = t('callingPopOutWindowTitle', {brandName: Config.getConfig().BRAND_NAME});

    detachedWindow.addEventListener('beforeunload', this.closeDetachedWindow);
    detachedWindow.addEventListener('pagehide', this.closeDetachedWindow);
    window.addEventListener('pagehide', this.onPageHide);

    amplify.subscribe(WebAppEvents.PROPERTIES.UPDATE.INTERFACE.THEME, this.handleThemeUpdateEvent);

    this.callState.viewMode(CallingViewMode.DETACHED_WINDOW);
  }

  async answerCall(call: Call, callType?: CALL_TYPE): Promise<void> {
    void this.setViewModeMinimized();
    const {conversation} = call;
    try {
      callType ??= call.getSelfParticipant().sharesCamera() ? call.initialType : CALL_TYPE.NORMAL;

      const isVideoCall = callType === CALL_TYPE.VIDEO;
      if (!isVideoCall) {
        call.getSelfParticipant().releaseVideoStream(true);
      }
      await this.warmupMediaStreams(call, true, isVideoCall);

      const isE2EIDegradedConversation = conversation.mlsVerificationState() === ConversationVerificationState.DEGRADED;
      let userConsentWithDegradation = true;
      if (isE2EIDegradedConversation) {
        userConsentWithDegradation = await new Promise(resolve =>
          PrimaryModal.show(PrimaryModal.type.CONFIRM, {
            primaryAction: {
              action: () => {
                conversation.mlsVerificationState(ConversationVerificationState.UNVERIFIED);
                resolve(true);
              },
              text: t('conversation.E2EIJoinAnyway'),
            },
            secondaryAction: {
              action: () => resolve(false),
              text: t('conversation.E2EICancel'),
            },
            text: {
              message: t('conversation.E2EIDegradedJoinCall'),
              title: t('conversation.E2EIConversationNoLongerVerified'),
            },
          }),
        );
      }
      const shouldContinueCall = userConsentWithDegradation && (await this.pushClients(call, true));
      if (!shouldContinueCall) {
        this.rejectCall(conversation.qualifiedId);
        return;
      }
      this.setMute(call.muteState() !== MuteState.NOT_MUTED);

      if (!!conversation && this.isMLSConference(conversation)) {
        await this.joinMlsConferenceSubconversation(conversation);
      }

      this.wCall?.answer(
        this.wUser,
        this.serializeQualifiedId(conversation.qualifiedId),
        callType,
        this.callState.cbrEncoding(),
      );

      if (!!conversation && this.isMLSConference(conversation)) {
        this.setCachedEpochInfos(call);
      }

      this.sendCallingEvent(EventName.CALLING.JOINED_CALL, call, {
        [Segmentation.CALL.DIRECTION]: this.getCallDirection(call),
      });
    } catch (error) {
      if (error) {
        this.logger.error('Failed answering call', error);
      }
      this.rejectCall(conversation.qualifiedId);
      if (!!conversation && this.isMLSConference(conversation)) {
        await this.leaveMLSConferenceBecauseError(conversation);
      }
    }
  }

  private getConversationById(conversationId: QualifiedId): Conversation | undefined {
    return this.conversationState.findConversation(conversationId);
  }

  private readonly leave1on1MLSConference = async (conversationId: QualifiedId) => {
    const call = this.findCall(conversationId);
    call?.endedAt(Date.now());
    if (isTelemetryEnabledAtCurrentEnvironment()) {
      this.showCallQualityFeedbackModal(conversationId);
    }

    await this.subconversationService.leaveConferenceSubconversation(conversationId);

    const conversationIdStr = this.serializeQualifiedId(conversationId);
    this.wCall?.end(this.wUser, conversationIdStr);
    callingSubscriptions.removeCall(conversationId);
    AvsDebugger.reset();
  };

  private readonly leaveMLSConference = async (conversationId: QualifiedId) => {
    await this.subconversationService.leaveConferenceSubconversation(conversationId);
  };

  private readonly leaveMLSConferenceBecauseError = async (conversationId: QualifiedId) => {
    const call = this.findCall(conversationId);
    if (call !== undefined) {
      call.epochCache.clean();
      call.epochCache.disable();
    }
    await this.leaveMLSConference(conversationId);
    callingSubscriptions.removeCall(conversationId);
  };

  private readonly joinMlsConferenceSubconversation = async ({qualifiedId, groupId}: MLSConversation) => {
    const unsubscribe = await this.subconversationService.subscribeToEpochUpdates(
      qualifiedId,
      groupId,
      (groupId: string) => this.conversationState.findConversationByGroupId(groupId)?.qualifiedId,
      data => this.setEpochInfo(qualifiedId, data),
    );

    callingSubscriptions.addCall(qualifiedId, unsubscribe);
  };

  private readonly updateConferenceSubconversationEpoch = async (conversationId: QualifiedId) => {
    const conversation = this.getConversationById(conversationId);
    if (!conversation || !this.isMLSConference(conversation)) {
      return;
    }

    const subconversationEpochInfo = await this.subconversationService.getSubconversationEpochInfo(
      conversationId,
      conversation.groupId,
      true,
    );

    if (!subconversationEpochInfo) {
      return;
    }

    this.setEpochInfo(conversationId, subconversationEpochInfo);
  };

  private readonly handleCallParticipantChange = (conversationId: QualifiedId, members: QualifiedWcallMember[]) => {
    const conversation = this.getConversationById(conversationId);
    if (!conversation || !this.isMLSConference(conversation)) {
      return;
    }

    for (const member of members) {
      const isSelfClient = member.userId.id === this.core.userId && member.clientid === this.core.clientId;
      //no need to set a timer for selfClient (it will most likely leave or get dropped from the call before the timer could expire)
      if (isSelfClient) {
        continue;
      }

      const {id: userId, domain} = member.userId;
      const clientQualifiedId = constructFullyQualifiedClientId(userId, member.clientid, domain);

      const key = `mls-call-client-${conversation.id}-${clientQualifiedId}`;

      // audio state is established -> clear timer
      if (member.aestab === AUDIO_STATE.ESTABLISHED) {
        TaskScheduler.cancelTask(key);
        continue;
      }

      // If there is already a task for the client, don't overwrite it
      if (TaskScheduler.hasActiveTask(key)) {
        continue;
      }

      // otherwise, remove the client from subconversation if it won't establish their audio state in 3 mins timeout
      const firingDate = new Date().getTime() + TIME_IN_MILLIS.MINUTE * 3;

      TaskScheduler.addTask({
        firingDate,
        key,
        // if timer expires = client is stale -> remove client from the subconversation
        task: () =>
          this.subconversationService.removeClientFromConferenceSubconversation(conversationId, {
            user: {id: member.userId.id, domain: member.userId.domain},
            clientId: member.clientid,
          }),
      });
    }
  };

  private setCachedEpochInfos(call: Call) {
    call.epochCache.disable();
    call.epochCache.getEpochList().forEach((d: CallingEpochData) => {
      this.wCall?.setEpochInfo(this.wUser, d.serializedConversationId, d.epoch, JSON.stringify(d.clients), d.secretKey);
    });
    call.epochCache.clean();
  }

  private readonly setEpochInfo = (conversationId: QualifiedId, subconversationData: SubconversationData) => {
    const serializedConversationId = this.serializeQualifiedId(conversationId);
    const {epoch, secretKey, members} = subconversationData;
    const clients = {
      convid: serializedConversationId,
      clients: members,
    };
    const call = this.findCall(conversationId);
    if (!call) {
      return -1;
    }

    if (call.epochCache.isEnabled()) {
      return call.epochCache.store({serializedConversationId, epoch, clients, secretKey});
    }

    return this.wCall?.setEpochInfo(this.wUser, serializedConversationId, epoch, JSON.stringify(clients), secretKey);
  };

  rejectCall(conversationId: QualifiedId): void {
    this.wCall?.reject(this.wUser, this.serializeQualifiedId(conversationId));
  }

  /**
   * This method monitors every change in the call and is therefore the main method for handling video requests.
   * These changes include mute/unmute, screen sharing, or camera switching, joining or leaving of participants, or...
   * @param call
   * @param newPage
   */
  changeCallPage(call: Call, newPage: number): void {
    call.currentPage(newPage);
    if (!this.callState.isSpeakersViewActive() && !this.callState.isMaximisedViewActive()) {
      this.requestCurrentPageVideoStreams(call);
    }
  }

  /**
   * This method queries streams for the participants who are displayed on the active page! This can include up to nine
   * participants and is used when flipping pages or starting a call.
   * @param call
   */
  requestCurrentPageVideoStreams(call: Call): void {
    const currentPageParticipants = call.pages()[call.currentPage()] ?? [];
    const videoQuality: RESOLUTION = currentPageParticipants.length <= 2 ? RESOLUTION.HIGH : RESOLUTION.LOW;
    this.requestVideoStreams(call.conversation.qualifiedId, currentPageParticipants, videoQuality);
  }

  requestVideoStreams(conversationId: QualifiedId, participants: Participant[], videoQuality: RESOLUTION) {
    if (participants.length === 0) {
      return;
    }
    // Filter myself out and do not request my own stream.
    const requestParticipants = participants.filter(p => !this.isSelfUser(p));
    if (requestParticipants.length === 0) {
      return;
    }

    const convId = this.serializeQualifiedId(conversationId);

    const payload = {
      clients: requestParticipants.map(participant => ({
        clientid: participant.clientId,
        userid: this.serializeQualifiedId(participant.user.qualifiedId),
        quality: videoQuality,
      })),
      convid: convId,
    };
    this.wCall?.requestVideoStreams(this.wUser, convId, VSTREAMS.LIST, JSON.stringify(payload));
  }

  readonly showCallQualityFeedbackModal = (conversationId: QualifiedId) => {
    if (!this.selfUser || !this.hasActiveCall()) {
      return;
    }

    const {setQualityFeedbackModalShown, setConversationId} = useCallAlertState.getState();

    try {
      const qualityFeedbackStorage = localStorage.getItem(CALL_QUALITY_FEEDBACK_KEY);
      const currentStorageData = qualityFeedbackStorage ? JSON.parse(qualityFeedbackStorage) : {};
      const currentUserDate = currentStorageData?.[this.selfUser.id];
      const currentDate = new Date().getTime();
      const call = this.findCall(conversationId);
      const isCallTooShort = (call?.endedAt() || 0) - (call?.startedAt() || 0) <= TIME_IN_MILLIS.MINUTE;
      const isFeedbackMuted =
        currentUserDate !== undefined && (currentUserDate === null || currentDate < currentUserDate);

      if (isFeedbackMuted || isCallTooShort) {
        trackingHelpers.trackCallQualityFeedback({
          call,
          label: isFeedbackMuted ? RatingListLabel.MUTED : RatingListLabel.CALL_TOO_SHORT,
        });
      } else {
        setConversationId(conversationId);
        setQualityFeedbackModalShown(true);
      }
    } catch (error) {
      this.logger.warn(`Storage data can't found: ${(error as Error).message}`);
      setConversationId(conversationId);
      setQualityFeedbackModalShown(true);
    }
  };

  readonly leaveCall = (conversationId: QualifiedId, reason: LEAVE_CALL_REASON): void => {
    const call = this.findCall(conversationId);
    if (call) {
      call.endedAt(Date.now());
      // Stop screen sharing if active
      if (call.getSelfParticipant().sharesScreen()) {
        this.stopScreenShare(call.getSelfParticipant(), call.conversation, call);
      }
    }

    if (isTelemetryEnabledAtCurrentEnvironment()) {
      this.showCallQualityFeedbackModal(conversationId);
    }

    this.logger.info(`Ending call with reason ${reason} \n Stack trace: `, new Error().stack);
    const conversationIdStr = this.serializeQualifiedId(conversationId);
    delete this.poorCallQualityUsers[conversationIdStr];
    this.wCall?.end(this.wUser, conversationIdStr);
    AvsDebugger.reset();
  };

  muteCall(call: Call, shouldMute: boolean, reason?: MuteState): void {
    if (call.state() === CALL_STATE.INCOMING) {
      call.muteState(shouldMute ? MuteState.SELF_MUTED : MuteState.NOT_MUTED);
      return;
    }
    if (call.hasWorkingAudioInput === false && call.muteState() !== MuteState.NOT_MUTED) {
      this.showNoAudioInputModal();
      return;
    }
    this.setMute(shouldMute, reason);
  }

  setMute(shouldMute: boolean, reason: MuteState = MuteState.SELF_MUTED): void {
    this.nextMuteState = reason;
    this.wCall?.setMute(this.wUser, shouldMute ? 1 : 0);
  }

  private readonly setAvsVersion = (version: number) => {
    this.avsVersion = version;
  };

  private getMediaStream({audio = false, camera = false, screen = false}: MediaStreamQuery, isGroup: boolean) {
    return this.mediaStreamHandler
      .requestMediaStream(audio, camera, screen, isGroup)
      .then(stream => {
        if (!stream) {
          throw new Error('Failed to get media stream');
        }

        // For camera streams, verify we have video tracks
        if (camera) {
          const videoTracks = stream.getVideoTracks();
          if (!videoTracks.length) {
            throw new Error('No video tracks found in camera stream');
          }

          const videoTrack = videoTracks[0];
          if (videoTrack.readyState !== 'live') {
            throw new Error(`Camera track not live. State: ${videoTrack.readyState}`);
          }

          // Log camera track details for debugging
          this.logger.info('Camera track details:', {
            enabled: videoTrack.enabled,
            muted: videoTrack.muted,
            readyState: videoTrack.readyState,
            settings: videoTrack.getSettings(),
            constraints: videoTrack.getConstraints(),
            capabilities: videoTrack.getCapabilities(),
          });
        }

        return this.mediaDevicesHandler
          .initializeMediaDevices(camera)
          .then(() => stream)
          .catch(error => {
            this.logger.warn('Failed to initialize media devices:', error);
            return stream;
          });
      })
      .catch(error => {
        this.logger.error('Failed to get media stream:', error);
        throw error;
      });
  }

  private handleMediaStreamError(call: Call, requestedStreams: MediaStreamQuery, error: Error | unknown): void {
    if (error instanceof NoAudioInputError) {
      this.muteCall(call, true);
      this.showNoAudioInputModal();
      return;
    }

    const validStateWithoutCamera = [CALL_STATE.MEDIA_ESTAB, CALL_STATE.ANSWERED];
    const {conversation} = call;

    if (call && !validStateWithoutCamera.includes(call.state())) {
      this.showNoCameraModal();
      this.leaveCall(conversation.qualifiedId, LEAVE_CALL_REASON.MEDIA_STREAM_ERROR);
      return;
    }

    if (call.state() !== CALL_STATE.ANSWERED) {
      if (requestedStreams.camera) {
        this.showNoCameraModal();
      }
      this.wCall?.setVideoSendState(
        this.wUser,
        this.serializeQualifiedId(conversation.qualifiedId),
        VIDEO_STATE.STOPPED,
      );
    }
  }

  public async refreshVideoInput() {
    const stream = await this.mediaStreamHandler.requestMediaStream(false, true, false, false);
    this.stopMediaSource(MediaType.VIDEO);
    const clonedMediaStream = this.changeMediaSource(stream, MediaType.VIDEO);
    return clonedMediaStream;
  }

  public async refreshAudioInput() {
    const stream = await this.mediaStreamHandler.requestMediaStream(true, false, false, false);
    this.stopMediaSource(MediaType.AUDIO);
    this.changeMediaSource(stream, MediaType.AUDIO);
    return stream;
  }

  /**
   * @returns `true` if a media stream has been stopped.
   */
  public stopMediaSource(mediaType: MediaType): boolean {
    const activeCall = this.callState.joinedCall();
    if (!activeCall) {
      return false;
    }
    const selfParticipant = activeCall.getSelfParticipant();
    switch (mediaType) {
      case MediaType.AUDIO:
        selfParticipant.releaseAudioStream();
        break;

      case MediaType.VIDEO: {
        // Don't stop video input (coming from A/V preferences) when screensharing is activated
        if (!selfParticipant.sharesScreen()) {
          selfParticipant.releaseVideoStream(true);
        }
        break;
      }
    }
    return true;
  }

  /**
   * Will change the input source of all the active calls for the given media type
   */
  public changeMediaSource(
    mediaStream: MediaStream,
    mediaType: MediaType,
    updateSelfParticipant: boolean = true,
    call = this.callState.joinedCall(),
  ): MediaStream | void {
    if (!call) {
      return;
    }
    const selfParticipant = call.getSelfParticipant();
    const {conversation} = call;

    if (mediaType === MediaType.AUDIO) {
      const audioTracks = mediaStream.getAudioTracks();
      if (audioTracks.length > 0) {
        selfParticipant.setAudioStream(new MediaStream(audioTracks), true);
        this.wCall?.replaceTrack(this.serializeQualifiedId(conversation.qualifiedId), audioTracks[0]);
      }
    }

    // Don't update video input (coming from A/V preferences) when screensharing is activated
    if (mediaType === MediaType.VIDEO && selfParticipant.sharesCamera() && !selfParticipant.sharesScreen()) {
      const videoTracks = mediaStream.getVideoTracks();
      if (videoTracks.length > 0) {
        this.wCall?.replaceTrack(this.serializeQualifiedId(conversation.qualifiedId), videoTracks[0]);
        // Remove the previous video stream
        if (updateSelfParticipant) {
          selfParticipant.setVideoStream(mediaStream, true);
        }
        return mediaStream;
      }
    }
  }

  hasActiveCameraStream(): boolean {
    const call = this.callState.joinedCall();
    if (!call) {
      return false;
    }
    const selfParticipant = call.getSelfParticipant();
    return selfParticipant.sharesCamera() && selfParticipant.hasActiveVideo();
  }

  private mapTargets(targets: SendMessageTarget): QualifiedUserClients {
    const recipients = targets.clients.reduce((acc, {userid, clientid}) => {
      const {domain: parsedDomain, id} = this.parseQualifiedId(userid);
      const domain = parsedDomain || this.selfUser?.domain || '';
      const domainRecipients = (acc[domain] = acc[domain] ?? {});
      domainRecipients[id] = [...(domainRecipients[id] ?? []), clientid];
      return acc;
    }, {} as QualifiedUserClients);
    return recipients;
  }

  private injectActivateEvent(conversationId: QualifiedId, userId: QualifiedId, time: string): void {
    const event = EventBuilder.buildVoiceChannelActivate(conversationId, userId, time, this.avsVersion);
    this.eventRepository.injectEvent(event, EventSource.INJECTED);
  }

  private injectDeactivateEvent(
    conversationId: QualifiedId,
    userId: QualifiedId,
    duration: number,
    reason: REASON,
    time: string,
    source: EventSource,
  ): void {
    const event = EventBuilder.buildVoiceChannelDeactivate(
      conversationId,
      userId,
      duration,
      reason,
      time,
      this.avsVersion,
    );
    this.eventRepository.injectEvent(event, source);
  }

  private readonly sendMessage = (
    _context: number,
    convId: string,
    _userid_self: string,
    _clientid_self: string,
    targets: string | null,
    _unused: string | null,
    payload: string,
    _len: number,
    _trans: number,
    myClientsOnly: number,
  ): number => {
    const conversationId = this.parseQualifiedId(convId);
    const call = this.findCall(conversationId);
    if (call?.blockMessages) {
      return 0;
    }
    let options: MessageSendingOptions | undefined = undefined;

    if (typeof targets === 'string') {
      const parsedTargets: SendMessageTarget = JSON.parse(targets);
      const recipients = this.mapTargets(parsedTargets);
      options = {
        nativePush: true,
        recipients,
      };
    }

    this.sendCallingMessage(conversationId, payload, options, myClientsOnly === 1).catch(error => {
      this.logger.warn('Failed to send calling message, aborting call', error);
      this.abortCall(conversationId, LEAVE_CALL_REASON.ABORTED_BECAUSE_FAILED_TO_SEND_CALLING_MESSAGE);
    });
    return 0;
  };

  private readonly sendCallingMessage = async (
    conversationId: QualifiedId,
    payload: string | Object,
    options?: MessageSendingOptions,
    myClientsOnly: boolean = false,
  ): Promise<void> => {
    const conversation = this.getConversationById(conversationId);
    if (!conversation) {
      this.logger.warn(`Unable to send calling message, no conversation found with id ${conversationId}`);
      return;
    }
    const content = typeof payload === 'string' ? payload : JSON.stringify(payload);

    /**
     * @note If myClientsOnly option is true, the message should be sent via the mls self-conversation.
     * This message is used to tell your other clients you have answered or
     * rejected a call and to stop ringing.
     */
    if (typeof payload === 'string' && isMLSConversation(conversation) && myClientsOnly) {
      return void this.messageRepository.sendCallingMessageToSelfMLSConversation(payload, conversation.qualifiedId);
    }

    const message = await this.messageRepository.sendCallingMessage(conversation, content, options);
    if (message.state === MessageSendingState.CANCELED) {
      // If the user has cancelled message sending because of a degradation warning, we abort the call
      this.abortCall(
        conversationId,
        LEAVE_CALL_REASON.ABORTED_BECAUSE_USER_CANCELLED_MESSAGE_SENDING_BECAUSE_OF_A_DEGRADATION_WARNING,
      );
    }
  };

  readonly convertParticipantsToCallingMessageRecepients = (participants: Participant[]): QualifiedUserClients => {
    return participants.reduce((participants, participant) => {
      participants[participant.user.domain] ||= {};
      participants[participant.user.domain][participant.user.id] = [participant.clientId];
      return participants;
    }, {} as QualifiedUserClients);
  };

  readonly sendInCallEmoji = async (emojis: string, call: Call) => {
    void this.messageRepository.sendInCallEmoji(call.conversation, {
      [emojis]: 1,
    });
  };

  readonly sendInCallHandRaised = async (isHandUp: boolean, call: Call) => {
    void this.messageRepository.sendInCallHandRaised(call.conversation, isHandUp);
  };

  readonly sendModeratorMute = (conversationId: QualifiedId, participants: Participant[]) => {
    const recipients = this.convertParticipantsToCallingMessageRecepients(participants);
    void this.sendCallingMessage(
      conversationId,
      {type: CALL_MESSAGE_TYPE.REMOTE_MUTE, data: {targets: recipients}},
      {nativePush: true, recipients},
    );
  };

  readonly sendModeratorKick = (conversationId: QualifiedId, participants: Participant[]) => {
    const recipients = this.convertParticipantsToCallingMessageRecepients(participants);
    void this.sendCallingMessage(conversationId, {type: CALL_MESSAGE_TYPE.REMOTE_KICK}, {nativePush: true, recipients});
  };

  private readonly sendSFTRequest = (
    context: number,
    url: string,
    data: string,
    _dataLength: number,
    __: number,
  ): number => {
    const _sendSFTRequest = async () => {
      const response = await axios.post(url, data);
      const {status, data: axiosData} = response;
      const jsonData = JSON.stringify(axiosData);
      this.wCall?.sftResp(this.wUser!, status, jsonData, jsonData.length, context);
    };
    const avsSftResponseFailedCode = 1000;
    _sendSFTRequest().catch(error => {
      this.avsLogHandler(LOG_LEVEL.WARN, `Request to sft server failed with error: ${error?.message}`, error);
      avsLogger.warn(`Request to sft server failed with error`, error);
      this.wCall?.sftResp(this.wUser!, avsSftResponseFailedCode, '', 0, context);
    });

    return 0;
  };

  private readonly requestConfig = () => {
    const _requestConfig = async () => {
      const limit = Runtime.isFirefox() ? CallingRepository.CONFIG.MAX_FIREFOX_TURN_COUNT : undefined;
      const config = await this.fetchConfig(limit);
      this.wCall?.configUpdate(this.wUser, 0, JSON.stringify(config));
    };
    _requestConfig().catch(error => {
      this.logger.warn('Failed fetching calling config', error);
      this.wCall?.configUpdate(this.wUser, 1, '');
    });

    return 0;
  };

  private readonly callClosed = async (reason: REASON, convId: SerializedConversationId) => {
    Warnings.hideWarning(Warnings.TYPE.CALL_QUALITY_POOR);
    const conversationId = this.parseQualifiedId(convId);
    const call = this.findCall(conversationId);
    const conversation = this.getConversationById(conversationId);
    if (!call) {
      return;
    }

    if (
      matchQualifiedIds(
        call.conversation.qualifiedId,
        this.callState.detachedWindowCallQualifiedId() ?? {
          id: '',
          domain: '',
        },
      )
    ) {
      void this.setViewModeMinimized();
    }

    // There's nothing we need to do for non-mls calls
    if (call.conversationType === CONV_TYPE.CONFERENCE_MLS) {
      if (!conversation?.is1to1()) {
        await this.leaveMLSConference(conversationId);
      } else {
        await this.leave1on1MLSConference(conversationId);
      }
    }

    // Remove all the tasks related to the call
    callingSubscriptions.removeCall(conversationId);

    if (reason === REASON.NORMAL) {
      this.callState.selectableScreens([]);
      this.callState.selectableWindows([]);
    }

    if (reason === REASON.NOONE_JOINED || reason === REASON.EVERYONE_LEFT) {
      const {conversation} = call;
      const callingEvent = EventBuilder.buildCallingTimeoutEvent(
        reason,
        conversation,
        call.getSelfParticipant().user.id,
      );
      this.eventRepository.injectEvent(callingEvent);
    }

    if (reason === REASON.OUTDATED_CLIENT) {
      this.warnOutdatedClient(conversationId);
    }

    const stillActiveState = [REASON.STILL_ONGOING, REASON.ANSWERED_ELSEWHERE, REASON.REJECTED];

    this.sendCallingEvent(EventName.CALLING.ENDED_CALL, call, {
      [Segmentation.CALL.AV_SWITCH_TOGGLE]: call.analyticsAvSwitchToggle,
      [Segmentation.CALL.DIRECTION]: this.getCallDirection(call),
      [Segmentation.CALL.DURATION]: Math.ceil((call.endedAt() - (call.startedAt() || 0)) / TIME_IN_MILLIS.SECOND),
      [Segmentation.CALL.END_REASON]: reason,
      [Segmentation.CALL.REASON]: this.getCallEndReasonText(reason),
      [Segmentation.CALL.PARTICIPANTS]: call.analyticsMaximumParticipants,
      [Segmentation.CALL.SCREEN_SHARE]: call.analyticsScreenSharing,
    });

    const selfParticipant = call.getSelfParticipant();
    /**
     * Handle case where user hangs up the call directly
     * and skips clicking on stop screen share
     */
    call.participants().forEach(participant => {
      if (participant.videoState() === VIDEO_STATE.SCREENSHARE && participant.startedScreenSharingAt() > 0) {
        const isSameUser = selfParticipant.doesMatchIds(participant.user.qualifiedId, participant.clientId);
        this.sendCallingEvent(EventName.CALLING.SCREEN_SHARE, call, {
          [Segmentation.SCREEN_SHARE.DIRECTION]: isSameUser ? CALL_DIRECTION.OUTGOING : CALL_DIRECTION.INCOMING,
          [Segmentation.SCREEN_SHARE.DURATION]:
            Math.ceil((Date.now() - participant.startedScreenSharingAt()) / 5000) * 5,
        });
      }
    });

    if (!stillActiveState.includes(reason)) {
      this.injectDeactivateEvent(
        call.conversation.qualifiedId,
        call.initiator,
        call.startedAt() ? Date.now() - (call.startedAt() || 0) : 0,
        reason,
        new Date().toISOString(),
        EventSource.WEBSOCKET,
      );
      this.removeCall(call);
      return;
    }
    selfParticipant.releaseMediaStream(true);
    call.removeAllAudio();
    selfParticipant.videoState(VIDEO_STATE.STOPPED);
    call.reason(reason);
  };

  hasActiveCall = (): boolean => {
    return !!this.callState.joinedCall();
  };

  /*
    Note: This is in sync with our ios code base
    https://github.com/wireapp/wire-ios/blob/cf91b35d6ccbee5f03592f5bb763534341630428/Wire-iOS/Sources/Analytics/AnalyticsCallingTracker.swift#L182-L212
  */
  getCallEndReasonText = (reason: REASON): string => {
    switch (reason) {
      case REASON.CANCELED:
        return 'canceled';
      case REASON.NORMAL:
      case REASON.STILL_ONGOING:
        return 'normal';
      case REASON.IO_ERROR:
        return 'io_error';
      case REASON.ERROR:
        return 'internal_error';
      case REASON.ANSWERED_ELSEWHERE:
        return 'answered_elsewhere';
      case REASON.TIMEOUT:
      case REASON.TIMEOUT_ECONN:
        return 'timeout';
      case REASON.LOST_MEDIA:
        return 'drop';
      case REASON.REJECTED:
        return 'rejected_elsewhere';
      case REASON.OUTDATED_CLIENT:
        return 'outdated_client';
      case REASON.DATACHANNEL:
        return 'datachannel';
      case REASON.NOONE_JOINED:
        return 'no_one_joined';
      case REASON.EVERYONE_LEFT:
        return 'everyone_left';
      default:
        return 'unknown';
    }
  };

  private readonly incomingCall = (
    convId: SerializedConversationId,
    timestamp: number,
    userId: UserId,
    clientId: string,
    hasVideo: number,
    shouldRing: number,
    conversationType: CONV_TYPE,
  ) => {
    const qualifiedUserId = this.parseQualifiedId(userId);
    const conversationId = this.parseQualifiedId(convId);
    const conversation = this.getConversationById(conversationId);
    if (!conversation || !this.selfUser || !this.selfClientId) {
      this.logger.warn(
        'Unable to process incoming call',
        JSON.stringify({
          conversationId,
          selfClientId: this.selfClientId,
          selfUser: this.selfUser,
        }),
      );
      return;
    }
    const storedCall = this.findCall(conversationId);
    if (storedCall) {
      // A call that has been picked up by another device can still be in storage.
      // When a second call arrives in the same conversation, we need to clean that call first
      this.removeCall(storedCall);
    }
    const canRing = !conversation.showNotificationsNothing() && shouldRing && this.isReady;
    const selfParticipant = new Participant(this.selfUser, this.selfClientId);
    const isVideoCall = hasVideo ? CALL_TYPE.VIDEO : CALL_TYPE.NORMAL;
    const isMuted =
      Config.getConfig().FEATURE.CONFERENCE_AUTO_MUTE &&
      [CONV_TYPE.CONFERENCE, CONV_TYPE.CONFERENCE_MLS].includes(conversationType);
    const call = new Call(
      qualifiedUserId,
      conversation,
      conversationType,
      selfParticipant,
      hasVideo ? CALL_TYPE.VIDEO : CALL_TYPE.NORMAL,
      this.mediaDevicesHandler,
      isMuted,
    );
    if (!canRing) {
      // an incoming call that should not ring is an ongoing group call
      call.reason(REASON.STILL_ONGOING);
    }
    call.state(CALL_STATE.INCOMING);
    if (canRing && isVideoCall) {
      this.warmupMediaStreams(call, true, true);
    }
    this.injectActivateEvent(conversationId, qualifiedUserId, new Date(timestamp * 1000).toISOString());

    this.storeCall(call);
    this.incomingCallCallback(call);
    this.sendCallingEvent(EventName.CALLING.RECEIVED_CALL, call);
  };

  private readonly updateCallState = (convId: SerializedConversationId, state: CALL_STATE) => {
    const call = this.findCall(this.parseQualifiedId(convId));
    if (!call) {
      this.logger.warn(`received state for call in conversation '${convId}' but no stored call found`);
      return;
    }

    // If a call goes from a state to INCOMING, it means it's a group call that just ended
    call.reason(state === CALL_STATE.INCOMING ? REASON.STILL_ONGOING : undefined);
    call.state(state);

    switch (state) {
      case CALL_STATE.MEDIA_ESTAB:
        this.sendCallingEvent(EventName.CALLING.ESTABLISHED_CALL, call, {
          [Segmentation.CALL.DIRECTION]: this.getCallDirection(call),
        });
        call.startedAt(Date.now());
        break;
    }
  };

  private readonly getCallDirection = (call: Call): CALL_DIRECTION => {
    return matchQualifiedIds(call.initiator, call.getSelfParticipant().user.qualifiedId)
      ? CALL_DIRECTION.OUTGOING
      : CALL_DIRECTION.INCOMING;
  };

  private updateParticipantMutedState(call: Call, members: QualifiedWcallMember[]): void {
    members.forEach(member => call.getParticipant(member.userId, member.clientid)?.isMuted(!!member.muted));
  }

  private updateParticipantVideoState(call: Call, members: QualifiedWcallMember[]): void {
    members.forEach(member => call.getParticipant(member.userId, member.clientid)?.videoState(member.vrecv));
  }

  private updateParticipantAudioState(call: Call, members: QualifiedWcallMember[]): void {
    members.forEach(member =>
      call
        .getParticipant(member.userId, member.clientid)
        ?.isAudioEstablished(member.aestab === AUDIO_STATE.ESTABLISHED),
    );
  }

  private updateParticipantList(call: Call, members: QualifiedWcallMember[]): void {
    const newMembers = members
      .filter(({userId, clientid}) => !call.getParticipant(userId, clientid))
      .map(({userId, clientid}) => {
        const user = this.userRepository.findUserById(userId);
        if (!user) {
          return null;
        }
        return new Participant(user, clientid);
      })
      .filter((participant): participant is Participant => !!participant);

    const removedMembers = call
      .participants()
      .filter(participant => !members.find(({userId, clientid}) => participant.doesMatchIds(userId, clientid)));

    newMembers.forEach(participant => call.participants.unshift(participant));
    removedMembers.forEach(participant => call.participants.remove(participant));

    if (call.participants().length > call.analyticsMaximumParticipants) {
      call.analyticsMaximumParticipants = call.participants().length;
    }

    call.updatePages();
    this.changeCallPage(call, call.currentPage());
  }

  private readonly handleCallParticipantChanges = (convId: SerializedConversationId, membersJson: string) => {
    const conversationId = this.parseQualifiedId(convId);
    const call = this.findCall(conversationId);

    if (!call) {
      return;
    }

    const {members: serializedMembers}: {members: WcallMember[]} = JSON.parse(membersJson);
    const members: QualifiedWcallMember[] = serializedMembers.map(member => ({
      ...member,
      userId: this.parseQualifiedId(member.userid),
    }));

    this.handleOneToOneMlsCallParticipantLeave(conversationId, members);
    this.updateParticipantList(call, members);
    this.updateParticipantMutedState(call, members);
    this.updateParticipantVideoState(call, members);
    this.updateParticipantAudioState(call, members);
    this.handleCallParticipantChange(conversationId, members);
  };

  private readonly handleOneToOneMlsCallParticipantLeave = (
    conversationId: QualifiedId,
    members: QualifiedWcallMember[],
  ) => {
    const conversation = this.getConversationById(conversationId);
    const call = this.findCall(conversationId);

    if (!conversation || !this.isMLSConference(conversation) || !conversation?.is1to1() || !call) {
      return;
    }

    const selfParticipant = call.getSelfParticipant();

    const nextOtherParticipant = members.find(
      participant => !matchQualifiedIds(participant.userId, selfParticipant.user.qualifiedId),
    );

    if (!nextOtherParticipant) {
      return;
    }

    const currentOtherParticipant = call
      .participants()
      .find(participant => matchQualifiedIds(nextOtherParticipant.userId, participant.user.qualifiedId));

    if (!currentOtherParticipant) {
      return;
    }

    const isCurrentlyEstablished = currentOtherParticipant.isAudioEstablished();
    const {aestab: newEstablishedStatus} = nextOtherParticipant;

    if (isCurrentlyEstablished && newEstablishedStatus === AUDIO_STATE.CONNECTING) {
      void this.leave1on1MLSConference(conversationId);
    }
  };

  private readonly requestClients = async (wUser: number, convId: SerializedConversationId, __: number) => {
    const call = this.findCall(this.parseQualifiedId(convId));
    if (!call) {
      this.logger.warn(`Unable to find a call for the conversation id of ${convId}`);
      return;
    }

    const {conversation} = call;

    if (conversation && this.isMLSConference(conversation)) {
      const subconversationEpochInfo = await this.subconversationService.getSubconversationEpochInfo(
        conversation.qualifiedId,
        conversation.groupId,
      );

      if (subconversationEpochInfo) {
        this.setEpochInfo(conversation.qualifiedId, subconversationEpochInfo);
      }

      return;
    }

    await this.pushClients(call);
  };

  private readonly requestNewEpoch = async (_wUser: number, convId: SerializedConversationId) => {
    const qualifiedConversationId = this.parseQualifiedId(convId);
    return this.updateConferenceSubconversationEpoch(qualifiedConversationId);
  };

  private readonly getCallMediaStream = async (
    convId: SerializedConversationId,
    audio: boolean,
    camera: boolean,
    screen: boolean,
  ): Promise<MediaStream> => {
    if (this.mediaStreamQuery) {
      // if a query is already occurring, we will return the result of this query
      return this.mediaStreamQuery;
    }
    const call = this.findCall(this.parseQualifiedId(convId));
    if (!call) {
      return Promise.reject();
    }
    const selfParticipant = call.getSelfParticipant();
    const query: Required<MediaStreamQuery> = {audio, camera, screen};
    const cache = {
      audio: selfParticipant.audioStream(),
      camera: selfParticipant.videoStream(),
      screen: selfParticipant.videoStream(),
    };

    const missingStreams = Object.entries(cache).reduce((accumulator: MediaStreamQuery, currentValue) => {
      const [type, isCached] = currentValue;
      if (!isCached && !!query[type as keyof MediaStreamQuery]) {
        accumulator[type as keyof MediaStreamQuery] = true;
      }
      return accumulator;
    }, {});

    const queryLog = Object.entries(query)
      .filter(([_type, needed]) => needed)
      .map(([type]) => (missingStreams[type as keyof MediaStreamQuery] ? type : `${type} (from cache)`))
      .join(', ');
    this.logger.debug(`mediaStream requested: ${queryLog}`);

    if (Object.keys(missingStreams).length === 0) {
      // we have everything in cache, just return the participant's stream
      return new Promise(resolve => {
        /*
         * There is a bug in Chrome (from version 73, the version where it's fixed is unknown).
         * This bug crashes the browser if the mediaStream is returned right away (probably some race condition in Chrome internal code)
         * The timeout(0) fixes this issue.
         */
        window.setTimeout(() => resolve(selfParticipant.getMediaStream()), 0);
      });
    }
    this.mediaStreamQuery = (async () => {
      try {
        if (missingStreams.screen && selfParticipant.sharesScreen()) {
          return selfParticipant.getMediaStream();
        }
        const mediaStream = await this.getMediaStream(missingStreams, call.isGroupOrConference);
        this.mediaStreamQuery = undefined;
        selfParticipant.updateMediaStream(mediaStream, true);
        await selfParticipant.setBlurredBackground(this.enableBackgroundBlur);
        return selfParticipant.getMediaStream();
      } catch (error) {
        this.mediaStreamQuery = undefined;
        this.logger.warn('Could not get mediaStream for call', error);
        this.handleMediaStreamError(call, missingStreams, error);
        return selfParticipant.getMediaStream();
      }
    })();

    this.mediaStreamQuery
      .then(() => {
        const selfParticipant = call.getSelfParticipant();
        if (selfParticipant.videoState() === VIDEO_STATE.STOPPED) {
          selfParticipant.releaseVideoStream(true);
        }
      })
      .catch(this.logger.warn);
    return this.mediaStreamQuery;
  };

  private readonly updateActiveSpeakers = (wuser: number, convId: string, rawJson: string) => {
    const call = this.findCall(this.parseQualifiedId(convId));
    const activeSpeakers: ActiveSpeakers = JSON.parse(rawJson);
    if (call && activeSpeakers) {
      call.setActiveSpeakers(
        activeSpeakers.audio_levels.map(({userid, clientid, audio_level_now}) => ({
          clientId: clientid,
          levelNow: audio_level_now,
          userId: this.parseQualifiedId(userid),
        })),
      );
    }
  };

  private readonly updateCallAudioStreams = (
    convId: SerializedConversationId,
    streamId: string,
    streams: readonly MediaStream[] | null,
  ): void => {
    const call = this.findCall(this.parseQualifiedId(convId));
    if (!call) {
      return;
    }

    if (streams === null || streams.length === 0) {
      call.removeAudio(streamId);
      return;
    }

    const [stream] = streams;
    if (stream.getAudioTracks().length > 0) {
      call.addAudio(streamId, stream);
    }

    call.playAudioStreams();
  };

  private readonly updateParticipantVideoStream = (
    remoteConversationId: SerializedConversationId,
    remoteUserId: UserId,
    remoteClientId: ClientId,
    streams: readonly MediaStream[] | null,
  ): void => {
    const conversationId = this.parseQualifiedId(remoteConversationId);
    const userId = this.parseQualifiedId(remoteUserId);
    let participant = this.findParticipant(conversationId, userId, remoteClientId);
    if (!participant) {
      const call = this.findCall(conversationId);
      if (call?.conversationType !== CONV_TYPE.ONEONONE) {
        return;
      }
      const user = this.userRepository.findUserById(userId);
      if (user) {
        participant = new Participant(user, remoteClientId);
        call?.addParticipant(participant);
      }
    }

    if (streams === null || streams.length === 0) {
      participant?.releaseVideoStream(false);
      return;
    }

    const [stream] = streams;
    if (stream.getVideoTracks().length > 0 && participant?.videoStream() !== stream) {
      participant?.videoStream(stream);
    }
  };

  private readonly audioCbrChanged = (userid: UserId, clientid: ClientId, enabled: number) => {
    const activeCall = this.callState.calls()[0];
    if (activeCall && !Config.getConfig().FEATURE.ENFORCE_CONSTANT_BITRATE) {
      activeCall.isCbrEnabled(!!enabled);
    }
  };

  private readonly videoStateChanged = (
    convId: SerializedConversationId,
    userid: UserId,
    clientId: ClientId,
    state: VIDEO_STATE,
  ) => {
    const call = this.findCall(this.parseQualifiedId(convId));
    const userId = this.parseQualifiedId(userid);
    if (!call) {
      return;
    }

    const participant = call.getParticipant(userId, clientId);
    if (!participant) {
      return;
    }

    const selfParticipant = call.getSelfParticipant();
    const isSameUser = selfParticipant.doesMatchIds(userId, clientId);

    // user has just started to share their screen
    if (participant.videoState() !== VIDEO_STATE.SCREENSHARE && state === VIDEO_STATE.SCREENSHARE) {
      participant.startedScreenSharingAt(Date.now());
    }

    // user has stopped sharing their screen
    if (participant.videoState() === VIDEO_STATE.SCREENSHARE && state !== VIDEO_STATE.SCREENSHARE) {
      if (isSameUser) {
        selfParticipant.releaseVideoStream(true);
      }
      this.sendCallingEvent(EventName.CALLING.SCREEN_SHARE, call, {
        [Segmentation.SCREEN_SHARE.DIRECTION]: isSameUser ? CALL_DIRECTION.OUTGOING : CALL_DIRECTION.INCOMING,
        [Segmentation.SCREEN_SHARE.DURATION]: Math.ceil((Date.now() - participant.startedScreenSharingAt()) / 5000) * 5,
      });
    }

    if (state === VIDEO_STATE.STARTED) {
      call.analyticsAvSwitchToggle = true;
    }

    if (state === VIDEO_STATE.SCREENSHARE) {
      call.analyticsScreenSharing = true;
    }

    call
      .participants()
      .filter(participant => participant.doesMatchIds(userId, clientId))
      .forEach(participant => participant.videoState(state));
  };

  private readonly metricsReceived = (_: string, metrics: string) => {
    this.logger.info('Calling metrics:', metrics);
  };

  private readonly sendCallingEvent = (
    eventName: string,
    call: Call,
    customSegmentations: Record<string, any> = {},
  ) => {
    const {conversation} = call;
    const participants = conversation.participating_user_ets() || [];
    const selfUserTeamId = call.getSelfParticipant().user.id;
    const guests = participants.filter(user => user.isGuest()).length;
    const guestsWireless = participants.filter(user => user.isTemporaryGuest()).length;
    const guestsPro = participants.filter(user => !!user.teamId && user.teamId !== selfUserTeamId).length;
    const segmentations = {
      [Segmentation.CONVERSATION.GUESTS]: roundLogarithmic(guests, 6),
      [Segmentation.CONVERSATION.GUESTS_PRO]: roundLogarithmic(guestsPro, 6),
      [Segmentation.CONVERSATION.GUESTS_WIRELESS]: roundLogarithmic(guestsWireless, 6),
      [Segmentation.CONVERSATION.SERVICES]: roundLogarithmic(conversation.servicesCount() || 0, 6),
      [Segmentation.CONVERSATION.SIZE]: roundLogarithmic((conversation.participating_user_ets() || []).length, 6),
      [Segmentation.CONVERSATION.TYPE]: trackingHelpers.getConversationType(conversation),
      [Segmentation.CALL.VIDEO]: call.getSelfParticipant().sharesCamera(),
      ...customSegmentations,
    };
    amplify.publish(WebAppEvents.ANALYTICS.EVENT, eventName, segmentations);
  };

  /**
   * Leave a call we joined immediately in case the browser window is closed.
   * @note Should only used by "window.onbeforeunload".
   */
  destroy(): void {
    this.callState
      .calls()
      .forEach((call: Call) => this.wCall?.end(this.wUser, this.serializeQualifiedId(call.conversation.qualifiedId)));

    AvsDebugger.reset();
    this.wCall?.destroy(this.wUser);
  }

  //##############################################################################
  // Calling config
  //##############################################################################

  fetchConfig(limit?: number): Promise<CallConfigData> {
    return this.apiClient.api.account.getCallConfig(limit);
  }

  private showNoAudioInputModal(): void {
    const modalOptions = {
      primaryAction: {
        text: t('modalAcknowledgeAction'),
      },
      secondaryAction: {
        action: () => amplify.publish(WebAppEvents.PREFERENCES.SHOW_AV),
        text: t('modalNoAudioInputAction'),
      },
      text: {
        closeBtnLabel: t('modalNoAudioCloseBtn'),
        message: t('modalNoAudioInputMessage'),
        title: t('modalNoAudioInputTitle'),
      },
    };
    PrimaryModal.show(PrimaryModal.type.CONFIRM, modalOptions);
  }

  private showNoCameraModal(): void {
    const modalOptions = {
      text: {
        closeBtnLabel: t('modalNoCameraCloseBtn'),
        htmlMessage: t(
          'modalNoCameraMessage',
          {brandName: Config.getConfig().BRAND_NAME},
          {
            '/faqLink': '</a>',
            br: '<br>',
            faqLink: `<a href="${
              Config.getConfig().URL.SUPPORT.CAMERA_ACCESS_DENIED
            }" data-uie-name="go-no-camera-faq" target="_blank" rel="noopener noreferrer">`,
          },
        ),
        title: t('modalNoCameraTitle'),
      },
    };
    PrimaryModal.show(PrimaryModal.type.ACKNOWLEDGE, modalOptions);
  }

  private isSelfUser(participant: Participant): boolean {
    if (this.selfUser == null || this.selfClientId == null) {
      return false;
    }
    return participant.doesMatchIds(this.selfUser.qualifiedId, this.selfClientId);
  }

  //##############################################################################
  // Logging
  //##############################################################################

  /**
   * Returns the call log if it is a meaningful log.
   * An avs log is considered meaningful if more lines have been added after the webapp was first initiated
   */
  public getCallLog(): string[] | undefined {
    return this.callLog.length > this.avsInitLogLength ? this.callLog : undefined;
  }

  public getMediaStreamHandler() {
    return this.mediaStreamHandler;
  }
}<|MERGE_RESOLUTION|>--- conflicted
+++ resolved
@@ -44,11 +44,7 @@
   LOG_LEVEL,
   QUALITY,
   REASON,
-<<<<<<< HEAD
   RESOLUTION,
-  STATE as CALL_STATE,
-=======
->>>>>>> a7be97b7
   VIDEO_STATE,
   VSTREAMS,
   Wcall,
