/*
 * Wire
 * Copyright (C) 2018 Wire Swiss GmbH
 *
 * This program is free software: you can redistribute it and/or modify
 * it under the terms of the GNU General Public License as published by
 * the Free Software Foundation, either version 3 of the License, or
 * (at your option) any later version.
 *
 * This program is distributed in the hope that it will be useful,
 * but WITHOUT ANY WARRANTY; without even the implied warranty of
 * MERCHANTABILITY or FITNESS FOR A PARTICULAR PURPOSE. See the
 * GNU General Public License for more details.
 *
 * You should have received a copy of the GNU General Public License
 * along with this program. If not, see http://www.gnu.org/licenses/.
 *
 */

import axios, {AxiosError} from 'axios';
import type {APIClient} from '@wireapp/api-client';
import type {CallConfigData} from '@wireapp/api-client/dist/account/CallConfigData';
import {
  CALL_TYPE,
  CONV_TYPE,
  ENV as AVS_ENV,
  getAvsInstance,
  LOG_LEVEL,
  QUALITY,
  REASON,
  STATE as CALL_STATE,
  VIDEO_STATE,
  Wcall,
  ERROR,
} from '@wireapp/avs';
import {Calling, GenericMessage} from '@wireapp/protocol-messaging';
import {WebAppEvents} from '@wireapp/webapp-events';
import {amplify} from 'amplify';
import ko from 'knockout';
import 'webrtc-adapter';

import {Environment} from 'Util/Environment';
import {t} from 'Util/LocalizerUtil';
import {Logger, getLogger} from 'Util/Logger';
import {createRandomUuid} from 'Util/util';

import {Config} from '../Config';

import {GENERIC_MESSAGE_TYPE} from '../cryptography/GenericMessageType';
import {ModalsViewModel} from '../view_model/ModalsViewModel';
import {WarningsViewModel} from '../view_model/WarningsViewModel';

import {CALL_MESSAGE_TYPE} from './enum/CallMessageType';

import {ConversationRepository} from '../conversation/ConversationRepository';
import {EventBuilder} from '../conversation/EventBuilder';
import {EventInfoEntity} from '../conversation/EventInfoEntity';
import {EventRepository} from '../event/EventRepository';

import type {MediaStreamHandler} from '../media/MediaStreamHandler';
import {MediaType} from '../media/MediaType';

import type {User} from '../entity/User';
import type {ServerTimeHandler} from '../time/serverTimeHandler';
import {Call, ConversationId} from './Call';
import {DeviceId, Participant, UserId} from './Participant';
import type {Recipients} from '../cryptography/CryptographyRepository';
import type {Conversation} from '../entity/Conversation';

interface MediaStreamQuery {
  audio?: boolean;
  camera?: boolean;
  screen?: boolean;
}

export class CallingRepository {
  private readonly apiClient: APIClient;
  private readonly conversationRepository: ConversationRepository;
  private readonly eventRepository: EventRepository;
  private readonly mediaStreamHandler: MediaStreamHandler;
  private readonly serverTimeHandler: ServerTimeHandler;
  private poorCallQualityUsers: {[conversationId: string]: string[]} = {};

  private avsVersion: number;
  private incomingCallCallback: (call: Call) => void;
  private isReady: boolean = false;
  private selfClientId: DeviceId;
  private selfUser: User;
  private wCall?: Wcall;
  private wUser?: number;
  readonly activeCalls: ko.ObservableArray<Call>;
  readonly isMuted: ko.Observable<boolean>;

  // will cache the query to media stream (in order to avoid asking the system for streams multiple times when we have multiple peers)
  private mediaStreamQuery?: Promise<MediaStream>;

  public readonly joinedCall: ko.PureComputed<Call | undefined>;

  private readonly logger: Logger;
  private readonly callLog: string[];

  static get CONFIG() {
    return {
      DEFAULT_CONFIG_TTL: 60 * 60, // 60 minutes in seconds
      MAX_FIREFOX_TURN_COUNT: 3,
    };
  }

  constructor(
    apiClient: APIClient,
    conversationRepository: ConversationRepository,
    eventRepository: EventRepository,
    mediaStreamHandler: MediaStreamHandler,
    serverTimeHandler: ServerTimeHandler,
  ) {
    this.activeCalls = ko.observableArray();
    this.isMuted = ko.observable(false);
    this.joinedCall = ko.pureComputed(() => {
      return this.activeCalls().find(call => call.state() === CALL_STATE.MEDIA_ESTAB);
    });

    this.apiClient = apiClient;
    this.conversationRepository = conversationRepository;
    this.eventRepository = eventRepository;
    this.serverTimeHandler = serverTimeHandler;
    // Media Handler
    this.mediaStreamHandler = mediaStreamHandler;
    this.incomingCallCallback = () => {};

    this.logger = getLogger('CallingRepository');
    this.callLog = [];

    this.subscribeToEvents();
  }

  getStats(conversationId: ConversationId): Promise<{userid: UserId; stats: RTCStatsReport}[]> {
    return this.wCall.getStats(conversationId);
  }

<<<<<<< HEAD
  async initAvs(selfUser: any, clientId: DeviceId): Promise<{wCall: Wcall; wUser: number}> {
=======
  initAvs(selfUser: User, clientId: DeviceId): Promise<{wCall: Wcall; wUser: number}> {
>>>>>>> 9b9785d1
    this.selfUser = selfUser;
    this.selfClientId = clientId;
    const callingInstance = await getAvsInstance();

    this.wCall = this.configureCallingApi(callingInstance);
    this.wUser = this.createWUser(this.wCall, this.selfUser.id, clientId);
    return {wCall: this.wCall, wUser: this.wUser};
  }

  setReady(): void {
    this.isReady = true;
  }

  private configureCallingApi(wCall: Wcall): Wcall {
    const avsLogger = getLogger('avs');
    const logLevels: Record<LOG_LEVEL, string> = {
      [LOG_LEVEL.DEBUG]: 'DEBUG',
      [LOG_LEVEL.INFO]: 'INFO ',
      [LOG_LEVEL.WARN]: 'WARN ',
      [LOG_LEVEL.ERROR]: 'ERROR',
    };
    const logFunctions: Record<LOG_LEVEL, Function> = {
      [LOG_LEVEL.DEBUG]: avsLogger.debug,
      [LOG_LEVEL.INFO]: avsLogger.log,
      [LOG_LEVEL.WARN]: avsLogger.warn,
      [LOG_LEVEL.ERROR]: avsLogger.error,
    };

    wCall.setLogHandler((level: LOG_LEVEL, message: string) => {
      const trimmedMessage = message.trim();
      logFunctions[level].call(avsLogger, trimmedMessage);
      this.callLog.push(`${new Date().toISOString()} [${logLevels[level]}] ${trimmedMessage}`);
    });

    const avsEnv = Environment.browser.firefox ? AVS_ENV.FIREFOX : AVS_ENV.DEFAULT;
    wCall.init(avsEnv);
    wCall.setUserMediaHandler(this.getCallMediaStream);
    wCall.setMediaStreamHandler(this.updateParticipantStream);
    setInterval(() => wCall.poll(), 500);
    return wCall;
  }

  private createWUser(wCall: Wcall, selfUserId: string, selfClientId: string): number {
    /* cspell:disable */
    const wUser = wCall.create(
      selfUserId,
      selfClientId,
      this.setAvsVersion, // `readyh`,
      this.sendMessage, // `sendh`,
      this.sendSFTRequest, // `sfth`
      this.incomingCall, // `incomingh`,
      () => {}, // `missedh`,
      () => {}, // `answerh`,
      () => {}, // `estabh`,
      this.callClosed, // `closeh`,
      () => {}, // `metricsh`,
      this.requestConfig, // `cfg_reqh`,
      () => {}, // `acbrh`,
      this.videoStateChanged, // `vstateh`,
    );
    /* cspell:enable */
    const tenSeconds = 10;
    wCall.setNetworkQualityHandler(wUser, this.updateCallQuality, tenSeconds);
    wCall.setMuteHandler(wUser, this.isMuted);
    wCall.setStateHandler(wUser, this.updateCallState);
    wCall.setParticipantChangedHandler(wUser, this.updateCallParticipants);
    wCall.setReqClientsHandler(wUser, this.requestClients);

    return wUser;
  }

  private async pushClients(conversationId: ConversationId) {
    try {
      await this.apiClient.conversation.api.postOTRMessage(this.selfClientId, conversationId);
    } catch (error) {
      const mismatch = (error as AxiosError).response!.data;
      const data: {clients: {clientid: string; userid: string}[]} = {
        clients: [],
      };
      Object.entries(mismatch.missing).forEach((entry: any) => {
        const userId = entry[0];
        const clientIds: string[] = entry[1];
        clientIds.forEach(clientId => data.clients.push({clientid: clientId, userid: userId}));
      });
      this.wCall.setClientsForConv(this.wUser, conversationId, JSON.stringify(data));
    }
  }

  updateCallQuality = (conversationId: string, userId: string, clientId: string, quality: number) => {
    const call = this.findCall(conversationId);
    if (!call) {
      return;
    }

    if (!this.poorCallQualityUsers[conversationId]) {
      this.poorCallQualityUsers[conversationId] = [];
    }

    let users = this.poorCallQualityUsers[conversationId];
    const isOldPoorCallQualityUser = users.some(_userId => _userId === userId);
    if (isOldPoorCallQualityUser && quality !== QUALITY.POOR) {
      users = users.filter(_userId => _userId !== userId);
    }
    if (!isOldPoorCallQualityUser && quality === QUALITY.POOR && userId !== this.selfUser.id) {
      users = [...users, userId];
    }
    if (users.length === call.participants.length - 1) {
      amplify.publish(WebAppEvents.WARNING.SHOW, WarningsViewModel.TYPE.CALL_QUALITY_POOR);
    } else {
      amplify.publish(WebAppEvents.WARNING.DISMISS, WarningsViewModel.TYPE.CALL_QUALITY_POOR);
    }

    switch (quality) {
      case QUALITY.NORMAL: {
        this.logger.log(
          `Normal call quality with user "${userId}" and client "${clientId}" in conversation "${conversationId}".`,
        );
        break;
      }
      case QUALITY.MEDIUM: {
        this.logger.warn(
          `Medium call quality with user "${userId}" and client "${clientId}" in conversation "${conversationId}".`,
        );
        break;
      }
      case QUALITY.POOR: {
        this.logger.warn(
          `Poor call quality with user "${userId}" and client "${clientId}" in conversation "${conversationId}".`,
        );
        break;
      }
      case QUALITY.NETWORK_PROBLEM: {
        this.logger.warn(
          `Network problem during call with user "${userId}" and client "${clientId}" in conversation "${conversationId}".`,
        );
        break;
      }
    }
  };

  onIncomingCall(callback: (call: Call) => void): void {
    this.incomingCallCallback = callback;
  }

  findCall(conversationId: ConversationId): Call | undefined {
    return this.activeCalls().find((callInstance: Call) => callInstance.conversationId === conversationId);
  }

  private findParticipant(conversationId: ConversationId, userId: UserId): Participant | undefined {
    const call = this.findCall(conversationId);
    return call?.getParticipant(userId);
  }

  private storeCall(call: Call): void {
    this.activeCalls.push(call);
  }

  private removeCall(call: Call): void {
    const index = this.activeCalls().indexOf(call);
    call.selfParticipant.releaseMediaStream();
    call.participants.removeAll();
    if (index !== -1) {
      this.activeCalls.splice(index, 1);
    }
  }

  private async warmupMediaStreams(call: Call, audio: boolean, camera: boolean): Promise<boolean> {
    // if it's a video call we query the video user media in order to display the video preview
    const isGroup = call.conversationType === CONV_TYPE.GROUP;
    try {
      const mediaStream = await this.getMediaStream({audio, camera}, isGroup);
      if (call.state() !== CALL_STATE.NONE) {
        call.selfParticipant.updateMediaStream(mediaStream);
        if (camera) {
          call.selfParticipant.videoState(VIDEO_STATE.STARTED);
        }
      } else {
        mediaStream.getTracks().forEach(track => track.stop());
      }
      return true;
    } catch (_) {
      return false;
    }
  }

  /**
   * Extended check for calling support of browser.
   * @returns `true` if calling is supported
   */
  get supportsCalling(): boolean {
    return Environment.browser.supports.calling;
  }

  /**
   * Extended check for screen sharing support of browser.
   * @returns `true` if screen sharing is supported
   */
  get supportsScreenSharing(): boolean {
    return Environment.browser.supports.screenSharing;
  }

  /**
   * Subscribe to amplify topics.
   */
  subscribeToEvents(): void {
    amplify.subscribe(WebAppEvents.CALL.EVENT_FROM_BACKEND, this.onCallEvent.bind(this));
    amplify.subscribe(WebAppEvents.CALL.STATE.TOGGLE, this.toggleState.bind(this)); // This event needs to be kept, it is sent by the wrapper
  }

  //##############################################################################
  // Inbound call events
  //##############################################################################

  /**
   * Handle incoming calling events from backend.
   *
   * @param {Object} event Event payload
   * @param {EventRepository.SOURCE} source Source of event
   */
  async onCallEvent(event: any, source: string): Promise<void> {
    const {content, conversation: conversationId, from: userId, sender: clientId, time} = event;
    const currentTimestamp = this.serverTimeHandler.toServerTimestamp();
    const toSecond = (timestamp: number) => Math.floor(timestamp / 1000);
    const contentStr = JSON.stringify(content);

    let validatedPromise = Promise.resolve();
    switch (content.type) {
      case CALL_MESSAGE_TYPE.GROUP_LEAVE: {
        const isAnotherSelfClient = userId === this.selfUser.id && clientId !== this.selfClientId;
        if (isAnotherSelfClient) {
          const call = this.findCall(conversationId);
          if (call?.state() === CALL_STATE.INCOMING) {
            // If the group leave was sent from the self user from another device,
            // we reset the reason so that the call is not shown in the UI.
            // If the call is already accepted, we keep the call UI.
            call.reason(REASON.STILL_ONGOING);
          }
        }
        break;
      }

      case CALL_MESSAGE_TYPE.SETUP:
      case CALL_MESSAGE_TYPE.GROUP_START: {
        if (source !== EventRepository.SOURCE.STREAM) {
          const eventInfoEntity = new EventInfoEntity(undefined, conversationId, {recipients: [userId]});
          eventInfoEntity.setType(GENERIC_MESSAGE_TYPE.CALLING);
          const consentType = ConversationRepository.CONSENT_TYPE.INCOMING_CALL;
          validatedPromise = this.conversationRepository.grantMessage(eventInfoEntity, consentType);
        }

        break;
      }
    }

    await validatedPromise;
    const res = this.wCall.recvMsg(
      this.wUser,
      contentStr,
      contentStr.length,
      toSecond(currentTimestamp),
      toSecond(new Date(time).getTime()),
      conversationId,
      userId,
      clientId,
    );

    if (res !== 0) {
      this.logger.warn(`recv_msg failed with code: ${res}`);
      if (res === ERROR.UNKNOWN_PROTOCOL) {
        const brandName = Config.getConfig().BRAND_NAME;
        amplify.publish(WebAppEvents.WARNING.MODAL, ModalsViewModel.TYPE.ACKNOWLEDGE, {
          text: {
            message: t('modalCallUpdateClientMessage', brandName),
            title: t('modalCallUpdateClientHeadline', brandName),
          },
        });
      }
      return;
    }
    this.handleCallEventSaving(content.type, conversationId, userId, time, source);
  }

  handleCallEventSaving(
    type: string,
    conversationId: ConversationId,
    userId: UserId,
    time: string,
    source: string,
  ): void {
    // save event if needed
    switch (type) {
      case CALL_MESSAGE_TYPE.SETUP:
      case CALL_MESSAGE_TYPE.GROUP_START:
        const activeCall = this.findCall(conversationId);
        const ignoreNotificationStates = [CALL_STATE.MEDIA_ESTAB, CALL_STATE.ANSWERED, CALL_STATE.OUTGOING];
        if (!activeCall || !ignoreNotificationStates.includes(activeCall.state())) {
          // we want to ignore call start events that already have an active call (whether it's ringing or connected).
          this.injectActivateEvent(conversationId, userId, time, source);
        }
        break;
    }
  }

  //##############################################################################
  // Call actions
  //##############################################################################

  toggleState(withVideo: boolean): void {
    const conversationEntity: Conversation | undefined = this.conversationRepository.active_conversation();
    if (conversationEntity) {
      const isActiveCall = this.findCall(conversationEntity.id);
      const isGroupCall = conversationEntity.isGroup() ? CONV_TYPE.GROUP : CONV_TYPE.ONEONONE;
      const callType = withVideo ? CALL_TYPE.VIDEO : CALL_TYPE.NORMAL;
      return isActiveCall
        ? this.leaveCall(conversationEntity.id)
        : this.startCall(conversationEntity.id, isGroupCall, callType) && undefined;
    }
  }

  async startCall(
    conversationId: ConversationId,
    conversationType: CONV_TYPE,
    callType: CALL_TYPE,
  ): Promise<void | Call> {
    try {
      await this.checkConcurrentJoinedCall(conversationId, CALL_STATE.OUTGOING);

      const rejectedCallInConversation = this.findCall(conversationId);
      if (rejectedCallInConversation) {
        // if there is a rejected call, we can remove it from the store
        rejectedCallInConversation.state(CALL_STATE.NONE);
        this.removeCall(rejectedCallInConversation);
      }
      const selfParticipant = new Participant(this.selfUser.id, this.selfClientId);
      const call = new Call(this.selfUser.id, conversationId, conversationType, selfParticipant, callType);
      this.storeCall(call);
      const loadPreviewPromise =
        conversationType === CONV_TYPE.GROUP && callType === CALL_TYPE.VIDEO
          ? this.warmupMediaStreams(call, true, true)
          : Promise.resolve(true);
      const success = await loadPreviewPromise;
      if (success) {
        const conferenceCall = conversationType === CONV_TYPE.GROUP ? CONV_TYPE.CONFERENCE : conversationType;
        this.wCall.start(this.wUser, conversationId, callType, conferenceCall, 0);
      } else {
        this.showNoCameraModal();
        this.removeCall(call);
      }
      return call;
    } catch (_) {}
  }

  /**
   * Toggles the camera ON and OFF for the given call (does not switch between different cameras)
   */
  toggleCamera(call: Call): void {
    const selfParticipant = call.selfParticipant;
    const newState = selfParticipant.sharesCamera() ? VIDEO_STATE.STOPPED : VIDEO_STATE.STARTED;
    if (call.state() === CALL_STATE.INCOMING) {
      selfParticipant.videoState(newState);
      if (newState === VIDEO_STATE.STOPPED) {
        selfParticipant.releaseVideoStream();
      } else {
        this.warmupMediaStreams(call, false, true);
      }
    }
    this.wCall.setVideoSendState(this.wUser, call.conversationId, newState);
  }

  /**
   * Toggles screenshare ON and OFF for the given call (does not switch between different screens)
   */
  toggleScreenshare(call: Call): void {
    const selfParticipant = call.selfParticipant;
    const newState = selfParticipant.sharesScreen() ? VIDEO_STATE.STOPPED : VIDEO_STATE.SCREENSHARE;
    this.wCall.setVideoSendState(this.wUser, call.conversationId, newState);
  }

  async answerCall(call: Call, callType: number): Promise<void> {
    try {
      await this.checkConcurrentJoinedCall(call.conversationId, CALL_STATE.INCOMING);

      const isVideoCall = callType === CALL_TYPE.VIDEO;
      if (!isVideoCall) {
        call.selfParticipant.releaseVideoStream();
      }
      await this.warmupMediaStreams(call, true, isVideoCall);
      this.wCall.answer(this.wUser, call.conversationId, callType, 0);
    } catch (_) {
      this.rejectCall(call.conversationId);
    }
  }

  rejectCall(conversationId: ConversationId): void {
    this.wCall.reject(this.wUser, conversationId);
  }

  leaveCall(conversationId: ConversationId): void {
    amplify.publish(WebAppEvents.WARNING.DISMISS, WarningsViewModel.TYPE.CALL_QUALITY_POOR);
    delete this.poorCallQualityUsers[conversationId];
    this.wCall.end(this.wUser, conversationId);
  }

  muteCall(conversationId: ConversationId, shouldMute: boolean): void {
    this.wCall.setMute(this.wUser, shouldMute ? 1 : 0);
  }

  private readonly setAvsVersion = (version: number) => {
    this.avsVersion = version;
  };

  private getMediaStream({audio, camera, screen}: MediaStreamQuery, isGroup: boolean): Promise<MediaStream> {
    return this.mediaStreamHandler.requestMediaStream(audio, camera, screen, isGroup);
  }

  private handleMediaStreamError(call: Call, requestedStreams: MediaStreamQuery): void {
    const validStateWithoutCamera = [CALL_STATE.MEDIA_ESTAB, CALL_STATE.ANSWERED];
    if (call && !validStateWithoutCamera.includes(call.state())) {
      this.leaveCall(call.conversationId);
    }
    if (call?.state() !== CALL_STATE.ANSWERED) {
      if (requestedStreams.camera) {
        this.showNoCameraModal();
      }
      this.wCall.setVideoSendState(this.wUser, call.conversationId, VIDEO_STATE.STOPPED);
    }
  }

  /**
   * @returns `true` if a media stream has been stopped.
   */
  public stopMediaSource(mediaType: MediaType): boolean {
    const activeCall = this.joinedCall();
    if (!activeCall) {
      return false;
    }
    switch (mediaType) {
      case MediaType.AUDIO:
        activeCall.selfParticipant.releaseAudioStream();
        break;

      case MediaType.VIDEO:
        activeCall.selfParticipant.releaseVideoStream();
        break;
    }
    return true;
  }

  /**
   * Will change the input source of all the active calls for the given media type
   */
  public changeMediaSource(mediaStream: MediaStream, mediaType: MediaType, call: Call = this.joinedCall()): void {
    if (!call) {
      return;
    }
    if (mediaType === MediaType.AUDIO) {
      const audioTracks = mediaStream.getAudioTracks().map(track => track.clone());
      call.selfParticipant.setAudioStream(new MediaStream(audioTracks));
      this.wCall.replaceTrack(call.conversationId, audioTracks[0]);
    }
    if (mediaType === MediaType.VIDEO && call.selfParticipant.sharesCamera()) {
      const videoTracks = mediaStream.getVideoTracks().map(track => track.clone());
      call.selfParticipant.setVideoStream(new MediaStream(videoTracks));
      this.wCall.replaceTrack(call.conversationId, videoTracks[0]);
    }
  }

  //##############################################################################
  // Notifications
  //##############################################################################

  private injectActivateEvent(conversationId: ConversationId, userId: UserId, time: string, source: string): void {
    const event = EventBuilder.buildVoiceChannelActivate(conversationId, userId, time, this.avsVersion);
    this.eventRepository.injectEvent(event, source as any);
  }

  private injectDeactivateEvent(
    conversationId: ConversationId,
    userId: UserId,
    duration: number,
    reason: REASON,
    time: string,
    source: string,
  ): void {
    const event = EventBuilder.buildVoiceChannelDeactivate(
      conversationId,
      userId,
      duration,
      reason,
      time,
      this.avsVersion,
    );
    this.eventRepository.injectEvent(event, source as any);
  }

  private readonly sendMessage = (
    context: number,
    conversationId: ConversationId,
    userId: UserId,
    clientId: DeviceId,
    destinationUserId: UserId,
    destinationClientId: DeviceId,
    payload: string,
  ): number => {
    const protoCalling = new Calling({content: payload});
    const genericMessage = new GenericMessage({
      [GENERIC_MESSAGE_TYPE.CALLING]: protoCalling,
      messageId: createRandomUuid(),
    });
    const call = this.findCall(conversationId);
    if (call?.blockMessages) {
      return 0;
    }

    const options = this.targetMessageRecipients(payload, destinationUserId, destinationClientId);
    const eventInfoEntity = new EventInfoEntity(genericMessage, conversationId, options);
    this.conversationRepository.sendCallingMessage(eventInfoEntity, conversationId).catch(() => {
      if (call) {
        // we flag the call in order to prevent sending further messages
        call.blockMessages = true;
      }
      this.leaveCall(conversationId);
    });
    return 0;
  };

  private readonly sendSFTRequest = (
    context: number,
    url: string,
    data: string,
    dataLength: number,
    _: number,
  ): number => {
    (async () => {
      const response = await axios.post(url, data);

      const {status, data: axiosData} = response;
      const jsonData = JSON.stringify(axiosData);
      this.wCall.sftResp(this.wUser!, status, jsonData, jsonData.length, context);
    })();

    return 0;
  };

  private readonly requestConfig = () => {
    (async () => {
      const limit = Environment.browser.firefox ? CallingRepository.CONFIG.MAX_FIREFOX_TURN_COUNT : undefined;
      try {
        const config = await this.fetchConfig(limit);
        this.wCall.configUpdate(this.wUser, 0, JSON.stringify(config));
      } catch (_) {
        this.wCall.configUpdate(this.wUser, 1, '');
      }
    })();

    return 0;
  };

  private readonly callClosed = (reason: REASON, conversationId: ConversationId) => {
    const call = this.findCall(conversationId);
    if (!call) {
      return;
    }
    const stillActiveState = [REASON.STILL_ONGOING, REASON.ANSWERED_ELSEWHERE];
    if (!stillActiveState.includes(reason)) {
      this.injectDeactivateEvent(
        call.conversationId,
        call.initiator,
        call.startedAt() ? Date.now() - call.startedAt() : 0,
        reason,
        new Date().toISOString(),
        EventRepository.SOURCE.WEB_SOCKET,
      );
      this.removeCall(call);
      return;
    }
    call.selfParticipant.releaseMediaStream();
    call.selfParticipant.videoState(VIDEO_STATE.STOPPED);
    call.reason(reason);
  };

  private readonly incomingCall = (
    conversationId: ConversationId,
    timestamp: number,
    userId: UserId,
    clientId: string,
    hasVideo: number,
    shouldRing: number,
    conversationType: CONV_TYPE,
  ) => {
    const conversationEntity = this.conversationRepository.find_conversation_by_id(conversationId);
    if (!conversationEntity) {
      return;
    }
    const storedCall = this.findCall(conversationId);
    if (storedCall) {
      // A call that has been picked up by another device can still be in storage.
      // When a second call arrives in the same conversation, we need to clean that call first
      this.removeCall(storedCall);
    }
    const canRing = !conversationEntity.showNotificationsNothing() && shouldRing && this.isReady;
    const selfParticipant = new Participant(this.selfUser.id, this.selfClientId);
    const isVideoCall = hasVideo ? CALL_TYPE.VIDEO : CALL_TYPE.NORMAL;
    const call = new Call(
      userId,
      conversationId,
      conversationType,
      selfParticipant,
      hasVideo ? CALL_TYPE.VIDEO : CALL_TYPE.NORMAL,
    );
    if (!canRing) {
      // an incoming call that should not ring is an ongoing group call
      call.reason(REASON.STILL_ONGOING);
    }
    call.state(CALL_STATE.INCOMING);
    if (canRing && isVideoCall) {
      this.warmupMediaStreams(call, true, true);
    }

    this.storeCall(call);
    this.incomingCallCallback(call);
  };

  private readonly updateCallState = (conversationId: ConversationId, state: number) => {
    const call = this.findCall(conversationId);
    if (!call) {
      this.logger.warn(`received state for call in conversation '${conversationId}' but no stored call found`);
      return;
    }

    // If a call goes from a state to INCOMING, it means it's a group call that just ended
    call.reason(state === CALL_STATE.INCOMING ? REASON.STILL_ONGOING : undefined);
    call.state(state);

    switch (state) {
      case CALL_STATE.MEDIA_ESTAB:
        call.startedAt(Date.now());
        break;
    }
  };

  private readonly updateCallParticipants = (conversationId: ConversationId, membersJson: string) => {
    const call = this.findCall(conversationId);
    if (!call) {
      return;
    }

    const {members}: {members: {userid: UserId; clientid: DeviceId}[]} = JSON.parse(membersJson);
    const newMembers = members
      .filter(({userid}) => !this.findParticipant(conversationId, userid))
      .map(({userid, clientid}) => new Participant(userid, clientid));
    const removedMembers = call
      .participants()
      .filter(
        ({userId, deviceId}) => !members.find(({userid, clientid}) => userid === userId && clientid === deviceId),
      );

    newMembers.forEach(participant => call.participants.unshift(participant));
    removedMembers.forEach(participant => call.participants.remove(participant));
  };

  private readonly requestClients = (wUser: number, conversationId: ConversationId, _: number) => {
    this.pushClients(conversationId);
  };

  private readonly getCallMediaStream = async (
    conversationId: ConversationId,
    audio: boolean,
    camera: boolean,
    screen: boolean,
  ): Promise<MediaStream> => {
    if (this.mediaStreamQuery) {
      // if a query is already occurring, we will return the result of this query
      return this.mediaStreamQuery;
    }
    const call = this.findCall(conversationId);
    if (!call) {
      return Promise.reject();
    }
    const selfParticipant = call.selfParticipant;
    const query: Required<MediaStreamQuery> = {audio, camera, screen};
    const cache = {
      audio: selfParticipant.audioStream(),
      camera: selfParticipant.videoStream(),
      screen: selfParticipant.videoStream(),
    };

    const missingStreams = Object.entries(cache).reduce(
      (accumulator: MediaStreamQuery, [type, isCached]: [keyof MediaStreamQuery, MediaStream]) => {
        if (!isCached && !!query[type]) {
          accumulator[type] = true;
        }
        return accumulator;
      },
      {},
    );

    const queryLog = Object.entries(query)
      .filter(([type, needed]) => needed)
      .map(([type]) => (missingStreams[type as keyof MediaStreamQuery] ? type : `${type} (from cache)`))
      .join(', ');
    this.logger.debug(`mediaStream requested: ${queryLog}`);

    if (Object.keys(missingStreams).length === 0) {
      // we have everything in cache, just return the participant's stream
      return new Promise(resolve => {
        /*
          There is a bug in Chrome (from version 73, the version where it's fixed is unknown).
          This bug crashes the browser if the mediaStream is returned right away (probably some race condition in Chrome internal code)
          The timeout(0) fixes this issue.
        */
        window.setTimeout(() => resolve(selfParticipant.getMediaStream()), 0);
      });
    }
    const isGroup = call.conversationType === CONV_TYPE.GROUP;
    this.mediaStreamQuery = (async () => {
      try {
        const mediaStream = await this.getMediaStream(missingStreams, isGroup);
        this.mediaStreamQuery = undefined;
        const newStream = selfParticipant.updateMediaStream(mediaStream);
        return newStream;
      } catch (error) {
        this.mediaStreamQuery = undefined;
        this.logger.warn('Could not get mediaStream for call', error);
        this.handleMediaStreamError(call, missingStreams);
        return selfParticipant.getMediaStream();
      }
    })();

    return this.mediaStreamQuery;
  };

  private readonly updateParticipantStream = (
    conversationId: ConversationId,
    userId: UserId,
    deviceId: DeviceId,
    streams: MediaStream[],
  ): void => {
    let participant = this.findParticipant(conversationId, userId);
    if (!participant) {
      participant = new Participant(userId, deviceId);
      const call = this.findCall(conversationId);
      call.addParticipant(participant);
    }

    if (streams.length === 0) {
      return;
    }

    const [stream] = streams;
    if (stream.getAudioTracks().length > 0) {
      participant.audioStream(stream);
    }
    if (stream.getVideoTracks().length > 0) {
      participant.videoStream(stream);
    }
  };

  private readonly videoStateChanged = (
    conversationId: ConversationId,
    userId: UserId,
    deviceId: DeviceId,
    state: number,
  ) => {
    const call = this.findCall(conversationId);
    if (call) {
      if (call.state() === CALL_STATE.MEDIA_ESTAB && userId === call.selfParticipant.userId) {
        call.selfParticipant.releaseVideoStream();
      }
      call
        .participants()
        .concat(call.selfParticipant)
        .filter(participant => participant.userId === userId)
        .forEach(participant => participant.videoState(state));
    }
  };

  private targetMessageRecipients(
    payload: string,
    remoteUserId: UserId | null,
    remoteClientId: DeviceId | null,
  ): {precondition?: boolean | string[]; recipients: Recipients} {
    const {type, resp} = JSON.parse(payload);
    let precondition;
    let recipients;

    switch (type) {
      case CALL_MESSAGE_TYPE.CANCEL: {
        if (resp && remoteUserId) {
          // Send to remote client that initiated call
          precondition = true;
          recipients = {
            [remoteUserId]: [`${remoteClientId}`],
          };
        }
        break;
      }

      case CALL_MESSAGE_TYPE.GROUP_SETUP:
      case CALL_MESSAGE_TYPE.HANGUP:
      case CALL_MESSAGE_TYPE.PROP_SYNC:
      case CALL_MESSAGE_TYPE.UPDATE: {
        // Send to remote client that call is connected with
        if (remoteClientId) {
          precondition = true;
          recipients = {
            [remoteUserId]: [`${remoteClientId}`],
          };
        }
        break;
      }

      case CALL_MESSAGE_TYPE.REJECT: {
        // Send to all clients of self user
        precondition = [this.selfUser.id];
        recipients = {
          [this.selfUser.id]: this.selfUser.devices().map(device => device.id),
        };
        break;
      }

      case CALL_MESSAGE_TYPE.SETUP: {
        if (resp && remoteUserId) {
          // Send to remote client that initiated call and all clients of self user
          precondition = [this.selfUser.id];
          recipients = {
            [remoteUserId]: [`${remoteClientId}`],
            [this.selfUser.id]: this.selfUser.devices().map(device => device.id),
          };
        }
        break;
      }
    }

    return {precondition, recipients};
  }

  //##############################################################################
  // Helper functions
  //##############################################################################

  /**
   * Leave a call we joined immediately in case the browser window is closed.
   * @note Should only used by "window.onbeforeunload".
   */
  destroy(): void {
    this.activeCalls().forEach((call: Call) => this.wCall.end(this.wUser, call.conversationId));
    this.wCall.destroy(this.wUser);
  }

  //##############################################################################
  // Calling config
  //##############################################################################

  fetchConfig(limit?: number): Promise<CallConfigData> {
    return this.apiClient.account.api.getCallConfig(limit);
  }

  private checkConcurrentJoinedCall(conversationId: ConversationId, newCallState: CALL_STATE): Promise<void> {
    const activeCall = this.activeCalls().find(call => call.conversationId !== conversationId);
    const idleCallStates = [CALL_STATE.INCOMING, CALL_STATE.NONE, CALL_STATE.UNKNOWN];
    if (!activeCall || idleCallStates.includes(activeCall.state())) {
      return Promise.resolve();
    }

    let actionString: string;
    let messageString: string;
    let titleString: string;

    switch (newCallState) {
      case CALL_STATE.INCOMING: {
        actionString = t('modalCallSecondIncomingAction');
        messageString = t('modalCallSecondIncomingMessage');
        titleString = t('modalCallSecondIncomingHeadline');
        break;
      }

      case CALL_STATE.OUTGOING: {
        actionString = t('modalCallSecondOutgoingAction');
        messageString = t('modalCallSecondOutgoingMessage');
        titleString = t('modalCallSecondOutgoingHeadline');
        break;
      }

      default: {
        return Promise.reject(`Tried to join second call in unexpected state '${newCallState}'`);
      }
    }

    return new Promise((resolve, reject) => {
      amplify.publish(WebAppEvents.WARNING.MODAL, ModalsViewModel.TYPE.CONFIRM, {
        primaryAction: {
          action: () => {
            if (activeCall.state() === CALL_STATE.INCOMING) {
              this.rejectCall(activeCall.conversationId);
            } else {
              this.leaveCall(activeCall.conversationId);
            }
            window.setTimeout(resolve, 1000);
          },
          text: actionString,
        },
        secondaryAction: {
          action: reject,
        },
        text: {
          message: messageString,
          title: titleString,
        },
      });
      this.logger.warn(`Tried to join a second call while calling in conversation '${activeCall.conversationId}'.`);
    });
  }

  private showNoCameraModal(): void {
    const modalOptions = {
      text: {
        htmlMessage: t('modalNoCameraMessage', Config.getConfig().BRAND_NAME, {
          '/faqLink': '</a>',
          br: '<br>',
          faqLink:
            '<a href="https://support.wire.com/hc/articles/202935412" data-uie-name="go-no-camera-faq" target="_blank" rel="noopener noreferrer">',
        }),
        title: t('modalNoCameraTitle'),
      },
    };
    amplify.publish(WebAppEvents.WARNING.MODAL, ModalsViewModel.TYPE.ACKNOWLEDGE, modalOptions);
  }

  //##############################################################################
  // Logging
  //##############################################################################

  public getCallLog(): string[] {
    return this.callLog;
  }
}<|MERGE_RESOLUTION|>--- conflicted
+++ resolved
@@ -137,11 +137,7 @@
     return this.wCall.getStats(conversationId);
   }
 
-<<<<<<< HEAD
   async initAvs(selfUser: any, clientId: DeviceId): Promise<{wCall: Wcall; wUser: number}> {
-=======
-  initAvs(selfUser: User, clientId: DeviceId): Promise<{wCall: Wcall; wUser: number}> {
->>>>>>> 9b9785d1
     this.selfUser = selfUser;
     this.selfClientId = clientId;
     const callingInstance = await getAvsInstance();
