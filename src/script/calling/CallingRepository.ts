--- conflicted
+++ resolved
@@ -568,21 +568,19 @@
     if (!activeCall) {
       return false;
     }
+    const selfParticipant = activeCall.getSelfParticipant();
     switch (mediaType) {
       case MediaType.AUDIO:
-        activeCall.getSelfParticipant().releaseAudioStream();
-        break;
-
-      case MediaType.VIDEO:
-<<<<<<< HEAD
-        activeCall.getSelfParticipant().releaseVideoStream();
-=======
+        selfParticipant.releaseAudioStream();
+        break;
+
+      case MediaType.VIDEO: {
         // Don't stop video input (coming from A/V preferences) when screensharing is activated
-        if (!activeCall.selfParticipant.sharesScreen()) {
-          activeCall.selfParticipant.releaseVideoStream();
+        if (!selfParticipant.sharesScreen()) {
+          selfParticipant.releaseVideoStream();
         }
->>>>>>> a55b4913
-        break;
+        break;
+      }
     }
     return true;
   }
@@ -594,35 +592,23 @@
     if (!call) {
       return;
     }
-<<<<<<< HEAD
     const selfParticipant = call.getSelfParticipant();
-    if (mediaType === MediaType.AUDIO) {
-      const audioTracks = mediaStream.getAudioTracks().map(track => track.clone());
-      selfParticipant.setAudioStream(new MediaStream(audioTracks));
-      this.wCall.replaceTrack(call.conversationId, audioTracks[0]);
-    }
-    if (mediaType === MediaType.VIDEO && selfParticipant.sharesCamera()) {
-      const videoTracks = mediaStream.getVideoTracks().map(track => track.clone());
-      selfParticipant.setVideoStream(new MediaStream(videoTracks));
-      this.wCall.replaceTrack(call.conversationId, videoTracks[0]);
-=======
 
     if (mediaType === MediaType.AUDIO) {
       const audioTracks = mediaStream.getAudioTracks().map(track => track.clone());
       if (audioTracks.length > 0) {
-        call.selfParticipant.setAudioStream(new MediaStream(audioTracks));
+        selfParticipant.setAudioStream(new MediaStream(audioTracks));
         this.wCall.replaceTrack(call.conversationId, audioTracks[0]);
       }
     }
 
     // Don't update video input (coming from A/V preferences) when screensharing is activated
-    if (mediaType === MediaType.VIDEO && call.selfParticipant.sharesCamera() && !call.selfParticipant.sharesScreen()) {
+    if (mediaType === MediaType.VIDEO && selfParticipant.sharesCamera() && !selfParticipant.sharesScreen()) {
       const videoTracks = mediaStream.getVideoTracks().map(track => track.clone());
       if (videoTracks.length > 0) {
-        call.selfParticipant.setVideoStream(new MediaStream(videoTracks));
+        selfParticipant.setVideoStream(new MediaStream(videoTracks));
         this.wCall.replaceTrack(call.conversationId, videoTracks[0]);
       }
->>>>>>> a55b4913
     }
   }
 
