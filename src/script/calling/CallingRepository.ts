/*
 * Wire
 * Copyright (C) 2018 Wire Swiss GmbH
 *
 * This program is free software: you can redistribute it and/or modify
 * it under the terms of the GNU General Public License as published by
 * the Free Software Foundation, either version 3 of the License, or
 * (at your option) any later version.
 *
 * This program is distributed in the hope that it will be useful,
 * but WITHOUT ANY WARRANTY; without even the implied warranty of
 * MERCHANTABILITY or FITNESS FOR A PARTICULAR PURPOSE. See the
 * GNU General Public License for more details.
 *
 * You should have received a copy of the GNU General Public License
 * along with this program. If not, see http://www.gnu.org/licenses/.
 *
 */

import axios, {AxiosError} from 'axios';
import type {APIClient} from '@wireapp/api-client';
import type {WebappProperties} from '@wireapp/api-client/dist/user/data';
import type {CallConfigData} from '@wireapp/api-client/dist/account/CallConfigData';
import type {ClientMismatch, UserClients} from '@wireapp/api-client/dist/conversation';
import {
  CALL_TYPE,
  CONV_TYPE,
  ENV as AVS_ENV,
  getAvsInstance,
  LOG_LEVEL,
  QUALITY,
  REASON,
  STATE as CALL_STATE,
  VIDEO_STATE,
  Wcall,
  ERROR,
  WcallMember,
  WcallClient,
} from '@wireapp/avs';
import {Calling, GenericMessage} from '@wireapp/protocol-messaging';
import {WebAppEvents} from '@wireapp/webapp-events';
import {UrlUtil} from '@wireapp/commons';
import {amplify} from 'amplify';
import ko from 'knockout';
import 'webrtc-adapter';
import {Environment} from 'Util/Environment';
import {t} from 'Util/LocalizerUtil';
import {Logger, getLogger} from 'Util/Logger';
import {createRandomUuid} from 'Util/util';
import {TIME_IN_MILLIS} from 'Util/TimeUtil';
import {Config} from '../Config';
import {GENERIC_MESSAGE_TYPE} from '../cryptography/GenericMessageType';
import {ModalsViewModel} from '../view_model/ModalsViewModel';
import {WarningsViewModel} from '../view_model/WarningsViewModel';
import {CALL_MESSAGE_TYPE} from './enum/CallMessageType';
import {ConversationRepository} from '../conversation/ConversationRepository';
import {EventBuilder} from '../conversation/EventBuilder';
import {EventInfoEntity, MessageSendingOptions} from '../conversation/EventInfoEntity';
import {EventRepository} from '../event/EventRepository';
import type {MediaStreamHandler} from '../media/MediaStreamHandler';
import {MediaType} from '../media/MediaType';
import type {User} from '../entity/User';
import type {ServerTimeHandler} from '../time/serverTimeHandler';
import {Call, ConversationId} from './Call';
import {ClientId, Participant, UserId} from './Participant';
import type {Recipients} from '../cryptography/CryptographyRepository';
import type {Conversation} from '../entity/Conversation';
import {EventName} from '../tracking/EventName';
import {Segmentation} from '../tracking/Segmentation';
import * as trackingHelpers from '../tracking/Helpers';
import {UserRepository} from '../user/UserRepository';
import {flatten} from 'Util/ArrayUtil';
import {QUERY_KEY} from '../auth/route';

interface MediaStreamQuery {
  audio?: boolean;
  camera?: boolean;
  screen?: boolean;
}

interface SendMessageTarget {
  clients: WcallClient[];
}

type ClientListEntry = [string, string];

export class CallingRepository {
  private poorCallQualityUsers: {[conversationId: string]: string[]} = {};

  private avsVersion: number;
  private incomingCallCallback: (call: Call) => void;
  private isReady: boolean = false;
  private selfClientId: ClientId;
  private selfUser: User;
  private wCall?: Wcall;
  private wUser?: number;
  readonly activeCalls: ko.ObservableArray<Call>;
  readonly isMuted: ko.Observable<boolean>;

  // will cache the query to media stream (in order to avoid asking the system for streams multiple times when we have multiple peers)
  private mediaStreamQuery?: Promise<MediaStream>;

  public readonly joinedCall: ko.PureComputed<Call | undefined>;

  private readonly logger: Logger;
  private readonly callLog: string[];
  private readonly cbrEncoding: ko.Observable<number>;
  public readonly useSftCalling: ko.Observable<boolean>;
  private readonly acceptedVersionWarnings: ko.ObservableArray<string>;
  private readonly acceptVersionWarning: (conversationId: string) => void;

  static get CONFIG() {
    return {
      DEFAULT_CONFIG_TTL: 60 * 60, // 60 minutes in seconds
      MAX_FIREFOX_TURN_COUNT: 3,
    };
  }

  constructor(
    private readonly apiClient: APIClient,
    private readonly conversationRepository: ConversationRepository,
    private readonly eventRepository: EventRepository,
    private readonly userRepository: UserRepository,
    private readonly mediaStreamHandler: MediaStreamHandler,
    private readonly serverTimeHandler: ServerTimeHandler,
  ) {
    this.activeCalls = ko.observableArray();
    this.isMuted = ko.observable(false);
    this.joinedCall = ko.pureComputed(() => {
      return this.activeCalls().find(call => call.state() === CALL_STATE.MEDIA_ESTAB);
    });

    this.acceptedVersionWarnings = ko.observableArray<string>();
    this.acceptVersionWarning = (conversationId: string) => {
      this.acceptedVersionWarnings.push(conversationId);
      window.setTimeout(() => this.acceptedVersionWarnings.remove(conversationId), TIME_IN_MILLIS.MINUTE * 15);
    };

    this.activeCalls.subscribe(activeCalls => {
      const activeCallIds = activeCalls.map(call => call.conversationId);
      this.acceptedVersionWarnings.remove(acceptedId => !activeCallIds.includes(acceptedId));
    });

    this.apiClient = apiClient;
    this.conversationRepository = conversationRepository;
    this.eventRepository = eventRepository;
    this.serverTimeHandler = serverTimeHandler;
    // Media Handler
    this.mediaStreamHandler = mediaStreamHandler;
    this.incomingCallCallback = () => {};

    this.logger = getLogger('CallingRepository');
    this.callLog = [];
    this.cbrEncoding = ko.observable(0);
    this.useSftCalling = ko.observable(UrlUtil.getURLParameter(QUERY_KEY.ENABLE_SFT_CALLING) === 'true');

    this.subscribeToEvents();
  }

  toggleCbrEncoding(vbrEnabled: boolean) {
    this.cbrEncoding(vbrEnabled ? 0 : 1);
  }

  toggleSftCalling(enableSftCalling: boolean) {
    const urlSetting = UrlUtil.getURLParameter(QUERY_KEY.ENABLE_SFT_CALLING);
    if (urlSetting) {
      this.logger.warn(
        `URL config parameter "${QUERY_KEY.ENABLE_SFT_CALLING}" prevents setting SFT calling setting to "${enableSftCalling}" via backend properties.`,
      );
    } else {
      this.useSftCalling(this.supportsConferenceCalling && enableSftCalling);
    }
  }

  getStats(conversationId: ConversationId): Promise<{stats: RTCStatsReport; userid: UserId}[]> {
    return this.wCall.getStats(conversationId);
  }

  async initAvs(selfUser: any, clientId: ClientId): Promise<{wCall: Wcall; wUser: number}> {
    this.selfUser = selfUser;
    this.selfClientId = clientId;
    const callingInstance = await getAvsInstance();

    this.wCall = this.configureCallingApi(callingInstance);
    this.wUser = this.createWUser(this.wCall, this.selfUser.id, clientId);
    return {wCall: this.wCall, wUser: this.wUser};
  }

  setReady(): void {
    this.isReady = true;
  }

  private configureCallingApi(wCall: Wcall): Wcall {
    const avsLogger = getLogger('avs');
    const logLevels: Record<LOG_LEVEL, string> = {
      [LOG_LEVEL.DEBUG]: 'DEBUG',
      [LOG_LEVEL.INFO]: 'INFO ',
      [LOG_LEVEL.WARN]: 'WARN ',
      [LOG_LEVEL.ERROR]: 'ERROR',
    };
    const logFunctions: Record<LOG_LEVEL, Function> = {
      [LOG_LEVEL.DEBUG]: avsLogger.debug,
      [LOG_LEVEL.INFO]: avsLogger.log,
      [LOG_LEVEL.WARN]: avsLogger.warn,
      [LOG_LEVEL.ERROR]: avsLogger.error,
    };

    wCall.setLogHandler((level: LOG_LEVEL, message: string) => {
      const trimmedMessage = message.trim();
      logFunctions[level].call(avsLogger, trimmedMessage);
      this.callLog.push(`${new Date().toISOString()} [${logLevels[level]}] ${trimmedMessage}`);
    });

    const avsEnv = Environment.browser.firefox ? AVS_ENV.FIREFOX : AVS_ENV.DEFAULT;
    wCall.init(avsEnv);
    wCall.setUserMediaHandler(this.getCallMediaStream);
    wCall.setMediaStreamHandler(this.updateParticipantStream);
    setInterval(() => wCall.poll(), 500);
    return wCall;
  }

  private createWUser(wCall: Wcall, selfUserId: string, selfClientId: string): number {
    /* cspell:disable */
    const wUser = wCall.create(
      selfUserId,
      selfClientId,
      this.setAvsVersion, // `readyh`,
      this.sendMessage, // `sendh`,
      this.sendSFTRequest, // `sfth`
      this.incomingCall, // `incomingh`,
      () => {}, // `missedh`,
      () => {}, // `answerh`,
      () => {}, // `estabh`,
      this.callClosed, // `closeh`,
      () => {}, // `metricsh`,
      this.requestConfig, // `cfg_reqh`,
      this.audioCbrChanged, // `acbrh`,
      this.videoStateChanged, // `vstateh`,
    );
    /* cspell:enable */
    const tenSeconds = 10;
    wCall.setNetworkQualityHandler(wUser, this.updateCallQuality, tenSeconds);
    wCall.setMuteHandler(wUser, this.isMuted);
    wCall.setStateHandler(wUser, this.updateCallState);
    wCall.setParticipantChangedHandler(wUser, this.handleCallParticipantChanges);
    wCall.setReqClientsHandler(wUser, this.requestClients);

    return wUser;
  }

  private async pushClients(conversationId: ConversationId) {
    try {
      await this.apiClient.conversation.api.postOTRMessage(this.selfClientId, conversationId);
    } catch (error) {
      const mismatch: ClientMismatch = (error as AxiosError).response!.data;
      const localClients: UserClients = await this.conversationRepository.create_recipients(conversationId);

      const makeClientList = (recipients: UserClients): ClientListEntry[] =>
        Object.entries(recipients).reduce(
          (acc, [userId, clients]) => acc.concat(clients.map(clientId => [userId, clientId])),
          [],
        );

      const isSameEntry = ([userA, clientA]: ClientListEntry, [userB, clientB]: ClientListEntry): boolean =>
        userA === userB && clientA === clientB;

      const fromClientList = (clientList: ClientListEntry[]): UserClients =>
        clientList.reduce<UserClients>((acc, [userId, clientId]) => {
          const currentClients = acc[userId] || [];
          return {...acc, [userId]: [...currentClients, clientId]};
        }, {});
      const localClientList = makeClientList(localClients);
      const remoteClientList = makeClientList(mismatch.missing);
      const missingClients = remoteClientList.filter(
        remoteClient => !localClientList.some(localClient => isSameEntry(remoteClient, localClient)),
      );
      const deletedClients = localClientList.filter(
        localClient => !remoteClientList.some(remoteClient => isSameEntry(remoteClient, localClient)),
      );
      const localMismatch: ClientMismatch = {
        deleted: fromClientList(deletedClients),
        missing: fromClientList(missingClients),
        redundant: {},
        time: mismatch.time,
      };

      const genericMessage = new GenericMessage({
        [GENERIC_MESSAGE_TYPE.CALLING]: new Calling({content: ''}),
        messageId: createRandomUuid(),
      });
      const eventInfoEntity = new EventInfoEntity(genericMessage, conversationId);
      eventInfoEntity.setType(GENERIC_MESSAGE_TYPE.CALLING);
      await this.conversationRepository.clientMismatchHandler.onClientMismatch(eventInfoEntity, localMismatch);

      type Clients = {clientid: string; userid: string}[];

      const clients: Clients[] = Object.entries(mismatch.missing).map(([userid, clientids]: [string, string[]]) =>
        clientids.map(clientid => ({clientid, userid})),
      );

      const data: {clients: Clients} = {clients: flatten(clients)};
      this.wCall.setClientsForConv(this.wUser, conversationId, JSON.stringify(data));
    }
  }

  updateCallQuality = (conversationId: string, userId: string, clientId: string, quality: number) => {
    const call = this.findCall(conversationId);
    if (!call) {
      return;
    }

    if (!this.poorCallQualityUsers[conversationId]) {
      this.poorCallQualityUsers[conversationId] = [];
    }

    let users = this.poorCallQualityUsers[conversationId];
    const isOldPoorCallQualityUser = users.some(_userId => _userId === userId);
    if (isOldPoorCallQualityUser && quality === QUALITY.NORMAL) {
      users = users.filter(_userId => _userId !== userId);
    }
    if (!isOldPoorCallQualityUser && quality !== QUALITY.NORMAL) {
      users = [...users, userId];
    }
    if (users.length === call.participants.length - 1) {
      amplify.publish(WebAppEvents.WARNING.SHOW, WarningsViewModel.TYPE.CALL_QUALITY_POOR);
    } else {
      amplify.publish(WebAppEvents.WARNING.DISMISS, WarningsViewModel.TYPE.CALL_QUALITY_POOR);
    }

    switch (quality) {
      case QUALITY.NORMAL: {
        this.logger.log(
          `Normal call quality with user "${userId}" and client "${clientId}" in conversation "${conversationId}".`,
        );
        break;
      }
      case QUALITY.MEDIUM: {
        this.logger.warn(
          `Medium call quality with user "${userId}" and client "${clientId}" in conversation "${conversationId}".`,
        );
        break;
      }
      case QUALITY.POOR: {
        this.logger.warn(
          `Poor call quality with user "${userId}" and client "${clientId}" in conversation "${conversationId}".`,
        );
        break;
      }
      case QUALITY.NETWORK_PROBLEM: {
        this.logger.warn(
          `Network problem during call with user "${userId}" and client "${clientId}" in conversation "${conversationId}".`,
        );
        break;
      }
    }
  };

  onIncomingCall(callback: (call: Call) => void): void {
    this.incomingCallCallback = callback;
  }

  findCall(conversationId: ConversationId): Call | undefined {
    return this.activeCalls().find((callInstance: Call) => callInstance.conversationId === conversationId);
  }

  private findParticipant(conversationId: ConversationId, userId: UserId, clientId: ClientId): Participant | undefined {
    const call = this.findCall(conversationId);
    return call?.getParticipant(userId, clientId);
  }

  private storeCall(call: Call): void {
    this.activeCalls.push(call);
    const conversation = this.conversationRepository.find_conversation_by_id(call.conversationId);
    if (conversation) {
      conversation.call(call);
    }
  }

  private removeCall(call: Call): void {
    const index = this.activeCalls().indexOf(call);
    call.getSelfParticipant().releaseMediaStream();
    call.participants.removeAll();
    if (index !== -1) {
      this.activeCalls.splice(index, 1);
    }
    const conversation = this.conversationRepository.find_conversation_by_id(call.conversationId);
    if (conversation) {
      conversation.call(null);
    }
  }

  private async warmupMediaStreams(call: Call, audio: boolean, camera: boolean): Promise<boolean> {
    // if it's a video call we query the video user media in order to display the video preview
    const isGroup = [CONV_TYPE.CONFERENCE, CONV_TYPE.GROUP].includes(call.conversationType);
    try {
      const mediaStream = await this.getMediaStream({audio, camera}, isGroup);
      if (call.state() !== CALL_STATE.NONE) {
        call.getSelfParticipant().updateMediaStream(mediaStream);
        if (camera) {
          call.getSelfParticipant().videoState(VIDEO_STATE.STARTED);
        }
      } else {
        mediaStream.getTracks().forEach(track => track.stop());
      }
      return true;
    } catch (_) {
      return false;
    }
  }

  /**
   * Checks if browser supports all WebRTC APIs which are required for conference calling. Users with Chrome 83 need to enable "Experimental Web Platform features" (--enable-experimental-web-platform-features) to use all required APIs.
   *
   * @returns `true` if browser supports WebRTC Insertable Streams
   * @see https://www.chromestatus.com/feature/6321945865879552
   */
  get supportsConferenceCalling(): boolean {
    const supportsEncodedStreams = RTCRtpSender.prototype.hasOwnProperty('createEncodedStreams');
    const supportsEncodedVideoStreams = RTCRtpSender.prototype.hasOwnProperty('createEncodedVideoStreams');
    return supportsEncodedStreams || supportsEncodedVideoStreams;
  }

  /**
   * Extended check for calling support of browser.
   * @returns `true` if calling is supported
   */
  get supportsCalling(): boolean {
    return Environment.browser.supports.calling;
  }

  /**
   * Extended check for screen sharing support of browser.
   * @returns `true` if screen sharing is supported
   */
  get supportsScreenSharing(): boolean {
    return Environment.browser.supports.screenSharing;
  }

  /**
   * Subscribe to amplify topics.
   */
  subscribeToEvents(): void {
    amplify.subscribe(WebAppEvents.CALL.EVENT_FROM_BACKEND, this.onCallEvent.bind(this));
    amplify.subscribe(WebAppEvents.CALL.STATE.TOGGLE, this.toggleState.bind(this)); // This event needs to be kept, it is sent by the wrapper
    amplify.subscribe(WebAppEvents.PROPERTIES.UPDATE.CALL.ENABLE_VBR_ENCODING, this.toggleCbrEncoding.bind(this));
    amplify.subscribe(WebAppEvents.PROPERTIES.UPDATE.CALL.ENABLE_SFT_CALLING, this.toggleSftCalling.bind(this));
    amplify.subscribe(WebAppEvents.PROPERTIES.UPDATED, ({settings}: WebappProperties) => {
      this.toggleCbrEncoding(settings.call.enable_vbr_encoding);
      this.toggleSftCalling(settings.call.enable_sft_calling);
    });
  }

  //##############################################################################
  // Inbound call events
  //##############################################################################

  private async verificationPromise(conversationId: string, userId: string, isResponse: boolean): Promise<boolean> {
    const recipients = await this.conversationRepository.create_recipients(conversationId, false, [userId]);
    const eventInfoEntity = new EventInfoEntity(undefined, conversationId, {recipients});
    eventInfoEntity.setType(GENERIC_MESSAGE_TYPE.CALLING);
    const consentType = isResponse
      ? ConversationRepository.CONSENT_TYPE.INCOMING_CALL
      : ConversationRepository.CONSENT_TYPE.OUTGOING_CALL;
    return this.conversationRepository.grantMessage(eventInfoEntity, consentType);
  }

  private abortCall(conversationId: string): void {
    const call = this.findCall(conversationId);
    if (call) {
      // we flag the call in order to prevent sending further messages
      call.blockMessages = true;
    }
    this.leaveCall(conversationId);
  }

  /**
   * Handle incoming calling events from backend.
   *
   * @param {Object} event Event payload
   * @param {EventRepository.SOURCE} source Source of event
   */
  async onCallEvent(event: any, source: string): Promise<void> {
    const {content, conversation: conversationId, from: userId, sender: clientId, time} = event;
    const currentTimestamp = this.serverTimeHandler.toServerTimestamp();
    const toSecond = (timestamp: number) => Math.floor(timestamp / 1000);
    const contentStr = JSON.stringify(content);

    let validatedPromise = Promise.resolve(true);

    switch (content.type) {
      case CALL_MESSAGE_TYPE.GROUP_LEAVE: {
        const isAnotherSelfClient = userId === this.selfUser.id && clientId !== this.selfClientId;
        if (isAnotherSelfClient) {
          const call = this.findCall(conversationId);
          if (call?.state() === CALL_STATE.INCOMING) {
            // If the group leave was sent from the self user from another device,
            // we reset the reason so that the call is not shown in the UI.
            // If the call is already accepted, we keep the call UI.
            call.reason(REASON.STILL_ONGOING);
          }
        }
        break;
      }
      case CALL_MESSAGE_TYPE.CONFKEY: {
        if (source !== EventRepository.SOURCE.STREAM) {
          validatedPromise = this.verificationPromise(conversationId, userId, true);
        }
        break;
      }
    }

    await validatedPromise.catch(() => this.abortCall(conversationId));

    const res = this.wCall.recvMsg(
      this.wUser,
      contentStr,
      contentStr.length,
      toSecond(currentTimestamp),
      toSecond(new Date(time).getTime()),
      conversationId,
      userId,
      clientId,
    );

    if (res !== 0) {
      this.logger.warn(`recv_msg failed with code: ${res}`);
      if (
        this.acceptedVersionWarnings().every((acceptedId: string) => acceptedId !== conversationId) &&
        res === ERROR.UNKNOWN_PROTOCOL &&
        event.content.type === 'CONFSTART'
      ) {
        const brandName = Config.getConfig().BRAND_NAME;
        amplify.publish(
          WebAppEvents.WARNING.MODAL,
          ModalsViewModel.TYPE.ACKNOWLEDGE,
          {
            close: () => this.acceptVersionWarning(conversationId),
            text: {
              message: t('modalCallUpdateClientMessage', brandName),
              title: t('modalCallUpdateClientHeadline', brandName),
            },
          },
          'update-client-warning',
        );
      }
      return;
    }
    return this.handleCallEventSaving(content.type, conversationId, userId, time, source);
  }

  handleCallEventSaving(
    type: string,
    conversationId: ConversationId,
    userId: UserId,
    time: string,
    source: string,
  ): void {
    // save event if needed
    switch (type) {
      case CALL_MESSAGE_TYPE.SETUP:
      case CALL_MESSAGE_TYPE.CONF_START:
      case CALL_MESSAGE_TYPE.GROUP_START:
        const activeCall = this.findCall(conversationId);
        const ignoreNotificationStates = [CALL_STATE.MEDIA_ESTAB, CALL_STATE.ANSWERED, CALL_STATE.OUTGOING];
        if (!activeCall || !ignoreNotificationStates.includes(activeCall.state())) {
          // we want to ignore call start events that already have an active call (whether it's ringing or connected).
          this.injectActivateEvent(conversationId, userId, time, source);
        }
        break;
    }
  }

  //##############################################################################
  // Call actions
  //##############################################################################

  toggleState(withVideo: boolean): void {
    const conversationEntity: Conversation | undefined = this.conversationRepository.active_conversation();
    if (conversationEntity) {
      const isActiveCall = this.findCall(conversationEntity.id);
      const isGroupCall = conversationEntity.isGroup() ? CONV_TYPE.GROUP : CONV_TYPE.ONEONONE;
      const callType = withVideo ? CALL_TYPE.VIDEO : CALL_TYPE.NORMAL;
      return isActiveCall
        ? this.leaveCall(conversationEntity.id)
        : this.startCall(conversationEntity.id, isGroupCall, callType) && undefined;
    }
  }

  async startCall(
    conversationId: ConversationId,
    conversationType: CONV_TYPE,
    callType: CALL_TYPE,
  ): Promise<void | Call> {
    try {
      await this.checkConcurrentJoinedCall(conversationId, CALL_STATE.OUTGOING);
      conversationType =
        conversationType === CONV_TYPE.GROUP && this.useSftCalling() ? CONV_TYPE.CONFERENCE : conversationType;
      const rejectedCallInConversation = this.findCall(conversationId);
      if (rejectedCallInConversation) {
        // if there is a rejected call, we can remove it from the store
        rejectedCallInConversation.state(CALL_STATE.NONE);
        this.removeCall(rejectedCallInConversation);
      }
      const selfParticipant = new Participant(this.selfUser, this.selfClientId);
      const call = new Call(this.selfUser.id, conversationId, conversationType, selfParticipant, callType);
      this.storeCall(call);
      const loadPreviewPromise =
        [CONV_TYPE.CONFERENCE, CONV_TYPE.GROUP].includes(conversationType) && callType === CALL_TYPE.VIDEO
          ? this.warmupMediaStreams(call, true, true)
          : Promise.resolve(true);
      const success = await loadPreviewPromise;
      if (success) {
        this.wCall.start(this.wUser, conversationId, callType, conversationType, this.cbrEncoding());
      } else {
        this.showNoCameraModal();
        this.removeCall(call);
      }
      return call;
    } catch (_) {}
  }

  /**
   * Toggles the camera ON and OFF for the given call (does not switch between different cameras)
   */
  toggleCamera(call: Call): void {
    const selfParticipant = call.getSelfParticipant();
    const newState = selfParticipant.sharesCamera() ? VIDEO_STATE.STOPPED : VIDEO_STATE.STARTED;
    if (call.state() === CALL_STATE.INCOMING) {
      selfParticipant.videoState(newState);
      if (newState === VIDEO_STATE.STOPPED) {
        selfParticipant.releaseVideoStream();
      } else {
        this.warmupMediaStreams(call, false, true);
      }
    }
    this.wCall.setVideoSendState(this.wUser, call.conversationId, newState);
  }

  /**
   * Toggles screenshare ON and OFF for the given call (does not switch between different screens)
   */
  toggleScreenshare = async (call: Call): Promise<void> => {
    const selfParticipant = call.getSelfParticipant();
    if (selfParticipant.sharesScreen()) {
      selfParticipant.videoState(VIDEO_STATE.STOPPED);

      const conversationEntity = this.conversationRepository.find_conversation_by_id(call.conversationId);
      const guests = conversationEntity.participating_user_ets().filter(user => user.isGuest()).length;
      const wirelessGuests = conversationEntity.participating_user_ets().filter(user => user.isTemporaryGuest()).length;
      const segmentations = {
        [Segmentation.CONVERSATION.GUESTS]: guests,
        [Segmentation.CONVERSATION.SERVICES]: conversationEntity.hasService(),
        [Segmentation.CONVERSATION.SIZE]: conversationEntity.participating_user_ets().length,
        [Segmentation.CONVERSATION.TYPE]: trackingHelpers.getConversationType(conversationEntity),
        [Segmentation.CONVERSATION.GUESTS_WIRELESS]: wirelessGuests,
        [Segmentation.SCREEN_SHARE.DIRECTION]: '',
        [Segmentation.SCREEN_SHARE.DURATION]: '',
      };
      amplify.publish(WebAppEvents.ANALYTICS.EVENT, EventName.CALLING.SCREEN_SHARE, segmentations);

      return this.wCall.setVideoSendState(this.wUser, call.conversationId, VIDEO_STATE.STOPPED);
    }
    try {
      const isGroup = [CONV_TYPE.CONFERENCE, CONV_TYPE.GROUP].includes(call.conversationType);
      const mediaStream = await this.getMediaStream({audio: true, screen: true}, isGroup);
      // https://stackoverflow.com/a/25179198/451634
      mediaStream.getVideoTracks()[0].onended = () => {
        this.wCall.setVideoSendState(this.wUser, call.conversationId, VIDEO_STATE.STOPPED);
      };
      const selfParticipant = call.getSelfParticipant();
      selfParticipant.videoState(VIDEO_STATE.SCREENSHARE);
      selfParticipant.updateMediaStream(mediaStream);
      this.wCall.setVideoSendState(this.wUser, call.conversationId, VIDEO_STATE.SCREENSHARE);
    } catch (error) {
      this.logger.info('Failed to get screen sharing stream', error);
    }
  };

  async answerCall(call: Call, callType: CALL_TYPE): Promise<void> {
    try {
      await this.checkConcurrentJoinedCall(call.conversationId, CALL_STATE.INCOMING);

      const isVideoCall = callType === CALL_TYPE.VIDEO;
      if (!isVideoCall) {
        call.getSelfParticipant().releaseVideoStream();
      }
      await this.warmupMediaStreams(call, true, isVideoCall);
      await this.pushClients(call.conversationId);
      this.wCall.answer(this.wUser, call.conversationId, callType, this.cbrEncoding());
      const conversationEntity = this.conversationRepository.find_conversation_by_id(call.conversationId);
      const guests = conversationEntity.participating_user_ets().filter(user => user.isGuest()).length;
      const wirelessGuests = conversationEntity.participating_user_ets().filter(user => user.isTemporaryGuest()).length;
      const segmentations = {
<<<<<<< HEAD
        [Segmantation.CALL.DIRECTION]: call.state(),
        [Segmantation.CALL.VIDEO]: callType === CALL_TYPE.VIDEO,
        [Segmantation.CONVERSATION.GUESTS]: guests,
        [Segmantation.CONVERSATION.SERVICES]: conversationEntity.hasService(),
        [Segmantation.CONVERSATION.SIZE]: conversationEntity.participating_user_ets().length,
        [Segmantation.CONVERSATION.TYPE]: trackingHelpers.getConversationType(conversationEntity),
        [Segmantation.CONVERSATION.WIRELESS_GUESTS]: wirelessGuests,
=======
        [Segmentation.CALL.DIRECTION]: call.state(),
        [Segmentation.CALL.VIDEO]: callType === CALL_TYPE.VIDEO,
        [Segmentation.CONVERSATION.EPHEMERAL_MESSAGE]: !!conversationEntity.globalMessageTimer(),
        [Segmentation.CONVERSATION.GUESTS]: guests,
        [Segmentation.CONVERSATION.SERVICES]: conversationEntity.hasService(),
        [Segmentation.CONVERSATION.SIZE]: conversationEntity.participating_user_ets().length,
        [Segmentation.CONVERSATION.TYPE]: trackingHelpers.getConversationType(conversationEntity),
        [Segmentation.CONVERSATION.GUESTS_WIRELESS]: wirelessGuests,
>>>>>>> 5706a753
      };

      amplify.publish(WebAppEvents.ANALYTICS.EVENT, EventName.CALLING.JOINED_CALL, segmentations);
    } catch (_) {
      this.rejectCall(call.conversationId);
    }
  }

  rejectCall(conversationId: ConversationId): void {
    this.wCall.reject(this.wUser, conversationId);
  }

  leaveCall = (conversationId: ConversationId): void => {
    delete this.poorCallQualityUsers[conversationId];
    this.wCall.end(this.wUser, conversationId);
  };

  muteCall(conversationId: ConversationId, shouldMute: boolean): void {
    this.wCall.setMute(this.wUser, shouldMute ? 1 : 0);
  }

  private readonly setAvsVersion = (version: number) => {
    this.avsVersion = version;
  };

  private getMediaStream({audio, camera, screen}: MediaStreamQuery, isGroup: boolean): Promise<MediaStream> {
    return this.mediaStreamHandler.requestMediaStream(audio, camera, screen, isGroup);
  }

  private handleMediaStreamError(call: Call, requestedStreams: MediaStreamQuery): void {
    const validStateWithoutCamera = [CALL_STATE.MEDIA_ESTAB, CALL_STATE.ANSWERED];
    if (call && !validStateWithoutCamera.includes(call.state())) {
      this.leaveCall(call.conversationId);
    }
    if (call?.state() !== CALL_STATE.ANSWERED) {
      if (requestedStreams.camera) {
        this.showNoCameraModal();
      }
      this.wCall.setVideoSendState(this.wUser, call.conversationId, VIDEO_STATE.STOPPED);
    }
  }

  /**
   * @returns `true` if a media stream has been stopped.
   */
  public stopMediaSource(mediaType: MediaType): boolean {
    const activeCall = this.joinedCall();
    if (!activeCall) {
      return false;
    }
    const selfParticipant = activeCall.getSelfParticipant();
    switch (mediaType) {
      case MediaType.AUDIO:
        selfParticipant.releaseAudioStream();
        break;

      case MediaType.VIDEO: {
        // Don't stop video input (coming from A/V preferences) when screensharing is activated
        if (!selfParticipant.sharesScreen()) {
          selfParticipant.releaseVideoStream();
        }
        break;
      }
    }
    return true;
  }

  /**
   * Will change the input source of all the active calls for the given media type
   */
  public changeMediaSource(mediaStream: MediaStream, mediaType: MediaType, call: Call = this.joinedCall()): void {
    if (!call) {
      return;
    }
    const selfParticipant = call.getSelfParticipant();

    if (mediaType === MediaType.AUDIO) {
      const audioTracks = mediaStream.getAudioTracks().map(track => track.clone());
      if (audioTracks.length > 0) {
        selfParticipant.setAudioStream(new MediaStream(audioTracks));
        this.wCall.replaceTrack(call.conversationId, audioTracks[0]);
      }
    }

    // Don't update video input (coming from A/V preferences) when screensharing is activated
    if (mediaType === MediaType.VIDEO && selfParticipant.sharesCamera() && !selfParticipant.sharesScreen()) {
      const videoTracks = mediaStream.getVideoTracks().map(track => track.clone());
      if (videoTracks.length > 0) {
        selfParticipant.setVideoStream(new MediaStream(videoTracks));
        this.wCall.replaceTrack(call.conversationId, videoTracks[0]);
      }
    }
  }

  private mapTargets(targets: SendMessageTarget): Recipients {
    const recipients: Recipients = {};

    for (const target of targets.clients) {
      const {userid, clientid} = target;

      if (!recipients[userid]) {
        recipients[userid] = [];
      }

      recipients[userid].push(clientid);
    }

    return recipients;
  }

  private injectActivateEvent(conversationId: ConversationId, userId: UserId, time: string, source: string): void {
    const event = EventBuilder.buildVoiceChannelActivate(conversationId, userId, time, this.avsVersion);
    this.eventRepository.injectEvent(event, source as any);
  }

  private injectDeactivateEvent(
    conversationId: ConversationId,
    userId: UserId,
    duration: number,
    reason: REASON,
    time: string,
    source: string,
  ): void {
    const event = EventBuilder.buildVoiceChannelDeactivate(
      conversationId,
      userId,
      duration,
      reason,
      time,
      this.avsVersion,
    );
    this.eventRepository.injectEvent(event, source as any);
  }

  private readonly sendMessage = (
    context: number,
    conversationId: ConversationId,
    userId: UserId,
    clientId: ClientId,
    targets: string | null,
    unused: null,
    payload: string,
  ): number => {
    const protoCalling = new Calling({content: payload});
    const genericMessage = new GenericMessage({
      [GENERIC_MESSAGE_TYPE.CALLING]: protoCalling,
      messageId: createRandomUuid(),
    });
    const call = this.findCall(conversationId);
    if (call?.blockMessages) {
      return 0;
    }
    const {type, resp} = JSON.parse(payload);
    const needsVerification = [CALL_MESSAGE_TYPE.SETUP, CALL_MESSAGE_TYPE.GROUP_START].includes(type);
    const validationPromise = needsVerification
      ? this.verificationPromise(conversationId, userId, resp)
      : Promise.resolve(true);
    validationPromise
      .then(() => {
        let options: MessageSendingOptions;

        if (typeof targets === 'string') {
          const parsedTargets: SendMessageTarget = JSON.parse(targets);
          const recipients = this.mapTargets(parsedTargets);
          options = {
            nativePush: true,
            precondition: true,
            recipients,
          };
        }

        const eventInfoEntity = new EventInfoEntity(genericMessage, conversationId, options);
        return this.conversationRepository.sendCallingMessage(eventInfoEntity, conversationId);
      })
      .catch(() => this.abortCall(conversationId));

    return 0;
  };

  private readonly sendSFTRequest = (
    context: number,
    url: string,
    data: string,
    dataLength: number,
    _: number,
  ): number => {
    (async () => {
      const response = await axios.post(url, data);

      const {status, data: axiosData} = response;
      const jsonData = JSON.stringify(axiosData);
      this.wCall.sftResp(this.wUser!, status, jsonData, jsonData.length, context);
    })();

    return 0;
  };

  private readonly requestConfig = () => {
    (async () => {
      const limit = Environment.browser.firefox ? CallingRepository.CONFIG.MAX_FIREFOX_TURN_COUNT : undefined;
      try {
        const config = await this.fetchConfig(limit);
        this.wCall.configUpdate(this.wUser, 0, JSON.stringify(config));
      } catch (_) {
        this.wCall.configUpdate(this.wUser, 1, '');
      }
    })();

    return 0;
  };

  private readonly callClosed = (reason: REASON, conversationId: ConversationId) => {
    amplify.publish(WebAppEvents.WARNING.DISMISS, WarningsViewModel.TYPE.CALL_QUALITY_POOR);
    const call = this.findCall(conversationId);
    if (!call) {
      return;
    }
    const stillActiveState = [REASON.STILL_ONGOING, REASON.ANSWERED_ELSEWHERE];

    const conversationEntity = this.conversationRepository.find_conversation_by_id(call.conversationId);
    const guests = conversationEntity.participating_user_ets().filter(user => user.isGuest()).length;
    const wirelessGuests = conversationEntity.participating_user_ets().filter(user => user.isTemporaryGuest()).length;
    const segmentations = {
<<<<<<< HEAD
      [Segmantation.CALL.AV_SWITCH_TOGGLE]: '',
      [Segmantation.CALL.DIRECTION]: call.state(),
      [Segmantation.CALL.DURATION]: '',
      [Segmantation.CALL.END_REASON]: reason,
      [Segmantation.CALL.PARTICIPANTS]: call.participants().length,
      [Segmantation.CALL.SCREEN_SHARE]: '',
      [Segmantation.CALL.SETUP_TIME]: '',
      [Segmantation.CALL.VIDEO]: call.initialType === CALL_TYPE.VIDEO,
      [Segmantation.CONVERSATION.ALLOW_GUESTS]: conversationEntity.isGuestRoom(),
      [Segmantation.CONVERSATION.GUESTS]: guests,
      [Segmantation.CONVERSATION.SERVICES]: conversationEntity.hasService(),
      [Segmantation.CONVERSATION.SIZE]: conversationEntity.participating_user_ets().length,
      [Segmantation.CONVERSATION.TYPE]: trackingHelpers.getConversationType(conversationEntity),
      [Segmantation.CONVERSATION.WIRELESS_GUESTS]: wirelessGuests,
=======
      [Segmentation.CALL.AV_SWITCH_TOGGLE]: call.analyticsAvSwitchToggle,
      [Segmentation.CALL.DIRECTION]: call.state(),
      [Segmentation.CALL.DURATION]: '',
      [Segmentation.CALL.END_REASON]: reason,
      [Segmentation.CALL.PARTICIPANTS]: call.participants().length,
      [Segmentation.CALL.SCREEN_SHARE]: '',
      [Segmentation.CALL.SETUP_TIME]: '',
      [Segmentation.CALL.VIDEO]: call.initialType === CALL_TYPE.VIDEO,
      [Segmentation.CONVERSATION.EPHEMERAL_MESSAGE]: !!conversationEntity.globalMessageTimer(),
      [Segmentation.CONVERSATION.GUESTS]: guests,
      [Segmentation.CONVERSATION.SERVICES]: conversationEntity.hasService(),
      [Segmentation.CONVERSATION.SIZE]: conversationEntity.participating_user_ets().length,
      [Segmentation.CONVERSATION.TYPE]: trackingHelpers.getConversationType(conversationEntity),
      [Segmentation.CONVERSATION.GUESTS_WIRELESS]: wirelessGuests,
>>>>>>> 5706a753
    };
    amplify.publish(WebAppEvents.ANALYTICS.EVENT, EventName.CALLING.ENDED_CALL, segmentations);
    if (!stillActiveState.includes(reason)) {
      this.injectDeactivateEvent(
        call.conversationId,
        call.initiator,
        call.startedAt() ? Date.now() - call.startedAt() : 0,
        reason,
        new Date().toISOString(),
        EventRepository.SOURCE.WEB_SOCKET,
      );
      this.removeCall(call);
      return;
    }
    const selfParticipant = call.getSelfParticipant();
    selfParticipant.releaseMediaStream();
    selfParticipant.videoState(VIDEO_STATE.STOPPED);
    call.reason(reason);
  };

  private readonly incomingCall = (
    conversationId: ConversationId,
    timestamp: number,
    userId: UserId,
    clientId: string,
    hasVideo: number,
    shouldRing: number,
    conversationType: CONV_TYPE,
  ) => {
    const conversationEntity = this.conversationRepository.find_conversation_by_id(conversationId);
    if (!conversationEntity) {
      return;
    }
    const storedCall = this.findCall(conversationId);
    if (storedCall) {
      // A call that has been picked up by another device can still be in storage.
      // When a second call arrives in the same conversation, we need to clean that call first
      this.removeCall(storedCall);
    }
    const canRing = !conversationEntity.showNotificationsNothing() && shouldRing && this.isReady;
    const selfParticipant = new Participant(this.selfUser, this.selfClientId);
    const isVideoCall = hasVideo ? CALL_TYPE.VIDEO : CALL_TYPE.NORMAL;
    const call = new Call(
      userId,
      conversationId,
      conversationType,
      selfParticipant,
      hasVideo ? CALL_TYPE.VIDEO : CALL_TYPE.NORMAL,
    );
    if (!canRing) {
      // an incoming call that should not ring is an ongoing group call
      call.reason(REASON.STILL_ONGOING);
    }
    call.state(CALL_STATE.INCOMING);
    if (canRing && isVideoCall) {
      this.warmupMediaStreams(call, true, true);
    }

    this.storeCall(call);
    this.incomingCallCallback(call);
  };

  private readonly updateCallState = (conversationId: ConversationId, state: number) => {
    const call = this.findCall(conversationId);
    if (!call) {
      this.logger.warn(`received state for call in conversation '${conversationId}' but no stored call found`);
      return;
    }

    // If a call goes from a state to INCOMING, it means it's a group call that just ended
    call.reason(state === CALL_STATE.INCOMING ? REASON.STILL_ONGOING : undefined);
    call.state(state);

    switch (state) {
      case CALL_STATE.MEDIA_ESTAB:
        const conversationEntity = this.conversationRepository.find_conversation_by_id(call.conversationId);
        const guests = conversationEntity.participating_user_ets().filter(user => user.isGuest()).length;
        const wirelessGuests = conversationEntity.participating_user_ets().filter(user => user.isTemporaryGuest())
          .length;
        const segmentations = {
<<<<<<< HEAD
          [Segmantation.CALL.DIRECTION]: call.state(),
          [Segmantation.CALL.SETUP_TIME]: '',
          [Segmantation.CALL.VIDEO]: call.initialType === CALL_TYPE.VIDEO,
          [Segmantation.CONVERSATION.GUESTS]: guests,
          [Segmantation.CONVERSATION.SERVICES]: conversationEntity.hasService(),
          [Segmantation.CONVERSATION.SIZE]: conversationEntity.participating_user_ets().length,
          [Segmantation.CONVERSATION.TYPE]: trackingHelpers.getConversationType(conversationEntity),
          [Segmantation.CONVERSATION.WIRELESS_GUESTS]: wirelessGuests,
=======
          [Segmentation.CALL.DIRECTION]: call.state(),
          [Segmentation.CALL.SETUP_TIME]: '',
          [Segmentation.CALL.VIDEO]: call.initialType === CALL_TYPE.VIDEO,
          [Segmentation.CONVERSATION.EPHEMERAL_MESSAGE]: !!conversationEntity.globalMessageTimer(),
          [Segmentation.CONVERSATION.GUESTS]: guests,
          [Segmentation.CONVERSATION.SERVICES]: conversationEntity.hasService(),
          [Segmentation.CONVERSATION.SIZE]: conversationEntity.participating_user_ets().length,
          [Segmentation.CONVERSATION.TYPE]: trackingHelpers.getConversationType(conversationEntity),
          [Segmentation.CONVERSATION.GUESTS_WIRELESS]: wirelessGuests,
>>>>>>> 5706a753
        };

        amplify.publish(WebAppEvents.ANALYTICS.EVENT, EventName.CALLING.ESTABLISHED_CALL, segmentations);
        call.startedAt(Date.now());
        break;
    }
  };

  private updateParticipantMutedState(call: Call, members: WcallMember[]): void {
    members.forEach(member => call.getParticipant(member.userid, member.clientid)?.isMuted(!!member.muted));
  }

  private updateParticipantList(call: Call, members: WcallMember[]) {
    const newMembers = members
      .filter(({userid, clientid}) => !call.getParticipant(userid, clientid))
      .map(({userid, clientid}) => new Participant(this.userRepository.findUserById(userid), clientid));

    const removedMembers = call
      .participants()
      .filter(participant => !members.find(({userid, clientid}) => participant.doesMatchIds(userid, clientid)));

    newMembers.forEach(participant => call.participants.unshift(participant));
    removedMembers.forEach(participant => call.participants.remove(participant));
  }

  private readonly handleCallParticipantChanges = (conversationId: ConversationId, membersJson: string) => {
    const call = this.findCall(conversationId);

    if (!call) {
      return;
    }

    const {members}: {members: WcallMember[]} = JSON.parse(membersJson);

    this.updateParticipantList(call, members);
    this.updateParticipantMutedState(call, members);
  };

  private readonly requestClients = (wUser: number, conversationId: ConversationId, _: number) => {
    this.pushClients(conversationId);
  };

  private readonly getCallMediaStream = async (
    conversationId: ConversationId,
    audio: boolean,
    camera: boolean,
    screen: boolean,
  ): Promise<MediaStream> => {
    if (this.mediaStreamQuery) {
      // if a query is already occurring, we will return the result of this query
      return this.mediaStreamQuery;
    }
    const call = this.findCall(conversationId);
    if (!call) {
      return Promise.reject();
    }
    const selfParticipant = call.getSelfParticipant();
    const query: Required<MediaStreamQuery> = {audio, camera, screen};
    const cache = {
      audio: selfParticipant.audioStream(),
      camera: selfParticipant.videoStream(),
      screen: selfParticipant.videoStream(),
    };

    const missingStreams = Object.entries(cache).reduce(
      (accumulator: MediaStreamQuery, [type, isCached]: [keyof MediaStreamQuery, MediaStream]) => {
        if (!isCached && !!query[type]) {
          accumulator[type] = true;
        }
        return accumulator;
      },
      {},
    );

    const queryLog = Object.entries(query)
      .filter(([type, needed]) => needed)
      .map(([type]) => (missingStreams[type as keyof MediaStreamQuery] ? type : `${type} (from cache)`))
      .join(', ');
    this.logger.debug(`mediaStream requested: ${queryLog}`);

    if (Object.keys(missingStreams).length === 0) {
      // we have everything in cache, just return the participant's stream
      return new Promise(resolve => {
        /*
          There is a bug in Chrome (from version 73, the version where it's fixed is unknown).
          This bug crashes the browser if the mediaStream is returned right away (probably some race condition in Chrome internal code)
          The timeout(0) fixes this issue.
        */
        window.setTimeout(() => resolve(selfParticipant.getMediaStream()), 0);
      });
    }
    const isGroup = [CONV_TYPE.CONFERENCE, CONV_TYPE.GROUP].includes(call.conversationType);
    this.mediaStreamQuery = (async () => {
      try {
        if (missingStreams.screen && selfParticipant.sharesScreen()) {
          return selfParticipant.getMediaStream();
        }
        const mediaStream = await this.getMediaStream(missingStreams, isGroup);
        this.mediaStreamQuery = undefined;
        const newStream = selfParticipant.updateMediaStream(mediaStream);
        return newStream;
      } catch (error) {
        this.mediaStreamQuery = undefined;
        this.logger.warn('Could not get mediaStream for call', error);
        this.handleMediaStreamError(call, missingStreams);
        return selfParticipant.getMediaStream();
      }
    })();

    return this.mediaStreamQuery;
  };

  private readonly updateParticipantStream = (
    conversationId: ConversationId,
    userId: UserId,
    clientId: ClientId,
    streams: MediaStream[],
  ): void => {
    let participant = this.findParticipant(conversationId, userId, clientId);
    if (!participant) {
      participant = new Participant(this.userRepository.findUserById(userId), clientId);
      const call = this.findCall(conversationId);
      call.addParticipant(participant);
    }

    if (streams.length === 0) {
      return;
    }

    const [stream] = streams;
    if (stream.getAudioTracks().length > 0) {
      participant.audioStream(stream);
    }
    if (stream.getVideoTracks().length > 0) {
      participant.videoStream(stream);
    }
  };

  private readonly audioCbrChanged = (userid: UserId, clientid: ClientId, enabled: number) => {
    const activeCall = this.activeCalls()[0];
    if (activeCall) {
      activeCall.isCbrEnabled(!!enabled);
    }
  };

  private readonly videoStateChanged = (
    conversationId: ConversationId,
    userId: UserId,
    clientId: ClientId,
    state: number,
  ) => {
    const call = this.findCall(conversationId);
    if (!call) {
      return;
    }
    if (state === VIDEO_STATE.STARTED) {
      call.analyticsAvSwitchToggle = true;
    }
    const selfParticipant = call.getSelfParticipant();
    if (
      call.state() === CALL_STATE.MEDIA_ESTAB &&
      selfParticipant.doesMatchIds(userId, clientId) &&
      !selfParticipant.sharesScreen()
    ) {
      selfParticipant.releaseVideoStream();
    }
    call
      .participants()
      .filter(participant => participant.doesMatchIds(userId, clientId))
      .forEach(participant => participant.videoState(state));
  };

  /**
   * Leave a call we joined immediately in case the browser window is closed.
   * @note Should only used by "window.onbeforeunload".
   */
  destroy(): void {
    this.activeCalls().forEach((call: Call) => this.wCall.end(this.wUser, call.conversationId));
    this.wCall.destroy(this.wUser);
  }

  //##############################################################################
  // Calling config
  //##############################################################################

  fetchConfig(limit?: number): Promise<CallConfigData> {
    return this.apiClient.account.api.getCallConfig(limit);
  }

  private checkConcurrentJoinedCall(conversationId: ConversationId, newCallState: CALL_STATE): Promise<void> {
    const idleCallStates = [CALL_STATE.INCOMING, CALL_STATE.NONE, CALL_STATE.UNKNOWN];
    const activeCall = this.activeCalls().find(
      call => call.conversationId !== conversationId && !idleCallStates.includes(call.state()),
    );
    if (!activeCall) {
      return Promise.resolve();
    }

    let actionString: string;
    let messageString: string;
    let titleString: string;

    switch (newCallState) {
      case CALL_STATE.INCOMING: {
        actionString = t('modalCallSecondIncomingAction');
        messageString = t('modalCallSecondIncomingMessage');
        titleString = t('modalCallSecondIncomingHeadline');
        break;
      }

      case CALL_STATE.OUTGOING: {
        actionString = t('modalCallSecondOutgoingAction');
        messageString = t('modalCallSecondOutgoingMessage');
        titleString = t('modalCallSecondOutgoingHeadline');
        break;
      }

      default: {
        return Promise.reject(`Tried to join second call in unexpected state '${newCallState}'`);
      }
    }

    return new Promise((resolve, reject) => {
      amplify.publish(WebAppEvents.WARNING.MODAL, ModalsViewModel.TYPE.CONFIRM, {
        primaryAction: {
          action: () => {
            if (activeCall.state() === CALL_STATE.INCOMING) {
              this.rejectCall(activeCall.conversationId);
            } else {
              this.leaveCall(activeCall.conversationId);
            }
            window.setTimeout(resolve, 1000);
          },
          text: actionString,
        },
        secondaryAction: {
          action: reject,
        },
        text: {
          message: messageString,
          title: titleString,
        },
      });
      this.logger.warn(`Tried to join a second call while calling in conversation '${activeCall.conversationId}'.`);
    });
  }

  private showNoCameraModal(): void {
    const modalOptions = {
      text: {
        htmlMessage: t('modalNoCameraMessage', Config.getConfig().BRAND_NAME, {
          '/faqLink': '</a>',
          br: '<br>',
          faqLink:
            '<a href="https://support.wire.com/hc/articles/202935412" data-uie-name="go-no-camera-faq" target="_blank" rel="noopener noreferrer">',
        }),
        title: t('modalNoCameraTitle'),
      },
    };
    amplify.publish(WebAppEvents.WARNING.MODAL, ModalsViewModel.TYPE.ACKNOWLEDGE, modalOptions);
  }

  //##############################################################################
  // Logging
  //##############################################################################

  public getCallLog(): string[] {
    return this.callLog;
  }
}<|MERGE_RESOLUTION|>--- conflicted
+++ resolved
@@ -691,24 +691,13 @@
       const guests = conversationEntity.participating_user_ets().filter(user => user.isGuest()).length;
       const wirelessGuests = conversationEntity.participating_user_ets().filter(user => user.isTemporaryGuest()).length;
       const segmentations = {
-<<<<<<< HEAD
-        [Segmantation.CALL.DIRECTION]: call.state(),
-        [Segmantation.CALL.VIDEO]: callType === CALL_TYPE.VIDEO,
-        [Segmantation.CONVERSATION.GUESTS]: guests,
-        [Segmantation.CONVERSATION.SERVICES]: conversationEntity.hasService(),
-        [Segmantation.CONVERSATION.SIZE]: conversationEntity.participating_user_ets().length,
-        [Segmantation.CONVERSATION.TYPE]: trackingHelpers.getConversationType(conversationEntity),
-        [Segmantation.CONVERSATION.WIRELESS_GUESTS]: wirelessGuests,
-=======
         [Segmentation.CALL.DIRECTION]: call.state(),
         [Segmentation.CALL.VIDEO]: callType === CALL_TYPE.VIDEO,
-        [Segmentation.CONVERSATION.EPHEMERAL_MESSAGE]: !!conversationEntity.globalMessageTimer(),
         [Segmentation.CONVERSATION.GUESTS]: guests,
         [Segmentation.CONVERSATION.SERVICES]: conversationEntity.hasService(),
         [Segmentation.CONVERSATION.SIZE]: conversationEntity.participating_user_ets().length,
         [Segmentation.CONVERSATION.TYPE]: trackingHelpers.getConversationType(conversationEntity),
         [Segmentation.CONVERSATION.GUESTS_WIRELESS]: wirelessGuests,
->>>>>>> 5706a753
       };
 
       amplify.publish(WebAppEvents.ANALYTICS.EVENT, EventName.CALLING.JOINED_CALL, segmentations);
@@ -932,22 +921,6 @@
     const guests = conversationEntity.participating_user_ets().filter(user => user.isGuest()).length;
     const wirelessGuests = conversationEntity.participating_user_ets().filter(user => user.isTemporaryGuest()).length;
     const segmentations = {
-<<<<<<< HEAD
-      [Segmantation.CALL.AV_SWITCH_TOGGLE]: '',
-      [Segmantation.CALL.DIRECTION]: call.state(),
-      [Segmantation.CALL.DURATION]: '',
-      [Segmantation.CALL.END_REASON]: reason,
-      [Segmantation.CALL.PARTICIPANTS]: call.participants().length,
-      [Segmantation.CALL.SCREEN_SHARE]: '',
-      [Segmantation.CALL.SETUP_TIME]: '',
-      [Segmantation.CALL.VIDEO]: call.initialType === CALL_TYPE.VIDEO,
-      [Segmantation.CONVERSATION.ALLOW_GUESTS]: conversationEntity.isGuestRoom(),
-      [Segmantation.CONVERSATION.GUESTS]: guests,
-      [Segmantation.CONVERSATION.SERVICES]: conversationEntity.hasService(),
-      [Segmantation.CONVERSATION.SIZE]: conversationEntity.participating_user_ets().length,
-      [Segmantation.CONVERSATION.TYPE]: trackingHelpers.getConversationType(conversationEntity),
-      [Segmantation.CONVERSATION.WIRELESS_GUESTS]: wirelessGuests,
-=======
       [Segmentation.CALL.AV_SWITCH_TOGGLE]: call.analyticsAvSwitchToggle,
       [Segmentation.CALL.DIRECTION]: call.state(),
       [Segmentation.CALL.DURATION]: '',
@@ -956,13 +929,11 @@
       [Segmentation.CALL.SCREEN_SHARE]: '',
       [Segmentation.CALL.SETUP_TIME]: '',
       [Segmentation.CALL.VIDEO]: call.initialType === CALL_TYPE.VIDEO,
-      [Segmentation.CONVERSATION.EPHEMERAL_MESSAGE]: !!conversationEntity.globalMessageTimer(),
       [Segmentation.CONVERSATION.GUESTS]: guests,
       [Segmentation.CONVERSATION.SERVICES]: conversationEntity.hasService(),
       [Segmentation.CONVERSATION.SIZE]: conversationEntity.participating_user_ets().length,
       [Segmentation.CONVERSATION.TYPE]: trackingHelpers.getConversationType(conversationEntity),
       [Segmentation.CONVERSATION.GUESTS_WIRELESS]: wirelessGuests,
->>>>>>> 5706a753
     };
     amplify.publish(WebAppEvents.ANALYTICS.EVENT, EventName.CALLING.ENDED_CALL, segmentations);
     if (!stillActiveState.includes(reason)) {
@@ -1043,26 +1014,14 @@
         const wirelessGuests = conversationEntity.participating_user_ets().filter(user => user.isTemporaryGuest())
           .length;
         const segmentations = {
-<<<<<<< HEAD
-          [Segmantation.CALL.DIRECTION]: call.state(),
-          [Segmantation.CALL.SETUP_TIME]: '',
-          [Segmantation.CALL.VIDEO]: call.initialType === CALL_TYPE.VIDEO,
-          [Segmantation.CONVERSATION.GUESTS]: guests,
-          [Segmantation.CONVERSATION.SERVICES]: conversationEntity.hasService(),
-          [Segmantation.CONVERSATION.SIZE]: conversationEntity.participating_user_ets().length,
-          [Segmantation.CONVERSATION.TYPE]: trackingHelpers.getConversationType(conversationEntity),
-          [Segmantation.CONVERSATION.WIRELESS_GUESTS]: wirelessGuests,
-=======
           [Segmentation.CALL.DIRECTION]: call.state(),
           [Segmentation.CALL.SETUP_TIME]: '',
           [Segmentation.CALL.VIDEO]: call.initialType === CALL_TYPE.VIDEO,
-          [Segmentation.CONVERSATION.EPHEMERAL_MESSAGE]: !!conversationEntity.globalMessageTimer(),
           [Segmentation.CONVERSATION.GUESTS]: guests,
           [Segmentation.CONVERSATION.SERVICES]: conversationEntity.hasService(),
           [Segmentation.CONVERSATION.SIZE]: conversationEntity.participating_user_ets().length,
           [Segmentation.CONVERSATION.TYPE]: trackingHelpers.getConversationType(conversationEntity),
           [Segmentation.CONVERSATION.GUESTS_WIRELESS]: wirelessGuests,
->>>>>>> 5706a753
         };
 
         amplify.publish(WebAppEvents.ANALYTICS.EVENT, EventName.CALLING.ESTABLISHED_CALL, segmentations);
