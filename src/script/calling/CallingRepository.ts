/*
 * Wire
 * Copyright (C) 2018 Wire Swiss GmbH
 *
 * This program is free software: you can redistribute it and/or modify
 * it under the terms of the GNU General Public License as published by
 * the Free Software Foundation, either version 3 of the License, or
 * (at your option) any later version.
 *
 * This program is distributed in the hope that it will be useful,
 * but WITHOUT ANY WARRANTY; without even the implied warranty of
 * MERCHANTABILITY or FITNESS FOR A PARTICULAR PURPOSE. See the
 * GNU General Public License for more details.
 *
 * You should have received a copy of the GNU General Public License
 * along with this program. If not, see http://www.gnu.org/licenses/.
 *
 */

import axios, {AxiosError} from 'axios';
import {Runtime} from '@wireapp/commons';
import type {WebappProperties} from '@wireapp/api-client/src/user/data';
import type {CallConfigData} from '@wireapp/api-client/src/account/CallConfigData';
import type {ClientMismatch, UserClients} from '@wireapp/api-client/src/conversation';
import {
  CALL_TYPE,
  CONV_TYPE,
  ENV as AVS_ENV,
  getAvsInstance,
  LOG_LEVEL,
  QUALITY,
  REASON,
  STATE as CALL_STATE,
  VIDEO_STATE,
  Wcall,
  ERROR,
  WcallMember,
  WcallClient,
} from '@wireapp/avs';
import {Calling, GenericMessage} from '@wireapp/protocol-messaging';
import {WebAppEvents} from '@wireapp/webapp-events';
import {amplify} from 'amplify';
import ko from 'knockout';
import 'webrtc-adapter';
import {container} from 'tsyringe';

import {t} from 'Util/LocalizerUtil';
import {Logger, getLogger} from 'Util/Logger';
import {createRandomUuid} from 'Util/util';
import {TIME_IN_MILLIS} from 'Util/TimeUtil';
import {flatten} from 'Util/ArrayUtil';
import {roundLogarithmic} from 'Util/NumberUtil';

import {Config} from '../Config';
import {GENERIC_MESSAGE_TYPE} from '../cryptography/GenericMessageType';
import {ModalsViewModel} from '../view_model/ModalsViewModel';
import {WarningsViewModel} from '../view_model/WarningsViewModel';
import {CALL_MESSAGE_TYPE} from './enum/CallMessageType';
import {ConversationRepository} from '../conversation/ConversationRepository';
import {CallingEvent, EventBuilder} from '../conversation/EventBuilder';
import {EventInfoEntity, MessageSendingOptions} from '../conversation/EventInfoEntity';
import {EventRepository} from '../event/EventRepository';
import {MediaType} from '../media/MediaType';
import {Call, ConversationId} from './Call';
import {ClientId, Participant, UserId} from './Participant';
import {EventName} from '../tracking/EventName';
import {Segmentation} from '../tracking/Segmentation';
import * as trackingHelpers from '../tracking/Helpers';
import type {MediaStreamHandler} from '../media/MediaStreamHandler';
import type {User} from '../entity/User';
import type {ServerTimeHandler} from '../time/serverTimeHandler';
import type {Recipients} from '../cryptography/CryptographyRepository';
import type {Conversation} from '../entity/Conversation';
import type {UserRepository} from '../user/UserRepository';
import type {EventRecord} from '../storage';
import type {EventSource} from '../event/EventSource';
import type {MessageRepository} from '../conversation/MessageRepository';
import {NoAudioInputError} from '../error/NoAudioInputError';
import {APIClient} from '../service/APIClientSingleton';
import {ConversationState} from '../conversation/ConversationState';

interface MediaStreamQuery {
  audio?: boolean;
  camera?: boolean;
  screen?: boolean;
}

interface SendMessageTarget {
  clients: WcallClient[];
}

type ClientListEntry = [user: string, client: string];

enum CALL_DIRECTION {
  INCOMING = 'incoming',
  OUTGOING = 'outgoing',
}

export class CallingRepository {
  private readonly acceptedVersionWarnings: ko.ObservableArray<string>;
  private readonly acceptVersionWarning: (conversationId: string) => void;
  private readonly callLog: string[];
  private readonly cbrEncoding: ko.Observable<number>;
  private readonly logger: Logger;
  private avsVersion: number;
  private incomingCallCallback: (call: Call) => void;
  private isReady: boolean = false;
  /** will cache the query to media stream (in order to avoid asking the system for streams multiple times when we have multiple peers) */
  private mediaStreamQuery?: Promise<MediaStream>;
  private poorCallQualityUsers: {[conversationId: string]: string[]} = {};
  private selfClientId: ClientId;
  private selfUser: User;
  private wCall?: Wcall;
  private wUser?: number;
  public readonly activeCalls: ko.ObservableArray<Call>;
  public readonly isMuted: ko.Observable<boolean>;
  public readonly joinedCall: ko.PureComputed<Call | undefined>;

  static get CONFIG() {
    return {
      DEFAULT_CONFIG_TTL: 60 * 60, // 60 minutes in seconds
      MAX_FIREFOX_TURN_COUNT: 3,
    };
  }

  constructor(
    private readonly messageRepository: MessageRepository,
    private readonly eventRepository: EventRepository,
    private readonly userRepository: UserRepository,
    private readonly mediaStreamHandler: MediaStreamHandler,
    private readonly serverTimeHandler: ServerTimeHandler,
    private readonly apiClient = container.resolve(APIClient),
    private readonly conversationState = container.resolve(ConversationState),
  ) {
    this.activeCalls = ko.observableArray();
    this.isMuted = ko.observable(false);
    this.joinedCall = ko.pureComputed(() => {
      return this.activeCalls().find(call => call.state() === CALL_STATE.MEDIA_ESTAB);
    });

    /** {<userId>: <isVerified>} */
    let callParticipants: Record<string, boolean> = {};

    ko.computed(() => {
      const activeCall = this.joinedCall();
      if (!activeCall) {
        callParticipants = {};
        return;
      }

      for (const participant of activeCall.participants()) {
        const wasVerified = callParticipants[participant.user.id];
        const isVerified = participant.user.is_verified();

        callParticipants[participant.user.id] = isVerified;

        if (wasVerified === true && isVerified === false) {
          this.leaveCallOnUnverified(participant.user.id);
          return;
        }
      }
    });

    this.acceptedVersionWarnings = ko.observableArray<string>();
    this.acceptVersionWarning = (conversationId: string) => {
      this.acceptedVersionWarnings.push(conversationId);
      window.setTimeout(() => this.acceptedVersionWarnings.remove(conversationId), TIME_IN_MILLIS.MINUTE * 15);
    };

    this.activeCalls.subscribe(activeCalls => {
      const activeCallIds = activeCalls.map(call => call.conversationId);
      this.acceptedVersionWarnings.remove(acceptedId => !activeCallIds.includes(acceptedId));
    });

    this.incomingCallCallback = () => {};

    this.logger = getLogger('CallingRepository');
    this.callLog = [];
    this.cbrEncoding = ko.observable(0);

    this.subscribeToEvents();
  }

  readonly toggleCbrEncoding = (vbrEnabled: boolean): void => {
    this.cbrEncoding(vbrEnabled ? 0 : 1);
  };

  getStats(conversationId: ConversationId): Promise<{stats: RTCStatsReport; userid: UserId}[]> {
    return this.wCall.getStats(conversationId);
  }

  async initAvs(selfUser: User, clientId: ClientId): Promise<{wCall: Wcall; wUser: number}> {
    this.selfUser = selfUser;
    this.selfClientId = clientId;
    const callingInstance = await getAvsInstance();

    this.wCall = this.configureCallingApi(callingInstance);
    this.wUser = this.createWUser(this.wCall, this.selfUser.id, clientId);
    return {wCall: this.wCall, wUser: this.wUser};
  }

  setReady(): void {
    this.isReady = true;
  }

  private configureCallingApi(wCall: Wcall): Wcall {
    const avsLogger = getLogger('avs');
    const logLevels: Record<LOG_LEVEL, string> = {
      [LOG_LEVEL.DEBUG]: 'DEBUG',
      [LOG_LEVEL.INFO]: 'INFO ',
      [LOG_LEVEL.WARN]: 'WARN ',
      [LOG_LEVEL.ERROR]: 'ERROR',
    };
    const logFunctions: Record<LOG_LEVEL, Function> = {
      [LOG_LEVEL.DEBUG]: avsLogger.debug,
      [LOG_LEVEL.INFO]: avsLogger.log,
      [LOG_LEVEL.WARN]: avsLogger.warn,
      [LOG_LEVEL.ERROR]: avsLogger.error,
    };

    wCall.setLogHandler((level: LOG_LEVEL, message: string, error: Error) => {
      const trimmedMessage = message.trim();
      logFunctions[level].call(avsLogger, trimmedMessage, error);
      this.callLog.push(`${new Date().toISOString()} [${logLevels[level]}] ${trimmedMessage}`);
    });

    const avsEnv = Runtime.isFirefox() ? AVS_ENV.FIREFOX : AVS_ENV.DEFAULT;
    wCall.init(avsEnv);
    wCall.setUserMediaHandler(this.getCallMediaStream);
    wCall.setMediaStreamHandler(this.updateParticipantStream);
    setInterval(() => wCall.poll(), 500);
    return wCall;
  }

  private createWUser(wCall: Wcall, selfUserId: string, selfClientId: string): number {
    /* cspell:disable */
    const wUser = wCall.create(
      selfUserId,
      selfClientId,
      this.setAvsVersion, // `readyh`,
      this.sendMessage, // `sendh`,
      this.sendSFTRequest, // `sfth`
      this.incomingCall, // `incomingh`,
      () => {}, // `missedh`,
      () => {}, // `answerh`,
      () => {}, // `estabh`,
      this.callClosed, // `closeh`,
      () => {}, // `metricsh`,
      this.requestConfig, // `cfg_reqh`,
      this.audioCbrChanged, // `acbrh`,
      this.videoStateChanged, // `vstateh`,
    );
    /* cspell:enable */
    const tenSeconds = 10;
    wCall.setNetworkQualityHandler(wUser, this.updateCallQuality, tenSeconds);
    wCall.setMuteHandler(wUser, this.isMuted);
    wCall.setStateHandler(wUser, this.updateCallState);
    wCall.setParticipantChangedHandler(wUser, this.handleCallParticipantChanges);
    wCall.setReqClientsHandler(wUser, this.requestClients);

    return wUser;
  }

  private async pushClients(conversationId: ConversationId): Promise<void> {
    try {
      await this.apiClient.conversation.api.postOTRMessage(this.selfClientId, conversationId);
    } catch (error) {
      const mismatch: ClientMismatch = (error as AxiosError).response!.data;
      const localClients: UserClients = await this.messageRepository.create_recipients(conversationId);

      const makeClientList = (recipients: UserClients): ClientListEntry[] =>
        Object.entries(recipients).reduce(
          (acc, [userId, clients]) => acc.concat(clients.map(clientId => [userId, clientId])),
          [],
        );

      const isSameEntry = ([userA, clientA]: ClientListEntry, [userB, clientB]: ClientListEntry): boolean =>
        userA === userB && clientA === clientB;

      const fromClientList = (clientList: ClientListEntry[]): UserClients =>
        clientList.reduce<UserClients>((acc, [userId, clientId]) => {
          const currentClients = acc[userId] || [];
          return {...acc, [userId]: [...currentClients, clientId]};
        }, {});
      const localClientList = makeClientList(localClients);
      const remoteClientList = makeClientList(mismatch.missing);
      const missingClients = remoteClientList.filter(
        remoteClient => !localClientList.some(localClient => isSameEntry(remoteClient, localClient)),
      );
      const deletedClients = localClientList.filter(
        localClient => !remoteClientList.some(remoteClient => isSameEntry(remoteClient, localClient)),
      );
      const localMismatch: ClientMismatch = {
        deleted: fromClientList(deletedClients),
        missing: fromClientList(missingClients),
        redundant: {},
        time: mismatch.time,
      };

      const genericMessage = new GenericMessage({
        [GENERIC_MESSAGE_TYPE.CALLING]: new Calling({content: ''}),
        messageId: createRandomUuid(),
      });
      const eventInfoEntity = new EventInfoEntity(genericMessage, conversationId);
      eventInfoEntity.setType(GENERIC_MESSAGE_TYPE.CALLING);
      await this.messageRepository.clientMismatchHandler.onClientMismatch(eventInfoEntity, localMismatch);

      type Clients = {clientid: string; userid: string}[];

      const clients: Clients[] = Object.entries(mismatch.missing).map(([userid, clientids]: [string, string[]]) =>
        clientids.map(clientid => ({clientid, userid})),
      );

      const data: {clients: Clients} = {clients: flatten(clients)};
      this.wCall.setClientsForConv(this.wUser, conversationId, JSON.stringify(data));
    }
  }

  readonly updateCallQuality = (conversationId: string, userId: string, clientId: string, quality: number) => {
    const call = this.findCall(conversationId);
    if (!call) {
      return;
    }

    if (!this.poorCallQualityUsers[conversationId]) {
      this.poorCallQualityUsers[conversationId] = [];
    }

    let users = this.poorCallQualityUsers[conversationId];
    const isOldPoorCallQualityUser = users.some(_userId => _userId === userId);
    if (isOldPoorCallQualityUser && quality === QUALITY.NORMAL) {
      users = users.filter(_userId => _userId !== userId);
    }
    if (!isOldPoorCallQualityUser && quality !== QUALITY.NORMAL) {
      users = [...users, userId];
    }
    if (users.length === call.participants.length - 1) {
      amplify.publish(WebAppEvents.WARNING.SHOW, WarningsViewModel.TYPE.CALL_QUALITY_POOR);
    } else {
      amplify.publish(WebAppEvents.WARNING.DISMISS, WarningsViewModel.TYPE.CALL_QUALITY_POOR);
    }

    switch (quality) {
      case QUALITY.NORMAL: {
        this.logger.log(
          `Normal call quality with user "${userId}" and client "${clientId}" in conversation "${conversationId}".`,
        );
        break;
      }
      case QUALITY.MEDIUM: {
        this.logger.warn(
          `Medium call quality with user "${userId}" and client "${clientId}" in conversation "${conversationId}".`,
        );
        break;
      }
      case QUALITY.POOR: {
        this.logger.warn(
          `Poor call quality with user "${userId}" and client "${clientId}" in conversation "${conversationId}".`,
        );
        break;
      }
      case QUALITY.NETWORK_PROBLEM: {
        this.logger.warn(
          `Network problem during call with user "${userId}" and client "${clientId}" in conversation "${conversationId}".`,
        );
        break;
      }
    }
  };

  onIncomingCall(callback: (call: Call) => void): void {
    this.incomingCallCallback = callback;
  }

  findCall(conversationId: ConversationId): Call | undefined {
    return this.activeCalls().find((callInstance: Call) => callInstance.conversationId === conversationId);
  }

  private findParticipant(conversationId: ConversationId, userId: UserId, clientId: ClientId): Participant | undefined {
    const call = this.findCall(conversationId);
    return call?.getParticipant(userId, clientId);
  }

  private storeCall(call: Call): void {
    this.activeCalls.push(call);
    const conversation = this.conversationState.findConversation(call.conversationId);
    if (conversation) {
      conversation.call(call);
    }
  }

  private removeCall(call: Call): void {
    const index = this.activeCalls().indexOf(call);
    call.getSelfParticipant().releaseMediaStream();
    call.participants.removeAll();
    if (index !== -1) {
      this.activeCalls.splice(index, 1);
    }
    const conversation = this.conversationState.findConversation(call.conversationId);
    if (conversation) {
      conversation.call(null);
    }
  }

  private async warmupMediaStreams(call: Call, audio: boolean, camera: boolean): Promise<boolean> {
    // if it's a video call we query the video user media in order to display the video preview
    const isGroup = [CONV_TYPE.CONFERENCE, CONV_TYPE.GROUP].includes(call.conversationType);
    try {
      const mediaStream = await this.getMediaStream({audio, camera}, isGroup);
      if (call.state() !== CALL_STATE.NONE) {
        call.getSelfParticipant().updateMediaStream(mediaStream);
        if (camera) {
          call.getSelfParticipant().videoState(VIDEO_STATE.STARTED);
        }
      } else {
        mediaStream.getTracks().forEach(track => track.stop());
      }
      return true;
    } catch (_error) {
      return false;
    }
  }

  /**
   * Checks if browser supports all WebRTC APIs which are required for conference calling. Users with Chrome 83 need to enable "Experimental Web Platform features" (--enable-experimental-web-platform-features) to use all required APIs.
   *
   * @returns `true` if browser supports WebRTC Insertable Streams
   * @see https://www.chromestatus.com/feature/6321945865879552
   */
  get supportsConferenceCalling(): boolean {
    return Runtime.isSupportingConferenceCalling();
  }

  /**
   * Extended check for calling support of browser.
   * @returns `true` if calling is supported
   */
  get supportsCalling(): boolean {
    return Runtime.isSupportingLegacyCalling();
  }

  /**
   * Extended check for screen sharing support of browser.
   * @returns `true` if screen sharing is supported
   */
  get supportsScreenSharing(): boolean {
    return Runtime.isSupportingScreensharing();
  }

  /**
   * Subscribe to amplify topics.
   */
  subscribeToEvents(): void {
    amplify.subscribe(WebAppEvents.CALL.EVENT_FROM_BACKEND, this.onCallEvent);
    amplify.subscribe(WebAppEvents.CALL.STATE.TOGGLE, this.toggleState); // This event needs to be kept, it is sent by the wrapper
    amplify.subscribe(WebAppEvents.PROPERTIES.UPDATE.CALL.ENABLE_VBR_ENCODING, this.toggleCbrEncoding);
    amplify.subscribe(WebAppEvents.PROPERTIES.UPDATED, ({settings}: WebappProperties) => {
      this.toggleCbrEncoding(settings.call.enable_vbr_encoding);
    });
  }

  /**
   * Leave call when a participant is not verified anymore
   */
  private readonly leaveCallOnUnverified = (unverifiedUserId: string): void => {
    const activeCall = this.joinedCall();

    if (!activeCall) {
      return;
    }

    const clients = this.userRepository.findUserById(unverifiedUserId).devices();

    for (const {id: clientId} of clients) {
      const participant = activeCall.getParticipant(unverifiedUserId, clientId);

      if (participant) {
        this.leaveCall(activeCall.conversationId);
        amplify.publish(
          WebAppEvents.WARNING.MODAL,
          ModalsViewModel.TYPE.ACKNOWLEDGE,
          {
            action: {
              title: t('callDegradationAction'),
            },
            text: {
              message: t('callDegradationDescription', participant.user.name()),
              title: t('callDegradationTitle'),
            },
          },
          `degraded-${activeCall.conversationId}`,
        );
      }
    }
  };

  //##############################################################################
  // Inbound call events
  //##############################################################################

  private async verificationPromise(conversationId: string, userId: string, isResponse: boolean): Promise<void> {
    const recipients = await this.messageRepository.create_recipients(conversationId, false, [userId]);
    const eventInfoEntity = new EventInfoEntity(undefined, conversationId, {recipients});
    eventInfoEntity.setType(GENERIC_MESSAGE_TYPE.CALLING);
    const consentType = isResponse
      ? ConversationRepository.CONSENT_TYPE.INCOMING_CALL
      : ConversationRepository.CONSENT_TYPE.OUTGOING_CALL;
    await this.messageRepository.grantMessage(eventInfoEntity, consentType, [], false);
  }

  private abortCall(conversationId: string): void {
    const call = this.findCall(conversationId);
    if (call) {
      // we flag the call in order to prevent sending further messages
      call.blockMessages = true;
    }
    this.leaveCall(conversationId);
  }

  private warnOutdatedClient(conversationId: string) {
    const brandName = Config.getConfig().BRAND_NAME;
    amplify.publish(
      WebAppEvents.WARNING.MODAL,
      ModalsViewModel.TYPE.ACKNOWLEDGE,
      {
        close: () => this.acceptVersionWarning(conversationId),
        text: {
          message: t('modalCallUpdateClientMessage', brandName),
          title: t('modalCallUpdateClientHeadline', brandName),
        },
      },
      'update-client-warning',
    );
  }

  /**
   * Handle incoming calling events from backend.
   */
<<<<<<< HEAD
  async onCallEvent(event: CallingEvent, source: string): Promise<void> {
=======
  onCallEvent = async (event: any, source: string): Promise<void> => {
>>>>>>> 390ecc76
    const {content, conversation: conversationId, from: userId, sender: clientId, time} = event;
    const currentTimestamp = this.serverTimeHandler.toServerTimestamp();
    const toSecond = (timestamp: number) => Math.floor(timestamp / 1000);
    const contentStr = JSON.stringify(content);

    let validatedPromise = Promise.resolve();

    switch (content.type) {
      case CALL_MESSAGE_TYPE.GROUP_LEAVE: {
        const isAnotherSelfClient = userId === this.selfUser.id && clientId !== this.selfClientId;
        if (isAnotherSelfClient) {
          const call = this.findCall(conversationId);
          if (call?.state() === CALL_STATE.INCOMING) {
            // If the group leave was sent from the self user from another device,
            // we reset the reason so that the call is not shown in the UI.
            // If the call is already accepted, we keep the call UI.
            call.reason(REASON.STILL_ONGOING);
          }
        }
        break;
      }
      case CALL_MESSAGE_TYPE.CONFKEY: {
        if (source !== EventRepository.SOURCE.STREAM) {
          validatedPromise = this.verificationPromise(conversationId, userId, true);
        }
        break;
      }
    }

    await validatedPromise.catch(() => this.abortCall(conversationId));

    const res = this.wCall.recvMsg(
      this.wUser,
      contentStr,
      contentStr.length,
      toSecond(currentTimestamp),
      toSecond(new Date(time).getTime()),
      conversationId,
      userId,
      clientId,
    );

    if (res !== 0) {
      this.logger.warn(`recv_msg failed with code: ${res}`);
      if (
        this.acceptedVersionWarnings().every((acceptedId: string) => acceptedId !== conversationId) &&
        res === ERROR.UNKNOWN_PROTOCOL &&
        event.content.type === 'CONFSTART'
      ) {
        this.warnOutdatedClient(conversationId);
      }
      return;
    }
    return this.handleCallEventSaving(content.type, conversationId, userId, time, source);
  };

  handleCallEventSaving(
    type: string,
    conversationId: ConversationId,
    userId: UserId,
    time: string,
    source: string,
  ): void {
    // save event if needed
    switch (type) {
      case CALL_MESSAGE_TYPE.SETUP:
      case CALL_MESSAGE_TYPE.CONF_START:
      case CALL_MESSAGE_TYPE.GROUP_START:
        const activeCall = this.findCall(conversationId);
        const ignoreNotificationStates = [CALL_STATE.MEDIA_ESTAB, CALL_STATE.ANSWERED, CALL_STATE.OUTGOING];
        if (!activeCall || !ignoreNotificationStates.includes(activeCall.state())) {
          // we want to ignore call start events that already have an active call (whether it's ringing or connected).
          this.injectActivateEvent(conversationId, userId, time, source);
        }
        break;
    }
  }

  //##############################################################################
  // Call actions
  //##############################################################################

  readonly toggleState = (withVideo: boolean): void => {
    const conversationEntity: Conversation | undefined = this.conversationState.activeConversation();
    if (conversationEntity) {
      const isActiveCall = this.findCall(conversationEntity.id);
      const isGroupCall = conversationEntity.isGroup() ? CONV_TYPE.GROUP : CONV_TYPE.ONEONONE;
      const callType = withVideo ? CALL_TYPE.VIDEO : CALL_TYPE.NORMAL;
      return isActiveCall
        ? this.leaveCall(conversationEntity.id)
        : this.startCall(conversationEntity.id, isGroupCall, callType) && undefined;
    }
  };

  async startCall(
    conversationId: ConversationId,
    conversationType: CONV_TYPE,
    callType: CALL_TYPE,
  ): Promise<void | Call> {
    this.logger.log(`Starting a call of type "${callType}" in conversation ID "${conversationId}"...`);
    try {
      await this.checkConcurrentJoinedCall(conversationId, CALL_STATE.OUTGOING);
      conversationType =
        conversationType === CONV_TYPE.GROUP && this.supportsConferenceCalling
          ? CONV_TYPE.CONFERENCE
          : conversationType;
      const rejectedCallInConversation = this.findCall(conversationId);
      if (rejectedCallInConversation) {
        // if there is a rejected call, we can remove it from the store
        rejectedCallInConversation.state(CALL_STATE.NONE);
        this.removeCall(rejectedCallInConversation);
      }
      const selfParticipant = new Participant(this.selfUser, this.selfClientId);
      const call = new Call(this.selfUser.id, conversationId, conversationType, selfParticipant, callType);
      this.storeCall(call);
      const loadPreviewPromise =
        [CONV_TYPE.CONFERENCE, CONV_TYPE.GROUP].includes(conversationType) && callType === CALL_TYPE.VIDEO
          ? this.warmupMediaStreams(call, true, true)
          : Promise.resolve(true);
      const success = await loadPreviewPromise;
      if (success) {
        this.wCall.start(this.wUser, conversationId, callType, conversationType, this.cbrEncoding());
        this.sendCallingEvent(EventName.CALLING.INITIATED_CALL, call);
        this.sendCallingEvent(EventName.CONTRIBUTED, call, {
          [Segmentation.MESSAGE.ACTION]: callType === CALL_TYPE.VIDEO ? 'video_call' : 'audio_call',
        });
      } else {
        this.showNoCameraModal();
        this.removeCall(call);
      }
      return call;
    } catch (_error) {}
  }

  /**
   * Toggles the camera ON and OFF for the given call (does not switch between different cameras)
   */
  toggleCamera(call: Call): void {
    const selfParticipant = call.getSelfParticipant();
    const newState = selfParticipant.sharesCamera() ? VIDEO_STATE.STOPPED : VIDEO_STATE.STARTED;
    if (call.state() === CALL_STATE.INCOMING) {
      selfParticipant.videoState(newState);
      if (newState === VIDEO_STATE.STOPPED) {
        selfParticipant.releaseVideoStream();
      } else {
        this.warmupMediaStreams(call, false, true);
      }
    }
    this.wCall.setVideoSendState(this.wUser, call.conversationId, newState);
  }

  /**
   * Toggles screenshare ON and OFF for the given call (does not switch between different screens)
   */
  toggleScreenshare = async (call: Call): Promise<void> => {
    const selfParticipant = call.getSelfParticipant();
    if (selfParticipant.sharesScreen()) {
      selfParticipant.videoState(VIDEO_STATE.STOPPED);
      this.sendCallingEvent(EventName.CALLING.SCREEN_SHARE, call, {
        [Segmentation.SCREEN_SHARE.DIRECTION]: 'outgoing',
        [Segmentation.SCREEN_SHARE.DURATION]:
          Math.ceil((Date.now() - selfParticipant.startedScreenSharingAt()) / 5000) * 5,
      });
      return this.wCall.setVideoSendState(this.wUser, call.conversationId, VIDEO_STATE.STOPPED);
    }
    try {
      const isGroup = [CONV_TYPE.CONFERENCE, CONV_TYPE.GROUP].includes(call.conversationType);
      const mediaStream = await this.getMediaStream({audio: true, screen: true}, isGroup);
      // https://stackoverflow.com/a/25179198/451634
      mediaStream.getVideoTracks()[0].onended = () => {
        this.wCall.setVideoSendState(this.wUser, call.conversationId, VIDEO_STATE.STOPPED);
      };
      const selfParticipant = call.getSelfParticipant();
      selfParticipant.videoState(VIDEO_STATE.SCREENSHARE);
      selfParticipant.updateMediaStream(mediaStream);
      this.wCall.setVideoSendState(this.wUser, call.conversationId, VIDEO_STATE.SCREENSHARE);
      selfParticipant.startedScreenSharingAt(Date.now());
    } catch (error) {
      this.logger.info('Failed to get screen sharing stream', error);
    }
  };

  async answerCall(call: Call, callType?: CALL_TYPE): Promise<void> {
    try {
      callType ??= call.getSelfParticipant().sharesCamera() ? call.initialType : CALL_TYPE.NORMAL;
      await this.checkConcurrentJoinedCall(call.conversationId, CALL_STATE.INCOMING);

      const isVideoCall = callType === CALL_TYPE.VIDEO;
      if (!isVideoCall) {
        call.getSelfParticipant().releaseVideoStream();
      }
      await this.warmupMediaStreams(call, true, isVideoCall);
      await this.pushClients(call.conversationId);

      if (Config.getConfig().FEATURE.CONFERENCE_AUTO_MUTE && call.conversationType === CONV_TYPE.CONFERENCE) {
        this.wCall.setMute(this.wUser, 1);
      }

      this.wCall.answer(this.wUser, call.conversationId, callType, this.cbrEncoding());

      this.sendCallingEvent(EventName.CALLING.JOINED_CALL, call, {
        [Segmentation.CALL.DIRECTION]: this.getCallDirection(call),
      });
    } catch (_error) {
      this.rejectCall(call.conversationId);
    }
  }

  rejectCall(conversationId: ConversationId): void {
    this.wCall.reject(this.wUser, conversationId);
  }

  readonly leaveCall = (conversationId: ConversationId): void => {
    delete this.poorCallQualityUsers[conversationId];
    this.wCall.end(this.wUser, conversationId);
  };

  muteCall(call: Call, shouldMute: boolean): void {
    if (call.hasWorkingAudioInput === false && this.isMuted()) {
      this.showNoAudioInputModal();
      return;
    }
    this.wCall.setMute(this.wUser, shouldMute ? 1 : 0);
  }

  private readonly setAvsVersion = (version: number) => {
    this.avsVersion = version;
  };

  private getMediaStream({audio, camera, screen}: MediaStreamQuery, isGroup: boolean): Promise<MediaStream> {
    return this.mediaStreamHandler.requestMediaStream(audio, camera, screen, isGroup);
  }

  private handleMediaStreamError(call: Call, requestedStreams: MediaStreamQuery, error: Error): void {
    if (error instanceof NoAudioInputError) {
      this.muteCall(call, true);
      this.showNoAudioInputModal();
      return;
    }

    const validStateWithoutCamera = [CALL_STATE.MEDIA_ESTAB, CALL_STATE.ANSWERED];

    if (call && !validStateWithoutCamera.includes(call.state())) {
      this.showNoCameraModal();
      this.leaveCall(call.conversationId);
      return;
    }

    if (call.state() !== CALL_STATE.ANSWERED) {
      if (requestedStreams.camera) {
        this.showNoCameraModal();
      }
      this.wCall.setVideoSendState(this.wUser, call.conversationId, VIDEO_STATE.STOPPED);
    }
  }

  /**
   * @returns `true` if a media stream has been stopped.
   */
  public stopMediaSource(mediaType: MediaType): boolean {
    const activeCall = this.joinedCall();
    if (!activeCall) {
      return false;
    }
    const selfParticipant = activeCall.getSelfParticipant();
    switch (mediaType) {
      case MediaType.AUDIO:
        selfParticipant.releaseAudioStream();
        break;

      case MediaType.VIDEO: {
        // Don't stop video input (coming from A/V preferences) when screensharing is activated
        if (!selfParticipant.sharesScreen()) {
          selfParticipant.releaseVideoStream();
        }
        break;
      }
    }
    return true;
  }

  /**
   * Will change the input source of all the active calls for the given media type
   */
  public changeMediaSource(mediaStream: MediaStream, mediaType: MediaType, call: Call = this.joinedCall()): void {
    if (!call) {
      return;
    }
    const selfParticipant = call.getSelfParticipant();

    if (mediaType === MediaType.AUDIO) {
      const audioTracks = mediaStream.getAudioTracks().map(track => track.clone());
      if (audioTracks.length > 0) {
        selfParticipant.setAudioStream(new MediaStream(audioTracks));
        this.wCall.replaceTrack(call.conversationId, audioTracks[0]);
      }
    }

    // Don't update video input (coming from A/V preferences) when screensharing is activated
    if (mediaType === MediaType.VIDEO && selfParticipant.sharesCamera() && !selfParticipant.sharesScreen()) {
      const videoTracks = mediaStream.getVideoTracks().map(track => track.clone());
      if (videoTracks.length > 0) {
        selfParticipant.setVideoStream(new MediaStream(videoTracks));
        this.wCall.replaceTrack(call.conversationId, videoTracks[0]);
      }
    }
  }

  private mapTargets(targets: SendMessageTarget): Recipients {
    const recipients: Recipients = {};

    for (const target of targets.clients) {
      const {userid, clientid} = target;

      if (!recipients[userid]) {
        recipients[userid] = [];
      }

      recipients[userid].push(clientid);
    }

    return recipients;
  }

  private injectActivateEvent(conversationId: ConversationId, userId: UserId, time: string, source: string): void {
    const event = EventBuilder.buildVoiceChannelActivate(conversationId, userId, time, this.avsVersion);
    this.eventRepository.injectEvent((event as unknown) as EventRecord, source as EventSource);
  }

  private injectDeactivateEvent(
    conversationId: ConversationId,
    userId: UserId,
    duration: number,
    reason: REASON,
    time: string,
    source: string,
  ): void {
    const event = EventBuilder.buildVoiceChannelDeactivate(
      conversationId,
      userId,
      duration,
      reason,
      time,
      this.avsVersion,
    );
    this.eventRepository.injectEvent((event as unknown) as EventRecord, source as EventSource);
  }

  private readonly sendMessage = (
    _context: number,
    conversationId: ConversationId,
    userId: UserId,
    _clientId: ClientId,
    targets: string | null,
    _unused: null,
    payload: string,
  ): number => {
    const protoCalling = new Calling({content: payload});
    const genericMessage = new GenericMessage({
      [GENERIC_MESSAGE_TYPE.CALLING]: protoCalling,
      messageId: createRandomUuid(),
    });
    const call = this.findCall(conversationId);
    if (call?.blockMessages) {
      return 0;
    }
    const {type, resp} = JSON.parse(payload);
    const needsVerification = [CALL_MESSAGE_TYPE.SETUP, CALL_MESSAGE_TYPE.GROUP_START].includes(type);
    const validationPromise = needsVerification
      ? this.verificationPromise(conversationId, userId, resp)
      : Promise.resolve();
    validationPromise
      .then(() => {
        let options: MessageSendingOptions;

        if (typeof targets === 'string') {
          const parsedTargets: SendMessageTarget = JSON.parse(targets);
          const recipients = this.mapTargets(parsedTargets);
          options = {
            nativePush: true,
            precondition: true,
            recipients,
          };
        }

        const eventInfoEntity = new EventInfoEntity(genericMessage, conversationId, options);
        return this.messageRepository.sendCallingMessage(eventInfoEntity, conversationId);
      })
      .catch(() => this.abortCall(conversationId));

    return 0;
  };

  private readonly sendSFTRequest = (
    context: number,
    url: string,
    data: string,
    _dataLength: number,
    _: number,
  ): number => {
    (async () => {
      const response = await axios.post(url, data);

      const {status, data: axiosData} = response;
      const jsonData = JSON.stringify(axiosData);
      this.wCall.sftResp(this.wUser!, status, jsonData, jsonData.length, context);
    })();

    return 0;
  };

  private readonly requestConfig = () => {
    (async () => {
      const limit = Runtime.isFirefox() ? CallingRepository.CONFIG.MAX_FIREFOX_TURN_COUNT : undefined;
      try {
        const config = await this.fetchConfig(limit);
        this.wCall.configUpdate(this.wUser, 0, JSON.stringify(config));
      } catch (_error) {
        this.wCall.configUpdate(this.wUser, 1, '');
      }
    })();

    return 0;
  };

  private readonly callClosed = (reason: REASON, conversationId: ConversationId) => {
    amplify.publish(WebAppEvents.WARNING.DISMISS, WarningsViewModel.TYPE.CALL_QUALITY_POOR);
    const call = this.findCall(conversationId);
    if (!call) {
      return;
    }

    if (reason === REASON.OUTDATED_CLIENT) {
      this.warnOutdatedClient(conversationId);
    }

    const stillActiveState = [REASON.STILL_ONGOING, REASON.ANSWERED_ELSEWHERE, REASON.REJECTED];

    this.sendCallingEvent(EventName.CALLING.ENDED_CALL, call, {
      [Segmentation.CALL.AV_SWITCH_TOGGLE]: call.analyticsAvSwitchToggle,
      [Segmentation.CALL.DIRECTION]: this.getCallDirection(call),
      [Segmentation.CALL.DURATION]: Math.ceil((Date.now() - call.startedAt()) / 5000) * 5,
      [Segmentation.CALL.END_REASON]: reason,
      [Segmentation.CALL.PARTICIPANTS]: call.analyticsMaximumParticipants,
      [Segmentation.CALL.SCREEN_SHARE]: call.analyticsScreenSharing,
    });

    const selfParticipant = call.getSelfParticipant();
    /**
     * Handle case where user hangs up the call directly
     * and skips clicking on stop screen share
     */
    call.participants().forEach(participant => {
      if (participant.videoState() === VIDEO_STATE.SCREENSHARE && participant.startedScreenSharingAt() > 0) {
        const isSameUser = selfParticipant.doesMatchIds(participant.user.id, participant.clientId);
        this.sendCallingEvent(EventName.CALLING.SCREEN_SHARE, call, {
          [Segmentation.SCREEN_SHARE.DIRECTION]: isSameUser ? CALL_DIRECTION.OUTGOING : CALL_DIRECTION.INCOMING,
          [Segmentation.SCREEN_SHARE.DURATION]:
            Math.ceil((Date.now() - participant.startedScreenSharingAt()) / 5000) * 5,
        });
      }
    });

    if (!stillActiveState.includes(reason)) {
      this.injectDeactivateEvent(
        call.conversationId,
        call.initiator,
        call.startedAt() ? Date.now() - call.startedAt() : 0,
        reason,
        new Date().toISOString(),
        EventRepository.SOURCE.WEB_SOCKET,
      );
      this.removeCall(call);
      return;
    }
    selfParticipant.releaseMediaStream();
    selfParticipant.videoState(VIDEO_STATE.STOPPED);
    call.reason(reason);
  };

  private readonly incomingCall = (
    conversationId: ConversationId,
    timestamp: number,
    userId: UserId,
    clientId: string,
    hasVideo: number,
    shouldRing: number,
    conversationType: CONV_TYPE,
  ) => {
    const conversationEntity = this.conversationState.findConversation(conversationId);
    if (!conversationEntity) {
      return;
    }
    const storedCall = this.findCall(conversationId);
    if (storedCall) {
      // A call that has been picked up by another device can still be in storage.
      // When a second call arrives in the same conversation, we need to clean that call first
      this.removeCall(storedCall);
    }
    const canRing = !conversationEntity.showNotificationsNothing() && shouldRing && this.isReady;
    const selfParticipant = new Participant(this.selfUser, this.selfClientId);
    const isVideoCall = hasVideo ? CALL_TYPE.VIDEO : CALL_TYPE.NORMAL;
    const call = new Call(
      userId,
      conversationId,
      conversationType,
      selfParticipant,
      hasVideo ? CALL_TYPE.VIDEO : CALL_TYPE.NORMAL,
    );
    if (!canRing) {
      // an incoming call that should not ring is an ongoing group call
      call.reason(REASON.STILL_ONGOING);
    }
    call.state(CALL_STATE.INCOMING);
    if (canRing && isVideoCall) {
      this.warmupMediaStreams(call, true, true);
    }

    this.storeCall(call);
    this.incomingCallCallback(call);
    this.sendCallingEvent(EventName.CALLING.RECEIVED_CALL, call);
  };

  private readonly updateCallState = (conversationId: ConversationId, state: CALL_STATE) => {
    const call = this.findCall(conversationId);
    if (!call) {
      this.logger.warn(`received state for call in conversation '${conversationId}' but no stored call found`);
      return;
    }

    // If a call goes from a state to INCOMING, it means it's a group call that just ended
    call.reason(state === CALL_STATE.INCOMING ? REASON.STILL_ONGOING : undefined);
    call.state(state);

    switch (state) {
      case CALL_STATE.MEDIA_ESTAB:
        this.sendCallingEvent(EventName.CALLING.ESTABLISHED_CALL, call, {
          [Segmentation.CALL.DIRECTION]: this.getCallDirection(call),
        });
        call.startedAt(Date.now());
        break;
    }
  };

  private readonly getCallDirection = (call: Call): CALL_DIRECTION => {
    return call.initiator === call.getSelfParticipant().user.id ? CALL_DIRECTION.OUTGOING : CALL_DIRECTION.INCOMING;
  };

  private updateParticipantMutedState(call: Call, members: WcallMember[]): void {
    members.forEach(member => call.getParticipant(member.userid, member.clientid)?.isMuted(!!member.muted));
  }

  private updateParticipantList(call: Call, members: WcallMember[]): void {
    const newMembers = members
      .filter(({userid, clientid}) => !call.getParticipant(userid, clientid))
      .map(({userid, clientid}) => new Participant(this.userRepository.findUserById(userid), clientid));

    const removedMembers = call
      .participants()
      .filter(participant => !members.find(({userid, clientid}) => participant.doesMatchIds(userid, clientid)));

    newMembers.forEach(participant => call.participants.unshift(participant));
    removedMembers.forEach(participant => call.participants.remove(participant));

    if (call.participants().length > call.analyticsMaximumParticipants) {
      call.analyticsMaximumParticipants = call.participants().length;
    }
  }

  private readonly handleCallParticipantChanges = (conversationId: ConversationId, membersJson: string) => {
    const call = this.findCall(conversationId);

    if (!call) {
      return;
    }

    const {members}: {members: WcallMember[]} = JSON.parse(membersJson);

    this.updateParticipantList(call, members);
    this.updateParticipantMutedState(call, members);
  };

  private readonly requestClients = (wUser: number, conversationId: ConversationId, _: number) => {
    this.pushClients(conversationId);
  };

  private readonly getCallMediaStream = async (
    conversationId: ConversationId,
    audio: boolean,
    camera: boolean,
    screen: boolean,
  ): Promise<MediaStream> => {
    if (this.mediaStreamQuery) {
      // if a query is already occurring, we will return the result of this query
      return this.mediaStreamQuery;
    }
    const call = this.findCall(conversationId);
    if (!call) {
      return Promise.reject();
    }
    const selfParticipant = call.getSelfParticipant();
    const query: Required<MediaStreamQuery> = {audio, camera, screen};
    const cache = {
      audio: selfParticipant.audioStream(),
      camera: selfParticipant.videoStream(),
      screen: selfParticipant.videoStream(),
    };

    const missingStreams = Object.entries(cache).reduce(
      (accumulator: MediaStreamQuery, [type, isCached]: [keyof MediaStreamQuery, MediaStream]) => {
        if (!isCached && !!query[type]) {
          accumulator[type] = true;
        }
        return accumulator;
      },
      {},
    );

    const queryLog = Object.entries(query)
      .filter(([_type, needed]) => needed)
      .map(([type]) => (missingStreams[type as keyof MediaStreamQuery] ? type : `${type} (from cache)`))
      .join(', ');
    this.logger.debug(`mediaStream requested: ${queryLog}`);

    if (Object.keys(missingStreams).length === 0) {
      // we have everything in cache, just return the participant's stream
      return new Promise(resolve => {
        /*
         * There is a bug in Chrome (from version 73, the version where it's fixed is unknown).
         * This bug crashes the browser if the mediaStream is returned right away (probably some race condition in Chrome internal code)
         * The timeout(0) fixes this issue.
         */
        window.setTimeout(() => resolve(selfParticipant.getMediaStream()), 0);
      });
    }
    const isGroup = [CONV_TYPE.CONFERENCE, CONV_TYPE.GROUP].includes(call.conversationType);
    this.mediaStreamQuery = (async () => {
      try {
        if (missingStreams.screen && selfParticipant.sharesScreen()) {
          return selfParticipant.getMediaStream();
        }
        const mediaStream = await this.getMediaStream(missingStreams, isGroup);
        this.mediaStreamQuery = undefined;
        const newStream = selfParticipant.updateMediaStream(mediaStream);
        return newStream;
      } catch (error) {
        this.mediaStreamQuery = undefined;
        this.logger.warn('Could not get mediaStream for call', error);
        this.handleMediaStreamError(call, missingStreams, error);
        return selfParticipant.getMediaStream();
      }
    })();

    return this.mediaStreamQuery;
  };

  private readonly updateParticipantStream = (
    conversationId: ConversationId,
    userId: UserId,
    clientId: ClientId,
    streams: MediaStream[],
  ): void => {
    let participant = this.findParticipant(conversationId, userId, clientId);
    if (!participant) {
      participant = new Participant(this.userRepository.findUserById(userId), clientId);
      const call = this.findCall(conversationId);
      call.addParticipant(participant);
    }

    if (streams.length === 0) {
      return;
    }

    const [stream] = streams;
    if (stream.getAudioTracks().length > 0) {
      participant.audioStream(stream);
    }
    if (stream.getVideoTracks().length > 0) {
      participant.videoStream(stream);
    }
  };

  private readonly audioCbrChanged = (userid: UserId, clientid: ClientId, enabled: number) => {
    const activeCall = this.activeCalls()[0];
    if (activeCall) {
      activeCall.isCbrEnabled(!!enabled);
    }
  };

  private readonly videoStateChanged = (
    conversationId: ConversationId,
    userId: UserId,
    clientId: ClientId,
    state: VIDEO_STATE,
  ) => {
    const call = this.findCall(conversationId);
    if (!call) {
      return;
    }
    const participant = call.getParticipant(userId, clientId);
    const selfParticipant = call.getSelfParticipant();
    const isSameUser = selfParticipant.doesMatchIds(userId, clientId);

    // user has just started to share their screen
    if (participant.videoState() !== VIDEO_STATE.SCREENSHARE && state === VIDEO_STATE.SCREENSHARE) {
      participant.startedScreenSharingAt(Date.now());
    }

    // user has stopped sharing their screen
    if (participant.videoState() === VIDEO_STATE.SCREENSHARE && state !== VIDEO_STATE.SCREENSHARE) {
      if (isSameUser) {
        selfParticipant.releaseVideoStream();
      }
      this.sendCallingEvent(EventName.CALLING.SCREEN_SHARE, call, {
        [Segmentation.SCREEN_SHARE.DIRECTION]: isSameUser ? CALL_DIRECTION.OUTGOING : CALL_DIRECTION.INCOMING,
        [Segmentation.SCREEN_SHARE.DURATION]: Math.ceil((Date.now() - participant.startedScreenSharingAt()) / 5000) * 5,
      });
    }

    if (state === VIDEO_STATE.STARTED) {
      call.analyticsAvSwitchToggle = true;
    }

    if (state === VIDEO_STATE.SCREENSHARE) {
      call.analyticsScreenSharing = true;
    }

    if (call.state() === CALL_STATE.MEDIA_ESTAB && isSameUser && !selfParticipant.sharesScreen()) {
      selfParticipant.releaseVideoStream();
    }

    call
      .participants()
      .filter(participant => participant.doesMatchIds(userId, clientId))
      .forEach(participant => participant.videoState(state));
  };

  private readonly sendCallingEvent = (
    eventName: string,
    call: Call,
    customSegmentations: Record<string, any> = {},
  ) => {
    const conversationEntity = this.conversationState.findConversation(call.conversationId);
    const participants = conversationEntity.participating_user_ets();
    const selfUserTeamId = call.getSelfParticipant().user.id;
    const guests = participants.filter(user => user.isGuest()).length;
    const guestsWireless = participants.filter(user => user.isTemporaryGuest()).length;
    const guestsPro = participants.filter(user => !!user.teamId && user.teamId !== selfUserTeamId).length;
    const segmentations = {
      [Segmentation.CONVERSATION.GUESTS]: roundLogarithmic(guests, 6),
      [Segmentation.CONVERSATION.GUESTS_PRO]: roundLogarithmic(guestsPro, 6),
      [Segmentation.CONVERSATION.GUESTS_WIRELESS]: roundLogarithmic(guestsWireless, 6),
      [Segmentation.CONVERSATION.SERVICES]: roundLogarithmic(conversationEntity.servicesCount(), 6),
      [Segmentation.CONVERSATION.SIZE]: roundLogarithmic(conversationEntity.participating_user_ets().length, 6),
      [Segmentation.CONVERSATION.TYPE]: trackingHelpers.getConversationType(conversationEntity),
      [Segmentation.CALL.VIDEO]: call.getSelfParticipant().sharesCamera(),
      ...customSegmentations,
    };
    amplify.publish(WebAppEvents.ANALYTICS.EVENT, eventName, segmentations);
  };

  /**
   * Leave a call we joined immediately in case the browser window is closed.
   * @note Should only used by "window.onbeforeunload".
   */
  destroy(): void {
    this.activeCalls().forEach((call: Call) => this.wCall.end(this.wUser, call.conversationId));
    this.wCall.destroy(this.wUser);
  }

  //##############################################################################
  // Calling config
  //##############################################################################

  fetchConfig(limit?: number): Promise<CallConfigData> {
    return this.apiClient.account.api.getCallConfig(limit);
  }

  private checkConcurrentJoinedCall(conversationId: ConversationId, newCallState: CALL_STATE): Promise<void> {
    const idleCallStates = [CALL_STATE.INCOMING, CALL_STATE.NONE, CALL_STATE.UNKNOWN];
    const activeCall = this.activeCalls().find(
      call => call.conversationId !== conversationId && !idleCallStates.includes(call.state()),
    );
    if (!activeCall) {
      return Promise.resolve();
    }

    let actionString: string;
    let messageString: string;
    let titleString: string;

    switch (newCallState) {
      case CALL_STATE.INCOMING: {
        actionString = t('modalCallSecondIncomingAction');
        messageString = t('modalCallSecondIncomingMessage');
        titleString = t('modalCallSecondIncomingHeadline');
        break;
      }

      case CALL_STATE.OUTGOING: {
        actionString = t('modalCallSecondOutgoingAction');
        messageString = t('modalCallSecondOutgoingMessage');
        titleString = t('modalCallSecondOutgoingHeadline');
        break;
      }

      default: {
        return Promise.reject(`Tried to join second call in unexpected state '${newCallState}'`);
      }
    }

    return new Promise((resolve, reject) => {
      amplify.publish(WebAppEvents.WARNING.MODAL, ModalsViewModel.TYPE.CONFIRM, {
        primaryAction: {
          action: () => {
            if (activeCall.state() === CALL_STATE.INCOMING) {
              this.rejectCall(activeCall.conversationId);
            } else {
              this.leaveCall(activeCall.conversationId);
            }
            window.setTimeout(resolve, 1000);
          },
          text: actionString,
        },
        secondaryAction: {
          action: reject,
        },
        text: {
          message: messageString,
          title: titleString,
        },
      });
      this.logger.warn(`Tried to join a second call while calling in conversation '${activeCall.conversationId}'.`);
    });
  }

  private showNoAudioInputModal(): void {
    const modalOptions = {
      primaryAction: {
        text: t('modalAcknowledgeAction'),
      },
      secondaryAction: {
        action: () => amplify.publish(WebAppEvents.PREFERENCES.SHOW_AV),
        text: t('modalNoAudioInputAction'),
      },
      text: {
        message: t('modalNoAudioInputMessage'),
        title: t('modalNoAudioInputTitle'),
      },
    };
    amplify.publish(WebAppEvents.WARNING.MODAL, ModalsViewModel.TYPE.CONFIRM, modalOptions);
  }

  private showNoCameraModal(): void {
    const modalOptions = {
      text: {
        htmlMessage: t('modalNoCameraMessage', Config.getConfig().BRAND_NAME, {
          '/faqLink': '</a>',
          br: '<br>',
          faqLink:
            '<a href="https://support.wire.com/hc/articles/202935412" data-uie-name="go-no-camera-faq" target="_blank" rel="noopener noreferrer">',
        }),
        title: t('modalNoCameraTitle'),
      },
    };
    amplify.publish(WebAppEvents.WARNING.MODAL, ModalsViewModel.TYPE.ACKNOWLEDGE, modalOptions);
  }

  //##############################################################################
  // Logging
  //##############################################################################

  public getCallLog(): string[] {
    return this.callLog;
  }
}<|MERGE_RESOLUTION|>--- conflicted
+++ resolved
@@ -536,11 +536,7 @@
   /**
    * Handle incoming calling events from backend.
    */
-<<<<<<< HEAD
-  async onCallEvent(event: CallingEvent, source: string): Promise<void> {
-=======
-  onCallEvent = async (event: any, source: string): Promise<void> => {
->>>>>>> 390ecc76
+  onCallEvent = async (event: CallingEvent, source: string): Promise<void> => {
     const {content, conversation: conversationId, from: userId, sender: clientId, time} = event;
     const currentTimestamp = this.serverTimeHandler.toServerTimestamp();
     const toSecond = (timestamp: number) => Math.floor(timestamp / 1000);
