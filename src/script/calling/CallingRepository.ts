/*
 * Wire
 * Copyright (C) 2018 Wire Swiss GmbH
 *
 * This program is free software: you can redistribute it and/or modify
 * it under the terms of the GNU General Public License as published by
 * the Free Software Foundation, either version 3 of the License, or
 * (at your option) any later version.
 *
 * This program is distributed in the hope that it will be useful,
 * but WITHOUT ANY WARRANTY; without even the implied warranty of
 * MERCHANTABILITY or FITNESS FOR A PARTICULAR PURPOSE. See the
 * GNU General Public License for more details.
 *
 * You should have received a copy of the GNU General Public License
 * along with this program. If not, see http://www.gnu.org/licenses/.
 *
 */

<<<<<<< HEAD
import axios, {AxiosError} from 'axios';
import {APIClient} from '@wireapp/api-client';
import {CallConfigData} from '@wireapp/api-client/dist/account/CallConfigData';
=======
import type {APIClient} from '@wireapp/api-client';
import type {CallConfigData} from '@wireapp/api-client/dist/account/CallConfigData';
>>>>>>> cfc14b0c
import {
  CALL_TYPE,
  CONV_TYPE,
  ENV as AVS_ENV,
  getAvsInstance,
  LOG_LEVEL,
  QUALITY,
  REASON,
  STATE as CALL_STATE,
  VIDEO_STATE,
  Wcall,
  ERROR,
} from '@wireapp/avs';
import {Calling, GenericMessage} from '@wireapp/protocol-messaging';
import {WebAppEvents} from '@wireapp/webapp-events';
import {amplify} from 'amplify';
import ko from 'knockout';
import 'webrtc-adapter';

import {Environment} from 'Util/Environment';
import {t} from 'Util/LocalizerUtil';
import {Logger, getLogger} from 'Util/Logger';
import {createRandomUuid} from 'Util/util';

import {Config} from '../Config';

import {GENERIC_MESSAGE_TYPE} from '../cryptography/GenericMessageType';
import {ModalsViewModel} from '../view_model/ModalsViewModel';
import {WarningsViewModel} from '../view_model/WarningsViewModel';

import {CALL_MESSAGE_TYPE} from './enum/CallMessageType';

import {ConversationRepository} from '../conversation/ConversationRepository';
import {EventBuilder} from '../conversation/EventBuilder';
import {EventInfoEntity} from '../conversation/EventInfoEntity';
import {EventRepository} from '../event/EventRepository';

import type {MediaStreamHandler} from '../media/MediaStreamHandler';
import {MediaType} from '../media/MediaType';

import type {User} from '../entity/User';
import type {ServerTimeHandler} from '../time/serverTimeHandler';
import {Call, ConversationId} from './Call';
import {DeviceId, Participant, UserId} from './Participant';

interface MediaStreamQuery {
  audio?: boolean;
  camera?: boolean;
  screen?: boolean;
}

export class CallingRepository {
  private readonly apiClient: APIClient;
  private readonly conversationRepository: ConversationRepository;
  private readonly eventRepository: EventRepository;
  private readonly mediaStreamHandler: MediaStreamHandler;
  private readonly serverTimeHandler: ServerTimeHandler;
  private poorCallQualityUsers: {[conversationId: string]: string[]} = {};

  private avsVersion: number;
  private incomingCallCallback: (call: Call) => void;
  private isReady: boolean = false;
  private selfClientId: DeviceId;
  private selfUser: User;
  private wCall?: Wcall;
  private wUser?: number;
  readonly activeCalls: ko.ObservableArray<Call>;
  readonly isMuted: ko.Observable<boolean>;

  // will cache the query to media stream (in order to avoid asking the system for streams multiple times when we have multiple peers)
  private mediaStreamQuery?: Promise<MediaStream>;

  public readonly joinedCall: ko.PureComputed<Call | undefined>;

  private readonly logger: Logger;
  private readonly callLog: string[];

  static get CONFIG() {
    return {
      DEFAULT_CONFIG_TTL: 60 * 60, // 60 minutes in seconds
      MAX_FIREFOX_TURN_COUNT: 3,
    };
  }

  constructor(
    apiClient: APIClient,
    conversationRepository: ConversationRepository,
    eventRepository: EventRepository,
    mediaStreamHandler: MediaStreamHandler,
    serverTimeHandler: ServerTimeHandler,
  ) {
    this.activeCalls = ko.observableArray();
    this.isMuted = ko.observable(false);
    this.joinedCall = ko.pureComputed(() => {
      return this.activeCalls().find(call => call.state() === CALL_STATE.MEDIA_ESTAB);
    });

    this.apiClient = apiClient;
    this.conversationRepository = conversationRepository;
    this.eventRepository = eventRepository;
    this.serverTimeHandler = serverTimeHandler;
    // Media Handler
    this.mediaStreamHandler = mediaStreamHandler;
    this.incomingCallCallback = () => {};

    this.logger = getLogger('CallingRepository');
    this.callLog = [];

    this.subscribeToEvents();
  }

  getStats(conversationId: ConversationId): Promise<{userid: UserId; stats: RTCStatsReport}[]> {
    return this.wCall.getStats(conversationId);
  }

  async initAvs(selfUser: any, clientId: DeviceId): Promise<{wCall: Wcall; wUser: number}> {
    this.selfUser = selfUser;
    this.selfClientId = clientId;
    const callingInstance = await getAvsInstance();

    this.wCall = this.configureCallingApi(callingInstance);
    this.wUser = this.createWUser(this.wCall, this.selfUser.id, clientId);
    return {wCall: this.wCall, wUser: this.wUser};
  }

  setReady(): void {
    this.isReady = true;
  }

  private configureCallingApi(wCall: Wcall): Wcall {
    const avsLogger = getLogger('avs');
    const logLevels: Record<LOG_LEVEL, string> = {
      [LOG_LEVEL.DEBUG]: 'DEBUG',
      [LOG_LEVEL.INFO]: 'INFO ',
      [LOG_LEVEL.WARN]: 'WARN ',
      [LOG_LEVEL.ERROR]: 'ERROR',
    };
    const logFunctions: Record<LOG_LEVEL, Function> = {
      [LOG_LEVEL.DEBUG]: avsLogger.debug,
      [LOG_LEVEL.INFO]: avsLogger.log,
      [LOG_LEVEL.WARN]: avsLogger.warn,
      [LOG_LEVEL.ERROR]: avsLogger.error,
    };

    wCall.setLogHandler((level: LOG_LEVEL, message: string) => {
      const trimmedMessage = message.trim();
      logFunctions[level].call(avsLogger, trimmedMessage);
      this.callLog.push(`${new Date().toISOString()} [${logLevels[level]}] ${trimmedMessage}`);
    });

    const avsEnv = Environment.browser.firefox ? AVS_ENV.FIREFOX : AVS_ENV.DEFAULT;
    wCall.init(avsEnv);
    wCall.setUserMediaHandler(this.getCallMediaStream);
    wCall.setMediaStreamHandler(this.updateParticipantStream);
    setInterval(() => wCall.poll(), 500);
    return wCall;
  }

  private createWUser(wCall: Wcall, selfUserId: string, selfClientId: string): number {
    /* cspell:disable */
    const wUser = wCall.create(
      selfUserId,
      selfClientId,
      this.setAvsVersion, // `readyh`,
      this.sendMessage, // `sendh`,
      this.sendSFTRequest, // `sfth`
      this.incomingCall, // `incomingh`,
      () => {}, // `missedh`,
      () => {}, // `answerh`,
      () => {}, // `estabh`,
      this.callClosed, // `closeh`,
      () => {}, // `metricsh`,
      this.requestConfig, // `cfg_reqh`,
      () => {}, // `acbrh`,
      this.videoStateChanged, // `vstateh`,
    );
    /* cspell:enable */
    const tenSeconds = 10;
    wCall.setNetworkQualityHandler(wUser, this.updateCallQuality, tenSeconds);
    wCall.setMuteHandler(wUser, this.isMuted);
    wCall.setStateHandler(wUser, this.updateCallState);
    wCall.setParticipantChangedHandler(wUser, this.updateCallParticipants);
    wCall.setReqClientsHandler(wUser, this.requestClients);

    return wUser;
  }

<<<<<<< HEAD
  private async pushClients(conversationId: ConversationId) {
    try {
      await this.apiClient.conversation.api.postOTRMessage(this.selfClientId, conversationId);
    } catch (error) {
      const mismatch = (error as AxiosError).response!.data;
      const data: {clients: {clientid: string; userid: string}[]} = {
        clients: [],
      };
      Object.entries(mismatch.missing).forEach((entry: any) => {
        const userId = entry[0];
        const clientIds: string[] = entry[1];
        clientIds.forEach(clientId => data.clients.push({clientid: clientId, userid: userId}));
      });
      this.wCall.setClientsForConv(this.wUser, conversationId, JSON.stringify(data));
    }
  }

=======
>>>>>>> cfc14b0c
  updateCallQuality = (conversationId: string, userId: string, clientId: string, quality: number) => {
    const call = this.findCall(conversationId);
    if (!call) {
      return;
    }

    if (!this.poorCallQualityUsers[conversationId]) {
      this.poorCallQualityUsers[conversationId] = [];
    }

    let users = this.poorCallQualityUsers[conversationId];
    const isOldPoorCallQualityUser = users.some(_userId => _userId === userId);
    if (isOldPoorCallQualityUser && quality !== QUALITY.POOR) {
      users = users.filter(_userId => _userId !== userId);
    }
<<<<<<< HEAD
    if (!isOldPoorCallQualityUser && quality === QUALITY.POOR && userId !== this.selfUser.id) {
      users = [...users, userId];
    }
    if (users.length === call.participants.length - 1) {
      amplify.publish(WebAppEvents.WARNING.SHOW, WarningsViewModel.TYPE.CALL_QUALITY_POOR);
    } else {
      amplify.publish(WebAppEvents.WARNING.DISMISS, WarningsViewModel.TYPE.CALL_QUALITY_POOR);
=======
    if (!isOldPoorCallQualityUser && quality === QUALITY.POOR) {
      users = [...users, userId];
    }
    if (users.length === 0) {
      amplify.publish(WebAppEvents.WARNING.DISMISS, WarningsViewModel.TYPE.CALL_QUALITY_POOR);
    } else {
      amplify.publish(WebAppEvents.WARNING.SHOW, WarningsViewModel.TYPE.CALL_QUALITY_POOR);
>>>>>>> cfc14b0c
    }

    switch (quality) {
      case QUALITY.NORMAL: {
        this.logger.log(
          `Normal call quality with user "${userId}" and client "${clientId}" in conversation "${conversationId}".`,
        );
        break;
      }
      case QUALITY.MEDIUM: {
        this.logger.warn(
          `Medium call quality with user "${userId}" and client "${clientId}" in conversation "${conversationId}".`,
        );
        break;
      }
      case QUALITY.POOR: {
        this.logger.warn(
          `Poor call quality with user "${userId}" and client "${clientId}" in conversation "${conversationId}".`,
        );
        break;
      }
      case QUALITY.NETWORK_PROBLEM: {
        this.logger.warn(
          `Network problem during call with user "${userId}" and client "${clientId}" in conversation "${conversationId}".`,
        );
        break;
      }
    }
  };

  onIncomingCall(callback: (call: Call) => void): void {
    this.incomingCallCallback = callback;
  }

  findCall(conversationId: ConversationId): Call | undefined {
    return this.activeCalls().find((callInstance: Call) => callInstance.conversationId === conversationId);
  }

  private findParticipant(conversationId: ConversationId, userId: UserId): Participant | undefined {
    const call = this.findCall(conversationId);
    return call?.getParticipant(userId);
  }

  private storeCall(call: Call): void {
    this.activeCalls.push(call);
  }

  private removeCall(call: Call): void {
    const index = this.activeCalls().indexOf(call);
    call.selfParticipant.releaseMediaStream();
    call.participants.removeAll();
    if (index !== -1) {
      this.activeCalls.splice(index, 1);
    }
  }

  private async warmupMediaStreams(call: Call, audio: boolean, camera: boolean): Promise<boolean> {
    // if it's a video call we query the video user media in order to display the video preview
    const isGroup = call.conversationType === CONV_TYPE.GROUP;
    try {
      const mediaStream = await this.getMediaStream({audio, camera}, isGroup);
      if (call.state() !== CALL_STATE.NONE) {
        call.selfParticipant.updateMediaStream(mediaStream);
        if (camera) {
          call.selfParticipant.videoState(VIDEO_STATE.STARTED);
        }
      } else {
        mediaStream.getTracks().forEach(track => track.stop());
      }
      return true;
    } catch (_) {
      return false;
    }
  }

  /**
   * Extended check for calling support of browser.
   * @returns `true` if calling is supported
   */
  get supportsCalling(): boolean {
    return Environment.browser.supports.calling;
  }

  /**
   * Extended check for screen sharing support of browser.
   * @returns `true` if screen sharing is supported
   */
  get supportsScreenSharing(): boolean {
    return Environment.browser.supports.screenSharing;
  }

  /**
   * Subscribe to amplify topics.
   */
  subscribeToEvents(): void {
    amplify.subscribe(WebAppEvents.CALL.EVENT_FROM_BACKEND, this.onCallEvent.bind(this));
    amplify.subscribe(WebAppEvents.CALL.STATE.TOGGLE, this.toggleState.bind(this)); // This event needs to be kept, it is sent by the wrapper
  }

  //##############################################################################
  // Inbound call events
  //##############################################################################

  /**
   * Handle incoming calling events from backend.
   *
   * @param {Object} event Event payload
   * @param {EventRepository.SOURCE} source Source of event
   */
  async onCallEvent(event: any, source: string): Promise<void> {
    const {content, conversation: conversationId, from: userId, sender: clientId, time} = event;
    const currentTimestamp = this.serverTimeHandler.toServerTimestamp();
    const toSecond = (timestamp: number) => Math.floor(timestamp / 1000);
    const contentStr = JSON.stringify(content);

    let validatedPromise = Promise.resolve();
    switch (content.type) {
      case CALL_MESSAGE_TYPE.GROUP_LEAVE: {
        const isAnotherSelfClient = userId === this.selfUser.id && clientId !== this.selfClientId;
        if (isAnotherSelfClient) {
          const call = this.findCall(conversationId);
          if (call?.state() === CALL_STATE.INCOMING) {
            // If the group leave was sent from the self user from another device,
            // we reset the reason so that the call is not shown in the UI.
            // If the call is already accepted, we keep the call UI.
            call.reason(REASON.STILL_ONGOING);
          }
        }
        break;
      }

      case CALL_MESSAGE_TYPE.SETUP:
      case CALL_MESSAGE_TYPE.GROUP_START: {
        if (source !== EventRepository.SOURCE.STREAM) {
          const eventInfoEntity = new EventInfoEntity(undefined, conversationId, {recipients: [userId]});
          eventInfoEntity.setType(GENERIC_MESSAGE_TYPE.CALLING);
          const consentType = ConversationRepository.CONSENT_TYPE.INCOMING_CALL;
          validatedPromise = this.conversationRepository.grantMessage(eventInfoEntity, consentType);
        }

        break;
      }
    }

    await validatedPromise;
    const res = this.wCall.recvMsg(
      this.wUser,
      contentStr,
      contentStr.length,
      toSecond(currentTimestamp),
      toSecond(new Date(time).getTime()),
      conversationId,
      userId,
      clientId,
    );

<<<<<<< HEAD
    if (res !== 0) {
      this.logger.warn(`recv_msg failed with code: ${res}`);
      if (res === ERROR.UNKNOWN_PROTOCOL) {
        const brandName = Config.getConfig().BRAND_NAME;
        amplify.publish(WebAppEvents.WARNING.MODAL, ModalsViewModel.TYPE.ACKNOWLEDGE, {
          text: {
            message: t('modalCallUpdateClientMessage', brandName),
            title: t('modalCallUpdateClientHeadline', brandName),
          },
        });
=======
      if (res !== 0) {
        this.logger.warn(`recv_msg failed with code: ${res}`);
        if (res === ERROR.UNKNOWN_PROTOCOL && event.content.type === 'CONFSTART') {
          const brandName = Config.getConfig().BRAND_NAME;
          amplify.publish(
            WebAppEvents.WARNING.MODAL,
            ModalsViewModel.TYPE.ACKNOWLEDGE,
            {
              text: {
                message: t('modalCallUpdateClientMessage', brandName),
                title: t('modalCallUpdateClientHeadline', brandName),
              },
            },
            'update-client-warning',
          );
        }
        return;
>>>>>>> cfc14b0c
      }
      return;
    }
    this.handleCallEventSaving(content.type, conversationId, userId, time, source);
  }

  handleCallEventSaving(
    type: string,
    conversationId: ConversationId,
    userId: UserId,
    time: string,
    source: string,
  ): void {
    // save event if needed
    switch (type) {
      case CALL_MESSAGE_TYPE.SETUP:
      case CALL_MESSAGE_TYPE.GROUP_START:
        const activeCall = this.findCall(conversationId);
        const ignoreNotificationStates = [CALL_STATE.MEDIA_ESTAB, CALL_STATE.ANSWERED, CALL_STATE.OUTGOING];
        if (!activeCall || !ignoreNotificationStates.includes(activeCall.state())) {
          // we want to ignore call start events that already have an active call (whether it's ringing or connected).
          this.injectActivateEvent(conversationId, userId, time, source);
        }
        break;
    }
  }

  //##############################################################################
  // Call actions
  //##############################################################################

  toggleState(withVideo: boolean): void {
    const conversationEntity: any = this.conversationRepository.active_conversation();
    if (conversationEntity) {
      const isActiveCall = this.findCall(conversationEntity.id);
      const isGroupCall = conversationEntity.isGroup() ? CONV_TYPE.GROUP : CONV_TYPE.ONEONONE;
      const callType = withVideo ? CALL_TYPE.VIDEO : CALL_TYPE.NORMAL;
      return isActiveCall
        ? this.leaveCall(conversationEntity.id)
        : this.startCall(conversationEntity.id, isGroupCall, callType) && undefined;
    }
  }

  async startCall(
    conversationId: ConversationId,
    conversationType: CONV_TYPE,
    callType: CALL_TYPE,
  ): Promise<void | Call> {
    try {
      await this.checkConcurrentJoinedCall(conversationId, CALL_STATE.OUTGOING);

      const rejectedCallInConversation = this.findCall(conversationId);
      if (rejectedCallInConversation) {
        // if there is a rejected call, we can remove it from the store
        rejectedCallInConversation.state(CALL_STATE.NONE);
        this.removeCall(rejectedCallInConversation);
      }
      const selfParticipant = new Participant(this.selfUser.id, this.selfClientId);
      const call = new Call(this.selfUser.id, conversationId, conversationType, selfParticipant, callType);
      this.storeCall(call);
      const loadPreviewPromise =
        conversationType === CONV_TYPE.GROUP && callType === CALL_TYPE.VIDEO
          ? this.warmupMediaStreams(call, true, true)
          : Promise.resolve(true);
      const success = await loadPreviewPromise;
      if (success) {
        const conferenceCall = conversationType === CONV_TYPE.GROUP ? CONV_TYPE.CONFERENCE : conversationType;
        this.wCall.start(this.wUser, conversationId, callType, conferenceCall, 0);
      } else {
        this.showNoCameraModal();
        this.removeCall(call);
      }
      return call;
    } catch (_) {}
  }

  /**
   * Toggles the camera ON and OFF for the given call (does not switch between different cameras)
   */
  toggleCamera(call: Call): void {
    const selfParticipant = call.selfParticipant;
    const newState = selfParticipant.sharesCamera() ? VIDEO_STATE.STOPPED : VIDEO_STATE.STARTED;
    if (call.state() === CALL_STATE.INCOMING) {
      selfParticipant.videoState(newState);
      if (newState === VIDEO_STATE.STOPPED) {
        selfParticipant.releaseVideoStream();
      } else {
        this.warmupMediaStreams(call, false, true);
      }
    }
    this.wCall.setVideoSendState(this.wUser, call.conversationId, newState);
  }

  /**
   * Toggles screenshare ON and OFF for the given call (does not switch between different screens)
   */
  toggleScreenshare(call: Call): void {
    const selfParticipant = call.selfParticipant;
    const newState = selfParticipant.sharesScreen() ? VIDEO_STATE.STOPPED : VIDEO_STATE.SCREENSHARE;
    this.wCall.setVideoSendState(this.wUser, call.conversationId, newState);
  }

  async answerCall(call: Call, callType: number): Promise<void> {
    try {
      await this.checkConcurrentJoinedCall(call.conversationId, CALL_STATE.INCOMING);

      const isVideoCall = callType === CALL_TYPE.VIDEO;
      if (!isVideoCall) {
        call.selfParticipant.releaseVideoStream();
      }
      await this.warmupMediaStreams(call, true, isVideoCall);
      this.wCall.answer(this.wUser, call.conversationId, callType, 0);
    } catch (_) {
      this.rejectCall(call.conversationId);
    }
  }

  rejectCall(conversationId: ConversationId): void {
    this.wCall.reject(this.wUser, conversationId);
  }

  leaveCall(conversationId: ConversationId): void {
    amplify.publish(WebAppEvents.WARNING.DISMISS, WarningsViewModel.TYPE.CALL_QUALITY_POOR);
    delete this.poorCallQualityUsers[conversationId];
    this.wCall.end(this.wUser, conversationId);
  }

  muteCall(conversationId: ConversationId, shouldMute: boolean): void {
    this.wCall.setMute(this.wUser, shouldMute ? 1 : 0);
  }

  private readonly setAvsVersion = (version: number) => {
    this.avsVersion = version;
  };

  private getMediaStream({audio, camera, screen}: MediaStreamQuery, isGroup: boolean): Promise<MediaStream> {
    return this.mediaStreamHandler.requestMediaStream(audio, camera, screen, isGroup);
  }

  private handleMediaStreamError(call: Call, requestedStreams: MediaStreamQuery): void {
    const validStateWithoutCamera = [CALL_STATE.MEDIA_ESTAB, CALL_STATE.ANSWERED];
    if (call && !validStateWithoutCamera.includes(call.state())) {
      this.leaveCall(call.conversationId);
    }
    if (call?.state() !== CALL_STATE.ANSWERED) {
      if (requestedStreams.camera) {
        this.showNoCameraModal();
      }
      this.wCall.setVideoSendState(this.wUser, call.conversationId, VIDEO_STATE.STOPPED);
    }
  }

  /**
   * @returns `true` if a media stream has been stopped.
   */
  public stopMediaSource(mediaType: MediaType): boolean {
    const activeCall = this.joinedCall();
    if (!activeCall) {
      return false;
    }
    switch (mediaType) {
      case MediaType.AUDIO:
        activeCall.selfParticipant.releaseAudioStream();
        break;

      case MediaType.VIDEO:
        activeCall.selfParticipant.releaseVideoStream();
        break;
    }
    return true;
  }

  /**
   * Will change the input source of all the active calls for the given media type
   */
  public changeMediaSource(mediaStream: MediaStream, mediaType: MediaType, call: Call = this.joinedCall()): void {
    if (!call) {
      return;
    }
    if (mediaType === MediaType.AUDIO) {
      const audioTracks = mediaStream.getAudioTracks().map(track => track.clone());
      call.selfParticipant.setAudioStream(new MediaStream(audioTracks));
      this.wCall.replaceTrack(call.conversationId, audioTracks[0]);
    }
    if (mediaType === MediaType.VIDEO && call.selfParticipant.sharesCamera()) {
      const videoTracks = mediaStream.getVideoTracks().map(track => track.clone());
      call.selfParticipant.setVideoStream(new MediaStream(videoTracks));
      this.wCall.replaceTrack(call.conversationId, videoTracks[0]);
    }
  }

  //##############################################################################
  // Notifications
  //##############################################################################

  private injectActivateEvent(conversationId: ConversationId, userId: UserId, time: string, source: string): void {
    const event = EventBuilder.buildVoiceChannelActivate(conversationId, userId, time, this.avsVersion);
    this.eventRepository.injectEvent(event, source as any);
  }

  private injectDeactivateEvent(
    conversationId: ConversationId,
    userId: UserId,
    duration: number,
    reason: REASON,
    time: string,
    source: string,
  ): void {
    const event = EventBuilder.buildVoiceChannelDeactivate(
      conversationId,
      userId,
      duration,
      reason,
      time,
      this.avsVersion,
    );
    this.eventRepository.injectEvent(event, source as any);
  }

  private readonly sendMessage = (
    context: number,
    conversationId: ConversationId,
    userId: UserId,
    clientId: DeviceId,
    destinationUserId: UserId,
    destinationClientId: DeviceId,
    payload: string,
  ): number => {
    const protoCalling = new Calling({content: payload});
    const genericMessage = new GenericMessage({
      [GENERIC_MESSAGE_TYPE.CALLING]: protoCalling,
      messageId: createRandomUuid(),
    });
    const call = this.findCall(conversationId);
    if (call?.blockMessages) {
      return 0;
    }

    const options = this.targetMessageRecipients(payload, destinationUserId, destinationClientId);
    const eventInfoEntity = new EventInfoEntity(genericMessage, conversationId, options);
    this.conversationRepository.sendCallingMessage(eventInfoEntity, conversationId).catch(() => {
      if (call) {
        // we flag the call in order to prevent sending further messages
        call.blockMessages = true;
      }
      this.leaveCall(conversationId);
    });
    return 0;
  };

  private readonly sendSFTRequest = (
    context: number,
    url: string,
    data: string,
    dataLength: number,
    _: number,
  ): number => {
    (async () => {
      const response = await axios.post(url, data);

      const {status, data: axiosData} = response;
      const jsonData = JSON.stringify(axiosData);
      this.wCall.sftResp(this.wUser!, status, jsonData, jsonData.length, context);
    })();

    return 0;
  };

  private readonly requestConfig = () => {
    (async () => {
      const limit = Environment.browser.firefox ? CallingRepository.CONFIG.MAX_FIREFOX_TURN_COUNT : undefined;
      try {
        const config = await this.fetchConfig(limit);
        this.wCall.configUpdate(this.wUser, 0, JSON.stringify(config));
      } catch (_) {
        this.wCall.configUpdate(this.wUser, 1, '');
      }
    })();

    return 0;
  };

  private readonly callClosed = (reason: REASON, conversationId: ConversationId) => {
    const call = this.findCall(conversationId);
    if (!call) {
      return;
    }
    const stillActiveState = [REASON.STILL_ONGOING, REASON.ANSWERED_ELSEWHERE];
    if (!stillActiveState.includes(reason)) {
      this.injectDeactivateEvent(
        call.conversationId,
        call.initiator,
        call.startedAt() ? Date.now() - call.startedAt() : 0,
        reason,
        new Date().toISOString(),
        EventRepository.SOURCE.WEB_SOCKET,
      );
      this.removeCall(call);
      return;
    }
    call.selfParticipant.releaseMediaStream();
    call.selfParticipant.videoState(VIDEO_STATE.STOPPED);
    call.reason(reason);
  };

  private readonly incomingCall = (
    conversationId: ConversationId,
    timestamp: number,
    userId: UserId,
    clientId: string,
    hasVideo: number,
    shouldRing: number,
    conversationType: CONV_TYPE,
  ) => {
    const conversationEntity = this.conversationRepository.find_conversation_by_id(conversationId);
    if (!conversationEntity) {
      return;
    }
    const storedCall = this.findCall(conversationId);
    if (storedCall) {
      // A call that has been picked up by another device can still be in storage.
      // When a second call arrives in the same conversation, we need to clean that call first
      this.removeCall(storedCall);
    }
    const canRing = !conversationEntity.showNotificationsNothing() && shouldRing && this.isReady;
    const selfParticipant = new Participant(this.selfUser.id, this.selfClientId);
    const isVideoCall = hasVideo ? CALL_TYPE.VIDEO : CALL_TYPE.NORMAL;
    const call = new Call(
      userId,
      conversationId,
      conversationType,
      selfParticipant,
      hasVideo ? CALL_TYPE.VIDEO : CALL_TYPE.NORMAL,
    );
    if (!canRing) {
      // an incoming call that should not ring is an ongoing group call
      call.reason(REASON.STILL_ONGOING);
    }
    call.state(CALL_STATE.INCOMING);
    if (canRing && isVideoCall) {
      this.warmupMediaStreams(call, true, true);
    }

    this.storeCall(call);
    this.incomingCallCallback(call);
  };

  private readonly updateCallState = (conversationId: ConversationId, state: number) => {
    const call = this.findCall(conversationId);
    if (!call) {
      this.logger.warn(`received state for call in conversation '${conversationId}' but no stored call found`);
      return;
    }

    // If a call goes from a state to INCOMING, it means it's a group call that just ended
    call.reason(state === CALL_STATE.INCOMING ? REASON.STILL_ONGOING : undefined);
    call.state(state);

    switch (state) {
      case CALL_STATE.MEDIA_ESTAB:
        call.startedAt(Date.now());
        break;
    }
  };

  private readonly updateCallParticipants = (conversationId: ConversationId, membersJson: string) => {
    const call = this.findCall(conversationId);
    if (!call) {
      return;
    }

    const {members}: {members: {userid: UserId; clientid: DeviceId}[]} = JSON.parse(membersJson);
    const newMembers = members
      .filter(({userid}) => !this.findParticipant(conversationId, userid))
      .map(({userid, clientid}) => new Participant(userid, clientid));
    const removedMembers = call
      .participants()
      .filter(
        ({userId, deviceId}) => !members.find(({userid, clientid}) => userid === userId && clientid === deviceId),
      );

    newMembers.forEach(participant => call.participants.unshift(participant));
    removedMembers.forEach(participant => call.participants.remove(participant));
  };

  private readonly requestClients = (wUser: number, conversationId: ConversationId, _: number) => {
    this.pushClients(conversationId);
  };

  private readonly getCallMediaStream = async (
    conversationId: ConversationId,
    audio: boolean,
    camera: boolean,
    screen: boolean,
  ): Promise<MediaStream> => {
    if (this.mediaStreamQuery) {
      // if a query is already occurring, we will return the result of this query
      return this.mediaStreamQuery;
    }
    const call = this.findCall(conversationId);
    if (!call) {
      return Promise.reject();
    }
    const selfParticipant = call.selfParticipant;
    const query: Required<MediaStreamQuery> = {audio, camera, screen};
    const cache = {
      audio: selfParticipant.audioStream(),
      camera: selfParticipant.videoStream(),
      screen: selfParticipant.videoStream(),
    };

    const missingStreams = Object.entries(cache).reduce(
      (accumulator: MediaStreamQuery, [type, isCached]: [keyof MediaStreamQuery, MediaStream]) => {
        if (!isCached && !!query[type]) {
          accumulator[type] = true;
        }
        return accumulator;
      },
      {},
    );

    const queryLog = Object.entries(query)
      .filter(([type, needed]) => needed)
      .map(([type]) => (missingStreams[type as keyof MediaStreamQuery] ? type : `${type} (from cache)`))
      .join(', ');
    this.logger.debug(`mediaStream requested: ${queryLog}`);

    if (Object.keys(missingStreams).length === 0) {
      // we have everything in cache, just return the participant's stream
      return new Promise(resolve => {
        /*
          There is a bug in Chrome (from version 73, the version where it's fixed is unknown).
          This bug crashes the browser if the mediaStream is returned right away (probably some race condition in Chrome internal code)
          The timeout(0) fixes this issue.
        */
        window.setTimeout(() => resolve(selfParticipant.getMediaStream()), 0);
      });
    }
    const isGroup = call.conversationType === CONV_TYPE.GROUP;
    this.mediaStreamQuery = (async () => {
      try {
        const mediaStream = await this.getMediaStream(missingStreams, isGroup);
        this.mediaStreamQuery = undefined;
        const newStream = selfParticipant.updateMediaStream(mediaStream);
        return newStream;
      } catch (error) {
        this.mediaStreamQuery = undefined;
        this.logger.warn('Could not get mediaStream for call', error);
        this.handleMediaStreamError(call, missingStreams);
        return selfParticipant.getMediaStream();
      }
    })();

    return this.mediaStreamQuery;
  };

  private readonly updateParticipantStream = (
    conversationId: ConversationId,
    userId: UserId,
    deviceId: DeviceId,
    streams: MediaStream[],
  ): void => {
    let participant = this.findParticipant(conversationId, userId);
    if (!participant) {
      participant = new Participant(userId, deviceId);
      const call = this.findCall(conversationId);
      call.addParticipant(participant);
    }

    if (streams.length === 0) {
      return;
    }

    const [stream] = streams;
    if (stream.getAudioTracks().length > 0) {
      participant.audioStream(stream);
      const audio = new Audio();

      audio.srcObject = stream;
      audio.play();
    }
    if (stream.getVideoTracks().length > 0) {
      participant.videoStream(stream);
    }
  };

  private readonly videoStateChanged = (
    conversationId: ConversationId,
    userId: UserId,
    deviceId: DeviceId,
    state: number,
  ) => {
    const call = this.findCall(conversationId);
    if (call) {
      if (call.state() === CALL_STATE.MEDIA_ESTAB && userId === call.selfParticipant.userId) {
        call.selfParticipant.releaseVideoStream();
      }
      call
        .participants()
        .concat(call.selfParticipant)
        .filter(participant => participant.userId === userId)
        .forEach(participant => participant.videoState(state));
    }
  };

  private targetMessageRecipients(
    payload: string,
    remoteUserId: UserId | null,
    remoteClientId: DeviceId | null,
  ): {precondition?: boolean | string[]; recipients: Record<string, string[]>} {
    const {type, resp} = JSON.parse(payload);
    let precondition;
    let recipients;

    switch (type) {
      case CALL_MESSAGE_TYPE.CANCEL: {
        if (resp && remoteUserId) {
          // Send to remote client that initiated call
          precondition = true;
          recipients = {
            [remoteUserId]: [`${remoteClientId}`],
          };
        }
        break;
      }

      case CALL_MESSAGE_TYPE.GROUP_SETUP:
      case CALL_MESSAGE_TYPE.HANGUP:
      case CALL_MESSAGE_TYPE.PROP_SYNC:
      case CALL_MESSAGE_TYPE.UPDATE: {
        // Send to remote client that call is connected with
        if (remoteClientId) {
          precondition = true;
          recipients = {
            [remoteUserId]: [`${remoteClientId}`],
          };
        }
        break;
      }

      case CALL_MESSAGE_TYPE.REJECT: {
        // Send to all clients of self user
        precondition = [this.selfUser.id];
        recipients = {
          [this.selfUser.id]: this.selfUser.devices().map((device: any) => device.id),
        };
        break;
      }

      case CALL_MESSAGE_TYPE.SETUP: {
        if (resp && remoteUserId) {
          // Send to remote client that initiated call and all clients of self user
          precondition = [this.selfUser.id];
          recipients = {
            [remoteUserId]: [`${remoteClientId}`],
            [this.selfUser.id]: this.selfUser.devices().map((device: any) => device.id),
          };
        }
        break;
      }
    }

    return {precondition, recipients};
  }

  //##############################################################################
  // Helper functions
  //##############################################################################

  /**
   * Leave a call we joined immediately in case the browser window is closed.
   * @note Should only used by "window.onbeforeunload".
   */
  destroy(): void {
    this.activeCalls().forEach((call: Call) => this.wCall.end(this.wUser, call.conversationId));
    this.wCall.destroy(this.wUser);
  }

  //##############################################################################
  // Calling config
  //##############################################################################

  fetchConfig(limit?: number): Promise<CallConfigData> {
    return this.apiClient.account.api.getCallConfig(limit);
  }

  private checkConcurrentJoinedCall(conversationId: ConversationId, newCallState: CALL_STATE): Promise<void> {
    const activeCall = this.activeCalls().find(call => call.conversationId !== conversationId);
    const idleCallStates = [CALL_STATE.INCOMING, CALL_STATE.NONE, CALL_STATE.UNKNOWN];
    if (!activeCall || idleCallStates.includes(activeCall.state())) {
      return Promise.resolve();
    }

    let actionString: string;
    let messageString: string;
    let titleString: string;

    switch (newCallState) {
      case CALL_STATE.INCOMING: {
        actionString = t('modalCallSecondIncomingAction');
        messageString = t('modalCallSecondIncomingMessage');
        titleString = t('modalCallSecondIncomingHeadline');
        break;
      }

      case CALL_STATE.OUTGOING: {
        actionString = t('modalCallSecondOutgoingAction');
        messageString = t('modalCallSecondOutgoingMessage');
        titleString = t('modalCallSecondOutgoingHeadline');
        break;
      }

      default: {
        return Promise.reject(`Tried to join second call in unexpected state '${newCallState}'`);
      }
    }

    return new Promise((resolve, reject) => {
      amplify.publish(WebAppEvents.WARNING.MODAL, ModalsViewModel.TYPE.CONFIRM, {
        primaryAction: {
          action: () => {
            if (activeCall.state() === CALL_STATE.INCOMING) {
              this.rejectCall(activeCall.conversationId);
            } else {
              this.leaveCall(activeCall.conversationId);
            }
            window.setTimeout(resolve, 1000);
          },
          text: actionString,
        },
        secondaryAction: {
          action: reject,
        },
        text: {
          message: messageString,
          title: titleString,
        },
      });
      this.logger.warn(`Tried to join a second call while calling in conversation '${activeCall.conversationId}'.`);
    });
  }

  private showNoCameraModal(): void {
    const modalOptions = {
      text: {
        htmlMessage: t('modalNoCameraMessage', Config.getConfig().BRAND_NAME, {
          '/faqLink': '</a>',
          br: '<br>',
          faqLink:
            '<a href="https://support.wire.com/hc/articles/202935412" data-uie-name="go-no-camera-faq" target="_blank" rel="noopener noreferrer">',
        }),
        title: t('modalNoCameraTitle'),
      },
    };
    amplify.publish(WebAppEvents.WARNING.MODAL, ModalsViewModel.TYPE.ACKNOWLEDGE, modalOptions);
  }

  //##############################################################################
  // Logging
  //##############################################################################

  public getCallLog(): string[] {
    return this.callLog;
  }
}<|MERGE_RESOLUTION|>--- conflicted
+++ resolved
@@ -17,14 +17,9 @@
  *
  */
 
-<<<<<<< HEAD
 import axios, {AxiosError} from 'axios';
-import {APIClient} from '@wireapp/api-client';
-import {CallConfigData} from '@wireapp/api-client/dist/account/CallConfigData';
-=======
 import type {APIClient} from '@wireapp/api-client';
 import type {CallConfigData} from '@wireapp/api-client/dist/account/CallConfigData';
->>>>>>> cfc14b0c
 import {
   CALL_TYPE,
   CONV_TYPE,
@@ -212,7 +207,6 @@
     return wUser;
   }
 
-<<<<<<< HEAD
   private async pushClients(conversationId: ConversationId) {
     try {
       await this.apiClient.conversation.api.postOTRMessage(this.selfClientId, conversationId);
@@ -230,8 +224,6 @@
     }
   }
 
-=======
->>>>>>> cfc14b0c
   updateCallQuality = (conversationId: string, userId: string, clientId: string, quality: number) => {
     const call = this.findCall(conversationId);
     if (!call) {
@@ -247,7 +239,6 @@
     if (isOldPoorCallQualityUser && quality !== QUALITY.POOR) {
       users = users.filter(_userId => _userId !== userId);
     }
-<<<<<<< HEAD
     if (!isOldPoorCallQualityUser && quality === QUALITY.POOR && userId !== this.selfUser.id) {
       users = [...users, userId];
     }
@@ -255,15 +246,6 @@
       amplify.publish(WebAppEvents.WARNING.SHOW, WarningsViewModel.TYPE.CALL_QUALITY_POOR);
     } else {
       amplify.publish(WebAppEvents.WARNING.DISMISS, WarningsViewModel.TYPE.CALL_QUALITY_POOR);
-=======
-    if (!isOldPoorCallQualityUser && quality === QUALITY.POOR) {
-      users = [...users, userId];
-    }
-    if (users.length === 0) {
-      amplify.publish(WebAppEvents.WARNING.DISMISS, WarningsViewModel.TYPE.CALL_QUALITY_POOR);
-    } else {
-      amplify.publish(WebAppEvents.WARNING.SHOW, WarningsViewModel.TYPE.CALL_QUALITY_POOR);
->>>>>>> cfc14b0c
     }
 
     switch (quality) {
@@ -420,7 +402,6 @@
       clientId,
     );
 
-<<<<<<< HEAD
     if (res !== 0) {
       this.logger.warn(`recv_msg failed with code: ${res}`);
       if (res === ERROR.UNKNOWN_PROTOCOL) {
@@ -431,25 +412,6 @@
             title: t('modalCallUpdateClientHeadline', brandName),
           },
         });
-=======
-      if (res !== 0) {
-        this.logger.warn(`recv_msg failed with code: ${res}`);
-        if (res === ERROR.UNKNOWN_PROTOCOL && event.content.type === 'CONFSTART') {
-          const brandName = Config.getConfig().BRAND_NAME;
-          amplify.publish(
-            WebAppEvents.WARNING.MODAL,
-            ModalsViewModel.TYPE.ACKNOWLEDGE,
-            {
-              text: {
-                message: t('modalCallUpdateClientMessage', brandName),
-                title: t('modalCallUpdateClientHeadline', brandName),
-              },
-            },
-            'update-client-warning',
-          );
-        }
-        return;
->>>>>>> cfc14b0c
       }
       return;
     }
