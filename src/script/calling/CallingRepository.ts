--- conflicted
+++ resolved
@@ -641,11 +641,9 @@
    */
   toggleScreenshare = async (call: Call): Promise<void> => {
     const selfParticipant = call.getSelfParticipant();
-<<<<<<< HEAD
-    const newState = selfParticipant.sharesScreen() ? VIDEO_STATE.STOPPED : VIDEO_STATE.SCREENSHARE;
-    this.wCall.setVideoSendState(this.wUser, call.conversationId, newState);
-
-    if (newState === VIDEO_STATE.SCREENSHARE) {
+    if (selfParticipant.sharesScreen()) {
+      selfParticipant.videoState(VIDEO_STATE.STOPPED);
+
       const conversationEntity = this.conversationRepository.find_conversation_by_id(call.conversationId);
       const guests = conversationEntity.participating_user_ets().filter(user => user.isGuest()).length;
       const wirelessGuests = conversationEntity.participating_user_ets().filter(user => user.isTemporaryGuest()).length;
@@ -660,11 +658,7 @@
         [Segmantation.SCREEN_SHARE.DURATION]: '',
       };
       amplify.publish(WebAppEvents.ANALYTICS.EVENT, EventName.CALLING.SCREEN_SHARE, segmentations);
-    }
-  }
-=======
-    if (selfParticipant.sharesScreen()) {
-      selfParticipant.videoState(VIDEO_STATE.STOPPED);
+
       return this.wCall.setVideoSendState(this.wUser, call.conversationId, VIDEO_STATE.STOPPED);
     }
     try {
@@ -682,8 +676,7 @@
       this.logger.info('Failed to get screen sharing stream', error);
     }
   };
->>>>>>> 9dc34da5
-
+  F;
   async answerCall(call: Call, callType: CALL_TYPE): Promise<void> {
     try {
       await this.checkConcurrentJoinedCall(call.conversationId, CALL_STATE.INCOMING);
