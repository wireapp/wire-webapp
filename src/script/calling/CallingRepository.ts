/*
 * Wire
 * Copyright (C) 2018 Wire Swiss GmbH
 *
 * This program is free software: you can redistribute it and/or modify
 * it under the terms of the GNU General Public License as published by
 * the Free Software Foundation, either version 3 of the License, or
 * (at your option) any later version.
 *
 * This program is distributed in the hope that it will be useful,
 * but WITHOUT ANY WARRANTY; without even the implied warranty of
 * MERCHANTABILITY or FITNESS FOR A PARTICULAR PURPOSE. See the
 * GNU General Public License for more details.
 *
 * You should have received a copy of the GNU General Public License
 * along with this program. If not, see http://www.gnu.org/licenses/.
 *
 */

import type {CallConfigData} from '@wireapp/api-client/lib/account/CallConfigData';
import type {QualifiedUserClients} from '@wireapp/api-client/lib/conversation';
import type {QualifiedId} from '@wireapp/api-client/lib/user';
import type {WebappProperties} from '@wireapp/api-client/lib/user/data';
import {MessageSendingState} from '@wireapp/core/lib/conversation';
import {flattenUserMap} from '@wireapp/core/lib/conversation/message/UserClientsUtil';
import {amplify} from 'amplify';
import axios from 'axios';
import {StatusCodes as HTTP_STATUS} from 'http-status-codes';
import ko from 'knockout';
import {container} from 'tsyringe';
import 'webrtc-adapter';

import {
  AUDIO_STATE,
  CALL_TYPE,
  CONV_TYPE,
  ENV as AVS_ENV,
  ERROR,
  getAvsInstance,
  LOG_LEVEL,
  QUALITY,
  REASON,
  STATE as CALL_STATE,
  VIDEO_STATE,
  VSTREAMS,
  Wcall,
  WcallClient,
  WcallMember,
} from '@wireapp/avs';
import {Runtime} from '@wireapp/commons';
import {WebAppEvents} from '@wireapp/webapp-events';

import {flatten} from 'Util/ArrayUtil';
import {t} from 'Util/LocalizerUtil';
import {getLogger, Logger} from 'Util/Logger';
import {roundLogarithmic} from 'Util/NumberUtil';
import {matchQualifiedIds} from 'Util/QualifiedId';
import {TIME_IN_MILLIS} from 'Util/TimeUtil';

import {Call, SerializedConversationId} from './Call';
import {CallState, MuteState} from './CallState';
import {CALL_MESSAGE_TYPE} from './enum/CallMessageType';
import {LEAVE_CALL_REASON} from './enum/LeaveCallReason';
import {ClientId, Participant, UserId} from './Participant';

import {PrimaryModal} from '../components/Modals/PrimaryModal';
import {Config} from '../Config';
import {ConversationState} from '../conversation/ConversationState';
import {CallingEvent, EventBuilder} from '../conversation/EventBuilder';
import {CONSENT_TYPE, MessageRepository, MessageSendingOptions} from '../conversation/MessageRepository';
import {Conversation} from '../entity/Conversation';
import type {User} from '../entity/User';
import {NoAudioInputError} from '../error/NoAudioInputError';
import {EventRepository} from '../event/EventRepository';
import {EventSource} from '../event/EventSource';
import type {MediaDevicesHandler} from '../media/MediaDevicesHandler';
import type {MediaStreamHandler} from '../media/MediaStreamHandler';
import {MediaType} from '../media/MediaType';
import {APIClient} from '../service/APIClientSingleton';
import {Core} from '../service/CoreSingleton';
import {TeamState} from '../team/TeamState';
import type {ServerTimeHandler} from '../time/serverTimeHandler';
import {EventName} from '../tracking/EventName';
import * as trackingHelpers from '../tracking/Helpers';
import {Segmentation} from '../tracking/Segmentation';
import type {UserRepository} from '../user/UserRepository';
import {Warnings} from '../view_model/WarningsContainer';

const avsLogger = getLogger('avs');

interface MediaStreamQuery {
  audio?: boolean;
  camera?: boolean;
  screen?: boolean;
}

export type QualifiedWcallMember = Omit<WcallMember, 'userid'> & {userId: QualifiedId};

interface SendMessageTarget {
  clients: WcallClient[];
}

interface ActiveSpeaker {
  audio_level: number;
  audio_level_now: number;
  clientid: string;
  userid: string;
}

interface ActiveSpeakers {
  audio_levels: ActiveSpeaker[];
}

type Clients = {clientid: string; userid: string}[];

enum CALL_DIRECTION {
  INCOMING = 'incoming',
  OUTGOING = 'outgoing',
}

export interface SubconversationEpochInfoMember {
  userid: `${string}@${string}`;
  clientid: string;
  in_subconv: boolean;
}

type SubconversationData = {epoch: number; secretKey: string; keyLength: number};

export class CallingRepository {
  private readonly acceptVersionWarning: (conversationId: QualifiedId) => void;
  private readonly callLog: string[];
  private readonly logger: Logger;
  private avsVersion: number = 0;
  private incomingCallCallback: (call: Call) => void;
  private requestNewEpochCallback: (conversationId: QualifiedId) => void;
  private callClosedCallback: (conversationId: QualifiedId, conversationType: CONV_TYPE) => void;
  private callParticipantChangedCallback: (conversationId: QualifiedId, members: QualifiedWcallMember[]) => void;
  private isReady: boolean = false;
  /** will cache the query to media stream (in order to avoid asking the system for streams multiple times when we have multiple peers) */
  private mediaStreamQuery?: Promise<MediaStream>;
  private poorCallQualityUsers: {[conversationId: string]: string[]} = {};
  private selfClientId: ClientId | null = null;
  private selfUser: User | null = null;
  private wCall?: Wcall;
  private wUser: number = 0;
  private nextMuteState: MuteState = MuteState.SELF_MUTED;
  /**
   * Keeps track of the size of the avs log once the webapp is initiated. This allows detecting meaningless avs logs (logs that have a length equal to the length when the webapp was initiated)
   */
  private avsInitLogLength: number = 0;
  onChooseScreen: (deviceId: string) => void;

  static get CONFIG() {
    return {
      DEFAULT_CONFIG_TTL: 60 * 60, // 60 minutes in seconds
      MAX_FIREFOX_TURN_COUNT: 3,
    };
  }

  constructor(
    private readonly messageRepository: MessageRepository,
    private readonly eventRepository: EventRepository,
    private readonly userRepository: UserRepository,
    private readonly mediaStreamHandler: MediaStreamHandler,
    private readonly mediaDevicesHandler: MediaDevicesHandler,
    private readonly serverTimeHandler: ServerTimeHandler,
    private readonly apiClient = container.resolve(APIClient),
    private readonly conversationState = container.resolve(ConversationState),
    private readonly callState = container.resolve(CallState),
    private readonly teamState = container.resolve(TeamState),
    private readonly core = container.resolve(Core),
  ) {
    this.logger = getLogger('CallingRepository');
    this.incomingCallCallback = () => {};
    this.requestNewEpochCallback = () => {};
    this.callClosedCallback = () => {};
    this.callParticipantChangedCallback = () => {};
    this.callLog = [];

    /** {<userId>: <isVerified>} */
    let callParticipants: Record<string, boolean> = {};
    ko.computed(() => {
      const activeCall = this.callState.joinedCall();
      if (!activeCall) {
        callParticipants = {};
        return;
      }

      for (const participant of activeCall.participants()) {
        const wasVerified = callParticipants[participant.user.id];
        const isVerified = participant.user.is_verified();

        callParticipants[participant.user.id] = isVerified;

        if (wasVerified === true && isVerified === false) {
          this.leaveCallOnUnverified(participant.user.qualifiedId);
          return;
        }
      }
    });

    this.acceptVersionWarning = (conversationId: QualifiedId) => {
      this.callState.acceptedVersionWarnings.push(conversationId);
      window.setTimeout(
        () => this.callState.acceptedVersionWarnings.remove(conversationId),
        TIME_IN_MILLIS.MINUTE * 15,
      );
    };

    this.subscribeToEvents();

    this.onChooseScreen = (deviceId: string) => {};

    ko.computed(() => {
      const call = this.callState.joinedCall();
      if (!call) {
        return;
      }
      const isSpeakersViewActive = this.callState.isSpeakersViewActive();
      if (isSpeakersViewActive) {
        this.requestVideoStreams(call.conversationId, call.activeSpeakers());
      }
    });
  }

  readonly toggleCbrEncoding = (vbrEnabled: boolean): void => {
    if (!Config.getConfig().FEATURE.ENFORCE_CONSTANT_BITRATE) {
      this.callState.cbrEncoding(vbrEnabled ? 0 : 1);
    }
  };

  getStats(conversationId: QualifiedId) {
    return this.wCall?.getStats(this.serializeQualifiedId(conversationId));
  }

  async initAvs(selfUser: User, clientId: ClientId): Promise<{wCall: Wcall; wUser: number}> {
    this.selfUser = selfUser;
    this.selfClientId = clientId;
    const callingInstance = await getAvsInstance();

    this.wCall = this.configureCallingApi(callingInstance);
    this.wUser = this.createWUser(this.wCall, this.serializeQualifiedId(this.selfUser.qualifiedId), clientId);
    return {wCall: this.wCall, wUser: this.wUser};
  }

  setReady(): void {
    this.isReady = true;
    this.avsInitLogLength = this.callLog.length;
  }

  private configureCallingApi(wCall: Wcall): Wcall {
    wCall.setLogHandler(this.avsLogHandler);

    const avsEnv = Runtime.isFirefox() ? AVS_ENV.FIREFOX : AVS_ENV.DEFAULT;
    wCall.init(avsEnv);
    wCall.setUserMediaHandler(this.getCallMediaStream);
    wCall.setAudioStreamHandler(this.updateCallAudioStreams);
    wCall.setVideoStreamHandler(this.updateParticipantVideoStream);
    setInterval(() => wCall.poll(), 500);
    return wCall;
  }

  private readonly avsLogHandler = (level: LOG_LEVEL, message: string, error: Error | unknown) => {
    const logLevels: Record<LOG_LEVEL, string> = {
      [LOG_LEVEL.DEBUG]: 'DEBUG',
      [LOG_LEVEL.INFO]: 'INFO ',
      [LOG_LEVEL.WARN]: 'WARN ',
      [LOG_LEVEL.ERROR]: 'ERROR',
    };
    const logFunctions: Record<LOG_LEVEL, Function> = {
      [LOG_LEVEL.DEBUG]: avsLogger.debug,
      [LOG_LEVEL.INFO]: avsLogger.log,
      [LOG_LEVEL.WARN]: avsLogger.warn,
      [LOG_LEVEL.ERROR]: avsLogger.error,
    };
    const trimmedMessage = message.trim();
    logFunctions[level].call(avsLogger, trimmedMessage, error);
    this.callLog.push(`${new Date().toISOString()} [${logLevels[level]}] ${trimmedMessage}`);
  };

  private createWUser(wCall: Wcall, selfUserId: string, selfClientId: string): number {
    /* cspell:disable */
    const wUser = wCall.create(
      selfUserId,
      selfClientId,
      this.setAvsVersion, // `readyh`,
      this.sendMessage, // `sendh`,
      this.sendSFTRequest, // `sfth`
      this.incomingCall, // `incomingh`,
      this.handleMissedCall, // `missedh`,
      () => {}, // `answer
      () => {}, // `estabh`,
      this.callClosed, // `closeh`,
      () => {}, // `metricsh`,
      this.requestConfig, // `cfg_reqh`,
      this.audioCbrChanged, // `acbrh`,
      this.videoStateChanged, // `vstateh`,
    );
    /* cspell:enable */
    const tenSeconds = 10;
    wCall.setNetworkQualityHandler(wUser, this.updateCallQuality, tenSeconds);
    wCall.setMuteHandler(wUser, this.updateMuteState);
    wCall.setStateHandler(wUser, this.updateCallState);
    wCall.setParticipantChangedHandler(wUser, this.handleCallParticipantChanges);
    wCall.setReqClientsHandler(wUser, this.requestClients);
    wCall.setReqNewEpochHandler(wUser, this.requestNewEpoch);
    wCall.setActiveSpeakerHandler(wUser, this.updateActiveSpeakers);

    return wUser;
  }

  private readonly handleMissedCall = (conversationId: string, timestamp: number, userId: string) => {
    const callDuration = 0;
    this.injectDeactivateEvent(
      this.parseQualifiedId(conversationId),
      this.parseQualifiedId(userId),
      callDuration,
      REASON.CANCELED,
      new Date(timestamp * 1000).toISOString(),
      EventSource.INJECTED,
    );
  };

  private readonly updateMuteState = (isMuted: number) => {
    const activeStates = [CALL_STATE.MEDIA_ESTAB, CALL_STATE.ANSWERED, CALL_STATE.OUTGOING];
    const activeCall = this.callState.calls().find(call => activeStates.includes(call.state()));
    activeCall?.muteState(isMuted ? this.nextMuteState : MuteState.NOT_MUTED);
  };

  private async pushClients(call: Call, checkMismatch?: boolean) {
    const conversation = this.conversationState.findConversation(call.conversationId);
    if (!conversation) {
      this.logger.warn(`Unable to find a conversation with id of ${call.conversationId}`);
      return false;
    }
    const allClients = await this.core.service!.conversation.fetchAllParticipantsClients(call.conversationId);

    if (!conversation.isUsingMLSProtocol) {
      const qualifiedClients = flattenUserMap(allClients);

      const clients: Clients = flatten(
        qualifiedClients.map(({data, userId}) =>
          data.map(clientid => ({clientid, userid: this.serializeQualifiedId(userId)})),
        ),
      );

      this.wCall?.setClientsForConv(
        this.wUser,
        this.serializeQualifiedId(call.conversationId),
        JSON.stringify({clients}),
      );
    }

    // We warn the message repository that a mismatch has happened outside of its lifecycle (eventually triggering a conversation degradation)
    const consentType =
      this.getCallDirection(call) === CALL_DIRECTION.INCOMING ? CONSENT_TYPE.INCOMING_CALL : CONSENT_TYPE.OUTGOING_CALL;
    return checkMismatch ? this.messageRepository.updateMissingClients(conversation, allClients, consentType) : true;
  }

  private readonly updateCallQuality = (
    conversationId: SerializedConversationId,
    userId: string,
    clientId: string,
    quality: number,
  ) => {
    const call = this.findCall(this.parseQualifiedId(conversationId));
    if (!call) {
      return;
    }
    if (!this.poorCallQualityUsers[conversationId]) {
      this.poorCallQualityUsers[conversationId] = [];
    }

    let users = this.poorCallQualityUsers[conversationId];
    const isOldPoorCallQualityUser = users.some(_userId => _userId === userId);
    if (isOldPoorCallQualityUser && quality === QUALITY.NORMAL) {
      users = users.filter(_userId => _userId !== userId);
    }
    if (!isOldPoorCallQualityUser && quality !== QUALITY.NORMAL) {
      users = [...users, userId];
    }
    if (users.length === call.participants.length - 1) {
      Warnings.showWarning(Warnings.TYPE.CALL_QUALITY_POOR);
    } else {
      Warnings.hideWarning(Warnings.TYPE.CALL_QUALITY_POOR);
    }

    switch (quality) {
      case QUALITY.NORMAL: {
        this.logger.log(
          `Normal call quality with user "${userId}" and client "${clientId}" in conversation "${conversationId}".`,
        );
        break;
      }
      case QUALITY.MEDIUM: {
        this.logger.warn(
          `Medium call quality with user "${userId}" and client "${clientId}" in conversation "${conversationId}".`,
        );
        break;
      }
      case QUALITY.POOR: {
        this.logger.warn(
          `Poor call quality with user "${userId}" and client "${clientId}" in conversation "${conversationId}".`,
        );
        break;
      }
      case QUALITY.NETWORK_PROBLEM: {
        this.logger.warn(
          `Network problem during call with user "${userId}" and client "${clientId}" in conversation "${conversationId}".`,
        );
        break;
      }
    }
  };

  onIncomingCall(callback: (call: Call) => void): void {
    this.incomingCallCallback = callback;
  }

  onCallClosed(callback: (conversationId: QualifiedId, conversationType: CONV_TYPE) => void): void {
    this.callClosedCallback = callback;
  }

  onRequestNewEpochCallback(callback: (conversationId: QualifiedId) => void): void {
    this.requestNewEpochCallback = callback;
  }

  onCallParticipantChangedCallback(
    callback: (conversationId: QualifiedId, members: QualifiedWcallMember[]) => void,
  ): void {
    this.callParticipantChangedCallback = callback;
  }

  findCall(conversationId: QualifiedId): Call | undefined {
    return this.callState
      .calls()
      .find((callInstance: Call) => matchQualifiedIds(callInstance.conversationId, conversationId));
  }

  private findParticipant(
    conversationId: QualifiedId,
    userId: QualifiedId,
    clientId: ClientId,
  ): Participant | undefined {
    const call = this.findCall(conversationId);
    return call?.getParticipant(userId, clientId);
  }

  private storeCall(call: Call): void {
    this.callState.calls.push(call);
    const conversation = this.conversationState.findConversation(call.conversationId);
    if (conversation) {
      conversation.call(call);
    }
  }

  private removeCall(call: Call): void {
    const index = this.callState.calls().indexOf(call);
    call.getSelfParticipant().releaseMediaStream(true);
    call.participants.removeAll();
    call.removeAllAudio();
    if (index !== -1) {
      this.callState.calls.splice(index, 1);
    }
    const conversation = this.conversationState.findConversation(call.conversationId);
    if (conversation) {
      conversation.call(null);
    }
  }

  private async warmupMediaStreams(call: Call, audio: boolean, camera: boolean): Promise<boolean> {
    // if it's a video call we query the video user media in order to display the video preview
    const isGroup = [CONV_TYPE.CONFERENCE, CONV_TYPE.GROUP].includes(call.conversationType);
    try {
      camera = this.teamState.isVideoCallingEnabled() ? camera : false;
      const mediaStream = await this.getMediaStream({audio, camera}, isGroup);
      if (call.state() !== CALL_STATE.NONE) {
        call.getSelfParticipant().updateMediaStream(mediaStream, true);
        if (camera) {
          call.getSelfParticipant().videoState(VIDEO_STATE.STARTED);
        }
      } else {
        mediaStream.getTracks().forEach(track => track.stop());
      }
      return true;
    } catch (_error) {
      return false;
    }
  }

  /**
   * Checks if browser supports all WebRTC APIs which are required for conference calling. Users with Chrome 83 need to enable "Experimental Web Platform features" (--enable-experimental-web-platform-features) to use all required APIs.
   *
   * @returns `true` if browser supports WebRTC Insertable Streams
   * @see https://www.chromestatus.com/feature/6321945865879552
   */
  get supportsConferenceCalling(): boolean {
    return Runtime.isSupportingConferenceCalling();
  }

  /**
   * Extended check for calling support of browser.
   * @returns `true` if calling is supported
   */
  get supportsCalling(): boolean {
    return Runtime.isSupportingLegacyCalling();
  }

  /**
   * Extended check for screen sharing support of browser.
   * @returns `true` if screen sharing is supported
   */
  get supportsScreenSharing(): boolean {
    return Runtime.isSupportingScreensharing();
  }

  /**
   * Subscribe to amplify topics.
   */
  subscribeToEvents(): void {
    amplify.subscribe(WebAppEvents.CALL.EVENT_FROM_BACKEND, this.onCallEvent);
    amplify.subscribe(WebAppEvents.CALL.STATE.TOGGLE, this.toggleState); // This event needs to be kept, it is sent by the wrapper
    amplify.subscribe(WebAppEvents.PROPERTIES.UPDATE.CALL.ENABLE_VBR_ENCODING, this.toggleCbrEncoding);
    amplify.subscribe(WebAppEvents.PROPERTIES.UPDATED, ({settings}: WebappProperties) => {
      this.toggleCbrEncoding(settings.call.enable_vbr_encoding);
    });
  }

  /**
   * Leave call when a participant is not verified anymore
   */
  private readonly leaveCallOnUnverified = (unverifiedUserId: QualifiedId): void => {
    const activeCall = this.callState.joinedCall();

    if (!activeCall) {
      return;
    }

    const clients = this.userRepository?.findUserById(unverifiedUserId)?.devices() || [];

    for (const {id: clientId} of clients) {
      const participant = activeCall.getParticipant(unverifiedUserId, clientId);

      if (participant) {
        this.leaveCall(activeCall.conversationId, LEAVE_CALL_REASON.USER_TURNED_UNVERIFIED);
        PrimaryModal.show(
          PrimaryModal.type.ACKNOWLEDGE,
          {
            primaryAction: {
              text: t('callDegradationAction'),
            },
            text: {
              message: t('callDegradationDescription', participant.user.name()),
              title: t('callDegradationTitle'),
            },
          },
          `degraded-${activeCall.conversationId}`,
        );
      }
    }
  };

  //##############################################################################
  // Inbound call events
  //##############################################################################

  private abortCall(conversationId: QualifiedId, reason: LEAVE_CALL_REASON): void {
    const call = this.findCall(conversationId);
    if (call) {
      // we flag the call in order to prevent sending further messages
      call.blockMessages = true;
    }
    this.leaveCall(conversationId, reason);
  }

  private warnOutdatedClient(conversationId: QualifiedId) {
    const brandName = Config.getConfig().BRAND_NAME;
    PrimaryModal.show(
      PrimaryModal.type.ACKNOWLEDGE,
      {
        close: () => this.acceptVersionWarning(conversationId),
        text: {
          message: t('modalCallUpdateClientMessage', brandName),
          title: t('modalCallUpdateClientHeadline', brandName),
        },
      },
      'update-client-warning',
    );
  }

  /**
   * Will extract the conversation that is referred to by the calling event.
   * It could happen that messages relative to a particular conversation was sent in a different conversation (most likely the self conversation).
   * We need to find the correct conversation in order for AVS to know which call is concerned
   */
  private extractTargetedConversationId(event: CallingEvent): QualifiedId {
    const {targetConversation, conversation, qualified_conversation} = event;
    const targetedConversationId = targetConversation || qualified_conversation;
    const conversationId = targetedConversationId ?? {domain: '', id: conversation};

    return conversationId;
  }

  /**
   * Handle incoming calling events from backend.
   */
  onCallEvent = async (event: CallingEvent, source: string): Promise<void> => {
    const {
      content,
      qualified_conversation,
      from,
      qualified_from,
      sender: clientId,
      time = new Date().toISOString(),
      senderClientId: senderFullyQualifiedClientId = '',
    } = event;
    const isFederated = this.core.backendFeatures.isFederated && qualified_conversation && qualified_from;
    const userId = isFederated ? qualified_from : {domain: '', id: from};
    const currentTimestamp = this.serverTimeHandler.toServerTimestamp();
    const toSecond = (timestamp: number) => Math.floor(timestamp / 1000);
    const contentStr = JSON.stringify(content);
    const conversationId = this.extractTargetedConversationId(event);
    const conversation = this.conversationState.findConversation(conversationId);

    if (!conversation) {
      this.logger.warn(`Unable to find a conversation with id of ${conversationId}`);
      return;
    }
    switch (content.type) {
      case CALL_MESSAGE_TYPE.CONFKEY: {
        if (source !== EventRepository.SOURCE.STREAM) {
          const allClients = await this.core.service!.conversation.fetchAllParticipantsClients(conversationId);

          // We warn the message repository that a mismatch has happened outside of its lifecycle (eventually triggering a conversation degradation)
          const shouldContinue = await this.messageRepository.updateMissingClients(
            conversation,
            allClients,
            CONSENT_TYPE.INCOMING_CALL,
          );

          if (!shouldContinue) {
            this.abortCall(conversationId, LEAVE_CALL_REASON.ABORTED_BECAUSE_FAILED_TO_UPDATE_MISSING_CLIENTS);
          }
        }
        break;
      }
      case CALL_MESSAGE_TYPE.REMOTE_MUTE: {
        const call = this.findCall(conversationId);
        if (call) {
          this.muteCall(call, true, MuteState.REMOTE_MUTED);
        }
        break;
      }
      case CALL_MESSAGE_TYPE.REMOTE_KICK: {
        this.leaveCall(conversationId, LEAVE_CALL_REASON.REMOTE_KICK);
        break;
      }
    }

    let senderClientId = '';
    if (senderFullyQualifiedClientId) {
      senderClientId = this.parseQualifiedId(senderFullyQualifiedClientId).id.split(':')[1];
    }

    const res = this.wCall?.recvMsg(
      this.wUser,
      contentStr,
      contentStr.length,
      toSecond(currentTimestamp),
      toSecond(new Date(time).getTime()),
      this.serializeQualifiedId(conversationId),
      this.serializeQualifiedId(userId),
      conversation?.isUsingMLSProtocol ? senderClientId : clientId,
      conversation?.isUsingMLSProtocol ? CONV_TYPE.CONFERENCE_MLS : CONV_TYPE.CONFERENCE,
    );

    if (res !== 0) {
      this.logger.warn(`recv_msg failed with code: ${res}`);
      if (
        this.callState.acceptedVersionWarnings().every(acceptedId => !matchQualifiedIds(acceptedId, conversationId)) &&
        res === ERROR.UNKNOWN_PROTOCOL &&
        event.content.type === 'CONFSTART'
      ) {
        this.warnOutdatedClient(conversationId);
      }
    }
  };

  //##############################################################################
  // Call actions
  //##############################################################################

  private readonly toggleState = (withVideo: boolean): void => {
    const conversation = this.conversationState.activeConversation();
    if (conversation) {
      const isActiveCall = this.findCall(conversation.qualifiedId);
      const callType = withVideo ? CALL_TYPE.VIDEO : CALL_TYPE.NORMAL;
      return (
        (isActiveCall
          ? this.leaveCall(conversation.qualifiedId, LEAVE_CALL_REASON.ELECTRON_TRAY_MENU_MESSAGE)
          : this.startCall(conversation, callType)) && undefined
      );
    }
  };

  private getConversationType(conversation: Conversation): CONV_TYPE {
    if (!conversation.isGroup()) {
      return CONV_TYPE.ONEONONE;
    }

    if (conversation.isUsingMLSProtocol) {
      return CONV_TYPE.CONFERENCE_MLS;
    }
    return this.supportsConferenceCalling ? CONV_TYPE.CONFERENCE : CONV_TYPE.GROUP;
  }

  async startCall(conversation: Conversation, callType: CALL_TYPE): Promise<void | Call> {
    if (!this.selfUser || !this.selfClientId) {
      this.logger.warn(
        `Calling repository is not initialized correctly \n ${JSON.stringify({
          selfClientId: this.selfClientId,
          selfUser: this.selfUser,
          wUser: this.wUser,
        })}`,
      );
      return;
    }
    const conversationId = conversation.qualifiedId;
    const convId = this.serializeQualifiedId(conversationId);
    this.logger.log(`Starting a call of type "${callType}" in conversation ID "${convId}"...`);
    try {
      const rejectedCallInConversation = this.findCall(conversationId);
      if (rejectedCallInConversation) {
        // if there is a rejected call, we can remove it from the store
        rejectedCallInConversation.state(CALL_STATE.NONE);
        this.removeCall(rejectedCallInConversation);
      }
      const selfParticipant = new Participant(this.selfUser, this.selfClientId);
      const conversationType = this.getConversationType(conversation);
      const call = new Call(
        this.selfUser.qualifiedId,
        conversationId,
        conversationType,
        selfParticipant,
        callType,
        this.mediaDevicesHandler,
      );
      this.storeCall(call);
      const loadPreviewPromise =
        [CONV_TYPE.CONFERENCE, CONV_TYPE.GROUP].includes(conversationType) && callType === CALL_TYPE.VIDEO
          ? this.warmupMediaStreams(call, true, true)
          : Promise.resolve(true);
      const success = await loadPreviewPromise;
      if (success) {
        /**
         * Since we might have been on a conference call before, which was started as muted, then we've hung up and started an outgoing call,
         * we are stuck in muted state so we should call the AVS function setMute(this.wUser, 0) before initiating the call to fix this
         * Further info: https://wearezeta.atlassian.net/browse/SQCALL-551
         */
        this.wCall?.setMute(this.wUser, 0);
        this.wCall?.start(this.wUser, convId, callType, conversationType, this.callState.cbrEncoding());
        this.sendCallingEvent(EventName.CALLING.INITIATED_CALL, call);
        this.sendCallingEvent(EventName.CONTRIBUTED, call, {
          [Segmentation.MESSAGE.ACTION]: callType === CALL_TYPE.VIDEO ? 'video_call' : 'audio_call',
        });
      } else {
        this.showNoCameraModal();
        this.removeCall(call);
      }
      return call;
    } catch (error) {
      if (error) {
        this.logger.error('Failed starting call', error);
      }
    }
  }

  private serializeQualifiedId(id: QualifiedId): string {
    if (id.domain && this.core.backendFeatures.isFederated) {
      return `${id.id}@${id.domain}`;
    }
    return id.id;
  }

  private parseQualifiedId(multiplexedId: string): QualifiedId {
    const [id, domain = ''] = multiplexedId.split('@');
    return {domain, id};
  }

  /**
   * Toggles the camera ON and OFF for the given call (does not switch between different cameras)
   */
  toggleCamera(call: Call): void {
    const selfParticipant = call.getSelfParticipant();
    const newState = selfParticipant.sharesCamera() ? VIDEO_STATE.STOPPED : VIDEO_STATE.STARTED;
    if (call.state() === CALL_STATE.INCOMING) {
      selfParticipant.videoState(newState);
      if (newState === VIDEO_STATE.STOPPED) {
        selfParticipant.releaseVideoStream(true);
      } else {
        void this.warmupMediaStreams(call, false, true);
      }
    }
    this.wCall?.setVideoSendState(this.wUser, this.serializeQualifiedId(call.conversationId), newState);
  }

  /**
   * Toggles screenshare ON and OFF for the given call (does not switch between different screens)
   */
  toggleScreenshare = async (call: Call): Promise<void> => {
    const selfParticipant = call.getSelfParticipant();
    if (selfParticipant.sharesScreen()) {
      selfParticipant.videoState(VIDEO_STATE.STOPPED);
      this.sendCallingEvent(EventName.CALLING.SCREEN_SHARE, call, {
        [Segmentation.SCREEN_SHARE.DIRECTION]: 'outgoing',
        [Segmentation.SCREEN_SHARE.DURATION]:
          Math.ceil((Date.now() - selfParticipant.startedScreenSharingAt()) / 5000) * 5,
      });
      return this.wCall?.setVideoSendState(
        this.wUser,
        this.serializeQualifiedId(call.conversationId),
        VIDEO_STATE.STOPPED,
      );
    }
    try {
      const isGroup = [CONV_TYPE.CONFERENCE, CONV_TYPE.GROUP].includes(call.conversationType);
      const mediaStream = await this.getMediaStream({audio: true, screen: true}, isGroup);
      // https://stackoverflow.com/a/25179198/451634
      mediaStream.getVideoTracks()[0].onended = () => {
        this.wCall?.setVideoSendState(this.wUser, this.serializeQualifiedId(call.conversationId), VIDEO_STATE.STOPPED);
      };
      const selfParticipant = call.getSelfParticipant();
      selfParticipant.videoState(VIDEO_STATE.SCREENSHARE);
      selfParticipant.updateMediaStream(mediaStream, true);
      this.wCall?.setVideoSendState(
        this.wUser,
        this.serializeQualifiedId(call.conversationId),
        VIDEO_STATE.SCREENSHARE,
      );
      selfParticipant.startedScreenSharingAt(Date.now());
    } catch (error) {
      this.logger.info('Failed to get screen sharing stream', error);
    }
  };

  async answerCall(call: Call, callType?: CALL_TYPE): Promise<void> {
    try {
      callType ??= call.getSelfParticipant().sharesCamera() ? call.initialType : CALL_TYPE.NORMAL;

      const isVideoCall = callType === CALL_TYPE.VIDEO;
      if (!isVideoCall) {
        call.getSelfParticipant().releaseVideoStream(true);
      }
      await this.warmupMediaStreams(call, true, isVideoCall);
      const shouldContinueCall = await this.pushClients(call, true);
      if (!shouldContinueCall) {
        this.rejectCall(call.conversationId);
        return;
      }
      this.setMute(call.muteState() !== MuteState.NOT_MUTED);

      this.wCall?.answer(
        this.wUser,
        this.serializeQualifiedId(call.conversationId),
        callType,
        this.callState.cbrEncoding(),
      );

      this.sendCallingEvent(EventName.CALLING.JOINED_CALL, call, {
        [Segmentation.CALL.DIRECTION]: this.getCallDirection(call),
      });
    } catch (error) {
      if (error) {
        this.logger.error('Failed answering call', error);
      }
      this.rejectCall(call.conversationId);
    }
  }

  setEpochInfo(
    conversationId: QualifiedId,
    subconversationData: SubconversationData,
    members: SubconversationEpochInfoMember[],
  ) {
    const serializedConversationId = this.serializeQualifiedId(conversationId);
    const {epoch, secretKey, keyLength} = subconversationData;
    const clients = {
      convid: serializedConversationId,
      clients: members,
    };

    return this.wCall?.setEpochInfo(
      this.wUser,
      serializedConversationId,
      epoch,
      JSON.stringify(clients),
      secretKey,
      keyLength,
    );
  }

  rejectCall(conversationId: QualifiedId): void {
    this.wCall?.reject(this.wUser, this.serializeQualifiedId(conversationId));
  }

  changeCallPage(call: Call, newPage: number): void {
    call.currentPage(newPage);
    if (!this.callState.isSpeakersViewActive()) {
      this.requestCurrentPageVideoStreams(call);
    }
  }

  requestCurrentPageVideoStreams(call: Call): void {
    const currentPageParticipants = call.pages()[call.currentPage()];
    this.requestVideoStreams(call.conversationId, currentPageParticipants);
  }

  requestVideoStreams(conversationId: QualifiedId, participants: Participant[]) {
    const convId = this.serializeQualifiedId(conversationId);
    const payload = {
      clients: participants.map(participant => ({
        clientid: participant.clientId,
        userid: this.serializeQualifiedId(participant.user.qualifiedId),
      })),
      convid: convId,
    };
    this.wCall?.requestVideoStreams(this.wUser, convId, VSTREAMS.LIST, JSON.stringify(payload));
  }

  readonly leaveCall = (conversationId: QualifiedId, reason: LEAVE_CALL_REASON): void => {
    this.logger.info(`Ending call with reason ${reason} \n Stack trace: `, new Error().stack);
    const conversationIdStr = this.serializeQualifiedId(conversationId);
    delete this.poorCallQualityUsers[conversationIdStr];
    this.wCall?.end(this.wUser, conversationIdStr);
  };

  muteCall(call: Call, shouldMute: boolean, reason?: MuteState): void {
    if (call.state() === CALL_STATE.INCOMING) {
      call.muteState(shouldMute ? MuteState.SELF_MUTED : MuteState.NOT_MUTED);
      return;
    }
    if (call.hasWorkingAudioInput === false && call.muteState() !== MuteState.NOT_MUTED) {
      this.showNoAudioInputModal();
      return;
    }
    this.setMute(shouldMute, reason);
  }

  setMute(shouldMute: boolean, reason: MuteState = MuteState.SELF_MUTED): void {
    this.nextMuteState = reason;
    this.wCall?.setMute(this.wUser, shouldMute ? 1 : 0);
  }

  private readonly setAvsVersion = (version: number) => {
    this.avsVersion = version;
  };

  private getMediaStream(
    {audio = false, camera = false, screen = false}: MediaStreamQuery,
    isGroup: boolean,
  ): Promise<MediaStream> {
    return this.mediaStreamHandler.requestMediaStream(audio, camera, screen, isGroup);
  }

  private handleMediaStreamError(call: Call, requestedStreams: MediaStreamQuery, error: Error | unknown): void {
    if (error instanceof NoAudioInputError) {
      this.muteCall(call, true);
      this.showNoAudioInputModal();
      return;
    }

    const validStateWithoutCamera = [CALL_STATE.MEDIA_ESTAB, CALL_STATE.ANSWERED];

    if (call && !validStateWithoutCamera.includes(call.state())) {
      this.showNoCameraModal();
      this.leaveCall(call.conversationId, LEAVE_CALL_REASON.MEDIA_STREAM_ERROR);
      return;
    }

    if (call.state() !== CALL_STATE.ANSWERED) {
      if (requestedStreams.camera) {
        this.showNoCameraModal();
      }
      this.wCall?.setVideoSendState(this.wUser, this.serializeQualifiedId(call.conversationId), VIDEO_STATE.STOPPED);
    }
  }

  public async refreshVideoInput(): Promise<MediaStream | void> {
    const stream = await this.mediaStreamHandler.requestMediaStream(false, true, false, false);
    this.stopMediaSource(MediaType.VIDEO);
    const clonedMediaStream = this.changeMediaSource(stream, MediaType.VIDEO);
    return clonedMediaStream;
  }

  public async refreshAudioInput(): Promise<MediaStream> {
    const stream = await this.mediaStreamHandler.requestMediaStream(true, false, false, false);
    this.stopMediaSource(MediaType.AUDIO);
    this.changeMediaSource(stream, MediaType.AUDIO);
    return stream;
  }

  /**
   * @returns `true` if a media stream has been stopped.
   */
  public stopMediaSource(mediaType: MediaType): boolean {
    const activeCall = this.callState.joinedCall();
    if (!activeCall) {
      return false;
    }
    const selfParticipant = activeCall.getSelfParticipant();
    switch (mediaType) {
      case MediaType.AUDIO:
        selfParticipant.releaseAudioStream();
        break;

      case MediaType.VIDEO: {
        // Don't stop video input (coming from A/V preferences) when screensharing is activated
        if (!selfParticipant.sharesScreen()) {
          selfParticipant.releaseVideoStream(true);
        }
        break;
      }
    }
    return true;
  }

  /**
   * Will change the input source of all the active calls for the given media type
   */
  public changeMediaSource(
    mediaStream: MediaStream,
    mediaType: MediaType,
    call = this.callState.joinedCall(),
  ): MediaStream | void {
    if (!call) {
      return;
    }
    const selfParticipant = call.getSelfParticipant();

    if (mediaType === MediaType.AUDIO) {
      const audioTracks = mediaStream.getAudioTracks().map(track => track.clone());
      if (audioTracks.length > 0) {
        selfParticipant.setAudioStream(new MediaStream(audioTracks), true);
        this.wCall?.replaceTrack(this.serializeQualifiedId(call.conversationId), audioTracks[0]);
      }
    }

    // Don't update video input (coming from A/V preferences) when screensharing is activated
    if (mediaType === MediaType.VIDEO && selfParticipant.sharesCamera() && !selfParticipant.sharesScreen()) {
      const videoTracks = mediaStream.getVideoTracks().map(track => track.clone());
      if (videoTracks.length > 0) {
        const clonedMediaStream = new MediaStream(videoTracks);
        selfParticipant.setVideoStream(clonedMediaStream, true);
        this.wCall?.replaceTrack(this.serializeQualifiedId(call.conversationId), videoTracks[0]);
        // Remove the previous video stream
        this.mediaStreamHandler.releaseTracksFromStream(mediaStream);
        return clonedMediaStream;
      }
    }
  }

  hasActiveCameraStream(): boolean {
    const call = this.callState.joinedCall();
    if (!call) {
      return false;
    }
    const selfParticipant = call.getSelfParticipant();
    return selfParticipant.sharesCamera() && selfParticipant.hasActiveVideo();
  }

  private mapTargets(targets: SendMessageTarget): QualifiedUserClients {
    const recipients = targets.clients.reduce((acc, {userid, clientid}) => {
      const {domain: parsedDomain, id} = this.parseQualifiedId(userid);
      const domain = parsedDomain || this.selfUser?.domain || '';
      const domainRecipients = (acc[domain] = acc[domain] ?? {});
      domainRecipients[id] = [...(domainRecipients[id] ?? []), clientid];
      return acc;
    }, {} as QualifiedUserClients);
    return recipients;
  }

  private injectActivateEvent(conversationId: QualifiedId, userId: QualifiedId, time: string): void {
    const event = EventBuilder.buildVoiceChannelActivate(conversationId, userId, time, this.avsVersion);
<<<<<<< HEAD
    void this.eventRepository.injectEvent(event as unknown as EventRecord, EventSource.INJECTED);
=======
    this.eventRepository.injectEvent(event, EventSource.INJECTED);
>>>>>>> dc8317aa
  }

  private injectDeactivateEvent(
    conversationId: QualifiedId,
    userId: QualifiedId,
    duration: number,
    reason: REASON,
    time: string,
    source: EventSource,
  ): void {
    const event = EventBuilder.buildVoiceChannelDeactivate(
      conversationId,
      userId,
      duration,
      reason,
      time,
      this.avsVersion,
    );
<<<<<<< HEAD
    void this.eventRepository.injectEvent(event as unknown as EventRecord, source as EventSource);
=======
    this.eventRepository.injectEvent(event, source);
>>>>>>> dc8317aa
  }

  private readonly sendMessage = (
    _context: number,
    convId: string,
    _userid_self: string,
    _clientid_self: string,
    targets: string | null,
    _unused: string | null,
    payload: string,
    _len: number,
    _trans: number,
    myClientsOnly: number,
  ): number => {
    const conversationId = this.parseQualifiedId(convId);
    const call = this.findCall(conversationId);
    if (call?.blockMessages) {
      return 0;
    }
    let options: MessageSendingOptions | undefined = undefined;

    if (typeof targets === 'string') {
      const parsedTargets: SendMessageTarget = JSON.parse(targets);
      const recipients = this.mapTargets(parsedTargets);
      options = {
        nativePush: true,
        recipients,
      };
    }

    this.sendCallingMessage(conversationId, payload, options, myClientsOnly === 1).catch(error => {
      this.logger.warn('Failed to send calling message, aborting call', error);
      this.abortCall(conversationId, LEAVE_CALL_REASON.ABORTED_BECAUSE_FAILED_TO_SEND_CALLING_MESSAGE);
    });
    return 0;
  };

  private readonly sendCallingMessage = async (
    conversationId: QualifiedId,
    payload: string | Object,
    options?: MessageSendingOptions,
    myClientsOnly: boolean = false,
  ): Promise<void> => {
    const conversation = this.conversationState.findConversation(conversationId);
    if (!conversation) {
      this.logger.warn(`Unable to send calling message, no conversation found with id ${conversationId}`);
      return;
    }
    const content = typeof payload === 'string' ? payload : JSON.stringify(payload);

    /**
     * @note If myClientsOnly option is true, the message should be sent via the self-conversation.
     * This message is used to tell your other clients you have answered or
     * rejected a call and to stop ringing.
     */
    if (typeof payload === 'string' && conversation.isUsingMLSProtocol && myClientsOnly) {
      return void this.messageRepository.sendSelfCallingMessage(payload, conversation.qualifiedId);
    }

    const message = await this.messageRepository.sendCallingMessage(conversation, content, options);
    if (message.state === MessageSendingState.CANCELED) {
      // If the user has cancelled message sending because of a degradation warning, we abort the call
      this.abortCall(
        conversationId,
        LEAVE_CALL_REASON.ABORTED_BECAUSE_USER_CANCELLED_MESSAGE_SENDING_BECAUSE_OF_A_DEGRADATION_WARNING,
      );
    }
  };

  readonly convertParticipantsToCallingMessageRecepients = (participants: Participant[]): QualifiedUserClients => {
    return participants.reduce((participants, participant) => {
      participants[participant.user.domain] ||= {};
      participants[participant.user.domain][participant.user.id] = [participant.clientId];
      return participants;
    }, {} as QualifiedUserClients);
  };

  readonly sendModeratorMute = (conversationId: QualifiedId, participants: Participant[]) => {
    const recipients = this.convertParticipantsToCallingMessageRecepients(participants);
    void this.sendCallingMessage(conversationId, {type: CALL_MESSAGE_TYPE.REMOTE_MUTE}, {nativePush: true, recipients});
  };

  readonly sendModeratorKick = (conversationId: QualifiedId, participants: Participant[]) => {
    const recipients = this.convertParticipantsToCallingMessageRecepients(participants);
    void this.sendCallingMessage(conversationId, {type: CALL_MESSAGE_TYPE.REMOTE_KICK}, {nativePush: true, recipients});
  };

  private readonly sendSFTRequest = (
    context: number,
    url: string,
    data: string,
    _dataLength: number,
    __: number,
  ): number => {
    const _sendSFTRequest = async () => {
      const response = await axios.post(url, data);
      const {status, data: axiosData} = response;
      const jsonData = JSON.stringify(axiosData);
      this.wCall?.sftResp(this.wUser!, status, jsonData, jsonData.length, context);
    };
    _sendSFTRequest().catch(error => {
      this.avsLogHandler(LOG_LEVEL.WARN, `Request to sft server failed with error: ${error?.message}`, error);
      avsLogger.warn(`Request to sft server failed with error`, error);
      this.wCall?.sftResp(this.wUser!, HTTP_STATUS.SERVICE_UNAVAILABLE, '', 0, context);
    });

    return 0;
  };

  private readonly requestConfig = () => {
    const _requestConfig = async () => {
      const limit = Runtime.isFirefox() ? CallingRepository.CONFIG.MAX_FIREFOX_TURN_COUNT : undefined;
      const config = await this.fetchConfig(limit);
      this.wCall?.configUpdate(this.wUser, 0, JSON.stringify(config));
    };
    _requestConfig().catch(error => {
      this.logger.warn('Failed fetching calling config', error);
      this.wCall?.configUpdate(this.wUser, 1, '');
    });

    return 0;
  };

  private readonly callClosed = (reason: REASON, convId: SerializedConversationId) => {
    Warnings.hideWarning(Warnings.TYPE.CALL_QUALITY_POOR);
    const conversationId = this.parseQualifiedId(convId);
    const call = this.findCall(conversationId);
    if (!call) {
      return;
    }

    this.callClosedCallback(conversationId, call.conversationType);

    if (reason === REASON.NORMAL) {
      this.callState.selectableScreens([]);
      this.callState.selectableWindows([]);
    }

    if (reason === REASON.NOONE_JOINED || reason === REASON.EVERYONE_LEFT) {
      const conversationEntity = this.conversationState.findConversation(conversationId);
      if (!conversationEntity) {
        this.logger.warn(`Unable to find a conversation with id of ${call.conversationId}`);
      } else {
        const callingEvent = EventBuilder.buildCallingTimeoutEvent(
          reason,
          conversationEntity,
          call.getSelfParticipant().user.id,
        );
<<<<<<< HEAD
        void this.eventRepository.injectEvent(callingEvent as EventRecord);
=======
        this.eventRepository.injectEvent(callingEvent);
>>>>>>> dc8317aa
      }
    }

    if (reason === REASON.OUTDATED_CLIENT) {
      this.warnOutdatedClient(conversationId);
    }

    const stillActiveState = [REASON.STILL_ONGOING, REASON.ANSWERED_ELSEWHERE, REASON.REJECTED];

    this.sendCallingEvent(EventName.CALLING.ENDED_CALL, call, {
      [Segmentation.CALL.AV_SWITCH_TOGGLE]: call.analyticsAvSwitchToggle,
      [Segmentation.CALL.DIRECTION]: this.getCallDirection(call),
      [Segmentation.CALL.DURATION]: Math.ceil((Date.now() - (call.startedAt() || 0)) / 5000) * 5,
      [Segmentation.CALL.END_REASON]: reason,
      [Segmentation.CALL.REASON]: this.getCallEndReasonText(reason),
      [Segmentation.CALL.PARTICIPANTS]: call.analyticsMaximumParticipants,
      [Segmentation.CALL.SCREEN_SHARE]: call.analyticsScreenSharing,
    });

    const selfParticipant = call.getSelfParticipant();
    /**
     * Handle case where user hangs up the call directly
     * and skips clicking on stop screen share
     */
    call.participants().forEach(participant => {
      if (participant.videoState() === VIDEO_STATE.SCREENSHARE && participant.startedScreenSharingAt() > 0) {
        const isSameUser = selfParticipant.doesMatchIds(participant.user.qualifiedId, participant.clientId);
        this.sendCallingEvent(EventName.CALLING.SCREEN_SHARE, call, {
          [Segmentation.SCREEN_SHARE.DIRECTION]: isSameUser ? CALL_DIRECTION.OUTGOING : CALL_DIRECTION.INCOMING,
          [Segmentation.SCREEN_SHARE.DURATION]:
            Math.ceil((Date.now() - participant.startedScreenSharingAt()) / 5000) * 5,
        });
      }
    });

    if (!stillActiveState.includes(reason)) {
      this.injectDeactivateEvent(
        call.conversationId,
        call.initiator,
        call.startedAt() ? Date.now() - (call.startedAt() || 0) : 0,
        reason,
        new Date().toISOString(),
        EventSource.WEBSOCKET,
      );
      this.removeCall(call);
      return;
    }
    selfParticipant.releaseMediaStream(true);
    call.removeAllAudio();
    selfParticipant.videoState(VIDEO_STATE.STOPPED);
    call.reason(reason);
  };

  /*
    Note: This is in sync with our ios code base
    https://github.com/wireapp/wire-ios/blob/cf91b35d6ccbee5f03592f5bb763534341630428/Wire-iOS/Sources/Analytics/AnalyticsCallingTracker.swift#L182-L212
  */
  getCallEndReasonText = (reason: REASON): string => {
    switch (reason) {
      case REASON.CANCELED:
        return 'canceled';
      case REASON.NORMAL:
      case REASON.STILL_ONGOING:
        return 'normal';
      case REASON.IO_ERROR:
        return 'io_error';
      case REASON.ERROR:
        return 'internal_error';
      case REASON.ANSWERED_ELSEWHERE:
        return 'answered_elsewhere';
      case REASON.TIMEOUT:
      case REASON.TIMEOUT_ECONN:
        return 'timeout';
      case REASON.LOST_MEDIA:
        return 'drop';
      case REASON.REJECTED:
        return 'rejected_elsewhere';
      case REASON.OUTDATED_CLIENT:
        return 'outdated_client';
      case REASON.DATACHANNEL:
        return 'datachannel';
      case REASON.NOONE_JOINED:
        return 'no_one_joined';
      case REASON.EVERYONE_LEFT:
        return 'everyone_left';
      default:
        return 'unknown';
    }
  };

  private readonly incomingCall = (
    convId: SerializedConversationId,
    timestamp: number,
    userId: UserId,
    clientId: string,
    hasVideo: number,
    shouldRing: number,
    conversationType: CONV_TYPE,
  ) => {
    const qualifiedUserId = this.parseQualifiedId(userId);
    const conversationId = this.parseQualifiedId(convId);
    const conversation = this.conversationState.findConversation(conversationId);
    if (!conversation || !this.selfUser || !this.selfClientId) {
      this.logger.warn(
        'Unable to process incoming call',
        JSON.stringify({conversationId, selfClientId: this.selfClientId, selfUser: this.selfUser}),
      );
      return;
    }
    const storedCall = this.findCall(conversationId);
    if (storedCall) {
      // A call that has been picked up by another device can still be in storage.
      // When a second call arrives in the same conversation, we need to clean that call first
      this.removeCall(storedCall);
    }
    const canRing = !conversation.showNotificationsNothing() && shouldRing && this.isReady;
    const selfParticipant = new Participant(this.selfUser, this.selfClientId);
    const isVideoCall = hasVideo ? CALL_TYPE.VIDEO : CALL_TYPE.NORMAL;
    const isMuted = Config.getConfig().FEATURE.CONFERENCE_AUTO_MUTE && conversationType === CONV_TYPE.CONFERENCE;
    const call = new Call(
      qualifiedUserId,
      conversation.qualifiedId,
      conversationType,
      selfParticipant,
      hasVideo ? CALL_TYPE.VIDEO : CALL_TYPE.NORMAL,
      this.mediaDevicesHandler,
      isMuted,
    );
    if (!canRing) {
      // an incoming call that should not ring is an ongoing group call
      call.reason(REASON.STILL_ONGOING);
    }
    call.state(CALL_STATE.INCOMING);
    if (canRing && isVideoCall) {
      void this.warmupMediaStreams(call, true, true);
    }
    this.injectActivateEvent(conversationId, qualifiedUserId, new Date(timestamp * 1000).toISOString());

    this.storeCall(call);
    this.incomingCallCallback(call);
    this.sendCallingEvent(EventName.CALLING.RECEIVED_CALL, call);
  };

  private readonly updateCallState = (convId: SerializedConversationId, state: CALL_STATE) => {
    const call = this.findCall(this.parseQualifiedId(convId));
    if (!call) {
      this.logger.warn(`received state for call in conversation '${convId}' but no stored call found`);
      return;
    }

    // If a call goes from a state to INCOMING, it means it's a group call that just ended
    call.reason(state === CALL_STATE.INCOMING ? REASON.STILL_ONGOING : undefined);
    call.state(state);

    switch (state) {
      case CALL_STATE.MEDIA_ESTAB:
        this.sendCallingEvent(EventName.CALLING.ESTABLISHED_CALL, call, {
          [Segmentation.CALL.DIRECTION]: this.getCallDirection(call),
        });
        call.startedAt(Date.now());
        break;
    }
  };

  private readonly getCallDirection = (call: Call): CALL_DIRECTION => {
    return matchQualifiedIds(call.initiator, call.getSelfParticipant().user.qualifiedId)
      ? CALL_DIRECTION.OUTGOING
      : CALL_DIRECTION.INCOMING;
  };

  private updateParticipantMutedState(call: Call, members: QualifiedWcallMember[]): void {
    members.forEach(member => call.getParticipant(member.userId, member.clientid)?.isMuted(!!member.muted));
  }

  private updateParticipantVideoState(call: Call, members: QualifiedWcallMember[]): void {
    members.forEach(member => call.getParticipant(member.userId, member.clientid)?.isSendingVideo(!!member.vrecv));
  }

  private updateParticipantAudioState(call: Call, members: QualifiedWcallMember[]): void {
    members.forEach(member =>
      call
        .getParticipant(member.userId, member.clientid)
        ?.isAudioEstablished(member.aestab === AUDIO_STATE.ESTABLISHED),
    );
  }

  private updateParticipantList(call: Call, members: QualifiedWcallMember[]): void {
    const newMembers = members
      .filter(({userId, clientid}) => !call.getParticipant(userId, clientid))
      .map(({userId, clientid}) => {
        const user = this.userRepository.findUserById(userId);
        if (!user) {
          return null;
        }
        return new Participant(user, clientid);
      })
      .filter((participant): participant is Participant => !!participant);

    const removedMembers = call
      .participants()
      .filter(participant => !members.find(({userId, clientid}) => participant.doesMatchIds(userId, clientid)));

    newMembers.forEach(participant => call.participants.unshift(participant));
    removedMembers.forEach(participant => call.participants.remove(participant));

    if (call.participants().length > call.analyticsMaximumParticipants) {
      call.analyticsMaximumParticipants = call.participants().length;
    }

    call.updatePages();
    this.changeCallPage(call, call.currentPage());
  }

  private readonly handleCallParticipantChanges = (convId: SerializedConversationId, membersJson: string) => {
    const conversationId = this.parseQualifiedId(convId);
    const call = this.findCall(conversationId);

    if (!call) {
      return;
    }

    const {members: serializedMembers}: {members: WcallMember[]} = JSON.parse(membersJson);
    const members: QualifiedWcallMember[] = serializedMembers.map(member => ({
      ...member,
      userId: this.parseQualifiedId(member.userid),
    }));

    this.updateParticipantList(call, members);
    this.updateParticipantMutedState(call, members);
    this.updateParticipantVideoState(call, members);
    this.updateParticipantAudioState(call, members);
    this.callParticipantChangedCallback(conversationId, members);
  };

  private readonly requestClients = async (wUser: number, convId: SerializedConversationId, __: number) => {
    const call = this.findCall(this.parseQualifiedId(convId));
    if (!call) {
      this.logger.warn(`Unable to find a call for the conversation id of ${convId}`);
      return;
    }
<<<<<<< HEAD
    void this.pushClients(call);
=======
    await this.pushClients(call);
  };

  private readonly requestNewEpoch = async (wUser: number, convId: SerializedConversationId) => {
    const qualifiedConversationId = this.parseQualifiedId(convId);
    this.requestNewEpochCallback(qualifiedConversationId);
>>>>>>> dc8317aa
  };

  private readonly getCallMediaStream = async (
    convId: SerializedConversationId,
    audio: boolean,
    camera: boolean,
    screen: boolean,
  ): Promise<MediaStream> => {
    if (this.mediaStreamQuery) {
      // if a query is already occurring, we will return the result of this query
      return this.mediaStreamQuery;
    }
    const call = this.findCall(this.parseQualifiedId(convId));
    if (!call) {
      return Promise.reject();
    }
    const selfParticipant = call.getSelfParticipant();
    const query: Required<MediaStreamQuery> = {audio, camera, screen};
    const cache = {
      audio: selfParticipant.audioStream(),
      camera: selfParticipant.videoStream(),
      screen: selfParticipant.videoStream(),
    };

    const missingStreams = Object.entries(cache).reduce((accumulator: MediaStreamQuery, currentValue) => {
      const [type, isCached] = currentValue;
      if (!isCached && !!query[type as keyof MediaStreamQuery]) {
        accumulator[type as keyof MediaStreamQuery] = true;
      }
      return accumulator;
    }, {});

    const queryLog = Object.entries(query)
      .filter(([_type, needed]) => needed)
      .map(([type]) => (missingStreams[type as keyof MediaStreamQuery] ? type : `${type} (from cache)`))
      .join(', ');
    this.logger.debug(`mediaStream requested: ${queryLog}`);

    if (Object.keys(missingStreams).length === 0) {
      // we have everything in cache, just return the participant's stream
      return new Promise(resolve => {
        /*
         * There is a bug in Chrome (from version 73, the version where it's fixed is unknown).
         * This bug crashes the browser if the mediaStream is returned right away (probably some race condition in Chrome internal code)
         * The timeout(0) fixes this issue.
         */
        window.setTimeout(() => resolve(selfParticipant.getMediaStream()), 0);
      });
    }
    const isGroup = [CONV_TYPE.CONFERENCE, CONV_TYPE.GROUP].includes(call.conversationType);
    this.mediaStreamQuery = (async () => {
      try {
        if (missingStreams.screen && selfParticipant.sharesScreen()) {
          return selfParticipant.getMediaStream();
        }
        const mediaStream = await this.getMediaStream(missingStreams, isGroup);
        this.mediaStreamQuery = undefined;
        const newStream = selfParticipant.updateMediaStream(mediaStream, true);
        return newStream;
      } catch (error) {
        this.mediaStreamQuery = undefined;
        this.logger.warn('Could not get mediaStream for call', error);
        this.handleMediaStreamError(call, missingStreams, error);
        return selfParticipant.getMediaStream();
      }
    })();

    this.mediaStreamQuery
      .then(() => {
        const selfParticipant = call.getSelfParticipant();
        if (selfParticipant.videoState() === VIDEO_STATE.STOPPED) {
          selfParticipant.releaseVideoStream(true);
        }
      })
      .catch(this.logger.warn);
    return this.mediaStreamQuery;
  };

  private readonly updateActiveSpeakers = (wuser: number, convId: string, rawJson: string) => {
    const call = this.findCall(this.parseQualifiedId(convId));
    const activeSpeakers: ActiveSpeakers = JSON.parse(rawJson);
    if (call && activeSpeakers) {
      call.setActiveSpeakers(
        activeSpeakers.audio_levels.map(({userid, clientid, audio_level_now}) => ({
          clientId: clientid,
          levelNow: audio_level_now,
          userId: this.parseQualifiedId(userid),
        })),
      );
    }
  };

  private readonly updateCallAudioStreams = (
    convId: SerializedConversationId,
    streamId: string,
    streams: readonly MediaStream[] | null,
  ): void => {
    const call = this.findCall(this.parseQualifiedId(convId));
    if (!call) {
      return;
    }

    if (streams === null || streams.length === 0) {
      call.removeAudio(streamId);
      return;
    }

    const [stream] = streams;
    if (stream.getAudioTracks().length > 0) {
      call.addAudio(streamId, stream);
    }

    call.playAudioStreams();
  };

  private readonly updateParticipantVideoStream = (
    remoteConversationId: SerializedConversationId,
    remoteUserId: UserId,
    remoteClientId: ClientId,
    streams: readonly MediaStream[] | null,
  ): void => {
    const conversationId = this.parseQualifiedId(remoteConversationId);
    const userId = this.parseQualifiedId(remoteUserId);
    let participant = this.findParticipant(conversationId, userId, remoteClientId);
    if (!participant) {
      const call = this.findCall(conversationId);
      if (call?.conversationType !== CONV_TYPE.ONEONONE) {
        return;
      }
      const user = this.userRepository.findUserById(userId);
      if (user) {
        participant = new Participant(user, remoteClientId);
        call.addParticipant(participant);
      }
    }

    if (streams === null || streams.length === 0) {
      participant?.releaseVideoStream(false);
      return;
    }

    const [stream] = streams;
    if (stream.getVideoTracks().length > 0 && participant?.videoStream() !== stream) {
      participant?.videoStream(stream);
    }
  };

  private readonly audioCbrChanged = (userid: UserId, clientid: ClientId, enabled: number) => {
    const activeCall = this.callState.calls()[0];
    if (activeCall && !Config.getConfig().FEATURE.ENFORCE_CONSTANT_BITRATE) {
      activeCall.isCbrEnabled(!!enabled);
    }
  };

  private readonly videoStateChanged = (
    convId: SerializedConversationId,
    userid: UserId,
    clientId: ClientId,
    state: VIDEO_STATE,
  ) => {
    const call = this.findCall(this.parseQualifiedId(convId));
    const userId = this.parseQualifiedId(userid);
    if (!call) {
      return;
    }
    const participant = call.getParticipant(userId, clientId);
    if (!participant) {
      return;
    }

    const selfParticipant = call.getSelfParticipant();
    const isSameUser = selfParticipant.doesMatchIds(userId, clientId);

    // user has just started to share their screen
    if (participant.videoState() !== VIDEO_STATE.SCREENSHARE && state === VIDEO_STATE.SCREENSHARE) {
      participant.startedScreenSharingAt(Date.now());
    }

    // user has stopped sharing their screen
    if (participant.videoState() === VIDEO_STATE.SCREENSHARE && state !== VIDEO_STATE.SCREENSHARE) {
      if (isSameUser) {
        selfParticipant.releaseVideoStream(true);
      }
      this.sendCallingEvent(EventName.CALLING.SCREEN_SHARE, call, {
        [Segmentation.SCREEN_SHARE.DIRECTION]: isSameUser ? CALL_DIRECTION.OUTGOING : CALL_DIRECTION.INCOMING,
        [Segmentation.SCREEN_SHARE.DURATION]: Math.ceil((Date.now() - participant.startedScreenSharingAt()) / 5000) * 5,
      });
    }

    if (state === VIDEO_STATE.STARTED) {
      call.analyticsAvSwitchToggle = true;
    }

    if (state === VIDEO_STATE.SCREENSHARE) {
      call.analyticsScreenSharing = true;
    }

    if (call.state() === CALL_STATE.MEDIA_ESTAB && isSameUser && !selfParticipant.sharesScreen()) {
      selfParticipant.releaseVideoStream(true);
    }

    call
      .participants()
      .filter(participant => participant.doesMatchIds(userId, clientId))
      .forEach(participant => participant.videoState(state));
  };

  private readonly sendCallingEvent = (
    eventName: string,
    call: Call,
    customSegmentations: Record<string, any> = {},
  ) => {
    const conversationEntity = this.conversationState.findConversation(call.conversationId);
    const participants = conversationEntity?.participating_user_ets() || [];
    const selfUserTeamId = call.getSelfParticipant().user.id;
    const guests = participants.filter(user => user.isGuest()).length;
    const guestsWireless = participants.filter(user => user.isTemporaryGuest()).length;
    const guestsPro = participants.filter(user => !!user.teamId && user.teamId !== selfUserTeamId).length;
    const segmentations = {
      [Segmentation.CONVERSATION.GUESTS]: roundLogarithmic(guests, 6),
      [Segmentation.CONVERSATION.GUESTS_PRO]: roundLogarithmic(guestsPro, 6),
      [Segmentation.CONVERSATION.GUESTS_WIRELESS]: roundLogarithmic(guestsWireless, 6),
      [Segmentation.CONVERSATION.SERVICES]: roundLogarithmic(conversationEntity?.servicesCount() || 0, 6),
      [Segmentation.CONVERSATION.SIZE]: roundLogarithmic(
        (conversationEntity?.participating_user_ets() || []).length,
        6,
      ),
      [Segmentation.CONVERSATION.TYPE]: trackingHelpers.getConversationType(conversationEntity),
      [Segmentation.CALL.VIDEO]: call.getSelfParticipant().sharesCamera(),
      ...customSegmentations,
    };
    amplify.publish(WebAppEvents.ANALYTICS.EVENT, eventName, segmentations);
  };

  /**
   * Leave a call we joined immediately in case the browser window is closed.
   * @note Should only used by "window.onbeforeunload".
   */
  destroy(): void {
    this.callState
      .calls()
      .forEach((call: Call) => this.wCall?.end(this.wUser, this.serializeQualifiedId(call.conversationId)));
    this.wCall?.destroy(this.wUser);
  }

  //##############################################################################
  // Calling config
  //##############################################################################

  fetchConfig(limit?: number): Promise<CallConfigData> {
    return this.apiClient.api.account.getCallConfig(limit);
  }

  private showNoAudioInputModal(): void {
    const modalOptions = {
      primaryAction: {
        text: t('modalAcknowledgeAction'),
      },
      secondaryAction: {
        action: () => amplify.publish(WebAppEvents.PREFERENCES.SHOW_AV),
        text: t('modalNoAudioInputAction'),
      },
      text: {
        closeBtnLabel: t('modalNoAudioCloseBtn'),
        message: t('modalNoAudioInputMessage'),
        title: t('modalNoAudioInputTitle'),
      },
    };
    PrimaryModal.show(PrimaryModal.type.CONFIRM, modalOptions);
  }

  private showNoCameraModal(): void {
    const modalOptions = {
      text: {
        closeBtnLabel: t('modalNoCameraCloseBtn'),
        htmlMessage: t('modalNoCameraMessage', Config.getConfig().BRAND_NAME, {
          '/faqLink': '</a>',
          br: '<br>',
          faqLink:
            '<a href="https://support.wire.com/hc/articles/202935412" data-uie-name="go-no-camera-faq" target="_blank" rel="noopener noreferrer">',
        }),
        title: t('modalNoCameraTitle'),
      },
    };
    PrimaryModal.show(PrimaryModal.type.ACKNOWLEDGE, modalOptions);
  }

  //##############################################################################
  // Logging
  //##############################################################################

  /**
   * Returns the call log if it is a meaningful log.
   * An avs log is considered meaningful if more lines have been added after the webapp was first initiated
   */
  public getCallLog(): string[] | undefined {
    return this.callLog.length > this.avsInitLogLength ? this.callLog : undefined;
  }
}<|MERGE_RESOLUTION|>--- conflicted
+++ resolved
@@ -1081,11 +1081,7 @@
 
   private injectActivateEvent(conversationId: QualifiedId, userId: QualifiedId, time: string): void {
     const event = EventBuilder.buildVoiceChannelActivate(conversationId, userId, time, this.avsVersion);
-<<<<<<< HEAD
-    void this.eventRepository.injectEvent(event as unknown as EventRecord, EventSource.INJECTED);
-=======
     this.eventRepository.injectEvent(event, EventSource.INJECTED);
->>>>>>> dc8317aa
   }
 
   private injectDeactivateEvent(
@@ -1104,11 +1100,7 @@
       time,
       this.avsVersion,
     );
-<<<<<<< HEAD
-    void this.eventRepository.injectEvent(event as unknown as EventRecord, source as EventSource);
-=======
     this.eventRepository.injectEvent(event, source);
->>>>>>> dc8317aa
   }
 
   private readonly sendMessage = (
@@ -1257,11 +1249,7 @@
           conversationEntity,
           call.getSelfParticipant().user.id,
         );
-<<<<<<< HEAD
-        void this.eventRepository.injectEvent(callingEvent as EventRecord);
-=======
         this.eventRepository.injectEvent(callingEvent);
->>>>>>> dc8317aa
       }
     }
 
@@ -1502,16 +1490,12 @@
       this.logger.warn(`Unable to find a call for the conversation id of ${convId}`);
       return;
     }
-<<<<<<< HEAD
-    void this.pushClients(call);
-=======
     await this.pushClients(call);
   };
 
   private readonly requestNewEpoch = async (wUser: number, convId: SerializedConversationId) => {
     const qualifiedConversationId = this.parseQualifiedId(convId);
     this.requestNewEpochCallback(qualifiedConversationId);
->>>>>>> dc8317aa
   };
 
   private readonly getCallMediaStream = async (
