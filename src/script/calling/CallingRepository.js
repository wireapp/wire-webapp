--- conflicted
+++ resolved
@@ -21,11 +21,8 @@
 import {Calling, GenericMessage} from '@wireapp/protocol-messaging';
 
 import {t} from 'utils/LocalizerUtil';
-<<<<<<< HEAD
 import TimeUtil from 'utils/TimeUtil';
-=======
 import CALL_MESSAGE_TYPE from './enum/CallMessageType';
->>>>>>> 3dc1be83
 
 window.z = window.z || {};
 window.z.calling = z.calling || {};
