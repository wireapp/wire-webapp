/*
 * Wire
 * Copyright (C) 2018 Wire Swiss GmbH
 *
 * This program is free software: you can redistribute it and/or modify
 * it under the terms of the GNU General Public License as published by
 * the Free Software Foundation, either version 3 of the License, or
 * (at your option) any later version.
 *
 * This program is distributed in the hope that it will be useful,
 * but WITHOUT ANY WARRANTY; without even the implied warranty of
 * MERCHANTABILITY or FITNESS FOR A PARTICULAR PURPOSE. See the
 * GNU General Public License for more details.
 *
 * You should have received a copy of the GNU General Public License
 * along with this program. If not, see http://www.gnu.org/licenses/.
 *
 */

import {ConversationProtocol, CONVERSATION_TYPE} from '@wireapp/api-client/lib/conversation';
import 'jsdom-worker';
import ko, {Subscription} from 'knockout';

import {CONV_TYPE, CALL_TYPE, STATE as CALL_STATE, REASON, Wcall} from '@wireapp/avs';
import {Runtime} from '@wireapp/commons';

import {Call} from 'src/script/calling/Call';
import {CallingRepository} from 'src/script/calling/CallingRepository';
import {CallState} from 'src/script/calling/CallState';
import {Participant} from 'src/script/calling/Participant';
import {Conversation} from 'src/script/entity/Conversation';
import {User} from 'src/script/entity/User';
import {EventRepository} from 'src/script/event/EventRepository';
import {MediaType} from 'src/script/media/MediaType';
import {serverTimeHandler} from 'src/script/time/serverTimeHandler';
import {TestFactory} from 'test/helper/TestFactory';
import {createRandomUuid} from 'Util/util';

import {CALL_MESSAGE_TYPE} from './enum/CallMessageType';
import {LEAVE_CALL_REASON} from './enum/LeaveCallReason';

import {CALL} from '../event/Client';
import {MediaDevicesHandler} from '../media/MediaDevicesHandler';
import {UserRepository} from '../user/UserRepository';

const createSelfParticipant = () => {
  const selfUser = new User();
  selfUser.isMe = true;
  return new Participant(selfUser, 'client1');
};

const createConversation = (
  type: CONVERSATION_TYPE = CONVERSATION_TYPE.ONE_TO_ONE,
  protocol: ConversationProtocol = ConversationProtocol.PROTEUS,
) => {
  const conversation = new Conversation(createRandomUuid(), '', protocol);
  conversation.participating_user_ets.push(new User(createRandomUuid()));
  conversation.type(type);
  return conversation;
};

describe('CallingRepository', () => {
  const testFactory = new TestFactory();
  let callingRepository: CallingRepository;
  let wCall: Wcall;
  let wUser: number;
  const selfUser = new User(createRandomUuid());
  selfUser.isMe = true;
  const clientId = createRandomUuid();

  const mediaDevices = {
    audioInput: ko.pureComputed(() => 'test'),
    audioOutput: ko.pureComputed(() => 'test'),
    screenInput: ko.pureComputed(() => 'test'),
    videoInput: ko.pureComputed(() => 'test'),
  };

  beforeAll(() => {
    return testFactory.exposeCallingActors().then(injectedCallingRepository => {
      callingRepository = injectedCallingRepository;
      return callingRepository.initAvs(selfUser, clientId).then(avsApi => {
        wCall = avsApi.wCall;
        wUser = avsApi.wUser;
      });
    });
  });

  afterEach(() => {
    callingRepository['callState'].calls([]);
  });

  afterAll(() => {
    return wCall && wCall.destroy(wUser);
  });

  describe('startCall', () => {
    it.each([ConversationProtocol.PROTEUS, ConversationProtocol.MLS])(
      'starts a normal call in a 1:1 conversation for proteus or MLS conversation',
      async protocol => {
        const conversation = createConversation(CONVERSATION_TYPE.ONE_TO_ONE, protocol);
        const callType = CALL_TYPE.NORMAL;
        spyOn(wCall, 'start');
        await callingRepository.startCall(conversation, callType);
        expect(wCall.start).toHaveBeenCalledWith(wUser, conversation.id, callType, CONV_TYPE.ONEONONE, 0);
      },
    );

    it('starts a conference call in a group conversation for proteus', async () => {
      jest.spyOn(Runtime, 'isSupportingConferenceCalling').mockReturnValue(true);
      const conversation = createConversation(CONVERSATION_TYPE.REGULAR, ConversationProtocol.PROTEUS);
      const callType = CALL_TYPE.NORMAL;
      spyOn(wCall, 'start');
      await callingRepository.startCall(conversation, callType);
      expect(wCall.start).toHaveBeenCalledWith(wUser, conversation.id, callType, CONV_TYPE.CONFERENCE, 0);
    });

    it('starts a MLS conference call in a group conversation for MLS', async () => {
      jest.spyOn(Runtime, 'isSupportingConferenceCalling').mockReturnValue(true);
      const conversation = createConversation(CONVERSATION_TYPE.REGULAR, ConversationProtocol.MLS);
      const callType = CALL_TYPE.NORMAL;
      spyOn(wCall, 'start');
      await callingRepository.startCall(conversation, callType);
      expect(wCall.start).toHaveBeenCalledWith(wUser, conversation.id, callType, CONV_TYPE.CONFERENCE_MLS, 0);
    });
  });

  describe('joinedCall', () => {
    it('only exposes the current active call', () => {
      const selfParticipant = createSelfParticipant();
      const userId = {domain: '', id: ''};
      const incomingCall = new Call(
        userId,
<<<<<<< HEAD
        createConversation(),
=======
        createConversation().qualifiedId,
>>>>>>> 8ebae636
        CONV_TYPE.CONFERENCE,
        selfParticipant,
        CALL_TYPE.NORMAL,
        {
          currentAvailableDeviceId: mediaDevices,
        } as MediaDevicesHandler,
      );
      incomingCall.state(CALL_STATE.INCOMING);

      const activeCall = new Call(
        userId,
<<<<<<< HEAD
        createConversation(),
=======
        createConversation().qualifiedId,
>>>>>>> 8ebae636
        CONV_TYPE.CONFERENCE,
        selfParticipant,
        CALL_TYPE.NORMAL,
        {
          currentAvailableDeviceId: mediaDevices,
        } as MediaDevicesHandler,
      );
      activeCall.state(CALL_STATE.MEDIA_ESTAB);

      const declinedCall = new Call(
        userId,
<<<<<<< HEAD
        createConversation(),
=======
        createConversation().qualifiedId,
>>>>>>> 8ebae636
        CONV_TYPE.CONFERENCE,
        selfParticipant,
        CALL_TYPE.NORMAL,
        {
          currentAvailableDeviceId: mediaDevices,
        } as MediaDevicesHandler,
      );
      declinedCall.state(CALL_STATE.INCOMING);
      declinedCall.reason(REASON.STILL_ONGOING);

      callingRepository['callState'].calls([incomingCall, activeCall, declinedCall]);

      expect(callingRepository['callState'].joinedCall()).toBe(activeCall);
    });
  });

  describe('getCallMediaStream', () => {
    it('returns cached mediastream for self user if set', () => {
      const selfParticipant = createSelfParticipant();
      const userId = {domain: '', id: ''};
<<<<<<< HEAD
      const call = new Call(userId, createConversation(), CONV_TYPE.CONFERENCE, selfParticipant, CALL_TYPE.NORMAL, {
        currentAvailableDeviceId: mediaDevices,
      } as MediaDevicesHandler);
=======
      const call = new Call(
        userId,
        createConversation().qualifiedId,
        CONV_TYPE.CONFERENCE,
        selfParticipant,
        CALL_TYPE.NORMAL,
        {
          currentAvailableDeviceId: mediaDevices,
        } as MediaDevicesHandler,
      );
>>>>>>> 8ebae636
      const source = new window.RTCAudioSource();
      const audioTrack = source.createTrack();
      const selfMediaStream = new MediaStream([audioTrack]);
      selfParticipant.audioStream(selfMediaStream);
      spyOn(selfParticipant, 'getMediaStream').and.callThrough();
      spyOn(callingRepository, 'findCall').and.returnValue(call);

      const queries = [1, 2, 3, 4].map(() => {
        return callingRepository['getCallMediaStream']('', true, false, false).then(mediaStream => {
          expect(mediaStream.getAudioTracks()[0]).toBe(audioTrack);
        });
      });
      return Promise.all(queries).then(() => {
        expect(selfParticipant.getMediaStream).toHaveBeenCalledTimes(queries.length);
        audioTrack.stop();
      });
    });

    it('asks only once for mediastream when queried multiple times', () => {
      const selfParticipant = createSelfParticipant();
      const call = new Call(
        {domain: '', id: ''},
<<<<<<< HEAD
        createConversation(),
=======
        createConversation().qualifiedId,
>>>>>>> 8ebae636
        CONV_TYPE.CONFERENCE,
        selfParticipant,
        CALL_TYPE.NORMAL,
        {
          currentAvailableDeviceId: mediaDevices,
        } as MediaDevicesHandler,
      );
      const source = new window.RTCAudioSource();
      const audioTrack = source.createTrack();
      const selfMediaStream = new MediaStream([audioTrack]);
      spyOn(callingRepository['mediaStreamHandler'], 'requestMediaStream').and.returnValue(
        Promise.resolve(selfMediaStream),
      );
      spyOn(callingRepository, 'findCall').and.returnValue(call);

      const queries = [1, 2, 3, 4].map(() => {
        return callingRepository['getCallMediaStream']('', true, false, false).then(mediaStream => {
          expect(mediaStream.getAudioTracks()[0]).toBe(audioTrack);
        });
      });
      return Promise.all(queries).then(() => {
        expect(callingRepository['mediaStreamHandler'].requestMediaStream).toHaveBeenCalledTimes(1);
        audioTrack.stop();
      });
    });
  });

  describe('stopMediaSource', () => {
    it('releases media streams', () => {
      const selfParticipant = createSelfParticipant();
      spyOn(selfParticipant, 'releaseAudioStream');
      spyOn(selfParticipant, 'releaseVideoStream');

<<<<<<< HEAD
      const call = new Call({domain: '', id: ''}, createConversation(), 0, selfParticipant, CALL_TYPE.NORMAL, {
        currentAvailableDeviceId: mediaDevices,
      } as MediaDevicesHandler);
=======
      const call = new Call(
        {domain: '', id: ''},
        createConversation().qualifiedId,
        0,
        selfParticipant,
        CALL_TYPE.NORMAL,
        {
          currentAvailableDeviceId: mediaDevices,
        } as MediaDevicesHandler,
      );
>>>>>>> 8ebae636
      spyOn(callingRepository['callState'], 'joinedCall').and.returnValue(call);
      callingRepository.stopMediaSource(MediaType.AUDIO);

      expect(selfParticipant.releaseAudioStream).toHaveBeenCalledTimes(1);
      expect(selfParticipant.releaseVideoStream).not.toHaveBeenCalled();

      callingRepository.stopMediaSource(MediaType.VIDEO);

      expect(selfParticipant.releaseAudioStream).toHaveBeenCalledTimes(1);
      expect(selfParticipant.releaseVideoStream).toHaveBeenCalledTimes(1);
    });
  });
});

describe('CallingRepository ISO', () => {
  const mediaDevices = {
    audioInput: ko.pureComputed(() => 'test'),
    audioOutput: ko.pureComputed(() => 'test'),
    screenInput: ko.pureComputed(() => 'test'),
    videoInput: ko.pureComputed(() => 'test'),
  };
  describe('incoming call', () => {
    let avsUser: number;
    let avsCall: Wcall;

    afterEach(() => {
      return avsCall && avsCall.destroy(avsUser);
    });

    it('creates and stores a new call when an incoming call arrives', async () => {
      const selfUser = new User(createRandomUuid());
      selfUser.isMe = true;

      const conversation = new Conversation(createRandomUuid());

      const callingRepo = new CallingRepository(
        {
          grantMessage: jest.fn(),
        } as any, // MessageRepository
        {
          injectEvent: jest.fn(),
        } as any, // EventRepository
        {} as any, // UserRepository
        {} as any, // MediaStreamHandler
        {
          currentAvailableDeviceId: mediaDevices,
        } as MediaDevicesHandler, // mediaDevicesHandler
        {
          toServerTimestamp: jest.fn().mockImplementation(() => Date.now()),
        } as any, // ServerTimeHandler
        {} as any, // APIClient
        {
          findConversation: jest.fn().mockImplementation(() => conversation),
          participating_user_ets: jest.fn(),
        } as any, // ConversationState
        new CallState(),
      );

      const avs = await callingRepo.initAvs(selfUser, createRandomUuid());
      // provide global handle for cleanup
      avsUser = avs.wUser;
      avsCall = avs.wCall;

      const event: any = {
        content: {
          props: {
            audiocbr: 'false',
            videosend: 'false',
          },
          resp: false,
          sdp:
            'v=0\r\n' +
            'o=- 3219012230 175353000 IN IP4 192.168.121.208\r\n' +
            's=-\r\n' +
            'c=IN IP4 192.168.121.208\r\n' +
            't=0 0\r\n' +
            'a=tool:avs 4.9.9 (arm/linux)\r\n' +
            'a=ice-options:trickle\r\n' +
            'a=x-OFFER\r\n' +
            'a=group:BUNDLE audio video data\r\n' +
            'm=audio 9 UDP/TLS/RTP/SAVPF 111\r\n' +
            'b=AS:50\r\n' +
            'a=rtpmap:111 opus/48000/2\r\n' +
            'a=fmtp:111 stereo=0;sprop-stereo=0;useinbandfec=1\r\n' +
            'a=rtcp:9\r\n' +
            'a=sendrecv\r\n' +
            'a=mid:audio\r\n' +
            'a=ssrc:2640746628 cname:p5CtZYSnfvxMinp\r\n' +
            'a=rtcp-mux\r\n' +
            'a=ice-ufrag:cnLOdLEowwh6PnM\r\n' +
            'a=ice-pwd:li7K4QBbAX9RUKrTDNSBUcIRCIxEDHP\r\n' +
            'a=fingerprint:sha-256 69:75:F9:77:B2:00:5B:3F:E6:90:FB:FF:BA:39:82:AC:34:C8:08:4E:BF:69:5D:44:C2:FD:4E:E8:A0:7A:A9:12\r\n' +
            'a=x-KASEv1:q15D6p9nxIR37JjnOiXVyPqIXUZF9uASOlJ9Itye9B8=\r\n' +
            'a=setup:actpass\r\n' +
            'a=candidate:c0a879d0 1 UDP 2114126591 192.168.121.208 40416 typ host\r\n' +
            'a=candidate:3e60942d 1 UDP 1677722623 62.96.148.44 41175 typ srflx raddr 192.168.121.208 rport 9\r\n' +
            'a=candidate:12c37439 1 UDP 1023 18.195.116.58 36555 typ relay raddr 62.96.148.44 rport 41175\r\n' +
            'a=end-of-candidates\r\n' +
            'm=video 9 UDP/TLS/RTP/SAVPF 100 96\r\n' +
            'b=AS:800\r\n' +
            'a=rtpmap:100 VP8/90000\r\n' +
            'a=rtcp-fb:100 ccm fir\r\n' +
            'a=rtcp-fb:100 nack\r\n' +
            'a=rtcp-fb:100 nack pli\r\n' +
            'a=rtcp-fb:100 goog-remb\r\n' +
            'a=extmap:1 http://www.webrtc.org/experiments/rtp-hdrext/abs-send-time\r\n' +
            'a=extmap:2 urn:3gpp:video-orientation\r\n' +
            'a=rtpmap:96 rtx/90000\r\n' +
            'a=fmtp:96 apt=100\r\n' +
            'a=rtcp:9\r\n' +
            'a=sendrecv\r\n' +
            'a=mid:video\r\n' +
            'a=rtcp-mux\r\n' +
            'a=ice-ufrag:cnLOdLEowwh6PnM\r\n' +
            'a=ice-pwd:li7K4QBbAX9RUKrTDNSBUcIRCIxEDHP\r\n' +
            'a=fingerprint:sha-256 69:75:F9:77:B2:00:5B:3F:E6:90:FB:FF:BA:39:82:AC:34:C8:08:4E:BF:69:5D:44:C2:FD:4E:E8:A0:7A:A9:12\r\n' +
            'a=setup:actpass\r\n' +
            'a=ssrc-group:FID 4068473288 2807269560\r\n' +
            'a=ssrc:4068473288 cname:p5CtZYSnfvxMinp\r\n' +
            'a=ssrc:4068473288 msid:U7GC2rpv2vK5m163DdYPHfZG7TwekvApvrB 3ff0fc9b-c15f-9bee-eed8-94b42625795e\r\n' +
            'a=ssrc:4068473288 mslabel:U7GC2rpv2vK5m163DdYPHfZG7TwekvApvrB\r\n' +
            'a=ssrc:4068473288 label:3ff0fc9b-c15f-9bee-eed8-94b42625795e\r\n' +
            'a=ssrc:2807269560 cname:p5CtZYSnfvxMinp\r\n' +
            'a=ssrc:2807269560 msid:U7GC2rpv2vK5m163DdYPHfZG7TwekvApvrB 3ff0fc9b-c15f-9bee-eed8-94b42625795e\r\n' +
            'a=ssrc:2807269560 mslabel:U7GC2rpv2vK5m163DdYPHfZG7TwekvApvrB\r\n' +
            'a=ssrc:2807269560 label:3ff0fc9b-c15f-9bee-eed8-94b42625795e\r\n' +
            'm=application 9 DTLS/SCTP 5000\r\n' +
            'a=sendrecv\r\n' +
            'a=mid:data\r\n' +
            'a=ice-ufrag:cnLOdLEowwh6PnM\r\n' +
            'a=ice-pwd:li7K4QBbAX9RUKrTDNSBUcIRCIxEDHP\r\n' +
            'a=fingerprint:sha-256 69:75:F9:77:B2:00:5B:3F:E6:90:FB:FF:BA:39:82:AC:34:C8:08:4E:BF:69:5D:44:C2:FD:4E:E8:A0:7A:A9:12\r\n' +
            'a=setup:actpass\r\n' +
            'a=sctpmap:5000 webrtc-datachannel 16\r\n' +
            '',
          sessid: 'jEcO',
          type: CALL_MESSAGE_TYPE.SETUP,
          version: '3.0',
        },
        conversation: conversation.id,
        from: 'fdbbf5e8-b1e8-474f-b63c-f007df2b4338',
        id: '89fb35d3-01c4-45f3-9a5b-7fbde558b6b2',
        sender: 'dddb4f5068e8c98b',
        time: new Date().toISOString(),
        type: CALL.E_CALL,
      };

      expect(callingRepo['callState'].calls().length).toBe(0);

      callingRepo.onIncomingCall(call => {
        expect(callingRepo['callState'].calls().length).toBe(1);

        return Promise.resolve();
      });
      await callingRepo.onCallEvent(event, '');
    });
  });
});

// eslint-disable-next-line jest/no-disabled-tests
describe.skip('E2E audio call', () => {
  const messageRepository = {
    grantMessage: () => Promise.resolve(true),
  } as any;
  const eventRepository = {injectEvent: () => {}} as any;

  const client = new CallingRepository(
    messageRepository,
    eventRepository,
    {} as UserRepository,
    serverTimeHandler as any,
    {} as any,
    {} as any,
  );
  const user = new User('user-1');
  let remoteWuser: number;
  let wCall: Wcall;

  beforeAll(() => {
    spyOn(client, 'fetchConfig').and.returnValue(Promise.resolve({ice_servers: []}));
    spyOn<any>(client, 'getCallMediaStream').and.returnValue(
      Promise.resolve(new MediaStream([new window.RTCAudioSource().createTrack()])),
    );
    spyOn<any>(client, 'getMediaStream').and.returnValue(
      Promise.resolve(new MediaStream([new window.RTCAudioSource().createTrack()])),
    );
    spyOn(client, 'onCallEvent').and.callThrough();
    spyOn<any>(client, 'updateParticipantStream').and.callThrough();
    spyOn<any>(client, 'incomingCallCallback').and.callFake(call => {
      client.answerCall(call, CALL_TYPE.NORMAL);
    });
    spyOn<any>(client, 'checkConcurrentJoinedCall').and.returnValue(Promise.resolve(true));
    spyOn<any>(client, 'sendMessage').and.callFake(
      (context, convId, userId, clientid, destUserId, destDeviceId, payload) => {
        wCall.recvMsg(
          remoteWuser,
          payload,
          payload.length,
          Date.now(),
          Date.now(),
          convId,
          userId,
          clientid,
          CONV_TYPE.CONFERENCE,
        );
      },
    );
    return client.initAvs(user, 'device').then(({wCall: wCallInstance, wUser}) => {
      remoteWuser = createAutoAnsweringWuser(wCallInstance, client);
      wCall = wCallInstance;
    });
  });

  let joinedCallSub: Subscription;
  let activeCallsSub: Subscription;
  let onCallClosed = () => {};
  let onCallConnected = () => {};
  beforeEach(() => {
    joinedCallSub = client['callState'].joinedCall.subscribe(call => {
      if (call) {
        const audioFlowingInterval = setInterval(() => {
          /* Wait for audio to start flowing before calling the onCallConnected callback.
           * To achieve this, we check every couple of ms that the stats contain audio and that there are bytes flowing there
           * Jasmine will eventually timeout if the audio is not flowing after 5s
           */
          client
            .getStats(call.conversationId)
            ?.then(extractAudioStats)
            .then(audioStats => {
              if (audioStats.length > 0) {
                onCallConnected();
                clearInterval(audioFlowingInterval);
              }
            });
        }, 30);
      }
    });
    activeCallsSub = client['callState'].calls.subscribe(calls => {
      if (calls.length === 0) {
        onCallClosed();
      }
    });
  });

  afterEach(() => {
    joinedCallSub.dispose();
    activeCallsSub.dispose();
  });

  it('calls and connect with the remote user', done => {
    onCallClosed = done;
<<<<<<< HEAD
    const conversationId = createConversation();
=======
    const conversation = createConversation();
>>>>>>> 8ebae636
    onCallConnected = () => {
      expect(client['sendMessage']).toHaveBeenCalledTimes(1);
      expect(client.onCallEvent).toHaveBeenCalledTimes(1);
      client
        .getStats(conversation.qualifiedId)
        ?.then(extractAudioStats)
        .then(audioStats => {
          expect(audioStats.length).toBeGreaterThan(0);
          audioStats.forEach(stats => {
            expect(stats.bytesFlowing).toBeGreaterThan(0);
          });

          expect(client['callState'].joinedCall()).toBeDefined();
          client.leaveCall(conversation.qualifiedId, LEAVE_CALL_REASON.MANUAL_LEAVE_BY_UI_CLICK);
        })
        .catch(done.fail);
    };
<<<<<<< HEAD
    client.startCall(conversationId, CALL_TYPE.NORMAL).catch(done.fail);
=======
    client.startCall(conversation, CALL_TYPE.NORMAL).catch(done.fail);
>>>>>>> 8ebae636
  });

  it('answers an incoming call and connect with the remote peer', done => {
    onCallClosed = done;
<<<<<<< HEAD
    const conversationId = createConversation();
=======
    const conversationId = createConversation().qualifiedId;
>>>>>>> 8ebae636
    onCallConnected = () => {
      expect(client.onCallEvent).toHaveBeenCalled();
      expect(client['incomingCallCallback']).toHaveBeenCalled();
      client
        .getStats(conversationId)
        ?.then(extractAudioStats)
        .then(audioStats => {
          expect(audioStats.length).toBeGreaterThan(0);
          audioStats.forEach(stats => {
            expect(stats.bytesFlowing).toBeGreaterThan(0);
          });
          client.leaveCall(conversationId, LEAVE_CALL_REASON.MANUAL_LEAVE_BY_UI_CLICK);
        })
        .catch(done.fail);
    };
    wCall.start(remoteWuser, conversationId.id, CALL_TYPE.NORMAL, CONV_TYPE.ONEONONE, 0);
  });
});

function extractAudioStats(stats: any) {
  const audioStats: any[] = [];
  stats.forEach((userStats: any) => {
    userStats.stats.forEach((data: any) => {
      if (data.kind === 'audio' || data.mediaType === 'audio') {
        const bytesFlowing = data.bytesReceived || data.bytesSent;
        if (bytesFlowing !== undefined && bytesFlowing > 0) {
          audioStats.push({bytesFlowing, id: data.id});
        }
      }
    });
  });
  return audioStats;
}

function createAutoAnsweringWuser(wCall: Wcall, remoteCallingRepository: CallingRepository) {
  const selfUserId = createRandomUuid();
  const selfClientId = createRandomUuid();
  const sendMsg = (
    _context: number,
    conversationId: string,
    userId: string,
    clientId: string,
    targets: string | null,
    _unused: string | null,
    payload: string,
  ) => {
    const event = {
      content: JSON.parse(payload),
      conversation: conversationId,
      from: userId,
      sender: clientId,
      time: Date.now(),
    } as any;
    remoteCallingRepository.onCallEvent(event, EventRepository.SOURCE.WEB_SOCKET);
    return 0;
  };

  const incoming = (conversationId: string) => wCall.answer(wUser, conversationId, CALL_TYPE.NORMAL, 0);

  const requestConfig = () => {
    setTimeout(() => {
      wCall.configUpdate(wUser, 0, JSON.stringify({ice_servers: []}));
    });
    return 0;
  };

  const wUser = wCall.create(
    selfUserId,
    selfClientId,
    () => {}, // `readyh`,
    sendMsg, // `sendh`,
    () => 0, // `sfth`
    incoming, // `incomingh`,
    () => {}, // `missedh`,
    () => {}, // `answerh`,
    () => {}, // `estabh`,
    () => {}, // `closeh`,
    () => {}, // `metricsh`,
    requestConfig, // `cfg_reqh`,
    (() => {}) as any, // `acbrh`,
    () => {}, // `vstateh`,
    0,
  );
  return wUser;
}<|MERGE_RESOLUTION|>--- conflicted
+++ resolved
@@ -130,11 +130,7 @@
       const userId = {domain: '', id: ''};
       const incomingCall = new Call(
         userId,
-<<<<<<< HEAD
-        createConversation(),
-=======
         createConversation().qualifiedId,
->>>>>>> 8ebae636
         CONV_TYPE.CONFERENCE,
         selfParticipant,
         CALL_TYPE.NORMAL,
@@ -146,11 +142,7 @@
 
       const activeCall = new Call(
         userId,
-<<<<<<< HEAD
-        createConversation(),
-=======
         createConversation().qualifiedId,
->>>>>>> 8ebae636
         CONV_TYPE.CONFERENCE,
         selfParticipant,
         CALL_TYPE.NORMAL,
@@ -162,11 +154,7 @@
 
       const declinedCall = new Call(
         userId,
-<<<<<<< HEAD
-        createConversation(),
-=======
         createConversation().qualifiedId,
->>>>>>> 8ebae636
         CONV_TYPE.CONFERENCE,
         selfParticipant,
         CALL_TYPE.NORMAL,
@@ -187,11 +175,6 @@
     it('returns cached mediastream for self user if set', () => {
       const selfParticipant = createSelfParticipant();
       const userId = {domain: '', id: ''};
-<<<<<<< HEAD
-      const call = new Call(userId, createConversation(), CONV_TYPE.CONFERENCE, selfParticipant, CALL_TYPE.NORMAL, {
-        currentAvailableDeviceId: mediaDevices,
-      } as MediaDevicesHandler);
-=======
       const call = new Call(
         userId,
         createConversation().qualifiedId,
@@ -202,7 +185,6 @@
           currentAvailableDeviceId: mediaDevices,
         } as MediaDevicesHandler,
       );
->>>>>>> 8ebae636
       const source = new window.RTCAudioSource();
       const audioTrack = source.createTrack();
       const selfMediaStream = new MediaStream([audioTrack]);
@@ -225,11 +207,7 @@
       const selfParticipant = createSelfParticipant();
       const call = new Call(
         {domain: '', id: ''},
-<<<<<<< HEAD
-        createConversation(),
-=======
         createConversation().qualifiedId,
->>>>>>> 8ebae636
         CONV_TYPE.CONFERENCE,
         selfParticipant,
         CALL_TYPE.NORMAL,
@@ -263,11 +241,6 @@
       spyOn(selfParticipant, 'releaseAudioStream');
       spyOn(selfParticipant, 'releaseVideoStream');
 
-<<<<<<< HEAD
-      const call = new Call({domain: '', id: ''}, createConversation(), 0, selfParticipant, CALL_TYPE.NORMAL, {
-        currentAvailableDeviceId: mediaDevices,
-      } as MediaDevicesHandler);
-=======
       const call = new Call(
         {domain: '', id: ''},
         createConversation().qualifiedId,
@@ -278,7 +251,6 @@
           currentAvailableDeviceId: mediaDevices,
         } as MediaDevicesHandler,
       );
->>>>>>> 8ebae636
       spyOn(callingRepository['callState'], 'joinedCall').and.returnValue(call);
       callingRepository.stopMediaSource(MediaType.AUDIO);
 
@@ -530,11 +502,7 @@
 
   it('calls and connect with the remote user', done => {
     onCallClosed = done;
-<<<<<<< HEAD
-    const conversationId = createConversation();
-=======
     const conversation = createConversation();
->>>>>>> 8ebae636
     onCallConnected = () => {
       expect(client['sendMessage']).toHaveBeenCalledTimes(1);
       expect(client.onCallEvent).toHaveBeenCalledTimes(1);
@@ -552,20 +520,12 @@
         })
         .catch(done.fail);
     };
-<<<<<<< HEAD
-    client.startCall(conversationId, CALL_TYPE.NORMAL).catch(done.fail);
-=======
     client.startCall(conversation, CALL_TYPE.NORMAL).catch(done.fail);
->>>>>>> 8ebae636
   });
 
   it('answers an incoming call and connect with the remote peer', done => {
     onCallClosed = done;
-<<<<<<< HEAD
-    const conversationId = createConversation();
-=======
     const conversationId = createConversation().qualifiedId;
->>>>>>> 8ebae636
     onCallConnected = () => {
       expect(client.onCallEvent).toHaveBeenCalled();
       expect(client['incomingCallCallback']).toHaveBeenCalled();
