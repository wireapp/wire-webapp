/*
 * Wire
 * Copyright (C) 2018 Wire Swiss GmbH
 *
 * This program is free software: you can redistribute it and/or modify
 * it under the terms of the GNU General Public License as published by
 * the Free Software Foundation, either version 3 of the License, or
 * (at your option) any later version.
 *
 * This program is distributed in the hope that it will be useful,
 * but WITHOUT ANY WARRANTY; without even the implied warranty of
 * MERCHANTABILITY or FITNESS FOR A PARTICULAR PURPOSE. See the
 * GNU General Public License for more details.
 *
 * You should have received a copy of the GNU General Public License
 * along with this program. If not, see http://www.gnu.org/licenses/.
 *
 */

<<<<<<< HEAD
import {ConversationProtocol, CONVERSATION_TYPE} from '@wireapp/api-client/lib/conversation';
import {amplify} from 'amplify';
=======
>>>>>>> f07850b3
import 'jsdom-worker';
import ko, {Subscription} from 'knockout';

import {CONV_TYPE, CALL_TYPE, STATE as CALL_STATE, REASON, Wcall} from '@wireapp/avs';
import {Runtime} from '@wireapp/commons';

import {Call} from 'src/script/calling/Call';
import {CallingRepository} from 'src/script/calling/CallingRepository';
import {CallState} from 'src/script/calling/CallState';
import {Participant} from 'src/script/calling/Participant';
import {Conversation} from 'src/script/entity/Conversation';
import {User} from 'src/script/entity/User';
import {EventRepository} from 'src/script/event/EventRepository';
import {MediaType} from 'src/script/media/MediaType';
import {serverTimeHandler} from 'src/script/time/serverTimeHandler';
import {TestFactory} from 'test/helper/TestFactory';
import {createRandomUuid} from 'Util/util';

import {CALL_MESSAGE_TYPE} from './enum/CallMessageType';
import {LEAVE_CALL_REASON} from './enum/LeaveCallReason';

import {CALL} from '../event/Client';
import {MediaDevicesHandler} from '../media/MediaDevicesHandler';
import {UserRepository} from '../user/UserRepository';

const createSelfParticipant = () => {
  const selfUser = new User();
  selfUser.isMe = true;
  return new Participant(selfUser, 'client1');
};

const createConversation = (
  type: CONVERSATION_TYPE = CONVERSATION_TYPE.ONE_TO_ONE,
  protocol: ConversationProtocol = ConversationProtocol.PROTEUS,
) => {
  const conversation = new Conversation(createRandomUuid(), '', protocol);
  conversation.participating_user_ets.push(new User(createRandomUuid()));
  conversation.type(type);
  return conversation;
};

describe('CallingRepository', () => {
  const testFactory = new TestFactory();
  let callingRepository: CallingRepository;
  let wCall: Wcall;
  let wUser: number;
  const selfUser = new User(createRandomUuid());
  selfUser.isMe = true;
  const clientId = createRandomUuid();

  const mediaDevices = {
    audioInput: ko.pureComputed(() => 'test'),
    audioOutput: ko.pureComputed(() => 'test'),
    screenInput: ko.pureComputed(() => 'test'),
    videoInput: ko.pureComputed(() => 'test'),
  };

  beforeAll(() => {
    return testFactory.exposeCallingActors().then(injectedCallingRepository => {
      callingRepository = injectedCallingRepository;
      return callingRepository.initAvs(selfUser, clientId).then(avsApi => {
        wCall = avsApi.wCall;
        wUser = avsApi.wUser;
      });
    });
  });

  afterEach(() => {
    callingRepository['callState'].calls([]);
  });

  afterAll(() => {
    return wCall && wCall.destroy(wUser);
  });

  describe('startCall', () => {
<<<<<<< HEAD
    it('warns the user that there is an ongoing call before starting a new one', done => {
      const activeCall = new Call(
        selfUser.qualifiedId,
        createConversation(CONVERSATION_TYPE.REGULAR, ConversationProtocol.PROTEUS),
        CONV_TYPE.ONEONONE,
        new Participant(new User(), ''),
        0,
        {currentAvailableDeviceId: mediaDevices} as MediaDevicesHandler,
      );
      activeCall.state(CALL_STATE.MEDIA_ESTAB);
      spyOn(callingRepository['callState'], 'calls').and.returnValue([activeCall]);
      spyOn(amplify, 'publish').and.returnValue(undefined);
      const conversation = createConversation(CONVERSATION_TYPE.REGULAR, ConversationProtocol.PROTEUS);
      const callType = CALL_TYPE.NORMAL;
      spyOn(wCall, 'start');
      callingRepository.startCall(conversation, callType).catch(done);
      setTimeout(() => {
        expect(usePrimaryModalState.getState().currentModalId).not.toBeNull();
        expect(wCall.start).not.toHaveBeenCalled();
        done();
      }, 10);
    });

    it.each([ConversationProtocol.PROTEUS, ConversationProtocol.MLS])(
      'starts a normal call in a 1:1 conversation for proteus or MLS conversation',
      async protocol => {
        const conversation = createConversation(CONVERSATION_TYPE.ONE_TO_ONE, protocol);
        const callType = CALL_TYPE.NORMAL;
        spyOn(wCall, 'start');
        await callingRepository.startCall(conversation, callType);
        expect(wCall.start).toHaveBeenCalledWith(wUser, conversation.id, callType, CONV_TYPE.ONEONONE, 0);
      },
    );

    it('starts a conference call in a group conversation for proteus', async () => {
      jest.spyOn(Runtime, 'isSupportingConferenceCalling').mockReturnValue(true);
      const conversation = createConversation(CONVERSATION_TYPE.REGULAR, ConversationProtocol.PROTEUS);
=======
    it('starts a normal call in a 1:1 conversation', () => {
      const conversationId = createConversationId();
      const conversationType = CONV_TYPE.ONEONONE;
>>>>>>> f07850b3
      const callType = CALL_TYPE.NORMAL;
      spyOn(wCall, 'start');
      await callingRepository.startCall(conversation, callType);
      expect(wCall.start).toHaveBeenCalledWith(wUser, conversation.id, callType, CONV_TYPE.CONFERENCE, 0);
    });

    it('starts a MLS conference call in a group conversation for MLS', async () => {
      jest.spyOn(Runtime, 'isSupportingConferenceCalling').mockReturnValue(true);
      const conversation = createConversation(CONVERSATION_TYPE.REGULAR, ConversationProtocol.MLS);
      const callType = CALL_TYPE.NORMAL;
      spyOn(wCall, 'start');
      await callingRepository.startCall(conversation, callType, {secretKey: '', keyLength: 256, epoch: 0});
      expect(wCall.start).toHaveBeenCalledWith(wUser, conversation.id, callType, CONV_TYPE.CONFERENCE_MLS, 0);
    });
  });

  describe('joinedCall', () => {
    it('only exposes the current active call', () => {
      const selfParticipant = createSelfParticipant();
      const userId = {domain: '', id: ''};
      const incomingCall = new Call(
        userId,
        createConversation(),
        CONV_TYPE.CONFERENCE,
        selfParticipant,
        CALL_TYPE.NORMAL,
        {
          currentAvailableDeviceId: mediaDevices,
        } as MediaDevicesHandler,
      );
      incomingCall.state(CALL_STATE.INCOMING);

      const activeCall = new Call(
        userId,
        createConversation(),
        CONV_TYPE.CONFERENCE,
        selfParticipant,
        CALL_TYPE.NORMAL,
        {
          currentAvailableDeviceId: mediaDevices,
        } as MediaDevicesHandler,
      );
      activeCall.state(CALL_STATE.MEDIA_ESTAB);

      const declinedCall = new Call(
        userId,
        createConversation(),
        CONV_TYPE.CONFERENCE,
        selfParticipant,
        CALL_TYPE.NORMAL,
        {
          currentAvailableDeviceId: mediaDevices,
        } as MediaDevicesHandler,
      );
      declinedCall.state(CALL_STATE.INCOMING);
      declinedCall.reason(REASON.STILL_ONGOING);

      callingRepository['callState'].calls([incomingCall, activeCall, declinedCall]);

      expect(callingRepository['callState'].joinedCall()).toBe(activeCall);
    });
  });

  describe('getCallMediaStream', () => {
    it('returns cached mediastream for self user if set', () => {
      const selfParticipant = createSelfParticipant();
      const userId = {domain: '', id: ''};
      const call = new Call(userId, createConversation(), CONV_TYPE.CONFERENCE, selfParticipant, CALL_TYPE.NORMAL, {
        currentAvailableDeviceId: mediaDevices,
      } as MediaDevicesHandler);
      const source = new window.RTCAudioSource();
      const audioTrack = source.createTrack();
      const selfMediaStream = new MediaStream([audioTrack]);
      selfParticipant.audioStream(selfMediaStream);
      spyOn(selfParticipant, 'getMediaStream').and.callThrough();
      spyOn(callingRepository, 'findCall').and.returnValue(call);

      const queries = [1, 2, 3, 4].map(() => {
        return callingRepository['getCallMediaStream']('', true, false, false).then(mediaStream => {
          expect(mediaStream.getAudioTracks()[0]).toBe(audioTrack);
        });
      });
      return Promise.all(queries).then(() => {
        expect(selfParticipant.getMediaStream).toHaveBeenCalledTimes(queries.length);
        audioTrack.stop();
      });
    });

    it('asks only once for mediastream when queried multiple times', () => {
      const selfParticipant = createSelfParticipant();
      const call = new Call(
        {domain: '', id: ''},
        createConversation(),
        CONV_TYPE.CONFERENCE,
        selfParticipant,
        CALL_TYPE.NORMAL,
        {
          currentAvailableDeviceId: mediaDevices,
        } as MediaDevicesHandler,
      );
      const source = new window.RTCAudioSource();
      const audioTrack = source.createTrack();
      const selfMediaStream = new MediaStream([audioTrack]);
      spyOn(callingRepository['mediaStreamHandler'], 'requestMediaStream').and.returnValue(
        Promise.resolve(selfMediaStream),
      );
      spyOn(callingRepository, 'findCall').and.returnValue(call);

      const queries = [1, 2, 3, 4].map(() => {
        return callingRepository['getCallMediaStream']('', true, false, false).then(mediaStream => {
          expect(mediaStream.getAudioTracks()[0]).toBe(audioTrack);
        });
      });
      return Promise.all(queries).then(() => {
        expect(callingRepository['mediaStreamHandler'].requestMediaStream).toHaveBeenCalledTimes(1);
        audioTrack.stop();
      });
    });
  });

  describe('stopMediaSource', () => {
    it('releases media streams', () => {
      const selfParticipant = createSelfParticipant();
      spyOn(selfParticipant, 'releaseAudioStream');
      spyOn(selfParticipant, 'releaseVideoStream');

      const call = new Call({domain: '', id: ''}, createConversation(), 0, selfParticipant, CALL_TYPE.NORMAL, {
        currentAvailableDeviceId: mediaDevices,
      } as MediaDevicesHandler);
      spyOn(callingRepository['callState'], 'joinedCall').and.returnValue(call);
      callingRepository.stopMediaSource(MediaType.AUDIO);

      expect(selfParticipant.releaseAudioStream).toHaveBeenCalledTimes(1);
      expect(selfParticipant.releaseVideoStream).not.toHaveBeenCalled();

      callingRepository.stopMediaSource(MediaType.VIDEO);

      expect(selfParticipant.releaseAudioStream).toHaveBeenCalledTimes(1);
      expect(selfParticipant.releaseVideoStream).toHaveBeenCalledTimes(1);
    });
  });
});

describe('CallingRepository ISO', () => {
  const mediaDevices = {
    audioInput: ko.pureComputed(() => 'test'),
    audioOutput: ko.pureComputed(() => 'test'),
    screenInput: ko.pureComputed(() => 'test'),
    videoInput: ko.pureComputed(() => 'test'),
  };
  describe('incoming call', () => {
    let avsUser: number;
    let avsCall: Wcall;

    afterEach(() => {
      return avsCall && avsCall.destroy(avsUser);
    });

    it('creates and stores a new call when an incoming call arrives', async () => {
      const selfUser = new User(createRandomUuid());
      selfUser.isMe = true;

      const conversation = new Conversation(createRandomUuid());

      const callingRepo = new CallingRepository(
        {
          grantMessage: jest.fn(),
        } as any, // MessageRepository
        {
          injectEvent: jest.fn(),
        } as any, // EventRepository
        {} as any, // UserRepository
        {} as any, // MediaStreamHandler
        {
          currentAvailableDeviceId: mediaDevices,
        } as MediaDevicesHandler, // mediaDevicesHandler
        {
          toServerTimestamp: jest.fn().mockImplementation(() => Date.now()),
        } as any, // ServerTimeHandler
        {} as any, // APIClient
        {
          findConversation: jest.fn().mockImplementation(() => conversation),
          participating_user_ets: jest.fn(),
        } as any, // ConversationState
        new CallState(),
      );

      const avs = await callingRepo.initAvs(selfUser, createRandomUuid());
      // provide global handle for cleanup
      avsUser = avs.wUser;
      avsCall = avs.wCall;

      const event: any = {
        content: {
          props: {
            audiocbr: 'false',
            videosend: 'false',
          },
          resp: false,
          sdp:
            'v=0\r\n' +
            'o=- 3219012230 175353000 IN IP4 192.168.121.208\r\n' +
            's=-\r\n' +
            'c=IN IP4 192.168.121.208\r\n' +
            't=0 0\r\n' +
            'a=tool:avs 4.9.9 (arm/linux)\r\n' +
            'a=ice-options:trickle\r\n' +
            'a=x-OFFER\r\n' +
            'a=group:BUNDLE audio video data\r\n' +
            'm=audio 9 UDP/TLS/RTP/SAVPF 111\r\n' +
            'b=AS:50\r\n' +
            'a=rtpmap:111 opus/48000/2\r\n' +
            'a=fmtp:111 stereo=0;sprop-stereo=0;useinbandfec=1\r\n' +
            'a=rtcp:9\r\n' +
            'a=sendrecv\r\n' +
            'a=mid:audio\r\n' +
            'a=ssrc:2640746628 cname:p5CtZYSnfvxMinp\r\n' +
            'a=rtcp-mux\r\n' +
            'a=ice-ufrag:cnLOdLEowwh6PnM\r\n' +
            'a=ice-pwd:li7K4QBbAX9RUKrTDNSBUcIRCIxEDHP\r\n' +
            'a=fingerprint:sha-256 69:75:F9:77:B2:00:5B:3F:E6:90:FB:FF:BA:39:82:AC:34:C8:08:4E:BF:69:5D:44:C2:FD:4E:E8:A0:7A:A9:12\r\n' +
            'a=x-KASEv1:q15D6p9nxIR37JjnOiXVyPqIXUZF9uASOlJ9Itye9B8=\r\n' +
            'a=setup:actpass\r\n' +
            'a=candidate:c0a879d0 1 UDP 2114126591 192.168.121.208 40416 typ host\r\n' +
            'a=candidate:3e60942d 1 UDP 1677722623 62.96.148.44 41175 typ srflx raddr 192.168.121.208 rport 9\r\n' +
            'a=candidate:12c37439 1 UDP 1023 18.195.116.58 36555 typ relay raddr 62.96.148.44 rport 41175\r\n' +
            'a=end-of-candidates\r\n' +
            'm=video 9 UDP/TLS/RTP/SAVPF 100 96\r\n' +
            'b=AS:800\r\n' +
            'a=rtpmap:100 VP8/90000\r\n' +
            'a=rtcp-fb:100 ccm fir\r\n' +
            'a=rtcp-fb:100 nack\r\n' +
            'a=rtcp-fb:100 nack pli\r\n' +
            'a=rtcp-fb:100 goog-remb\r\n' +
            'a=extmap:1 http://www.webrtc.org/experiments/rtp-hdrext/abs-send-time\r\n' +
            'a=extmap:2 urn:3gpp:video-orientation\r\n' +
            'a=rtpmap:96 rtx/90000\r\n' +
            'a=fmtp:96 apt=100\r\n' +
            'a=rtcp:9\r\n' +
            'a=sendrecv\r\n' +
            'a=mid:video\r\n' +
            'a=rtcp-mux\r\n' +
            'a=ice-ufrag:cnLOdLEowwh6PnM\r\n' +
            'a=ice-pwd:li7K4QBbAX9RUKrTDNSBUcIRCIxEDHP\r\n' +
            'a=fingerprint:sha-256 69:75:F9:77:B2:00:5B:3F:E6:90:FB:FF:BA:39:82:AC:34:C8:08:4E:BF:69:5D:44:C2:FD:4E:E8:A0:7A:A9:12\r\n' +
            'a=setup:actpass\r\n' +
            'a=ssrc-group:FID 4068473288 2807269560\r\n' +
            'a=ssrc:4068473288 cname:p5CtZYSnfvxMinp\r\n' +
            'a=ssrc:4068473288 msid:U7GC2rpv2vK5m163DdYPHfZG7TwekvApvrB 3ff0fc9b-c15f-9bee-eed8-94b42625795e\r\n' +
            'a=ssrc:4068473288 mslabel:U7GC2rpv2vK5m163DdYPHfZG7TwekvApvrB\r\n' +
            'a=ssrc:4068473288 label:3ff0fc9b-c15f-9bee-eed8-94b42625795e\r\n' +
            'a=ssrc:2807269560 cname:p5CtZYSnfvxMinp\r\n' +
            'a=ssrc:2807269560 msid:U7GC2rpv2vK5m163DdYPHfZG7TwekvApvrB 3ff0fc9b-c15f-9bee-eed8-94b42625795e\r\n' +
            'a=ssrc:2807269560 mslabel:U7GC2rpv2vK5m163DdYPHfZG7TwekvApvrB\r\n' +
            'a=ssrc:2807269560 label:3ff0fc9b-c15f-9bee-eed8-94b42625795e\r\n' +
            'm=application 9 DTLS/SCTP 5000\r\n' +
            'a=sendrecv\r\n' +
            'a=mid:data\r\n' +
            'a=ice-ufrag:cnLOdLEowwh6PnM\r\n' +
            'a=ice-pwd:li7K4QBbAX9RUKrTDNSBUcIRCIxEDHP\r\n' +
            'a=fingerprint:sha-256 69:75:F9:77:B2:00:5B:3F:E6:90:FB:FF:BA:39:82:AC:34:C8:08:4E:BF:69:5D:44:C2:FD:4E:E8:A0:7A:A9:12\r\n' +
            'a=setup:actpass\r\n' +
            'a=sctpmap:5000 webrtc-datachannel 16\r\n' +
            '',
          sessid: 'jEcO',
          type: CALL_MESSAGE_TYPE.SETUP,
          version: '3.0',
        },
        conversation: conversation.id,
        from: 'fdbbf5e8-b1e8-474f-b63c-f007df2b4338',
        id: '89fb35d3-01c4-45f3-9a5b-7fbde558b6b2',
        sender: 'dddb4f5068e8c98b',
        time: new Date().toISOString(),
        type: CALL.E_CALL,
      };

      expect(callingRepo['callState'].calls().length).toBe(0);

      callingRepo.onIncomingCall(call => {
        expect(callingRepo['callState'].calls().length).toBe(1);

        return Promise.resolve();
      });
      await callingRepo.onCallEvent(event, '');
    });
  });
});

// eslint-disable-next-line jest/no-disabled-tests
describe.skip('E2E audio call', () => {
  const messageRepository = {
    grantMessage: () => Promise.resolve(true),
  } as any;
  const eventRepository = {injectEvent: () => {}} as any;

  const client = new CallingRepository(
    messageRepository,
    eventRepository,
    {} as UserRepository,
    serverTimeHandler as any,
    {} as any,
    {} as any,
  );
  const user = new User('user-1');
  let remoteWuser: number;
  let wCall: Wcall;

  beforeAll(() => {
    spyOn(client, 'fetchConfig').and.returnValue(Promise.resolve({ice_servers: []}));
    spyOn<any>(client, 'getCallMediaStream').and.returnValue(
      Promise.resolve(new MediaStream([new window.RTCAudioSource().createTrack()])),
    );
    spyOn<any>(client, 'getMediaStream').and.returnValue(
      Promise.resolve(new MediaStream([new window.RTCAudioSource().createTrack()])),
    );
    spyOn(client, 'onCallEvent').and.callThrough();
    spyOn<any>(client, 'updateParticipantStream').and.callThrough();
    spyOn<any>(client, 'incomingCallCallback').and.callFake(call => {
      client.answerCall(call, CALL_TYPE.NORMAL);
    });
    spyOn<any>(client, 'checkConcurrentJoinedCall').and.returnValue(Promise.resolve(true));
    spyOn<any>(client, 'sendMessage').and.callFake(
      (context, convId, userId, clientid, destUserId, destDeviceId, payload) => {
        wCall.recvMsg(
          remoteWuser,
          payload,
          payload.length,
          Date.now(),
          Date.now(),
          convId,
          userId,
          clientid,
          CONV_TYPE.CONFERENCE,
        );
      },
    );
    return client.initAvs(user, 'device').then(({wCall: wCallInstance, wUser}) => {
      remoteWuser = createAutoAnsweringWuser(wCallInstance, client);
      wCall = wCallInstance;
    });
  });

  let joinedCallSub: Subscription;
  let activeCallsSub: Subscription;
  let onCallClosed = () => {};
  let onCallConnected = () => {};
  beforeEach(() => {
    joinedCallSub = client['callState'].joinedCall.subscribe(call => {
      if (call) {
        const audioFlowingInterval = setInterval(() => {
          /* Wait for audio to start flowing before calling the onCallConnected callback.
           * To achieve this, we check every couple of ms that the stats contain audio and that there are bytes flowing there
           * Jasmine will eventually timeout if the audio is not flowing after 5s
           */
          client
            .getStats(call.conversationId)
            ?.then(extractAudioStats)
            .then(audioStats => {
              if (audioStats.length > 0) {
                onCallConnected();
                clearInterval(audioFlowingInterval);
              }
            });
        }, 30);
      }
    });
    activeCallsSub = client['callState'].calls.subscribe(calls => {
      if (calls.length === 0) {
        onCallClosed();
      }
    });
  });

  afterEach(() => {
    joinedCallSub.dispose();
    activeCallsSub.dispose();
  });

  it('calls and connect with the remote user', done => {
    onCallClosed = done;
    const conversationId = createConversation();
    onCallConnected = () => {
      expect(client['sendMessage']).toHaveBeenCalledTimes(1);
      expect(client.onCallEvent).toHaveBeenCalledTimes(1);
      client
        .getStats(conversationId)
        ?.then(extractAudioStats)
        .then(audioStats => {
          expect(audioStats.length).toBeGreaterThan(0);
          audioStats.forEach(stats => {
            expect(stats.bytesFlowing).toBeGreaterThan(0);
          });

          expect(client['callState'].joinedCall()).toBeDefined();
          client.leaveCall(conversationId, LEAVE_CALL_REASON.MANUAL_LEAVE_BY_UI_CLICK);
        })
        .catch(done.fail);
    };
    client.startCall(conversationId, CALL_TYPE.NORMAL).catch(done.fail);
  });

  it('answers an incoming call and connect with the remote peer', done => {
    onCallClosed = done;
    const conversationId = createConversation();
    onCallConnected = () => {
      expect(client.onCallEvent).toHaveBeenCalled();
      expect(client['incomingCallCallback']).toHaveBeenCalled();
      client
        .getStats(conversationId)
        ?.then(extractAudioStats)
        .then(audioStats => {
          expect(audioStats.length).toBeGreaterThan(0);
          audioStats.forEach(stats => {
            expect(stats.bytesFlowing).toBeGreaterThan(0);
          });
          client.leaveCall(conversationId, LEAVE_CALL_REASON.MANUAL_LEAVE_BY_UI_CLICK);
        })
        .catch(done.fail);
    };
    wCall.start(remoteWuser, conversationId.id, CALL_TYPE.NORMAL, CONV_TYPE.ONEONONE, 0);
  });
});

function extractAudioStats(stats: any) {
  const audioStats: any[] = [];
  stats.forEach((userStats: any) => {
    userStats.stats.forEach((data: any) => {
      if (data.kind === 'audio' || data.mediaType === 'audio') {
        const bytesFlowing = data.bytesReceived || data.bytesSent;
        if (bytesFlowing !== undefined && bytesFlowing > 0) {
          audioStats.push({bytesFlowing, id: data.id});
        }
      }
    });
  });
  return audioStats;
}

function createAutoAnsweringWuser(wCall: Wcall, remoteCallingRepository: CallingRepository) {
  const selfUserId = createRandomUuid();
  const selfClientId = createRandomUuid();
  const sendMsg = (
    _context: number,
    conversationId: string,
    userId: string,
    clientId: string,
    targets: string | null,
    _unused: string | null,
    payload: string,
  ) => {
    const event = {
      content: JSON.parse(payload),
      conversation: conversationId,
      from: userId,
      sender: clientId,
      time: Date.now(),
    } as any;
    remoteCallingRepository.onCallEvent(event, EventRepository.SOURCE.WEB_SOCKET);
    return 0;
  };

  const incoming = (conversationId: string) => wCall.answer(wUser, conversationId, CALL_TYPE.NORMAL, 0);

  const requestConfig = () => {
    setTimeout(() => {
      wCall.configUpdate(wUser, 0, JSON.stringify({ice_servers: []}));
    });
    return 0;
  };

  const wUser = wCall.create(
    selfUserId,
    selfClientId,
    () => {}, // `readyh`,
    sendMsg, // `sendh`,
    () => 0, // `sfth`
    incoming, // `incomingh`,
    () => {}, // `missedh`,
    () => {}, // `answerh`,
    () => {}, // `estabh`,
    () => {}, // `closeh`,
    () => {}, // `metricsh`,
    requestConfig, // `cfg_reqh`,
    (() => {}) as any, // `acbrh`,
    () => {}, // `vstateh`,
    0,
  );
  return wUser;
}<|MERGE_RESOLUTION|>--- conflicted
+++ resolved
@@ -17,11 +17,7 @@
  *
  */
 
-<<<<<<< HEAD
 import {ConversationProtocol, CONVERSATION_TYPE} from '@wireapp/api-client/lib/conversation';
-import {amplify} from 'amplify';
-=======
->>>>>>> f07850b3
 import 'jsdom-worker';
 import ko, {Subscription} from 'knockout';
 
@@ -98,30 +94,6 @@
   });
 
   describe('startCall', () => {
-<<<<<<< HEAD
-    it('warns the user that there is an ongoing call before starting a new one', done => {
-      const activeCall = new Call(
-        selfUser.qualifiedId,
-        createConversation(CONVERSATION_TYPE.REGULAR, ConversationProtocol.PROTEUS),
-        CONV_TYPE.ONEONONE,
-        new Participant(new User(), ''),
-        0,
-        {currentAvailableDeviceId: mediaDevices} as MediaDevicesHandler,
-      );
-      activeCall.state(CALL_STATE.MEDIA_ESTAB);
-      spyOn(callingRepository['callState'], 'calls').and.returnValue([activeCall]);
-      spyOn(amplify, 'publish').and.returnValue(undefined);
-      const conversation = createConversation(CONVERSATION_TYPE.REGULAR, ConversationProtocol.PROTEUS);
-      const callType = CALL_TYPE.NORMAL;
-      spyOn(wCall, 'start');
-      callingRepository.startCall(conversation, callType).catch(done);
-      setTimeout(() => {
-        expect(usePrimaryModalState.getState().currentModalId).not.toBeNull();
-        expect(wCall.start).not.toHaveBeenCalled();
-        done();
-      }, 10);
-    });
-
     it.each([ConversationProtocol.PROTEUS, ConversationProtocol.MLS])(
       'starts a normal call in a 1:1 conversation for proteus or MLS conversation',
       async protocol => {
@@ -136,11 +108,6 @@
     it('starts a conference call in a group conversation for proteus', async () => {
       jest.spyOn(Runtime, 'isSupportingConferenceCalling').mockReturnValue(true);
       const conversation = createConversation(CONVERSATION_TYPE.REGULAR, ConversationProtocol.PROTEUS);
-=======
-    it('starts a normal call in a 1:1 conversation', () => {
-      const conversationId = createConversationId();
-      const conversationType = CONV_TYPE.ONEONONE;
->>>>>>> f07850b3
       const callType = CALL_TYPE.NORMAL;
       spyOn(wCall, 'start');
       await callingRepository.startCall(conversation, callType);
