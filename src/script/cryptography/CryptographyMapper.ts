/*
 * Wire
 * Copyright (C) 2018 Wire Swiss GmbH
 *
 * This program is free software: you can redistribute it and/or modify
 * it under the terms of the GNU General Public License as published by
 * the Free Software Foundation, either version 3 of the License, or
 * (at your option) any later version.
 *
 * This program is distributed in the hope that it will be useful,
 * but WITHOUT ANY WARRANTY; without even the implied warranty of
 * MERCHANTABILITY or FITNESS FOR A PARTICULAR PURPOSE. See the
 * GNU General Public License for more details.
 *
 * You should have received a copy of the GNU General Public License
 * along with this program. If not, see http://www.gnu.org/licenses/.
 *
 */

import {CONVERSATION_EVENT} from '@wireapp/api-client/dist/event';
import {
  Asset,
  Availability,
<<<<<<< HEAD
  ButtonActionConfirmation,
  Calling,
  Cleared,
=======
>>>>>>> 2ad81669
  Composite,
  Confirmation,
  External,
  GenericMessage,
  IAsset,
  IImageAsset,
  ImageAsset,
  LastRead,
  LegalHoldStatus,
  LinkPreview,
  Location,
  Mention,
  MessageDelete,
  MessageEdit,
  MessageHide,
  Quote,
  Reaction,
  Text,
} from '@wireapp/protocol-messaging';

import {getLogger, Logger} from 'Util/Logger';
import {TIME_IN_MILLIS} from 'Util/TimeUtil';
import {base64ToArray, arrayToBase64, createRandomUuid} from 'Util/util';

import {decryptAesAsset} from '../assets/AssetCrypto';
import {AssetTransferState} from '../assets/AssetTransferState';

import {ClientEvent, CONVERSATION} from '../event/Client';
import {StatusType} from '../message/StatusType';
import {PROTO_MESSAGE_TYPE} from '../cryptography/ProtoMessageType';
import {GENERIC_MESSAGE_TYPE} from '../cryptography/GenericMessageType';
import {ConversationEphemeralHandler} from '../conversation/ConversationEphemeralHandler';
import {CryptographyError} from '../error/CryptographyError';
import {EventRecord} from '../storage';

export interface MappedText {
  data: {content: string; mentions: string[]; previews: string[]; quote?: string; replacing_message_id?: string};
  type: CONVERSATION;
}

export interface MappedAssetMetaData {
  duration: number;
  loudness: Uint8Array;
}

export interface MappedAsset {
  data: any;
  type: CONVERSATION;
}

export class CryptographyMapper {
  private readonly logger: Logger;

  static get CONFIG() {
    return {
      MAX_MENTIONS_PER_MESSAGE: 500,
    };
  }

  constructor() {
    this.logger = getLogger('CryptographyMapper');
  }

  /**
   * Maps a generic message into an event in JSON.
   *
   * @param genericMessage Received ProtoBuffer message
   * @param event Event of `CONVERSATION_EVENT.OTR-ASSET-ADD` or `CONVERSATION_EVENT.OTR-MESSAGE-ADD`
   * @returns Resolves with the mapped event
   */
  async mapGenericMessage(genericMessage: GenericMessage, event: EventRecord) {
    if (!genericMessage) {
      throw new CryptographyError(
        CryptographyError.TYPE.NO_GENERIC_MESSAGE,
        CryptographyError.MESSAGE.NO_GENERIC_MESSAGE,
      );
    }

    if (genericMessage.external) {
      genericMessage = await this._unwrapExternal(genericMessage.external as External, event);
    }

    return this._mapGenericMessage(genericMessage, event);
  }

  async _mapGenericMessage(genericMessage: GenericMessage, event: EventRecord) {
    let specificContent;

    switch (genericMessage.content) {
      case GENERIC_MESSAGE_TYPE.ASSET: {
        const mappedAsset = this._mapAsset(genericMessage.asset as Asset);
        specificContent = addMetadata(mappedAsset, genericMessage.asset);
        break;
      }

      case GENERIC_MESSAGE_TYPE.AVAILABILITY: {
        specificContent = this._mapAvailability(genericMessage.availability as Availability);
        break;
      }

      case GENERIC_MESSAGE_TYPE.CALLING: {
        specificContent = this._mapCalling(genericMessage.calling as Calling, event.data);
        break;
      }

      case GENERIC_MESSAGE_TYPE.CLEARED: {
        specificContent = this._mapCleared(genericMessage.cleared as Cleared);
        break;
      }

      case GENERIC_MESSAGE_TYPE.CONFIRMATION: {
        specificContent = this._mapConfirmation(genericMessage.confirmation as Confirmation);
        break;
      }

      case GENERIC_MESSAGE_TYPE.DELETED: {
        specificContent = this._mapDeleted(genericMessage.deleted as MessageDelete);
        break;
      }

      case GENERIC_MESSAGE_TYPE.EDITED: {
        specificContent = await this._mapEdited(genericMessage.edited as MessageEdit);
        break;
      }

      case GENERIC_MESSAGE_TYPE.EPHEMERAL: {
        specificContent = await this._mapEphemeral(genericMessage, event);
        break;
      }

      case GENERIC_MESSAGE_TYPE.HIDDEN: {
        specificContent = this._mapHidden(genericMessage.hidden as MessageHide);
        break;
      }

      case GENERIC_MESSAGE_TYPE.IMAGE: {
        const mappedImage = this._mapImage(genericMessage.image as ImageAsset, event.data.id);
        specificContent = addMetadata(mappedImage, genericMessage.image);
        break;
      }

      case GENERIC_MESSAGE_TYPE.KNOCK: {
        const mappedKnock = this._mapKnock();
        specificContent = addMetadata(mappedKnock, genericMessage.knock);
        break;
      }

      case GENERIC_MESSAGE_TYPE.LAST_READ: {
        specificContent = this._mapLastRead(genericMessage.lastRead as LastRead);
        break;
      }

      case GENERIC_MESSAGE_TYPE.LOCATION: {
        const mappedLocation = this._mapLocation(genericMessage.location as Location);
        specificContent = addMetadata(mappedLocation, genericMessage.location);
        break;
      }

      case GENERIC_MESSAGE_TYPE.REACTION: {
        specificContent = this._mapReaction(genericMessage.reaction as Reaction);
        break;
      }

      case GENERIC_MESSAGE_TYPE.TEXT: {
        const mappedText = await this._mapText(genericMessage.text as Text);
        specificContent = addMetadata(mappedText, genericMessage.text);
        break;
      }

      case GENERIC_MESSAGE_TYPE.COMPOSITE_MESSAGE: {
        const mappedComposite = await this._mapComposite(genericMessage.composite as Composite);
        specificContent = addMetadata(mappedComposite, genericMessage.composite);
        break;
      }

      case GENERIC_MESSAGE_TYPE.BUTTON_ACTION_CONFIRMATION: {
        specificContent = this._mapButtonActionConfirmation(
          genericMessage.buttonActionConfirmation as ButtonActionConfirmation,
        );
        break;
      }

      default: {
        const logMessage = `Skipped event '${genericMessage.messageId}' of unhandled type '${genericMessage.content}'`;
        this.logger.debug(logMessage, {event, generic_message: genericMessage});
        throw new CryptographyError(CryptographyError.TYPE.UNHANDLED_TYPE, logMessage);
      }
    }

    const genericContent = {
      conversation: event.conversation,
      from: event.from,
      from_client_id: event.data.sender,
      id: genericMessage.messageId,
      status: event.status,
      time: event.time,
    };

    return {...genericContent, ...specificContent};
  }

  async _mapComposite(composite: Composite) {
    const items = await Promise.all(
      composite.items.map(async item => {
        if ((item as Composite.Item).content !== GENERIC_MESSAGE_TYPE.TEXT) {
          return item;
        }

        const {mentions: protoMentions, content} = item.text;

        if (protoMentions && protoMentions.length > CryptographyMapper.CONFIG.MAX_MENTIONS_PER_MESSAGE) {
          this.logger.warn(`Message contains '${protoMentions.length}' mentions exceeding limit`, item.text);
          protoMentions.length = CryptographyMapper.CONFIG.MAX_MENTIONS_PER_MESSAGE;
        }

        const mentions = await Promise.all(
          protoMentions.map(protoMention => arrayToBase64(Mention.encode(protoMention).finish())),
        );

        return {
          text: {
            content,
            mentions,
          },
        };
      }),
    );
    return {
      data: {items},
      type: ClientEvent.CONVERSATION.COMPOSITE_MESSAGE_ADD,
    };
  }

  _mapButtonActionConfirmation(buttonActionConfirmation: ButtonActionConfirmation) {
    return {
      data: {
        buttonId: buttonActionConfirmation.buttonId,
        messageId: buttonActionConfirmation.referenceMessageId,
      },
      type: ClientEvent.CONVERSATION.BUTTON_ACTION_CONFIRMATION,
    };
  }

  _mapAsset(asset: Asset) {
    const {original, preview, uploaded, notUploaded} = asset;
    let data: {
      content_length: number;
      content_type: string;
      info: {
        height?: number;
        name?: string;
        tag?: string;
        width?: number;
      };
      key?: string;
      meta?: MappedAssetMetaData;
      otr_key?: Uint8Array;
      preview_key?: string;
      preview_otr_key?: Uint8Array;
      preview_sha256?: Uint8Array;
      preview_token?: string;
      reason?: Asset.NotUploaded;
      sha256?: Uint8Array;
      status?: AssetTransferState;
      token?: string;
    };

    if (original) {
      data = {
        content_length: original.size as number,
        content_type: original.mimeType,
        info: {
          name: original.name || null,
        },
      };

      if (original.image) {
        data.info.height = original.image.height;
        data.info.width = original.image.width;
      } else {
        data.meta = this._mapAssetMetaData(original);
      }
    }

    if (preview) {
      const remote = preview.remote;

      data = {
        ...data,
        preview_key: remote.assetId,
        preview_otr_key: new Uint8Array(remote.otrKey),
        preview_sha256: new Uint8Array(remote.sha256),
        preview_token: remote.assetToken,
      };
    }

    const isImage = original && original.image;
    if (isImage) {
      data.info.tag = 'medium';
    }

    if (asset.hasOwnProperty('uploaded') && uploaded !== null) {
      data = {
        ...data,
        key: uploaded.assetId,
        otr_key: new Uint8Array(uploaded.otrKey),
        sha256: new Uint8Array(uploaded.sha256),
        status: AssetTransferState.UPLOADED,
        token: uploaded.assetToken,
      };
    } else if (asset.hasOwnProperty('notUploaded') && notUploaded !== null) {
      data = {...data, reason: notUploaded, status: AssetTransferState.UPLOAD_FAILED};
    }

    return {data, type: ClientEvent.CONVERSATION.ASSET_ADD};
  }

  _mapAssetMetaData(original: Asset.IOriginal): MappedAssetMetaData | undefined {
    const audioData = original.audio;
    if (audioData) {
      const loudnessArray = audioData.normalizedLoudness ? audioData.normalizedLoudness.buffer : new ArrayBuffer(0);
      const durationInSeconds = audioData.durationInMillis
        ? Number(audioData.durationInMillis) / TIME_IN_MILLIS.SECOND
        : 0;

      return {
        duration: durationInSeconds,
        loudness: new Uint8Array(loudnessArray),
      };
    }
    return undefined;
  }

  _mapAvailability(availability: Availability) {
    const knownAvailabilityTypes = [
      Availability.Type.NONE,
      Availability.Type.AVAILABLE,
      Availability.Type.AWAY,
      Availability.Type.BUSY,
    ];

    if (!knownAvailabilityTypes.includes(availability.type)) {
      const message = `Availability type "${availability.type}" is unknown.`;
      throw new CryptographyError(CryptographyError.TYPE.UNHANDLED_TYPE, message);
    }

    return {
      data: {
        availability: availability.type,
      },
      type: ClientEvent.USER.AVAILABILITY,
    };
  }

  _mapCalling(calling: Calling, eventData: EventRecord & {sender: string}) {
    return {
      content: JSON.parse(calling.content),
      sender: eventData.sender,
      type: ClientEvent.CALL.E_CALL,
    };
  }

  _mapCleared(cleared: Cleared) {
    return {
      data: {
        cleared_timestamp: cleared.clearedTimestamp.toString(),
        conversationId: cleared.conversationId,
      },
      type: CONVERSATION_EVENT.MEMBER_UPDATE,
    };
  }

  _mapConfirmation(confirmation: Confirmation) {
    return {
      data: {
        message_id: confirmation.firstMessageId,
        more_message_ids: confirmation.moreMessageIds || [],
        status: (() => {
          switch (confirmation.type) {
            case Confirmation.Type.DELIVERED:
              return StatusType.DELIVERED;
            case Confirmation.Type.READ:
              return StatusType.SEEN;
            default:
              const message = `Confirmation type "${confirmation.type}" is unknown.`;
              throw new CryptographyError(CryptographyError.TYPE.UNHANDLED_TYPE, message);
          }
        })(),
      },
      type: ClientEvent.CONVERSATION.CONFIRMATION,
    };
  }

  _mapDeleted(deleted: MessageDelete) {
    return {
      data: {
        message_id: deleted.messageId,
      },
      type: ClientEvent.CONVERSATION.MESSAGE_DELETE,
    };
  }

  async _mapEdited(edited: MessageEdit) {
    const mappedMessage = await this._mapText(edited.text as Text);
    mappedMessage.data.replacing_message_id = edited.replacingMessageId;
    return mappedMessage;
  }

  async _mapEphemeral(genericMessage: GenericMessage, event: EventRecord) {
    const messageTimer = genericMessage.ephemeral[PROTO_MESSAGE_TYPE.EPHEMERAL_EXPIRATION];
    ((genericMessage.ephemeral as unknown) as GenericMessage).messageId = genericMessage.messageId;

    const embeddedMessage: any = await this._mapGenericMessage(
      (genericMessage.ephemeral as unknown) as GenericMessage,
      event,
    );
    embeddedMessage.ephemeral_expires = ConversationEphemeralHandler.validateTimer(messageTimer as number);

    return embeddedMessage;
  }

  /**
   * Unpacks a specific generic message which is wrapped inside an external generic message.
   *
   * @note Wrapped messages get the 'message_id' of their wrappers (external message)
   * @param external Generic message of type 'external'
   * @param event Backend event of type 'conversation.otr-message-add'
   * @returns Resolves with generic message
   */
  async _unwrapExternal(external: External, event: EventRecord) {
    const {otrKey, sha256} = external;
    try {
      const eventData = event.data;
      if (!eventData.data || !otrKey || !sha256) {
        throw new Error('Not all expected properties defined');
      }
      const cipherTextArray = await base64ToArray(eventData.data);
      const cipherText = cipherTextArray.buffer;
      const keyBytes = new Uint8Array(otrKey).buffer;
      const referenceSha256 = new Uint8Array(sha256).buffer;
      const externalMessageBuffer = await decryptAesAsset(cipherText, keyBytes, referenceSha256);
      return GenericMessage.decode(new Uint8Array(externalMessageBuffer));
    } catch (error) {
      this.logger.error(`Failed to unwrap external message: ${error.message}`, error);
      throw new CryptographyError(CryptographyError.TYPE.BROKEN_EXTERNAL, CryptographyError.MESSAGE.BROKEN_EXTERNAL);
    }
  }

  _mapHidden(hidden: MessageHide) {
    return {
      data: {
        conversation_id: hidden.conversationId,
        message_id: hidden.messageId,
      },
      type: ClientEvent.CONVERSATION.MESSAGE_HIDDEN,
    };
  }

  _mapImage(image: ImageAsset, eventId: string) {
    const isMediumImage = image.tag === 'medium';
    if (isMediumImage) {
      return this._mapImageMedium(image, eventId);
    }

    this.logger.info(`Skipped event '${eventId}': ${CryptographyError.MESSAGE.IGNORED_PREVIEW}`);
    throw new CryptographyError(CryptographyError.TYPE.IGNORED_PREVIEW, CryptographyError.MESSAGE.IGNORED_PREVIEW);
  }

  _mapImageMedium(image: ImageAsset, eventId: string) {
    // set ID even if asset id is missing
    eventId = eventId || createRandomUuid();

    return {
      data: {
        content_length: image.size,
        content_type: image.mimeType,
        id: eventId,
        info: {
          height: image.height,
          tag: image.tag,
          width: image.width,
        },
        otr_key: new Uint8Array(image.otrKey ? image.otrKey : []),
        sha256: new Uint8Array(image.sha256 ? image.sha256 : []),
      },
      type: ClientEvent.CONVERSATION.ASSET_ADD,
    };
  }

  _mapKnock() {
    return {
      data: {},
      type: ClientEvent.CONVERSATION.KNOCK,
    };
  }

  _mapLastRead(lastRead: LastRead) {
    return {
      data: {
        conversationId: lastRead.conversationId,
        last_read_timestamp: lastRead.lastReadTimestamp.toString(),
      },
      type: CONVERSATION_EVENT.MEMBER_UPDATE,
    };
  }

  _mapLocation(location: Location) {
    return {
      data: {
        location: {
          latitude: location.latitude,
          longitude: location.longitude,
          name: location.name,
          zoom: location.zoom,
        },
      },
      type: ClientEvent.CONVERSATION.LOCATION,
    };
  }

  _mapReaction(reaction: Reaction) {
    return {
      data: {
        message_id: reaction.messageId,
        reaction: reaction.emoji,
      },
      type: ClientEvent.CONVERSATION.REACTION,
    };
  }

  async _mapText(text: Text): Promise<MappedText> {
    const {mentions: protoMentions, quote: protoQuote} = text;

    const protoLinkPreviews = text[PROTO_MESSAGE_TYPE.LINK_PREVIEWS];

    if (protoMentions && protoMentions.length > CryptographyMapper.CONFIG.MAX_MENTIONS_PER_MESSAGE) {
      this.logger.warn(`Message contains '${protoMentions.length}' mentions exceeding limit`, text);
      protoMentions.length = CryptographyMapper.CONFIG.MAX_MENTIONS_PER_MESSAGE;
    }

    const mentions = await Promise.all(
      protoMentions.map(protoMention => arrayToBase64(Mention.encode(protoMention).finish())),
    );
    const previews = await Promise.all(
      protoLinkPreviews.map(protoLinkPreview => arrayToBase64(LinkPreview.encode(protoLinkPreview).finish())),
    );

    const mappedText: MappedText = {
      data: {
        content: `${text.content}`,
        mentions,
        previews,
      },
      type: ClientEvent.CONVERSATION.MESSAGE_ADD,
    };

    if (protoQuote) {
      const quote = await arrayToBase64(Quote.encode(protoQuote).finish());
      mappedText.data.quote = quote;
    }

    return mappedText;
  }
}

function addMetadata(
  mappedEvent: MappedAsset,
  asset: (IAsset | IImageAsset) & Partial<{expectsReadConfirmation: boolean; legalHoldStatus: LegalHoldStatus}>,
) {
  mappedEvent.data = {
    ...mappedEvent.data,
    expects_read_confirmation: asset.expectsReadConfirmation,
    legal_hold_status: asset.legalHoldStatus,
  };

  return mappedEvent;
}<|MERGE_RESOLUTION|>--- conflicted
+++ resolved
@@ -21,12 +21,9 @@
 import {
   Asset,
   Availability,
-<<<<<<< HEAD
   ButtonActionConfirmation,
   Calling,
   Cleared,
-=======
->>>>>>> 2ad81669
   Composite,
   Confirmation,
   External,
