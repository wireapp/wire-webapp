--- conflicted
+++ resolved
@@ -158,13 +158,8 @@
    * Get the fingerprint of the local identity.
    * @returns Fingerprint of local identity public key
    */
-<<<<<<< HEAD
   getLocalFingerprint(): string {
-    return this.cryptobox.identity.public_key.fingerprint();
-=======
-  getLocalFingerprint() {
-    return this.formatFingerprint(this.cryptobox.getIdentity().public_key.fingerprint());
->>>>>>> 8f0467a2
+    return this.cryptobox.getIdentity().public_key.fingerprint();
   }
 
   /**
