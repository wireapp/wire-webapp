--- conflicted
+++ resolved
@@ -17,31 +17,14 @@
  *
  */
 
-<<<<<<< HEAD
 import type {PreKey as BackendPreKey} from '@wireapp/api-client/src/auth/';
 import type {QualifiedId} from '@wireapp/api-client/src/user/';
-import {Cryptobox, CryptoboxSession} from '@wireapp/cryptobox';
-import {WebAppEvents} from '@wireapp/webapp-events';
-import {amplify} from 'amplify';
-import {StatusCodes as HTTP_STATUS} from 'http-status-codes';
-import ko from 'knockout';
 import {container} from 'tsyringe';
-=======
-import type {QualifiedId} from '@wireapp/api-client/src/user/';
-import type {PreKey as BackendPreKey} from '@wireapp/api-client/src/auth/';
->>>>>>> 5045b43f
 
 import {getLogger, Logger} from 'Util/Logger';
 
 import {CryptographyMapper} from './CryptographyMapper';
-<<<<<<< HEAD
-import type {CryptographyService} from './CryptographyService';
 
-import {ClientEntity} from '../client/ClientEntity';
-import {UserError} from '../error/UserError';
-=======
-import {container} from 'tsyringe';
->>>>>>> 5045b43f
 import {Core} from '../service/CoreSingleton';
 
 export interface SignalingKeys {
