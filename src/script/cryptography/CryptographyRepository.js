--- conflicted
+++ resolved
@@ -23,18 +23,15 @@
 import {Cryptobox, version as cryptoboxVersion} from '@wireapp/cryptobox';
 import {errors as ProteusErrors} from '@wireapp/proteus';
 import {GenericMessage} from '@wireapp/protocol-messaging';
+
 import {getLogger} from 'Util/Logger';
 import {arrayToBase64, base64ToArray, zeroPadding} from 'Util/util';
 
 import {CryptographyMapper} from './CryptographyMapper';
 import {CryptographyService} from './CryptographyService';
-<<<<<<< HEAD
+
+import {Config} from '../Config';
 import {EventBuilder} from '../conversation/EventBuilder';
-
-=======
-
-import {Config} from '../Config';
->>>>>>> b30867a7
 import {WebAppEvents} from '../event/WebApp';
 import {EventName} from '../tracking/EventName';
 import {ClientEntity} from '../client/ClientEntity';
@@ -319,13 +316,8 @@
     const externalMessageIsTooBig = isExternal && eventData.data.length > Config.MAXIMUM_MESSAGE_LENGTH_RECEIVING;
     if (genericMessageIsTooBig || externalMessageIsTooBig) {
       const error = new ProteusErrors.DecryptError.InvalidMessage('The received message was too big.', 300);
-<<<<<<< HEAD
       const errorEvent = EventBuilder.buildIncomingMessageTooBig(event, error, error.code);
       return Promise.resolve(errorEvent);
-=======
-      const errorEvent = z.conversation.EventBuilder.buildIncomingMessageTooBig(event, error, error.code);
-      return errorEvent;
->>>>>>> b30867a7
     }
 
     const failedEncryption = eventData.text === CryptographyRepository.REMOTE_ENCRYPTION_FAILURE;
