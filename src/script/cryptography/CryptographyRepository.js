--- conflicted
+++ resolved
@@ -48,13 +48,8 @@
   }
 
   /**
-<<<<<<< HEAD
-   * @param {CryptographyService} cryptographyService - CryptographyService
-   * @param {StorageRepository} storageRepository - Repository for all storage interactions
-=======
-   * @param {BackendClient} backendClient Client for the API calls
+   * @param {CryptographyService} cryptographyService CryptographyService
    * @param {StorageRepository} storageRepository Repository for all storage interactions
->>>>>>> c37ec735
    */
   constructor(cryptographyService, storageRepository) {
     this.cryptographyService = cryptographyService;
