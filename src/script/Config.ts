--- conflicted
+++ resolved
@@ -117,17 +117,14 @@
   /** Image MIME types */
   readonly ALLOWED_IMAGE_TYPES = ['image/bmp', 'image/gif', 'image/jpeg', 'image/jpg', 'image/png'];
 
-<<<<<<< HEAD
-  /** Which versions of the backend api do we support */
-  readonly SUPPORTED_API_VERSIONS = [3, 2, 1];
+  /** Which min and max version of the backend api do we support */
+  readonly SUPPORTED_API_RANGE = [1, env.ENABLE_DEV_BACKEND_API ? Infinity : 3];
+
+  /** DataDog client api keys acces */
   readonly dataDog = {
     clientToken: env.DATADOG_CLIENT_TOKEN,
     applicationId: env.DATADOG_APPLICATION_ID,
   };
-=======
-  /** Which min and max version of the backend api do we support */
-  readonly SUPPORTED_API_RANGE = [1, env.ENABLE_DEV_BACKEND_API ? Infinity : 3];
->>>>>>> 33f84b44
 }
 
 let instance: Configuration;
