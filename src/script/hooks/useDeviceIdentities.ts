/*
 * Wire
 * Copyright (C) 2021 Wire Swiss GmbH
 *
 * This program is free software: you can redistribute it and/or modify
 * it under the terms of the GNU General Public License as published by
 * the Free Software Foundation, either version 3 of the License, or
 * (at your option) any later version.
 *
 * This program is distributed in the hope that it will be useful,
 * but WITHOUT ANY WARRANTY; without even the implied warranty of
 * MERCHANTABILITY or FITNESS FOR A PARTICULAR PURPOSE. See the
 * GNU General Public License for more details.
 *
 * You should have received a copy of the GNU General Public License
 * along with this program. If not, see http://www.gnu.org/licenses/.
 *
 */

import {useCallback, useEffect, useState} from 'react';

import {QualifiedId} from '@wireapp/api-client/lib/user';
import {stringifyQualifiedId} from '@wireapp/core/lib/util/qualifiedIdUtil';
import {container} from 'tsyringe';

import {E2EIHandler, getUsersIdentities, MLSStatuses, WireIdentity} from '../E2EIdentity';
import {Core} from '../service/CoreSingleton';

export const useUserIdentity = (userId: QualifiedId, groupId?: string, updateAfterEnrollment?: boolean) => {
  const core = container.resolve(Core);
  const [deviceIdentities, setDeviceIdentities] = useState<WireIdentity[] | undefined>();
  const getDeviceIdentity = (deviceId: string) => {
    return deviceIdentities?.find(identity => identity.deviceId === deviceId);
  };

  const refreshDeviceIdentities = useCallback(async () => {
<<<<<<< HEAD
    if (!groupId) {
=======
    if (!groupId || !core.isMLSActiveForClient()) {
>>>>>>> 21a7e486
      return;
    }

    const qualifiedId: QualifiedId = {id: userId.id, domain: userId.domain};
    const userIdentities = await getUsersIdentities(groupId, [qualifiedId]);
    setDeviceIdentities(userIdentities?.get(stringifyQualifiedId(qualifiedId)) ?? undefined);
    /**
     * Dont check the userId directly, as it is a object that changes on every render, will cause infinite loop
     */
  }, [groupId, userId.id, userId.domain]);

  useEffect(() => {
    void refreshDeviceIdentities();
  }, [refreshDeviceIdentities]);

  useEffect(() => {
    if (!updateAfterEnrollment) {
      return () => {};
    }
    E2EIHandler.getInstance().on('deviceStatusUpdated', refreshDeviceIdentities);
    return () => {
      E2EIHandler.getInstance().off('deviceStatusUpdated', refreshDeviceIdentities);
    };
  }, [refreshDeviceIdentities, updateAfterEnrollment]);

  return {
    deviceIdentities,
    status: !deviceIdentities
      ? undefined
      : deviceIdentities.length > 0 && deviceIdentities.every(identity => identity.status === MLSStatuses.VALID)
        ? MLSStatuses.VALID
        : MLSStatuses.NOT_ACTIVATED,
    getDeviceIdentity,
  };
};<|MERGE_RESOLUTION|>--- conflicted
+++ resolved
@@ -34,11 +34,7 @@
   };
 
   const refreshDeviceIdentities = useCallback(async () => {
-<<<<<<< HEAD
-    if (!groupId) {
-=======
     if (!groupId || !core.isMLSActiveForClient()) {
->>>>>>> 21a7e486
       return;
     }
 
