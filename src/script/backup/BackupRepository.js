--- conflicted
+++ resolved
@@ -48,11 +48,7 @@
    * @param {UserRepository} userRepository - Repository for all user interactions
    */
   constructor(backupService, clientRepository, connectionRepository, conversationRepository, userRepository) {
-<<<<<<< HEAD
-    this.logger = Logger('BackupRepository');
-=======
-    this.logger = getLogger('z.backup.BackupRepository');
->>>>>>> ac2bf973
+    this.logger = getLogger('BackupRepository');
 
     this.backupService = backupService;
     this.clientRepository = clientRepository;
