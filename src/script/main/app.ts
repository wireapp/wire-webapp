--- conflicted
+++ resolved
@@ -413,9 +413,6 @@
         await initMLSCallbacks(this.core, this.repository.conversation);
         conversationRepository.initMLSConversationRecoveredListener();
       }
-      if (supportsSelfSupportedProtocolsUpdates()) {
-        await selfRepository.initialisePeriodicSelfSupportedProtocolsCheck();
-      }
 
       onProgress(25, t('initReceivedUserData'));
       telemetry.addStatistic(AppInitStatisticsValue.CONVERSATIONS, conversations.length, 50);
@@ -463,11 +460,8 @@
       await conversationRepository.updateConversationsOnAppInit();
       await conversationRepository.conversationLabelRepository.loadLabels();
 
-<<<<<<< HEAD
-=======
       await selfRepository.initialisePeriodicSelfSupportedProtocolsCheck();
 
->>>>>>> 2c82c9a6
       amplify.publish(WebAppEvents.LIFECYCLE.LOADED);
 
       telemetry.timeStep(AppInitTimingsStep.UPDATED_CONVERSATIONS);
