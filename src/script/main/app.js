/*
 * Wire
 * Copyright (C) 2018 Wire Swiss GmbH
 *
 * This program is free software: you can redistribute it and/or modify
 * it under the terms of the GNU General Public License as published by
 * the Free Software Foundation, either version 3 of the License, or
 * (at your option) any later version.
 *
 * This program is distributed in the hope that it will be useful,
 * but WITHOUT ANY WARRANTY; without even the implied warranty of
 * MERCHANTABILITY or FITNESS FOR A PARTICULAR PURPOSE. See the
 * GNU General Public License for more details.
 *
 * You should have received a copy of the GNU General Public License
 * along with this program. If not, see http://www.gnu.org/licenses/.
 *
 */

import Logger from 'utils/Logger';
import ko from 'knockout';

import platform from 'platform';
import {Config} from '../auth/config';
import {startNewVersionPolling} from '../lifecycle/newVersionHandler';
import {LoadingViewModel} from '../view_model/LoadingViewModel';
import PreferenceNotificationRepository from '../notification/PreferenceNotificationRepository';
import * as UserPermission from '../user/UserPermission';
import UserRepository from '../user/UserRepository';
import {serverTimeHandler} from '../time/serverTimeHandler';
import {CallingRepository} from '../calling/CallingRepository';
import {VideoGridRepository} from '../calling/VideoGridRepository';
import {BroadcastRepository} from '../broadcast/BroadcastRepository';

import BackendClient from '../service/BackendClient';

import AppInitStatisticsValue from '../telemetry/app_init/AppInitStatisticsValue';
import AppInitTimingsStep from '../telemetry/app_init/AppInitTimingsStep';
import AppInitTelemetry from '../telemetry/app_init/AppInitTelemetry';
import {MainViewModel} from '../view_model/MainViewModel';
import {ThemeViewModel} from '../view_model/ThemeViewModel';
import {WindowHandler} from '../ui/WindowHandler';

import DebugUtil from 'utils/DebugUtil';
import {Router} from '../router/Router';
import {initRouterBindings} from '../router/routerBindings';
import TimeUtil from 'utils/TimeUtil';

import '../components/mentionSuggestions.js';

import ReceiptsMiddleware from '../event/preprocessor/ReceiptsMiddleware';
import {t} from 'utils/LocalizerUtil';

/* eslint-disable no-unused-vars */
import globals from './globals';
/* eslint-enable no-unused-vars */
import {getWebsiteUrl} from '../externalRoute';
import {enableLogging} from 'utils/LoggerUtil';

import {resolve, graph} from '../config/appResolver';
<<<<<<< HEAD
import {modals} from '../view_model/ModalsViewModel';
=======
import {checkIndexedDb, isSameLocation, createRandomUuid} from 'utils/util';
>>>>>>> 3ba5c8af

class App {
  static get CONFIG() {
    return {
      COOKIES_CHECK: {
        COOKIE_NAME: 'cookies_enabled',
      },
      NOTIFICATION_CHECK: TimeUtil.UNITS_IN_MILLIS.SECOND * 10,
      SIGN_OUT_REASONS: {
        IMMEDIATE: [
          z.auth.SIGN_OUT_REASON.ACCOUNT_DELETED,
          z.auth.SIGN_OUT_REASON.CLIENT_REMOVED,
          z.auth.SIGN_OUT_REASON.SESSION_EXPIRED,
        ],
        TEMPORARY_GUEST: [
          z.auth.SIGN_OUT_REASON.MULTIPLE_TABS,
          z.auth.SIGN_OUT_REASON.SESSION_EXPIRED,
          z.auth.SIGN_OUT_REASON.USER_REQUESTED,
        ],
      },
    };
  }

  /**
   * Construct a new app.
   * @param {BackendClient} backendClient - Configured backend client
   * @param {Element} appContainer - DOM element that will hold the app
   */
  constructor(backendClient, appContainer) {
    this.backendClient = backendClient;
    this.logger = Logger('App');
    this.appContainer = appContainer;

    new WindowHandler();

    this.service = this._setupServices();
    this.repository = this._setupRepositories();
    if (Config.FEATURE.ENABLE_DEBUG) {
      this.util = {debug: new DebugUtil(this.repository)};
    }

    this._publishGlobals();

    const onExtraInstanceStarted = () => this._redirectToLogin(z.auth.SIGN_OUT_REASON.MULTIPLE_TABS);
    this.singleInstanceHandler = new z.main.SingleInstanceHandler(onExtraInstanceStarted);

    this._subscribeToEvents();
    this.initApp();
    this.initServiceWorker();
  }

  //##############################################################################
  // Instantiation
  //##############################################################################

  /**
   * Create all app repositories.
   * @returns {Object} All repositories
   */
  _setupRepositories() {
    const repositories = {};

    repositories.audio = resolve(graph.AudioRepository);
    repositories.auth = resolve(graph.AuthRepository);
    repositories.giphy = resolve(graph.GiphyRepository);
    repositories.properties = resolve(graph.PropertiesRepository);
    repositories.serverTime = serverTimeHandler;
    repositories.storage = new z.storage.StorageRepository(this.service.storage);

    repositories.cryptography = new z.cryptography.CryptographyRepository(
      this.service.cryptography,
      repositories.storage
    );
    repositories.client = new z.client.ClientRepository(this.service.client, repositories.cryptography);
    repositories.media = resolve(graph.MediaRepository);
    repositories.user = new UserRepository(
      resolve(graph.UserService),
      this.service.asset,
      resolve(graph.SelfService),
      repositories.client,
      serverTimeHandler,
      repositories.properties
    );
    repositories.connection = new z.connection.ConnectionRepository(this.service.connection, repositories.user);
    repositories.event = new z.event.EventRepository(
      this.service.event,
      this.service.notification,
      this.service.webSocket,
      this.service.conversation,
      repositories.cryptography,
      serverTimeHandler,
      repositories.user
    );
    repositories.connect = new z.connect.ConnectRepository(this.service.connect, repositories.properties);
    repositories.search = new z.search.SearchRepository(this.service.search, repositories.user);
    repositories.team = new z.team.TeamRepository(this.service.team, repositories.user);
    repositories.eventTracker = new z.tracking.EventTrackingRepository(repositories.team, repositories.user);

    repositories.conversation = new z.conversation.ConversationRepository(
      this.service.conversation,
      this.service.asset,
      repositories.client,
      repositories.connection,
      repositories.cryptography,
      repositories.event,
      repositories.giphy,
      resolve(graph.LinkPreviewRepository),
      resolve(graph.MessageSender),
      serverTimeHandler,
      repositories.team,
      repositories.user,
      repositories.properties,
      resolve(graph.AssetUploader)
    );

    const serviceMiddleware = new z.event.preprocessor.ServiceMiddleware(repositories.conversation, repositories.user);
    const quotedMessageMiddleware = new z.event.preprocessor.QuotedMessageMiddleware(
      this.service.event,
      z.message.MessageHasher
    );

    const readReceiptMiddleware = new ReceiptsMiddleware(
      this.service.event,
      repositories.user,
      repositories.conversation
    );

    repositories.event.setEventProcessMiddlewares([
      serviceMiddleware.processEvent.bind(serviceMiddleware),
      quotedMessageMiddleware.processEvent.bind(quotedMessageMiddleware),
      readReceiptMiddleware.processEvent.bind(readReceiptMiddleware),
    ]);
    repositories.backup = new z.backup.BackupRepository(
      resolve(graph.BackupService),
      repositories.client,
      repositories.connection,
      repositories.conversation,
      repositories.user
    );
    repositories.broadcast = new BroadcastRepository(
      resolve(graph.BroadcastService),
      repositories.client,
      repositories.conversation,
      repositories.cryptography,
      resolve(graph.MessageSender),
      repositories.user
    );
    repositories.calling = new CallingRepository(
      resolve(graph.CallingService),
      repositories.client,
      repositories.conversation,
      repositories.event,
      repositories.media,
      serverTimeHandler,
      repositories.user
    );
    repositories.integration = new z.integration.IntegrationRepository(
      this.service.integration,
      repositories.conversation,
      repositories.team
    );
    repositories.permission = resolve(graph.PermissionRepository);
    repositories.notification = new z.notification.NotificationRepository(
      repositories.calling,
      repositories.conversation,
      resolve(graph.PermissionRepository),
      repositories.user
    );
    repositories.preferenceNotification = new PreferenceNotificationRepository(repositories.user.self);
    repositories.videoGrid = new VideoGridRepository(repositories.calling, repositories.media);

    return repositories;
  }

  /**
   * Create all app services.
   * @returns {Object} All services
   */
  _setupServices() {
    const storageService = resolve(graph.StorageService);
    const eventService = z.util.Environment.browser.edge
      ? new z.event.EventServiceNoCompound(storageService)
      : new z.event.EventService(storageService);

    return {
      asset: resolve(graph.AssetService),
      client: new z.client.ClientService(this.backendClient, storageService),
      connect: new z.connect.ConnectService(this.backendClient),
      connection: new z.connection.ConnectionService(this.backendClient),
      conversation: new z.conversation.ConversationService(this.backendClient, eventService, storageService),
      cryptography: new z.cryptography.CryptographyService(this.backendClient),
      event: eventService,
      integration: new z.integration.IntegrationService(this.backendClient),
      notification: new z.event.NotificationService(this.backendClient, storageService),
      search: new z.search.SearchService(this.backendClient),
      storage: storageService,
      team: new z.team.TeamService(this.backendClient),
      webSocket: new z.event.WebSocketService(this.backendClient),
    };
  }

  /**
   * Subscribe to amplify events.
   * @returns {undefined} No return value
   */
  _subscribeToEvents() {
    amplify.subscribe(z.event.WebApp.LIFECYCLE.REFRESH, this.refresh.bind(this));
    amplify.subscribe(z.event.WebApp.LIFECYCLE.SIGN_OUT, this.logout.bind(this));
  }

  //##############################################################################
  // Initialization
  //##############################################################################

  /**
   * Initialize the app.
   *
   * @note Locally known clients and sessions must not be touched until after the notification stream has been handled.
   *   Any failure in the Promise chain will result in a logout.
   * @todo Check if we really need to logout the user in all these error cases or how to recover from them
   *
   * @param {boolean} [isReload=_isReload()] - App init after page reload
   * @returns {undefined} No return value
   */
  initApp(isReload = this._isReload()) {
    new ThemeViewModel(this.repository.properties);
    const loadingView = new LoadingViewModel();
    const telemetry = new AppInitTelemetry();

    checkIndexedDb()
      .then(() => this._registerSingleInstance())
      .then(() => this._loadAccessToken())
      .then(() => {
        loadingView.updateProgress(2.5);
        telemetry.time_step(AppInitTimingsStep.RECEIVED_ACCESS_TOKEN);
        return this._initiateSelfUser();
      })
      .then(() => {
        loadingView.updateProgress(5, t('initReceivedSelfUser', this.repository.user.self().first_name()));
        telemetry.time_step(AppInitTimingsStep.RECEIVED_SELF_USER);
        return this._initiateSelfUserClients();
      })
      .then(clientEntity => {
        loadingView.updateProgress(7.5, t('initValidatedClient'));
        telemetry.time_step(AppInitTimingsStep.VALIDATED_CLIENT);
        telemetry.add_statistic(AppInitStatisticsValue.CLIENT_TYPE, clientEntity.type);

        return this.repository.cryptography.loadCryptobox(this.service.storage.db);
      })
      .then(() => {
        loadingView.updateProgress(10);
        telemetry.time_step(AppInitTimingsStep.INITIALIZED_CRYPTOGRAPHY);

        this.repository.event.connectWebSocket();

        const promises = [this.repository.conversation.getConversations(), this.repository.connection.getConnections()];
        return Promise.all(promises);
      })
      .then(([conversationEntities, connectionEntities]) => {
        loadingView.updateProgress(25, t('initReceivedUserData'));

        telemetry.time_step(AppInitTimingsStep.RECEIVED_USER_DATA);
        telemetry.add_statistic(AppInitStatisticsValue.CONVERSATIONS, conversationEntities.length, 50);
        telemetry.add_statistic(AppInitStatisticsValue.CONNECTIONS, connectionEntities.length, 50);

        this.repository.conversation.map_connections(this.repository.connection.connectionEntities());
        this._subscribeToUnloadEvents();

        return this.repository.team.getTeam();
      })
      .then(() => this.repository.user.loadUsers())
      .then(() => this.repository.event.initializeFromStream())
      .then(notificationsCount => {
        telemetry.time_step(AppInitTimingsStep.UPDATED_FROM_NOTIFICATIONS);
        telemetry.add_statistic(AppInitStatisticsValue.NOTIFICATIONS, notificationsCount, 100);

        this.repository.eventTracker.init(this.repository.properties.properties.settings.privacy.improve_wire);
        return this.repository.conversation.initialize_conversations();
      })
      .then(() => {
        loadingView.updateProgress(97.5, t('initUpdatedFromNotifications'));

        this._watchOnlineStatus();
        return this.repository.client.updateClientsForSelf();
      })
      .then(clientEntities => {
        loadingView.updateProgress(99);

        telemetry.add_statistic(AppInitStatisticsValue.CLIENTS, clientEntities.length);
        telemetry.time_step(AppInitTimingsStep.APP_PRE_LOADED);

        this.repository.user.self().devices(clientEntities);
        this.logger.info('App pre-loading completed');
        return this._handleUrlParams();
      })
      .then(() => {
        telemetry.time_step(AppInitTimingsStep.APP_LOADED);
        this._showInterface();
        loadingView.removeFromView();
        telemetry.report();
        amplify.publish(z.event.WebApp.LIFECYCLE.LOADED);
        modals.ready();
        return this.repository.conversation.updateConversationsOnAppInit();
      })
      .then(() => {
        telemetry.time_step(AppInitTimingsStep.UPDATED_CONVERSATIONS);
        if (this.repository.user.isActivatedAccount()) {
          // start regularly polling the server to check if there is a new version of Wire
          startNewVersionPolling(z.util.Environment.version(false, true), this.update.bind(this));
        }
        this.repository.audio.init(true);
        this.repository.conversation.cleanup_conversations();
        this.logger.info('App fully loaded');
      })
      .catch(error => this._appInitFailure(error, isReload));
  }

  /**
   * Initialize ServiceWorker if supported.
   * @returns {undefined} No return value
   */
  initServiceWorker() {
    if (navigator.serviceWorker) {
      navigator.serviceWorker
        .register(`/sw.js?${z.util.Environment.version(false)}`)
        .then(({scope}) => this.logger.info(`ServiceWorker registration successful with scope: ${scope}`));
    }
  }

  /**
   * Behavior when internet connection is re-established.
   * @returns {undefined} No return value
   */
  onInternetConnectionGained() {
    this.logger.info('Internet connection regained. Re-establishing WebSocket connection...');
    this.backendClient.executeOnConnectivity(BackendClient.CONNECTIVITY_CHECK_TRIGGER.CONNECTION_REGAINED).then(() => {
      amplify.publish(z.event.WebApp.WARNING.DISMISS, z.viewModel.WarningsViewModel.TYPE.NO_INTERNET);
      amplify.publish(z.event.WebApp.WARNING.SHOW, z.viewModel.WarningsViewModel.TYPE.CONNECTIVITY_RECONNECT);
      this.repository.event.reconnectWebSocket(z.event.WebSocketService.CHANGE_TRIGGER.ONLINE);
    });
  }

  /**
   * Reflect internet connection loss in the UI.
   * @returns {undefined} No return value
   */
  onInternetConnectionLost() {
    this.logger.warn('Internet connection lost');
    this.repository.event.disconnectWebSocket(z.event.WebSocketService.CHANGE_TRIGGER.OFFLINE);
    amplify.publish(z.event.WebApp.WARNING.SHOW, z.viewModel.WarningsViewModel.TYPE.NO_INTERNET);
  }

  _appInitFailure(error, isReload) {
    let logMessage = `Could not initialize app version '${z.util.Environment.version(false)}'`;
    if (z.util.Environment.desktop) {
      logMessage += ` - Electron '${platform.os.family}' '${z.util.Environment.version()}'`;
    }
    this.logger.warn(`${logMessage}: ${error.message}`, {error});

    const {message, type} = error;
    const isAuthError = error instanceof z.error.AuthError;
    if (isAuthError) {
      const isTypeMultipleTabs = type === z.error.AuthError.TYPE.MULTIPLE_TABS;
      const signOutReason = isTypeMultipleTabs
        ? z.auth.SIGN_OUT_REASON.MULTIPLE_TABS
        : z.auth.SIGN_OUT_REASON.INDEXED_DB;
      return this._redirectToLogin(signOutReason);
    }

    this.logger.debug(
      `App reload: '${isReload}', Document referrer: '${document.referrer}', Location: '${window.location.href}'`
    );
    if (isReload) {
      const isSessionExpired = [
        z.error.AccessTokenError.TYPE.REQUEST_FORBIDDEN,
        z.error.AccessTokenError.TYPE.NOT_FOUND_IN_CACHE,
      ];

      if (isSessionExpired.includes(type)) {
        this.logger.error(`Session expired on page reload: ${message}`, error);
        Raygun.send(new Error('Session expired on page reload', error));
        return this._redirectToLogin(z.auth.SIGN_OUT_REASON.SESSION_EXPIRED);
      }

      const isAccessTokenError = error instanceof z.error.AccessTokenError;
      const isInvalidClient = type === z.error.ClientError.TYPE.NO_VALID_CLIENT;

      if (isAccessTokenError || isInvalidClient) {
        this.logger.warn('Connectivity issues. Trigger reload on regained connectivity.', error);
        const triggerSource = isAccessTokenError
          ? BackendClient.CONNECTIVITY_CHECK_TRIGGER.ACCESS_TOKEN_RETRIEVAL
          : BackendClient.CONNECTIVITY_CHECK_TRIGGER.APP_INIT_RELOAD;
        return this.backendClient.executeOnConnectivity(triggerSource).then(() => window.location.reload(false));
      }
    }

    if (navigator.onLine) {
      switch (type) {
        case z.error.AccessTokenError.TYPE.NOT_FOUND_IN_CACHE:
        case z.error.AccessTokenError.TYPE.RETRIES_EXCEEDED:
        case z.error.AccessTokenError.TYPE.REQUEST_FORBIDDEN: {
          this.logger.warn(`Redirecting to login: ${error.message}`, error);
          return this._redirectToLogin(z.auth.SIGN_OUT_REASON.NOT_SIGNED_IN);
        }

        default: {
          this.logger.error(`Caused by: ${(error ? error.message : undefined) || error}`, error);

          const isAccessTokenError = error instanceof z.error.AccessTokenError;
          if (isAccessTokenError) {
            this.logger.error(`Could not get access token: ${error.message}. Logging out user.`, error);
          } else {
            Raygun.send(error);
          }

          return this.logout(z.auth.SIGN_OUT_REASON.APP_INIT);
        }
      }
    }

    this.logger.warn('No connectivity. Trigger reload on regained connectivity.', error);
    this._watchOnlineStatus();
  }

  /**
   * Check whether we need to set different user information (picture, username).
   * @param {User} userEntity - Self user entity
   * @returns {User} Checked user entity
   */
  _checkUserInformation(userEntity) {
    if (userEntity.hasActivatedIdentity()) {
      if (!userEntity.mediumPictureResource()) {
        this.repository.user.set_default_picture();
      }
      if (!userEntity.username()) {
        this.repository.user.get_username_suggestion();
      }
    }

    return userEntity;
  }

  /**
   * Initiate the self user by getting it from the backend.
   * @returns {Promise<User>} Resolves with the self user entity
   */
  _initiateSelfUser() {
    return this.repository.user.getSelf().then(userEntity => {
      this.logger.info(`Loaded self user with ID '${userEntity.id}'`);

      if (!userEntity.hasActivatedIdentity()) {
        this.logger.info('User does not have an activated identity and seems to be a temporary guest');

        if (!userEntity.isTemporaryGuest()) {
          throw new Error('User does not have an activated identity');
        }
      }

      return this.service.storage
        .init(userEntity.id)
        .then(() => this.repository.client.init(userEntity))
        .then(() => this.repository.properties.init(userEntity))
        .then(() => this._checkUserInformation(userEntity));
    });
  }

  /**
   * Initiate the current client of the self user.
   * @returns {Promise<z.client.Client>} Resolves with the local client entity
   */
  _initiateSelfUserClients() {
    return this.repository.client
      .getValidLocalClient()
      .then(clientObservable => {
        this.repository.cryptography.currentClient = clientObservable;
        this.repository.event.currentClient = clientObservable;
        return this.repository.client.getClientsForSelf();
      })
      .then(() => this.repository.client.currentClient());
  }

  /**
   * Handle URL params.
   * @private
   * @returns {undefined} Not return value
   */
  _handleUrlParams() {
    // Currently no URL params to be handled
  }

  /**
   * Check whether the page has been reloaded.
   * @private
   * @returns {boolean}  True if it is a page refresh
   */
  _isReload() {
    const isReload = isSameLocation(document.referrer, window.location.href);
    const log = `App reload: '${isReload}', Referrer: '${document.referrer}', Location: '${window.location.href}'`;
    this.logger.debug(log);
    return isReload;
  }

  /**
   * Load the access token from cache or get one from the backend.
   * @returns {Promise} Resolves with the access token
   */
  _loadAccessToken() {
    const isLocalhost = z.util.Environment.frontend.isLocalhost();
    const referrer = document.referrer.toLowerCase();
    const isLoginRedirect = referrer.includes('/auth') || referrer.includes('/login');
    const getCachedToken = isLocalhost || isLoginRedirect;

    return getCachedToken ? this.repository.auth.getCachedAccessToken() : this.repository.auth.getAccessToken();
  }

  //##############################################################################
  // Multiple tabs check
  //##############################################################################

  /**
   * Check that this is the single instance tab of the app.
   * @returns {void} Resolves when page is the first tab
   */
  _registerSingleInstance() {
    const instanceId = createRandomUuid();

    if (this.singleInstanceHandler.registerInstance(instanceId)) {
      return this._registerSingleInstanceCleaning();
    }
    throw new z.error.AuthError(z.error.AuthError.TYPE.MULTIPLE_TABS);
  }

  _registerSingleInstanceCleaning() {
    $(window).on('beforeunload', () => {
      this.singleInstanceHandler.deregisterInstance();
    });
  }

  /**
   * Hide the loading spinner and show the application UI.
   * @returns {undefined} No return value
   */
  _showInterface() {
    const mainView = new MainViewModel(this.repository);
    ko.applyBindings(mainView, this.appContainer);

    this.repository.notification.setContentViewModelStates(mainView.content.state, mainView.content.multitasking);

    const conversationEntity = this.repository.conversation.getMostRecentConversation();

    this.logger.info('Showing application UI');
    if (this.repository.user.isTemporaryGuest()) {
      mainView.list.showTemporaryGuest();
    } else if (this.repository.user.shouldChangeUsername()) {
      mainView.list.showTakeover();
    } else if (conversationEntity) {
      mainView.content.showConversation(conversationEntity);
    } else if (this.repository.user.connect_requests().length) {
      amplify.publish(z.event.WebApp.CONTENT.SWITCH, z.viewModel.ContentViewModel.STATE.CONNECTION_REQUESTS);
    }

    const router = new Router({
      '/conversation/:conversationId': conversationId => mainView.content.showConversation(conversationId),
      '/user/:userId': userId => {
        mainView.content.userModal.showUser(userId, () => router.navigate('/'));
      },
    });
    initRouterBindings(router);

    this.appContainer.dataset.uieValue = 'is-loaded';

    this.repository.properties.checkPrivacyPermission().then(() => {
      window.setTimeout(() => this.repository.notification.checkPermission(), App.CONFIG.NOTIFICATION_CHECK);
    });
  }

  /**
   * Subscribe to 'beforeunload' to stop calls and disconnect the WebSocket.
   * @returns {undefined} No return value
   */
  _subscribeToUnloadEvents() {
    $(window).on('unload', () => {
      this.logger.info("'window.onunload' was triggered, so we will disconnect from the backend.");
      this.repository.event.disconnectWebSocket(z.event.WebSocketService.CHANGE_TRIGGER.PAGE_NAVIGATION);
      this.repository.calling.leaveCallOnUnload();

      if (this.repository.user.isActivatedAccount()) {
        this.repository.storage.terminate('window.onunload');
      } else {
        this.repository.conversation.leaveGuestRoom();
        this.repository.storage.deleteDatabase();
      }

      this.repository.notification.clearNotifications();
    });
  }

  /**
   * Subscribe to 'navigator.onLine' related events.
   * @returns {undefined} No return value
   */
  _watchOnlineStatus() {
    this.logger.info('Watching internet connectivity status');
    $(window).on('offline', this.onInternetConnectionLost.bind(this));
    $(window).on('online', this.onInternetConnectionGained.bind(this));
  }

  //##############################################################################
  // Lifecycle
  //##############################################################################

  /**
   * Logs the user out on the backend and deletes cached data.
   *
   * @param {z.auth.SIGN_OUT_REASON} signOutReason - Cause for logout
   * @param {boolean} clearData - Keep data in database
   * @returns {undefined} No return value
   */
  logout(signOutReason, clearData = false) {
    const _redirectToLogin = () => {
      amplify.publish(z.event.WebApp.LIFECYCLE.SIGNED_OUT, clearData);
      this._redirectToLogin(signOutReason);
    };

    const _logout = () => {
      // Disconnect from our backend, end tracking and clear cached data
      this.repository.event.disconnectWebSocket(z.event.WebSocketService.CHANGE_TRIGGER.LOGOUT);

      // Clear Local Storage (but don't delete the cookie label if you were logged in with a permanent client)
      const keysToKeep = [z.storage.StorageKey.AUTH.SHOW_LOGIN];

      const keepPermanentDatabase = this.repository.client.isCurrentClientPermanent() && !clearData;
      if (keepPermanentDatabase) {
        keysToKeep.push(z.storage.StorageKey.AUTH.PERSIST);
      }

      // @todo remove on next iteration
      const selfUser = this.repository.user.self();
      if (selfUser) {
        const cookieLabelKey = this.repository.client.constructCookieLabelKey(selfUser.email() || selfUser.phone());

        Object.keys(amplify.store()).forEach(keyInAmplifyStore => {
          const isCookieLabelKey = keyInAmplifyStore === cookieLabelKey;
          const deleteLabelKey = isCookieLabelKey && clearData;
          const isCookieLabel = z.util.StringUtil.includes(keyInAmplifyStore, z.storage.StorageKey.AUTH.COOKIE_LABEL);

          if (!deleteLabelKey && isCookieLabel) {
            keysToKeep.push(keyInAmplifyStore);
          }
        });

        const keepConversationInput = signOutReason === z.auth.SIGN_OUT_REASON.SESSION_EXPIRED;
        resolve(graph.CacheRepository).clearCache(keepConversationInput, keysToKeep);
      }

      // Clear IndexedDB
      const clearDataPromise = clearData
        ? this.repository.storage
            .deleteDatabase()
            .catch(error => this.logger.error('Failed to delete database before logout', error))
        : Promise.resolve();

      return clearDataPromise.then(() => _redirectToLogin());
    };

    const _logoutOnBackend = () => {
      this.logger.info(`Logout triggered by '${signOutReason}': Disconnecting user from the backend.`);
      return this.repository.auth
        .logout()
        .then(() => _logout())
        .catch(() => _redirectToLogin());
    };

    if (App.CONFIG.SIGN_OUT_REASONS.IMMEDIATE.includes(signOutReason)) {
      try {
        _logout();
      } catch (error) {
        this.logger.error(`Logout triggered by '${signOutReason}' and errored: ${error.message}.`);
        _redirectToLogin();
      }
    }

    if (navigator.onLine) {
      return _logoutOnBackend();
    }

    this.logger.warn('No internet access. Continuing when internet connectivity regained.');
    $(window).on('online', () => _logoutOnBackend());
  }

  /**
   * Refresh the web app or desktop wrapper
   * @returns {undefined} No return value
   */
  refresh() {
    this.logger.info(`Refresh to update started`);
    if (z.util.Environment.desktop) {
      // if we are in a desktop env, we just warn the wrapper that we need to reload. It then decide what should be done
      return amplify.publish(z.event.WebApp.LIFECYCLE.RESTART);
    }

    window.location.reload(true);
    window.focus();
  }

  /**
   * Notify about found update
   * @returns {undefined} No return value
   */
  update() {
    amplify.publish(z.event.WebApp.WARNING.SHOW, z.viewModel.WarningsViewModel.TYPE.LIFECYCLE_UPDATE);
  }

  /**
   * Redirect to the login page after internet connectivity has been verified.
   * @param {z.auth.SIGN_OUT_REASON} signOutReason - Redirect triggered by session expiration
   * @returns {undefined} No return value
   */
  _redirectToLogin(signOutReason) {
    this.logger.info(`Redirecting to login after connectivity verification. Reason: ${signOutReason}`);
    this.backendClient.executeOnConnectivity(BackendClient.CONNECTIVITY_CHECK_TRIGGER.LOGIN_REDIRECT).then(() => {
      const isTemporaryGuestReason = App.CONFIG.SIGN_OUT_REASONS.TEMPORARY_GUEST.includes(signOutReason);
      const isLeavingGuestRoom = isTemporaryGuestReason && this.repository.user.isTemporaryGuest();
      if (isLeavingGuestRoom) {
        const path = t('urlWebsiteRoot');
        const url = getWebsiteUrl(path);
        return window.location.replace(url);
      }

      let url = `/auth/${location.search}`;
      const isImmediateSignOutReason = App.CONFIG.SIGN_OUT_REASONS.IMMEDIATE.includes(signOutReason);
      if (isImmediateSignOutReason) {
        url = z.util.URLUtil.appendParameter(url, `${z.auth.URLParameter.REASON}=${signOutReason}`);
      }

      const redirectToLogin = signOutReason !== z.auth.SIGN_OUT_REASON.NOT_SIGNED_IN;
      if (redirectToLogin) {
        url = `${url}#login`;
      }

      window.location.replace(url);
    });
  }

  //##############################################################################
  // Debugging
  //##############################################################################

  /**
   * Disable debugging on any environment.
   * @returns {undefined} No return value
   */
  disableDebugging() {
    z.config.LOGGER.OPTIONS.domains['app.wire.com'] = () => 0;
    this.repository.properties.savePreference(z.properties.PROPERTIES_TYPE.ENABLE_DEBUGGING, false);
  }

  /**
   * Enable debugging on any environment.
   * @returns {undefined} No return value
   */
  enableDebugging() {
    z.config.LOGGER.OPTIONS.domains['app.wire.com'] = () => 300;
    this.repository.properties.savePreference(z.properties.PROPERTIES_TYPE.ENABLE_DEBUGGING, true);
  }

  /**
   * Report call telemetry to Raygun for analysis.
   * @returns {undefined} No return value
   */
  reportCall() {
    this.repository.calling.reportCall();
  }

  _publishGlobals() {
    window.z.userPermission = ko.observable({});
    ko.pureComputed(() => {
      const selfUser = this.repository.user.self();
      return selfUser && selfUser.teamRole();
    }).subscribe(role => window.z.userPermission(UserPermission.generatePermissionHelpers(role)));
  }
}

//##############################################################################
// Setting up the App
//##############################################################################

$(() => {
  enableLogging(Config.FEATURE.ENABLE_DEBUG);
  const appContainer = document.getElementById('wire-main');
  if (appContainer) {
    const backendClient = resolve(graph.BackendClient);
    backendClient.setSettings({
      restUrl: Config.BACKEND_REST,
      webSocketUrl: Config.BACKEND_WS,
    });
    wire.app = new App(backendClient, appContainer);
  }
});

export default App;<|MERGE_RESOLUTION|>--- conflicted
+++ resolved
@@ -58,11 +58,8 @@
 import {enableLogging} from 'utils/LoggerUtil';
 
 import {resolve, graph} from '../config/appResolver';
-<<<<<<< HEAD
 import {modals} from '../view_model/ModalsViewModel';
-=======
 import {checkIndexedDb, isSameLocation, createRandomUuid} from 'utils/util';
->>>>>>> 3ba5c8af
 
 class App {
   static get CONFIG() {
