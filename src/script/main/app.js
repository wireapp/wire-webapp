--- conflicted
+++ resolved
@@ -108,12 +108,9 @@
 import {MediaRepository} from '../media/MediaRepository';
 import {PermissionRepository} from '../permission/PermissionRepository';
 import {AssetUploader} from '../assets/AssetUploader';
-<<<<<<< HEAD
 import {AuthRepository} from '../auth/AuthRepository';
 import {AuthService} from '../auth/AuthService';
-=======
 import {GiphyRepository} from '../extension/GiphyRepository';
->>>>>>> 522ab24d
 
 class App {
   static get CONFIG() {
@@ -178,13 +175,8 @@
     const sendingMessageQueue = new MessageSender();
 
     repositories.audio = new AudioRepository();
-<<<<<<< HEAD
     repositories.auth = new AuthRepository(new AuthService(resolve(graph.BackendClient)));
-    repositories.giphy = resolve(graph.GiphyRepository);
-=======
-    repositories.auth = resolve(graph.AuthRepository);
     repositories.giphy = new GiphyRepository(resolve(graph.GiphyService));
->>>>>>> 522ab24d
     repositories.properties = new PropertiesRepository(new PropertiesService(this.backendClient), selfService);
     repositories.serverTime = serverTimeHandler;
     repositories.storage = new StorageRepository(this.service.storage);
