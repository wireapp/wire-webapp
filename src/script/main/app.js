--- conflicted
+++ resolved
@@ -153,12 +153,7 @@
    * @param {Element} appContainer - DOM element that will hold the app
    * @param {SQLeetEngine} [encryptedEngine] - Encrypted database handler
    */
-<<<<<<< HEAD
-  constructor(appContainer) {
-=======
-  constructor(backendClient, appContainer, encryptedEngine) {
-    this.backendClient = backendClient;
->>>>>>> 60c60e06
+  constructor(appContainer, encryptedEngine) {
     this.logger = getLogger('App');
     this.appContainer = appContainer;
 
@@ -932,9 +927,6 @@
       restUrl: Config.BACKEND_REST,
       webSocketUrl: Config.BACKEND_WS,
     });
-<<<<<<< HEAD
-    wire.app = new App(appContainer);
-=======
     const persist = loadValue(StorageKey.AUTH.PERSIST);
     if (persist === undefined) {
       doRedirect(SIGN_OUT_REASON.NOT_SIGNED_IN);
@@ -944,7 +936,6 @@
     } else {
       wire.app = new App(backendClient, appContainer);
     }
->>>>>>> 60c60e06
   }
 });
 
