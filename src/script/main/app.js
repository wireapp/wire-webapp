/*
 * Wire
 * Copyright (C) 2018 Wire Swiss GmbH
 *
 * This program is free software: you can redistribute it and/or modify
 * it under the terms of the GNU General Public License as published by
 * the Free Software Foundation, either version 3 of the License, or
 * (at your option) any later version.
 *
 * This program is distributed in the hope that it will be useful,
 * but WITHOUT ANY WARRANTY; without even the implied warranty of
 * MERCHANTABILITY or FITNESS FOR A PARTICULAR PURPOSE. See the
 * GNU General Public License for more details.
 *
 * You should have received a copy of the GNU General Public License
 * along with this program. If not, see http://www.gnu.org/licenses/.
 *
 */

import ko from 'knockout';
import platform from 'platform';

import {getLogger} from 'Util/Logger';
import {t} from 'Util/LocalizerUtil';
import {checkIndexedDb, createRandomUuid, isTemporaryClientAndNonPersistent} from 'Util/util';
import {TIME_IN_MILLIS} from 'Util/TimeUtil';
import {enableLogging} from 'Util/LoggerUtil';
import {Environment} from 'Util/Environment';
import {exposeWrapperGlobals} from 'Util/wrapper';
import {includesString} from 'Util/StringUtil';
import {appendParameter} from 'Util/UrlUtil';

import {Config} from '../auth/config';
import {startNewVersionPolling} from '../lifecycle/newVersionHandler';
import {LoadingViewModel} from '../view_model/LoadingViewModel';
import {PreferenceNotificationRepository} from '../notification/PreferenceNotificationRepository';
import * as UserPermission from '../user/UserPermission';
import {UserRepository} from '../user/UserRepository';
import {serverTimeHandler} from '../time/serverTimeHandler';
import {CallingRepository} from '../calling/CallingRepository';
import {BackupRepository} from '../backup/BackupRepository';
import {BroadcastRepository} from '../broadcast/BroadcastRepository';
import {NotificationRepository} from '../notification/NotificationRepository';
import {IntegrationRepository} from '../integration/IntegrationRepository';
import {IntegrationService} from '../integration/IntegrationService';
import {StorageRepository} from '../storage/StorageRepository';
import {StorageKey} from '../storage/StorageKey';
import {PROPERTIES_TYPE} from '../properties/PropertiesType';
import {EventTrackingRepository} from '../tracking/EventTrackingRepository';
import {ConnectionRepository} from '../connection/ConnectionRepository';
import {CryptographyRepository} from '../cryptography/CryptographyRepository';
import {TeamRepository} from '../team/TeamRepository';
import {SearchRepository} from '../search/SearchRepository';
import {ConversationRepository} from '../conversation/ConversationRepository';

import {EventRepository} from '../event/EventRepository';
import {EventServiceNoCompound} from '../event/EventServiceNoCompound';
import {EventService} from '../event/EventService';
import {NotificationService} from '../event/NotificationService';
import {QuotedMessageMiddleware} from '../event/preprocessor/QuotedMessageMiddleware';
import {ServiceMiddleware} from '../event/preprocessor/ServiceMiddleware';
import {WebSocketService} from '../event/WebSocketService';
import {ConversationService} from '../conversation/ConversationService';

import {BackendClient} from '../service/BackendClient';
import {SingleInstanceHandler} from './SingleInstanceHandler';

import {AppInitStatisticsValue} from '../telemetry/app_init/AppInitStatisticsValue';
import {AppInitTimingsStep} from '../telemetry/app_init/AppInitTimingsStep';
import {AppInitTelemetry} from '../telemetry/app_init/AppInitTelemetry';
import {MainViewModel} from '../view_model/MainViewModel';
import {ThemeViewModel} from '../view_model/ThemeViewModel';
import {WindowHandler} from '../ui/WindowHandler';

import {Router} from '../router/Router';
import {initRouterBindings} from '../router/routerBindings';

import 'Components/mentionSuggestions.js';
import './globals';

import {ReceiptsMiddleware} from '../event/preprocessor/ReceiptsMiddleware';

import {getWebsiteUrl} from '../externalRoute';

import {resolve, graph} from '../config/appResolver';
import {modals} from '../view_model/ModalsViewModel';
import {showInitialModal} from '../user/AvailabilityModal';
import {WebAppEvents} from '../event/WebApp';

import {URLParameter} from '../auth/URLParameter';
import {SIGN_OUT_REASON} from '../auth/SignOutReason';
import {ClientRepository} from '../client/ClientRepository';
import {WarningsViewModel} from '../view_model/WarningsViewModel';
import {ContentViewModel} from '../view_model/ContentViewModel';
import {AppLockViewModel} from '../view_model/content/AppLockViewModel';
import {CacheRepository} from '../cache/CacheRepository';
import {SelfService} from '../self/SelfService';
import {BroadcastService} from '../broadcast/BroadcastService';
import {PropertiesRepository} from '../properties/PropertiesRepository';
import {PropertiesService} from '../properties/PropertiesService';
import {LinkPreviewRepository} from '../links/LinkPreviewRepository';
import {AssetService} from '../assets/AssetService';
import {UserService} from '../user/UserService';
import {AudioRepository} from '../audio/AudioRepository';
import {MessageSender} from '../message/MessageSender';
import {StorageService} from '../storage';
import {BackupService} from '../backup/BackupService';
import {MediaRepository} from '../media/MediaRepository';
import {PermissionRepository} from '../permission/PermissionRepository';
import {AssetUploader} from '../assets/AssetUploader';
import {AuthRepository} from '../auth/AuthRepository';
import {AuthService} from '../auth/AuthService';
import {GiphyRepository} from '../extension/GiphyRepository';
import {GiphyService} from '../extension/GiphyService';

class App {
  static get CONFIG() {
    return {
      COOKIES_CHECK: {
        COOKIE_NAME: 'cookies_enabled',
      },
      NOTIFICATION_CHECK: TIME_IN_MILLIS.SECOND * 10,
      SIGN_OUT_REASONS: {
        IMMEDIATE: [SIGN_OUT_REASON.ACCOUNT_DELETED, SIGN_OUT_REASON.CLIENT_REMOVED, SIGN_OUT_REASON.SESSION_EXPIRED],
        TEMPORARY_GUEST: [
          SIGN_OUT_REASON.MULTIPLE_TABS,
          SIGN_OUT_REASON.SESSION_EXPIRED,
          SIGN_OUT_REASON.USER_REQUESTED,
        ],
      },
    };
  }

  /**
   * Construct a new app.
   * @param {BackendClient} backendClient - Configured backend client
   * @param {Element} appContainer - DOM element that will hold the app
   */
  constructor(backendClient, appContainer) {
    this.backendClient = backendClient;
    this.logger = getLogger('App');
    this.appContainer = appContainer;

    new WindowHandler();

    this.service = this._setupServices();
    this.repository = this._setupRepositories();
    if (Config.FEATURE.ENABLE_DEBUG) {
      import('Util/DebugUtil').then(({DebugUtil}) => {
        this.debug = new DebugUtil(this.repository);
        this.util = {debug: this.debug}; //Alias for QA
      });
    }

    this._publishGlobals();

    const onExtraInstanceStarted = () => this._redirectToLogin(SIGN_OUT_REASON.MULTIPLE_TABS);
    this.singleInstanceHandler = new SingleInstanceHandler(onExtraInstanceStarted);

    this._subscribeToEvents();
    this.initApp();
    this.initServiceWorker();
  }

  //##############################################################################
  // Instantiation
  //##############################################################################

  /**
   * Create all app repositories.
   * @returns {Object} All repositories
   */
  _setupRepositories() {
    const repositories = {};
    const selfService = new SelfService(this.backendClient);
    const sendingMessageQueue = new MessageSender();

    repositories.audio = new AudioRepository();
<<<<<<< HEAD
    repositories.auth = resolve(graph.AuthRepository);
    repositories.giphy = new GiphyRepository(new GiphyService(resolve(graph.BackendClient)));
=======
    repositories.auth = new AuthRepository(new AuthService(resolve(graph.BackendClient)));
    repositories.giphy = new GiphyRepository(resolve(graph.GiphyService));
>>>>>>> 71f62174
    repositories.properties = new PropertiesRepository(new PropertiesService(this.backendClient), selfService);
    repositories.serverTime = serverTimeHandler;
    repositories.storage = new StorageRepository(this.service.storage);

    repositories.cryptography = new CryptographyRepository(this.backendClient, repositories.storage);
    repositories.client = new ClientRepository(this.backendClient, this.service.storage, repositories.cryptography);
    repositories.media = new MediaRepository(new PermissionRepository());
    repositories.user = new UserRepository(
      new UserService(this.backendClient, this.service.storage),
      this.service.asset,
      selfService,
      repositories.client,
      serverTimeHandler,
      repositories.properties,
    );
    repositories.connection = new ConnectionRepository(this.backendClient, repositories.user);
    repositories.event = new EventRepository(
      this.service.event,
      this.service.notification,
      this.service.webSocket,
      repositories.cryptography,
      serverTimeHandler,
      repositories.user,
    );
    repositories.search = new SearchRepository(resolve(graph.BackendClient), repositories.user);
    repositories.team = new TeamRepository(resolve(graph.BackendClient), repositories.user);
    repositories.eventTracker = new EventTrackingRepository(repositories.team, repositories.user);

    repositories.conversation = new ConversationRepository(
      this.service.conversation,
      this.service.asset,
      repositories.client,
      repositories.connection,
      repositories.cryptography,
      repositories.event,
      repositories.giphy,
      new LinkPreviewRepository(new AssetService(resolve(graph.BackendClient)), repositories.properties),
      sendingMessageQueue,
      serverTimeHandler,
      repositories.team,
      repositories.user,
      repositories.properties,
      new AssetUploader(new AssetService(resolve(graph.BackendClient))),
    );

    const serviceMiddleware = new ServiceMiddleware(repositories.conversation, repositories.user);
    const quotedMessageMiddleware = new QuotedMessageMiddleware(this.service.event);

    const readReceiptMiddleware = new ReceiptsMiddleware(
      this.service.event,
      repositories.user,
      repositories.conversation,
    );

    repositories.event.setEventProcessMiddlewares([
      serviceMiddleware.processEvent.bind(serviceMiddleware),
      quotedMessageMiddleware.processEvent.bind(quotedMessageMiddleware),
      readReceiptMiddleware.processEvent.bind(readReceiptMiddleware),
    ]);
    repositories.backup = new BackupRepository(
      new BackupService(this.service.storage),
      repositories.client,
      repositories.connection,
      repositories.conversation,
      repositories.user,
    );
    repositories.broadcast = new BroadcastRepository(
      new BroadcastService(resolve(graph.BackendClient)),
      repositories.client,
      repositories.conversation,
      repositories.cryptography,
      sendingMessageQueue,
      repositories.user,
    );
    repositories.calling = new CallingRepository(
      resolve(graph.BackendClient),
      repositories.conversation,
      repositories.event,
      repositories.media.streamHandler,
      serverTimeHandler,
    );
    repositories.integration = new IntegrationRepository(
      this.service.integration,
      repositories.conversation,
      repositories.team,
    );
    repositories.permission = new PermissionRepository();
    repositories.notification = new NotificationRepository(
      repositories.calling,
      repositories.conversation,
      repositories.permission,
      repositories.user,
    );
    repositories.preferenceNotification = new PreferenceNotificationRepository(repositories.user.self);

    return repositories;
  }

  /**
   * Create all app services.
   * @returns {Object} All services
   */
  _setupServices() {
    const storageService = new StorageService();
    const eventService = Environment.browser.edge
      ? new EventServiceNoCompound(storageService)
      : new EventService(storageService);

    return {
      asset: new AssetService(resolve(graph.BackendClient)),
      conversation: new ConversationService(this.backendClient, eventService, storageService),
      event: eventService,
      integration: new IntegrationService(this.backendClient),
      notification: new NotificationService(this.backendClient, storageService),
      storage: storageService,
      webSocket: new WebSocketService(this.backendClient),
    };
  }

  /**
   * Subscribe to amplify events.
   * @returns {undefined} No return value
   */
  _subscribeToEvents() {
    amplify.subscribe(WebAppEvents.LIFECYCLE.REFRESH, this.refresh.bind(this));
    amplify.subscribe(WebAppEvents.LIFECYCLE.SIGN_OUT, this.logout.bind(this));
  }

  //##############################################################################
  // Initialization
  //##############################################################################

  /**
   * Initialize the app.
   *
   * @note Locally known clients and sessions must not be touched until after the notification stream has been handled.
   *   Any failure in the Promise chain will result in a logout.
   * @todo Check if we really need to logout the user in all these error cases or how to recover from them
   *
   * @param {boolean} [isReload=_isReload()] - App init after page reload
   * @returns {undefined} No return value
   */
  initApp() {
    const isReload = this._isReload();
    this.logger.debug(`App init starts (isReload: '${isReload}')`);
    new ThemeViewModel(this.repository.properties);
    const loadingView = new LoadingViewModel();
    const telemetry = new AppInitTelemetry();
    exposeWrapperGlobals();

    checkIndexedDb()
      .then(() => this._registerSingleInstance())
      .then(() => this._loadAccessToken())
      .then(() => {
        loadingView.updateProgress(2.5);
        telemetry.time_step(AppInitTimingsStep.RECEIVED_ACCESS_TOKEN);
        return this._initiateSelfUser();
      })
      .then(() => {
        loadingView.updateProgress(5, t('initReceivedSelfUser', this.repository.user.self().first_name()));
        telemetry.time_step(AppInitTimingsStep.RECEIVED_SELF_USER);
        return this._initiateSelfUserClients();
      })
      .then(clientEntity => {
        const selfUser = this.repository.user.self();
        this.repository.calling.initAvs(selfUser, clientEntity.id);
        return clientEntity;
      })
      .then(clientEntity => {
        loadingView.updateProgress(7.5, t('initValidatedClient'));
        telemetry.time_step(AppInitTimingsStep.VALIDATED_CLIENT);
        telemetry.add_statistic(AppInitStatisticsValue.CLIENT_TYPE, clientEntity.type);

        return this.repository.cryptography.loadCryptobox(
          this.service.storage.db || this.service.storage.objectDb,
          this.service.storage.dbName,
        );
      })
      .then(() => {
        loadingView.updateProgress(10);
        telemetry.time_step(AppInitTimingsStep.INITIALIZED_CRYPTOGRAPHY);

        this.repository.event.connectWebSocket();

        const promises = [this.repository.conversation.getConversations(), this.repository.connection.getConnections()];
        return Promise.all(promises);
      })
      .then(([conversationEntities, connectionEntities]) => {
        loadingView.updateProgress(25, t('initReceivedUserData'));

        telemetry.time_step(AppInitTimingsStep.RECEIVED_USER_DATA);
        telemetry.add_statistic(AppInitStatisticsValue.CONVERSATIONS, conversationEntities.length, 50);
        telemetry.add_statistic(AppInitStatisticsValue.CONNECTIONS, connectionEntities.length, 50);

        this.repository.conversation.map_connections(this.repository.connection.connectionEntities());
        this._subscribeToUnloadEvents();

        return this.repository.team.getTeam();
      })
      .then(() => this.repository.user.loadUsers())
      .then(() => this.repository.event.initializeFromStream())
      .then(notificationsCount => {
        telemetry.time_step(AppInitTimingsStep.UPDATED_FROM_NOTIFICATIONS);
        telemetry.add_statistic(AppInitStatisticsValue.NOTIFICATIONS, notificationsCount, 100);

        this.repository.eventTracker.init(this.repository.properties.properties.settings.privacy.improve_wire);
        return this.repository.conversation.initialize_conversations();
      })
      .then(() => {
        loadingView.updateProgress(97.5, t('initUpdatedFromNotifications', Config.BRAND_NAME));

        this._watchOnlineStatus();
        return this.repository.client.updateClientsForSelf();
      })
      .then(clientEntities => {
        loadingView.updateProgress(99);

        telemetry.add_statistic(AppInitStatisticsValue.CLIENTS, clientEntities.length);
        telemetry.time_step(AppInitTimingsStep.APP_PRE_LOADED);

        this.repository.user.self().devices(clientEntities);
        this.logger.info('App pre-loading completed');
        return this._handleUrlParams();
      })
      .then(() => this.repository.conversation.updateConversationsOnAppInit())
      .then(() => this.repository.conversation.conversationLabelRepository.loadLabels())
      .then(() => {
        telemetry.time_step(AppInitTimingsStep.APP_LOADED);
        this._showInterface();
        this.applock = new AppLockViewModel(this.repository.client, this.repository.user.self);

        loadingView.removeFromView();
        telemetry.report();
        amplify.publish(WebAppEvents.LIFECYCLE.LOADED);
        modals.ready();
        showInitialModal(this.repository.user.self().availability());
      })
      .then(() => {
        telemetry.time_step(AppInitTimingsStep.UPDATED_CONVERSATIONS);
        if (this.repository.user.isActivatedAccount()) {
          // start regularly polling the server to check if there is a new version of Wire
          startNewVersionPolling(Environment.version(false, true), this.update.bind(this));
        }
        this.repository.audio.init(true);
        this.repository.conversation.cleanup_conversations();
        this.repository.calling.setReady();
        this.logger.info('App fully loaded');
      })
      .catch(error => this._appInitFailure(error, isReload));
  }

  /**
   * Initialize ServiceWorker if supported.
   * @returns {undefined} No return value
   */
  initServiceWorker() {
    if (navigator.serviceWorker) {
      navigator.serviceWorker
        .register(`/sw.js?${Environment.version(false)}`)
        .then(({scope}) => this.logger.info(`ServiceWorker registration successful with scope: ${scope}`));
    }
  }

  /**
   * Behavior when internet connection is re-established.
   * @returns {undefined} No return value
   */
  onInternetConnectionGained() {
    this.logger.info('Internet connection regained. Re-establishing WebSocket connection...');
    this.backendClient.executeOnConnectivity(BackendClient.CONNECTIVITY_CHECK_TRIGGER.CONNECTION_REGAINED).then(() => {
      amplify.publish(WebAppEvents.WARNING.DISMISS, WarningsViewModel.TYPE.NO_INTERNET);
      amplify.publish(WebAppEvents.WARNING.SHOW, WarningsViewModel.TYPE.CONNECTIVITY_RECONNECT);
      this.repository.event.reconnectWebSocket(WebSocketService.CHANGE_TRIGGER.ONLINE);
    });
  }

  /**
   * Reflect internet connection loss in the UI.
   * @returns {undefined} No return value
   */
  onInternetConnectionLost() {
    this.logger.warn('Internet connection lost');
    this.repository.event.disconnectWebSocket(WebSocketService.CHANGE_TRIGGER.OFFLINE);
    amplify.publish(WebAppEvents.WARNING.SHOW, WarningsViewModel.TYPE.NO_INTERNET);
  }

  _appInitFailure(error, isReload) {
    let logMessage = `Could not initialize app version '${Environment.version(false)}'`;
    if (Environment.desktop) {
      logMessage += ` - Electron '${platform.os.family}' '${Environment.version()}'`;
    }
    this.logger.warn(`${logMessage}: ${error.message}`, {error});

    const {message, type} = error;
    const isAuthError = error instanceof z.error.AuthError;
    if (isAuthError) {
      const isTypeMultipleTabs = type === z.error.AuthError.TYPE.MULTIPLE_TABS;
      const signOutReason = isTypeMultipleTabs ? SIGN_OUT_REASON.MULTIPLE_TABS : SIGN_OUT_REASON.INDEXED_DB;
      return this._redirectToLogin(signOutReason);
    }

    this.logger.debug(
      `App reload: '${isReload}', Document referrer: '${document.referrer}', Location: '${window.location.href}'`,
    );
    if (isReload) {
      const isSessionExpired = [
        z.error.AccessTokenError.TYPE.REQUEST_FORBIDDEN,
        z.error.AccessTokenError.TYPE.NOT_FOUND_IN_CACHE,
      ];

      if (isSessionExpired.includes(type)) {
        this.logger.warn(`Session expired on page reload: ${message}`, error);
        return this._redirectToLogin(SIGN_OUT_REASON.SESSION_EXPIRED);
      }

      const isAccessTokenError = error instanceof z.error.AccessTokenError;
      const isInvalidClient = type === z.error.ClientError.TYPE.NO_VALID_CLIENT;

      if (isInvalidClient) {
        return this._redirectToLogin(SIGN_OUT_REASON.SESSION_EXPIRED);
      }

      if (isAccessTokenError) {
        this.logger.warn('Connectivity issues. Trigger reload on regained connectivity.', error);
        const triggerSource = isAccessTokenError
          ? BackendClient.CONNECTIVITY_CHECK_TRIGGER.ACCESS_TOKEN_RETRIEVAL
          : BackendClient.CONNECTIVITY_CHECK_TRIGGER.APP_INIT_RELOAD;
        return this.backendClient.executeOnConnectivity(triggerSource).then(() => window.location.reload());
      }
    }

    if (navigator.onLine) {
      switch (type) {
        case z.error.AccessTokenError.TYPE.NOT_FOUND_IN_CACHE:
        case z.error.AccessTokenError.TYPE.RETRIES_EXCEEDED:
        case z.error.AccessTokenError.TYPE.REQUEST_FORBIDDEN: {
          this.logger.warn(`Redirecting to login: ${error.message}`, error);
          return this._redirectToLogin(SIGN_OUT_REASON.NOT_SIGNED_IN);
        }

        default: {
          this.logger.error(`Caused by: ${(error ? error.message : undefined) || error}`, error);

          const isAccessTokenError = error instanceof z.error.AccessTokenError;
          if (isAccessTokenError) {
            this.logger.error(`Could not get access token: ${error.message}. Logging out user.`, error);
          } else {
            Raygun.send(error);
          }

          return this.logout(SIGN_OUT_REASON.APP_INIT);
        }
      }
    }

    this.logger.warn('No connectivity. Trigger reload on regained connectivity.', error);
    this._watchOnlineStatus();
  }

  /**
   * Check whether we need to set different user information (picture, username).
   * @param {User} userEntity - Self user entity
   * @returns {User} Checked user entity
   */
  _checkUserInformation(userEntity) {
    if (userEntity.hasActivatedIdentity()) {
      if (!userEntity.mediumPictureResource()) {
        this.repository.user.set_default_picture();
      }
      if (!userEntity.username()) {
        this.repository.user.get_username_suggestion();
      }
    }

    return userEntity;
  }

  /**
   * Initiate the self user by getting it from the backend.
   * @returns {Promise<User>} Resolves with the self user entity
   */
  async _initiateSelfUser() {
    const userEntity = await this.repository.user.getSelf();

    this.logger.info(`Loaded self user with ID '${userEntity.id}'`);

    if (!userEntity.hasActivatedIdentity()) {
      this.logger.info('User does not have an activated identity and seems to be a temporary guest');

      if (!userEntity.isTemporaryGuest()) {
        throw new Error('User does not have an activated identity');
      }
    }

    await this.service.storage.init(userEntity.id);
    await this.repository.client.init(userEntity);
    await this.repository.properties.init(userEntity);
    await this._checkUserInformation(userEntity);

    return userEntity;
  }

  /**
   * Initiate the current client of the self user.
   * @returns {Promise<Client>} Resolves with the local client entity
   */
  _initiateSelfUserClients() {
    return this.repository.client
      .getValidLocalClient()
      .then(clientObservable => {
        this.repository.cryptography.currentClient = clientObservable;
        this.repository.event.currentClient = clientObservable;
        return this.repository.client.getClientsForSelf();
      })
      .then(() => this.repository.client.currentClient());
  }

  /**
   * Handle URL params.
   * @private
   * @returns {undefined} No return value
   */
  _handleUrlParams() {
    // Currently no URL params to be handled
  }

  /**
   * Check whether the page has been reloaded.
   * @private
   * @returns {boolean} `true` if it is a page refresh
   */
  _isReload() {
    const NAVIGATION_TYPE_RELOAD = 1;
    return window.performance.navigation.type === NAVIGATION_TYPE_RELOAD;
  }

  /**
   * Load the access token from cache or get one from the backend.
   * @returns {Promise} Resolves with the access token
   */
  _loadAccessToken() {
    const isLocalhost = Environment.frontend.isLocalhost();
    const referrer = document.referrer.toLowerCase();
    const isLoginRedirect = referrer.includes('/auth') || referrer.includes('/login');
    const getCachedToken = isLocalhost || isLoginRedirect;

    return getCachedToken ? this.repository.auth.getCachedAccessToken() : this.repository.auth.getAccessToken();
  }

  //##############################################################################
  // Multiple tabs check
  //##############################################################################

  /**
   * Check that this is the single instance tab of the app.
   * @returns {void} Resolves when page is the first tab
   */
  _registerSingleInstance() {
    const instanceId = createRandomUuid();

    if (this.singleInstanceHandler.registerInstance(instanceId)) {
      return this._registerSingleInstanceCleaning();
    }
    throw new z.error.AuthError(z.error.AuthError.TYPE.MULTIPLE_TABS);
  }

  _registerSingleInstanceCleaning() {
    $(window).on('beforeunload', () => {
      this.singleInstanceHandler.deregisterInstance();
    });
  }

  /**
   * Hide the loading spinner and show the application UI.
   * @returns {undefined} No return value
   */
  _showInterface() {
    const mainView = new MainViewModel(this.repository);
    ko.applyBindings(mainView, this.appContainer);

    this.repository.notification.setContentViewModelStates(mainView.content.state, mainView.multitasking);

    const conversationEntity = this.repository.conversation.getMostRecentConversation();

    this.logger.info('Showing application UI');
    if (this.repository.user.isTemporaryGuest()) {
      mainView.list.showTemporaryGuest();
    } else if (this.repository.user.shouldChangeUsername()) {
      mainView.list.showTakeover();
    } else if (conversationEntity) {
      mainView.content.showConversation(conversationEntity);
    } else if (this.repository.user.connect_requests().length) {
      amplify.publish(WebAppEvents.CONTENT.SWITCH, ContentViewModel.STATE.CONNECTION_REQUESTS);
    }

    const router = new Router({
      '/conversation/:conversationId': conversationId => mainView.content.showConversation(conversationId),
      '/user/:userId': userId => {
        mainView.content.userModal.showUser(userId, () => router.navigate('/'));
      },
    });
    initRouterBindings(router);

    this.appContainer.dataset.uieValue = 'is-loaded';

    this.repository.properties.checkPrivacyPermission().then(() => {
      window.setTimeout(() => this.repository.notification.checkPermission(), App.CONFIG.NOTIFICATION_CHECK);
    });
  }

  /**
   * Subscribe to 'beforeunload' to stop calls and disconnect the WebSocket.
   * @returns {undefined} No return value
   */
  _subscribeToUnloadEvents() {
    $(window).on('unload', () => {
      this.logger.info("'window.onunload' was triggered, so we will disconnect from the backend.");
      this.repository.event.disconnectWebSocket(WebSocketService.CHANGE_TRIGGER.PAGE_NAVIGATION);
      this.repository.calling.destroy();

      if (this.repository.user.isActivatedAccount()) {
        if (isTemporaryClientAndNonPersistent()) {
          this.logout(SIGN_OUT_REASON.CLIENT_REMOVED, true);
        } else {
          this.repository.storage.terminate('window.onunload');
        }
      } else {
        this.repository.conversation.leaveGuestRoom();
        this.repository.storage.deleteDatabase();
      }

      this.repository.notification.clearNotifications();
    });
  }

  /**
   * Subscribe to 'navigator.onLine' related events.
   * @returns {undefined} No return value
   */
  _watchOnlineStatus() {
    this.logger.info('Watching internet connectivity status');
    $(window).on('offline', this.onInternetConnectionLost.bind(this));
    $(window).on('online', this.onInternetConnectionGained.bind(this));
  }

  //##############################################################################
  // Lifecycle
  //##############################################################################

  /**
   * Logs the user out on the backend and deletes cached data.
   *
   * @param {SIGN_OUT_REASON} signOutReason - Cause for logout
   * @param {boolean} clearData - Keep data in database
   * @returns {undefined} No return value
   */
  logout(signOutReason, clearData = false) {
    const _redirectToLogin = () => {
      amplify.publish(WebAppEvents.LIFECYCLE.SIGNED_OUT, clearData);
      this._redirectToLogin(signOutReason);
    };

    const _logout = async () => {
      // Disconnect from our backend, end tracking and clear cached data
      this.repository.event.disconnectWebSocket(WebSocketService.CHANGE_TRIGGER.LOGOUT);

      // Clear Local Storage (but don't delete the cookie label if you were logged in with a permanent client)
      const keysToKeep = [StorageKey.AUTH.SHOW_LOGIN];

      let keepPermanentDatabase = !clearData;

      try {
        keepPermanentDatabase = this.repository.client.isCurrentClientPermanent() && !clearData;
      } catch (error) {
        if (error.type === z.error.ClientError.TYPE.CLIENT_NOT_SET) {
          keepPermanentDatabase = false;
        }
      }

      if (keepPermanentDatabase) {
        keysToKeep.push(StorageKey.AUTH.PERSIST);
      }

      const selfUser = this.repository.user.self();
      if (selfUser) {
        const cookieLabelKey = this.repository.client.constructCookieLabelKey(selfUser.email() || selfUser.phone());

        Object.keys(amplify.store()).forEach(keyInAmplifyStore => {
          const isCookieLabelKey = keyInAmplifyStore === cookieLabelKey;
          const deleteLabelKey = isCookieLabelKey && clearData;
          const isCookieLabel = includesString(keyInAmplifyStore, StorageKey.AUTH.COOKIE_LABEL);

          if (!deleteLabelKey && isCookieLabel) {
            keysToKeep.push(keyInAmplifyStore);
          }
        });

        const keepConversationInput = signOutReason === SIGN_OUT_REASON.SESSION_EXPIRED;
        const deletedKeys = CacheRepository.clearLocalStorage(keepConversationInput, keysToKeep);
        this.logger.info(`Deleted "${deletedKeys.length}" keys from localStorage.`, deletedKeys);
      }

      if (clearData) {
        // Info: This async call cannot be awaited in an "beforeunload" scenario, so we call it without waiting for it in order to delete the CacheStorage in the background.
        CacheRepository.clearCacheStorage();

        try {
          await this.repository.storage.deleteDatabase();
        } catch (error) {
          this.logger.error('Failed to delete database before logout', error);
        }
      }

      return _redirectToLogin();
    };

    const _logoutOnBackend = () => {
      this.logger.info(`Logout triggered by '${signOutReason}': Disconnecting user from the backend.`);
      return this.repository.auth
        .logout()
        .then(() => _logout())
        .catch(() => _redirectToLogin());
    };

    if (App.CONFIG.SIGN_OUT_REASONS.IMMEDIATE.includes(signOutReason)) {
      try {
        _logout();
      } catch (error) {
        this.logger.error(`Logout triggered by '${signOutReason}' and errored: ${error.message}.`);
        _redirectToLogin();
      }
    }

    if (navigator.onLine) {
      return _logoutOnBackend();
    }

    this.logger.warn('No internet access. Continuing when internet connectivity regained.');
    $(window).on('online', () => _logoutOnBackend());
  }

  /**
   * Refresh the web app or desktop wrapper
   * @returns {undefined} No return value
   */
  refresh() {
    this.logger.info(`Refresh to update started`);
    if (Environment.desktop) {
      // if we are in a desktop env, we just warn the wrapper that we need to reload. It then decide what should be done
      return amplify.publish(WebAppEvents.LIFECYCLE.RESTART);
    }

    window.location.reload(true);
    window.focus();
  }

  /**
   * Notify about found update
   * @returns {undefined} No return value
   */
  update() {
    amplify.publish(WebAppEvents.WARNING.SHOW, WarningsViewModel.TYPE.LIFECYCLE_UPDATE);
  }

  /**
   * Redirect to the login page after internet connectivity has been verified.
   * @param {SIGN_OUT_REASON} signOutReason - Redirect triggered by session expiration
   * @returns {undefined} No return value
   */
  _redirectToLogin(signOutReason) {
    this.logger.info(`Redirecting to login after connectivity verification. Reason: ${signOutReason}`);
    this.backendClient.executeOnConnectivity(BackendClient.CONNECTIVITY_CHECK_TRIGGER.LOGIN_REDIRECT).then(() => {
      const isTemporaryGuestReason = App.CONFIG.SIGN_OUT_REASONS.TEMPORARY_GUEST.includes(signOutReason);
      const isLeavingGuestRoom = isTemporaryGuestReason && this.repository.user.isTemporaryGuest();
      if (isLeavingGuestRoom) {
        const path = t('urlWebsiteRoot');
        const url = getWebsiteUrl(path);
        return window.location.replace(url);
      }

      let url = `/auth/${location.search}`;
      const isImmediateSignOutReason = App.CONFIG.SIGN_OUT_REASONS.IMMEDIATE.includes(signOutReason);
      if (isImmediateSignOutReason) {
        url = appendParameter(url, `${URLParameter.REASON}=${signOutReason}`);
      }

      const redirectToLogin = signOutReason !== SIGN_OUT_REASON.NOT_SIGNED_IN;
      if (redirectToLogin) {
        url = `${url}#login`;
      }

      window.location.replace(url);
    });
  }

  //##############################################################################
  // Debugging
  //##############################################################################

  /**
   * Disable debugging on any environment.
   * @returns {undefined} No return value
   */
  disableDebugging() {
    z.config.LOGGER.OPTIONS.domains['app.wire.com'] = () => 0;
    this.repository.properties.savePreference(PROPERTIES_TYPE.ENABLE_DEBUGGING, false);
  }

  /**
   * Enable debugging on any environment.
   * @returns {undefined} No return value
   */
  enableDebugging() {
    z.config.LOGGER.OPTIONS.domains['app.wire.com'] = () => 300;
    this.repository.properties.savePreference(PROPERTIES_TYPE.ENABLE_DEBUGGING, true);
  }

  /**
   * Report call telemetry to Raygun for analysis.
   * @returns {undefined} No return value
   */
  reportCall() {
    this.repository.calling.reportCall();
  }

  _publishGlobals() {
    window.z.userPermission = ko.observable({});
    ko.pureComputed(() => {
      const selfUser = this.repository.user.self();
      return selfUser && selfUser.teamRole();
    }).subscribe(role => window.z.userPermission(UserPermission.generatePermissionHelpers(role)));
  }
}

//##############################################################################
// Setting up the App
//##############################################################################

$(() => {
  enableLogging(Config.FEATURE.ENABLE_DEBUG);
  const appContainer = document.getElementById('wire-main');
  if (appContainer) {
    const backendClient = resolve(graph.BackendClient);
    backendClient.setSettings({
      restUrl: Config.BACKEND_REST,
      webSocketUrl: Config.BACKEND_WS,
    });
    wire.app = new App(backendClient, appContainer);
  }
});

export {App};<|MERGE_RESOLUTION|>--- conflicted
+++ resolved
@@ -176,13 +176,8 @@
     const sendingMessageQueue = new MessageSender();
 
     repositories.audio = new AudioRepository();
-<<<<<<< HEAD
-    repositories.auth = resolve(graph.AuthRepository);
+    repositories.auth = new AuthRepository(new AuthService(resolve(graph.BackendClient)));
     repositories.giphy = new GiphyRepository(new GiphyService(resolve(graph.BackendClient)));
-=======
-    repositories.auth = new AuthRepository(new AuthService(resolve(graph.BackendClient)));
-    repositories.giphy = new GiphyRepository(resolve(graph.GiphyService));
->>>>>>> 71f62174
     repositories.properties = new PropertiesRepository(new PropertiesService(this.backendClient), selfService);
     repositories.serverTime = serverTimeHandler;
     repositories.storage = new StorageRepository(this.service.storage);
