--- conflicted
+++ resolved
@@ -18,23 +18,16 @@
  */
 
 import {amplify} from 'amplify';
-import * as platform from 'platform';
-import * as bazinga64 from 'bazinga64';
 import jQuery from 'jquery';
 import ko from 'knockout';
 import type {RaygunStatic} from 'raygun4js';
 import 'raygun4js/dist/raygun.vanilla';
 import type {t} from 'Util/LocalizerUtil';
 
-<<<<<<< HEAD
 import {AssetService} from '../assets/AssetService';
 import {NotificationService} from '../event/NotificationService';
 import type {Environment} from '../util/Environment';
 import type {PermissionHelpers, ROLE} from '../user/UserPermission';
-=======
-import type {AssetService} from '../assets/AssetService';
-import type {NotificationService} from '../event/NotificationService';
->>>>>>> 143be69b
 
 import '../Config';
 
@@ -65,8 +58,6 @@
 import 'Components/serviceList';
 import 'Components/topPeople';
 import 'Components/userInput';
-
-import {t} from 'Util/LocalizerUtil';
 
 import {
   CancelError,
@@ -109,15 +100,8 @@
   interface Window {
     $: typeof jQuery;
     amplify: amplify.Static;
-<<<<<<< HEAD
-    bazinga64: typeof bazinga64;
     jQuery: typeof jQuery;
     ko: typeof ko;
-    platform: typeof platform;
-=======
-    jQuery: typeof jQuery;
-    ko: typeof ko;
->>>>>>> 143be69b
     Raygun: RaygunStatic;
     t: typeof t;
     wire: {
