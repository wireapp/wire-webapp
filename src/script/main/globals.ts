--- conflicted
+++ resolved
@@ -114,12 +114,8 @@
     jQuery: any;
     ko: typeof ko;
     platform: any;
-<<<<<<< HEAD
-    Raygun: any;
+    Raygun: RaygunStatic;
     t: any;
-=======
-    Raygun: RaygunStatic;
->>>>>>> 8be810ba
     wire: {
       app: {
         service: {
