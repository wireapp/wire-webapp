/*
 * Wire
 * Copyright (C) 2018 Wire Swiss GmbH
 *
 * This program is free software: you can redistribute it and/or modify
 * it under the terms of the GNU General Public License as published by
 * the Free Software Foundation, either version 3 of the License, or
 * (at your option) any later version.
 *
 * This program is distributed in the hope that it will be useful,
 * but WITHOUT ANY WARRANTY; without even the implied warranty of
 * MERCHANTABILITY or FITNESS FOR A PARTICULAR PURPOSE. See the
 * GNU General Public License for more details.
 *
 * You should have received a copy of the GNU General Public License
 * along with this program. If not, see http://www.gnu.org/licenses/.
 *
 */

<<<<<<< HEAD
import type {APIClient} from '@wireapp/api-client';
import type {
  GiphySearchOptions,
  GiphyMultipleResult,
  GiphyResult,
  GiphyTrendingOptions,
} from '@wireapp/api-client/dist/giphy';
=======
import {APIClient} from '@wireapp/api-client';
import {GiphySearch, GiphyResult, GiphySearchResult} from '@wireapp/api-client/dist/giphy';
>>>>>>> 3da6f172

export class GiphyService {
  private readonly apiClient: APIClient;

  constructor(apiClient: APIClient) {
    this.apiClient = apiClient;
  }

  /**
   * Get GIFs for IDs.
   * @param ids A single id or comma separated list of IDs to fetch GIF size data
   * @returns Resolves with the size data
   */
  getById(ids: string | string[]): Promise<GiphyResult> {
    return this.apiClient.giphy.api.getGiphyById(ids);
  }

  /**
   * Search all Giphy GIFs for a word or phrase.
   * @param tag GIF tag to limit randomness by
   * @returns Resolves with random gifs for given tag
   */
  getRandom(tag: string): Promise<GiphyResult> {
    return this.apiClient.giphy.api.getGiphyRandom(tag);
  }

  /**
   * Search GIFs for a word or phrase.
   * @returns Resolves with matches
   */
  getSearch(options: GiphySearch): Promise<GiphySearchResult> {
    return this.apiClient.giphy.api.getGiphySearch(options);
  }
}<|MERGE_RESOLUTION|>--- conflicted
+++ resolved
@@ -17,18 +17,8 @@
  *
  */
 
-<<<<<<< HEAD
 import type {APIClient} from '@wireapp/api-client';
-import type {
-  GiphySearchOptions,
-  GiphyMultipleResult,
-  GiphyResult,
-  GiphyTrendingOptions,
-} from '@wireapp/api-client/dist/giphy';
-=======
-import {APIClient} from '@wireapp/api-client';
-import {GiphySearch, GiphyResult, GiphySearchResult} from '@wireapp/api-client/dist/giphy';
->>>>>>> 3da6f172
+import type {GiphySearch, GiphyResult, GiphySearchResult} from '@wireapp/api-client/dist/giphy';
 
 export class GiphyService {
   private readonly apiClient: APIClient;
