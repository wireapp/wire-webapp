--- conflicted
+++ resolved
@@ -17,10 +17,6 @@
  *
  */
 
-<<<<<<< HEAD
-import {APIClient} from '@wireapp/api-client';
-import {GiphySearch, GiphyResult, GiphySearchResult} from '@wireapp/api-client/dist/giphy';
-=======
 import type {APIClient} from '@wireapp/api-client';
 import type {
   GiphySearchOptions,
@@ -28,7 +24,6 @@
   GiphyResult,
   GiphyTrendingOptions,
 } from '@wireapp/api-client/dist/giphy';
->>>>>>> cfc14b0c
 
 export class GiphyService {
   private readonly apiClient: APIClient;
@@ -38,18 +33,14 @@
   }
 
   /**
-   * Get GIFs for IDs.
-   * @param ids A single id or comma separated list of IDs to fetch GIF size data
-   * @returns Resolves with the size data
+   * Get GIFs for an ID
+   * @param ids A single id to fetch GIF data
    */
-  getById(ids: string | string[]): Promise<GiphyResult> {
-    return this.apiClient.giphy.api.getGiphyById(ids);
+  getById(id: string): Promise<GiphyResult> {
+    return this.apiClient.giphy.api.getGiphyById(id);
   }
 
   /**
-<<<<<<< HEAD
-   * Search all Giphy GIFs for a word or phrase.
-=======
    * Get GIFs for IDs
    * @param ids Multiple IDs to fetch GIF data
    */
@@ -59,19 +50,23 @@
 
   /**
    * Get a random Giphy GIF.
->>>>>>> cfc14b0c
    * @param tag GIF tag to limit randomness by
-   * @returns Resolves with random gifs for given tag
    */
   getRandom(tag: string): Promise<GiphyResult> {
-    return this.apiClient.giphy.api.getGiphyRandom(tag);
+    return this.apiClient.giphy.api.getGiphyRandom({tag});
   }
 
   /**
    * Search GIFs for a word or phrase.
-   * @returns Resolves with matches
    */
-  getSearch(options: GiphySearch): Promise<GiphySearchResult> {
+  getSearch(options: GiphySearchOptions): Promise<GiphyMultipleResult> {
     return this.apiClient.giphy.api.getGiphySearch(options);
   }
+
+  /**
+   * Search GIFs for a word or phrase.
+   */
+  getTrending(options: GiphyTrendingOptions): Promise<GiphyMultipleResult> {
+    return this.apiClient.giphy.api.getGiphyTrending(options);
+  }
 }