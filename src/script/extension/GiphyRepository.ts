--- conflicted
+++ resolved
@@ -18,12 +18,9 @@
  */
 
 import {Logger, getLogger} from '../util/Logger';
-<<<<<<< HEAD
+
 import type {GiphyService} from './GiphyService';
-=======
-import {GiphyService} from './GiphyService';
 import {GiphySorting} from '@wireapp/api-client/dist/giphy';
->>>>>>> 3da6f172
 
 export interface Gif {
   animated: string;
