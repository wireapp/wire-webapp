/*
 * Wire
 * Copyright (C) 2018 Wire Swiss GmbH
 *
 * This program is free software: you can redistribute it and/or modify
 * it under the terms of the GNU General Public License as published by
 * the Free Software Foundation, either version 3 of the License, or
 * (at your option) any later version.
 *
 * This program is distributed in the hope that it will be useful,
 * but WITHOUT ANY WARRANTY; without even the implied warranty of
 * MERCHANTABILITY or FITNESS FOR A PARTICULAR PURPOSE. See the
 * GNU General Public License for more details.
 *
 * You should have received a copy of the GNU General Public License
 * along with this program. If not, see http://www.gnu.org/licenses/.
 *
 */

import {Logger, getLogger} from '../util/Logger';
import {GiphyService} from './GiphyService';

export interface Gif {
  animated: string;
  static: string;
  url: string;
}

export interface RandomGifOptions {
  /** How many retries to get the correct size. Default is `3`. */
  maxRetries?: number;
  /** Maximum gif size in bytes. Default is 3 megabytes. */
  maxSize?: number;
  /** Search query term or phrase */
  tag: string;
}

export interface GetGifOptions {
  /** Maximum gif size in bytes. Default is 3 megabytes. */
  maxSize?: number;
  /**  Amount of GIFs to retrieve */
  number: number;
  /**  Search query term or phrase */
  query: string;
  /**  Will return a randomized result. Default is `true`. */
  random?: boolean;
  results?: number;
}

export class GiphyRepository {
  private readonly giphyService: GiphyService;
  private readonly logger: Logger;
  private readonly gifQueryCache: Record<string, number>;

  static CONFIG = {
    MAX_RETRIES: 3,
    MAX_SIZE: 3 * 1024 * 1024, // 3MB
    NUMBER_OF_RESULTS: 6,
  };

  constructor(giphyService: GiphyService) {
    this.giphyService = giphyService;
    this.logger = getLogger('GiphyRepository');
    this.gifQueryCache = {};
  }

  /**
   * Get random GIF for a word or phrase.
   */
  async getRandomGif(options: RandomGifOptions, retry: number = 0): Promise<Gif> {
    options = {
      maxRetries: GiphyRepository.CONFIG.MAX_RETRIES,
      maxSize: GiphyRepository.CONFIG.MAX_SIZE,
      ...options,
    };

    const hasReachedRetryLimit = retry >= options.maxRetries;
    if (hasReachedRetryLimit) {
      throw new Error(`Unable to fetch a proper gif within ${options.maxRetries} retries`);
    }

<<<<<<< HEAD
      return this.giphyService
        .getRandom(options.tag)
        .then(({data: randomGif}) => {
          if (!randomGif.id) {
            throw new Error(`Could not find any gif with tag '${options.tag}'`);
          }
          return this.giphyService.getById(randomGif.id);
        })
        .then(({data: {images, url}}) => {
          const staticGif = images.fixed_width_still;
          const animatedGif = images.downsized;

          const exceedsMaxSize = window.parseInt(animatedGif.size, 10) > options.maxSize;
          if (exceedsMaxSize) {
            this.logger.info(`Gif size (${animatedGif.size}) is over maximum size (${animatedGif.size})`);
            return _getRandomGif(retry + 1);
          }

          return {
            animated: animatedGif.url,
            static: staticGif.url,
            url: url,
          };
        });
    };
=======
    const {data: randomGif} = await this.giphyService.getRandom(options.tag);
    if (!randomGif.id) {
      throw new Error(`Could not find any gif with tag '${options.tag}'`);
    }
    const {
      data: {images, url},
    } = await this.giphyService.getById(randomGif.id);
    const staticGif = images.fixed_width_still;
    const animatedGif = images.downsized;
    const exceedsMaxSize = window.parseInt(animatedGif.size, 10) > options.maxSize;

    if (exceedsMaxSize) {
      this.logger.info(`Gif size (${animatedGif.size}) is over maximum size (${animatedGif.size})`);
      return this.getRandomGif(options, retry + 1);
    }
>>>>>>> a3d535a7

    return {
      animated: animatedGif.url,
      static: staticGif.url,
      url: url,
    };
  }

  /**
   * Get random GIFs for a word or phrase.
   */
  async getGifs(options: GetGifOptions): Promise<Gif[]> {
    let offset = 0;

    options = {
      maxSize: GiphyRepository.CONFIG.MAX_SIZE,
      random: true,
      results: GiphyRepository.CONFIG.NUMBER_OF_RESULTS,
      ...options,
    };

    if (!options.query) {
      const error = new Error('No query specified');
      this.logger.error(error.message, error);
      throw error;
    }

    if (options.random) {
      const total = this.gifQueryCache[options.query];
      if (total) {
        const resultExceedsTotal = options.results >= total;
        offset = resultExceedsTotal ? 0 : Math.floor(Math.random() * (total - options.number));
      }
    }

    try {
      const {data: gifs, pagination} = await this.giphyService.getSearch({
        limit: 100,
        offset,
        q: options.query,
      });

      const result = [];

      if (options.random) {
        gifs.sort(() => 0.5 - Math.random());
      }

      this.gifQueryCache[options.query] = pagination.total_count;

      for (const {images, url} of gifs.slice(0, options.number)) {
        const staticGif = images.fixed_width_still;
        const animatedGif = images.downsized;
        const exceedsMaxSize = parseInt(animatedGif.size, 10) > options.maxSize;

<<<<<<< HEAD
          const exceedsMaxSize = window.parseInt(animatedGif.size, 10) > options.maxSize;
          if (!exceedsMaxSize) {
            result.push({
              animated: animatedGif.url,
              static: staticGif.url,
              url,
            });
          }
=======
        if (!exceedsMaxSize) {
          result.push({
            animated: animatedGif.url,
            static: staticGif.url,
            url,
          });
>>>>>>> a3d535a7
        }
      }

      return result;
    } catch (error) {
      this.logger.info(`Unable to fetch gif for query: ${options.query}`, error);
      throw error;
    }
  }
}<|MERGE_RESOLUTION|>--- conflicted
+++ resolved
@@ -79,33 +79,6 @@
       throw new Error(`Unable to fetch a proper gif within ${options.maxRetries} retries`);
     }
 
-<<<<<<< HEAD
-      return this.giphyService
-        .getRandom(options.tag)
-        .then(({data: randomGif}) => {
-          if (!randomGif.id) {
-            throw new Error(`Could not find any gif with tag '${options.tag}'`);
-          }
-          return this.giphyService.getById(randomGif.id);
-        })
-        .then(({data: {images, url}}) => {
-          const staticGif = images.fixed_width_still;
-          const animatedGif = images.downsized;
-
-          const exceedsMaxSize = window.parseInt(animatedGif.size, 10) > options.maxSize;
-          if (exceedsMaxSize) {
-            this.logger.info(`Gif size (${animatedGif.size}) is over maximum size (${animatedGif.size})`);
-            return _getRandomGif(retry + 1);
-          }
-
-          return {
-            animated: animatedGif.url,
-            static: staticGif.url,
-            url: url,
-          };
-        });
-    };
-=======
     const {data: randomGif} = await this.giphyService.getRandom(options.tag);
     if (!randomGif.id) {
       throw new Error(`Could not find any gif with tag '${options.tag}'`);
@@ -121,7 +94,6 @@
       this.logger.info(`Gif size (${animatedGif.size}) is over maximum size (${animatedGif.size})`);
       return this.getRandomGif(options, retry + 1);
     }
->>>>>>> a3d535a7
 
     return {
       animated: animatedGif.url,
@@ -175,25 +147,14 @@
       for (const {images, url} of gifs.slice(0, options.number)) {
         const staticGif = images.fixed_width_still;
         const animatedGif = images.downsized;
-        const exceedsMaxSize = parseInt(animatedGif.size, 10) > options.maxSize;
+        const exceedsMaxSize = window.parseInt(animatedGif.size, 10) > options.maxSize;
 
-<<<<<<< HEAD
-          const exceedsMaxSize = window.parseInt(animatedGif.size, 10) > options.maxSize;
-          if (!exceedsMaxSize) {
-            result.push({
-              animated: animatedGif.url,
-              static: staticGif.url,
-              url,
-            });
-          }
-=======
         if (!exceedsMaxSize) {
           result.push({
             animated: animatedGif.url,
             static: staticGif.url,
             url,
           });
->>>>>>> a3d535a7
         }
       }
 
