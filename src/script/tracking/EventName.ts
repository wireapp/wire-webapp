/*
 * Wire
 * Copyright (C) 2018 Wire Swiss GmbH
 *
 * This program is free software: you can redistribute it and/or modify
 * it under the terms of the GNU General Public License as published by
 * the Free Software Foundation, either version 3 of the License, or
 * (at your option) any later version.
 *
 * This program is distributed in the hope that it will be useful,
 * but WITHOUT ANY WARRANTY; without even the implied warranty of
 * MERCHANTABILITY or FITNESS FOR A PARTICULAR PURPOSE. See the
 * GNU General Public License for more details.
 *
 * You should have received a copy of the GNU General Public License
 * along with this program. If not, see http://www.gnu.org/licenses/.
 *
 */

/**
 * Definition of events used for user analytics (defined by Business Intelligence Team)
 */
export const EventName = {
  APP_OPEN: 'app.open',
  CALLING: {
    ENDED_CALL: 'calling.ended_call',
    ESTABLISHED_CALL: 'calling.established_call',
    INITIATED_CALL: 'calling.initiated_call',
    JOINED_CALL: 'calling.joined_call',
    RECEIVED_CALL: 'calling.received_call',
    SCREEN_SHARE: 'calling.screen_share',
    QUALITY_REVIEW: 'calling.call_quality_review',
  },
  CONTRIBUTED: 'contributed',
  E2EE: {
    FAILED_MESSAGE_DECRYPTION: 'e2ee.failed_message_decryption',
  },
  UI: {
<<<<<<< HEAD
    CALLING_UI_SIZE: 'ui.calling_ui_size',
=======
    SIDEBAR_COLLAPSE: 'ui.sidebar_collapse',
    SIDEBAR_UNCOLLAPSE: 'ui.sidebar_uncollapse',
>>>>>>> 9b333b7f
  },
};<|MERGE_RESOLUTION|>--- conflicted
+++ resolved
@@ -36,11 +36,8 @@
     FAILED_MESSAGE_DECRYPTION: 'e2ee.failed_message_decryption',
   },
   UI: {
-<<<<<<< HEAD
     CALLING_UI_SIZE: 'ui.calling_ui_size',
-=======
     SIDEBAR_COLLAPSE: 'ui.sidebar_collapse',
     SIDEBAR_UNCOLLAPSE: 'ui.sidebar_uncollapse',
->>>>>>> 9b333b7f
   },
 };