/*
 * Wire
 * Copyright (C) 2020 Wire Swiss GmbH
 *
 * This program is free software: you can redistribute it and/or modify
 * it under the terms of the GNU General Public License as published by
 * the Free Software Foundation, either version 3 of the License, or
 * (at your option) any later version.
 *
 * This program is distributed in the hope that it will be useful,
 * but WITHOUT ANY WARRANTY; without even the implied warranty of
 * MERCHANTABILITY or FITNESS FOR A PARTICULAR PURPOSE. See the
 * GNU General Public License for more details.
 *
 * You should have received a copy of the GNU General Public License
 * along with this program. If not, see http://www.gnu.org/licenses/.
 *
 */

import ko from 'knockout';
import {singleton} from 'tsyringe';

<<<<<<< HEAD
import {User} from '../entity/User';
import {sortUsersByPriority} from '../util/StringUtil';
import {TIME_IN_MILLIS} from '../util/TimeUtil';
=======
import {sortUsersByPriority} from 'Util/StringUtil';
import {TIME_IN_MILLIS} from 'Util/TimeUtil';
>>>>>>> 96dd59c3

import {User} from '../entity/User';

@singleton()
export class UserState {
  public directlyConnectedUsers: ko.PureComputed<User[]>;
  public isTeam: ko.Observable<boolean> | ko.PureComputed<boolean>;
  public readonly connectedUsers: ko.PureComputed<User[]>;
  public readonly users: ko.ObservableArray<User>;
  public teamMembers: ko.PureComputed<User[]>;
  /** Note: this does not include the self user */
  public teamUsers: ko.PureComputed<User[]>;
  public readonly connectRequests: ko.PureComputed<User[]>;
  public readonly isActivatedAccount: ko.PureComputed<boolean>;
  public readonly isTemporaryGuest: ko.PureComputed<boolean>;
  public readonly numberOfContacts: ko.PureComputed<number>;
  public readonly self: ko.Observable<User>;

  constructor() {
    this.self = ko.observable();
    this.users = ko.observableArray([]);

    this.connectRequests = ko
      .pureComputed(() => this.users().filter(userEntity => userEntity.isIncomingRequest()))
      .extend({rateLimit: 50});

    this.connectedUsers = ko
      .pureComputed(() => {
        return this.users()
          .filter(userEntity => userEntity.isConnected())
          .sort(sortUsersByPriority);
      })
      .extend({rateLimit: TIME_IN_MILLIS.SECOND});

    this.isActivatedAccount = ko.pureComputed(() => !this.self()?.isTemporaryGuest());
    this.isTemporaryGuest = ko.pureComputed(() => this.self()?.isTemporaryGuest());

    this.isTeam = ko.observable();
    this.teamMembers = ko.pureComputed((): User[] => []);
    this.teamUsers = ko.pureComputed((): User[] => []);

    this.directlyConnectedUsers = ko.pureComputed((): User[] => []);

    this.numberOfContacts = ko.pureComputed(() => {
      const contacts = this.isTeam() ? this.teamUsers() : this.connectedUsers();
      return contacts.filter(userEntity => !userEntity.isService).length;
    });
  }
}<|MERGE_RESOLUTION|>--- conflicted
+++ resolved
@@ -20,14 +20,9 @@
 import ko from 'knockout';
 import {singleton} from 'tsyringe';
 
-<<<<<<< HEAD
 import {User} from '../entity/User';
 import {sortUsersByPriority} from '../util/StringUtil';
 import {TIME_IN_MILLIS} from '../util/TimeUtil';
-=======
-import {sortUsersByPriority} from 'Util/StringUtil';
-import {TIME_IN_MILLIS} from 'Util/TimeUtil';
->>>>>>> 96dd59c3
 
 import {User} from '../entity/User';
 
