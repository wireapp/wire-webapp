--- conflicted
+++ resolved
@@ -677,15 +677,9 @@
       try {
         await this.selfService.putSelfHandle(username);
         this.shouldSetUsername = false;
-<<<<<<< HEAD
-        return this.userUpdate({user: {handle: username, id: this.userState.self().id}});
+        return await this.userUpdate({user: {handle: username, id: this.userState.self().id}});
       } catch (error) {
         if ([HTTP_STATUS.CONFLICT, HTTP_STATUS.BAD_REQUEST].includes(error.code)) {
-=======
-        return await this.userUpdate({user: {handle: username, id: this.userState.self().id}});
-      } catch ({code: errorCode}) {
-        if ([HTTP_STATUS.CONFLICT, HTTP_STATUS.BAD_REQUEST].includes(errorCode)) {
->>>>>>> 99b4ac6b
           throw new UserError(UserError.TYPE.USERNAME_TAKEN, UserError.MESSAGE.USERNAME_TAKEN);
         }
         throw new UserError(UserError.TYPE.REQUEST_FAILURE, UserError.MESSAGE.REQUEST_FAILURE);
