--- conflicted
+++ resolved
@@ -158,10 +158,7 @@
       const contacts = this.isTeam() ? this.teamUsers() : this.connected_users();
       return contacts.filter(user_et => !user_et.isService).length;
     });
-<<<<<<< HEAD
-=======
-
->>>>>>> acca5635
+
     amplify.subscribe(WebAppEvents.CLIENT.ADD, this.addClientToUser.bind(this));
     amplify.subscribe(WebAppEvents.CLIENT.REMOVE, this.removeClientFromUser.bind(this));
     amplify.subscribe(WebAppEvents.CLIENT.UPDATE, this.updateClientsFromUser.bind(this));
