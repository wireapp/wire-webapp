--- conflicted
+++ resolved
@@ -508,18 +508,10 @@
 
   async getUserByHandle(fqn: {domain?: string; handle: string}): Promise<void | APIClientUser> {
     try {
-<<<<<<< HEAD
       return this.userService.getUserByFQN(fqn);
-    } catch (axiosError) {
-      const error = axiosError.response || axiosError;
-      if (error.status !== HTTP_STATUS.NOT_FOUND) {
-=======
-      const {user: userId} = await this.userService.getUserByHandle(handle.toLowerCase());
-      return userId;
     } catch (error) {
       // When we search for a non-existent handle, the backend will return a HTTP 404, which tells us that there is no user with that handle.
       if (!isAxiosError(error) || error.response.status !== HTTP_STATUS.NOT_FOUND) {
->>>>>>> c748d00d
         throw error;
       }
     }
