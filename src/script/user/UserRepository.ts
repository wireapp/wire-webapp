--- conflicted
+++ resolved
@@ -678,13 +678,8 @@
         await this.selfService.putSelfHandle(username);
         this.shouldSetUsername = false;
         return await this.userUpdate({user: {handle: username, id: this.userState.self().id}});
-<<<<<<< HEAD
       } catch (error) {
         if ([HTTP_STATUS.CONFLICT, HTTP_STATUS.BAD_REQUEST].includes(error.code)) {
-=======
-      } catch ({code: errorCode}) {
-        if ([HTTP_STATUS.CONFLICT, HTTP_STATUS.BAD_REQUEST].includes(errorCode)) {
->>>>>>> 338c4c74
           throw new UserError(UserError.TYPE.USERNAME_TAKEN, UserError.MESSAGE.USERNAME_TAKEN);
         }
         throw new UserError(UserError.TYPE.REQUEST_FAILURE, UserError.MESSAGE.REQUEST_FAILURE);
