--- conflicted
+++ resolved
@@ -17,14 +17,9 @@
  *
  */
 
-<<<<<<< HEAD
 import {getLogger} from 'utils/Logger';
 import {TimeUtil} from 'utils/TimeUtil';
-=======
-import Logger from 'utils/Logger';
-import TimeUtil from 'utils/TimeUtil';
 import * as StorageUtil from 'utils/StorageUtil';
->>>>>>> 363b76b4
 
 import ko from 'knockout';
 import {Availability, GenericMessage} from '@wireapp/protocol-messaging';
