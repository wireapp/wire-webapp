--- conflicted
+++ resolved
@@ -22,15 +22,10 @@
 import {ACCENT_ID, Config} from 'src/script/Config';
 import {User} from 'src/script/entity/User';
 import {serverTimeHandler} from 'src/script/time/serverTimeHandler';
-<<<<<<< HEAD
-import {payload, entities} from 'test/api/payloads';
+import {entities, payload} from 'test/api/payloads';
 import {createRandomUuid} from 'Util/util';
 
 import {UserMapper} from './UserMapper';
-=======
-import {entities, payload} from 'test/api/payloads';
-import {UserAsset, UserAssetType} from '@wireapp/api-client/lib/user';
->>>>>>> 3c8bcb1e
 
 describe('User Mapper', () => {
   const userState: any = {self: () => ({domain: 'local.test'})};
