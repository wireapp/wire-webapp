/*
 * Wire
 * Copyright (C) 2018 Wire Swiss GmbH
 *
 * This program is free software: you can redistribute it and/or modify
 * it under the terms of the GNU General Public License as published by
 * the Free Software Foundation, either version 3 of the License, or
 * (at your option) any later version.
 *
 * This program is distributed in the hope that it will be useful,
 * but WITHOUT ANY WARRANTY; without even the implied warranty of
 * MERCHANTABILITY or FITNESS FOR A PARTICULAR PURPOSE. See the
 * GNU General Public License for more details.
 *
 * You should have received a copy of the GNU General Public License
 * along with this program. If not, see http://www.gnu.org/licenses/.
 *
 */

<<<<<<< HEAD
import Logger from 'utils/Logger';
import {AssetMapper} from '../assets/AssetMapper';
import User from '../entity/User';
=======
import {getLogger} from 'utils/Logger';
import {User} from '../entity/User';
>>>>>>> 724a6e5b
import '../view_model/bindings/CommonBindings';
import {joaatHash} from 'utils/Crypto';

export class UserMapper {
  /**
   * Construct a new User Mapper.
   * @class UserMapper
   * @param {serverTimeHandler} serverTimeHandler - Handles time shift between server and client
   */
  constructor(serverTimeHandler) {
    this.logger = getLogger('UserMapper');
    this.serverTimeHandler = serverTimeHandler;
  }

  /**
   * Converts JSON user into user entity.
   * @param {Object} userData - User data
   * @returns {User} Mapped user entity
   */
  mapUserFromJson(userData) {
    return this.updateUserFromObject(new User(), userData);
  }

  /**
   * Converts JSON self user into user entity.
   * @param {Object} userData - User data
   * @returns {User} Mapped user entity
   */
  mapSelfUserFromJson(userData) {
    const userEntity = this.updateUserFromObject(new User(), userData);
    userEntity.is_me = true;

    if (userData.locale) {
      userEntity.locale = userData.locale;
    }

    return userEntity;
  }

  /**
   * Convert multiple JSON users into user entities.
   * @note Return an empty array in any case to prevent crashes.
   *
   * @param {Array<Object>} usersData - Users data
   * @returns {Array<User>} Mapped user entities
   */
  mapUsersFromJson(usersData) {
    if (usersData && usersData.length) {
      return usersData.filter(userData => userData).map(userData => this.mapUserFromJson(userData));
    }
    this.logger.warn('We got no user data from the backend');
    return [];
  }

  /**
   * Maps JSON user into a blank user entity or updates an existing one.
   * @note Mapping of single properties to an existing user happens when the user changes his name or accent color.
   * @param {User} userEntity - User entity that the info shall be mapped to
   * @param {Object} userData - User data
   * @returns {User} Mapped user entity
   */
  updateUserFromObject(userEntity, userData) {
    if (!userData) {
      return;
    }

    // We are trying to update non-matching users
    const isUnexpectedId = userEntity.id !== '' && userData.id !== userEntity.id;
    if (isUnexpectedId) {
      throw new Error(`Updating wrong user entity. User '${userEntity.id}' does not match data '${userData.id}'.`);
    }

    const isNewUser = userEntity.id === '' && userData.id !== '';
    if (isNewUser) {
      userEntity.id = userData.id;
      userEntity.joaatHash = joaatHash(userData.id);
    }

    const {
      accent_id: accentId,
      assets,
      email,
      expires_at: expirationDate,
      managed_by,
      handle,
      name,
      phone,
      picture,
      service,
      sso_id: ssoId,
      team,
    } = userData;

    if (accentId) {
      userEntity.accent_id(accentId);
    }

    const hasAsset = assets && assets.length;
    const hasPicture = picture && picture.length;
    let mappedAssets;
    if (hasAsset) {
      mappedAssets = AssetMapper.mapProfileAssets(userEntity.id, userData.assets);
    } else if (hasPicture) {
      mappedAssets = AssetMapper.mapProfileAssetsV1(userEntity.id, userData.picture);
    }
    AssetMapper.updateUserEntityAssets(userEntity, mappedAssets);

    if (email) {
      userEntity.email(email);
    }

    if (managed_by !== undefined) {
      userEntity.managedBy(managed_by);
    }

    if (expirationDate) {
      userEntity.isTemporaryGuest(true);
      const setAdjustedTimestamp = () => {
        const adjustedTimestamp = this.serverTimeHandler.toLocalTimestamp(new Date(expirationDate).getTime());
        userEntity.setGuestExpiration(adjustedTimestamp);
      };
      if (this.serverTimeHandler.timeOffset() !== undefined) {
        setAdjustedTimestamp();
      } else {
        this.serverTimeHandler.timeOffset.subscribe_once(setAdjustedTimestamp);
      }
    }

    if (handle) {
      userEntity.username(handle);
    }

    if (name) {
      userEntity.name(name.trim());
    }

    if (phone) {
      userEntity.phone(phone);
    }

    if (service) {
      userEntity.isService = true;
      userEntity.providerId = service.provider;
      userEntity.providerName = ko.observable('');
      userEntity.serviceId = service.id;
    }

    if (ssoId && Object.keys(ssoId).length) {
      userEntity.isSingleSignOn = true;
    }

    if (team) {
      userEntity.inTeam(true);
      userEntity.teamId = team;
    }

    return userEntity;
  }
}<|MERGE_RESOLUTION|>--- conflicted
+++ resolved
@@ -17,14 +17,9 @@
  *
  */
 
-<<<<<<< HEAD
-import Logger from 'utils/Logger';
 import {AssetMapper} from '../assets/AssetMapper';
-import User from '../entity/User';
-=======
 import {getLogger} from 'utils/Logger';
 import {User} from '../entity/User';
->>>>>>> 724a6e5b
 import '../view_model/bindings/CommonBindings';
 import {joaatHash} from 'utils/Crypto';
 
