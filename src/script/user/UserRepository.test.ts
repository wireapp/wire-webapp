/*
 * Wire
 * Copyright (C) 2018 Wire Swiss GmbH
 *
 * This program is free software: you can redistribute it and/or modify
 * it under the terms of the GNU General Public License as published by
 * the Free Software Foundation, either version 3 of the License, or
 * (at your option) any later version.
 *
 * This program is distributed in the hope that it will be useful,
 * but WITHOUT ANY WARRANTY; without even the implied warranty of
 * MERCHANTABILITY or FITNESS FOR A PARTICULAR PURPOSE. See the
 * GNU General Public License for more details.
 *
 * You should have received a copy of the GNU General Public License
 * along with this program. If not, see http://www.gnu.org/licenses/.
 *
 */

import {generateUUID} from '@datadog/browser-core';
import {ConversationProtocol} from '@wireapp/api-client/lib/conversation';
import {RECEIPT_MODE} from '@wireapp/api-client/lib/conversation/data';
<<<<<<< HEAD
import {USER_EVENT, UserUpdateEvent} from '@wireapp/api-client/lib/event';
import {QualifiedId} from '@wireapp/api-client/lib/user';
=======
import type {User as APIClientUser} from '@wireapp/api-client/lib/user';
>>>>>>> 106cde3a
import {amplify} from 'amplify';
import {StatusCodes as HTTP_STATUS} from 'http-status-codes';

import {Availability} from '@wireapp/protocol-messaging';
import {WebAppEvents} from '@wireapp/webapp-events';

import {entities} from 'test/api/payloads';
import {TestFactory} from 'test/helper/TestFactory';
import {generateAPIUser} from 'test/helper/UserGenerator';
import {matchQualifiedIds} from 'Util/QualifiedId';

import {ConsentValue} from './ConsentValue';
import {UserRepository} from './UserRepository';
import {UserService} from './UserService';
import {UserState} from './UserState';

import {AssetRepository} from '../assets/AssetRepository';
import {ClientRepository} from '../client';
import {ClientMapper} from '../client/ClientMapper';
import {ConnectionEntity} from '../connection/ConnectionEntity';
import {User} from '../entity/User';
import {EventRepository} from '../event/EventRepository';
import {PropertiesRepository} from '../properties/PropertiesRepository';
import {SelfService} from '../self/SelfService';
import {TeamState} from '../team/TeamState';
import {serverTimeHandler} from '../time/serverTimeHandler';

const testFactory = new TestFactory();
async function buildUserRepository() {
  const storageRepo = await testFactory.exposeStorageActors();

  const userService = new UserService(storageRepo['storageService']);
  const assetRepository = new AssetRepository();
  const selfService = new SelfService();
  const clientRepository = new ClientRepository({} as any, {} as any);
  const propertyRepository = new PropertiesRepository({} as any, {} as any);
  const userState = new UserState();
  const teamState = new TeamState();

  const userRepository = new UserRepository(
    userService,
    assetRepository,
    selfService,
    clientRepository,
    serverTimeHandler,
    propertyRepository,
    userState,
    teamState,
  );
  return [
    userRepository,
    {
      userService,
      assetRepository,
      selfService,
      clientRepository,
      serverTimeHandler,
      propertyRepository,
      userState,
      teamState,
    },
  ] as const;
}

function createConnections(users: APIClientUser[]) {
  return users.map(user => {
    const connection = new ConnectionEntity();
    connection.userId = user.qualified_id;
    return connection;
  });
}

describe('UserRepository', () => {
  describe('Account preferences', () => {
    describe('Data usage permissions', () => {
      it('syncs the "Send anonymous data" preference through WebSocket events', async () => {
        const [, {propertyRepository}] = await buildUserRepository();
        const setPropertyMock = jest.spyOn(propertyRepository, 'setProperty').mockReturnValue(undefined);
        const turnOnErrorReporting = {
          key: 'webapp',
          type: 'user.properties-set',
          value: {
            settings: {
              privacy: {
                improve_wire: true,
              },
            },
            version: 1,
          },
        };

        const turnOffErrorReporting = {
          key: 'webapp',
          type: 'user.properties-set',
          value: {
            settings: {
              privacy: {
                improve_wire: false,
              },
            },
            version: 1,
          },
        };

        const source = EventRepository.SOURCE.WEB_SOCKET;

        amplify.publish(WebAppEvents.USER.EVENT_FROM_BACKEND, turnOnErrorReporting, source);

        expect(setPropertyMock).toHaveBeenCalledWith(turnOnErrorReporting.key, turnOnErrorReporting.value);

        amplify.publish(WebAppEvents.USER.EVENT_FROM_BACKEND, turnOffErrorReporting, source);

        expect(setPropertyMock).toHaveBeenCalledWith(turnOffErrorReporting.key, turnOffErrorReporting.value);
      });

      it('syncs the "Receive newsletter" preference through WebSocket events', async () => {
        const [userRepository, {propertyRepository}] = await buildUserRepository();
        const setPropertyMock = jest.spyOn(propertyRepository, 'setProperty').mockReturnValue(undefined);

        const deletePropertyMock = jest
          .spyOn(userRepository['propertyRepository'], 'deleteProperty')
          .mockReturnValue(undefined);

        const giveOnMarketingConsent = {
          key: PropertiesRepository.CONFIG.WIRE_MARKETING_CONSENT.key,
          type: 'user.properties-set',
          value: ConsentValue.GIVEN,
        };
        const revokeMarketingConsent = {
          key: PropertiesRepository.CONFIG.WIRE_MARKETING_CONSENT.key,
          type: 'user.properties-delete',
        };

        const source = EventRepository.SOURCE.WEB_SOCKET;

        amplify.publish(WebAppEvents.USER.EVENT_FROM_BACKEND, giveOnMarketingConsent, source);

        expect(setPropertyMock).toHaveBeenCalledWith(giveOnMarketingConsent.key, giveOnMarketingConsent.value);

        amplify.publish(WebAppEvents.USER.EVENT_FROM_BACKEND, revokeMarketingConsent, source);

        expect(deletePropertyMock).toHaveBeenCalledWith(revokeMarketingConsent.key);
      });
    });

    describe('Privacy', () => {
      it('syncs the "Read receipts" preference through WebSocket events', async () => {
        const [, {propertyRepository}] = await buildUserRepository();
        const setPropertyMock = jest.spyOn(propertyRepository, 'setProperty').mockReturnValue(undefined);

        const deletePropertyMock = jest.spyOn(propertyRepository, 'deleteProperty').mockReturnValue(undefined);

        const turnOnReceiptMode = {
          key: PropertiesRepository.CONFIG.WIRE_RECEIPT_MODE.key,
          type: 'user.properties-set',
          value: RECEIPT_MODE.ON,
        };
        const turnOffReceiptMode = {
          key: PropertiesRepository.CONFIG.WIRE_RECEIPT_MODE.key,
          type: 'user.properties-delete',
        };
        const source = EventRepository.SOURCE.WEB_SOCKET;

        amplify.publish(WebAppEvents.USER.EVENT_FROM_BACKEND, turnOnReceiptMode, source);

        expect(setPropertyMock).toHaveBeenCalledWith(turnOnReceiptMode.key, turnOnReceiptMode.value);

        amplify.publish(WebAppEvents.USER.EVENT_FROM_BACKEND, turnOffReceiptMode, source);

        expect(deletePropertyMock).toHaveBeenCalledWith(turnOffReceiptMode.key);
      });
    });
  });

  describe('User handling', () => {
    describe('findUserById', () => {
      let user: User;
      let userRepository: UserRepository;

      beforeEach(async () => {
        [userRepository] = await buildUserRepository();
        user = new User(entities.user.john_doe.id);
        return userRepository['saveUser'](user);
      });

      it('should find an existing user', () => {
        const userEntity = userRepository.findUserById({id: user.id, domain: ''});

        expect(userEntity).toEqual(user);
      });

      it('should not find an unknown user', () => {
        const userEntity = userRepository.findUserById({id: '1', domain: ''});

        expect(userEntity).toBe(undefined);
      });
    });

    describe('saveUser', () => {
      it('saves a user', async () => {
        const [userRepository, {userState}] = await buildUserRepository();
        const user = new User(entities.user.jane_roe.id);

        userRepository['saveUser'](user);

        expect(userState.users().length).toBe(1);
        expect(userState.users()[0]).toBe(user);
      });

      it('saves self user', async () => {
        const [userRepository, {userState}] = await buildUserRepository();
        const user = new User(entities.user.jane_roe.id);

        userRepository['saveUser'](user, true);

        expect(userState.users().length).toBe(1);
        expect(userState.users()[0]).toBe(user);
        expect(userState.self()).toBe(user);
      });
    });

    describe('loadUsers', () => {
      const localUsers = [generateAPIUser(), generateAPIUser(), generateAPIUser()];
      let userRepository: UserRepository;
      let userState: UserState;
      let userService: UserService;

      beforeEach(async () => {
        [userRepository, {userState, userService}] = await buildUserRepository();
        jest.resetAllMocks();
        jest.spyOn(userService, 'loadUserFromDb').mockResolvedValue(localUsers);
        const selfUser = new User('self');
        selfUser.isMe = true;
        userState.self(selfUser);
        userState.users([selfUser]);
      });

      it('loads all users from backend even when they are already known locally', async () => {
        const newUsers = [generateAPIUser(), generateAPIUser()];
        const users = [...localUsers, ...newUsers];
        const connections = createConnections(users);
        const fetchUserSpy = jest.spyOn(userService, 'getUsers').mockResolvedValue({found: users});

        await userRepository.loadUsers(new User('self'), connections, [], []);

        expect(userState.users()).toHaveLength(users.length + 1);
        expect(fetchUserSpy).toHaveBeenCalledWith(users.map(user => user.qualified_id!));
      });

      it('assigns connections with users', async () => {
        const newUsers = [generateAPIUser(), generateAPIUser()];
        const users = [...localUsers, ...newUsers];
        const connections = createConnections(users);
        jest.spyOn(userService, 'getUsers').mockResolvedValue({found: users});

        await userRepository.loadUsers(new User('self'), connections, [], []);

        expect(userState.users()).toHaveLength(users.length + 1);
        users.forEach(user => {
          const localUser = userState.users().find(u => matchQualifiedIds(u.qualifiedId, user.qualified_id));
          expect(localUser?.connection().userId).toEqual(user.qualified_id);
        });
      });

      it('loads users that are partially stored in the DB and maps availability', async () => {
        const userIds = localUsers.map(user => user.qualified_id!);
        const connections = createConnections(localUsers);
        const partialUsers = [
          {id: userIds[0].id, availability: Availability.Type.AVAILABLE},
          {id: userIds[1].id, availability: Availability.Type.BUSY},
        ];

        jest.spyOn(userRepository['userService'], 'loadUserFromDb').mockResolvedValue(partialUsers as any);
        const fetchUserSpy = jest.spyOn(userService, 'getUsers').mockResolvedValue({found: localUsers});

        await userRepository.loadUsers(new User('self'), connections, [], []);

        expect(userState.users()).toHaveLength(localUsers.length + 1);
        expect(fetchUserSpy).toHaveBeenCalledWith(userIds);

        const userWithAvailability = userState.users().filter(user => user.availability() !== Availability.Type.NONE);
        expect(userWithAvailability).toHaveLength(partialUsers.length);
      });

      it('deletes users that are not needed', async () => {
        const newUsers = [generateAPIUser(), generateAPIUser()];
        const connections = createConnections(newUsers);
        const removeUserSpy = jest.spyOn(userService, 'removeUserFromDb').mockResolvedValue();
        jest.spyOn(userService, 'getUsers').mockResolvedValue({found: newUsers});

        await userRepository.loadUsers(new User(), connections, [], []);

        expect(userState.users()).toHaveLength(newUsers.length + 1);
        expect(removeUserSpy).toHaveBeenCalledTimes(localUsers.length);
        expect(removeUserSpy).toHaveBeenCalledWith(localUsers[0].qualified_id!);
        expect(removeUserSpy).toHaveBeenCalledWith(localUsers[1].qualified_id!);
        expect(removeUserSpy).toHaveBeenCalledWith(localUsers[2].qualified_id!);
      });
    });

    describe('assignAllClients', () => {
      it('assigns all available clients to the users', async () => {
        const [userRepository, {clientRepository}] = await buildUserRepository();
        const userJaneRoe = new User(entities.user.jane_roe.id);
        const userJohnDoe = new User(entities.user.john_doe.id);

        userRepository['saveUsers']([userJaneRoe, userJohnDoe]);
        const permanent_client = ClientMapper.mapClient(entities.clients.john_doe.permanent, false);
        const plain_client = ClientMapper.mapClient(entities.clients.jane_roe.plain, false);
        const temporary_client = ClientMapper.mapClient(entities.clients.john_doe.temporary, false);
        const recipients = {
          [entities.user.john_doe.id]: [permanent_client, temporary_client],
          [entities.user.jane_roe.id]: [plain_client],
        };

        jest.spyOn(clientRepository, 'getAllClientsFromDb').mockResolvedValue(recipients);

        return userRepository.assignAllClients().then(() => {
          expect(clientRepository.getAllClientsFromDb).toHaveBeenCalled();
          expect(userJaneRoe.devices().length).toBe(1);
          expect(userJaneRoe.devices()[0].id).toBe(entities.clients.jane_roe.plain.id);
          expect(userJohnDoe.devices().length).toBe(2);
          expect(userJohnDoe.devices()[0].id).toBe(entities.clients.john_doe.permanent.id);
          expect(userJohnDoe.devices()[1].id).toBe(entities.clients.john_doe.temporary.id);
        });
      });
    });

    describe('verify_username', () => {
      it('resolves with username when username is not taken', async () => {
        const [userRepository, {userService}] = await buildUserRepository();
        const expectedUsername = 'john_doe';
        const notFoundError = new Error('not found') as any;
        notFoundError.response = {status: HTTP_STATUS.NOT_FOUND};
        jest.spyOn(userService, 'checkUserHandle').mockRejectedValue(notFoundError);

        const actualUsername = await userRepository.verifyUserHandle(expectedUsername);
        expect(actualUsername).toBe(expectedUsername);
      });

      it('rejects when username is taken', async () => {
        const [userRepository, {userService}] = await buildUserRepository();
        const username = 'john_doe';
        jest.spyOn(userService, 'checkUserHandle').mockResolvedValue(undefined);

        await expect(userRepository.verifyUserHandle(username)).rejects.toMatchObject({
          message: 'User related backend request failure',
          name: 'UserError',
          type: 'REQUEST_FAILURE',
        });
      });
    });
  });
  describe('updateUsers', () => {
    it('should update local users', async () => {
      const [userRepository, {userService, userState}] = await buildUserRepository();
      userState.self(new User());
      const user = new User(entities.user.jane_roe.id);
      user.name('initial name');
      user.isMe = true;
      userRepository['saveUser'](user);

      jest.spyOn(userService, 'getUsers').mockResolvedValue({found: [entities.user.jane_roe]});

      expect(userRepository.findUserById(user.qualifiedId)?.name()).toBe('initial name');
      await userRepository.refreshUsers([user.qualifiedId]);

      expect(userRepository.findUserById(user.qualifiedId)?.name()).toBe(entities.user.jane_roe.name);
    });
  });

  describe('supportedProtocols', () => {
    afterEach(() => {
      jest.clearAllMocks();
    });

    it("should update user's supportedProtocols", async () => {
      const user = new User(generateUUID());
      userState.users.push(user);
      userState.self(user);
      const initialSupportedProtocols = [ConversationProtocol.PROTEUS];
      const newSupportedProtocols = [ConversationProtocol.PROTEUS, ConversationProtocol.MLS];
      user.supportedProtocols(initialSupportedProtocols);
      const userUpdateEvent: UserUpdateEvent = {
        type: USER_EVENT.UPDATE,
        user: {
          supported_protocols: newSupportedProtocols,
          id: user.id,
        },
      };

      const source = EventRepository.SOURCE.WEB_SOCKET;

      await userRepository['onUserEvent'](userUpdateEvent, source);

      expect(user.supportedProtocols()).toEqual(newSupportedProtocols);
    });

    it("should emit supportedProtocolsUpdate event after user's supported protocols were updated", async () => {
      const user = new User(generateUUID());
      const selfUser = new User(generateUUID());

      userState.users.push(user);
      userState.self(selfUser);

      const initialSupportedProtocols = [ConversationProtocol.PROTEUS];
      const newSupportedProtocols = [ConversationProtocol.PROTEUS, ConversationProtocol.MLS];

      user.supportedProtocols(initialSupportedProtocols);

      const userUpdateEvent: UserUpdateEvent = {
        type: USER_EVENT.UPDATE,
        user: {
          supported_protocols: newSupportedProtocols,
          id: user.id,
        },
      };

      jest.spyOn(userRepository, 'emit');
      const source = EventRepository.SOURCE.WEB_SOCKET;

      await userRepository['onUserEvent'](userUpdateEvent, source);

      expect(userRepository.emit).toHaveBeenCalledWith('supportedProtocolsUpdated', {
        user,
        supportedProtocols: newSupportedProtocols,
      });
      expect(user.supportedProtocols()).toEqual(newSupportedProtocols);
    });

    it("should not emit supportedProtocolsUpdate event if user's supported protocols remain unchanged", async () => {
      const user = new User(generateUUID());
      userState.users.push(user);

      const selfUser = new User(generateUUID());
      userState.self(selfUser);

      const initialSupportedProtocols = [ConversationProtocol.PROTEUS, ConversationProtocol.MLS];
      const newSupportedProtocols = [ConversationProtocol.PROTEUS, ConversationProtocol.MLS];

      user.supportedProtocols(initialSupportedProtocols);

      const userUpdateEvent: UserUpdateEvent = {
        type: USER_EVENT.UPDATE,
        user: {
          supported_protocols: newSupportedProtocols,
          id: user.id,
        },
      };

      jest.spyOn(userRepository, 'emit');
      const source = EventRepository.SOURCE.WEB_SOCKET;

      await userRepository['onUserEvent'](userUpdateEvent, source);

      expect(userRepository.emit).not.toHaveBeenCalled();
      expect(user.supportedProtocols()).toEqual(newSupportedProtocols);
    });

    it('should not emit supportedProtocolsUpdate event if the event did not contain supported protocols', async () => {
      const user = new User(generateUUID());
      userState.users.push(user);

      const selfUser = new User(generateUUID());
      userState.self(selfUser);

      const initialSupportedProtocols = [ConversationProtocol.PROTEUS, ConversationProtocol.MLS];

      user.supportedProtocols(initialSupportedProtocols);

      const userUpdateEvent: UserUpdateEvent = {
        type: USER_EVENT.UPDATE,
        user: {
          id: user.id,
        },
      };

      jest.spyOn(userRepository, 'emit');
      const source = EventRepository.SOURCE.WEB_SOCKET;

      await userRepository['onUserEvent'](userUpdateEvent, source);

      expect(userRepository.emit).not.toHaveBeenCalled();
      expect(user.supportedProtocols()).toEqual(initialSupportedProtocols);
    });
  });
});<|MERGE_RESOLUTION|>--- conflicted
+++ resolved
@@ -20,12 +20,8 @@
 import {generateUUID} from '@datadog/browser-core';
 import {ConversationProtocol} from '@wireapp/api-client/lib/conversation';
 import {RECEIPT_MODE} from '@wireapp/api-client/lib/conversation/data';
-<<<<<<< HEAD
 import {USER_EVENT, UserUpdateEvent} from '@wireapp/api-client/lib/event';
-import {QualifiedId} from '@wireapp/api-client/lib/user';
-=======
 import type {User as APIClientUser} from '@wireapp/api-client/lib/user';
->>>>>>> 106cde3a
 import {amplify} from 'amplify';
 import {StatusCodes as HTTP_STATUS} from 'http-status-codes';
 
@@ -403,6 +399,7 @@
     });
 
     it("should update user's supportedProtocols", async () => {
+      const [userRepository, {userState}] = await buildUserRepository();
       const user = new User(generateUUID());
       userState.users.push(user);
       userState.self(user);
@@ -425,6 +422,7 @@
     });
 
     it("should emit supportedProtocolsUpdate event after user's supported protocols were updated", async () => {
+      const [userRepository, {userState}] = await buildUserRepository();
       const user = new User(generateUUID());
       const selfUser = new User(generateUUID());
 
@@ -457,6 +455,7 @@
     });
 
     it("should not emit supportedProtocolsUpdate event if user's supported protocols remain unchanged", async () => {
+      const [userRepository, {userState}] = await buildUserRepository();
       const user = new User(generateUUID());
       userState.users.push(user);
 
@@ -486,6 +485,7 @@
     });
 
     it('should not emit supportedProtocolsUpdate event if the event did not contain supported protocols', async () => {
+      const [userRepository, {userState}] = await buildUserRepository();
       const user = new User(generateUUID());
       userState.users.push(user);
 
