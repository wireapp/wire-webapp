--- conflicted
+++ resolved
@@ -226,17 +226,14 @@
         await userRepository.loadUsers(new User('self'), [], [], userIds);
 
         expect(userState.users()).toHaveLength(users.length + 1);
-<<<<<<< HEAD
         expect(fetchUserSpy).toHaveBeenCalledWith(users.map(user => user.qualified_id!));
-=======
-        expect(fetchUserSpy).toHaveBeenCalledWith(newUsers.map(user => user.qualified_id!));
       });
 
       it('assigns connections with users', async () => {
         const newUsers = [generateAPIUser(), generateAPIUser()];
         const users = [...localUsers, ...newUsers];
         const userIds = users.map(user => user.qualified_id!);
-        jest.spyOn(userRepository['userService'], 'getUsers').mockResolvedValue({found: newUsers});
+        jest.spyOn(userRepository['userService'], 'getUsers').mockResolvedValue({found: users});
 
         const createConnectionWithUser = (userId: QualifiedId) => {
           const connection = new ConnectionEntity();
@@ -253,17 +250,6 @@
           const localUser = userState.users().find(u => matchQualifiedIds(u.qualifiedId, user.qualified_id));
           expect(localUser?.connection().userId).toEqual(user.qualified_id);
         });
-      });
-
-      it('does not load users from backend if they are already in database', async () => {
-        const userIds = localUsers.map(user => user.qualified_id!);
-        const fetchUserSpy = jest.spyOn(userRepository['userService'], 'getUsers').mockResolvedValue({found: []});
-
-        await userRepository.loadUsers(new User('self'), [], [], userIds);
-
-        expect(userState.users()).toHaveLength(localUsers.length + 1);
-        expect(fetchUserSpy).not.toHaveBeenCalled();
->>>>>>> bd8e57c9
       });
 
       it('loads users that are partially stored in the DB and maps availability', async () => {
