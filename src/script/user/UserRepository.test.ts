--- conflicted
+++ resolved
@@ -20,10 +20,7 @@
 import {generateUUID} from '@datadog/browser-core';
 import {ConversationProtocol} from '@wireapp/api-client/lib/conversation';
 import {RECEIPT_MODE} from '@wireapp/api-client/lib/conversation/data';
-<<<<<<< HEAD
-=======
 import {USER_EVENT, UserUpdateEvent} from '@wireapp/api-client/lib/event';
->>>>>>> 06a66a5c
 import type {User as APIClientUser} from '@wireapp/api-client/lib/user';
 import {amplify} from 'amplify';
 import {StatusCodes as HTTP_STATUS} from 'http-status-codes';
@@ -268,11 +265,7 @@
         const connections = createConnections(users);
         const fetchUserSpy = jest.spyOn(userService, 'getUsers').mockResolvedValue({found: users});
 
-<<<<<<< HEAD
         await userRepository.loadUsers(new User('self'), connections, []);
-=======
-        await userRepository.loadUsers(new User('self'), connections, [], []);
->>>>>>> 06a66a5c
 
         expect(userState.users()).toHaveLength(users.length + 1);
         expect(fetchUserSpy).toHaveBeenCalledWith(users.map(user => user.qualified_id!));
@@ -284,11 +277,7 @@
         const connections = createConnections(users);
         jest.spyOn(userService, 'getUsers').mockResolvedValue({found: users});
 
-<<<<<<< HEAD
         await userRepository.loadUsers(new User('self'), connections, []);
-=======
-        await userRepository.loadUsers(new User('self'), connections, [], []);
->>>>>>> 06a66a5c
 
         expect(userState.users()).toHaveLength(users.length + 1);
         users.forEach(user => {
@@ -308,11 +297,7 @@
         jest.spyOn(userRepository['userService'], 'loadUserFromDb').mockResolvedValue(partialUsers as any);
         const fetchUserSpy = jest.spyOn(userService, 'getUsers').mockResolvedValue({found: localUsers});
 
-<<<<<<< HEAD
         await userRepository.loadUsers(new User('self'), connections, []);
-=======
-        await userRepository.loadUsers(new User('self'), connections, [], []);
->>>>>>> 06a66a5c
 
         expect(userState.users()).toHaveLength(localUsers.length + 1);
         expect(fetchUserSpy).toHaveBeenCalledWith(userIds);
@@ -327,11 +312,7 @@
         const removeUserSpy = jest.spyOn(userService, 'removeUserFromDb').mockResolvedValue();
         jest.spyOn(userService, 'getUsers').mockResolvedValue({found: newUsers});
 
-<<<<<<< HEAD
         await userRepository.loadUsers(new User(), connections, []);
-=======
-        await userRepository.loadUsers(new User(), connections, [], []);
->>>>>>> 06a66a5c
 
         expect(userState.users()).toHaveLength(newUsers.length + 1);
         expect(removeUserSpy).toHaveBeenCalledTimes(localUsers.length);
