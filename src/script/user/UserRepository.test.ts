--- conflicted
+++ resolved
@@ -18,15 +18,10 @@
  */
 
 import {generateUUID} from '@datadog/browser-core';
-import {waitFor} from '@testing-library/dom';
 import {ConversationProtocol} from '@wireapp/api-client/lib/conversation';
 import {RECEIPT_MODE} from '@wireapp/api-client/lib/conversation/data';
-<<<<<<< HEAD
 import {USER_EVENT, UserUpdateEvent} from '@wireapp/api-client/lib/event';
-import {QualifiedId} from '@wireapp/api-client/lib/user';
-=======
 import type {User as APIClientUser} from '@wireapp/api-client/lib/user';
->>>>>>> fe03910d
 import {amplify} from 'amplify';
 import {StatusCodes as HTTP_STATUS} from 'http-status-codes';
 
@@ -361,14 +356,12 @@
         const expectedUsername = 'john_doe';
         const notFoundError = new Error('not found') as any;
         notFoundError.response = {status: HTTP_STATUS.NOT_FOUND};
-<<<<<<< HEAD
 
         jest
           .spyOn(userRepository['userService'], 'checkUserHandle')
           .mockImplementation(() => Promise.reject(notFoundError));
-=======
+
         jest.spyOn(userService, 'checkUserHandle').mockRejectedValue(notFoundError);
->>>>>>> fe03910d
 
         const actualUsername = await userRepository.verifyUserHandle(expectedUsername);
         expect(actualUsername).toBe(expectedUsername);
@@ -379,11 +372,8 @@
         const username = 'john_doe';
         jest.spyOn(userService, 'checkUserHandle').mockResolvedValue(undefined);
 
-<<<<<<< HEAD
         jest.spyOn(userRepository['userService'], 'checkUserHandle').mockImplementation(() => Promise.resolve());
 
-=======
->>>>>>> fe03910d
         await expect(userRepository.verifyUserHandle(username)).rejects.toMatchObject({
           message: 'User related backend request failure',
           name: 'UserError',
@@ -392,7 +382,6 @@
       });
     });
   });
-
   describe('updateUsers', () => {
     it('should update local users', async () => {
       const [userRepository, {userService, userState}] = await buildUserRepository();
@@ -417,14 +406,13 @@
     });
 
     it("should update user's supportedProtocols", async () => {
+      const [userRepository, {userState}] = await buildUserRepository();
       const user = new User(generateUUID());
       userState.users.push(user);
-
+      userState.self(user);
       const initialSupportedProtocols = [ConversationProtocol.PROTEUS];
       const newSupportedProtocols = [ConversationProtocol.PROTEUS, ConversationProtocol.MLS];
-
       user.supportedProtocols(initialSupportedProtocols);
-
       const userUpdateEvent: UserUpdateEvent = {
         type: USER_EVENT.UPDATE,
         user: {
@@ -435,17 +423,18 @@
 
       const source = EventRepository.SOURCE.WEB_SOCKET;
 
-      amplify.publish(WebAppEvents.USER.EVENT_FROM_BACKEND, userUpdateEvent, source);
-
-      await waitFor(() => {
-        expect(user.supportedProtocols()).toEqual(newSupportedProtocols);
-      });
+      await userRepository['onUserEvent'](userUpdateEvent, source);
+
+      expect(user.supportedProtocols()).toEqual(newSupportedProtocols);
     });
 
     it("should emit supportedProtocolsUpdate event after user's supported protocols were updated", async () => {
+      const [userRepository, {userState}] = await buildUserRepository();
       const user = new User(generateUUID());
+      const selfUser = new User(generateUUID());
 
       userState.users.push(user);
+      userState.self(selfUser);
 
       const initialSupportedProtocols = [ConversationProtocol.PROTEUS];
       const newSupportedProtocols = [ConversationProtocol.PROTEUS, ConversationProtocol.MLS];
@@ -461,22 +450,24 @@
       };
 
       jest.spyOn(userRepository, 'emit');
-
       const source = EventRepository.SOURCE.WEB_SOCKET;
-      amplify.publish(WebAppEvents.USER.EVENT_FROM_BACKEND, userUpdateEvent, source);
-
-      await waitFor(() => {
-        expect(userRepository.emit).toHaveBeenCalledWith('supportedProtocolsUpdated', {
-          user,
-          supportedProtocols: newSupportedProtocols,
-        });
-        expect(user.supportedProtocols()).toEqual(newSupportedProtocols);
-      });
+
+      await userRepository['onUserEvent'](userUpdateEvent, source);
+
+      expect(userRepository.emit).toHaveBeenCalledWith('supportedProtocolsUpdated', {
+        user,
+        supportedProtocols: newSupportedProtocols,
+      });
+      expect(user.supportedProtocols()).toEqual(newSupportedProtocols);
     });
 
     it("should not emit supportedProtocolsUpdate event if user's supported protocols remain unchanged", async () => {
+      const [userRepository, {userState}] = await buildUserRepository();
       const user = new User(generateUUID());
       userState.users.push(user);
+
+      const selfUser = new User(generateUUID());
+      userState.self(selfUser);
 
       const initialSupportedProtocols = [ConversationProtocol.PROTEUS, ConversationProtocol.MLS];
       const newSupportedProtocols = [ConversationProtocol.PROTEUS, ConversationProtocol.MLS];
@@ -492,19 +483,21 @@
       };
 
       jest.spyOn(userRepository, 'emit');
-
       const source = EventRepository.SOURCE.WEB_SOCKET;
-      amplify.publish(WebAppEvents.USER.EVENT_FROM_BACKEND, userUpdateEvent, source);
-
-      await waitFor(() => {
-        expect(userRepository.emit).not.toHaveBeenCalled();
-        expect(user.supportedProtocols()).toEqual(newSupportedProtocols);
-      });
+
+      await userRepository['onUserEvent'](userUpdateEvent, source);
+
+      expect(userRepository.emit).not.toHaveBeenCalled();
+      expect(user.supportedProtocols()).toEqual(newSupportedProtocols);
     });
 
     it('should not emit supportedProtocolsUpdate event if the event did not contain supported protocols', async () => {
+      const [userRepository, {userState}] = await buildUserRepository();
       const user = new User(generateUUID());
       userState.users.push(user);
+
+      const selfUser = new User(generateUUID());
+      userState.self(selfUser);
 
       const initialSupportedProtocols = [ConversationProtocol.PROTEUS, ConversationProtocol.MLS];
 
@@ -518,14 +511,12 @@
       };
 
       jest.spyOn(userRepository, 'emit');
-
       const source = EventRepository.SOURCE.WEB_SOCKET;
-      amplify.publish(WebAppEvents.USER.EVENT_FROM_BACKEND, userUpdateEvent, source);
-
-      await waitFor(() => {
-        expect(userRepository.emit).not.toHaveBeenCalled();
-        expect(user.supportedProtocols()).toEqual(initialSupportedProtocols);
-      });
+
+      await userRepository['onUserEvent'](userUpdateEvent, source);
+
+      expect(userRepository.emit).not.toHaveBeenCalled();
+      expect(user.supportedProtocols()).toEqual(initialSupportedProtocols);
     });
   });
 });