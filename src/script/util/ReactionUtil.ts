/*
 * Wire
 * Copyright (C) 2018 Wire Swiss GmbH
 *
 * This program is free software: you can redistribute it and/or modify
 * it under the terms of the GNU General Public License as published by
 * the Free Software Foundation, either version 3 of the License, or
 * (at your option) any later version.
 *
 * This program is distributed in the hope that it will be useful,
 * but WITHOUT ANY WARRANTY; without even the implied warranty of
 * MERCHANTABILITY or FITNESS FOR A PARTICULAR PURPOSE. See the
 * GNU General Public License for more details.
 *
 * You should have received a copy of the GNU General Public License
 * along with this program. If not, see http://www.gnu.org/licenses/.
 *
 */

<<<<<<< HEAD
export function groupByReactionUsers(reactions: {[key: string]: string}) {
  const reactionsGroupByUser: {[key: string]: string[]} = {};
=======
export interface Reactions {
  [key: string]: string;
}

type ReactionsGroupedByUser = Map<string, string[]>;

export function transformReactionObj(reactions: Reactions): ReactionsGroupedByUser {
  const reactionsGroupedByUser = new Map<string, string[]>();

>>>>>>> 07867053
  for (const user in reactions) {
    const userReactions = reactions[user] && reactions[user]?.split(',');

    for (const reaction of userReactions) {
      const users = reactionsGroupedByUser.get(reaction) || [];
      users.push(user);
      reactionsGroupedByUser.set(reaction, users);
    }
  }

  return reactionsGroupedByUser;
}

// Maps to the static server emojis url
export function getEmojiUrl(unicode: string) {
  return `/image/emojis/img-apple-64/${unicode}.png`;
}<|MERGE_RESOLUTION|>--- conflicted
+++ resolved
@@ -17,10 +17,6 @@
  *
  */
 
-<<<<<<< HEAD
-export function groupByReactionUsers(reactions: {[key: string]: string}) {
-  const reactionsGroupByUser: {[key: string]: string[]} = {};
-=======
 export interface Reactions {
   [key: string]: string;
 }
@@ -30,7 +26,6 @@
 export function transformReactionObj(reactions: Reactions): ReactionsGroupedByUser {
   const reactionsGroupedByUser = new Map<string, string[]>();
 
->>>>>>> 07867053
   for (const user in reactions) {
     const userReactions = reactions[user] && reactions[user]?.split(',');
 
