--- conflicted
+++ resolved
@@ -24,11 +24,7 @@
     this.uri = uri;
   }
 
-<<<<<<< HEAD
-  post<T>(data: string | ArrayBuffer | any): Promise<T> {
-=======
   post<T>(data: string | ArrayBuffer | Record<string, any>): Promise<T> {
->>>>>>> d29ed4f0
     return new Promise((resolve, reject) => {
       const worker = new Worker(this.uri);
       worker.onmessage = event => resolve(event.data);
