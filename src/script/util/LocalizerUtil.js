/*
 * Wire
 * Copyright (C) 2018 Wire Swiss GmbH
 *
 * This program is free software: you can redistribute it and/or modify
 * it under the terms of the GNU General Public License as published by
 * the Free Software Foundation, either version 3 of the License, or
 * (at your option) any later version.
 *
 * This program is distributed in the hope that it will be useful,
 * but WITHOUT ANY WARRANTY; without even the implied warranty of
 * MERCHANTABILITY or FITNESS FOR A PARTICULAR PURPOSE. See the
 * GNU General Public License for more details.
 *
 * You should have received a copy of the GNU General Public License
 * along with this program. If not, see http://www.gnu.org/licenses/.
 *
 */

<<<<<<< HEAD
import {escapeString, getSelfName} from './SanitizationUtil';
import {StringUtil} from './StringUtil';
=======
import {SanitizationUtil} from './SanitizationUtil';
import {sortByPriority} from './StringUtil';
>>>>>>> 445f7481
import {isString, isNumber} from 'underscore';

export const DEFAULT_LOCALE = 'en';

let locale = DEFAULT_LOCALE;
let strings = {};

const isStringOrNumber = toTest => isString(toTest) || isNumber(toTest);

const replaceSubstituteEscaped = (string, regex, substitute) => {
  const replacement = isStringOrNumber(substitute)
    ? escapeString(substitute)
    : (found, content) => (substitute.hasOwnProperty(content) ? escapeString(substitute[content]) : found);
  return string.replace(regex, replacement);
};

const replaceSubstitute = (string, regex, substitute) => {
  const replacement = isStringOrNumber(substitute)
    ? substitute
    : (found, content) => (substitute.hasOwnProperty(content) ? substitute[content] : found);
  return string.replace(regex, replacement);
};

export const LocalizerUtil = {
  joinNames: (userEntities, declension = Declension.ACCUSATIVE, skipAnd = false, boldNames = false) => {
    const containsSelfUser = userEntities.some(userEntity => userEntity.is_me);
    if (containsSelfUser) {
      userEntities = userEntities.filter(userEntity => !userEntity.is_me);
    }

    const firstNames = userEntities
      .map(userEntity => {
        const firstName = userEntity.first_name();
        return boldNames ? `[bold]${firstName}[/bold]` : firstName;
      })
      .sort((userNameA, userNameB) => sortByPriority(userNameA, userNameB));

    if (containsSelfUser) {
      firstNames.push(getSelfName(declension));
    }

    const numberOfNames = firstNames.length;
    const joinByAnd = !skipAnd && numberOfNames >= 2;
    if (joinByAnd) {
      const [secondLastName, lastName] = firstNames.splice(firstNames.length - 2, 2);

      const exactlyTwoNames = numberOfNames === 2;
      const additionalNames = exactlyTwoNames
        ? `${secondLastName} ${t('and')} ${lastName}`
        : `${secondLastName}${t('enumerationAnd')}${lastName}`;
      firstNames.push(additionalNames);
    }

    return firstNames.join(', ');
  },

  translate: (identifier, substitutions = {}, dangerousSubstitutions = {}, skipEscape = false) => {
    const localeValue = strings[locale] && strings[locale][identifier];
    const defaultValue =
      strings[DEFAULT_LOCALE] && strings[DEFAULT_LOCALE].hasOwnProperty(identifier)
        ? strings[DEFAULT_LOCALE][identifier]
        : identifier;
    const value = localeValue || defaultValue;

    const replaceDangerously = Object.assign(
      {
        '/bold': '</strong>',
        '/italic': '</i>',
        bold: '<strong>',
        italic: '<i>',
      },
      dangerousSubstitutions
    );

    const substitutedEscaped = skipEscape
      ? replaceSubstitute(value, /{{(.+?)}}/g, substitutions)
      : replaceSubstituteEscaped(value, /{{(.+?)}}/g, substitutions);
    const substituted = replaceSubstitute(substitutedEscaped, /\[(.+?)\]/g, replaceDangerously);

    return substituted;
  },
};

export const Declension = {
  ACCUSATIVE: 'accusative',
  DATIVE: 'dative',
  NOMINATIVE: 'nominative',
};

export const setLocale = newLocale => (locale = newLocale);

export const setStrings = newStrings => (strings = newStrings);

export function t(identifier, substitutions, dangerousSubstitutions, skipEscape = false) {
  return LocalizerUtil.translate(identifier, substitutions, dangerousSubstitutions, skipEscape);
}

export const joinNames = LocalizerUtil.joinNames;

window.t = LocalizerUtil.translate;<|MERGE_RESOLUTION|>--- conflicted
+++ resolved
@@ -17,13 +17,8 @@
  *
  */
 
-<<<<<<< HEAD
 import {escapeString, getSelfName} from './SanitizationUtil';
-import {StringUtil} from './StringUtil';
-=======
-import {SanitizationUtil} from './SanitizationUtil';
 import {sortByPriority} from './StringUtil';
->>>>>>> 445f7481
 import {isString, isNumber} from 'underscore';
 
 export const DEFAULT_LOCALE = 'en';
