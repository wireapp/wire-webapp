/*
 * Wire
 * Copyright (C) 2018 Wire Swiss GmbH
 *
 * This program is free software: you can redistribute it and/or modify
 * it under the terms of the GNU General Public License as published by
 * the Free Software Foundation, either version 3 of the License, or
 * (at your option) any later version.
 *
 * This program is distributed in the hope that it will be useful,
 * but WITHOUT ANY WARRANTY; without even the implied warranty of
 * MERCHANTABILITY or FITNESS FOR A PARTICULAR PURPOSE. See the
 * GNU General Public License for more details.
 *
 * You should have received a copy of the GNU General Public License
 * along with this program. If not, see http://www.gnu.org/licenses/.
 *
 */

import {Decoder, Encoder} from 'bazinga64';
import {StatusCodes as HTTP_STATUS} from 'http-status-codes';
import type {ObservableArray} from 'knockout';

import {UrlUtil, Runtime} from '@wireapp/commons';

<<<<<<< HEAD
import {isTabKey} from 'Util/KeyboardUtil';
=======
import {findMentionAtPosition} from 'Util/MentionUtil';
>>>>>>> 2e725a94

import {isTabKey} from './KeyboardUtil';
import {loadValue} from './StorageUtil';

import {QUERY_KEY} from '../auth/route';
import {Config} from '../Config';
import type {Conversation} from '../entity/Conversation';
import {AuthError} from '../error/AuthError';
import {StorageKey} from '../storage/StorageKey';

export const isTemporaryClientAndNonPersistent = (persist: boolean): boolean => {
  if (persist === undefined) {
    throw new Error('Type of client is unspecified.');
  }

  const isNonPersistentByUrl = UrlUtil.getURLParameter(QUERY_KEY.PERSIST_TEMPORARY_CLIENTS) === 'false';
  const isNonPersistentByServerConfig = Config.getConfig().FEATURE?.PERSIST_TEMPORARY_CLIENTS === false;
  const isNonPersistent = isNonPersistentByUrl || isNonPersistentByServerConfig;

  const isTemporary = persist === false;
  return isTemporary && isNonPersistent;
};

export const checkIndexedDb = (): Promise<void> => {
  if (isTemporaryClientAndNonPersistent(loadValue(StorageKey.AUTH.PERSIST))) {
    return Promise.resolve();
  }

  if (!Runtime.isSupportingIndexedDb()) {
    const errorType = Runtime.isEdge() ? AuthError.TYPE.PRIVATE_MODE : AuthError.TYPE.INDEXED_DB_UNSUPPORTED;
    const errorMessage = Runtime.isEdge() ? AuthError.MESSAGE.PRIVATE_MODE : AuthError.MESSAGE.INDEXED_DB_UNSUPPORTED;
    return Promise.reject(new AuthError(errorType, errorMessage));
  }

  if (Runtime.isFirefox()) {
    let dbOpenRequest: IDBOpenDBRequest;

    try {
      dbOpenRequest = window.indexedDB.open('test');
      dbOpenRequest.onerror = event => {
        if (dbOpenRequest.error) {
          event.preventDefault();
          return Promise.reject(new AuthError(AuthError.TYPE.PRIVATE_MODE, AuthError.MESSAGE.PRIVATE_MODE));
        }
        return undefined;
      };
    } catch (error) {
      return Promise.reject(new AuthError(AuthError.TYPE.PRIVATE_MODE, AuthError.MESSAGE.PRIVATE_MODE));
    }

    return new Promise((resolve, reject) => {
      let currentAttempt = 0;
      const interval = 10;
      const maxRetry = 50;

      const interval_id = window.setInterval(() => {
        currentAttempt += 1;

        if (dbOpenRequest.readyState === 'done' && !dbOpenRequest.result) {
          window.clearInterval(interval_id);
          return reject(new AuthError(AuthError.TYPE.PRIVATE_MODE, AuthError.MESSAGE.PRIVATE_MODE));
        }

        const tooManyAttempts = currentAttempt >= maxRetry;
        if (tooManyAttempts) {
          window.clearInterval(interval_id);
          resolve();
        }
      }, interval);
    });
  }

  return Promise.resolve();
};

export const loadDataUrl = (file: Blob): Promise<string | ArrayBuffer> => {
  return new Promise((resolve, reject) => {
    const reader = new FileReader();
    reader.onload = () => resolve(reader.result);
    reader.onerror = reject;
    reader.readAsDataURL(file);
  });
};

export const loadUrlBuffer = (
  url: string,
  xhrAccessorFunction?: (xhr: XMLHttpRequest) => void,
): Promise<{buffer: ArrayBuffer; mimeType: string}> => {
  return new Promise((resolve, reject) => {
    const xhr = new XMLHttpRequest();
    xhr.open('GET', url, true);
    xhr.responseType = 'arraybuffer';

    xhr.onload = () => {
      const isStatusOK = xhr.status === HTTP_STATUS.OK;
      return isStatusOK
        ? resolve({buffer: xhr.response, mimeType: xhr.getResponseHeader('content-type')})
        : reject(new Error(xhr.status.toString(10)));
    };

    xhr.onerror = reject;

    if (typeof xhrAccessorFunction === 'function') {
      xhrAccessorFunction(xhr);
    }
    xhr.send();
  });
};

export const loadImage = function (blob: Blob): Promise<HTMLImageElement> {
  return new Promise((resolve, reject) => {
    const object_url = window.URL.createObjectURL(blob);
    const img = new Image();
    img.onload = () => {
      resolve(img);
      window.URL.revokeObjectURL(object_url);
    };
    img.onerror = reject;
    img.src = object_url;
  });
};

export const loadFileBuffer = (file: Blob | File): Promise<ArrayBuffer> => {
  return new Promise((resolve, reject) => {
    const reader = new FileReader();
    reader.onload = () => resolve(reader.result as ArrayBuffer);
    reader.onerror = reject;
    reader.readAsArrayBuffer(file);
  });
};

export const loadUrlBlob = (url: string): Promise<Blob> => {
  return loadUrlBuffer(url).then(({buffer, mimeType}) => new Blob([new Uint8Array(buffer)], {type: mimeType}));
};

export const getFileExtension = (filename: string): string => {
  const extensionMatch = filename?.match(/\.(tar\.gz|[^.]*)$/i);
  const foundExtension = extensionMatch?.[1];
  return foundExtension || '';
};

export const trimFileExtension = (filename?: string): string => {
  if (typeof filename === 'string') {
    if (filename.endsWith('.tar.gz')) {
      filename = filename.replace(/\.tar\.gz$/, '');
    }

    return filename.replace(/\.[^/.]+$/, '');
  }

  return '';
};

export const formatBytes = (bytes: number, decimals: number = 1): string => {
  if (bytes === 0) {
    return '0 B';
  }

  const kilobytes = 1024;
  decimals += 1;
  const unit = ['B', 'KB', 'MB', 'GB', 'TB', 'PB', 'EB', 'ZB', 'YB'];
  const index = Math.floor(Math.log(bytes) / Math.log(kilobytes));
  return `${parseFloat((bytes / Math.pow(kilobytes, index)).toFixed(decimals))} ${unit[index]}`;
};

export const getContentTypeFromDataUrl = (dataUrl: string): string => {
  return dataUrl.match(/^.*:(.*);.*,/)[1];
};

export const stripDataUri = (string: string): string => string.replace(/^data:.*,/, '');

/**
 * Convert a base64 string to an Uint8Array.
 * @note Function will remove "data-uri" attribute if present.
 */
export const base64ToArray = (base64: string): Uint8Array => {
  return Decoder.fromBase64(stripDataUri(base64)).asBytes;
};

/**
 * Convert an ArrayBuffer or an Uint8Array to a base64 string
 */
export const arrayToBase64 = (array: ArrayBuffer | Uint8Array): string => {
  return Encoder.toBase64(array).asString;
};

/**
 * Convert base64 dataURI to Blob
 */
export const base64ToBlob = (base64: string): Blob => {
  const mimeType = getContentTypeFromDataUrl(base64);
  const bytes = base64ToArray(base64);
  return new Blob([bytes], {type: mimeType});
};

/**
 * Downloads blob using a hidden link element.ƒ
 */
export const downloadBlob = (blob: Blob, filename: string, mimeType?: string): number => {
  if (blob) {
    const url = window.URL.createObjectURL(blob);
    return downloadFile(url, filename, mimeType);
  }

  throw new Error('Failed to download blob: Resource not provided');
};

export const downloadFile = (url: string, fileName: string, mimeType?: string): number => {
  const anchor = document.createElement('a');
  anchor.download = fileName;
  anchor.href = url;
  anchor.style.display = 'none';
  if (mimeType) {
    anchor.type = mimeType;
  }

  // Firefox needs the element to be in the DOM for the download to start:
  // @see https://stackoverflow.com/a/32226068
  document.body.appendChild(anchor);
  anchor.click();

  // Wait before removing resource and link. Needed in FF.
  return window.setTimeout(() => {
    const objectURL = anchor.href;
    document.body.removeChild(anchor);
    window.URL.revokeObjectURL(objectURL);
  }, 100);
};

// Note: IE10 listens to "transitionend" instead of "animationend"
export const alias = {
  animationend: 'transitionend animationend oAnimationEnd MSAnimationEnd mozAnimationEnd webkitAnimationEnd',
};

export const koPushDeferred = (target: ObservableArray, src: any[], number = 100, delay = 300) => {
  /** push array deferred to knockout's `observableArray` */
  let interval: number;

  return (interval = window.setInterval(() => {
    const chunk = src.splice(0, number);
    target.push(...chunk);

    if (src.length === 0) {
      return window.clearInterval(interval);
    }
  }, delay));
};

/**
 * Add zero padding until limit is reached.
 */
export const zeroPadding = (value: string | number, length = 2): string => {
  const zerosNeeded = Math.max(0, length - value.toString().length);
  return `${'0'.repeat(zerosNeeded)}${value}`;
};

export const sortGroupsByLastEvent = (groupA: Conversation, groupB: Conversation): number =>
  groupB.last_event_timestamp() - groupA.last_event_timestamp();

export const sortObjectByKeys = (object: Record<string, any>, reverse: boolean) => {
  const keys = Object.keys(object);
  keys.sort();

  if (reverse) {
    keys.reverse();
  }

  // Returns a copy of an object, which is ordered by the keys of the original object.
  return keys.reduce<Record<string, any>>((sortedObject, key: string) => {
    sortedObject[key] = object[key];
    return sortedObject;
  }, {});
};

// Removes url(' and url(" from the beginning of the string and also ") and ') from the end
export const stripUrlWrapper = (url: string) => url.replace(/^url\(["']?/, '').replace(/["']?\)$/, '');

export const validateProfileImageResolution = (file: File, minWidth: number, minHeight: number): Promise<boolean> => {
  return new Promise((resolve, reject) => {
    const image = new Image();
    image.onload = () => resolve(image.width >= minWidth && image.height >= minHeight);
    image.onerror = () => reject(new Error('Failed to load profile picture for size validation'));
    image.src = window.URL.createObjectURL(file);
  });
};

// https://developer.mozilla.org/en-US/Firefox/Performance_best_practices_for_Firefox_fe_engineers
export const afterRender = (callback: TimerHandler): number =>
  window.requestAnimationFrame(() => window.setTimeout(callback, 0));

/**
 * No operation
 */
export const noop = (): void => {};

export function throttle(callback: Function, wait: number, immediate = false) {
  let timeout: number | null = null;
  let initialCall = true;

  return function () {
    const callNow = immediate && initialCall;
    const next = () => {
      // eslint-disable-next-line prefer-rest-params
      callback.apply(this, arguments);
      timeout = null;
    };

    if (callNow) {
      initialCall = false;
      next();
    }

    if (!timeout) {
      timeout = window.setTimeout(next, wait);
    }
  };
}

export const focusableElementsSelector =
  'button:not([disabled]), [href], input:not([disabled]), select:not([disabled]), textarea:not([disabled]), [tabindex]:not([tabindex="-1"])';

export const preventFocusOutside = (event: KeyboardEvent, parentId: string): void => {
  if (!isTabKey(event)) {
    return;
  }
  event.preventDefault();
  const parent = document.getElementById(parentId);
  const focusableContent = parent ? [...parent.querySelectorAll(focusableElementsSelector)] : [];
  const focusedItemIndex = focusableContent.indexOf(document.activeElement);
  if (event.shiftKey && focusedItemIndex != 0) {
    (focusableContent[focusedItemIndex - 1] as HTMLElement)?.focus();
    return;
  }
  if (event.shiftKey && focusedItemIndex === 0) {
    (focusableContent[focusableContent.length - 1] as HTMLElement)?.focus();
    return;
  }
  if (!event.shiftKey && focusedItemIndex === focusableContent.length - 1) {
    (focusableContent[0] as HTMLElement)?.focus();
    return;
  }
  (focusableContent[focusedItemIndex + 1] as HTMLElement)?.focus();
};

export const setContextMenuPosition = (event: React.KeyboardEvent) => {
  event.stopPropagation();
  event.preventDefault();

  const {top, left, height} = (event.target as Element).getBoundingClientRect();
  return new MouseEvent('MouseEvent', {
    ...(event as unknown as MouseEvent),
    clientX: left,
    clientY: top + height,
  });
};

export const generateConversationInputStorageKey = (conversationEntity: Conversation): string =>
  `${StorageKey.CONVERSATION.INPUT}|${conversationEntity.id}`;

const supportsSecretStorage = () => !Runtime.isDesktopApp() || !!window.systemCrypto;

// disables mls for old 'broken' desktop clients, see https://github.com/wireapp/wire-desktop/pull/6094
export const supportsMLS = () => Config.getConfig().FEATURE.ENABLE_MLS && supportsSecretStorage();

export const supportsSelfSupportedProtocolsUpdates = () =>
  Config.getConfig().FEATURE.ENABLE_SELF_SUPPORTED_PROTOCOLS_UPDATES;

export const supportsCoreCryptoProteus = () =>
  Config.getConfig().FEATURE.ENABLE_PROTEUS_CORE_CRYPTO && supportsSecretStorage();

export const incomingCssClass = 'content-animation-incoming-horizontal-left';

export const removeAnimationsClass = (element: HTMLElement | null) => {
  if (element) {
    element.addEventListener('animationend', () => {
      if (element.classList.contains(incomingCssClass)) {
        element.classList.remove(incomingCssClass);
      }
    });
  }
};<|MERGE_RESOLUTION|>--- conflicted
+++ resolved
@@ -23,12 +23,6 @@
 
 import {UrlUtil, Runtime} from '@wireapp/commons';
 
-<<<<<<< HEAD
-import {isTabKey} from 'Util/KeyboardUtil';
-=======
-import {findMentionAtPosition} from 'Util/MentionUtil';
->>>>>>> 2e725a94
-
 import {isTabKey} from './KeyboardUtil';
 import {loadValue} from './StorageUtil';
 
