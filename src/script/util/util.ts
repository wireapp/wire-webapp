/*
 * Wire
 * Copyright (C) 2018 Wire Swiss GmbH
 *
 * This program is free software: you can redistribute it and/or modify
 * it under the terms of the GNU General Public License as published by
 * the Free Software Foundation, either version 3 of the License, or
 * (at your option) any later version.
 *
 * This program is distributed in the hope that it will be useful,
 * but WITHOUT ANY WARRANTY; without even the implied warranty of
 * MERCHANTABILITY or FITNESS FOR A PARTICULAR PURPOSE. See the
 * GNU General Public License for more details.
 *
 * You should have received a copy of the GNU General Public License
 * along with this program. If not, see http://www.gnu.org/licenses/.
 *
 */

import {Decoder, Encoder} from 'bazinga64';
import {StatusCodes as HTTP_STATUS} from 'http-status-codes';

import {Runtime} from '@wireapp/commons';

import {isTabKey} from './KeyboardUtil';

import {Config} from '../Config';
import type {Conversation} from '../entity/Conversation';
import {AuthError} from '../error/AuthError';

export const checkIndexedDb = (): Promise<void> => {
  if (!Runtime.isSupportingIndexedDb()) {
    const errorType = Runtime.isEdge() ? AuthError.TYPE.PRIVATE_MODE : AuthError.TYPE.INDEXED_DB_UNSUPPORTED;
    const errorMessage = Runtime.isEdge() ? AuthError.MESSAGE.PRIVATE_MODE : AuthError.MESSAGE.INDEXED_DB_UNSUPPORTED;
    return Promise.reject(new AuthError(errorType, errorMessage));
  }

  if (Runtime.isFirefox()) {
    let dbOpenRequest: IDBOpenDBRequest;

    try {
      dbOpenRequest = window.indexedDB.open('test');
      dbOpenRequest.onerror = event => {
        if (dbOpenRequest.error) {
          event.preventDefault();
          return Promise.reject(new AuthError(AuthError.TYPE.PRIVATE_MODE, AuthError.MESSAGE.PRIVATE_MODE));
        }
        return undefined;
      };
    } catch (error) {
      return Promise.reject(new AuthError(AuthError.TYPE.PRIVATE_MODE, AuthError.MESSAGE.PRIVATE_MODE));
    }

    return new Promise((resolve, reject) => {
      let currentAttempt = 0;
      const interval = 10;
      const maxRetry = 50;

      const interval_id = window.setInterval(() => {
        currentAttempt += 1;

        if (dbOpenRequest.readyState === 'done' && !dbOpenRequest.result) {
          window.clearInterval(interval_id);
          return reject(new AuthError(AuthError.TYPE.PRIVATE_MODE, AuthError.MESSAGE.PRIVATE_MODE));
        }

        const tooManyAttempts = currentAttempt >= maxRetry;
        if (tooManyAttempts) {
          window.clearInterval(interval_id);
          resolve();
        }
      }, interval);
    });
  }

  return Promise.resolve();
};

export const loadDataUrl = (file: Blob): Promise<string | ArrayBuffer> => {
  return new Promise((resolve, reject) => {
    const reader = new FileReader();
    reader.onload = () => resolve(reader.result);
    reader.onerror = reject;
    reader.readAsDataURL(file);
  });
};

const loadUrlBuffer = (
  url: string,
  xhrAccessorFunction?: (xhr: XMLHttpRequest) => void,
): Promise<{buffer: ArrayBuffer; mimeType: string}> => {
  return new Promise((resolve, reject) => {
    const xhr = new XMLHttpRequest();
    xhr.open('GET', url, true);
    xhr.responseType = 'arraybuffer';

    xhr.onload = () => {
      const isStatusOK = xhr.status === HTTP_STATUS.OK;
      return isStatusOK
        ? resolve({buffer: xhr.response, mimeType: xhr.getResponseHeader('content-type')})
        : reject(new Error(xhr.status.toString(10)));
    };

    xhr.onerror = reject;

    if (typeof xhrAccessorFunction === 'function') {
      xhrAccessorFunction(xhr);
    }
    xhr.send();
  });
};

export const loadImage = function (blob: Blob): Promise<HTMLImageElement> {
  return new Promise((resolve, reject) => {
    const object_url = window.URL.createObjectURL(blob);
    const img = new Image();
    img.onload = () => {
      resolve(img);
      window.URL.revokeObjectURL(object_url);
    };
    img.onerror = reject;
    img.src = object_url;
  });
};

export const loadFileBuffer = (file: Blob | File): Promise<ArrayBuffer> => {
  return new Promise((resolve, reject) => {
    const reader = new FileReader();
    reader.onload = () => resolve(reader.result as ArrayBuffer);
    reader.onerror = reject;
    reader.readAsArrayBuffer(file);
  });
};

export const loadUrlBlob = (url: string): Promise<Blob> => {
  return loadUrlBuffer(url).then(({buffer, mimeType}) => new Blob([new Uint8Array(buffer)], {type: mimeType}));
};

export const getFileExtension = (filename: string): string => {
  const extensionMatch = filename?.match(/\.(tar\.gz|[^.]*)$/i);
  const foundExtension = extensionMatch?.[1];
  return foundExtension || '';
};

export const trimFileExtension = (filename?: string): string => {
  if (typeof filename === 'string') {
    if (filename.endsWith('.tar.gz')) {
      filename = filename.replace(/\.tar\.gz$/, '');
    }

    return filename.replace(/\.[^/.]+$/, '');
  }

  return '';
};

export const formatBytes = (bytes: number, decimals: number = 1): string => {
  if (bytes === 0) {
    return '0 B';
  }

  const kilobytes = 1024;
  decimals += 1;
  const unit = ['B', 'KB', 'MB', 'GB', 'TB', 'PB', 'EB', 'ZB', 'YB'];
  const index = Math.floor(Math.log(bytes) / Math.log(kilobytes));
  return `${parseFloat((bytes / Math.pow(kilobytes, index)).toFixed(decimals))} ${unit[index]}`;
};

export const getContentTypeFromDataUrl = (dataUrl: string): string => {
  return dataUrl.match(/^.*:(.*);.*,/)[1];
};

export const stripDataUri = (string: string): string => string.replace(/^data:.*,/, '');

/**
 * Convert a base64 string to an Uint8Array.
 * @note Function will remove "data-uri" attribute if present.
 */
export const base64ToArray = (base64: string): Uint8Array => {
  return Decoder.fromBase64(stripDataUri(base64)).asBytes;
};

/**
 * Convert an ArrayBuffer or an Uint8Array to a base64 string
 */
export const arrayToBase64 = (array: ArrayBuffer | Uint8Array): string => {
  return Encoder.toBase64(array).asString;
};

/**
 * Convert base64 dataURI to Blob
 */
export const base64ToBlob = (base64: string): Blob => {
  const mimeType = getContentTypeFromDataUrl(base64);
  const bytes = base64ToArray(base64);
  return new Blob([bytes], {type: mimeType});
};

/**
 * Downloads blob using a hidden link element.ƒ
 */
export const downloadBlob = (blob: Blob, filename: string, mimeType?: string): number => {
  if (blob) {
    const url = window.URL.createObjectURL(blob);
    return downloadFile(url, filename, mimeType);
  }

  throw new Error('Failed to download blob: Resource not provided');
};

export const downloadFile = (url: string, fileName: string, mimeType?: string): number => {
  const anchor = document.createElement('a');
  anchor.download = fileName;
  anchor.href = url;
  anchor.style.display = 'none';
  if (mimeType) {
    anchor.type = mimeType;
  }

  // Firefox needs the element to be in the DOM for the download to start:
  // @see https://stackoverflow.com/a/32226068
  document.body.appendChild(anchor);
  anchor.click();

  // Wait before removing resource and link. Needed in FF.
  return window.setTimeout(() => {
    const objectURL = anchor.href;
    document.body.removeChild(anchor);
    window.URL.revokeObjectURL(objectURL);
  }, 100);
};

/**
 * Add zero padding until limit is reached.
 */
export const zeroPadding = (value: string | number, length = 2): string => {
  const zerosNeeded = Math.max(0, length - value.toString().length);
  return `${'0'.repeat(zerosNeeded)}${value}`;
};

export const sortGroupsByLastEvent = (groupA: Conversation, groupB: Conversation): number =>
  groupB.last_event_timestamp() - groupA.last_event_timestamp();

// Removes url(' and url(" from the beginning of the string and also ") and ') from the end
export const stripUrlWrapper = (url: string) => url.replace(/^url\(["']?/, '').replace(/["']?\)$/, '');

export const validateProfileImageResolution = (file: File, minWidth: number, minHeight: number): Promise<boolean> => {
  return new Promise((resolve, reject) => {
    const image = new Image();
    image.onload = () => resolve(image.width >= minWidth && image.height >= minHeight);
    image.onerror = () => reject(new Error('Failed to load profile picture for size validation'));
    image.src = window.URL.createObjectURL(file);
  });
};

// https://developer.mozilla.org/en-US/Firefox/Performance_best_practices_for_Firefox_fe_engineers
export const afterRender = (callback: TimerHandler): number =>
  window.requestAnimationFrame(() => window.setTimeout(callback, 0));

/**
 * No operation
 */
export const noop = (): void => {};

const focusableElementsSelector =
  'button:not([disabled]), [href], input:not([disabled]), select:not([disabled]), textarea:not([disabled]), [tabindex]:not([tabindex="-1"])';

export const preventFocusOutside = (event: KeyboardEvent, parentId: string): void => {
  if (!isTabKey(event)) {
    return;
  }
  event.preventDefault();
  const parent = document.getElementById(parentId);
  const focusableContent = parent ? [...parent.querySelectorAll(focusableElementsSelector)] : [];
  const focusedItemIndex = focusableContent.indexOf(document.activeElement);
  if (event.shiftKey && focusedItemIndex != 0) {
    (focusableContent[focusedItemIndex - 1] as HTMLElement)?.focus();
    return;
  }
  if (event.shiftKey && focusedItemIndex === 0) {
    (focusableContent[focusableContent.length - 1] as HTMLElement)?.focus();
    return;
  }
  if (!event.shiftKey && focusedItemIndex === focusableContent.length - 1) {
    (focusableContent[0] as HTMLElement)?.focus();
    return;
  }
  (focusableContent[focusedItemIndex + 1] as HTMLElement)?.focus();
};

export const setContextMenuPosition = (event: React.KeyboardEvent) => {
  event.stopPropagation();
  event.preventDefault();

  const {top, left, height} = (event.target as Element).getBoundingClientRect();
  return new MouseEvent('MouseEvent', {
    ...(event as unknown as MouseEvent),
    clientX: left,
    clientY: top + height,
  });
};

const supportsSecretStorage = () => !Runtime.isDesktopApp() || !!window.systemCrypto;

// disables mls for old 'broken' desktop clients, see https://github.com/wireapp/wire-desktop/pull/6094
export const supportsMLS = () => Config.getConfig().FEATURE.ENABLE_MLS && supportsSecretStorage();

export const incomingCssClass = 'content-animation-incoming-horizontal-left';

export const removeAnimationsClass = (element: HTMLElement | null) => {
  if (element) {
    element.addEventListener('animationend', () => {
      if (element.classList.contains(incomingCssClass)) {
        element.classList.remove(incomingCssClass);
      }
    });
  }
<<<<<<< HEAD
};

export const checkIsMessageDelivered = (isLastDeliveredMessage: boolean, readReceipts?: ReadReceipt[]) => {
  const readReceiptText = readReceipts?.length ? formatTimeShort(readReceipts[0].time) : '';
  return isLastDeliveredMessage && readReceiptText === '';
=======
>>>>>>> a6748fe8
};<|MERGE_RESOLUTION|>--- conflicted
+++ resolved
@@ -315,12 +315,4 @@
       }
     });
   }
-<<<<<<< HEAD
-};
-
-export const checkIsMessageDelivered = (isLastDeliveredMessage: boolean, readReceipts?: ReadReceipt[]) => {
-  const readReceiptText = readReceipts?.length ? formatTimeShort(readReceipts[0].time) : '';
-  return isLastDeliveredMessage && readReceiptText === '';
-=======
->>>>>>> a6748fe8
 };