/*
 * Wire
 * Copyright (C) 2020 Wire Swiss GmbH
 *
 * This program is free software: you can redistribute it and/or modify
 * it under the terms of the GNU General Public License as published by
 * the Free Software Foundation, either version 3 of the License, or
 * (at your option) any later version.
 *
 * This program is distributed in the hope that it will be useful,
 * but WITHOUT ANY WARRANTY; without even the implied warranty of
 * MERCHANTABILITY or FITNESS FOR A PARTICULAR PURPOSE. See the
 * GNU General Public License for more details.
 *
 * You should have received a copy of the GNU General Public License
 * along with this program. If not, see http://www.gnu.org/licenses/.
 *
 */

import ko, {Unwrapped} from 'knockout';
import {useEffect, useState} from 'react';
interface RegisterReactComponent<Props> {
  component: React.ComponentType<Props>;
}

interface RegisterReactComponentWithTemplate<T> extends RegisterReactComponent<T> {
  bindings?: never;
  template: string;
}

interface RegisterReactComponentWithBindings<T> extends RegisterReactComponent<T> {
  bindings: string;
  template?: never;
}

export function registerReactComponent<Props>(
  name: string,
  {
    template,
    bindings,
    component,
  }: RegisterReactComponentWithBindings<Props> | RegisterReactComponentWithTemplate<Props>,
) {
  if (!ko.components.isRegistered(name)) {
    ko.components.register(name, {
      template: template ?? `<!-- ko react: {${bindings}} --><!-- /ko -->`,
      viewModel: function (knockoutParams: Props) {
<<<<<<< HEAD
        const bindingsString = bindings ?? /react: ?{(.*)}/.exec(template)[1];
=======
        const bindingsString = bindings ?? /react: ?{([^]*)}/.exec(template)[1];
>>>>>>> 93d962b0
        const pairs = bindingsString?.split(',');
        const neededParams = pairs?.map(pair => {
          const [name, value = name] = pair.split(':');
          return value.replace(/ko\.unwrap\(|\)/g, '').trim();
        }) as (keyof Props)[];

        neededParams.forEach(param => {
          if (!knockoutParams.hasOwnProperty(param)) {
            knockoutParams[param] = undefined;
          }
        });
        Object.assign(this, knockoutParams);
        this.reactComponent = component;
      },
    });
  }
}

export const useKoSubscribableCallback = <T = any>(
  observable: ko.Subscribable<T>,
  callback: (newValue: T) => void,
): void => {
  useEffect(() => {
    const subscription = observable.subscribe(newValue => callback(newValue));
    return () => subscription.dispose();
  }, [observable]);
};

export const useKoSubscribable = <T = any>(observable: ko.Subscribable<T>, defaultValue?: T): T => {
  const [value, setValue] = useState<T>(observable() ?? defaultValue);
  useKoSubscribableCallback(observable, newValue => setValue(newValue));
  return value;
};

type Subscribables<T> = {
  [Key in keyof T]: T[Key] extends ko.Subscribable ? T[Key] : never;
};

type UnwrappedValues<T, S = Subscribables<T>> = {
  [Key in keyof S]: Unwrapped<S[Key]>;
};

export const useKoSubscribableChildren = <
  C extends keyof Subscribables<P>,
  P extends Partial<Record<C, ko.Subscribable>>,
>(
  parent: P,
  children: C[],
): UnwrappedValues<P> => {
  const getInitialState = (root: P): UnwrappedValues<P> =>
    children.reduce((acc, child) => {
      acc[child] = root?.[child]?.();
      return acc;
    }, {} as UnwrappedValues<P>);

  const [state, setState] = useState<UnwrappedValues<P>>(getInitialState(parent));
  useEffect(() => {
    setState(getInitialState(parent));
    const subscriptions = children.map(child => {
      const subscribable = parent?.[child];
      return subscribable?.subscribe((value: Unwrapped<typeof subscribable>) => {
        setState(prevState => ({...prevState, [child]: value}));
      });
    });
    return () => subscriptions.forEach(subscription => subscription?.dispose());
  }, [parent]);

  return state;
};<|MERGE_RESOLUTION|>--- conflicted
+++ resolved
@@ -45,11 +45,7 @@
     ko.components.register(name, {
       template: template ?? `<!-- ko react: {${bindings}} --><!-- /ko -->`,
       viewModel: function (knockoutParams: Props) {
-<<<<<<< HEAD
-        const bindingsString = bindings ?? /react: ?{(.*)}/.exec(template)[1];
-=======
         const bindingsString = bindings ?? /react: ?{([^]*)}/.exec(template)[1];
->>>>>>> 93d962b0
         const pairs = bindingsString?.split(',');
         const neededParams = pairs?.map(pair => {
           const [name, value = name] = pair.split(':');
