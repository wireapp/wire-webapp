--- conflicted
+++ resolved
@@ -84,18 +84,11 @@
   [Key in keyof T]: T[Key] extends ko.Subscribable ? T[Key] : never;
 };
 
-<<<<<<< HEAD
-export const useKoSubscribableChildren = <
-  C extends keyof Subscribables<P>,
-  P extends Partial<Record<C, ko.Subscribable>>,
->(
-=======
 type UnwrappedValues<T, S = Subscribables<T>> = {
   [Key in keyof S]: Unwrapped<S[Key]>;
 };
 
 export const useKoSubscribableChildren = <C extends keyof Subscribables<P>, P extends Record<C, ko.Subscribable>>(
->>>>>>> 77e60e43
   parent: P,
   children: C[],
 ): UnwrappedValues<P> => {
