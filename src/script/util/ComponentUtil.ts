--- conflicted
+++ resolved
@@ -41,7 +41,6 @@
     component,
   }: RegisterReactComponentWithBindings<Props> | RegisterReactComponentWithTemplate<Props>,
 ) {
-<<<<<<< HEAD
   if (!ko.components.isRegistered(name)) {
     ko.components.register(name, {
       template: template ?? `<!-- ko react: {${bindings}} --><!-- /ko -->`,
@@ -52,17 +51,6 @@
           const [name, value = name] = pair.split(':');
           return value.replace(/ko\.unwrap\(|\)/g, '').trim();
         }) as (keyof Props)[];
-=======
-  ko.components.register(name, {
-    template: template ?? `<!-- ko react: {${bindings}} --><!-- /ko -->`,
-    viewModel: function (knockoutParams: Props) {
-      const bindingsString = bindings ?? /react: ?{([^]*)}/.exec(template)[1];
-      const pairs = bindingsString?.split(',');
-      const neededParams = pairs?.map(pair => {
-        const [name, value = name] = pair.split(':');
-        return value.replace(/ko\.unwrap\(|\)/g, '').trim();
-      }) as (keyof Props)[];
->>>>>>> 33c10a29
 
         neededParams.forEach(param => {
           if (!knockoutParams.hasOwnProperty(param)) {
@@ -96,13 +84,10 @@
   [Key in keyof T]: T[Key] extends ko.Subscribable ? T[Key] : never;
 };
 
-<<<<<<< HEAD
-=======
 type UnwrappedValues<T, S = Subscribables<T>> = {
   [Key in keyof S]: Unwrapped<S[Key]>;
 };
 
->>>>>>> 33c10a29
 export const useKoSubscribableChildren = <
   C extends keyof Subscribables<P>,
   P extends Partial<Record<C, ko.Subscribable>>,
