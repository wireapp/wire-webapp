--- conflicted
+++ resolved
@@ -19,13 +19,9 @@
 
 import Logger from 'utils/Logger';
 
-<<<<<<< HEAD
-import WindowTitleViewModel from '../view_model/WindowTitleViewModel';
 import {afterRender} from 'utils/util';
-=======
 import WindowTitleViewModel from './WindowTitleViewModel';
 import {ModalsViewModel} from './ModalsViewModel';
->>>>>>> 1dae8d5d
 
 export class MainViewModel {
   static get CONFIG() {
