/*
 * Wire
 * Copyright (C) 2018 Wire Swiss GmbH
 *
 * This program is free software: you can redistribute it and/or modify
 * it under the terms of the GNU General Public License as published by
 * the Free Software Foundation, either version 3 of the License, or
 * (at your option) any later version.
 *
 * This program is distributed in the hope that it will be useful,
 * but WITHOUT ANY WARRANTY; without even the implied warranty of
 * MERCHANTABILITY or FITNESS FOR A PARTICULAR PURPOSE. See the
 * GNU General Public License for more details.
 *
 * You should have received a copy of the GNU General Public License
 * along with this program. If not, see http://www.gnu.org/licenses/.
 *
 */

import {getLogger} from 'utils/Logger';

import {afterRender} from 'utils/util';
<<<<<<< HEAD
import {WindowTitleViewModel} from './WindowTitleViewModel';
import {ModalsViewModel} from './ModalsViewModel';
=======
import WindowTitleViewModel from './WindowTitleViewModel';
import {modals} from './ModalsViewModel';
>>>>>>> 363b76b4

export class MainViewModel {
  static get CONFIG() {
    return {
      PANEL: {
        BREAKPOINT: 1000,
        WIDTH: 304,
      },
    };
  }

  static get PANEL_STATE() {
    return {
      CLOSED: 'MainViewModel.PANEL_STATE.CLOSED',
      OPEN: 'MainViewModel.PANEL_STATE.OPEN',
    };
  }

  static get PANEL_STYLE() {
    return {
      CLOSED: {
        position: 'absolute',
        right: '0',
        transform: `translateX(${MainViewModel.CONFIG.PANEL.WIDTH}px)`,
        width: `${MainViewModel.CONFIG.PANEL.WIDTH}px`,
      },
      OPEN: {
        position: 'absolute',
        right: '0',
        transform: `translateX(0px)`,
        width: `${MainViewModel.CONFIG.PANEL.WIDTH}px`,
      },
    };
  }

  constructor(repositories) {
    this.userRepository = repositories.user;
    this.logger = getLogger('MainViewModel');

    this.selfUser = this.userRepository.self;

    this.isPanelOpen = ko.observable(false);

    this.actions = new z.viewModel.ActionsViewModel(this, repositories);

    this.panel = new z.viewModel.PanelViewModel(this, repositories);
    this.content = new z.viewModel.ContentViewModel(this, repositories);
    this.list = new z.viewModel.ListViewModel(this, repositories);

    this.modals = modals;
    this.lightbox = new z.viewModel.ImageDetailViewViewModel(this, repositories);
    this.shortcuts = new z.viewModel.ShortcutsViewModel(this, repositories);
    this.title = new WindowTitleViewModel(this, repositories);
    this.favicon = new z.viewModel.FaviconViewModel(window.amplify);
    this.videoCalling = new z.viewModel.VideoCallingViewModel(this, repositories);
    this.warnings = new z.viewModel.WarningsViewModel();

    this.mainClasses = ko.pureComputed(() => {
      if (this.selfUser()) {
        // deprecated - still used on input control hover
        return `main-accent-color-${this.selfUser().accent_id()} show`;
      }
    });
  }

  openPanel() {
    return this.togglePanel(MainViewModel.PANEL_STATE.OPEN);
  }

  closePanel() {
    return this.togglePanel(MainViewModel.PANEL_STATE.CLOSED);
  }

  closePanelImmediatly() {
    document.querySelector('#app').classList.remove('app--panel-open');
    this.isPanelOpen(false);
  }

  togglePanel = forceState => {
    const app = document.querySelector('#app');
    const panel = document.querySelector('.right-column');

    const isPanelOpen = app.classList.contains('app--panel-open');
    const isAlreadyClosed = forceState === MainViewModel.PANEL_STATE.CLOSED && !isPanelOpen;
    const isAlreadyOpen = forceState === MainViewModel.PANEL_STATE.OPEN && isPanelOpen;

    const isInForcedState = isAlreadyClosed || isAlreadyOpen;
    if (isInForcedState) {
      return Promise.resolve();
    }

    const titleBar = document.querySelector('#conversation-title-bar');
    const input = document.querySelector('#conversation-input-bar');

    const isNarrowScreen = app.offsetWidth < MainViewModel.CONFIG.PANEL.BREAKPOINT;

    const centerWidthClose = app.offsetWidth - MainViewModel.CONFIG.PANEL.WIDTH;
    const centerWidthOpen = centerWidthClose - MainViewModel.CONFIG.PANEL.WIDTH;

    return new Promise(resolve => {
      const transitionEndHandler = event => {
        if (event.target === panel) {
          panel.removeEventListener('transitionend', transitionEndHandler);
          this._clearStyles(panel, ['width', 'transform', 'position', 'right', 'transition']);
          this._clearStyles(titleBar, ['width', 'transition']);
          this._clearStyles(input, ['width', 'transition']);

          const overlay = document.querySelector('.center-column__overlay');
          if (isPanelOpen) {
            app.classList.remove('app--panel-open');
            this.isPanelOpen(false);
            overlay.removeEventListener('click', this.closePanelOnClick);
          } else {
            app.classList.add('app--panel-open');
            this.isPanelOpen(true);
            overlay.addEventListener('click', this.closePanelOnClick);
          }

          window.dispatchEvent(new Event('resize'));

          resolve();
        }
      };

      panel.addEventListener('transitionend', transitionEndHandler);

      if (isPanelOpen) {
        this._applyStyle(panel, MainViewModel.PANEL_STYLE.OPEN);
        if (!isNarrowScreen) {
          this._applyStyle(titleBar, {width: `${centerWidthOpen}px`});
          this._applyStyle(input, {width: `${centerWidthOpen}px`});
        }
      } else {
        this._applyStyle(panel, MainViewModel.PANEL_STYLE.CLOSED);
        if (!isNarrowScreen) {
          this._applyStyle(titleBar, {width: `${centerWidthClose}px`});
          this._applyStyle(input, {width: `${centerWidthClose}px`});
        }
      }

      afterRender(() => {
        const widthTransition = 'width .35s cubic-bezier(0.19, 1, 0.22, 1)';
        this._applyStyle(panel, {transition: 'transform .35s cubic-bezier(0.19, 1, 0.22, 1)'});
        this._applyStyle(titleBar, {transition: widthTransition});
        this._applyStyle(input, {transition: widthTransition});

        if (isPanelOpen) {
          this._applyStyle(panel, MainViewModel.PANEL_STYLE.CLOSED);
          if (!isNarrowScreen) {
            this._applyStyle(titleBar, {width: `${centerWidthClose}px`});
            this._applyStyle(input, {width: `${centerWidthClose}px`});
          }
        } else {
          this._applyStyle(panel, MainViewModel.PANEL_STYLE.OPEN);
          if (!isNarrowScreen) {
            this._applyStyle(titleBar, {width: `${centerWidthOpen}px`});
            this._applyStyle(input, {width: `${centerWidthOpen}px`});
          }
        }
      });
    });
  };

  _applyStyle(element, style) {
    if (element) {
      Object.entries(style).forEach(([key, styleValue]) => (element.style[key] = styleValue));
    }
  }

  _clearStyles(element, styles) {
    if (element) {
      styles.forEach(key => (element.style[key] = ''));
    }
  }

  closePanelOnClick = () => {
    this.panel.closePanel();
  };
}<|MERGE_RESOLUTION|>--- conflicted
+++ resolved
@@ -20,13 +20,8 @@
 import {getLogger} from 'utils/Logger';
 
 import {afterRender} from 'utils/util';
-<<<<<<< HEAD
 import {WindowTitleViewModel} from './WindowTitleViewModel';
-import {ModalsViewModel} from './ModalsViewModel';
-=======
-import WindowTitleViewModel from './WindowTitleViewModel';
 import {modals} from './ModalsViewModel';
->>>>>>> 363b76b4
 
 export class MainViewModel {
   static get CONFIG() {
