/*
 * Wire
 * Copyright (C) 2018 Wire Swiss GmbH
 *
 * This program is free software: you can redistribute it and/or modify
 * it under the terms of the GNU General Public License as published by
 * the Free Software Foundation, either version 3 of the License, or
 * (at your option) any later version.
 *
 * This program is distributed in the hope that it will be useful,
 * but WITHOUT ANY WARRANTY; without even the implied warranty of
 * MERCHANTABILITY or FITNESS FOR A PARTICULAR PURPOSE. See the
 * GNU General Public License for more details.
 *
 * You should have received a copy of the GNU General Public License
 * along with this program. If not, see http://www.gnu.org/licenses/.
 *
 */

import {getLogger} from 'Util/Logger';
import {afterRender} from 'Util/util';
import {amplify} from 'amplify';

import {WindowTitleViewModel} from './WindowTitleViewModel';
import {modals} from './ModalsViewModel';
import {WarningsViewModel} from './WarningsViewModel';
import {ContentViewModel} from './ContentViewModel';
import {CallingViewModel} from './CallingViewModel';
import {ActionsViewModel} from './ActionsViewModel';
import {ListViewModel} from './ListViewModel';
import {FaviconViewModel} from './FaviconViewModel';

export class MainViewModel {
  static get CONFIG() {
    return {
      PANEL: {
        BREAKPOINT: 1000,
        WIDTH: 304,
      },
    };
  }

  static get PANEL_STATE() {
    return {
      CLOSED: 'MainViewModel.PANEL_STATE.CLOSED',
      OPEN: 'MainViewModel.PANEL_STATE.OPEN',
    };
  }

  static get PANEL_STYLE() {
    return {
      CLOSED: {
        position: 'absolute',
        right: '0',
        transform: `translateX(${MainViewModel.CONFIG.PANEL.WIDTH}px)`,
        width: `${MainViewModel.CONFIG.PANEL.WIDTH}px`,
      },
      OPEN: {
        position: 'absolute',
        right: '0',
        transform: 'translateX(0px)',
        width: `${MainViewModel.CONFIG.PANEL.WIDTH}px`,
      },
    };
  }

  constructor(repositories) {
    this.userRepository = repositories.user;
    this.logger = getLogger('MainViewModel');

    this.modals = modals;

    this.multitasking = {
      autoMinimize: ko.observable(true),
      isMinimized: ko.observable(false),
      resetMinimize: ko.observable(false),
    };

    this.selfUser = this.userRepository.self;

    this.isPanelOpen = ko.observable(false);

    this.actions = new ActionsViewModel(this, repositories);

    this.panel = new z.viewModel.PanelViewModel(this, repositories);
    this.calling = new CallingViewModel(
      repositories.calling,
      repositories.conversation,
      repositories.audio,
      repositories.media.devicesHandler,
      repositories.media.streamHandler,
      repositories.permission,
      this.selfUser,
      this.multitasking,
    );
    this.content = new ContentViewModel(this, repositories);
    this.list = new ListViewModel(this, repositories);

    this.lightbox = new z.viewModel.ImageDetailViewViewModel(this, repositories);
<<<<<<< HEAD
    this.title = new WindowTitleViewModel(this, repositories.user, repositories.conversation);
    this.favicon = new z.viewModel.FaviconViewModel(window.amplify);
=======
    this.title = new WindowTitleViewModel(this, repositories);
    this.favicon = new FaviconViewModel(amplify);
>>>>>>> aadf5ad8
    this.warnings = new WarningsViewModel();

    this.mainClasses = ko.pureComputed(() => {
      if (this.selfUser()) {
        // deprecated - still used on input control hover
        return `main-accent-color-${this.selfUser().accent_id()} show`;
      }
    });

    // Prevent Chrome (and Electron) from pushing the content out of the
    // viewport when using form elements (e.g. in the preferences)
    document.addEventListener('scroll', () => window.scrollTo(0, 0));
  }

  openPanel() {
    return this.togglePanel(MainViewModel.PANEL_STATE.OPEN);
  }

  closePanel() {
    return this.togglePanel(MainViewModel.PANEL_STATE.CLOSED);
  }

  closePanelImmediately() {
    document.querySelector('#app').classList.remove('app--panel-open');
    this.isPanelOpen(false);
  }

  togglePanel = forceState => {
    const app = document.querySelector('#app');
    const panel = document.querySelector('.right-column');

    const isPanelOpen = app.classList.contains('app--panel-open');
    const isAlreadyClosed = forceState === MainViewModel.PANEL_STATE.CLOSED && !isPanelOpen;
    const isAlreadyOpen = forceState === MainViewModel.PANEL_STATE.OPEN && isPanelOpen;

    const isInForcedState = isAlreadyClosed || isAlreadyOpen;
    if (isInForcedState) {
      return Promise.resolve();
    }

    const titleBar = document.querySelector('#conversation-title-bar');
    const input = document.querySelector('#conversation-input-bar');

    const isNarrowScreen = app.offsetWidth < MainViewModel.CONFIG.PANEL.BREAKPOINT;

    const centerWidthClose = app.offsetWidth - MainViewModel.CONFIG.PANEL.WIDTH;
    const centerWidthOpen = centerWidthClose - MainViewModel.CONFIG.PANEL.WIDTH;

    return new Promise(resolve => {
      const transitionEndHandler = event => {
        if (event.target === panel) {
          panel.removeEventListener('transitionend', transitionEndHandler);
          this._clearStyles(panel, ['width', 'transform', 'position', 'right', 'transition']);
          this._clearStyles(titleBar, ['width', 'transition']);
          this._clearStyles(input, ['width', 'transition']);

          const overlay = document.querySelector('.center-column__overlay');
          if (isPanelOpen) {
            app.classList.remove('app--panel-open');
            this.isPanelOpen(false);
            overlay.removeEventListener('click', this.closePanelOnClick);
          } else {
            app.classList.add('app--panel-open');
            this.isPanelOpen(true);
            overlay.addEventListener('click', this.closePanelOnClick);
          }

          window.dispatchEvent(new Event('resize'));

          resolve();
        }
      };

      panel.addEventListener('transitionend', transitionEndHandler);

      if (isPanelOpen) {
        this._applyStyle(panel, MainViewModel.PANEL_STYLE.OPEN);
        if (!isNarrowScreen) {
          this._applyStyle(titleBar, {width: `${centerWidthOpen}px`});
          this._applyStyle(input, {width: `${centerWidthOpen}px`});
        }
      } else {
        this._applyStyle(panel, MainViewModel.PANEL_STYLE.CLOSED);
        if (!isNarrowScreen) {
          this._applyStyle(titleBar, {width: `${centerWidthClose}px`});
          this._applyStyle(input, {width: `${centerWidthClose}px`});
        }
      }

      afterRender(() => {
        const widthTransition = 'width .35s cubic-bezier(0.19, 1, 0.22, 1)';
        this._applyStyle(panel, {transition: 'transform .35s cubic-bezier(0.19, 1, 0.22, 1)'});
        this._applyStyle(titleBar, {transition: widthTransition});
        this._applyStyle(input, {transition: widthTransition});

        if (isPanelOpen) {
          this._applyStyle(panel, MainViewModel.PANEL_STYLE.CLOSED);
          if (!isNarrowScreen) {
            this._applyStyle(titleBar, {width: `${centerWidthClose}px`});
            this._applyStyle(input, {width: `${centerWidthClose}px`});
          }
        } else {
          this._applyStyle(panel, MainViewModel.PANEL_STYLE.OPEN);
          if (!isNarrowScreen) {
            this._applyStyle(titleBar, {width: `${centerWidthOpen}px`});
            this._applyStyle(input, {width: `${centerWidthOpen}px`});
          }
        }
      });
    });
  };

  _applyStyle(element, style) {
    if (element) {
      Object.entries(style).forEach(([key, styleValue]) => (element.style[key] = styleValue));
    }
  }

  _clearStyles(element, styles) {
    if (element) {
      styles.forEach(key => (element.style[key] = ''));
    }
  }

  closePanelOnClick = () => {
    this.panel.closePanel();
  };
}<|MERGE_RESOLUTION|>--- conflicted
+++ resolved
@@ -97,13 +97,8 @@
     this.list = new ListViewModel(this, repositories);
 
     this.lightbox = new z.viewModel.ImageDetailViewViewModel(this, repositories);
-<<<<<<< HEAD
     this.title = new WindowTitleViewModel(this, repositories.user, repositories.conversation);
-    this.favicon = new z.viewModel.FaviconViewModel(window.amplify);
-=======
-    this.title = new WindowTitleViewModel(this, repositories);
     this.favicon = new FaviconViewModel(amplify);
->>>>>>> aadf5ad8
     this.warnings = new WarningsViewModel();
 
     this.mainClasses = ko.pureComputed(() => {
