--- conflicted
+++ resolved
@@ -146,7 +146,35 @@
       });
     };
 
-<<<<<<< HEAD
+    const startCall = async (conversation: Conversation, callType: CALL_TYPE): Promise<void> => {
+      const canStart = await this.canInitiateCall(conversation.qualifiedId, {
+        action: t('modalCallSecondOutgoingAction'),
+        message: t('modalCallSecondOutgoingMessage'),
+        title: t('modalCallSecondOutgoingHeadline'),
+      });
+
+      if (!canStart) {
+        return;
+      }
+
+      const call = await this.callingRepository.startCall(conversation, callType);
+      if (!call) {
+        return;
+      }
+
+      if (conversation.isUsingMLSProtocol) {
+        const unsubscribe = await subscribeToEpochUpdates(
+          conversation.qualifiedId,
+          ({epoch, keyLength, secretKey, members}) => {
+            this.callingRepository.setEpochInfo(conversation.qualifiedId, {epoch, keyLength, secretKey}, members);
+          },
+        );
+
+        callingSubscriptions.addOngoing(call.conversationId, unsubscribe);
+      }
+      ring(call);
+    };
+
     const generateSubconversationMembers = async (
       conversationId: QualifiedId,
       subconversation: Subconversation,
@@ -232,25 +260,6 @@
       return () => mlsService.off('newEpoch', forwardNewEpoch);
     };
 
-    const startCall = async (conversation: Conversation, callType: CALL_TYPE): Promise<void> => {
-      const call = await this.callingRepository.startCall(conversation, callType);
-      if (!call) {
-        return;
-      }
-
-      if (conversation.isUsingMLSProtocol) {
-        const unsubscribe = await subscribeToEpochUpdates(
-          conversation.qualifiedId,
-          ({epoch, keyLength, secretKey, members}) => {
-            this.callingRepository.setEpochInfo(conversation.qualifiedId, {epoch, keyLength, secretKey}, members);
-          },
-        );
-
-        callingSubscriptions.addOngoing(call.conversationId, unsubscribe);
-      }
-      ring(call);
-    };
-
     const joinOngoingMlsConference = async (call: Call) => {
       const unsubscribe = await subscribeToEpochUpdates(
         call.conversationId,
@@ -263,38 +272,20 @@
     };
 
     const answerCall = async (call: Call) => {
+      const canAnswer = await this.canInitiateCall(call.conversationId, {
+        action: t('modalCallSecondIncomingAction'),
+        message: t('modalCallSecondIncomingMessage'),
+        title: t('modalCallSecondIncomingHeadline'),
+      });
+      if (!canAnswer) {
+        return;
+      }
+
       await this.callingRepository.answerCall(call);
 
       if (call.conversationType === CONV_TYPE.CONFERENCE_MLS) {
         await joinOngoingMlsConference(call);
       }
-=======
-    const startCall = async (conversation: Conversation, callType: CALL_TYPE) => {
-      const canStart = await this.canInitiateCall(conversation.qualifiedId, {
-        action: t('modalCallSecondOutgoingAction'),
-        message: t('modalCallSecondOutgoingMessage'),
-        title: t('modalCallSecondOutgoingHeadline'),
-      });
-
-      if (!canStart) {
-        return;
-      }
-      const subConversationData = conversation.isUsingMLSProtocol
-        ? await core.service!.mls?.joinConferenceSubconversation(conversation)
-        : undefined;
-
-      const keyData = subConversationData && {
-        epoch: subConversationData.subconversation.epoch,
-        secretKey: subConversationData.secretKey,
-        keyLength: subConversationData.keyLength,
-      };
-
-      const call = await this.callingRepository.startCall(conversation, callType, keyData);
-      if (!call) {
-        return;
-      }
-      ring(call);
->>>>>>> 79654e54
     };
 
     const hasSoundlessCallsEnabled = (): boolean => {
@@ -345,20 +336,7 @@
             },
           });
         } else {
-<<<<<<< HEAD
           answerCall(call);
-=======
-          const canAnwer = await this.canInitiateCall(call.conversationId, {
-            action: t('modalCallSecondIncomingAction'),
-            message: t('modalCallSecondIncomingMessage'),
-            title: t('modalCallSecondIncomingHeadline'),
-          });
-          if (!canAnwer) {
-            return;
-          }
-
-          this.callingRepository.answerCall(call);
->>>>>>> 79654e54
         }
       },
       changePage: (newPage, call) => {
