--- conflicted
+++ resolved
@@ -17,6 +17,7 @@
  *
  */
 
+import {Subconversation} from '@wireapp/api-client/lib/conversation';
 import {QualifiedId} from '@wireapp/api-client/lib/user';
 import ko from 'knockout';
 import {container} from 'tsyringe';
@@ -140,9 +141,12 @@
 
     const generateMembers = async (conversationId: QualifiedId, subconversation: Subconversation): Promise<any> => {
       const mlsService = core.service!.mls;
+      if (!mlsService) {
+        throw new Error('mls service was not initialised');
+      }
 
       const parentGroupId = await mlsService.getGroupIdFromConversationId(conversationId);
-      const memberIds = await core.service!.mls.getClientIds(parentGroupId);
+      const memberIds = await mlsService.getClientIds(parentGroupId);
 
       return memberIds.map(parentMember => {
         const isSubconversationMember = !!subconversation.members.find(
@@ -154,15 +158,15 @@
     };
 
     const startCall = async (conversation: Conversation, callType: CALL_TYPE): Promise<void> => {
-<<<<<<< HEAD
       const call = await this.callingRepository.startCall(conversation, callType);
       if (!call) {
         return;
       }
 
       const subconversationData = conversation.isUsingMLSProtocol
-        ? await core.service!.mls.joinConferenceSubconversation(conversation)
+        ? await core.service!.mls?.joinConferenceSubconversation(conversation)
         : undefined;
+
       const subconversation = subconversationData?.subconversation;
       if (subconversation) {
         const members = await generateMembers(conversation, subconversation);
@@ -171,12 +175,11 @@
       ring(call);
     };
 
-    const joinOngoingCall = async (call: Call) => {
-      //we don't have to do anything if it's not mls conference
-      if (call.conversationType !== CONV_TYPE.CONFERENCE_MLS) {
-        return;
-      }
+    const joinOngoingMlsConference = async (call: Call) => {
       const mlsService = core.service!.mls;
+      if (!mlsService) {
+        throw new Error('mls service was not initialised');
+      }
 
       //join subconversation
       const subconversationData = await mlsService.joinConferenceSubconversation(call.conversationId);
@@ -189,25 +192,10 @@
 
     const answerCall = async (call: Call) => {
       await this.callingRepository.answerCall(call);
-      await joinOngoingCall(call);
-=======
-      const subConversationData = conversation.isUsingMLSProtocol
-        ? await core.service!.mls?.joinConferenceSubconversation(conversation)
-        : undefined;
-
-      const keyData = subConversationData && {
-        epoch: subConversationData.subconversation.epoch,
-        secretKey: subConversationData.secretKey,
-        keyLength: subConversationData.keyLength,
-      };
-
-      this.callingRepository.startCall(conversation, callType, keyData).then(call => {
-        if (!call) {
-          return;
-        }
-        ring(call);
-      });
->>>>>>> f7c92f67
+
+      if (call.conversationType === CONV_TYPE.CONFERENCE_MLS) {
+        await joinOngoingMlsConference(call);
+      }
     };
 
     const hasSoundlessCallsEnabled = (): boolean => {
