/*
 * Wire
 * Copyright (C) 2019 Wire Swiss GmbH
 *
 * This program is free software: you can redistribute it and/or modify
 * it under the terms of the GNU General Public License as published by
 * the Free Software Foundation, either version 3 of the License, or
 * (at your option) any later version.
 *
 * This program is distributed in the hope that it will be useful,
 * but WITHOUT ANY WARRANTY; without even the implied warranty of
 * MERCHANTABILITY or FITNESS FOR A PARTICULAR PURPOSE. See the
 * GNU General Public License for more details.
 *
 * You should have received a copy of the GNU General Public License
 * along with this program. If not, see http://www.gnu.org/licenses/.
 *
 */

import {CALL_TYPE, CONV_TYPE, REASON as CALL_REASON, STATE as CALL_STATE} from '@wireapp/avs';
import {Availability} from '@wireapp/protocol-messaging';
import {amplify} from 'amplify';
import ko from 'knockout';

import {getLogger, Logger} from 'Util/Logger';

import * as trackingHelpers from '../tracking/Helpers';
import {AudioType} from '../audio/AudioType';
import type {Call} from '../calling/Call';
import type {CallingRepository} from '../calling/CallingRepository';
import {getGrid, Grid} from '../calling/videoGridHandler';
import type {User} from '../entity/User';
import type {ElectronDesktopCapturerSource, MediaDevicesHandler} from '../media/MediaDevicesHandler';
import type {MediaStreamHandler} from '../media/MediaStreamHandler';
import type {AudioRepository} from '../audio/AudioRepository';
import type {ConversationRepository} from '../conversation/ConversationRepository';
import type {Conversation} from '../entity/Conversation';
import type {PermissionRepository} from '../permission/PermissionRepository';
import {PermissionStatusState} from '../permission/PermissionStatusState';
import type {Multitasking} from '../notification/NotificationRepository';
import type {TeamRepository} from '../team/TeamRepository';

import 'Components/calling/chooseScreen';
import {WebAppEvents} from '@wireapp/webapp-events';
import {ModalsViewModel} from './ModalsViewModel';
import {t} from 'Util/LocalizerUtil';
import {EventName} from '../tracking/EventName';
import {Segmentation} from '../tracking/Segmentation';

export interface CallActions {
  answer: (call: Call) => void;
  leave: (call: Call) => void;
  reject: (call: Call) => void;
  startAudio: (conversationEntity: Conversation) => void;
  startVideo: (conversationEntity: Conversation) => void;
  switchCameraInput: (call: Call, deviceId: string) => void;
  switchScreenInput: (call: Call, deviceId: string) => void;
  toggleCamera: (call: Call) => void;
  toggleMute: (call: Call, muteState: boolean) => void;
  toggleScreenshare: (call: Call) => void;
}

declare global {
  interface HTMLAudioElement {
    setSinkId: (sinkId: string) => Promise<void>;
  }
}

export class CallingViewModel {
  private onChooseScreen: (deviceId: string) => void;
  private readonly logger: Logger;
  private readonly selfUser: ko.Observable<User>;

  readonly activeCalls: ko.PureComputed<Call[]>;
  readonly audioRepository: AudioRepository;
  readonly callActions: CallActions;
  readonly callingRepository: CallingRepository;
  readonly conversationRepository: ConversationRepository;
  readonly isChoosingScreen: ko.PureComputed<boolean>;
  readonly mediaDevicesHandler: MediaDevicesHandler;
  readonly mediaStreamHandler: MediaStreamHandler;
  readonly multitasking: Multitasking;
  readonly permissionRepository: PermissionRepository;
  readonly selectableScreens: ko.Observable<ElectronDesktopCapturerSource[]>;
  readonly selectableWindows: ko.Observable<ElectronDesktopCapturerSource[]>;
  readonly isSelfVerified: ko.Computed<boolean>;
  readonly teamRepository: TeamRepository;

  constructor(
    callingRepository: CallingRepository,
    conversationRepository: ConversationRepository,
    audioRepository: AudioRepository,
    mediaDevicesHandler: MediaDevicesHandler,
    mediaStreamHandler: MediaStreamHandler,
    permissionRepository: PermissionRepository,
    teamRepository: TeamRepository,
    selfUser: ko.Observable<User>,
    multitasking: Multitasking,
  ) {
    this.logger = getLogger('CallingViewModel');
    this.callingRepository = callingRepository;
    this.conversationRepository = conversationRepository;
    this.mediaDevicesHandler = mediaDevicesHandler;
    this.mediaStreamHandler = mediaStreamHandler;
    this.permissionRepository = permissionRepository;
    this.teamRepository = teamRepository;

    this.selfUser = selfUser;
    this.isSelfVerified = ko.pureComputed(() => selfUser().is_verified());
    this.activeCalls = ko.pureComputed(() =>
      callingRepository.activeCalls().filter(call => {
        const conversation = this.conversationRepository.find_conversation_by_id(call.conversationId);
        if (!conversation || conversation.removed_from_conversation()) {
          return false;
        }

        return call.reason() !== CALL_REASON.ANSWERED_ELSEWHERE;
      }),
    );
    this.selectableScreens = ko.observable([]);
    this.selectableWindows = ko.observable([]);
    this.isChoosingScreen = ko.pureComputed(
      () => this.selectableScreens().length > 0 || this.selectableWindows().length > 0,
    );
    this.multitasking = multitasking;

    this.onChooseScreen = () => {};

    const ring = (call: Call): void => {
      const sounds: Partial<Record<CALL_STATE, AudioType>> = {
        [CALL_STATE.INCOMING]: AudioType.INCOMING_CALL,
        [CALL_STATE.OUTGOING]: AudioType.OUTGOING_CALL,
      };
      const initialCallState = call.state();
      const soundId = sounds[initialCallState];
      if (!soundId || typeof call.reason() !== 'undefined') {
        return;
      }

      audioRepository.loop(soundId).then(() => {
        const stateSubscription = ko.computed(() => {
          if (call.state() !== initialCallState || typeof call.reason() !== 'undefined') {
            window.setTimeout(() => {
              audioRepository.stop(soundId);
              stateSubscription.dispose();
            });
          }
        });
      });
    };

    const startCall = (conversationEntity: Conversation, callType: CALL_TYPE): void => {
      const guests = conversationEntity.participating_user_ets().filter(user => user.isGuest()).length;
      const wirelessGuests = conversationEntity.participating_user_ets().filter(user => user.isTemporaryGuest()).length;
      const segmentations = {
<<<<<<< HEAD
        [Segmantation.CALL.VIDEO]: callType === CALL_TYPE.VIDEO,
        [Segmantation.CONVERSATION.GUESTS]: guests,
        [Segmantation.CONVERSATION.SERVICES]: conversationEntity.hasService(),
        [Segmantation.CONVERSATION.SIZE]: conversationEntity.participating_user_ets().length,
        [Segmantation.CONVERSATION.TYPE]: trackingHelpers.getConversationType(conversationEntity),
        [Segmantation.CONVERSATION.WIRELESS_GUESTS]: wirelessGuests,
=======
        [Segmentation.CALL.VIDEO]: callType === CALL_TYPE.VIDEO,
        [Segmentation.CONVERSATION.EPHEMERAL_MESSAGE]: !!conversationEntity.globalMessageTimer(),
        [Segmentation.CONVERSATION.GUESTS]: guests,
        [Segmentation.CONVERSATION.SERVICES]: conversationEntity.hasService(),
        [Segmentation.CONVERSATION.SIZE]: conversationEntity.participating_user_ets().length,
        [Segmentation.CONVERSATION.TYPE]: trackingHelpers.getConversationType(conversationEntity),
        [Segmentation.CONVERSATION.GUESTS_WIRELESS]: wirelessGuests,
>>>>>>> 5706a753
      };

      amplify.publish(WebAppEvents.ANALYTICS.EVENT, EventName.CALLING.INITIATED_CALL, segmentations);
      const convType = conversationEntity.isGroup() ? CONV_TYPE.GROUP : CONV_TYPE.ONEONONE;
      this.callingRepository.startCall(conversationEntity.id, convType, callType).then(call => {
        if (!call) {
          return;
        }
        ring(call);
      });
    };

    this.callingRepository.onIncomingCall((call: Call) => {
      const shouldRing = this.selfUser().availability() !== Availability.Type.AWAY;
      if (shouldRing) {
        ring(call);
      }
      const conversationEntity = this.conversationRepository.find_conversation_by_id(call.conversationId);
      const guests = conversationEntity.participating_user_ets().filter(user => user.isGuest()).length;
      const wirelessGuests = conversationEntity.participating_user_ets().filter(user => user.isTemporaryGuest()).length;
      const segmentations = {
<<<<<<< HEAD
        [Segmantation.CALL.VIDEO]: call.initialType === CALL_TYPE.VIDEO,
        [Segmantation.CONVERSATION.GUESTS]: guests,
        [Segmantation.CONVERSATION.SERVICES]: conversationEntity.hasService(),
        [Segmantation.CONVERSATION.SIZE]: conversationEntity.participating_user_ets().length,
        [Segmantation.CONVERSATION.TYPE]: trackingHelpers.getConversationType(conversationEntity),
        [Segmantation.CONVERSATION.WIRELESS_GUESTS]: wirelessGuests,
=======
        [Segmentation.CALL.VIDEO]: call.initialType === CALL_TYPE.VIDEO,
        [Segmentation.CONVERSATION.EPHEMERAL_MESSAGE]: !!conversationEntity.globalMessageTimer(),
        [Segmentation.CONVERSATION.GUESTS]: guests,
        [Segmentation.CONVERSATION.SERVICES]: conversationEntity.hasService(),
        [Segmentation.CONVERSATION.SIZE]: conversationEntity.participating_user_ets().length,
        [Segmentation.CONVERSATION.TYPE]: trackingHelpers.getConversationType(conversationEntity),
        [Segmentation.CONVERSATION.GUESTS_WIRELESS]: wirelessGuests,
>>>>>>> 5706a753
      };
      amplify.publish(WebAppEvents.ANALYTICS.EVENT, EventName.CALLING.RECIEVED_CALL, segmentations);
    });

    this.callActions = {
      answer: (call: Call) => {
        if (call.conversationType === CONV_TYPE.CONFERENCE && !this.callingRepository.supportsConferenceCalling) {
          amplify.publish(WebAppEvents.WARNING.MODAL, ModalsViewModel.TYPE.ACKNOWLEDGE, {
            primaryAction: {
              action: () => {
                this.callingRepository.rejectCall(call.conversationId);
              },
            },
            text: {
              message: `${t('modalConferenceCallNotSupportedMessage')} ${t(
                'modalConferenceCallNotSupportedJoinMessage',
              )}`,
              title: t('modalConferenceCallNotSupportedHeadline'),
            },
          });
        } else {
          const callType = call.getSelfParticipant().sharesCamera() ? call.initialType : CALL_TYPE.NORMAL;
          this.callingRepository.answerCall(call, callType);
        }
      },
      leave: (call: Call) => {
        this.callingRepository.leaveCall(call.conversationId);
      },
      reject: (call: Call) => {
        this.callingRepository.rejectCall(call.conversationId);
      },
      startAudio: (conversationEntity: Conversation): void => {
        startCall(conversationEntity, CALL_TYPE.NORMAL);
      },
      startVideo(conversationEntity: Conversation): void {
        startCall(conversationEntity, CALL_TYPE.VIDEO);
      },
      switchCameraInput: (call: Call, deviceId: string) => {
        this.mediaDevicesHandler.currentDeviceId.videoInput(deviceId);
      },
      switchScreenInput: (call: Call, deviceId: string) => {
        this.mediaDevicesHandler.currentDeviceId.screenInput(deviceId);
      },
      toggleCamera: (call: Call) => {
        this.callingRepository.toggleCamera(call);
      },
      toggleMute: (call: Call, muteState: boolean) => {
        this.callingRepository.muteCall(call.conversationId, muteState);
      },
      toggleScreenshare: async (call: Call): Promise<void> => {
        if (call.getSelfParticipant().sharesScreen()) {
          return this.callingRepository.toggleScreenshare(call);
        }
        const showScreenSelection = (): Promise<void> => {
          return new Promise(resolve => {
            this.onChooseScreen = (deviceId: string): void => {
              this.mediaDevicesHandler.currentDeviceId.screenInput(deviceId);
              this.selectableScreens([]);
              this.selectableWindows([]);
              resolve();
            };
            this.mediaDevicesHandler.getScreenSources().then((sources: ElectronDesktopCapturerSource[]) => {
              if (sources.length === 1) {
                return this.onChooseScreen(sources[0].id);
              }
              this.selectableScreens(sources.filter(source => source.id.startsWith('screen')));
              this.selectableWindows(sources.filter(source => source.id.startsWith('window')));
            });
          });
        };

        this.mediaStreamHandler.selectScreenToShare(showScreenSelection).then(() => {
          const isAudioCall = [CALL_TYPE.NORMAL, CALL_TYPE.FORCED_AUDIO].includes(call.initialType);
          const isFullScreenVideoCall = call.initialType === CALL_TYPE.VIDEO && !this.multitasking.isMinimized();
          if (isAudioCall || isFullScreenVideoCall) {
            this.multitasking.isMinimized(true);
          }
          return this.callingRepository.toggleScreenshare(call);
        });
      },
    };

    const currentCall = ko.pureComputed(() => {
      return this.activeCalls()[0];
    });
    let currentCallSubscription: ko.Computed | undefined;

    const participantsAudioElement: Record<string, HTMLAudioElement> = {};
    let activeAudioOutput = this.mediaDevicesHandler.currentAvailableDeviceId.audioOutput();

    this.mediaDevicesHandler.currentAvailableDeviceId.audioOutput.subscribe((newActiveAudioOutput: string) => {
      activeAudioOutput = newActiveAudioOutput;
      const activeAudioElements = Object.values(participantsAudioElement);
      this.logger.debug(`Switching audio output for ${activeAudioElements.length} call participants`);
      activeAudioElements.forEach(audioElement => {
        if (audioElement.setSinkId) {
          audioElement.setSinkId(activeAudioOutput);
        }
      });
    });
    ko.computed(() => {
      const call = this.callingRepository.joinedCall();
      if (call) {
        call.getRemoteParticipants().forEach(participant => {
          const stream = participant.audioStream();
          if (!stream) {
            return;
          }
          const audioId = `${participant.user.id}-${stream.id}`;
          if (
            participantsAudioElement[audioId] &&
            (participantsAudioElement[audioId].srcObject as MediaStream).active
          ) {
            return;
          }
          const audioElement = new Audio();
          audioElement.srcObject = stream;
          audioElement.play();
          if (activeAudioOutput && audioElement.setSinkId) {
            audioElement.setSinkId(activeAudioOutput);
          }
          participantsAudioElement[audioId] = audioElement;
        });
      } else {
        Object.keys(participantsAudioElement).forEach(userId => {
          delete participantsAudioElement[userId];
        });
      }
    });

    let nbParticipants = 0;
    ko.computed(() => {
      const call = currentCall();
      if (currentCallSubscription) {
        currentCallSubscription.dispose();
      }
      if (!call) {
        return;
      }
      currentCallSubscription = ko.computed(() => {
        if (call.state() === CALL_STATE.TERM_LOCAL) {
          audioRepository.play(AudioType.TALK_LATER);
          return;
        }
        if (call.state() !== CALL_STATE.MEDIA_ESTAB) {
          return;
        }
        const newNbParticipants = call.participants().filter(participant => !!participant.audioStream()).length;
        if (nbParticipants < newNbParticipants) {
          audioRepository.play(AudioType.READY_TO_TALK);
        }
        if (nbParticipants > newNbParticipants) {
          audioRepository.play(AudioType.TALK_LATER);
        }
        nbParticipants = newNbParticipants;
      });
    });
  }

  getVideoGrid(call: Call): ko.PureComputed<Grid> {
    return getGrid(call);
  }

  hasVideos(call: Call): boolean {
    return !!call.participants().find(participant => participant.hasActiveVideo());
  }

  isIdle(call: Call): boolean {
    return call.state() === CALL_STATE.NONE;
  }

  isOutgoing(call: Call): boolean {
    return call.state() === CALL_STATE.OUTGOING;
  }

  isConnecting(call: Call): boolean {
    return call.state() === CALL_STATE.ANSWERED;
  }

  isIncoming(call: Call): boolean {
    return call.state() === CALL_STATE.INCOMING;
  }

  isOngoing(call: Call): boolean {
    return call.state() === CALL_STATE.MEDIA_ESTAB;
  }

  getConversationById(conversationId: string): Conversation {
    return this.conversationRepository.find_conversation_by_id(conversationId);
  }

  hasAccessToCamera(): boolean {
    return this.permissionRepository.permissionState.camera() === PermissionStatusState.GRANTED;
  }

  onCancelScreenSelection = () => {
    this.selectableScreens([]);
    this.selectableWindows([]);
  };
}<|MERGE_RESOLUTION|>--- conflicted
+++ resolved
@@ -153,22 +153,12 @@
       const guests = conversationEntity.participating_user_ets().filter(user => user.isGuest()).length;
       const wirelessGuests = conversationEntity.participating_user_ets().filter(user => user.isTemporaryGuest()).length;
       const segmentations = {
-<<<<<<< HEAD
-        [Segmantation.CALL.VIDEO]: callType === CALL_TYPE.VIDEO,
-        [Segmantation.CONVERSATION.GUESTS]: guests,
-        [Segmantation.CONVERSATION.SERVICES]: conversationEntity.hasService(),
-        [Segmantation.CONVERSATION.SIZE]: conversationEntity.participating_user_ets().length,
-        [Segmantation.CONVERSATION.TYPE]: trackingHelpers.getConversationType(conversationEntity),
-        [Segmantation.CONVERSATION.WIRELESS_GUESTS]: wirelessGuests,
-=======
         [Segmentation.CALL.VIDEO]: callType === CALL_TYPE.VIDEO,
-        [Segmentation.CONVERSATION.EPHEMERAL_MESSAGE]: !!conversationEntity.globalMessageTimer(),
         [Segmentation.CONVERSATION.GUESTS]: guests,
         [Segmentation.CONVERSATION.SERVICES]: conversationEntity.hasService(),
         [Segmentation.CONVERSATION.SIZE]: conversationEntity.participating_user_ets().length,
         [Segmentation.CONVERSATION.TYPE]: trackingHelpers.getConversationType(conversationEntity),
         [Segmentation.CONVERSATION.GUESTS_WIRELESS]: wirelessGuests,
->>>>>>> 5706a753
       };
 
       amplify.publish(WebAppEvents.ANALYTICS.EVENT, EventName.CALLING.INITIATED_CALL, segmentations);
@@ -190,22 +180,12 @@
       const guests = conversationEntity.participating_user_ets().filter(user => user.isGuest()).length;
       const wirelessGuests = conversationEntity.participating_user_ets().filter(user => user.isTemporaryGuest()).length;
       const segmentations = {
-<<<<<<< HEAD
-        [Segmantation.CALL.VIDEO]: call.initialType === CALL_TYPE.VIDEO,
-        [Segmantation.CONVERSATION.GUESTS]: guests,
-        [Segmantation.CONVERSATION.SERVICES]: conversationEntity.hasService(),
-        [Segmantation.CONVERSATION.SIZE]: conversationEntity.participating_user_ets().length,
-        [Segmantation.CONVERSATION.TYPE]: trackingHelpers.getConversationType(conversationEntity),
-        [Segmantation.CONVERSATION.WIRELESS_GUESTS]: wirelessGuests,
-=======
         [Segmentation.CALL.VIDEO]: call.initialType === CALL_TYPE.VIDEO,
-        [Segmentation.CONVERSATION.EPHEMERAL_MESSAGE]: !!conversationEntity.globalMessageTimer(),
         [Segmentation.CONVERSATION.GUESTS]: guests,
         [Segmentation.CONVERSATION.SERVICES]: conversationEntity.hasService(),
         [Segmentation.CONVERSATION.SIZE]: conversationEntity.participating_user_ets().length,
         [Segmentation.CONVERSATION.TYPE]: trackingHelpers.getConversationType(conversationEntity),
         [Segmentation.CONVERSATION.GUESTS_WIRELESS]: wirelessGuests,
->>>>>>> 5706a753
       };
       amplify.publish(WebAppEvents.ANALYTICS.EVENT, EventName.CALLING.RECIEVED_CALL, segmentations);
     });
