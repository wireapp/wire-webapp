--- conflicted
+++ resolved
@@ -36,11 +36,7 @@
 import type {AudioRepository} from '../audio/AudioRepository';
 import {AudioType} from '../audio/AudioType';
 import type {Call} from '../calling/Call';
-<<<<<<< HEAD
 import {CallingRepository, QualifiedWcallMember} from '../calling/CallingRepository';
-=======
-import {CallingRepository} from '../calling/CallingRepository';
->>>>>>> 8ebae636
 import {callingSubscriptions} from '../calling/callingSubscriptionsHandler';
 import {CallState} from '../calling/CallState';
 import {LEAVE_CALL_REASON} from '../calling/enum/LeaveCallReason';
@@ -172,11 +168,7 @@
           },
         );
 
-<<<<<<< HEAD
-        callingSubscriptions.addOngoing(call.conversationId, unsubscribe);
-=======
         callingSubscriptions.addCall(call.conversationId, unsubscribe);
->>>>>>> 8ebae636
       }
       ring(call);
     };
@@ -190,11 +182,7 @@
         },
       );
 
-<<<<<<< HEAD
-      callingSubscriptions.addOngoing(call.conversationId, unsubscribe);
-=======
       callingSubscriptions.addCall(call.conversationId, unsubscribe);
->>>>>>> 8ebae636
     };
 
     const answerCall = async (call: Call) => {
@@ -223,14 +211,11 @@
     };
 
     const updateEpochInfo = async (conversationId: QualifiedId) => {
-<<<<<<< HEAD
-=======
       const conversation = this.getConversationById(conversationId);
       if (!conversation?.isUsingMLSProtocol) {
         return;
       }
 
->>>>>>> 8ebae636
       const subconversation = await this.mlsService.getConferenceSubconversation(conversationId);
 
       //we don't want to react to avs callbacks when conversation was not yet established
@@ -254,7 +239,6 @@
       }
     });
 
-<<<<<<< HEAD
     const handleCallParticipantChange = (conversationId: QualifiedId, members: QualifiedWcallMember[]) => {
       const conversation = this.getConversationById(conversationId);
       if (conversation?.isUsingMLSProtocol) {
@@ -284,8 +268,6 @@
       }
     };
 
-=======
->>>>>>> 8ebae636
     //update epoch info when AVS requests the list of clients
     this.callingRepository.onRequestClientsCallback(updateEpochInfo);
 
@@ -293,14 +275,10 @@
     this.callingRepository.onRequestNewEpochCallback(updateEpochInfo);
 
     //once we leave a call, we unsubscribe from all the events we've subscribed to during this call
-<<<<<<< HEAD
-    this.callingRepository.onLeaveCall(callingSubscriptions.unsubscribe);
+    this.callingRepository.onLeaveCall(callingSubscriptions.removeCall);
 
     //handle participant change avs callback to detect stale clients in subconversations
     this.callingRepository.onCallParticipantChangedCallback(handleCallParticipantChange);
-=======
-    this.callingRepository.onLeaveCall(callingSubscriptions.removeCall);
->>>>>>> 8ebae636
 
     this.callActions = {
       answer: async (call: Call) => {
