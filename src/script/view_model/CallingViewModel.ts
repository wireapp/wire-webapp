/*
 * Wire
 * Copyright (C) 2022 Wire Swiss GmbH
 *
 * This program is free software: you can redistribute it and/or modify
 * it under the terms of the GNU General Public License as published by
 * the Free Software Foundation, either version 3 of the License, or
 * (at your option) any later version.
 *
 * This program is distributed in the hope that it will be useful,
 * but WITHOUT ANY WARRANTY; without even the implied warranty of
 * MERCHANTABILITY or FITNESS FOR A PARTICULAR PURPOSE. See the
 * GNU General Public License for more details.
 *
 * You should have received a copy of the GNU General Public License
 * along with this program. If not, see http://www.gnu.org/licenses/.
 *
 */

import {QualifiedId} from '@wireapp/api-client/lib/user';
import ko from 'knockout';
import {container} from 'tsyringe';

import {CALL_TYPE, CONV_TYPE, REASON as CALL_REASON, STATE as CALL_STATE} from '@wireapp/avs';
import {Availability} from '@wireapp/protocol-messaging';

import {ButtonGroupTab} from 'Components/calling/ButtonGroup';
import 'Components/calling/ChooseScreen';
import {replaceLink, t} from 'Util/LocalizerUtil';
import {matchQualifiedIds} from 'Util/QualifiedId';
import {safeWindowOpen} from 'Util/SanitizationUtil';

import type {AudioRepository} from '../audio/AudioRepository';
import {AudioType} from '../audio/AudioType';
import type {Call} from '../calling/Call';
import {CallingRepository} from '../calling/CallingRepository';
import {callingSubscriptions} from '../calling/callingSubscriptionsHandler';
import {CallState} from '../calling/CallState';
import {LEAVE_CALL_REASON} from '../calling/enum/LeaveCallReason';
import {getSubconversationEpochInfo, subscribeToEpochUpdates} from '../calling/mlsConference';
import {PrimaryModal} from '../components/Modals/PrimaryModal';
import {Config} from '../Config';
import {ConversationState} from '../conversation/ConversationState';
import type {Conversation} from '../entity/Conversation';
import type {User} from '../entity/User';
import type {ElectronDesktopCapturerSource, MediaDevicesHandler} from '../media/MediaDevicesHandler';
import type {MediaStreamHandler} from '../media/MediaStreamHandler';
import type {Multitasking} from '../notification/NotificationRepository';
import type {PermissionRepository} from '../permission/PermissionRepository';
import {PermissionStatusState} from '../permission/PermissionStatusState';
import {PropertiesRepository} from '../properties/PropertiesRepository';
import {PROPERTIES_TYPE} from '../properties/PropertiesType';
import {Core} from '../service/CoreSingleton';
import type {TeamRepository} from '../team/TeamRepository';
import {TeamState} from '../team/TeamState';
import {ROLE} from '../user/UserPermission';

export interface CallActions {
  answer: (call: Call) => Promise<void>;
  changePage: (newPage: number, call: Call) => void;
  leave: (call: Call) => void;
  reject: (call: Call) => void;
  startAudio: (conversationEntity: Conversation) => Promise<void>;
  startVideo: (conversationEntity: Conversation) => Promise<void>;
  switchCameraInput: (call: Call, deviceId: string) => void;
  switchScreenInput: (call: Call, deviceId: string) => void;
  toggleCamera: (call: Call) => void;
  toggleMute: (call: Call, muteState: boolean) => void;
  toggleScreenshare: (call: Call) => void;
}

export enum CallViewTab {
  ALL = 'all',
  SPEAKERS = 'speakers',
}

export const CallViewTabs: ButtonGroupTab[] = [
  {getText: () => t('videoSpeakersTabSpeakers').toUpperCase(), value: CallViewTab.SPEAKERS},
  {getText: substitute => t('videoSpeakersTabAll', substitute), value: CallViewTab.ALL},
];

declare global {
  interface HTMLAudioElement {
    setSinkId?: (sinkId: string) => Promise<void>;
  }
}

export class CallingViewModel {
  readonly activeCalls: ko.PureComputed<Call[]>;
  readonly callActions: CallActions;
  readonly isSelfVerified: ko.Computed<boolean>;

  constructor(
    readonly callingRepository: CallingRepository,
    readonly audioRepository: AudioRepository,
    readonly mediaDevicesHandler: MediaDevicesHandler,
    readonly mediaStreamHandler: MediaStreamHandler,
    readonly permissionRepository: PermissionRepository,
    readonly teamRepository: TeamRepository,
    readonly propertiesRepository: PropertiesRepository,
    private readonly selfUser: ko.Observable<User>,
    readonly multitasking: Multitasking,
    private readonly conversationState = container.resolve(ConversationState),
    readonly callState = container.resolve(CallState),
    private readonly teamState = container.resolve(TeamState),
    private readonly core = container.resolve(Core),
  ) {
    this.isSelfVerified = ko.pureComputed(() => selfUser().is_verified());
    this.activeCalls = ko.pureComputed(() =>
      this.callState.calls().filter(call => {
        const conversation = this.conversationState.findConversation(call.conversationId);
        if (!conversation || conversation.removed_from_conversation()) {
          return false;
        }

        return call.reason() !== CALL_REASON.ANSWERED_ELSEWHERE;
      }),
    );

    const ring = (call: Call): void => {
      const sounds: Partial<Record<CALL_STATE, AudioType>> = {
        [CALL_STATE.INCOMING]: AudioType.INCOMING_CALL,
        [CALL_STATE.OUTGOING]: AudioType.OUTGOING_CALL,
      };
      const initialCallState = call.state();
      const soundId = sounds[initialCallState];
      if (!soundId || typeof call.reason() !== 'undefined') {
        return;
      }

      audioRepository.loop(soundId).then(() => {
        const stateSubscription = ko.computed(() => {
          if (call.state() !== initialCallState || typeof call.reason() !== 'undefined') {
            window.setTimeout(() => {
              audioRepository.stop(soundId);
              stateSubscription.dispose();
            });
          }
        });
      });
    };

    const startCall = async (conversation: Conversation, callType: CALL_TYPE): Promise<void> => {
      const canStart = await this.canInitiateCall(conversation.qualifiedId, {
        action: t('modalCallSecondOutgoingAction'),
        message: t('modalCallSecondOutgoingMessage'),
        title: t('modalCallSecondOutgoingHeadline'),
      });

      if (!canStart) {
        return;
      }

      const call = await this.callingRepository.startCall(conversation, callType);
      if (!call) {
        return;
      }

      if (conversation.isUsingMLSProtocol) {
        const unsubscribe = await subscribeToEpochUpdates(
          {mlsService: this.mlsService},
          conversation.qualifiedId,
          ({epoch, keyLength, secretKey, members}) => {
            this.callingRepository.setEpochInfo(conversation.qualifiedId, {epoch, keyLength, secretKey}, members);
          },
        );

<<<<<<< HEAD
        callingSubscriptions.addOngoing(call.conversationId, unsubscribe);
=======
        callingSubscriptions.addCall(call.conversationId, unsubscribe);
>>>>>>> 8ebae636
      }
      ring(call);
    };

    const joinOngoingMlsConference = async (call: Call) => {
      const unsubscribe = await subscribeToEpochUpdates(
        {mlsService: this.mlsService},
        call.conversationId,
        ({epoch, keyLength, secretKey, members}) => {
          this.callingRepository.setEpochInfo(call.conversationId, {epoch, keyLength, secretKey}, members);
        },
      );

<<<<<<< HEAD
      callingSubscriptions.addOngoing(call.conversationId, unsubscribe);
=======
      callingSubscriptions.addCall(call.conversationId, unsubscribe);
>>>>>>> 8ebae636
    };

    const answerCall = async (call: Call) => {
      const canAnswer = await this.canInitiateCall(call.conversationId, {
        action: t('modalCallSecondIncomingAction'),
        message: t('modalCallSecondIncomingMessage'),
        title: t('modalCallSecondIncomingHeadline'),
      });
      if (!canAnswer) {
        return;
      }

      await this.callingRepository.answerCall(call);

      if (call.conversationType === CONV_TYPE.CONFERENCE_MLS) {
        await joinOngoingMlsConference(call);
      }
    };

    const hasSoundlessCallsEnabled = (): boolean => {
      return this.propertiesRepository.getPreference(PROPERTIES_TYPE.CALL.ENABLE_SOUNDLESS_INCOMING_CALLS);
    };

    const hasJoinedCall = (): boolean => {
      return !!this.callState.joinedCall();
    };

    const updateEpochInfo = async (conversationId: QualifiedId) => {
<<<<<<< HEAD
=======
      const conversation = this.getConversationById(conversationId);
      if (!conversation?.isUsingMLSProtocol) {
        return;
      }

>>>>>>> 8ebae636
      const subconversation = await this.mlsService.getConferenceSubconversation(conversationId);

      //we don't want to react to avs callbacks when conversation was not yet established
      const isMLSConversationEstablished = await this.mlsService.conversationExists(subconversation.group_id);
      if (!isMLSConversationEstablished) {
        return;
      }

      const {epoch, keyLength, secretKey, members} = await getSubconversationEpochInfo(
        {mlsService: this.mlsService},
        conversationId,
        subconversation,
      );
      this.callingRepository.setEpochInfo(conversationId, {epoch, keyLength, secretKey}, members);
    };

<<<<<<< HEAD
    const leaveCall = async (conversationId: QualifiedId) => {
      const conversation = this.conversationState.findConversation(conversationId);

      if (conversation?.isUsingMLSProtocol && conversation.groupId) {
        await this.mlsService.leaveConferenceSubconversation(conversationId);

        callingSubscriptions.unsubscribe(conversationId);
      }
    };

=======
>>>>>>> 8ebae636
    this.callingRepository.onIncomingCall(async (call: Call) => {
      const shouldRing = this.selfUser().availability() !== Availability.Type.AWAY;
      if (shouldRing && (!hasSoundlessCallsEnabled() || !hasJoinedCall())) {
        ring(call);
      }
    });

    //update epoch info when AVS requests the list of clients
    this.callingRepository.onRequestClientsCallback(updateEpochInfo);

    //update epoch info when AVS requests new epoch
    this.callingRepository.onRequestNewEpochCallback(updateEpochInfo);

<<<<<<< HEAD
    //once we leave a call, we remove ourselfes from subconversation and unsubscribe from all the call events
    this.callingRepository.onLeaveCall(leaveCall);
=======
    //once we leave a call, we unsubscribe from all the events we've subscribed to during this call
    this.callingRepository.onLeaveCall(callingSubscriptions.removeCall);
>>>>>>> 8ebae636

    this.callActions = {
      answer: async (call: Call) => {
        if (call.conversationType === CONV_TYPE.CONFERENCE && !this.callingRepository.supportsConferenceCalling) {
          PrimaryModal.show(PrimaryModal.type.ACKNOWLEDGE, {
            primaryAction: {
              action: () => {
                this.callingRepository.rejectCall(call.conversationId);
              },
            },
            text: {
              message: `${t('modalConferenceCallNotSupportedMessage')} ${t(
                'modalConferenceCallNotSupportedJoinMessage',
              )}`,
              title: t('modalConferenceCallNotSupportedHeadline'),
            },
          });
        } else {
          return answerCall(call);
        }
      },
      changePage: (newPage, call) => {
        this.callingRepository.changeCallPage(call, newPage);
      },
      leave: (call: Call) => {
        this.callingRepository.leaveCall(call.conversationId, LEAVE_CALL_REASON.MANUAL_LEAVE_BY_UI_CLICK);
        callState.activeCallViewTab(CallViewTab.ALL);
      },
      reject: (call: Call) => {
        this.callingRepository.rejectCall(call.conversationId);
      },
      startAudio: async (conversationEntity: Conversation) => {
        if (conversationEntity.isGroup() && !this.teamState.isConferenceCallingEnabled()) {
          this.showRestrictedConferenceCallingModal();
        } else {
          await startCall(conversationEntity, CALL_TYPE.NORMAL);
        }
      },
      startVideo: async (conversationEntity: Conversation) => {
        if (conversationEntity.isGroup() && !this.teamState.isConferenceCallingEnabled()) {
          this.showRestrictedConferenceCallingModal();
        } else {
          await startCall(conversationEntity, CALL_TYPE.VIDEO);
        }
      },
      switchCameraInput: (call: Call, deviceId: string) => {
        this.mediaDevicesHandler.currentDeviceId.videoInput(deviceId);
        this.callingRepository.refreshVideoInput();
      },
      switchScreenInput: (call: Call, deviceId: string) => {
        this.mediaDevicesHandler.currentDeviceId.screenInput(deviceId);
      },
      toggleCamera: (call: Call) => {
        this.callingRepository.toggleCamera(call);
      },
      toggleMute: (call: Call, muteState: boolean) => {
        this.callingRepository.muteCall(call, muteState);
      },
      toggleScreenshare: async (call: Call): Promise<void> => {
        if (call.getSelfParticipant().sharesScreen()) {
          return this.callingRepository.toggleScreenshare(call);
        }
        const showScreenSelection = (): Promise<void> => {
          return new Promise(resolve => {
            this.callingRepository.onChooseScreen = (deviceId: string): void => {
              this.mediaDevicesHandler.currentDeviceId.screenInput(deviceId);
              this.callState.selectableScreens([]);
              this.callState.selectableWindows([]);
              resolve();
            };
            this.mediaDevicesHandler.getScreenSources().then((sources: ElectronDesktopCapturerSource[]) => {
              if (sources.length === 1) {
                return this.callingRepository.onChooseScreen(sources[0].id);
              }
              this.callState.selectableScreens(sources.filter(source => source.id.startsWith('screen')));
              this.callState.selectableWindows(sources.filter(source => source.id.startsWith('window')));
            });
          });
        };

        this.mediaStreamHandler.selectScreenToShare(showScreenSelection).then(() => {
          const isAudioCall = [CALL_TYPE.NORMAL, CALL_TYPE.FORCED_AUDIO].includes(call.initialType);
          const isFullScreenVideoCall = call.initialType === CALL_TYPE.VIDEO && !this.multitasking.isMinimized();
          if (isAudioCall || isFullScreenVideoCall) {
            this.multitasking.isMinimized(true);
          }
          return this.callingRepository.toggleScreenshare(call);
        });
      },
    };
  }

  get mlsService() {
    const mlsService = this.core.service?.mls;
    if (!mlsService) {
      throw new Error('mls service was not initialised');
    }

    return mlsService;
  }

  /**
   * Will reject or leave the call depending on the state of the call.
   * @param activeCall - the call to gracefully tear down
   */
  private async gracefullyTeardownCall(activeCall: Call): Promise<void> {
    if (activeCall.state() === CALL_STATE.INCOMING) {
      this.callingRepository.rejectCall(activeCall.conversationId);
    } else {
      this.callingRepository.leaveCall(activeCall.conversationId, LEAVE_CALL_REASON.MANUAL_LEAVE_TO_JOIN_ANOTHER_CALL);
    }
    // We want to wait a bit to be sure the call have been tear down properly
    await new Promise(resolve => setTimeout(resolve, 1000));
  }

  /**
   * Will make sure everything is ready for a call to start/be joined in the given conversation.
   * If there is another ongoing call, the user will be asked to first leave that other call before starting a new call.
   *
   * @param conversationId - the conversation in which the call should be started/joined
   * @param warningStrings - the strings to display in case there is already an active call
   * @returns true if the call can be started, false otherwise
   */
  private canInitiateCall(
    conversationId: QualifiedId,
    warningStrings: {action: string; message: string; title: string},
  ): Promise<boolean> {
    const idleCallStates = [CALL_STATE.INCOMING, CALL_STATE.NONE, CALL_STATE.UNKNOWN];
    const otherActiveCall = this.callState
      .calls()
      .find(call => !matchQualifiedIds(call.conversationId, conversationId) && !idleCallStates.includes(call.state()));
    if (!otherActiveCall) {
      return Promise.resolve(true);
    }

    return new Promise(resolve => {
      PrimaryModal.show(PrimaryModal.type.CONFIRM, {
        primaryAction: {
          action: async () => {
            await this.gracefullyTeardownCall(otherActiveCall);
            resolve(true);
          },
          text: warningStrings.action,
        },
        secondaryAction: {
          action: () => resolve(false),
        },
        text: {
          message: warningStrings.message,
          title: warningStrings.title,
        },
      });
    });
  }

  private showRestrictedConferenceCallingModal() {
    if (this.selfUser().inTeam()) {
      if (this.selfUser().teamRole() === ROLE.OWNER) {
        const replaceEnterprise = replaceLink(
          Config.getConfig().URL.PRICING,
          'modal__text__read-more',
          'read-more-pricing',
        );
        PrimaryModal.show(PrimaryModal.type.CONFIRM, {
          primaryAction: {
            action: () => {
              safeWindowOpen(Config.getConfig().URL.TEAMS_BILLING);
            },
            text: t('callingRestrictedConferenceCallOwnerModalUpgradeButton'),
          },
          text: {
            htmlMessage: t(
              'callingRestrictedConferenceCallOwnerModalDescription',
              {brandName: Config.getConfig().BRAND_NAME},
              replaceEnterprise,
            ),
            title: t('callingRestrictedConferenceCallOwnerModalTitle'),
          },
        });
      } else {
        PrimaryModal.show(PrimaryModal.type.ACKNOWLEDGE, {
          text: {
            htmlMessage: t('callingRestrictedConferenceCallTeamMemberModalDescription'),
            title: t('callingRestrictedConferenceCallTeamMemberModalTitle'),
          },
        });
      }
    } else {
      PrimaryModal.show(PrimaryModal.type.ACKNOWLEDGE, {
        text: {
          htmlMessage: t('callingRestrictedConferenceCallPersonalModalDescription', {
            brandName: Config.getConfig().BRAND_NAME,
          }),
          title: t('callingRestrictedConferenceCallPersonalModalTitle'),
        },
      });
    }
  }

  isIdle(call: Call): boolean {
    return call.state() === CALL_STATE.NONE;
  }

  isOutgoing(call: Call): boolean {
    return call.state() === CALL_STATE.OUTGOING;
  }

  isConnecting(call: Call): boolean {
    return call.state() === CALL_STATE.ANSWERED;
  }

  isIncoming(call: Call): boolean {
    return call.state() === CALL_STATE.INCOMING;
  }

  isOngoing(call: Call): boolean {
    return call.state() === CALL_STATE.MEDIA_ESTAB;
  }

  getConversationById(conversationId: QualifiedId): Conversation | undefined {
    return this.conversationState.findConversation(conversationId);
  }

  hasAccessToCamera(): boolean {
    return this.permissionRepository.permissionState.camera() === PermissionStatusState.GRANTED;
  }

  readonly onCancelScreenSelection = () => {
    this.callState.selectableScreens([]);
    this.callState.selectableWindows([]);
  };
}<|MERGE_RESOLUTION|>--- conflicted
+++ resolved
@@ -165,11 +165,7 @@
           },
         );
 
-<<<<<<< HEAD
-        callingSubscriptions.addOngoing(call.conversationId, unsubscribe);
-=======
         callingSubscriptions.addCall(call.conversationId, unsubscribe);
->>>>>>> 8ebae636
       }
       ring(call);
     };
@@ -183,11 +179,7 @@
         },
       );
 
-<<<<<<< HEAD
-      callingSubscriptions.addOngoing(call.conversationId, unsubscribe);
-=======
       callingSubscriptions.addCall(call.conversationId, unsubscribe);
->>>>>>> 8ebae636
     };
 
     const answerCall = async (call: Call) => {
@@ -216,14 +208,11 @@
     };
 
     const updateEpochInfo = async (conversationId: QualifiedId) => {
-<<<<<<< HEAD
-=======
       const conversation = this.getConversationById(conversationId);
       if (!conversation?.isUsingMLSProtocol) {
         return;
       }
 
->>>>>>> 8ebae636
       const subconversation = await this.mlsService.getConferenceSubconversation(conversationId);
 
       //we don't want to react to avs callbacks when conversation was not yet established
@@ -240,19 +229,16 @@
       this.callingRepository.setEpochInfo(conversationId, {epoch, keyLength, secretKey}, members);
     };
 
-<<<<<<< HEAD
     const leaveCall = async (conversationId: QualifiedId) => {
       const conversation = this.conversationState.findConversation(conversationId);
 
       if (conversation?.isUsingMLSProtocol && conversation.groupId) {
         await this.mlsService.leaveConferenceSubconversation(conversationId);
 
-        callingSubscriptions.unsubscribe(conversationId);
-      }
-    };
-
-=======
->>>>>>> 8ebae636
+        callingSubscriptions.removeCall(conversationId);
+      }
+    };
+
     this.callingRepository.onIncomingCall(async (call: Call) => {
       const shouldRing = this.selfUser().availability() !== Availability.Type.AWAY;
       if (shouldRing && (!hasSoundlessCallsEnabled() || !hasJoinedCall())) {
@@ -266,13 +252,8 @@
     //update epoch info when AVS requests new epoch
     this.callingRepository.onRequestNewEpochCallback(updateEpochInfo);
 
-<<<<<<< HEAD
     //once we leave a call, we remove ourselfes from subconversation and unsubscribe from all the call events
     this.callingRepository.onLeaveCall(leaveCall);
-=======
-    //once we leave a call, we unsubscribe from all the events we've subscribed to during this call
-    this.callingRepository.onLeaveCall(callingSubscriptions.removeCall);
->>>>>>> 8ebae636
 
     this.callActions = {
       answer: async (call: Call) => {
