--- conflicted
+++ resolved
@@ -154,10 +154,6 @@
       const wirelessGuests = conversationEntity.participating_user_ets().filter(user => user.isTemporaryGuest()).length;
       const segmentations = {
         [Segmentation.CALL.VIDEO]: callType === CALL_TYPE.VIDEO,
-<<<<<<< HEAD
-        [Segmentation.CONVERSATION.EPHEMERAL_MESSAGE]: !!conversationEntity.globalMessageTimer(),
-=======
->>>>>>> 036ac29a
         [Segmentation.CONVERSATION.GUESTS]: guests,
         [Segmentation.CONVERSATION.SERVICES]: conversationEntity.hasService(),
         [Segmentation.CONVERSATION.SIZE]: conversationEntity.participating_user_ets().length,
@@ -185,10 +181,6 @@
       const wirelessGuests = conversationEntity.participating_user_ets().filter(user => user.isTemporaryGuest()).length;
       const segmentations = {
         [Segmentation.CALL.VIDEO]: call.initialType === CALL_TYPE.VIDEO,
-<<<<<<< HEAD
-        [Segmentation.CONVERSATION.EPHEMERAL_MESSAGE]: !!conversationEntity.globalMessageTimer(),
-=======
->>>>>>> 036ac29a
         [Segmentation.CONVERSATION.GUESTS]: guests,
         [Segmentation.CONVERSATION.SERVICES]: conversationEntity.hasService(),
         [Segmentation.CONVERSATION.SIZE]: conversationEntity.participating_user_ets().length,
