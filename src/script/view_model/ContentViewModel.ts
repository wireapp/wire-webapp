--- conflicted
+++ resolved
@@ -142,22 +142,6 @@
       repositories.cryptography,
       repositories.message,
     );
-<<<<<<< HEAD
-    this.messageList = new MessageListViewModel(
-      mainViewModel,
-      repositories.conversation,
-      repositories.integration,
-      repositories.serverTime,
-      repositories.user,
-      repositories.message,
-      repositories.asset,
-      this.userState,
-      this.conversationState,
-      this.teamState,
-      repositories,
-    );
-=======
->>>>>>> 307d9dc7
 
     this.state.subscribe(state => {
       switch (state) {
