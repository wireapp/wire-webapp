--- conflicted
+++ resolved
@@ -32,11 +32,6 @@
 import {LegalHoldModalViewModel} from './content/LegalHoldModalViewModel';
 import {ModalsViewModel} from './ModalsViewModel';
 import {ConversationError} from '../error/ConversationError';
-<<<<<<< HEAD
-import {HistoryExportViewModel} from './content/HistoryExportViewModel';
-=======
-import {HistoryImportViewModel} from './content/HistoryImportViewModel';
->>>>>>> 4dfee0ad
 import {PanelViewModel} from './PanelViewModel';
 import type {MainViewModel, ViewModelRepositories} from './MainViewModel';
 import type {ConversationRepository} from '../conversation/ConversationRepository';
@@ -94,11 +89,6 @@
   messageRepository: MessageRepository;
   elementId: string;
   sidebarId: string;
-<<<<<<< HEAD
-  historyExport: HistoryExportViewModel;
-=======
-  historyImport: HistoryImportViewModel;
->>>>>>> 4dfee0ad
   legalHoldModal: LegalHoldModalViewModel;
   logger: Logger;
   readonly isFederated?: boolean;
@@ -162,12 +152,6 @@
       repositories.user,
       repositories.message,
     );
-
-<<<<<<< HEAD
-    this.historyExport = new HistoryExportViewModel(repositories.backup);
-=======
-    this.historyImport = new HistoryImportViewModel(repositories.backup);
->>>>>>> 4dfee0ad
 
     this.state.subscribe(state => {
       switch (state) {
