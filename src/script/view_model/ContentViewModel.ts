--- conflicted
+++ resolved
@@ -92,11 +92,6 @@
   messageRepository: MessageRepository;
   elementId: string;
   sidebarId: string;
-<<<<<<< HEAD
-  emojiInput: EmojiInputViewModel;
-=======
-  historyExport: HistoryExportViewModel;
->>>>>>> 30b2d872
   historyImport: HistoryImportViewModel;
   legalHoldModal: LegalHoldModalViewModel;
   logger: Logger;
