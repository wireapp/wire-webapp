--- conflicted
+++ resolved
@@ -54,11 +54,7 @@
   exposeMessage?: Message;
   openFirstSelfMention?: boolean;
   openNotificationSettings?: boolean;
-<<<<<<< HEAD
-  view?: string;
-=======
   filePath?: string;
->>>>>>> b6a4a3ea
 }
 
 interface ShowConversationOverload {
@@ -199,24 +195,17 @@
 
     this.mainViewModel.list.openConversations(conversationEntity.archivedState());
   }
-<<<<<<< HEAD
-  private showAndNavigate(conversationEntity: Conversation, openNotificationSettings: boolean, view?: string): void {
-=======
+
   private showAndNavigate(
     conversationEntity: Conversation,
     openNotificationSettings: boolean,
     filePath?: string,
   ): void {
->>>>>>> b6a4a3ea
     const {rightSidebar} = useAppMainState.getState();
     this.showContent(ContentState.CONVERSATION);
     this.previousConversation = this.conversationState.activeConversation();
     setHistoryParam(
-<<<<<<< HEAD
-      generateConversationUrl({id: conversationEntity?.id ?? '', domain: conversationEntity?.domain ?? ''}, view),
-=======
       generateConversationUrl({id: conversationEntity?.id ?? '', domain: conversationEntity?.domain ?? '', filePath}),
->>>>>>> b6a4a3ea
       history.state,
     );
 
@@ -259,11 +248,7 @@
       exposeMessage: exposeMessageEntity,
       openFirstSelfMention = false,
       openNotificationSettings = false,
-<<<<<<< HEAD
-      view,
-=======
       filePath,
->>>>>>> b6a4a3ea
     } = options || {};
 
     if (!conversation) {
@@ -297,11 +282,7 @@
       void this.conversationRepository.refreshMLSConversationVerificationState(conversationEntity);
       const messageEntity = openFirstSelfMention ? conversationEntity.getFirstUnreadSelfMention() : exposeMessageEntity;
       this.changeConversation(conversationEntity, messageEntity);
-<<<<<<< HEAD
-      this.showAndNavigate(conversationEntity, openNotificationSettings, view);
-=======
       this.showAndNavigate(conversationEntity, openNotificationSettings, filePath);
->>>>>>> b6a4a3ea
     } catch (error: any) {
       if (this.isConversationNotFoundError(error)) {
         return this.showConversationNotFoundErrorModal();
