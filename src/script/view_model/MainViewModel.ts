/*
 * Wire
 * Copyright (C) 2018 Wire Swiss GmbH
 *
 * This program is free software: you can redistribute it and/or modify
 * it under the terms of the GNU General Public License as published by
 * the Free Software Foundation, either version 3 of the License, or
 * (at your option) any later version.
 *
 * This program is distributed in the hope that it will be useful,
 * but WITHOUT ANY WARRANTY; without even the implied warranty of
 * MERCHANTABILITY or FITNESS FOR A PARTICULAR PURPOSE. See the
 * GNU General Public License for more details.
 *
 * You should have received a copy of the GNU General Public License
 * along with this program. If not, see http://www.gnu.org/licenses/.
 *
 */

import ko from 'knockout';
import {container} from 'tsyringe';

import {getLogger, Logger} from 'Util/Logger';

import {ActionsViewModel} from './ActionsViewModel';
import {CallingViewModel} from './CallingViewModel';
<<<<<<< HEAD
import {FaviconViewModel} from './FaviconViewModel';
=======
import {ContentViewModel} from './ContentViewModel';
>>>>>>> 20d1af4e
import {ListViewModel} from './ListViewModel';

import type {AssetRepository} from '../assets/AssetRepository';
import type {AudioRepository} from '../audio/AudioRepository';
import type {BackupRepository} from '../backup/BackupRepository';
import type {CallingRepository} from '../calling/CallingRepository';
import type {ClientRepository} from '../client/ClientRepository';
import type {ConnectionRepository} from '../connection/ConnectionRepository';
import type {ConversationRepository} from '../conversation/ConversationRepository';
import type {MessageRepository} from '../conversation/MessageRepository';
import type {CryptographyRepository} from '../cryptography/CryptographyRepository';
import {Message} from '../entity/message/Message';
import type {User} from '../entity/User';
import type {EventRepository} from '../event/EventRepository';
import type {GiphyRepository} from '../extension/GiphyRepository';
import type {IntegrationRepository} from '../integration/IntegrationRepository';
import type {MediaRepository} from '../media/MediaRepository';
import type {Multitasking, NotificationRepository} from '../notification/NotificationRepository';
import type {PreferenceNotificationRepository} from '../notification/PreferenceNotificationRepository';
import type {PermissionRepository} from '../permission/PermissionRepository';
import type {PropertiesRepository} from '../properties/PropertiesRepository';
import type {SearchRepository} from '../search/SearchRepository';
import {Core} from '../service/CoreSingleton';
import type {StorageRepository} from '../storage';
import type {TeamRepository} from '../team/TeamRepository';
import type {ServerTimeHandler} from '../time/serverTimeHandler';
import type {EventTrackingRepository} from '../tracking/EventTrackingRepository';
import type {UserRepository} from '../user/UserRepository';
import {UserState} from '../user/UserState';

export interface ViewModelRepositories {
  asset: AssetRepository;
  audio: AudioRepository;
  backup: BackupRepository;
  calling: CallingRepository;
  client: ClientRepository;
  connection: ConnectionRepository;
  conversation: ConversationRepository;
  cryptography: CryptographyRepository;
  event: EventRepository;
  eventTracker: EventTrackingRepository;
  giphy: GiphyRepository;
  integration: IntegrationRepository;
  media: MediaRepository;
  message: MessageRepository;
  notification: NotificationRepository;
  permission: PermissionRepository;
  preferenceNotification: PreferenceNotificationRepository;
  properties: PropertiesRepository;
  search: SearchRepository;
  serverTime: ServerTimeHandler;
  storage: StorageRepository;
  team: TeamRepository;
  user: UserRepository;
}

export class MainViewModel {
  actions: ActionsViewModel;
  calling: CallingViewModel;
<<<<<<< HEAD
  favicon: FaviconViewModel;
=======
  content: ContentViewModel;
>>>>>>> 20d1af4e
  list: ListViewModel;
  logger: Logger;
  multitasking: Multitasking;
  selfUser: ko.Observable<User>;
  userRepository: UserRepository;
  isFederated: boolean;
  messageEntity: Message | undefined;
  showLikes: boolean;
  highlightedUsers: User[];
  private readonly userState: UserState;

  static get CONFIG() {
    return {
      PANEL: {
        BREAKPOINT: 1000,
        WIDTH: 304,
      },
    };
  }

  constructor(repositories: ViewModelRepositories) {
    this.userRepository = repositories.user;
    this.logger = getLogger('MainViewModel');

    this.userState = container.resolve(UserState);
    this.isFederated = container.resolve(Core).backendFeatures.isFederated;

    this.multitasking = {
      isMinimized: ko.observable(true),
    };

    this.selfUser = this.userState.self;

    this.messageEntity = undefined;
    this.showLikes = false;

    this.highlightedUsers = [];

    this.actions = new ActionsViewModel(
      this,
      repositories.client,
      repositories.connection,
      repositories.conversation,
      repositories.integration,
      repositories.message,
    );

    this.calling = new CallingViewModel(
      repositories.calling,
      repositories.audio,
      repositories.media.devicesHandler,
      repositories.media.streamHandler,
      repositories.permission,
      repositories.team,
      repositories.properties,
      this.selfUser,
      this.multitasking,
    );
    this.list = new ListViewModel(this, repositories);

    // Prevent Chrome (and Electron) from pushing the content out of the
    // viewport when using form elements (e.g. in the preferences)
    document.addEventListener('scroll', () => window.scrollTo(0, 0));
  }
}<|MERGE_RESOLUTION|>--- conflicted
+++ resolved
@@ -24,11 +24,6 @@
 
 import {ActionsViewModel} from './ActionsViewModel';
 import {CallingViewModel} from './CallingViewModel';
-<<<<<<< HEAD
-import {FaviconViewModel} from './FaviconViewModel';
-=======
-import {ContentViewModel} from './ContentViewModel';
->>>>>>> 20d1af4e
 import {ListViewModel} from './ListViewModel';
 
 import type {AssetRepository} from '../assets/AssetRepository';
@@ -88,11 +83,6 @@
 export class MainViewModel {
   actions: ActionsViewModel;
   calling: CallingViewModel;
-<<<<<<< HEAD
-  favicon: FaviconViewModel;
-=======
-  content: ContentViewModel;
->>>>>>> 20d1af4e
   list: ListViewModel;
   logger: Logger;
   multitasking: Multitasking;
