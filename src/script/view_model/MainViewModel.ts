--- conflicted
+++ resolved
@@ -105,12 +105,9 @@
   title: WindowTitleViewModel;
   userRepository: UserRepository;
   isFederated: boolean;
-<<<<<<< HEAD
-  highlightedUsers: User[];
-=======
   messageEntity: Message | undefined;
   showLikes: boolean;
->>>>>>> d8165a29
+  highlightedUsers: User[];
   private readonly userState: UserState;
 
   static get CONFIG() {
@@ -161,12 +158,10 @@
 
     this.selfUser = this.userState.self;
 
-<<<<<<< HEAD
-    this.highlightedUsers = [];
-=======
     this.messageEntity = undefined;
     this.showLikes = false;
->>>>>>> d8165a29
+
+    this.highlightedUsers = [];
 
     this.isPanelOpen = ko.observable(false);
 
@@ -210,17 +205,16 @@
     document.addEventListener('scroll', () => window.scrollTo(0, 0));
   }
 
-<<<<<<< HEAD
+  updateMessageEntity(message: Message): void {
+    this.messageEntity = message;
+  }
+
+  updateShowLikes(showLikes: boolean): void {
+    this.showLikes = showLikes;
+  }
+
   updateHighlightedUsers(participants: User[]): void {
     this.highlightedUsers = participants;
-=======
-  updateMessageEntity(message: Message): void {
-    this.messageEntity = message;
-  }
-
-  updateShowLikes(showLikes: boolean): void {
-    this.showLikes = showLikes;
->>>>>>> d8165a29
   }
 
   openPanel(): Promise<void> {
@@ -230,6 +224,8 @@
   closePanel(): Promise<void> {
     this.messageEntity = undefined;
     this.showLikes = false;
+    this.highlightedUsers = [];
+
     return this.togglePanel(MainViewModel.PANEL_STATE.CLOSED);
   }
 
