/*
 * Wire
 * Copyright (C) 2018 Wire Swiss GmbH
 *
 * This program is free software: you can redistribute it and/or modify
 * it under the terms of the GNU General Public License as published by
 * the Free Software Foundation, either version 3 of the License, or
 * (at your option) any later version.
 *
 * This program is distributed in the hope that it will be useful,
 * but WITHOUT ANY WARRANTY; without even the implied warranty of
 * MERCHANTABILITY or FITNESS FOR A PARTICULAR PURPOSE. See the
 * GNU General Public License for more details.
 *
 * You should have received a copy of the GNU General Public License
 * along with this program. If not, see http://www.gnu.org/licenses/.
 *
 */

import {CALL_TYPE} from '@wireapp/avs';
<<<<<<< HEAD
=======
import {WebAppEvents} from '@wireapp/webapp-events';
>>>>>>> a3d535a7

import {getLogger} from 'Util/Logger';
import {t} from 'Util/LocalizerUtil';
import {iterateItem} from 'Util/ArrayUtil';
import {Environment} from 'Util/Environment';
import {isEscapeKey} from 'Util/KeyboardUtil';

import {ArchiveViewModel} from './list/ArchiveViewModel';
import {ConversationListViewModel} from './list/ConversationListViewModel';
import {PreferencesListViewModel} from './list/PreferencesListViewModel';
import {StartUIViewModel} from './list/StartUIViewModel';
import {TakeoverViewModel} from './list/TakeoverViewModel';
import {TemporaryGuestViewModel} from './list/TemporaryGuestViewModel';

import {Context} from '../ui/ContextMenu';
import {showLabelContextMenu} from '../ui/LabelContextMenu';
import {Shortcut} from '../ui/Shortcut';
import {ShortcutType} from '../ui/ShortcutType';
import {ContentViewModel} from './ContentViewModel';
import {DefaultLabelIds} from '../conversation/ConversationLabelRepository';

export class ListViewModel {
  static get MODAL_TYPE() {
    return {
      TAKEOVER: 'ListViewModel.MODAL_TYPE.TAKEOVER',
      TEMPORARY_GUEST: 'ListViewModal.MODAL_TYPE.TEMPORARY_GUEST',
    };
  }

  static get STATE() {
    return {
      ARCHIVE: 'ListViewModel.STATE.ARCHIVE',
      CONVERSATIONS: 'ListViewModel.STATE.CONVERSATIONS',
      PREFERENCES: 'ListViewModel.STATE.PREFERENCES',
      START_UI: 'ListViewModel.STATE.START_UI',
      TEMPORARY_GUEST: 'ListViewModel.STATE.TEMPORARY_GUEST',
    };
  }
  /**
   * View model for the list column.
   * @param {MainViewModel} mainViewModel Main view model
   * @param {Object} repositories Object containing all the repositories
   */
  constructor(mainViewModel, repositories) {
    this.changeNotificationSetting = this.changeNotificationSetting.bind(this);
    this.switchList = this.switchList.bind(this);
    this.onContextMenu = this.onContextMenu.bind(this);

    this.elementId = 'left-column';
    this.conversationRepository = repositories.conversation;
    this.callingRepository = repositories.calling;
    this.teamRepository = repositories.team;
    this.userRepository = repositories.user;

    this.actionsViewModel = mainViewModel.actions;
    this.contentViewModel = mainViewModel.content;
    this.panelViewModel = mainViewModel.panel;

    this.isActivatedAccount = this.userRepository.isActivatedAccount;
    this.isProAccount = this.teamRepository.isTeam;
    this.selfUser = this.userRepository.self;

    this.logger = getLogger('z.viewModel.ListViewModel');

    // State
    this.state = ko.observable(ListViewModel.STATE.CONVERSATIONS);
    this.lastUpdate = ko.observable();
    this.modal = ko.observable();
    this.webappLoaded = ko.observable(false);

    this.selfUserPicture = ko.pureComputed(() => {
      if (this.webappLoaded() && this.selfUser()) {
        return this.selfUser().mediumPictureResource();
      }
    });

    this.visibleListItems = ko.pureComputed(() => {
      const isStatePreferences = this.state() === ListViewModel.STATE.PREFERENCES;
      if (isStatePreferences) {
        const preferenceItems = [
          ContentViewModel.STATE.PREFERENCES_ACCOUNT,
          ContentViewModel.STATE.PREFERENCES_DEVICES,
          ContentViewModel.STATE.PREFERENCES_OPTIONS,
          ContentViewModel.STATE.PREFERENCES_AV,
        ];

        if (!Environment.desktop) {
          preferenceItems.push(ContentViewModel.STATE.PREFERENCES_ABOUT);
        }

        return preferenceItems;
      }

      const hasConnectRequests = !!this.userRepository.connect_requests().length;
      const states = hasConnectRequests ? [ContentViewModel.STATE.CONNECTION_REQUESTS] : [];
      return states.concat(this.conversationRepository.conversations_unarchived());
    });

    // Nested view models
    this.archive = new ArchiveViewModel(this, repositories.conversation, this.answerCall);
    this.conversations = new ConversationListViewModel(mainViewModel, this, repositories, this.answerCall);
    this.preferences = new PreferencesListViewModel(
      this.contentViewModel,
      this,
      repositories.user,
      repositories.calling,
    );
    this.start = new StartUIViewModel(mainViewModel, this, repositories);
    this.takeover = new TakeoverViewModel(mainViewModel, this, repositories);
    this.temporaryGuest = new TemporaryGuestViewModel(mainViewModel, this, repositories);

    this._initSubscriptions();

    ko.applyBindings(this, document.getElementById(this.elementId));
  }

  _initSubscriptions() {
    amplify.subscribe(WebAppEvents.CONVERSATION.SHOW, this.openConversations.bind(this));
    amplify.subscribe(WebAppEvents.LIFECYCLE.LOADED, () => this.webappLoaded(true));
    amplify.subscribe(WebAppEvents.PREFERENCES.MANAGE_ACCOUNT, this.openPreferencesAccount.bind(this));
    amplify.subscribe(WebAppEvents.PREFERENCES.MANAGE_DEVICES, this.openPreferencesDevices.bind(this));
    amplify.subscribe(WebAppEvents.SEARCH.SHOW, this.openStartUI.bind(this));
    amplify.subscribe(WebAppEvents.SHORTCUT.NEXT, this.goToNext.bind(this));
    amplify.subscribe(WebAppEvents.SHORTCUT.PREV, this.goToPrevious.bind(this));
    amplify.subscribe(WebAppEvents.SHORTCUT.ARCHIVE, this.clickToArchive.bind(this));
    amplify.subscribe(WebAppEvents.SHORTCUT.DELETE, this.clickToClear.bind(this));
    amplify.subscribe(WebAppEvents.SHORTCUT.NOTIFICATIONS, this.changeNotificationSetting);
    amplify.subscribe(WebAppEvents.SHORTCUT.SILENCE, this.changeNotificationSetting); // todo: deprecated - remove when user base of wrappers version >= 3.4 is large enough
  }

  answerCall = conversationEntity => {
    const call = this.callingRepository.findCall(conversationEntity.id);
    if (call) {
      const callType = call.selfParticipant.sharesCamera() ? call.initialType : CALL_TYPE.NORMAL;
      this.callingRepository.answerCall(call, callType);
    }
  };

  changeNotificationSetting() {
    if (this.isProAccount()) {
      this.panelViewModel.togglePanel(window.z.viewModel.PanelViewModel.STATE.NOTIFICATIONS);
    } else {
      this.clickToToggleMute();
    }
  }

  goToNext() {
    this._iterateActiveItem(true);
  }

  goToPrevious() {
    this._iterateActiveItem(false);
  }

  _iterateActiveItem(reverse = false) {
    const isStatePreferences = this.state() === ListViewModel.STATE.PREFERENCES;
    return isStatePreferences ? this._iterateActivePreference(reverse) : this._iterateActiveConversation(reverse);
  }

  _iterateActiveConversation(reverse) {
    const isStateRequests = this.contentViewModel.state() === ContentViewModel.STATE.CONNECTION_REQUESTS;
    const activeConversationItem = isStateRequests
      ? ContentViewModel.STATE.CONNECTION_REQUESTS
      : this.conversationRepository.active_conversation();

    const nextItem = iterateItem(this.visibleListItems(), activeConversationItem, reverse);

    const isConnectionRequestItem = nextItem === ContentViewModel.STATE.CONNECTION_REQUESTS;
    if (isConnectionRequestItem) {
      return this.contentViewModel.switchContent(ContentViewModel.STATE.CONNECTION_REQUESTS);
    }

    if (nextItem) {
      amplify.publish(WebAppEvents.CONVERSATION.SHOW, nextItem);
    }
  }

  _iterateActivePreference(reverse) {
    let activePreference = this.contentViewModel.state();

    const isDeviceDetails = activePreference === ContentViewModel.STATE.PREFERENCES_DEVICE_DETAILS;
    if (isDeviceDetails) {
      activePreference = ContentViewModel.STATE.PREFERENCES_DEVICES;
    }

    const nextPreference = iterateItem(this.visibleListItems(), activePreference, reverse);
    if (nextPreference) {
      this.contentViewModel.switchContent(nextPreference);
    }
  }

  async openPreferencesAccount() {
    await this.teamRepository.getTeam();

    if (this.isActivatedAccount()) {
      this.dismissModal();
    }

    this.switchList(ListViewModel.STATE.PREFERENCES);
    this.contentViewModel.switchContent(ContentViewModel.STATE.PREFERENCES_ACCOUNT);
  }

  openPreferencesDevices(deviceEntity) {
    this.switchList(ListViewModel.STATE.PREFERENCES);

    if (deviceEntity) {
      this.contentViewModel.preferencesDeviceDetails.device(deviceEntity);
      return this.contentViewModel.switchContent(ContentViewModel.STATE.PREFERENCES_DEVICE_DETAILS);
    }

    return this.contentViewModel.switchContent(ContentViewModel.STATE.PREFERENCES_DEVICES);
  }

  openStartUI() {
    this.switchList(ListViewModel.STATE.START_UI);
  }

  switchList(newListState, respectLastState = true) {
    const isStateChange = this.state() !== newListState;
    if (isStateChange) {
      this._hideList();
      this._updateList(newListState, respectLastState);
      this._showList(newListState);
    }
  }

  openConversations() {
    const newState = this.isActivatedAccount()
      ? ListViewModel.STATE.CONVERSATIONS
      : ListViewModel.STATE.TEMPORARY_GUEST;
    this.switchList(newState, false);
  }

  _hideList() {
    const stateIsStartUI = this.state() === ListViewModel.STATE.START_UI;
    if (stateIsStartUI) {
      this.start.resetView();
    }

    const listStateElementId = this._getElementIdOfList(this.state());
    $(`#${listStateElementId}`).removeClass('left-list-is-visible');
    $(document).off('keydown.listView');
  }

  _showList(newListState) {
    const listStateElementId = this._getElementIdOfList(newListState);
    $(`#${listStateElementId}`).addClass('left-list-is-visible');

    this.state(newListState);
    this.lastUpdate(Date.now());

    $(document).on('keydown.listView', keyboardEvent => {
      if (isEscapeKey(keyboardEvent)) {
        const newState = this.isActivatedAccount()
          ? ListViewModel.STATE.CONVERSATIONS
          : ListViewModel.STATE.TEMPORARY_GUEST;
        this.switchList(newState);
      }
    });
  }

  _updateList(newListState, respectLastState) {
    switch (newListState) {
      case ListViewModel.STATE.ARCHIVE:
        this.archive.updateList();
        break;
      case ListViewModel.STATE.START_UI:
        this.start.updateList();
        break;
      case ListViewModel.STATE.PREFERENCES:
        amplify.publish(WebAppEvents.CONTENT.SWITCH, ContentViewModel.STATE.PREFERENCES_ACCOUNT);
        break;
      default:
        if (respectLastState) {
          this.contentViewModel.switchPreviousContent();
        }
    }
  }

  _getElementIdOfList(listState) {
    switch (listState) {
      case ListViewModel.STATE.ARCHIVE:
        return 'archive';
      case ListViewModel.STATE.PREFERENCES:
        return 'preferences';
      case ListViewModel.STATE.START_UI:
        return 'start-ui';
      case ListViewModel.STATE.TEMPORARY_GUEST:
        return 'temporary-guest';
      default:
        return 'conversations';
    }
  }

  dismissModal() {
    this.modal(undefined);
  }

  showTakeover() {
    this.modal(ListViewModel.MODAL_TYPE.TAKEOVER);
  }

  showTemporaryGuest() {
    this.switchList(ListViewModel.STATE.TEMPORARY_GUEST);
    this.modal(ListViewModel.MODAL_TYPE.TEMPORARY_GUEST);
    const conversationEntity = this.conversationRepository.getMostRecentConversation();
    amplify.publish(WebAppEvents.CONVERSATION.SHOW, conversationEntity);
  }

  onContextMenu(conversationEntity, event) {
    const entries = [];

    if (conversationEntity.isMutable()) {
      const notificationsShortcut = Shortcut.getShortcutTooltip(ShortcutType.NOTIFICATIONS);

      if (this.isProAccount()) {
        entries.push({
          click: () => this.clickToOpenNotificationSettings(conversationEntity),
          label: t('conversationsPopoverNotificationSettings'),
          title: t('tooltipConversationsNotifications', notificationsShortcut),
        });
      } else {
        const label = conversationEntity.showNotificationsNothing()
          ? t('conversationsPopoverNotify')
          : t('conversationsPopoverSilence');
        const title = conversationEntity.showNotificationsNothing()
          ? t('tooltipConversationsNotify', notificationsShortcut)
          : t('tooltipConversationsSilence', notificationsShortcut);

        entries.push({
          click: () => this.clickToToggleMute(conversationEntity),
          label,
          title,
        });
      }
    }

    if (!conversationEntity.is_archived()) {
      const {conversationLabelRepository} = this.conversationRepository;
      if (!conversationLabelRepository.isFavorite(conversationEntity)) {
        entries.push({
          click: () => {
            conversationLabelRepository.addConversationToFavorites(conversationEntity);
            this.conversations.expandFolder(DefaultLabelIds.Favorites);
          },
          label: t('conversationPopoverFavorite'),
        });
      } else {
        entries.push({
          click: () => conversationLabelRepository.removeConversationFromFavorites(conversationEntity),
          label: t('conversationPopoverUnfavorite'),
        });
      }

      const customLabel = conversationLabelRepository.getConversationCustomLabel(conversationEntity);
      if (customLabel) {
        entries.push({
          click: () => conversationLabelRepository.removeConversationFromLabel(customLabel, conversationEntity),
          label: t('conversationsPopoverRemoveFrom', customLabel.name),
        });
      }

      entries.push({
        click: () => showLabelContextMenu(event, conversationEntity, conversationLabelRepository),
        label: t('conversationsPopoverMoveTo'),
      });
    }

    if (conversationEntity.is_archived()) {
      entries.push({
        click: () => this.clickToUnarchive(conversationEntity),
        label: t('conversationsPopoverUnarchive'),
      });
    } else {
      const shortcut = Shortcut.getShortcutTooltip(ShortcutType.ARCHIVE);

      entries.push({
        click: () => this.clickToArchive(conversationEntity),
        label: t('conversationsPopoverArchive'),
        title: t('tooltipConversationsArchive', shortcut),
      });
    }

    if (conversationEntity.isRequest()) {
      entries.push({
        click: () => this.clickToCancelRequest(conversationEntity),
        label: t('conversationsPopoverCancel'),
      });
    }

    if (conversationEntity.isClearable()) {
      entries.push({
        click: () => this.clickToClear(conversationEntity),
        label: t('conversationsPopoverClear'),
      });
    }

    if (!conversationEntity.isGroup()) {
      const userEntity = conversationEntity.firstUserEntity();
      const canBlock = userEntity && (userEntity.isConnected() || userEntity.isRequest());

      if (canBlock) {
        entries.push({
          click: () => this.clickToBlock(conversationEntity),
          label: t('conversationsPopoverBlock'),
        });
      }
    }

    if (conversationEntity.isLeavable()) {
      entries.push({
        click: () => this.clickToLeave(conversationEntity),
        label: t('conversationsPopoverLeave'),
      });
    }

    Context.from(event, entries, 'conversation-list-options-menu');
  }

  clickToArchive(conversationEntity = this.conversationRepository.active_conversation()) {
    if (this.isActivatedAccount()) {
      this.actionsViewModel.archiveConversation(conversationEntity);
    }
  }

  async clickToBlock(conversationEntity) {
    const userEntity = conversationEntity.firstUserEntity();
    const hideConversation = this._shouldHideConversation(conversationEntity);
    const nextConversationEntity = this.conversationRepository.get_next_conversation(conversationEntity);
    await this.actionsViewModel.blockUser(userEntity, hideConversation, nextConversationEntity);
  }

  clickToCancelRequest(conversationEntity) {
    const userEntity = conversationEntity.firstUserEntity();
    const hideConversation = this._shouldHideConversation(conversationEntity);
    const nextConversationEntity = this.conversationRepository.get_next_conversation(conversationEntity);

    this.actionsViewModel.cancelConnectionRequest(userEntity, hideConversation, nextConversationEntity);
  }

  clickToClear(conversationEntity = this.conversationRepository.active_conversation()) {
    this.actionsViewModel.clearConversation(conversationEntity);
  }

  clickToLeave(conversationEntity) {
    this.actionsViewModel.leaveConversation(conversationEntity);
  }

  clickToToggleMute(conversationEntity = this.conversationRepository.active_conversation()) {
    this.actionsViewModel.toggleMuteConversation(conversationEntity);
  }

  clickToOpenNotificationSettings(conversationEntity = this.conversationRepository.active_conversation()) {
    amplify.publish(WebAppEvents.CONVERSATION.SHOW, conversationEntity, {openNotificationSettings: true});
  }

  clickToUnarchive(conversationEntity) {
    this.conversationRepository.unarchiveConversation(conversationEntity, true, 'manual un-archive').then(() => {
      if (!this.conversationRepository.conversations_archived().length) {
        this.switchList(ListViewModel.STATE.CONVERSATIONS);
      }
    });
  }

  _shouldHideConversation(conversationEntity) {
    const isStateConversations = this.state() === ListViewModel.STATE.CONVERSATIONS;
    const isActiveConversation = this.conversationRepository.is_active_conversation(conversationEntity);

    return isStateConversations && isActiveConversation;
  }
}

window.z = window.z || {};
window.z.viewModel = window.z.viewModel || {};
window.z.viewModel.ListViewModel = ListViewModel;<|MERGE_RESOLUTION|>--- conflicted
+++ resolved
@@ -18,10 +18,7 @@
  */
 
 import {CALL_TYPE} from '@wireapp/avs';
-<<<<<<< HEAD
-=======
 import {WebAppEvents} from '@wireapp/webapp-events';
->>>>>>> a3d535a7
 
 import {getLogger} from 'Util/Logger';
 import {t} from 'Util/LocalizerUtil';
