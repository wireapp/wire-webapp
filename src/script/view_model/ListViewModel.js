/*
 * Wire
 * Copyright (C) 2018 Wire Swiss GmbH
 *
 * This program is free software: you can redistribute it and/or modify
 * it under the terms of the GNU General Public License as published by
 * the Free Software Foundation, either version 3 of the License, or
 * (at your option) any later version.
 *
 * This program is distributed in the hope that it will be useful,
 * but WITHOUT ANY WARRANTY; without even the implied warranty of
 * MERCHANTABILITY or FITNESS FOR A PARTICULAR PURPOSE. See the
 * GNU General Public License for more details.
 *
 * You should have received a copy of the GNU General Public License
 * along with this program. If not, see http://www.gnu.org/licenses/.
 *
 */

import {getLogger} from 'Util/Logger';
import {t} from 'Util/LocalizerUtil';
import {iterateItem} from 'Util/ArrayUtil';
import {Environment} from 'Util/Environment';
import {isEscapeKey} from 'Util/KeyboardUtil';
import {CALL_TYPE} from '@wireapp/avs';

import {ArchiveViewModel} from './list/ArchiveViewModel';
import {ConversationListViewModel} from './list/ConversationListViewModel';
import {PreferencesListViewModel} from './list/PreferencesListViewModel';
import {StartUIViewModel} from './list/StartUIViewModel';
import {TakeoverViewModel} from './list/TakeoverViewModel';
import {TemporaryGuestViewModel} from './list/TemporaryGuestViewModel';
import {WebAppEvents} from '../event/WebApp';

import {Context} from '../ui/ContextMenu';
import {showLabelContextMenu} from '../ui/LabelContextMenu';
import {Shortcut} from '../ui/Shortcut';
import {ShortcutType} from '../ui/ShortcutType';
import {ContentViewModel} from './ContentViewModel';
import {DefaultLabelIds} from '../conversation/ConversationLabel';

window.z = window.z || {};
window.z.viewModel = z.viewModel || {};

z.viewModel.ListViewModel = class ListViewModel {
  static get MODAL_TYPE() {
    return {
      TAKEOVER: 'ListViewModel.MODAL_TYPE.TAKEOVER',
      TEMPORARY_GUEST: 'ListViewModal.MODAL_TYPE.TEMPORARY_GUEST',
    };
  }

  static get STATE() {
    return {
      ARCHIVE: 'ListViewModel.STATE.ARCHIVE',
      CONVERSATIONS: 'ListViewModel.STATE.CONVERSATIONS',
      PREFERENCES: 'ListViewModel.STATE.PREFERENCES',
      START_UI: 'ListViewModel.STATE.START_UI',
      TEMPORARY_GUEST: 'ListViewModel.STATE.TEMPORARY_GUEST',
    };
  }
  /**
   * View model for the list column.
   * @param {MainViewModel} mainViewModel - Main view model
   * @param {Object} repositories - Object containing all the repositories
   */
  constructor(mainViewModel, repositories) {
    this.changeNotificationSetting = this.changeNotificationSetting.bind(this);
    this.switchList = this.switchList.bind(this);
    this.onContextMenu = this.onContextMenu.bind(this);

    this.elementId = 'left-column';
    this.conversationRepository = repositories.conversation;
    this.callingRepository = repositories.calling;
    this.teamRepository = repositories.team;
    this.userRepository = repositories.user;

    this.actionsViewModel = mainViewModel.actions;
    this.contentViewModel = mainViewModel.content;
    this.panelViewModel = mainViewModel.panel;

    this.isActivatedAccount = this.userRepository.isActivatedAccount;
    this.isProAccount = this.teamRepository.isTeam;
    this.selfUser = this.userRepository.self;

    this.logger = getLogger('z.viewModel.ListViewModel');

    // State
    this.state = ko.observable(ListViewModel.STATE.CONVERSATIONS);
    this.lastUpdate = ko.observable();
    this.modal = ko.observable();
    this.webappLoaded = ko.observable(false);

    this.selfUserPicture = ko.pureComputed(() => {
      if (this.webappLoaded() && this.selfUser()) {
        return this.selfUser().mediumPictureResource();
      }
    });

    this.visibleListItems = ko.pureComputed(() => {
      const isStatePreferences = this.state() === ListViewModel.STATE.PREFERENCES;
      if (isStatePreferences) {
        const preferenceItems = [
          ContentViewModel.STATE.PREFERENCES_ACCOUNT,
          ContentViewModel.STATE.PREFERENCES_DEVICES,
          ContentViewModel.STATE.PREFERENCES_OPTIONS,
          ContentViewModel.STATE.PREFERENCES_AV,
        ];

        if (!Environment.desktop) {
          preferenceItems.push(ContentViewModel.STATE.PREFERENCES_ABOUT);
        }

        return preferenceItems;
      }

      const hasConnectRequests = !!this.userRepository.connect_requests().length;
      const states = hasConnectRequests ? [ContentViewModel.STATE.CONNECTION_REQUESTS] : [];
      return states.concat(this.conversationRepository.conversations_unarchived());
    });

    // Nested view models
    this.archive = new ArchiveViewModel(this, repositories.conversation, this.answerCall);
    this.conversations = new ConversationListViewModel(mainViewModel, this, repositories, this.answerCall);
    this.preferences = new PreferencesListViewModel(
      this.contentViewModel,
      this,
      repositories.user,
      repositories.calling,
    );
    this.start = new StartUIViewModel(mainViewModel, this, repositories);
    this.takeover = new TakeoverViewModel(mainViewModel, this, repositories);
    this.temporaryGuest = new TemporaryGuestViewModel(mainViewModel, this, repositories);

    this._initSubscriptions();

    ko.applyBindings(this, document.getElementById(this.elementId));
  }

  _initSubscriptions() {
    amplify.subscribe(WebAppEvents.CONVERSATION.SHOW, this.openConversations.bind(this));
    amplify.subscribe(WebAppEvents.LIFECYCLE.LOADED, () => this.webappLoaded(true));
    amplify.subscribe(WebAppEvents.PREFERENCES.MANAGE_ACCOUNT, this.openPreferencesAccount.bind(this));
    amplify.subscribe(WebAppEvents.PREFERENCES.MANAGE_DEVICES, this.openPreferencesDevices.bind(this));
    amplify.subscribe(WebAppEvents.SEARCH.SHOW, this.openStartUI.bind(this));
    amplify.subscribe(WebAppEvents.SHORTCUT.NEXT, this.goToNext.bind(this));
    amplify.subscribe(WebAppEvents.SHORTCUT.PREV, this.goToPrevious.bind(this));
    amplify.subscribe(WebAppEvents.SHORTCUT.ARCHIVE, this.clickToArchive.bind(this));
    amplify.subscribe(WebAppEvents.SHORTCUT.DELETE, this.clickToClear.bind(this));
    amplify.subscribe(WebAppEvents.SHORTCUT.NOTIFICATIONS, this.changeNotificationSetting);
    amplify.subscribe(WebAppEvents.SHORTCUT.SILENCE, this.changeNotificationSetting); // todo: deprecated - remove when user base of wrappers version >= 3.4 is large enough
  }

  answerCall = conversationEntity => {
    const call = this.callingRepository.findCall(conversationEntity.id);
    if (call) {
      const callType = call.selfParticipant.sharesCamera() ? call.initialType : CALL_TYPE.NORMAL;
      this.callingRepository.answerCall(call, callType);
    }
  };

  changeNotificationSetting() {
    if (this.isProAccount()) {
      this.panelViewModel.togglePanel(z.viewModel.PanelViewModel.STATE.NOTIFICATIONS);
    } else {
      this.clickToToggleMute();
    }
  }

  goToNext() {
    this._iterateActiveItem(true);
  }

  goToPrevious() {
    this._iterateActiveItem(false);
  }

  _iterateActiveItem(reverse = false) {
    const isStatePreferences = this.state() === ListViewModel.STATE.PREFERENCES;
    return isStatePreferences ? this._iterateActivePreference(reverse) : this._iterateActiveConversation(reverse);
  }

  _iterateActiveConversation(reverse) {
    const isStateRequests = this.contentViewModel.state() === ContentViewModel.STATE.CONNECTION_REQUESTS;
    const activeConversationItem = isStateRequests
      ? ContentViewModel.STATE.CONNECTION_REQUESTS
      : this.conversationRepository.active_conversation();

    const nextItem = iterateItem(this.visibleListItems(), activeConversationItem, reverse);

    const isConnectionRequestItem = nextItem === ContentViewModel.STATE.CONNECTION_REQUESTS;
    if (isConnectionRequestItem) {
      return this.contentViewModel.switchContent(ContentViewModel.STATE.CONNECTION_REQUESTS);
    }

    if (nextItem) {
      amplify.publish(WebAppEvents.CONVERSATION.SHOW, nextItem);
    }
  }

  _iterateActivePreference(reverse) {
    let activePreference = this.contentViewModel.state();

    const isDeviceDetails = activePreference === ContentViewModel.STATE.PREFERENCES_DEVICE_DETAILS;
    if (isDeviceDetails) {
      activePreference = ContentViewModel.STATE.PREFERENCES_DEVICES;
    }

    const nextPreference = iterateItem(this.visibleListItems(), activePreference, reverse);
    if (nextPreference) {
      this.contentViewModel.switchContent(nextPreference);
    }
  }

  openPreferencesAccount() {
    if (this.isActivatedAccount()) {
      this.dismissModal();
    }

    this.switchList(ListViewModel.STATE.PREFERENCES);
    this.contentViewModel.switchContent(ContentViewModel.STATE.PREFERENCES_ACCOUNT);
  }

  openPreferencesDevices(deviceEntity) {
    this.switchList(ListViewModel.STATE.PREFERENCES);

    if (deviceEntity) {
      this.contentViewModel.preferencesDeviceDetails.device(deviceEntity);
      return this.contentViewModel.switchContent(ContentViewModel.STATE.PREFERENCES_DEVICE_DETAILS);
    }

    return this.contentViewModel.switchContent(ContentViewModel.STATE.PREFERENCES_DEVICES);
  }

  openStartUI() {
    this.switchList(ListViewModel.STATE.START_UI);
  }

  switchList(newListState, respectLastState = true) {
    const isStateChange = this.state() !== newListState;
    if (isStateChange) {
      this._hideList();
      this._updateList(newListState, respectLastState);
      this._showList(newListState);
    }
  }

  openConversations() {
    const newState = this.isActivatedAccount()
      ? ListViewModel.STATE.CONVERSATIONS
      : ListViewModel.STATE.TEMPORARY_GUEST;
    this.switchList(newState, false);
  }

  _hideList() {
    const stateIsStartUI = this.state() === ListViewModel.STATE.START_UI;
    if (stateIsStartUI) {
      this.start.resetView();
    }

    const listStateElementId = this._getElementIdOfList(this.state());
    $(`#${listStateElementId}`).removeClass('left-list-is-visible');
    $(document).off('keydown.listView');
  }

  _showList(newListState) {
    const listStateElementId = this._getElementIdOfList(newListState);
    $(`#${listStateElementId}`).addClass('left-list-is-visible');

    this.state(newListState);
    this.lastUpdate(Date.now());

    $(document).on('keydown.listView', keyboardEvent => {
      if (isEscapeKey(keyboardEvent)) {
        const newState = this.isActivatedAccount()
          ? ListViewModel.STATE.CONVERSATIONS
          : ListViewModel.STATE.TEMPORARY_GUEST;
        this.switchList(newState);
      }
    });
  }

  _updateList(newListState, respectLastState) {
    switch (newListState) {
      case ListViewModel.STATE.ARCHIVE:
        this.archive.updateList();
        break;
      case ListViewModel.STATE.START_UI:
        this.start.updateList();
        break;
      case ListViewModel.STATE.PREFERENCES:
        amplify.publish(WebAppEvents.CONTENT.SWITCH, ContentViewModel.STATE.PREFERENCES_ACCOUNT);
        break;
      default:
        if (respectLastState) {
          this.contentViewModel.switchPreviousContent();
        }
    }
  }

  _getElementIdOfList(listState) {
    switch (listState) {
      case ListViewModel.STATE.ARCHIVE:
        return 'archive';
      case ListViewModel.STATE.PREFERENCES:
        return 'preferences';
      case ListViewModel.STATE.START_UI:
        return 'start-ui';
      case ListViewModel.STATE.TEMPORARY_GUEST:
        return 'temporary-guest';
      default:
        return 'conversations';
    }
  }

  dismissModal() {
    this.modal(undefined);
  }

  showTakeover() {
    this.modal(ListViewModel.MODAL_TYPE.TAKEOVER);
  }

  showTemporaryGuest() {
    this.switchList(ListViewModel.STATE.TEMPORARY_GUEST);
    this.modal(ListViewModel.MODAL_TYPE.TEMPORARY_GUEST);
    const conversationEntity = this.conversationRepository.getMostRecentConversation();
    amplify.publish(WebAppEvents.CONVERSATION.SHOW, conversationEntity);
  }

  //##############################################################################
  // Context menu
  //##############################################################################

  onContextMenu(conversationEntity, event) {
    const entries = [];

    if (conversationEntity.isMutable()) {
      const notificationsShortcut = Shortcut.getShortcutTooltip(ShortcutType.NOTIFICATIONS);

      if (this.isProAccount()) {
        entries.push({
          click: () => this.clickToOpenNotificationSettings(conversationEntity),
          label: t('conversationsPopoverNotificationSettings'),
          title: t('tooltipConversationsNotifications', notificationsShortcut),
        });
      } else {
        const label = conversationEntity.showNotificationsNothing()
          ? t('conversationsPopoverNotify')
          : t('conversationsPopoverSilence');
        const title = conversationEntity.showNotificationsNothing()
          ? t('tooltipConversationsNotify', notificationsShortcut)
          : t('tooltipConversationsSilence', notificationsShortcut);

        entries.push({
          click: () => this.clickToToggleMute(conversationEntity),
          label,
          title,
        });
      }
    }

<<<<<<< HEAD
    const {conversationLabelRepository} = this.conversationRepository;
    if (!conversationLabelRepository.isFavorite(conversationEntity)) {
      entries.push({
        click: () => conversationLabelRepository.addConversationToFavorites(conversationEntity),
        label: t('conversationContextMenuFavorite'),
      });
    } else {
      entries.push({
        click: () => conversationLabelRepository.removeConversationFromFavorites(conversationEntity),
        label: t('conversationContextMenuUnfavorite'),
      });
    }

    const customLabel = conversationLabelRepository.getConversationCustomLabel();
    if (customLabel) {
      entries.push({
        click: () => {},
        label: `Remove from '${customLabel.name}'`,
      });
    }

    entries.push({
      click: () => showLabelContextMenu(event, conversationEntity, conversationLabelRepository),
      label: 'Move to ...',
    });

=======
    if (!conversationEntity.is_archived()) {
      const {conversationLabelRepository} = this.conversationRepository;
      if (!conversationLabelRepository.isFavorite(conversationEntity)) {
        entries.push({
          click: () => {
            conversationLabelRepository.addConversationToFavorites(conversationEntity);
            this.conversations.expandFolder(DefaultLabelIds.Favorites);
          },
          label: t('conversationContextMenuFavorite'),
        });
      } else {
        entries.push({
          click: () => conversationLabelRepository.removeConversationFromFavorites(conversationEntity),
          label: t('conversationContextMenuUnfavorite'),
        });
      }
    }

>>>>>>> 12fead4e
    if (conversationEntity.is_archived()) {
      entries.push({
        click: () => this.clickToUnarchive(conversationEntity),
        label: t('conversationsPopoverUnarchive'),
      });
    } else {
      const shortcut = Shortcut.getShortcutTooltip(ShortcutType.ARCHIVE);

      entries.push({
        click: () => this.clickToArchive(conversationEntity),
        label: t('conversationsPopoverArchive'),
        title: t('tooltipConversationsArchive', shortcut),
      });
    }

    if (conversationEntity.isRequest()) {
      entries.push({
        click: () => this.clickToCancelRequest(conversationEntity),
        label: t('conversationsPopoverCancel'),
      });
    }

    if (conversationEntity.isClearable()) {
      entries.push({
        click: () => this.clickToClear(conversationEntity),
        label: t('conversationsPopoverClear'),
      });
    }

    if (!conversationEntity.isGroup()) {
      const userEntity = conversationEntity.firstUserEntity();
      const canBlock = userEntity && (userEntity.isConnected() || userEntity.isRequest());

      if (canBlock) {
        entries.push({
          click: () => this.clickToBlock(conversationEntity),
          label: t('conversationsPopoverBlock'),
        });
      }
    }

    if (conversationEntity.isLeavable()) {
      entries.push({
        click: () => this.clickToLeave(conversationEntity),
        label: t('conversationsPopoverLeave'),
      });
    }

    Context.from(event, entries, 'conversation-list-options-menu');
  }

  clickToArchive(conversationEntity = this.conversationRepository.active_conversation()) {
    if (this.isActivatedAccount()) {
      this.actionsViewModel.archiveConversation(conversationEntity);
    }
  }

  clickToBlock(conversationEntity) {
    const userEntity = conversationEntity.firstUserEntity();
    const hideConversation = this._shouldHideConversation(conversationEntity);
    const nextConversationEntity = this.conversationRepository.get_next_conversation(conversationEntity);

    this.actionsViewModel.blockUser(userEntity, hideConversation, nextConversationEntity);
  }

  clickToCancelRequest(conversationEntity) {
    const userEntity = conversationEntity.firstUserEntity();
    const hideConversation = this._shouldHideConversation(conversationEntity);
    const nextConversationEntity = this.conversationRepository.get_next_conversation(conversationEntity);

    this.actionsViewModel.cancelConnectionRequest(userEntity, hideConversation, nextConversationEntity);
  }

  clickToClear(conversationEntity = this.conversationRepository.active_conversation()) {
    this.actionsViewModel.clearConversation(conversationEntity);
  }

  clickToLeave(conversationEntity) {
    this.actionsViewModel.leaveConversation(conversationEntity);
  }

  clickToToggleMute(conversationEntity = this.conversationRepository.active_conversation()) {
    this.actionsViewModel.toggleMuteConversation(conversationEntity);
  }

  clickToOpenNotificationSettings(conversationEntity = this.conversationRepository.active_conversation()) {
    amplify.publish(WebAppEvents.CONVERSATION.SHOW, conversationEntity, {openNotificationSettings: true});
  }

  clickToUnarchive(conversationEntity) {
    this.conversationRepository.unarchiveConversation(conversationEntity, true, 'manual un-archive').then(() => {
      if (!this.conversationRepository.conversations_archived().length) {
        this.switchList(ListViewModel.STATE.CONVERSATIONS);
      }
    });
  }

  _shouldHideConversation(conversationEntity) {
    const isStateConversations = this.state() === ListViewModel.STATE.CONVERSATIONS;
    const isActiveConversation = this.conversationRepository.is_active_conversation(conversationEntity);

    return isStateConversations && isActiveConversation;
  }
};<|MERGE_RESOLUTION|>--- conflicted
+++ resolved
@@ -360,34 +360,6 @@
       }
     }
 
-<<<<<<< HEAD
-    const {conversationLabelRepository} = this.conversationRepository;
-    if (!conversationLabelRepository.isFavorite(conversationEntity)) {
-      entries.push({
-        click: () => conversationLabelRepository.addConversationToFavorites(conversationEntity),
-        label: t('conversationContextMenuFavorite'),
-      });
-    } else {
-      entries.push({
-        click: () => conversationLabelRepository.removeConversationFromFavorites(conversationEntity),
-        label: t('conversationContextMenuUnfavorite'),
-      });
-    }
-
-    const customLabel = conversationLabelRepository.getConversationCustomLabel();
-    if (customLabel) {
-      entries.push({
-        click: () => {},
-        label: `Remove from '${customLabel.name}'`,
-      });
-    }
-
-    entries.push({
-      click: () => showLabelContextMenu(event, conversationEntity, conversationLabelRepository),
-      label: 'Move to ...',
-    });
-
-=======
     if (!conversationEntity.is_archived()) {
       const {conversationLabelRepository} = this.conversationRepository;
       if (!conversationLabelRepository.isFavorite(conversationEntity)) {
@@ -404,9 +376,21 @@
           label: t('conversationContextMenuUnfavorite'),
         });
       }
-    }
-
->>>>>>> 12fead4e
+
+      const customLabel = conversationLabelRepository.getConversationCustomLabel();
+      if (customLabel) {
+        entries.push({
+          click: () => {},
+          label: `Remove from '${customLabel.name}'`,
+        });
+      }
+
+      entries.push({
+        click: () => showLabelContextMenu(event, conversationEntity, conversationLabelRepository),
+        label: 'Move to ...',
+      });
+    }
+
     if (conversationEntity.is_archived()) {
       entries.push({
         click: () => this.clickToUnarchive(conversationEntity),
