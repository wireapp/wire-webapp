/*
 * Wire
 * Copyright (C) 2018 Wire Swiss GmbH
 *
 * This program is free software: you can redistribute it and/or modify
 * it under the terms of the GNU General Public License as published by
 * the Free Software Foundation, either version 3 of the License, or
 * (at your option) any later version.
 *
 * This program is distributed in the hope that it will be useful,
 * but WITHOUT ANY WARRANTY; without even the implied warranty of
 * MERCHANTABILITY or FITNESS FOR A PARTICULAR PURPOSE. See the
 * GNU General Public License for more details.
 *
 * You should have received a copy of the GNU General Public License
 * along with this program. If not, see http://www.gnu.org/licenses/.
 *
 */

import {waitFor} from '@testing-library/react';
import {ConversationProtocol} from '@wireapp/api-client/lib/conversation';

import {CALL_TYPE, CONV_TYPE, STATE} from '@wireapp/avs';

import {PrimaryModal} from 'Components/Modals/PrimaryModal';
import {createRandomUuid} from 'Util/util';

import {
  buildCall,
  buildCallingViewModel,
  callState,
  mockCallingRepository,
  prepareMLSConferenceMocks,
} from './CallingViewModel.mocks';

import {LEAVE_CALL_REASON} from '../calling/enum/LeaveCallReason';
import {Conversation} from '../entity/Conversation';

<<<<<<< HEAD
const mockCallingRepository = {
  startCall: jest.fn(),
  answerCall: jest.fn(),
  leaveCall: jest.fn(),
  onIncomingCall: jest.fn(),
  onRequestClientsCallback: jest.fn(),
  onRequestNewEpochCallback: jest.fn(),
  onLeaveCall: jest.fn(),
  onCallParticipantChangedCallback: jest.fn(),
} as unknown as CallingRepository;

const callState = new CallState();

function buildCall(conversationId: string) {
  return new Call(
    {id: 'user1', domain: ''},
    {id: conversationId, domain: ''},
    CONV_TYPE.ONEONONE,
    {} as any,
    CALL_TYPE.NORMAL,
    {currentAvailableDeviceId: {audioOutput: ko.observable()}} as any,
  );
}

function buildCallingViewModel() {
  return new CallingViewModel(
    mockCallingRepository,
    {} as any,
    {} as any,
    {} as any,
    {} as any,
    {} as any,
    {} as any,
    {} as any,
    {} as any,
    undefined,
    callState,
  );
}

=======
>>>>>>> 56a854b7
describe('CallingViewModel', () => {
  afterEach(() => {
    callState.calls.removeAll();
    jest.clearAllMocks();
  });

  describe('answerCall', () => {
    it('answers a call directly if no call is ongoing', async () => {
      const callingViewModel = buildCallingViewModel();
      const call = buildCall('conversation1');
      await callingViewModel.callActions.answer(call);
      expect(mockCallingRepository.answerCall).toHaveBeenCalledWith(call);
    });

    it('lets the user leave previous call before answering a new one', async () => {
      jest.useFakeTimers();
      const callingViewModel = buildCallingViewModel();
      const joinedCall = buildCall('conversation1');
      joinedCall.state(STATE.MEDIA_ESTAB);
      callState.calls.push(joinedCall);

      jest.spyOn(PrimaryModal, 'show').mockImplementation((_, payload) => payload.primaryAction?.action?.());
      const newCall = buildCall('conversation2');
      Promise.resolve().then(() => {
        jest.runAllTimers();
      });
      await callingViewModel.callActions.answer(newCall);
      expect(mockCallingRepository.leaveCall).toHaveBeenCalledWith(
        joinedCall.conversationId,
        LEAVE_CALL_REASON.MANUAL_LEAVE_TO_JOIN_ANOTHER_CALL,
      );
      expect(mockCallingRepository.answerCall).toHaveBeenCalledWith(newCall);
    });
  });

  describe('startCall', () => {
    it('starts a call directly if no call is ongoing', async () => {
      const callingViewModel = buildCallingViewModel();
      const conversation = new Conversation(createRandomUuid());
      await callingViewModel.callActions.startAudio(conversation);
      expect(mockCallingRepository.startCall).toHaveBeenCalledWith(conversation, CALL_TYPE.NORMAL);
    });

    it('lets the user leave previous call before starting a new one', async () => {
      jest.useFakeTimers();
      const callingViewModel = buildCallingViewModel();
      const joinedCall = buildCall('conversation1');
      joinedCall.state(STATE.MEDIA_ESTAB);
      callState.calls.push(joinedCall);

      jest.spyOn(PrimaryModal, 'show').mockImplementation((_, payload) => payload.primaryAction?.action?.());
      const conversation = new Conversation('conversation2');
      Promise.resolve().then(() => {
        jest.runAllTimers();
      });
      await callingViewModel.callActions.startAudio(conversation);
      expect(mockCallingRepository.leaveCall).toHaveBeenCalledWith(
        joinedCall.conversationId,
        LEAVE_CALL_REASON.MANUAL_LEAVE_TO_JOIN_ANOTHER_CALL,
      );
      expect(mockCallingRepository.startCall).toHaveBeenCalledWith(conversation, CALL_TYPE.NORMAL);
    });
  });

  describe('MLS conference call', () => {
    it('updates epoch info after initiating a call', async () => {
      const mockParentGroupId = 'mockParentGroupId1';
      const mockSubGroupId = 'mockSubGroupId1';
      const {expectedMemberListResult, mockEpochNumber, mockKeyLength, mockSecretKey} = prepareMLSConferenceMocks(
        mockParentGroupId,
        mockSubGroupId,
      );

      const callingViewModel = buildCallingViewModel();
      const conversationId = {domain: 'example.com', id: 'conversation1'};
      const mlsConversation = new Conversation(conversationId.id, conversationId.domain, ConversationProtocol.MLS);

      const mockedCall = buildCall(conversationId, CONV_TYPE.CONFERENCE_MLS);
      jest.spyOn(mockCallingRepository, 'startCall').mockResolvedValueOnce(mockedCall);

      await callingViewModel.callActions.startAudio(mlsConversation);

      expect(mockCallingRepository.startCall).toHaveBeenCalledWith(mlsConversation, CALL_TYPE.NORMAL);

      expect(mockCallingRepository.setEpochInfo).toHaveBeenCalledWith(
        conversationId,
        {
          epoch: mockEpochNumber,
          keyLength: mockKeyLength,
          secretKey: mockSecretKey,
        },
        expectedMemberListResult,
      );
    });

    it('updates epoch info after answering a call', async () => {
      const mockParentGroupId = 'mockParentGroupId2';
      const mockSubGroupId = 'mockSubGroupId2';
      const {expectedMemberListResult, mockEpochNumber, mockKeyLength, mockSecretKey} = prepareMLSConferenceMocks(
        mockParentGroupId,
        mockSubGroupId,
      );

      const callingViewModel = buildCallingViewModel();
      const conversationId = {domain: 'example.com', id: 'conversation1'};

      const call = buildCall(conversationId, CONV_TYPE.CONFERENCE_MLS);

      await callingViewModel.callActions.answer(call);

      expect(mockCallingRepository.answerCall).toHaveBeenCalledWith(call);

      expect(mockCallingRepository.setEpochInfo).toHaveBeenCalledWith(
        conversationId,
        {
          epoch: mockEpochNumber,
          keyLength: mockKeyLength,
          secretKey: mockSecretKey,
        },
        expectedMemberListResult,
      );
    });

    it('updates epoch info after mls service has emmited "newEpoch" event', async () => {
      const mockParentGroupId = 'mockParentGroupId3';
      const mockSubGroupId = 'mockSubGroupId3';
      const {expectedMemberListResult, mockEpochNumber, mockKeyLength, mockSecretKey} = prepareMLSConferenceMocks(
        mockParentGroupId,
        mockSubGroupId,
      );

      const callingViewModel = buildCallingViewModel();
      const conversationId = {domain: 'example.com', id: 'conversation1'};
      const call = buildCall(conversationId, CONV_TYPE.CONFERENCE_MLS);

      await callingViewModel.callActions.answer(call);
      expect(mockCallingRepository.answerCall).toHaveBeenCalledWith(call);

      //at this point we start to listen to the mls service events
      expect(mockCallingRepository.setEpochInfo).toHaveBeenCalledWith(
        conversationId,
        {
          epoch: mockEpochNumber,
          keyLength: mockKeyLength,
          secretKey: mockSecretKey,
        },
        expectedMemberListResult,
      );

      const newEpochNumber = 2;
      callingViewModel.mlsService.emit('newEpoch', {
        epoch: newEpochNumber,
        groupId: mockSubGroupId,
      });

      await waitFor(() => {
        expect(mockCallingRepository.setEpochInfo).toHaveBeenCalledTimes(2);
        expect(mockCallingRepository.setEpochInfo).toHaveBeenCalledWith(
          conversationId,
          {
            epoch: newEpochNumber,
            keyLength: mockKeyLength,
            secretKey: mockSecretKey,
          },
          expectedMemberListResult,
        );
      });
    });
  });
});<|MERGE_RESOLUTION|>--- conflicted
+++ resolved
@@ -36,49 +36,6 @@
 import {LEAVE_CALL_REASON} from '../calling/enum/LeaveCallReason';
 import {Conversation} from '../entity/Conversation';
 
-<<<<<<< HEAD
-const mockCallingRepository = {
-  startCall: jest.fn(),
-  answerCall: jest.fn(),
-  leaveCall: jest.fn(),
-  onIncomingCall: jest.fn(),
-  onRequestClientsCallback: jest.fn(),
-  onRequestNewEpochCallback: jest.fn(),
-  onLeaveCall: jest.fn(),
-  onCallParticipantChangedCallback: jest.fn(),
-} as unknown as CallingRepository;
-
-const callState = new CallState();
-
-function buildCall(conversationId: string) {
-  return new Call(
-    {id: 'user1', domain: ''},
-    {id: conversationId, domain: ''},
-    CONV_TYPE.ONEONONE,
-    {} as any,
-    CALL_TYPE.NORMAL,
-    {currentAvailableDeviceId: {audioOutput: ko.observable()}} as any,
-  );
-}
-
-function buildCallingViewModel() {
-  return new CallingViewModel(
-    mockCallingRepository,
-    {} as any,
-    {} as any,
-    {} as any,
-    {} as any,
-    {} as any,
-    {} as any,
-    {} as any,
-    {} as any,
-    undefined,
-    callState,
-  );
-}
-
-=======
->>>>>>> 56a854b7
 describe('CallingViewModel', () => {
   afterEach(() => {
     callState.calls.removeAll();
