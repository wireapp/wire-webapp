--- conflicted
+++ resolved
@@ -126,14 +126,11 @@
         const isImage = messageEntity.category & MessageCategory.IMAGE;
         const isGif = messageEntity.category & MessageCategory.GIF;
         const isFile = messageEntity.category & MessageCategory.FILE;
-<<<<<<< HEAD
-=======
         if (isFile) {
           const isAudio = messageEntity.getFirstAsset().isAudio();
           return isAudio ? this.audio.push(messageEntity) : this.files.push(messageEntity);
         }
 
->>>>>>> c9e81ead
         const isLinkPreview = messageEntity.category & MessageCategory.LINK_PREVIEW;
         const isAudio = messageEntity.get_first_asset().is_audio();
 
