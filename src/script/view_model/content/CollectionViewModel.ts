--- conflicted
+++ resolved
@@ -76,11 +76,7 @@
     return this.conversationRepository.searchInConversation(this.conversationEntity(), query);
   };
 
-<<<<<<< HEAD
-  readonly onInputChange = (input?: string) => {
-=======
-  readonly onInputChange = (input: string): void => {
->>>>>>> b205a3f8
+  readonly onInputChange = (input?: string): void => {
     this.searchInput(input || '');
   };
 
