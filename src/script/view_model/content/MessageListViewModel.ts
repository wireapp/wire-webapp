--- conflicted
+++ resolved
@@ -388,18 +388,11 @@
 
     messageEntity.is_resetting_session(true);
     try {
-<<<<<<< HEAD
-      await this.messageRepository.resetSession(messageEntity.from, messageEntity.client_id, {
-        domain: messageEntity.domain,
-        id: this.conversation().id,
-      });
-=======
       await this.messageRepository.resetSession(
         {domain: messageEntity.domain, id: messageEntity.from},
         messageEntity.client_id,
-        this.conversation().id,
+        this.conversation(),
       );
->>>>>>> ea9bd7aa
       resetProgress();
     } catch (error) {
       this.logger.warn('Error while trying to reset session', error);
