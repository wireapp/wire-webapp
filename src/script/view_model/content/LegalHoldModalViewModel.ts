--- conflicted
+++ resolved
@@ -32,12 +32,9 @@
 import {promiseProgress} from 'Util/PromiseUtil';
 import {BackendClientError} from '../../error/BackendClientError';
 
-<<<<<<< HEAD
-=======
 export const SHOW_REQUEST_MODAL = 'LegalHold.showRequestModal';
 export const SHOW_LEGAL_HOLD_MODAL = 'LegalHold.hideRequestModal';
 
->>>>>>> 3be436bf
 export class LegalHoldModalViewModel {
   isVisible: ko.Observable<boolean>;
   isOnlyMe: ko.Observable<boolean>;
@@ -65,11 +62,7 @@
     public clientRepository: ClientRepository,
     public cryptographyRepository: CryptographyRepository
   ) {
-<<<<<<< HEAD
-    this.isLoading = ko.observable(false);
-=======
     this.isLoadingUsers = ko.observable(false);
->>>>>>> 3be436bf
     this.isVisible = ko.observable(false);
     this.showRequest = ko.observable(false);
     this.requestFingerprint = ko.observable('');
