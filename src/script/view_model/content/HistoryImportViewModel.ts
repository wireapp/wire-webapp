--- conflicted
+++ resolved
@@ -116,11 +116,7 @@
     this.state(HistoryImportViewModel.STATE.PREPARING);
     this.error(null);
     const fileBuffer = await loadFileBuffer(file);
-<<<<<<< HEAD
-    const worker = new WebWorker('worker/jszip-unpack-worker.js');
-=======
-    const worker = new WebWorker('/worker/jszip-worker.js');
->>>>>>> 5e14a1fd
+    const worker = new WebWorker('/worker/jszip-unpack-worker.js');
 
     try {
       const unzipTimeStart = performance.now();
