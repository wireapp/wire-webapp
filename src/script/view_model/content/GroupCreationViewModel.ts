/*
 * Wire
 * Copyright (C) 2018 Wire Swiss GmbH
 *
 * This program is free software: you can redistribute it and/or modify
 * it under the terms of the GNU General Public License as published by
 * the Free Software Foundation, either version 3 of the License, or
 * (at your option) any later version.
 *
 * This program is distributed in the hope that it will be useful,
 * but WITHOUT ANY WARRANTY; without even the implied warranty of
 * MERCHANTABILITY or FITNESS FOR A PARTICULAR PURPOSE. See the
 * GNU General Public License for more details.
 *
 * You should have received a copy of the GNU General Public License
 * along with this program. If not, see http://www.gnu.org/licenses/.
 *
 */

import {Confirmation} from '@wireapp/protocol-messaging';
import {WebAppEvents} from '@wireapp/webapp-events';
import ko from 'knockout';
import {amplify} from 'amplify';

import {t} from 'Util/LocalizerUtil';
import {onEscKey, offEscKey} from 'Util/KeyboardUtil';
import {sortUsersByPriority} from 'Util/StringUtil';

import * as trackingHelpers from '../../tracking/Helpers';
import {EventName} from '../../tracking/EventName';
import {ACCESS_STATE, TEAM} from '../../conversation/AccessState';
import {ConversationRepository} from '../../conversation/ConversationRepository';
import {TeamRepository} from '../../team/TeamRepository';
import {UserRepository} from '../../user/UserRepository';
import {Conversation} from '../../entity/Conversation';
import {User} from '../../entity/User';
import {SearchRepository} from '../../search/SearchRepository';

type GroupCreationSource = 'start_ui' | 'conversation_details' | 'create';

export class GroupCreationViewModel {
  isTeam: ko.PureComputed<boolean>;
  isShown: ko.Observable<boolean>;
  state: ko.Observable<string>;
  private isCreatingConversation: boolean;
  private groupCreationSource: GroupCreationSource;
  nameError: ko.Observable<string>;
  nameInput: ko.Observable<string>;
  selectedContacts: ko.ObservableArray<User>;
  showContacts: ko.Observable<boolean>;
  participantsInput: ko.Observable<string>;
  accessState: ko.Observable<TEAM>;
  isGuestRoom: ko.PureComputed<boolean>;
  enableReadReceipts: ko.Observable<boolean>;
  contacts: ko.PureComputed<User[]>;
  participantsActionText: ko.PureComputed<string>;
  participantsHeaderText: ko.PureComputed<string>;
  stateIsPreferences: ko.PureComputed<boolean>;
  stateIsParticipants: ko.PureComputed<boolean>;
  shouldUpdateScrollbar: ko.Computed<User[]>;
  ConversationRepository: typeof ConversationRepository;
<<<<<<< HEAD
  maxNameLength: number;
  maxSize: number;
=======
  searchRepository: SearchRepository;
>>>>>>> eb410051

  static get STATE() {
    return {
      DEFAULT: 'GroupCreationViewModel.STATE.DEFAULT',
      PARTICIPANTS: 'GroupCreationViewModel.STATE.PARTICIPANTS',
      PREFERENCES: 'GroupCreationViewModel.STATE.PREFERENCES',
    };
  }

  constructor(
    private readonly conversationRepository: ConversationRepository,
    searchRepository: SearchRepository,
    private readonly teamRepository: TeamRepository,
    private readonly userRepository: UserRepository,
  ) {
    this.isTeam = this.teamRepository.isTeam;
    this.ConversationRepository = ConversationRepository;
<<<<<<< HEAD
    this.maxNameLength = ConversationRepository.CONFIG.GROUP.MAX_NAME_LENGTH;
    this.maxSize = ConversationRepository.CONFIG.GROUP.MAX_SIZE;
=======
    this.searchRepository = searchRepository;
>>>>>>> eb410051

    this.isShown = ko.observable(false);
    this.state = ko.observable(GroupCreationViewModel.STATE.DEFAULT);

    this.isCreatingConversation = false;
    this.groupCreationSource = undefined;
    this.nameError = ko.observable('');
    this.nameInput = ko.observable('');
    this.selectedContacts = ko.observableArray([]);
    this.showContacts = ko.observable(false);
    this.participantsInput = ko.observable('');

    this.accessState = ko.observable(ACCESS_STATE.TEAM.GUEST_ROOM);
    this.isGuestRoom = ko.pureComputed(() => this.accessState() === ACCESS_STATE.TEAM.GUEST_ROOM);
    this.isGuestRoom.subscribe((isGuestRoom: boolean) => {
      if (!isGuestRoom) {
        this.selectedContacts.remove((userEntity: User) => !userEntity.isTeamMember());
      }
    });

    this.enableReadReceipts = ko.observable(false);

    this.contacts = ko.pureComputed(() => {
      if (this.showContacts()) {
        if (!this.isTeam()) {
          return this.userRepository.connected_users();
        }

        if (this.isGuestRoom()) {
          return this.teamRepository.teamUsers();
        }

        return this.teamRepository.teamMembers().sort(sortUsersByPriority);
      }
      return [];
    });
    this.participantsActionText = ko.pureComputed(() =>
      this.selectedContacts().length
        ? t('groupCreationParticipantsActionCreate')
        : t('groupCreationParticipantsActionSkip'),
    );
    this.participantsHeaderText = ko.pureComputed(() =>
      this.selectedContacts().length
        ? t('groupCreationParticipantsHeaderWithCounter', this.selectedContacts().length)
        : t('groupCreationParticipantsHeader'),
    );
    this.stateIsPreferences = ko.pureComputed(() => this.state() === GroupCreationViewModel.STATE.PREFERENCES);
    this.stateIsParticipants = ko.pureComputed(() => this.state() === GroupCreationViewModel.STATE.PARTICIPANTS);

    this.nameInput.subscribe(() => this.nameError(''));
    const onEscape = () => this.isShown(false);
    this.stateIsPreferences.subscribe((stateIsPreference: boolean): void => {
      if (stateIsPreference) {
        onEscKey(onEscape);
        return;
      }
      offEscKey(onEscape);
    });

    this.stateIsParticipants.subscribe((stateIsParticipants: boolean): void => {
      if (stateIsParticipants) {
        window.setTimeout(() => this.showContacts(true));
        return;
      }
      this.showContacts(false);
    });

    this.shouldUpdateScrollbar = ko
      .computed(() => this.selectedContacts() && this.stateIsPreferences() && this.contacts())
      .extend({notify: 'always', rateLimit: 500});

    amplify.subscribe(WebAppEvents.CONVERSATION.CREATE_GROUP, this.showCreateGroup);
  }

  showCreateGroup = (groupCreationSource: GroupCreationSource, userEntity: User) => {
    this.groupCreationSource = groupCreationSource;
    this.enableReadReceipts(this.isTeam());
    this.isShown(true);
    this.state(GroupCreationViewModel.STATE.PREFERENCES);
    if (userEntity) {
      this.selectedContacts.push(userEntity);
    }
    amplify.publish(WebAppEvents.ANALYTICS.EVENT, EventName.CONVERSATION.OPENED_GROUP_CREATION, {
      method: this.groupCreationSource,
    });
  };

  clickOnBack = (): void => {
    this.state(GroupCreationViewModel.STATE.PREFERENCES);
  };

  clickOnClose = (): void => {
    this.isShown(false);
  };

  clickOnToggleGuestMode = (): void => {
    const accessState = this.isGuestRoom() ? ACCESS_STATE.TEAM.TEAM_ONLY : ACCESS_STATE.TEAM.GUEST_ROOM;

    this.accessState(accessState);
  };

  clickOnCreate = async (): Promise<void> => {
    if (!this.isCreatingConversation) {
      this.isCreatingConversation = true;

      const accessState = this.isTeam() ? this.accessState() : undefined;
      const options = {
        receipt_mode: this.enableReadReceipts() ? Confirmation.Type.READ : Confirmation.Type.DELIVERED,
      };

      try {
        const conversationEntity = await this.conversationRepository.createGroupConversation(
          this.selectedContacts(),
          this.nameInput(),
          accessState,
          options,
        );
        this.isShown(false);

        amplify.publish(WebAppEvents.CONVERSATION.SHOW, conversationEntity);

        this._trackGroupCreation(conversationEntity);
      } catch (error) {
        this.isCreatingConversation = false;
        throw error;
      }
    }
  };

  clickOnNext = (): void => {
    if (!this.nameInput().length) {
      return;
    }

    const trimmedNameInput = this.nameInput().trim();
    const nameTooLong = trimmedNameInput.length > ConversationRepository.CONFIG.GROUP.MAX_NAME_LENGTH;
    const nameTooShort = !trimmedNameInput.length;

    this.nameInput(trimmedNameInput.slice(0, ConversationRepository.CONFIG.GROUP.MAX_NAME_LENGTH));
    if (nameTooLong) {
      return this.nameError(t('groupCreationPreferencesErrorNameLong'));
    }

    if (nameTooShort) {
      return this.nameError(t('groupCreationPreferencesErrorNameShort'));
    }

    amplify.publish(WebAppEvents.ANALYTICS.EVENT, EventName.CONVERSATION.OPENED_SELECT_PARTICIPANTS, {
      method: this.groupCreationSource,
    });

    this.state(GroupCreationViewModel.STATE.PARTICIPANTS);
  };

  afterHideModal = (): void => {
    this.isCreatingConversation = false;
    this.groupCreationSource = undefined;
    this.nameError('');
    this.nameInput('');
    this.participantsInput('');
    this.selectedContacts([]);
    this.state(GroupCreationViewModel.STATE.DEFAULT);
    this.accessState(ACCESS_STATE.TEAM.GUEST_ROOM);
  };

  _trackGroupCreation = (conversationEntity: Conversation): void => {
    if (!conversationEntity) {
      return;
    }
    this._trackGroupCreationSucceeded(conversationEntity);
    this._trackAddParticipants(conversationEntity);
  };

  _trackGroupCreationSucceeded = (conversationEntity: Conversation): void => {
    const attributes: {
      is_allow_guests?: boolean;
      method: GroupCreationSource;
      with_participants: boolean;
    } = {
      method: this.groupCreationSource,
      with_participants: !!this.selectedContacts().length,
    };

    const isTeamConversation = !!conversationEntity.team_id;
    if (isTeamConversation) {
      attributes.is_allow_guests = !conversationEntity.isTeamOnly();
    }

    const eventName = EventName.CONVERSATION.GROUP_CREATION_SUCCEEDED;
    amplify.publish(WebAppEvents.ANALYTICS.EVENT, eventName, attributes);
  };

  _trackAddParticipants = (conversationEntity: Conversation): void => {
    let attributes: {
      guest_num?: number;
      is_allow_guests?: boolean;
      method: GroupCreationSource;
      temporary_guest_num?: number;
      user_num: number;
    } = {
      method: 'create',
      user_num: conversationEntity.getNumberOfParticipants(),
    };

    const isTeamConversation = !!conversationEntity.team_id;
    if (isTeamConversation) {
      const participants = trackingHelpers.getParticipantTypes(conversationEntity.participating_user_ets(), true);

      attributes = {
        ...attributes,
        guest_num: participants.guests,
        is_allow_guests: conversationEntity.isGuestRoom(),
        temporary_guest_num: participants.temporaryGuests,
        user_num: participants.users,
      };
    }

    amplify.publish(WebAppEvents.ANALYTICS.EVENT, EventName.CONVERSATION.ADD_PARTICIPANTS, attributes);
  };
}<|MERGE_RESOLUTION|>--- conflicted
+++ resolved
@@ -59,12 +59,9 @@
   stateIsParticipants: ko.PureComputed<boolean>;
   shouldUpdateScrollbar: ko.Computed<User[]>;
   ConversationRepository: typeof ConversationRepository;
-<<<<<<< HEAD
   maxNameLength: number;
   maxSize: number;
-=======
   searchRepository: SearchRepository;
->>>>>>> eb410051
 
   static get STATE() {
     return {
@@ -82,12 +79,9 @@
   ) {
     this.isTeam = this.teamRepository.isTeam;
     this.ConversationRepository = ConversationRepository;
-<<<<<<< HEAD
     this.maxNameLength = ConversationRepository.CONFIG.GROUP.MAX_NAME_LENGTH;
     this.maxSize = ConversationRepository.CONFIG.GROUP.MAX_SIZE;
-=======
     this.searchRepository = searchRepository;
->>>>>>> eb410051
 
     this.isShown = ko.observable(false);
     this.state = ko.observable(GroupCreationViewModel.STATE.DEFAULT);
