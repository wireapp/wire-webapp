/*
 * Wire
 * Copyright (C) 2018 Wire Swiss GmbH
 *
 * This program is free software: you can redistribute it and/or modify
 * it under the terms of the GNU General Public License as published by
 * the Free Software Foundation, either version 3 of the License, or
 * (at your option) any later version.
 *
 * This program is distributed in the hope that it will be useful,
 * but WITHOUT ANY WARRANTY; without even the implied warranty of
 * MERCHANTABILITY or FITNESS FOR A PARTICULAR PURPOSE. See the
 * GNU General Public License for more details.
 *
 * You should have received a copy of the GNU General Public License
 * along with this program. If not, see http://www.gnu.org/licenses/.
 *
 */

<<<<<<< HEAD
=======
import JSZip from 'jszip';
import {WebAppEvents} from '@wireapp/webapp-events';

>>>>>>> a3d535a7
import {getLogger} from 'Util/Logger';
import {t} from 'Util/LocalizerUtil';
import {loadFileBuffer} from 'Util/util';
import {WebWorker} from 'Util/worker';

import {Config} from '../../Config';
import {MotionDuration} from '../../motion/MotionDuration';
import {EventName} from '../../tracking/EventName';
import {ContentViewModel} from '../ContentViewModel';

import 'Components/loadingBar';

window.z = window.z || {};
window.z.viewModel = z.viewModel || {};
window.z.viewModel.content = z.viewModel.content || {};

z.viewModel.content.HistoryImportViewModel = class HistoryImportViewModel {
  static get STATE() {
    return {
      DONE: 'HistoryImportViewModel.STATE.DONE',
      IMPORTING: 'HistoryImportViewModel.STATE.IMPORTING',
      PREPARING: 'HistoryImportViewModel.STATE.PREPARING',
    };
  }

  constructor(mainViewModel, contentViewModel, repositories) {
    this.backupRepository = repositories.backup;

    this.logger = getLogger('z.viewModel.content.HistoryExportViewModel');

    this.error = ko.observable(null);
    this.errorHeadline = ko.observable('');
    this.errorSecondary = ko.observable('');

    this.state = ko.observable(HistoryImportViewModel.STATE.PREPARING);
    this.isPreparing = ko.pureComputed(() => !this.error() && this.state() === HistoryImportViewModel.STATE.PREPARING);
    this.isImporting = ko.pureComputed(() => !this.error() && this.state() === HistoryImportViewModel.STATE.IMPORTING);
    this.isDone = ko.pureComputed(() => !this.error() && this.state() === HistoryImportViewModel.STATE.DONE);

    this.numberOfRecords = ko.observable(0);
    this.numberOfProcessedRecords = ko.observable(0);
    this.loadingProgress = ko.pureComputed(() => {
      return Math.floor((this.numberOfProcessedRecords() / this.numberOfRecords()) * 100);
    });

    this.loadingMessage = ko.pureComputed(() => {
      switch (this.state()) {
        case HistoryImportViewModel.STATE.PREPARING: {
          return t('backupImportProgressHeadline');
        }
        case HistoryImportViewModel.STATE.IMPORTING: {
          const replacements = {
            processed: this.numberOfProcessedRecords(),
            progress: this.loadingProgress(),
            total: this.numberOfRecords(),
          };
          return t('backupImportProgressSecondary', replacements);
        }
        default:
          return '';
      }
    });

    this.error.subscribe(error => {
      if (!error) {
        this.errorHeadline('');
        this.errorSecondary('');
      } else if (error instanceof z.backup.DifferentAccountError) {
        this.errorHeadline(t('backupImportAccountErrorHeadline'));
        this.errorSecondary(t('backupImportAccountErrorSecondary'));
      } else if (error instanceof z.backup.IncompatibleBackupError) {
        this.errorHeadline(t('backupImportVersionErrorHeadline'));
        this.errorSecondary(t('backupImportVersionErrorSecondary', Config.getConfig().BRAND_NAME));
      } else {
        this.errorHeadline(t('backupImportGenericErrorHeadline'));
        this.errorSecondary(t('backupImportGenericErrorSecondary'));
      }
    });

    amplify.subscribe(WebAppEvents.BACKUP.IMPORT.START, this.importHistory.bind(this));
  }

  /**
   * Import history from file
   * @param {File} file The file
   * @returns {void} void
   */
  async importHistory(file) {
    this.state(HistoryImportViewModel.STATE.PREPARING);
    this.error(null);
    const buffer = await loadFileBuffer(file);
    const worker = new WebWorker('worker/jszip-worker.js');
    const archive = await worker.post(buffer);

    try {
      await this.backupRepository.importHistory(archive, this.onInit.bind(this), this.onProgress.bind(this));
      this.onSuccess();
    } catch (error) {
      this.onError(error);
    }
  }

  onInit(numberOfRecords) {
    this.state(HistoryImportViewModel.STATE.IMPORTING);
    this.numberOfRecords(numberOfRecords);
    this.numberOfProcessedRecords(0);
  }

  onProgress(numberProcessed) {
    this.numberOfProcessedRecords(this.numberOfProcessedRecords() + numberProcessed);
  }

  onSuccess() {
    this.error(null);
    this.state(HistoryImportViewModel.STATE.DONE);
    amplify.publish(WebAppEvents.ANALYTICS.EVENT, EventName.HISTORY.RESTORE_SUCCEEDED);
    window.setTimeout(this.dismissImport.bind(this), MotionDuration.X_LONG * 2);
  }

  onCancel() {
    this.backupRepository.cancelAction();
  }

  dismissImport() {
    amplify.publish(WebAppEvents.CONTENT.SWITCH, ContentViewModel.STATE.PREFERENCES_ACCOUNT);
  }

  onError(error) {
    if (error instanceof z.backup.CancelError) {
      this.logger.log('History import was cancelled');
      return this.dismissImport();
    }
    this.error(error);
    this.logger.error(`Failed to import history: ${error.message}`, error);
    amplify.publish(WebAppEvents.ANALYTICS.EVENT, EventName.HISTORY.RESTORE_FAILED);
  }
};<|MERGE_RESOLUTION|>--- conflicted
+++ resolved
@@ -17,12 +17,8 @@
  *
  */
 
-<<<<<<< HEAD
-=======
-import JSZip from 'jszip';
 import {WebAppEvents} from '@wireapp/webapp-events';
 
->>>>>>> a3d535a7
 import {getLogger} from 'Util/Logger';
 import {t} from 'Util/LocalizerUtil';
 import {loadFileBuffer} from 'Util/util';
