--- conflicted
+++ resolved
@@ -83,17 +83,10 @@
       if (!error) {
         this.errorHeadline('');
         this.errorSecondary('');
-<<<<<<< HEAD
-      } else if (error instanceof window.z.backup.DifferentAccountError) {
-        this.errorHeadline(t('backupImportAccountErrorHeadline'));
-        this.errorSecondary(t('backupImportAccountErrorSecondary'));
-      } else if (error instanceof window.z.backup.IncompatibleBackupError) {
-=======
       } else if (error instanceof DifferentAccountError) {
         this.errorHeadline(t('backupImportAccountErrorHeadline'));
         this.errorSecondary(t('backupImportAccountErrorSecondary'));
       } else if (error instanceof IncompatibleBackupError) {
->>>>>>> 143be69b
         this.errorHeadline(t('backupImportVersionErrorHeadline'));
         this.errorSecondary(t('backupImportVersionErrorSecondary', Config.getConfig().BRAND_NAME));
       } else {
@@ -155,11 +148,7 @@
   }
 
   onError(error) {
-<<<<<<< HEAD
-    if (error instanceof window.z.backup.CancelError) {
-=======
     if (error instanceof CancelError) {
->>>>>>> 143be69b
       this.logger.log('History import was cancelled');
       return this.dismissImport();
     }
