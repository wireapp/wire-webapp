/*
 * Wire
 * Copyright (C) 2018 Wire Swiss GmbH
 *
 * This program is free software: you can redistribute it and/or modify
 * it under the terms of the GNU General Public License as published by
 * the Free Software Foundation, either version 3 of the License, or
 * (at your option) any later version.
 *
 * This program is distributed in the hope that it will be useful,
 * but WITHOUT ANY WARRANTY; without even the implied warranty of
 * MERCHANTABILITY or FITNESS FOR A PARTICULAR PURPOSE. See the
 * GNU General Public License for more details.
 *
 * You should have received a copy of the GNU General Public License
 * along with this program. If not, see http://www.gnu.org/licenses/.
 *
 */

<<<<<<< HEAD
import {AudioPreference} from '@wireapp/api-client/dist/user/data';
=======
import {WebAppEvents} from '@wireapp/webapp-events';
>>>>>>> e9cb10fb

import {getLogger} from 'Util/Logger';
import {t} from 'Util/LocalizerUtil';
import {getCurrentDate} from 'Util/TimeUtil';
import {Environment} from 'Util/Environment';
import {downloadBlob} from 'Util/util';

import {PROPERTIES_TYPE} from '../../properties/PropertiesType';

import {Config} from '../../Config';
import {THEMES as ThemeViewModelThemes} from '../ThemeViewModel';
import {ModalsViewModel} from '../ModalsViewModel';

window.z = window.z || {};
window.z.viewModel = z.viewModel || {};
window.z.viewModel.content = z.viewModel.content || {};

z.viewModel.content.PreferencesOptionsViewModel = class PreferencesOptionsViewModel {
  static get CONFIG() {
    return {
      MINIMUM_CALL_LOG_LENGTH: 15,
      OBFUSCATION_TRUNCATE_TO: 4,
    };
  }

  constructor(repositories) {
    this.logger = getLogger('z.viewModel.content.PreferencesOptionsViewModel');

    this.callingRepository = repositories.calling;
    this.propertiesRepository = repositories.properties;
    this.teamRepository = repositories.team;
    this.userRepository = repositories.user;

    this.isActivatedAccount = this.userRepository.isActivatedAccount;
    this.isTeam = this.teamRepository.isTeam;
    this.supportsCalling = this.callingRepository.supportsCalling;
    this.Environment = Environment;

    this.optionAudio = ko.observable();
    this.optionAudio.subscribe(audioPreference => {
      this.propertiesRepository.savePreference(PROPERTIES_TYPE.SOUND_ALERTS, audioPreference);
    });

    this.optionDarkMode = ko.observable();
    this.optionDarkMode.subscribe(useDarkMode => {
      const newTheme = useDarkMode ? ThemeViewModelThemes.DARK : ThemeViewModelThemes.DEFAULT;
      this.propertiesRepository.savePreference(PROPERTIES_TYPE.INTERFACE.THEME, newTheme);
    });
    amplify.subscribe(WebAppEvents.PROPERTIES.UPDATE.INTERFACE.USE_DARK_MODE, this.optionDarkMode);

    this.optionReplaceInlineEmoji = ko.observable();
    this.optionReplaceInlineEmoji.subscribe(emojiPreference => {
      this.propertiesRepository.savePreference(PROPERTIES_TYPE.EMOJI.REPLACE_INLINE, emojiPreference);
    });

    this.optionNotifications = ko.observable();
    this.optionNotifications.subscribe(notificationsPreference => {
      this.propertiesRepository.savePreference(PROPERTIES_TYPE.NOTIFICATIONS, notificationsPreference);
    });

    this.optionSendPreviews = ko.observable();
    this.optionSendPreviews.subscribe(sendPreviewsPreference => {
      this.propertiesRepository.savePreference(PROPERTIES_TYPE.PREVIEWS.SEND, sendPreviewsPreference);
    });

    amplify.subscribe(WebAppEvents.PROPERTIES.UPDATED, this.updateProperties.bind(this));
    this.updateProperties(this.propertiesRepository.properties);

    this.AudioPreference = AudioPreference;
    this.brandName = Config.getConfig().BRAND_NAME;
  }

  saveCallLogs() {
    const messageLog = this.callingRepository.getCallLog();
    // Very short logs will not contain useful information
    const logExceedsMinimumLength = messageLog.length > PreferencesOptionsViewModel.CONFIG.MINIMUM_CALL_LOG_LENGTH;
    if (logExceedsMinimumLength) {
      const callLog = [messageLog.join('\r\n')];
      const blob = new Blob(callLog, {type: 'text/plain;charset=utf-8'});

      const selfUserId = this.userRepository.self().id;
      const truncatedId = selfUserId.substr(0, PreferencesOptionsViewModel.CONFIG.OBFUSCATION_TRUNCATE_TO);
      const sanitizedBrandName = Config.getConfig().BRAND_NAME.replace(/[^A-Za-z0-9_]/g, '');
      const filename = `${sanitizedBrandName}-${truncatedId}-Calling_${getCurrentDate()}.log`;

      return downloadBlob(blob, filename);
    }

    amplify.publish(WebAppEvents.WARNING.MODAL, ModalsViewModel.TYPE.ACKNOWLEDGE, {
      text: {
        message: t('modalCallEmptyLogMessage'),
        title: t('modalCallEmptyLogHeadline'),
      },
    });
  }

  updateProperties = ({settings}) => {
    this.optionAudio(settings.sound.alerts);
    this.optionReplaceInlineEmoji(settings.emoji.replace_inline);
    this.optionDarkMode(settings.interface.theme === ThemeViewModelThemes.DARK);
    this.optionSendPreviews(settings.previews.send);
    this.optionNotifications(settings.notifications);
  };
};<|MERGE_RESOLUTION|>--- conflicted
+++ resolved
@@ -17,11 +17,8 @@
  *
  */
 
-<<<<<<< HEAD
 import {AudioPreference} from '@wireapp/api-client/dist/user/data';
-=======
 import {WebAppEvents} from '@wireapp/webapp-events';
->>>>>>> e9cb10fb
 
 import {getLogger} from 'Util/Logger';
 import {t} from 'Util/LocalizerUtil';
