/*
 * Wire
 * Copyright (C) 2018 Wire Swiss GmbH
 *
 * This program is free software: you can redistribute it and/or modify
 * it under the terms of the GNU General Public License as published by
 * the Free Software Foundation, either version 3 of the License, or
 * (at your option) any later version.
 *
 * This program is distributed in the hope that it will be useful,
 * but WITHOUT ANY WARRANTY; without even the implied warranty of
 * MERCHANTABILITY or FITNESS FOR A PARTICULAR PURPOSE. See the
 * GNU General Public License for more details.
 *
 * You should have received a copy of the GNU General Public License
 * along with this program. If not, see http://www.gnu.org/licenses/.
 *
 */

import Logger from 'utils/Logger';

import {scrollEnd, scrollToBottom, scrollBy} from 'utils/scroll-helpers';
import moment from 'moment';
import $ from 'jquery';
import {groupBy} from 'underscore';

import Conversation from '../../entity/Conversation';
import {t} from 'utils/LocalizerUtil';
import {afterRender} from 'utils/util';
import {ModalsViewModel} from '../ModalsViewModel';

/*
 * Message list rendering view model.
 *
 * @todo Get rid of the participants dependencies whenever bubble implementation has changed
 * @todo Remove all jQuery selectors
 */
class MessageListViewModel {
  constructor(mainViewModel, contentViewModel, repositories) {
    this._scrollAddedMessagesIntoView = this._scrollAddedMessagesIntoView.bind(this);
    this.onMessageContainerInitiated = this.onMessageContainerInitiated.bind(this);
    this.click_on_cancel_request = this.click_on_cancel_request.bind(this);
    this.click_on_like = this.click_on_like.bind(this);
    this.clickOnInvitePeople = this.clickOnInvitePeople.bind(this);
    this.get_timestamp_class = this.get_timestamp_class.bind(this);
    this.handleClickOnMessage = this.handleClickOnMessage.bind(this);
    this.is_last_delivered_message = this.is_last_delivered_message.bind(this);
    this.on_session_reset_click = this.on_session_reset_click.bind(this);
    this.should_hide_user_avatar = this.should_hide_user_avatar.bind(this);
    this.showUserDetails = this.showUserDetails.bind(this);
    this.focusMessage = this.focusMessage.bind(this);
    this.showParticipants = this.showParticipants.bind(this);
    this.showMessageDetails = this.showMessageDetails.bind(this);
    this.show_detail = this.show_detail.bind(this);

    this.mainViewModel = mainViewModel;
    this.conversation_repository = repositories.conversation;
    this.integrationRepository = repositories.integration;
    this.serverTimeHandler = repositories.serverTime;
    this.userRepository = repositories.user;
    this.logger = Logger('MessageListViewModel');

    this.actionsViewModel = this.mainViewModel.actions;
    this.selfUser = this.userRepository.self;
    this.focusedMessage = ko.observable(null);

    this.conversation = ko.observable(new Conversation());
    this.verticallyCenterMessage = ko.pureComputed(() => {
      if (this.conversation().messages_visible().length === 1) {
        const [messageEntity] = this.conversation().messages_visible();
        return messageEntity.is_member() && messageEntity.isConnection();
      }
    });

    amplify.subscribe(z.event.WebApp.INPUT.RESIZE, this._handleInputResize.bind(this));

    this.conversationLoaded = ko.observable(false);
    // Store last read to show until user switches conversation
    this.conversation_last_read_timestamp = undefined;

    // this buffer will collect all the read messages and send a read receipt in batch
    this.readMessagesBuffer = ko.observableArray();

    this.readMessagesBuffer
      .extend({rateLimit: {method: 'notifyWhenChangesStop', timeout: 500}})
      .subscribe(readMessages => {
        if (readMessages.length) {
          const groupedMessages = groupBy(readMessages, ({conversation, message}) => conversation.id + message.from);
          Object.values(groupedMessages).forEach(readMessagesBatch => {
            const {conversation, message: firstMessage} = readMessagesBatch.pop();
            const otherMessages = readMessagesBatch.map(({message}) => message);
            this.conversation_repository.sendReadReceipt(conversation, firstMessage, otherMessages);
          });
          this.readMessagesBuffer.removeAll();
        }
      });

    // Store message subscription id
    this.messagesChangeSubscription = undefined;
    this.messagesBeforeChangeSubscription = undefined;

    this.messagesContainer = undefined;

    this.showInvitePeople = ko.pureComputed(() => {
      return (
        this.conversation().isActiveParticipant() && this.conversation().inTeam() && this.conversation().isGuestRoom()
      );
    });
  }

  onMessageContainerInitiated(messagesContainer) {
    this.messagesContainer = messagesContainer;
  }

  /**
   * Remove all subscriptions and reset states.
   * @param {Conversation} [conversation_et] - Conversation entity to change to
   * @returns {undefined} No return value
   */
  release_conversation(conversation_et) {
    if (conversation_et) {
      conversation_et.release();
    }
    if (this.messagesBeforeChangeSubscription) {
      this.messagesBeforeChangeSubscription.dispose();
    }
    if (this.messagesChangeSubscription) {
      this.messagesChangeSubscription.dispose();
    }
    this.conversation_last_read_timestamp = undefined;
    window.removeEventListener('resize', this._adjustScroll);
  }

  _shouldStickToBottom() {
    const messagesContainer = this.getMessagesContainer();
    const scrollPosition = Math.ceil(messagesContainer.scrollTop);
    const scrollEndValue = Math.ceil(scrollEnd(messagesContainer));
    return scrollPosition > scrollEndValue - z.config.SCROLL_TO_LAST_MESSAGE_THRESHOLD;
  }

  /**
   * Adjust the scroll position
   * @returns {void} - nothing
   */
  _adjustScroll = () => {
    if (this._shouldStickToBottom()) {
      scrollToBottom(this.getMessagesContainer());
    }
  };

  _handleInputResize(inputSizeDiff) {
    if (inputSizeDiff) {
      scrollBy(this.getMessagesContainer(), inputSizeDiff);
    } else if (this._shouldStickToBottom()) {
      scrollToBottom(this.getMessagesContainer());
    }
  }

  /**
   * Change conversation.
   *
   * @param {Conversation} conversationEntity - Conversation entity to change to
   * @param {z.entity.Message} messageEntity - message to be focused
   * @returns {Promise} Resolves when conversation was changed
   */
  changeConversation(conversationEntity, messageEntity) {
    // Clean up old conversation
    this.conversationLoaded(false);
    if (this.conversation()) {
      this.release_conversation(this.conversation());
    }

    // Update new conversation
    this.conversation(conversationEntity);

    // Keep last read timestamp to render unread when entering conversation
    if (this.conversation().unreadState().allEvents.length) {
      this.conversation_last_read_timestamp = this.conversation().last_read_timestamp();
    }

    conversationEntity.is_loaded(false);
    return this._loadConversation(conversationEntity, messageEntity)
      .then(() => this._renderConversation(conversationEntity, messageEntity))
      .then(() => {
        conversationEntity.is_loaded(true);
        this.conversationLoaded(true);
      });
  }

  _loadConversation(conversationEntity, messageEntity) {
    return this.conversation_repository
      .updateParticipatingUserEntities(conversationEntity, false, true)
      .then(_conversationEntity => {
        return messageEntity
          ? this.conversation_repository.getMessagesWithOffset(_conversationEntity, messageEntity)
          : this.conversation_repository.getPrecedingMessages(_conversationEntity);
      });
  }

  _isLastReceivedMessage(messageEntity, conversationEntity) {
    return messageEntity.timestamp() && messageEntity.timestamp() >= conversationEntity.last_event_timestamp();
  }

  getMessagesContainer() {
    return this.messagesContainer;
  }

  /**
   * Sets the conversation and waits for further processing until knockout has rendered the messages.
   * @param {Conversation} conversationEntity - Conversation entity to set
   * @param {z.entity.Message} messageEntity - Message that should be in focus when the conversation loads
   * @returns {Promise} Resolves when conversation was rendered
   */
  _renderConversation(conversationEntity, messageEntity) {
    const messages_container = this.getMessagesContainer();

    const is_current_conversation = conversationEntity === this.conversation();
    if (!is_current_conversation) {
      this.logger.info(`Skipped re-loading current conversation '${conversationEntity.display_name()}'`);
      return Promise.resolve();
    }

    return new Promise(resolve => {
      window.setTimeout(() => {
        // Reset scroll position
        messages_container.scrollTop = 0;

        if (messageEntity) {
          this.focusMessage(messageEntity.id);
        } else {
          const unread_message = $('.message-timestamp-unread');
          if (unread_message.length) {
            const unreadMarkerPosition = unread_message.parents('.message').position();

            scrollBy(messages_container, unreadMarkerPosition.top);
          } else {
            scrollToBottom(messages_container);
          }
        }

        window.addEventListener('resize', this._adjustScroll);

        let shouldStickToBottomOnMessageAdd;

        this.messagesBeforeChangeSubscription = conversationEntity.messages_visible.subscribe(
          () => {
            // we need to keep track of the scroll position before the message array has changed
            shouldStickToBottomOnMessageAdd = this._shouldStickToBottom();
          },
          null,
          'beforeChange'
        );

        // Subscribe for incoming messages
        this.messagesChangeSubscription = conversationEntity.messages_visible.subscribe(
          changedMessages => {
            this._scrollAddedMessagesIntoView(changedMessages, shouldStickToBottomOnMessageAdd);
            shouldStickToBottomOnMessageAdd = undefined;
          },
          null,
          'arrayChange'
        );
        resolve();
      }, 100);
    });
  }

  /**
   * Checks how to scroll message list and if conversation should be marked as unread.
   * @param {Array} changedMessages - List of the messages that were added or removed from the list
   * @param {boolean} shouldStickToBottom - should the list stick to the bottom
   * @returns {undefined} No return value
   */
  _scrollAddedMessagesIntoView(changedMessages, shouldStickToBottom) {
    const messages_container = this.getMessagesContainer();
    const lastAddedItem = changedMessages
      .slice()
      .reverse()
      .find(changedMessage => changedMessage.status === 'added');

    // We are only interested in items that were added
    if (!lastAddedItem) {
      return;
    }

    const lastMessage = lastAddedItem.value;

    if (lastMessage) {
      // Message was prepended
      if (lastMessage.timestamp() < this.conversation().last_event_timestamp()) {
        return;
      }

      // Scroll to bottom if self user send the message
      if (lastMessage.from === this.selfUser().id) {
        window.requestAnimationFrame(() => scrollToBottom(messages_container));
        return;
      }
    }

    // Scroll to the end of the list if we are under a certain threshold
    if (shouldStickToBottom) {
      window.requestAnimationFrame(() => scrollToBottom(messages_container));
    }
  }

  /**
   * Fetch older messages beginning from the oldest message in view
   * @returns {Promise<any>} A promise that resolves when the loading is done
   */
  loadPrecedingMessages() {
    const shouldPullMessages = !this.conversation().is_pending() && this.conversation().hasAdditionalMessages();
    const [messagesContainer] = this.getMessagesContainer().children;

    if (shouldPullMessages && messagesContainer) {
      const initialListHeight = messagesContainer.scrollHeight;

      return this.conversation_repository.getPrecedingMessages(this.conversation()).then(() => {
        if (messagesContainer) {
          const newListHeight = messagesContainer.scrollHeight;
          this.getMessagesContainer().scrollTop = newListHeight - initialListHeight;
        }
      });
    }
    return Promise.resolve();
  }

  /**
   * Fetch newer messages beginning from the newest message in view
   * @returns {Promise<any>} A promise that resolves when the loading is done
   */
  loadFollowingMessages() {
    const lastMessage = this.conversation().getLastMessage();

    if (lastMessage) {
      if (!this._isLastReceivedMessage(lastMessage, this.conversation())) {
        // if the last loaded message is not the last of the conversation, we load the subsequent messages
        return this.conversation_repository.getSubsequentMessages(this.conversation(), lastMessage, false);
      }
      if (document.hasFocus()) {
        // if the message is the last of the conversation and the app is in the foreground, then we update the last read timestamp of the conversation
        this.updateConversationLastRead(this.conversation(), lastMessage);
      }
    }
    return Promise.resolve();
  }

  /**
   * Scroll to given message in the list.
   *
   * @note Ideally message is centered horizontally
   * @param {string} messageId - Target message's id
   * @returns {undefined} No return value
   */
  focusMessage(messageId) {
    const messageIsLoaded = !!this.conversation().getMessage(messageId);
    const conversationEntity = this.conversation();
<<<<<<< HEAD

    const loadMessagePromise = messageIsLoaded
      ? Promise.resolve()
      : this.conversation_repository
          .get_message_in_conversation_by_id(conversationEntity, messageId)
          .then(messageEntity => {
            conversationEntity.remove_messages();
            return this.conversation_repository.getMessagesWithOffset(conversationEntity, messageEntity);
          });

    loadMessagePromise.then(() => {
      afterRender(() => {
        const messagesContainer = this.getMessagesContainer();
        const messageElement = messagesContainer.querySelector(`.message[data-uie-uid="${messageId}"]`);

        if (messageElement) {
          messageElement.classList.remove('message-marked');
          const offsetTop = messageElement.getBoundingClientRect().top - messagesContainer.scrollTop;
          scrollBy(messagesContainer, offsetTop - messagesContainer.offsetHeight / 2);
          messageElement.classList.add('message-marked');
        }
      });
    });
=======
    this.focusedMessage(messageId);

    if (!messageIsLoaded) {
      this.conversation_repository
        .get_message_in_conversation_by_id(conversationEntity, messageId)
        .then(messageEntity => {
          conversationEntity.remove_messages();
          return this.conversation_repository.getMessagesWithOffset(conversationEntity, messageEntity);
        });
    }
>>>>>>> 1ff0d54a
  }

  onMessageMarked = messageElement => {
    const messagesContainer = this.getMessagesContainer();
    messageElement.classList.remove('message-marked');
    const offsetTop = messageElement.getBoundingClientRect().top - messagesContainer.scrollTop;
    scrollBy(messagesContainer, offsetTop - messagesContainer.offsetHeight / 2);
    messageElement.classList.add('message-marked');
    this.focusedMessage(null);
  };

  /**
   * Triggered when user clicks on an avatar in the message list.
   * @param {User} userEntity - User entity of the selected user
   * @returns {undefined} No return value
   */
  showUserDetails(userEntity) {
    userEntity = ko.unwrap(userEntity);
    const conversationEntity = this.conversation_repository.active_conversation();
    const isSingleModeConversation = conversationEntity.is1to1() || conversationEntity.isRequest();

    if (isSingleModeConversation && !userEntity.is_me) {
      return this.mainViewModel.panel.togglePanel(z.viewModel.PanelViewModel.STATE.CONVERSATION_DETAILS);
    }

    const params = {entity: userEntity};
    const panelId = userEntity.isService
      ? z.viewModel.PanelViewModel.STATE.GROUP_PARTICIPANT_SERVICE
      : z.viewModel.PanelViewModel.STATE.GROUP_PARTICIPANT_USER;

    this.mainViewModel.panel.togglePanel(panelId, params);
  }

  /**
   * Triggered when user clicks on the session reset link in a decrypt error message.
   * @param {z.entity.DecryptErrorMessage} message_et - Decrypt error message
   * @returns {undefined} No return value
   */
  on_session_reset_click(message_et) {
    const reset_progress = () =>
      window.setTimeout(() => {
        message_et.is_resetting_session(false);
        amplify.publish(z.event.WebApp.WARNING.MODAL, ModalsViewModel.TYPE.SESSION_RESET);
      }, z.motion.MotionDuration.LONG);

    message_et.is_resetting_session(true);
    this.conversation_repository
      .reset_session(message_et.from, message_et.client_id, this.conversation().id)
      .then(() => reset_progress())
      .catch(() => reset_progress());
  }

  /**
   * Shows detail image view.
   *
   * @param {z.entity.Message} message_et - Message with asset to be displayed
   * @param {UIEvent} event - Actual scroll event
   * @returns {undefined} No return value
   */
  show_detail(message_et, event) {
    if (message_et.is_expired() || $(event.currentTarget).hasClass('image-loading')) {
      return;
    }

    this.conversation_repository
      .get_events_for_category(this.conversation(), z.message.MessageCategory.IMAGE)
      .then(items => {
        const message_ets = items.filter(
          item => item.category & z.message.MessageCategory.IMAGE && !(item.category & z.message.MessageCategory.GIF)
        );
        const [image_message_et] = message_ets.filter(item => item.id === message_et.id);

        amplify.publish(z.event.WebApp.CONVERSATION.DETAIL_VIEW.SHOW, image_message_et || message_et, message_ets);
      });
  }

  get_timestamp_class(messageEntity) {
    const previousMessage = this.conversation().get_previous_message(messageEntity);
    if (!previousMessage || messageEntity.is_call()) {
      return '';
    }

    const isFirstUnread =
      previousMessage.timestamp() <= this.conversation_last_read_timestamp &&
      messageEntity.timestamp() > this.conversation_last_read_timestamp;

    if (isFirstUnread) {
      return 'message-timestamp-visible message-timestamp-unread';
    }

    const last = moment(previousMessage.timestamp());
    const current = moment(messageEntity.timestamp());

    if (!last.isSame(current, 'day')) {
      return 'message-timestamp-visible message-timestamp-day';
    }

    if (current.diff(last, 'minutes') > 60) {
      return 'message-timestamp-visible';
    }
  }

  /**
   * Checks its older neighbor in order to see if the avatar should be rendered or not
   * @param {z.entity.Message} message_et - Message to check
   * @returns {boolean} Should user avatar be hidden
   */
  should_hide_user_avatar(message_et) {
    // @todo avoid double check
    if (this.get_timestamp_class(message_et)) {
      return false;
    }

    if (message_et.is_content() && message_et.replacing_message_id) {
      return false;
    }

    const last_message = this.conversation().get_previous_message(message_et);
    return last_message && last_message.is_content() && last_message.user().id === message_et.user().id;
  }

  /**
   * Checks if the given message is the last delivered one
   * @param {z.entity.Message} message_et - Message to check
   * @returns {boolean} Message is last delivered one
   */
  is_last_delivered_message(message_et) {
    return this.conversation().getLastDeliveredMessage() === message_et;
  }

  click_on_cancel_request(messageEntity) {
    const conversationEntity = this.conversation_repository.active_conversation();
    const nextConversationEntity = this.conversation_repository.get_next_conversation(conversationEntity);
    this.actionsViewModel.cancelConnectionRequest(messageEntity.otherUser(), true, nextConversationEntity);
  }

  click_on_like(message_et, button = true) {
    this.conversation_repository.toggle_like(this.conversation(), message_et, button);
  }

  clickOnInvitePeople() {
    this.mainViewModel.panel.togglePanel(z.viewModel.PanelViewModel.STATE.GUEST_OPTIONS);
  }

  /**
   * Message appeared in viewport.
   * @param {Conversation} conversationEntity - Conversation the message belongs to
   * @param {z.entity.Message} messageEntity - Message to check
   * @returns {Function|null} Callback or null
   */
  getInViewportCallback(conversationEntity, messageEntity) {
    const messageTimestamp = messageEntity.timestamp();
    const callbacks = [];

    if (!messageEntity.is_ephemeral()) {
      const isCreationMessage = messageEntity.is_member() && messageEntity.isCreation();
      if (conversationEntity.is1to1() && isCreationMessage) {
        this.integrationRepository.addProviderNameToParticipant(messageEntity.otherUser());
      }
    }

    const sendReadReceipt = () => {
      // add the message in the buffer of read messages (actual read receipt will be sent in the next batch)
      this.readMessagesBuffer.push({conversation: conversationEntity, message: messageEntity});
    };

    const updateLastRead = () => {
      conversationEntity.setTimestamp(messageEntity.timestamp(), Conversation.TIMESTAMP_TYPE.LAST_READ);
    };

    const startTimer = () => {
      if (messageEntity.conversation_id === conversationEntity.id) {
        this.conversation_repository.checkMessageTimer(messageEntity);
      }
    };

    if (messageEntity.is_ephemeral()) {
      callbacks.push(startTimer);
    }

    const isUnreadMessage = messageTimestamp > conversationEntity.last_read_timestamp();
    const isNotOwnMessage = !messageEntity.user().is_me;

    let shouldSendReadReceipt = false;

    if (messageEntity.expectsReadConfirmation) {
      if (conversationEntity.is1to1()) {
        shouldSendReadReceipt = this.conversation_repository.expectReadReceipt(conversationEntity);
      } else if (conversationEntity.isGroup() && (conversationEntity.inTeam() || conversationEntity.isGuestRoom())) {
        shouldSendReadReceipt = true;
      }
    }

    if (this._isLastReceivedMessage(messageEntity, conversationEntity)) {
      callbacks.push(() => this.updateConversationLastRead(conversationEntity, messageEntity));
    }

    if (isUnreadMessage && isNotOwnMessage) {
      callbacks.push(updateLastRead);
      if (shouldSendReadReceipt) {
        callbacks.push(sendReadReceipt);
      }
    }

    if (!callbacks.length) {
      return null;
    }

    return () => {
      const trigger = () => callbacks.forEach(callback => callback());
      return document.hasFocus() ? trigger() : $(window).one('focus', trigger);
    };
  }

  updateConversationLastRead(conversationEntity, messageEntity) {
    const conversationLastRead = conversationEntity.last_read_timestamp();
    const lastKnownTimestamp = conversationEntity.get_last_known_timestamp(this.serverTimeHandler.toServerTimestamp());
    const needsUpdate = conversationLastRead < lastKnownTimestamp;
    if (needsUpdate && this._isLastReceivedMessage(messageEntity, conversationEntity)) {
      conversationEntity.setTimestamp(lastKnownTimestamp, Conversation.TIMESTAMP_TYPE.LAST_READ);
      this.conversation_repository.markAsRead(conversationEntity);
    }
  }

  handleClickOnMessage(messageEntity, event) {
    const linkTarget = event.target.closest('[data-md-link]');
    if (linkTarget) {
      const href = linkTarget.href;
      amplify.publish(z.event.WebApp.WARNING.MODAL, ModalsViewModel.TYPE.CONFIRM, {
        action: () => {
          z.util.SanitizationUtil.safeWindowOpen(href);
        },
        text: {
          action: t('modalOpenLinkAction'),
          message: t('modalOpenLinkMessage', href),
          title: t('modalOpenLinkTitle'),
        },
      });
      return false;
    }
    const hasMentions = messageEntity.mentions().length;
    const mentionElement = hasMentions && event.target.closest('.message-mention');
    const userId = mentionElement && mentionElement.dataset.userId;

    if (userId) {
      this.userRepository
        .get_user_by_id(userId)
        .then(userEntity => this.showUserDetails(userEntity))
        .catch(error => {
          if (error.type !== z.error.UserError.TYPE.USER_NOT_FOUND) {
            throw error;
          }
        });
    }

    // need to return `true` because knockout will prevent default if we return anything else (including undefined)
    return true;
  }

  showParticipants(participants) {
    this.mainViewModel.panel.togglePanel(z.viewModel.PanelViewModel.STATE.CONVERSATION_PARTICIPANTS, participants);
  }

  showMessageDetails(view, showLikes) {
    if (!this.conversation().is1to1()) {
      this.mainViewModel.panel.togglePanel(z.viewModel.PanelViewModel.STATE.MESSAGE_DETAILS, {
        entity: {id: view.message.id},
        showLikes,
      });
    }
  }
}

export default MessageListViewModel;<|MERGE_RESOLUTION|>--- conflicted
+++ resolved
@@ -26,7 +26,6 @@
 
 import Conversation from '../../entity/Conversation';
 import {t} from 'utils/LocalizerUtil';
-import {afterRender} from 'utils/util';
 import {ModalsViewModel} from '../ModalsViewModel';
 
 /*
@@ -355,31 +354,6 @@
   focusMessage(messageId) {
     const messageIsLoaded = !!this.conversation().getMessage(messageId);
     const conversationEntity = this.conversation();
-<<<<<<< HEAD
-
-    const loadMessagePromise = messageIsLoaded
-      ? Promise.resolve()
-      : this.conversation_repository
-          .get_message_in_conversation_by_id(conversationEntity, messageId)
-          .then(messageEntity => {
-            conversationEntity.remove_messages();
-            return this.conversation_repository.getMessagesWithOffset(conversationEntity, messageEntity);
-          });
-
-    loadMessagePromise.then(() => {
-      afterRender(() => {
-        const messagesContainer = this.getMessagesContainer();
-        const messageElement = messagesContainer.querySelector(`.message[data-uie-uid="${messageId}"]`);
-
-        if (messageElement) {
-          messageElement.classList.remove('message-marked');
-          const offsetTop = messageElement.getBoundingClientRect().top - messagesContainer.scrollTop;
-          scrollBy(messagesContainer, offsetTop - messagesContainer.offsetHeight / 2);
-          messageElement.classList.add('message-marked');
-        }
-      });
-    });
-=======
     this.focusedMessage(messageId);
 
     if (!messageIsLoaded) {
@@ -390,7 +364,6 @@
           return this.conversation_repository.getMessagesWithOffset(conversationEntity, messageEntity);
         });
     }
->>>>>>> 1ff0d54a
   }
 
   onMessageMarked = messageElement => {
