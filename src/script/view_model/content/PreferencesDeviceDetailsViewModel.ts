--- conflicted
+++ resolved
@@ -105,15 +105,11 @@
     this.sessionResetState(PreferencesDeviceDetailsViewModel.SESSION_RESET_STATE.ONGOING);
 
     try {
-<<<<<<< HEAD
-      await this.messageRepository.resetSession(this.selfUser().id, this.device().id, {
-        domain: this.selfUser().domain,
-        id: this.conversationState.self_conversation().id,
-      });
-=======
-      const selfConversationId = this.conversationState.self_conversation().id;
-      await this.messageRepository.resetSession(this.selfUser(), this.device().id, selfConversationId);
->>>>>>> ea9bd7aa
+      await this.messageRepository.resetSession(
+        this.selfUser(),
+        this.device().id,
+        this.conversationState.self_conversation(),
+      );
       window.setTimeout(() => {
         this.sessionResetState(PreferencesDeviceDetailsViewModel.SESSION_RESET_STATE.CONFIRMATION);
       }, MotionDuration.LONG);
