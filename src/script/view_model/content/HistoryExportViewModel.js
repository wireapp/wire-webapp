--- conflicted
+++ resolved
@@ -19,12 +19,8 @@
 
 import {getLogger} from 'utils/Logger';
 import {t} from 'utils/LocalizerUtil';
-<<<<<<< HEAD
-import TimeUtil from 'utils/TimeUtil';
 import {CancelError} from '../../backup/Error';
-=======
 import {TimeUtil} from 'utils/TimeUtil';
->>>>>>> ac2bf973
 import {downloadBlob} from 'utils/util';
 
 window.z = window.z || {};
