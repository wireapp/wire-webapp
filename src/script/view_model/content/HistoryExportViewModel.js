--- conflicted
+++ resolved
@@ -140,11 +140,7 @@
   }
 
   onError(error) {
-<<<<<<< HEAD
-    if (error instanceof window.z.backup.CancelError) {
-=======
     if (error instanceof CancelError) {
->>>>>>> 143be69b
       this.logger.log('History export was cancelled');
       return this.dismissExport();
     }
