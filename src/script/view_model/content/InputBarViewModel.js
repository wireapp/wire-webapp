--- conflicted
+++ resolved
@@ -24,11 +24,8 @@
 import {resolve, graph} from '../../config/appResolver';
 import {t} from 'utils/LocalizerUtil';
 import TimeUtil from 'utils/TimeUtil';
-<<<<<<< HEAD
 import {formatBytes, afterRender, renderMessage} from 'utils/util';
-=======
 import {ModalsViewModel} from '../ModalsViewModel';
->>>>>>> 1dae8d5d
 
 window.z = window.z || {};
 window.z.viewModel = z.viewModel || {};
