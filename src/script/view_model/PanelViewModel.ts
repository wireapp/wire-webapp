/*
 * Wire
 * Copyright (C) 2018 Wire Swiss GmbH
 *
 * This program is free software: you can redistribute it and/or modify
 * it under the terms of the GNU General Public License as published by
 * the Free Software Foundation, either version 3 of the License, or
 * (at your option) any later version.
 *
 * This program is distributed in the hope that it will be useful,
 * but WITHOUT ANY WARRANTY; without even the implied warranty of
 * MERCHANTABILITY or FITNESS FOR A PARTICULAR PURPOSE. See the
 * GNU General Public License for more details.
 *
 * You should have received a copy of the GNU General Public License
 * along with this program. If not, see http://www.gnu.org/licenses/.
 *
 */

import ko from 'knockout';
import {amplify} from 'amplify';

import {WebAppEvents} from '@wireapp/webapp-events';

<<<<<<< HEAD
import {MessageDetailsViewModel} from './panel/MessageDetailsViewModel';
=======
import {ConversationParticipantsViewModel} from './panel/ConversationParticipantsViewModel';
>>>>>>> d8165a29
import {MotionDuration} from '../motion/MotionDuration';
import {ContentViewModel} from './ContentViewModel';
import type {MainViewModel, ViewModelRepositories} from './MainViewModel';
import type {Conversation} from '../entity/Conversation';
import type {User} from '../entity/User';
import type {Message} from '../entity/message/Message';
import type {BasePanelViewModel} from './panel/BasePanelViewModel';
import type {ServiceEntity} from '../integration/ServiceEntity';
import {ConversationState} from '../conversation/ConversationState';
import {container} from 'tsyringe';

export const OPEN_CONVERSATION_DETAILS = 'PanelViewModel.OPEN_CONVERSATION_DETAILS';

type PanelEntity = Conversation | User | Message | ServiceEntity;

export type PanelParams = {
  addMode?: boolean;
  entity: PanelEntity;
  highlighted?: User[];
  showLikes?: boolean;
};

export class PanelViewModel {
  mainViewModel: MainViewModel;
  repositories: ViewModelRepositories;
  elementId: string;
  conversationEntity: ko.Observable<Conversation>;
  stateHistory: {params: PanelParams; state: string}[];
  isAnimating: ko.Observable<boolean>;
  isVisible: ko.PureComputed<boolean>;
  exitingState: ko.Observable<string>;
  state: ko.Observable<string>;
  subViews: Record<string, BasePanelViewModel>;
  STATE: Record<string, string>;
  currentEntity: PanelEntity;
  readonly isFederated: boolean;

  static get STATE() {
    return {
      ADD_PARTICIPANTS: 'PanelViewModel.STATE.ADD_PARTICIPANTS',
      CONVERSATION_DETAILS: 'PanelViewModel.STATE.CONVERSATION_DETAILS',
      CONVERSATION_PARTICIPANTS: 'PanelViewModel.STATE.CONVERSATION_PARTICIPANTS',
      GROUP_PARTICIPANT_SERVICE: 'PanelViewModel.STATE.GROUP_PARTICIPANT_SERVICE',
      GROUP_PARTICIPANT_USER: 'PanelViewModel.STATE.GROUP_PARTICIPANT_USER',
      GUEST_OPTIONS: 'PanelViewModel.STATE.GUEST_OPTIONS',
      MESSAGE_DETAILS: 'PanelViewModel.STATE.MESSAGE_DETAILS',
      NOTIFICATIONS: 'PanelViewModel.STATE.NOTIFICATIONS',
      PARTICIPANT_DEVICES: 'PanelViewModel.STATE.DEVICES',
      SERVICES_OPTIONS: 'PanelViewModel.STATE.SERVICES_OPTIONS',
      TIMED_MESSAGES: 'PanelViewModel.STATE.TIMED_MESSAGES',
    };
  }

  elementIds = {
<<<<<<< HEAD
    [PanelViewModel.STATE.MESSAGE_DETAILS]: 'message-details',
=======
    [PanelViewModel.STATE.CONVERSATION_PARTICIPANTS]: 'conversation-participants',
>>>>>>> d8165a29
  };

  buildSubViews() {
    const viewModels = {
<<<<<<< HEAD
      [PanelViewModel.STATE.MESSAGE_DETAILS]: MessageDetailsViewModel,
=======
      [PanelViewModel.STATE.CONVERSATION_PARTICIPANTS]: ConversationParticipantsViewModel,
>>>>>>> d8165a29
    };

    return Object.entries(viewModels).reduce<Record<string, any>>((subViews, [state, viewModel]) => {
      subViews[state] = new viewModel({
        isVisible: ko.pureComputed(this._isStateVisible.bind(this, state)),
        mainViewModel: this.mainViewModel,
        navigateTo: this._navigateTo,
        onClose: this.closePanel,
        onGoBack: this._goBack,
        onGoToRoot: this._goToRoot,
        repositories: this.repositories,
      });
      return subViews;
    }, {});
  }

  /**
   * View model for the details column.
   */
  constructor(mainViewModel: MainViewModel, repositories: ViewModelRepositories) {
    const conversationState = container.resolve(ConversationState);

    this.elementId = 'right-column';
    this.repositories = repositories;
    this.mainViewModel = mainViewModel;
    this.isFederated = mainViewModel.isFederated;

    this.conversationEntity = conversationState.activeConversation;
    this.stateHistory = [];

    this.isAnimating = ko.observable(false);
    this.state = ko.observable();
    this.isVisible = ko.pureComputed(() => !!this.state());
    this.exitingState = ko.observable();

    this.conversationEntity.subscribe(this._forceClosePanel, undefined, 'beforeChange');
    this.subViews = this.buildSubViews();
    this.STATE = PanelViewModel.STATE;

    amplify.subscribe(WebAppEvents.CONTENT.SWITCH, this._switchContent);
    amplify.subscribe(OPEN_CONVERSATION_DETAILS, this._goToRoot);
    amplify.subscribe(WebAppEvents.CONVERSATION.MESSAGE.UPDATED, (oldId: string, updatedMessageEntity: Message) => {
      if (this.state() === PanelViewModel.STATE.MESSAGE_DETAILS && oldId === this.currentEntity.id) {
        this.currentEntity = updatedMessageEntity;
      }
    });

    ko.applyBindings(this, document.getElementById(this.elementId));
  }

  /**
   * Toggles (open/close) a panel.
   * If the state given is the one visible (and the parameters are the same), the panel closes.
   * Else the panels opens on the given state.
   *
   * Note: panels that are toggled are not counted in the state history.
   */
  readonly togglePanel = (state: string, params: PanelParams): void => {
    const isStateChange = this.state() !== state;
    if (!isStateChange) {
      const isNewParams = params?.entity !== this.currentEntity;
      if (!isNewParams) {
        this.closePanel();
        return;
      }
    }
    this._openPanel(state, params);
  };

  /**
   * Graciously closes the current opened panel.
   */
  closePanel = async (): Promise<boolean> => {
    if (this.isAnimating()) {
      return false;
    }

    this.isAnimating(true);
    await this.mainViewModel.closePanel();
    this._resetState();
    return true;
  };

  /**
   * Will navigate from the current state to the new state.
   */
  private readonly _navigateTo = (newState: string, params: PanelParams): void => {
    this._switchState(newState, this.state(), params);
    this.stateHistory.push({params, state: newState});
  };

  private readonly _forceClosePanel = (): void => {
    if (this.isVisible()) {
      this.mainViewModel.closePanelImmediately();
      this._resetState();
    }
  };

  private readonly _resetState = (): void => {
    this.isAnimating(false);
    this._hidePanel(this.state(), true);
    this.state(undefined);
    this.stateHistory = [];
    this.currentEntity = undefined;
  };

  private readonly _isStateVisible = (state: string): boolean => {
    const isStateActive = this.state() === state;
    const isStateExiting = this.exitingState() === state;
    return (isStateExiting || isStateActive) && this.isVisible();
  };

  private readonly _goBack = (): void => {
    this.stateHistory.pop();
    const toHistory = this.stateHistory[this.stateHistory.length - 1];
    const {state, params} = toHistory;
    this._switchState(state, this.state(), params, true);
  };

  readonly goToRoot = (state: string, params: PanelParams, overrideAnimating: boolean = false): void => {
    this._openPanel(state, params, overrideAnimating);
  };

  private readonly _goToRoot = (): void => {
    this._openPanel(PanelViewModel.STATE.CONVERSATION_DETAILS, {entity: this.conversationEntity()}, true);
  };

  private readonly _switchContent = (newContentState: string): void => {
    const stateIsCollection = newContentState === ContentViewModel.STATE.COLLECTION;
    if (stateIsCollection) {
      this._forceClosePanel();
    }
  };

  private readonly _switchState = (toState: string, fromState: string, params: PanelParams, fromLeft = false): void => {
    this.currentEntity = params.entity;
    this.subViews[toState]?.initView?.(params);

    const isSameState = fromState === toState;
    if (isSameState) {
      return;
    }

    if (!fromState) {
      this._showPanel(toState);
      return;
    }

    this.exitingState(fromState);

    const fromPanel = document.querySelector(`#${this.elementIds[fromState]}`);
    const toPanel = this._showPanel(toState);
    window.requestAnimationFrame(() => {
      toPanel?.classList.add(`panel__page--move-in${fromLeft ? '--left' : '--right'}`);
      fromPanel?.classList.add(`panel__page--move-out${fromLeft ? '--left' : '--right'}`);

      window.setTimeout(() => {
        toPanel?.classList.remove('panel__page--move-in--left', 'panel__page--move-in--right');
        fromPanel?.classList.remove('panel__page--move-out--left', 'panel__page--move-out--right');
        this._hidePanel(fromState);
      }, MotionDuration.MEDIUM);
    });
  };

  private readonly _hidePanel = (state: string, forceInvisible = false): void => {
    if (!this.elementIds[state]) {
      return;
    }
    this.exitingState(undefined);

    const panelStateElementId = this.elementIds[state];
    const exitPanel = document.querySelector(`#${panelStateElementId}`);
    exitPanel?.classList.remove('panel__page--move-out--left', 'panel__page--move-out--right');
    if (this.state() !== state || forceInvisible) {
      exitPanel?.classList.remove('panel__page--visible');
    }
  };

  private readonly _openPanel = (newState: string, params: PanelParams, overrideAnimating = false): void => {
    if (!this.isAnimating() || overrideAnimating) {
      this._hidePanel(this.state(), true);
      const rootState = PanelViewModel.STATE.CONVERSATION_DETAILS;
      const rootParams = {entity: this.conversationEntity()};
      this.stateHistory = [
        {params: rootParams, state: rootState},
        {params, state: newState},
      ];
      this.isAnimating(true);
      this.exitingState(undefined);
      this._switchState(newState, undefined, params, true);
      this.mainViewModel.openPanel().then(() => this.isAnimating(false));
    }
  };

  private readonly _showPanel = (newPanelState: string): Element | undefined => {
    this.state(newPanelState);

    const panelStateElementId = this.elementIds[newPanelState];
    if (panelStateElementId) {
      const element = document.querySelector(`#${panelStateElementId}`);
      element?.classList.add('panel__page--visible');
      return element;
    }

    return undefined;
  };
}<|MERGE_RESOLUTION|>--- conflicted
+++ resolved
@@ -22,11 +22,6 @@
 
 import {WebAppEvents} from '@wireapp/webapp-events';
 
-<<<<<<< HEAD
-import {MessageDetailsViewModel} from './panel/MessageDetailsViewModel';
-=======
-import {ConversationParticipantsViewModel} from './panel/ConversationParticipantsViewModel';
->>>>>>> d8165a29
 import {MotionDuration} from '../motion/MotionDuration';
 import {ContentViewModel} from './ContentViewModel';
 import type {MainViewModel, ViewModelRepositories} from './MainViewModel';
@@ -80,22 +75,10 @@
     };
   }
 
-  elementIds = {
-<<<<<<< HEAD
-    [PanelViewModel.STATE.MESSAGE_DETAILS]: 'message-details',
-=======
-    [PanelViewModel.STATE.CONVERSATION_PARTICIPANTS]: 'conversation-participants',
->>>>>>> d8165a29
-  };
+  elementIds = {};
 
   buildSubViews() {
-    const viewModels = {
-<<<<<<< HEAD
-      [PanelViewModel.STATE.MESSAGE_DETAILS]: MessageDetailsViewModel,
-=======
-      [PanelViewModel.STATE.CONVERSATION_PARTICIPANTS]: ConversationParticipantsViewModel,
->>>>>>> d8165a29
-    };
+    const viewModels = {};
 
     return Object.entries(viewModels).reduce<Record<string, any>>((subViews, [state, viewModel]) => {
       subViews[state] = new viewModel({
