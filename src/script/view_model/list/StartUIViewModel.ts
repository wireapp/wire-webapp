--- conflicted
+++ resolved
@@ -40,6 +40,10 @@
 import {validateHandle} from '../../user/UserHandleGenerator';
 import {SearchRepository} from '../../search/SearchRepository';
 import {ListViewModel} from '../ListViewModel';
+import {UserState} from '../../user/UserState';
+import {TeamState} from '../../team/TeamState';
+import {ConversationState} from '../../conversation/ConversationState';
+import {isBackendError} from '../../util/TypePredicateUtil';
 import type {MainViewModel} from '../MainViewModel';
 import type {ConversationRepository} from '../../conversation/ConversationRepository';
 import type {IntegrationRepository} from '../../integration/IntegrationRepository';
@@ -48,10 +52,6 @@
 import type {ActionsViewModel} from '../ActionsViewModel';
 import type {ServiceEntity} from '../../integration/ServiceEntity';
 import type {Conversation} from '../../entity/Conversation';
-import {UserState} from '../../user/UserState';
-import {TeamState} from '../../team/TeamState';
-import {ConversationState} from '../../conversation/ConversationState';
-import {isBackendError} from '../../util/TypePredicateUtil';
 
 export class StartUIViewModel {
   readonly brandName: string;
@@ -202,9 +202,7 @@
     this.showContent = ko.pureComputed(() => this.showContacts() || this.showMatches() || this.showSearchResults());
     this.showCreateGuestRoom = ko.pureComputed(() => this.isTeam());
     this.showInvitePeople = ko.pureComputed(() => !this.isTeam());
-<<<<<<< HEAD
     this.showFederatedDomainNotAvailable = ko.observable(false);
-=======
     this.searchOnSameFederatedDomain = ko.pureComputed(() => {
       return (
         Config.getConfig().FEATURE.FEDERATION_DOMAIN &&
@@ -219,7 +217,6 @@
         !this.searchInput().endsWith(Config.getConfig().FEATURE.FEDERATION_DOMAIN)
       );
     });
->>>>>>> 5f8b9def
 
     this.showNoContacts = ko.pureComputed(() => !this.isTeam() && !this.showContent());
     this.showInviteMember = ko.pureComputed(
