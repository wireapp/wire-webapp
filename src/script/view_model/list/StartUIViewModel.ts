--- conflicted
+++ resolved
@@ -28,6 +28,7 @@
 import {partition} from 'Util/ArrayUtil';
 import {sortByPriority} from 'Util/StringUtil';
 import {getDomainName} from 'Util/UrlUtil';
+import {isValidFederationUsername} from 'Util/ValidationUtil';
 
 import {UserlistMode} from 'Components/userList';
 
@@ -49,7 +50,6 @@
 import {UserState} from '../../user/UserState';
 import {TeamState} from '../../team/TeamState';
 import {ConversationState} from '../../conversation/ConversationState';
-import {isValidFederationUsername} from '../../util/ValidationUtil';
 
 export class StartUIViewModel {
   readonly brandName: string;
@@ -97,12 +97,9 @@
   private readonly showMatches: ko.Observable<boolean>;
   private readonly hasSearchResults: ko.PureComputed<boolean>;
   private readonly showContent: ko.PureComputed<boolean>;
-<<<<<<< HEAD
   readonly searchOnSameFederatedDomain: ko.PureComputed<boolean>;
   readonly searchOnOtherFederatedDomain: ko.PureComputed<boolean>;
-=======
   getDomainName: typeof getDomainName;
->>>>>>> b205a3f8
 
   static get STATE() {
     return {
