/*
 * Wire
 * Copyright (C) 2018 Wire Swiss GmbH
 *
 * This program is free software: you can redistribute it and/or modify
 * it under the terms of the GNU General Public License as published by
 * the Free Software Foundation, either version 3 of the License, or
 * (at your option) any later version.
 *
 * This program is distributed in the hope that it will be useful,
 * but WITHOUT ANY WARRANTY; without even the implied warranty of
 * MERCHANTABILITY or FITNESS FOR A PARTICULAR PURPOSE. See the
 * GNU General Public License for more details.
 *
 * You should have received a copy of the GNU General Public License
 * along with this program. If not, see http://www.gnu.org/licenses/.
 *
 */

import {getLogger} from 'Util/Logger';
import {t} from 'Util/LocalizerUtil';

import {WebAppEvents} from '../../event/WebApp';
import {NOTIFICATION_HANDLING_STATE} from '../../event/NotificationHandlingState';
import {ParticipantAvatar} from 'Components/participantAvatar';

import {STATE as CALL_STATE, REASON as CALL_REASON} from '@wireapp/avs';
import {AvailabilityContextMenu} from '../../ui/AvailabilityContextMenu';
import {Shortcut} from '../../ui/Shortcut';
import {ShortcutType} from '../../ui/ShortcutType';
import {ContentViewModel} from '../ContentViewModel';
import {generateConversationUrl} from '../../router/routeGenerator';

import 'Components/legalHoldDot';
import 'Components/availabilityState';
import 'Components/list/groupedConversations';

export class ConversationListViewModel {
  /**
   * View model for conversation list.
   *
   * @param {MainViewModel} mainViewModel - Main view model
   * @param {z.viewModel.ListViewModel} listViewModel - List view model
   * @param {Object} repositories - Object containing all repositories
   * @param {Function} onJoinCall - Callback called when the user wants to join a call
   */
  constructor(mainViewModel, listViewModel, repositories, onJoinCall) {
    this.isSelectedConversation = this.isSelectedConversation.bind(this);

    this.audioRepository = repositories.audio;
    this.callingRepository = repositories.calling;
    this.conversationRepository = repositories.conversation;
    this.permissionRepository = repositories.permission;
    this.preferenceNotificationRepository = repositories.preferenceNotification;
    this.teamRepository = repositories.team;
    this.userRepository = repositories.user;
    this.videoGridRepository = repositories.videoGrid;
    this.ParticipantAvatar = ParticipantAvatar;

    this.contentViewModel = mainViewModel.content;
    this.callingViewModel = mainViewModel.calling;
    this.listViewModel = listViewModel;
    this.onJoinCall = onJoinCall;

    this.logger = getLogger('ConversationListViewModel');

    this.showCalls = ko.observable();
    this.setShowCallsState(repositories.event.notificationHandlingState());
    repositories.event.notificationHandlingState.subscribe(this.setShowCallsState.bind(this));

    this.contentState = this.contentViewModel.state;
    this.selectedConversation = ko.observable();

    this.isOnLegalHold = ko.pureComputed(() => this.selfUser().isOnLegalHold());
    this.hasPendingLegalHold = ko.pureComputed(() => this.selfUser().hasPendingLegalHold());
    this.isTeam = this.teamRepository.isTeam;
    this.isActivatedAccount = this.userRepository.isActivatedAccount;
    this.getConversationUrl = generateConversationUrl;

    this.selfUser = ko.pureComputed(() => this.userRepository.self && this.userRepository.self());
    this.selfAvailability = ko.pureComputed(() => this.selfUser() && this.selfUser().availability());
    this.selfUserName = ko.pureComputed(() => this.selfUser() && this.selfUser().name());

    this.connectRequests = this.userRepository.connect_requests;
    this.connectRequestsText = ko.pureComputed(() => {
      const reqCount = this.connectRequests().length;
      const hasMultipleRequests = reqCount > 1;
      return hasMultipleRequests
        ? t('conversationsConnectionRequestMany', reqCount)
        : t('conversationsConnectionRequestOne');
    });
    this.stateIsRequests = ko.pureComputed(() => {
      return this.contentState() === ContentViewModel.STATE.CONNECTION_REQUESTS;
    });

    this.archivedConversations = this.conversationRepository.conversations_archived;
    this.unarchivedConversations = this.conversationRepository.conversations_unarchived;

    this.noConversations = ko.pureComputed(() => {
      return !this.unarchivedConversations().length && !this.connectRequests().length;
    });

    this.webappIsLoaded = ko.observable(false);

    this.activeConversationId = ko.pureComputed(() => {
      if (this.conversationRepository.active_conversation()) {
        return this.conversationRepository.active_conversation().id;
      }
    });

    this.archiveTooltip = ko.pureComputed(() => {
      return t('tooltipConversationsArchived', this.archivedConversations().length);
    });

    const startShortcut = Shortcut.getShortcutTooltip(ShortcutType.START);
    this.startTooltip = t('tooltipConversationsStart', startShortcut);

    this.showConnectRequests = ko.pureComputed(() => this.connectRequests().length);

    this.showBadge = ko.pureComputed(() => {
      return this.preferenceNotificationRepository.notifications().length > 0;
    });

    this.showRecentConversations = ko.observable(true);
    this.expandedFolders = ko.observableArray([]);

    this.showRecentConversations.subscribe(() => {
<<<<<<< HEAD
      const antiscrollInner = document.querySelector('.left-list-items.antiscroll-inner');
      if (antiscrollInner) {
        antiscrollInner.scrollTop = 0;
=======
      const conversationList = document.querySelector('.conversation-list');
      if (conversationList) {
        conversationList.scrollTop = 0;
>>>>>>> 12fead4e
      }
    });

    this.conversationRepository.active_conversation.subscribe(activeConversation => {
      if (!activeConversation) {
        return;
      }
      const activeLabel = this.conversationRepository.conversationLabelRepository.getConversationLabelId(
        activeConversation,
      );
<<<<<<< HEAD
      if (!this.expandedFolders().includes(activeLabel)) {
        this.expandedFolders.push(activeLabel);
      }
=======
      this.expandFolder(activeLabel);
>>>>>>> 12fead4e
    });

    this.shouldUpdateScrollbar = ko
      .computed(() => {
<<<<<<< HEAD
        // We need all of those as trigger for the antiscroll update.
        // If we would just use
        // ```this.unarchivedConversations() || this.webappIsLoaded() || this.connectRequests() || this.callingViewModel.activeCalls();```
        // it might return after the first truthy value and not monitor the remaining observables.
=======
        /**
         * We need all of those as trigger for the antiscroll update.
         * If we would just use
         * `this.unarchivedConversations() || this.webappIsLoaded() || this.connectRequests() || this.callingViewModel.activeCalls();`
         * it might return after the first truthy value and not monitor the remaining observables.
         */
>>>>>>> 12fead4e
        this.unarchivedConversations();
        this.webappIsLoaded();
        this.connectRequests();
        this.showRecentConversations();
        this.expandedFolders();
        this.callingViewModel.activeCalls();
      })
      .extend({notify: 'always', rateLimit: 500});

    this._initSubscriptions();
  }

  _initSubscriptions() {
    amplify.subscribe(WebAppEvents.LIFECYCLE.LOADED, this.onWebappLoaded.bind(this));
    amplify.subscribe(WebAppEvents.SHORTCUT.START, this.clickOnPeopleButton.bind(this));
  }

  expandFolder = label => {
    if (!this.expandedFolders().includes(label)) {
      this.expandedFolders.push(label);
    }
  };

  clickOnAvailability(viewModel, event) {
    AvailabilityContextMenu.show(event, 'list_header', 'left-list-availability-menu');
  }

  clickOnConnectRequests() {
    this.contentViewModel.switchContent(ContentViewModel.STATE.CONNECTION_REQUESTS);
  }

  hasJoinableCall = conversationId => {
    const call = this.callingRepository.findCall(conversationId);
    return call && call.state() === CALL_STATE.INCOMING && call.reason() !== CALL_REASON.ANSWERED_ELSEWHERE;
  };

  setShowCallsState(handlingNotifications) {
    const shouldShowCalls = handlingNotifications === NOTIFICATION_HANDLING_STATE.WEB_SOCKET;

    const isStateChange = this.showCalls() !== shouldShowCalls;
    if (isStateChange) {
      this.showCalls(shouldShowCalls);
      this.logger.debug(`Set show calls state to: ${this.showCalls()}`);
    }
  }

  isSelectedConversation(conversationEntity) {
    const expectedStates = [
      ContentViewModel.STATE.COLLECTION,
      ContentViewModel.STATE.COLLECTION_DETAILS,
      ContentViewModel.STATE.CONVERSATION,
    ];

    const isSelectedConversation = this.conversationRepository.is_active_conversation(conversationEntity);
    const isExpectedState = expectedStates.includes(this.contentState());

    return isSelectedConversation && isExpectedState;
  }

  onWebappLoaded() {
    this.webappIsLoaded(true);
  }

  //##############################################################################
  // Footer actions
  //##############################################################################

  clickOnArchivedButton() {
    this.listViewModel.switchList(z.viewModel.ListViewModel.STATE.ARCHIVE);
  }

  clickOnPreferencesButton() {
    amplify.publish(WebAppEvents.PREFERENCES.MANAGE_ACCOUNT);
  }

  clickOnPeopleButton() {
    if (this.isActivatedAccount()) {
      this.listViewModel.switchList(z.viewModel.ListViewModel.STATE.START_UI);
    }
  }
}<|MERGE_RESOLUTION|>--- conflicted
+++ resolved
@@ -125,15 +125,9 @@
     this.expandedFolders = ko.observableArray([]);
 
     this.showRecentConversations.subscribe(() => {
-<<<<<<< HEAD
-      const antiscrollInner = document.querySelector('.left-list-items.antiscroll-inner');
-      if (antiscrollInner) {
-        antiscrollInner.scrollTop = 0;
-=======
       const conversationList = document.querySelector('.conversation-list');
       if (conversationList) {
         conversationList.scrollTop = 0;
->>>>>>> 12fead4e
       }
     });
 
@@ -144,30 +138,17 @@
       const activeLabel = this.conversationRepository.conversationLabelRepository.getConversationLabelId(
         activeConversation,
       );
-<<<<<<< HEAD
-      if (!this.expandedFolders().includes(activeLabel)) {
-        this.expandedFolders.push(activeLabel);
-      }
-=======
       this.expandFolder(activeLabel);
->>>>>>> 12fead4e
     });
 
     this.shouldUpdateScrollbar = ko
       .computed(() => {
-<<<<<<< HEAD
-        // We need all of those as trigger for the antiscroll update.
-        // If we would just use
-        // ```this.unarchivedConversations() || this.webappIsLoaded() || this.connectRequests() || this.callingViewModel.activeCalls();```
-        // it might return after the first truthy value and not monitor the remaining observables.
-=======
         /**
          * We need all of those as trigger for the antiscroll update.
          * If we would just use
          * `this.unarchivedConversations() || this.webappIsLoaded() || this.connectRequests() || this.callingViewModel.activeCalls();`
          * it might return after the first truthy value and not monitor the remaining observables.
          */
->>>>>>> 12fead4e
         this.unarchivedConversations();
         this.webappIsLoaded();
         this.connectRequests();
