/*
 * Wire
 * Copyright (C) 2018 Wire Swiss GmbH
 *
 * This program is free software: you can redistribute it and/or modify
 * it under the terms of the GNU General Public License as published by
 * the Free Software Foundation, either version 3 of the License, or
 * (at your option) any later version.
 *
 * This program is distributed in the hope that it will be useful,
 * but WITHOUT ANY WARRANTY; without even the implied warranty of
 * MERCHANTABILITY or FITNESS FOR A PARTICULAR PURPOSE. See the
 * GNU General Public License for more details.
 *
 * You should have received a copy of the GNU General Public License
 * along with this program. If not, see http://www.gnu.org/licenses/.
 *
 */

import {amplify} from 'amplify';
import {throttle} from 'underscore';
import {WebAppEvents} from '@wireapp/webapp-events';
<<<<<<< HEAD

import {isScrollable, isScrolledBottom, isScrolledTop} from '../../util/scroll-helpers';
=======
import ko from 'knockout';

import {isScrollable, isScrolledBottom, isScrolledTop} from 'Util/scroll-helpers';

>>>>>>> 96dd59c3
import type {Conversation} from '../../entity/Conversation';

// show scroll borders
ko.bindingHandlers.bordered_list = (function () {
  const calculate_borders = throttle((element: HTMLElement) => {
    if (element) {
      window.requestAnimationFrame(() => {
        const list_column = $(element).parent();
        if (element.offsetHeight <= 0 || !isScrollable(element)) {
          list_column.removeClass('left-list-center-border-bottom conversations-center-border-top');
          return;
        }

        list_column.toggleClass('left-list-center-border-top', !isScrolledTop(element));
        list_column.toggleClass('left-list-center-border-bottom', !isScrolledBottom(element));
      });
    }
  }, 100);

  return {
    init(element: HTMLElement) {
      element.addEventListener('scroll', () => calculate_borders(element));
      $('.left').on('click', () => calculate_borders(element));
      $(window).on('resize', () => calculate_borders(element));
      amplify.subscribe(WebAppEvents.LIFECYCLE.LOADED, () => calculate_borders(element));
    },

    update(element: HTMLElement, valueAccessor: ko.PureComputed<string> | ko.ObservableArray<Conversation>) {
      ko.unwrap(valueAccessor());
      calculate_borders($(element) as any);
    },
  };
})();<|MERGE_RESOLUTION|>--- conflicted
+++ resolved
@@ -20,15 +20,8 @@
 import {amplify} from 'amplify';
 import {throttle} from 'underscore';
 import {WebAppEvents} from '@wireapp/webapp-events';
-<<<<<<< HEAD
 
 import {isScrollable, isScrolledBottom, isScrolledTop} from '../../util/scroll-helpers';
-=======
-import ko from 'knockout';
-
-import {isScrollable, isScrolledBottom, isScrolledTop} from 'Util/scroll-helpers';
-
->>>>>>> 96dd59c3
 import type {Conversation} from '../../entity/Conversation';
 
 // show scroll borders
