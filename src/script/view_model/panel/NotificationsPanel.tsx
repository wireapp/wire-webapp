--- conflicted
+++ resolved
@@ -88,13 +88,10 @@
         goBackUie="go-back-notification-options"
         goBackTitle={t('accessibility.conversation.goBack')}
         title={t('notificationSettingsTitle')}
-<<<<<<< HEAD
         closeBtnTitle={t('accessibility.closeNotificationsLabel')}
-=======
         tabIndex={tabIndex}
         ref={btnRef}
         handleBlur={() => setBtnFocus(false)}
->>>>>>> 92dbe54f
       />
       <div className="panel__content" ref={setScrollbarRef}>
         <fieldset className="notification-section">
