--- conflicted
+++ resolved
@@ -17,16 +17,8 @@
  *
  */
 
-<<<<<<< HEAD
-declare global {
-  interface Window {
-    TestFactory: any;
-  }
-}
-
-import {TestFactory} from '../../../test/api/TestFactory';
-=======
->>>>>>> 81b88d9f
+import {createRandomUuid} from 'Util/util';
+import {TeamEntity} from '../team/TeamEntity';
 import {ConversationRoleRepository} from './ConversationRoleRepository';
 
 declare global {
@@ -47,21 +39,20 @@
   describe('constructor', () => {
     it('knows if you are in a team', () => {
       expect(roleRepository.isTeam()).toBe(false);
+      window.TestFactory.team_repository.team(new TeamEntity(createRandomUuid()));
+      expect(roleRepository.isTeam()).toBe(true);
     });
   });
 
   describe('loadTeamRoles', () => {
     it('initializes all team members with their roles', async () => {
-      spyOn(window.TestFactory.team_repository.teamService, 'getTeamConversationRoles').and.returnValue(
+      spyOn(window.TestFactory.team_repository, 'getTeamConversationRoles').and.returnValue(
         Promise.resolve({
-          conversation_roles: ['test'],
+          conversation_roles: ['my-custom-role'],
         }),
       );
 
-      window.TestFactory.team_repository.team({
-        id: '1337',
-        members: ko.observable({}),
-      });
+      window.TestFactory.team_repository.team(new TeamEntity(createRandomUuid()));
       await roleRepository.loadTeamRoles();
       expect(roleRepository.teamRoles.length).toBe(1);
     });
