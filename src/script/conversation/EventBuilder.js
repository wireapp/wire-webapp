--- conflicted
+++ resolved
@@ -18,12 +18,8 @@
  */
 
 import TERMINATION_REASON from '../calling/enum/TerminationReason';
-<<<<<<< HEAD
-import {CallingRepository} from '../calling/CallingRepository';
 import {createRandomUuid} from 'utils/util';
-=======
 import {Config} from '../auth/config';
->>>>>>> 2a9fad36
 
 window.z = window.z || {};
 window.z.conversation = z.conversation || {};
@@ -213,13 +209,8 @@
     return {
       conversation: conversationId,
       from: userId,
-<<<<<<< HEAD
-      id: createRandomUuid(),
-      protocol_version: CallingRepository.CONFIG.PROTOCOL_VERSION,
-=======
-      id: z.util.createRandomUuid(),
+      id: createRandomUuid(),
       protocol_version: Config.CALLING_PROTOCOL_VERSION,
->>>>>>> 2a9fad36
       time: time,
       type: z.event.Client.CONVERSATION.VOICE_CHANNEL_ACTIVATE,
     };
@@ -234,13 +225,8 @@
         reason: reason || TERMINATION_REASON.COMPLETED,
       },
       from: userId,
-<<<<<<< HEAD
-      id: createRandomUuid(),
-      protocol_version: CallingRepository.CONFIG.PROTOCOL_VERSION,
-=======
-      id: z.util.createRandomUuid(),
+      id: createRandomUuid(),
       protocol_version: Config.CALLING_PROTOCOL_VERSION,
->>>>>>> 2a9fad36
       time: time,
       type: z.event.Client.CONVERSATION.VOICE_CHANNEL_DEACTIVATE,
     };
