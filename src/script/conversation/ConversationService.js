/*
 * Wire
 * Copyright (C) 2018 Wire Swiss GmbH
 *
 * This program is free software: you can redistribute it and/or modify
 * it under the terms of the GNU General Public License as published by
 * the Free Software Foundation, either version 3 of the License, or
 * (at your option) any later version.
 *
 * This program is distributed in the hope that it will be useful,
 * but WITHOUT ANY WARRANTY; without even the implied warranty of
 * MERCHANTABILITY or FITNESS FOR A PARTICULAR PURPOSE. See the
 * GNU General Public License for more details.
 *
 * You should have received a copy of the GNU General Public License
 * along with this program. If not, see http://www.gnu.org/licenses/.
 *
 */

import {getLogger} from 'utils/Logger';
<<<<<<< HEAD
import {StorageSchemata} from '../storage/StorageSchemata';
=======
import {MessageCategory} from '../message/MessageCategory';
>>>>>>> ac52b61d

window.z = window.z || {};
window.z.conversation = z.conversation || {};

// Conversation service for all conversation calls to the backend REST API.
z.conversation.ConversationService = class ConversationService {
  static get CONFIG() {
    return {
      URL_CONVERSATIONS: '/conversations',
    };
  }

  /**
   * Construct a new Conversation Service.
   * @param {BackendClient} backendClient - Client for the API calls
   * @param {EventService} eventService - Service that handles events
   * @param {StorageService} storageService - Service for all storage interactions
   */
  constructor(backendClient, eventService, storageService) {
    this.backendClient = backendClient;
    this.eventService = eventService;
    this.storageService = storageService;
    this.logger = getLogger('z.conversation.ConversationService');

    this.CONVERSATION_STORE_NAME = StorageSchemata.OBJECT_STORE.CONVERSATIONS;
    this.EVENT_STORE_NAME = StorageSchemata.OBJECT_STORE.EVENTS;
  }

  //##############################################################################
  // Create conversations
  //##############################################################################

  /**
   * Create a group conversation.
   *
   * @note Do not include yourself as the requestor
   * @see https://staging-nginz-https.zinfra.io/swagger-ui/#!/conversations/createGroupConversation
   *
   * @param {Object} payload - Payload object for group creation
   * @returns {Promise} Resolves when the conversation was created
   */
  postConversations(payload) {
    return this.backendClient.sendJson({
      data: payload,
      type: 'POST',
      url: ConversationService.CONFIG.URL_CONVERSATIONS,
    });
  }

  //##############################################################################
  // Get conversations
  //##############################################################################

  /**
   * Retrieves paged meta information about the conversations of a user.
   *
   * @see https://staging-nginz-https.zinfra.io/swagger-ui/#!/conversations/conversations
   *
   * @param {number} [limit=100] - Number of results to return (default 100, max 500)
   * @param {string} conversation_id - Conversation ID to start from
   * @returns {Promise} Resolves with the conversation information
   */
  getConversations(limit = 100, conversation_id) {
    return this.backendClient.sendRequest({
      data: {
        size: limit,
        start: conversation_id,
      },
      type: 'GET',
      url: ConversationService.CONFIG.URL_CONVERSATIONS,
    });
  }

  /**
   * Retrieves all the conversations of a user.
   * @param {number} [limit=500] - Number of results to return (default 500, max 500)
   * @returns {Promise} Resolves with the conversation information
   */
  getAllConversations(limit = 500) {
    let allConversations = [];

    const _getConversations = conversationId => {
      return this.getConversations(limit, conversationId).then(({conversations, has_more: hasMore}) => {
        if (conversations.length) {
          allConversations = allConversations.concat(conversations);
        }

        return hasMore ? _getConversations(conversations.pop().id) : allConversations;
      });
    };

    return _getConversations();
  }

  /**
   * Get a conversation by ID.
   *
   * @see https://staging-nginz-https.zinfra.io/swagger-ui/#!/conversations/conversation
   *
   * @param {string} conversation_id - ID of conversation to get
   * @returns {Promise} Resolves with the server response
   */
  get_conversation_by_id(conversation_id) {
    return this.backendClient.sendRequest({
      type: 'GET',
      url: `${ConversationService.CONFIG.URL_CONVERSATIONS}/${conversation_id}`,
    });
  }

  /**
   * Update the conversation name.
   *
   * @see https://staging-nginz-https.zinfra.io/swagger-ui/#!/conversations/updateConversation
   *
   * @param {string} conversationId - ID of conversation to rename
   * @param {string} name - new name of the conversation
   * @returns {Promise} Resolves with the server response
   */
  updateConversationName(conversationId, name) {
    return this.backendClient.sendJson({
      data: {name},
      type: 'PUT',
      url: `${ConversationService.CONFIG.URL_CONVERSATIONS}/${conversationId}`,
    });
  }

  /**
   * Update the conversation message timer value.
   *
   * @see https://staging-nginz-https.zinfra.io/swagger-ui/#!/conversations/updateConversationMessageTimer
   *
   * @param {string} conversationId - ID of conversation to rename
   * @param {number} messageTimer - new message timer of the conversation
   * @returns {Promise} Resolves with the server response
   */
  updateConversationMessageTimer(conversationId, messageTimer) {
    return this.backendClient.sendJson({
      data: {message_timer: messageTimer},
      type: 'PUT',
      url: `${ConversationService.CONFIG.URL_CONVERSATIONS}/${conversationId}/message-timer`,
    });
  }

  /**
   * Update the conversation message timer value.
   *
   * @see https://staging-nginz-https.zinfra.io/swagger-ui/#!/conversations/updateConversationMessageTimer
   *
   * @param {string} conversationId - ID of conversation to rename
   * @param {number} receiptMode - new receipt mode
   * @returns {Promise} Resolves with the server response
   */
  updateConversationReceiptMode(conversationId, receiptMode) {
    return this.backendClient.sendJson({
      data: {receipt_mode: receiptMode},
      type: 'PUT',
      url: `${ConversationService.CONFIG.URL_CONVERSATIONS}/${conversationId}/receipt-mode`,
    });
  }

  /**
   * Update self membership properties.
   *
   * @see https://staging-nginz-https.zinfra.io/swagger-ui/#!/conversations/updateSelf
   *
   * @param {string} conversation_id - ID of conversation to update
   * @param {Object} payload - Updated properties
   * @returns {Promise} Resolves with the server response
   */
  update_member_properties(conversation_id, payload) {
    return this.backendClient.sendJson({
      data: payload,
      type: 'PUT',
      url: `${ConversationService.CONFIG.URL_CONVERSATIONS}/${conversation_id}/self`,
    });
  }

  //##############################################################################
  // Conversation access
  //##############################################################################

  /**
   * Delete the conversation access code.
   *
   * @see https://staging-nginz-https.zinfra.io/swagger-ui/#!/conversations/deleteConversationCode
   * @param {string} conversationId - ID of conversation to delete access code for
   * @returns {Promise} Resolves with the server response
   */
  deleteConversationCode(conversationId) {
    return this.backendClient.sendRequest({
      type: 'DELETE',
      url: `${ConversationService.CONFIG.URL_CONVERSATIONS}/${conversationId}/code`,
    });
  }

  /**
   * Get the conversation access code.
   *
   * @see https://staging-nginz-https.zinfra.io/swagger-ui/#!/conversations/getConversationCode
   * @param {string} conversationId - ID of conversation to get access code for
   * @returns {Promise} Resolves with the server response
   */
  getConversationCode(conversationId) {
    return this.backendClient.sendRequest({
      type: 'GET',
      url: `${ConversationService.CONFIG.URL_CONVERSATIONS}/${conversationId}/code`,
    });
  }

  /**
   * Request a conversation access code.
   *
   * @see https://staging-nginz-https.zinfra.io/swagger-ui/#!/conversations/createConversationCode
   * @param {string} conversationId - ID of conversation to request access code for
   * @returns {Promise} Resolves with the server response
   */
  postConversationCode(conversationId) {
    return this.backendClient.sendRequest({
      type: 'POST',
      url: `${ConversationService.CONFIG.URL_CONVERSATIONS}/${conversationId}/code`,
    });
  }

  /**
   * Join a conversation using a code.
   *
   * @see https://staging-nginz-https.zinfra.io/swagger-ui/#!/conversations/joinConversationByCode
   * @param {string} key - Conversation identifier
   * @param {string} code - Conversation access code
   * @returns {Promise} Resolves with the server response
   */
  postConversationJoin(key, code) {
    return this.backendClient.sendJson({
      data: {
        code: code,
        key: key,
      },
      type: 'POST',
      url: `${ConversationService.CONFIG.URL_CONVERSATIONS}/join`,
    });
  }

  /**
   * Update conversation access mode.
   *
   * @see https://staging-nginz-https.zinfra.io/swagger-ui/#!/conversations/updateConversationAccess
   *
   * @param {string} conversationId - ID of conversation
   * @param {ACCESS_MODE[]} accessModes - Conversation access mode
   * @param {ACCESS_ROLE} accessRole - Conversation access role
   * @returns {Promise} Resolves with the server response
   */
  putConversationAccess(conversationId, accessModes, accessRole) {
    return this.backendClient.sendJson({
      data: {
        access: accessModes,
        access_role: accessRole,
      },
      type: 'PUT',
      url: `${ConversationService.CONFIG.URL_CONVERSATIONS}/${conversationId}/access`,
    });
  }

  //##############################################################################
  // Send events
  //##############################################################################

  /**
   * Remove service from conversation.
   *
   * @param {string} conversationId - ID of conversation to remove service from
   * @param {string} userId - ID of service to be removed from the the conversation
   * @returns {Promise} Resolves with the server response
   */
  deleteBots(conversationId, userId) {
    return this.backendClient.sendRequest({
      type: 'DELETE',
      url: `${ConversationService.CONFIG.URL_CONVERSATIONS}/${conversationId}/bots/${userId}`,
    });
  }

  /**
   * Remove member from conversation.
   *
   * @see https://staging-nginz-https.zinfra.io/swagger-ui/#!/conversations/removeMember
   *
   * @param {string} conversationId - ID of conversation to remove member from
   * @param {string} userId - ID of member to be removed from the the conversation
   * @returns {Promise} Resolves with the server response
   */
  deleteMembers(conversationId, userId) {
    return this.backendClient.sendRequest({
      type: 'DELETE',
      url: `${ConversationService.CONFIG.URL_CONVERSATIONS}/${conversationId}/members/${userId}`,
    });
  }

  /**
   * Add a service to an existing conversation.
   *
   * @param {string} conversationId - ID of conversation to add users to
   * @param {string} providerId - ID of service provider
   * @param {string} serviceId - ID of service
   * @returns {Promise} Resolves with the server response
   */
  postBots(conversationId, providerId, serviceId) {
    return this.backendClient.sendJson({
      data: {
        provider: providerId,
        service: serviceId,
      },
      type: 'POST',
      url: `${ConversationService.CONFIG.URL_CONVERSATIONS}/${conversationId}/bots`,
    });
  }

  /**
   * Post an encrypted message to a conversation.
   *
   * @note If "recipients" are not specified you will receive a list of all missing OTR recipients (user-client-map).
   * @note Options for the precondition check on missing clients are:
   *   'false' - all clients, 'Array<String>' - only clients of listed users, 'true' - force sending
   *
   * @see https://staging-nginz-https.zinfra.io/swagger-ui/#!/conversations/postOtrMessage
   * @example How to send "recipients" payload
   * "recipients": {
   *   "<user-id>": {
   *     "<client-id>": "<base64-encoded-encrypted-content>"
   *   }
   * }
   *
   * @param {string} conversation_id - ID of conversation to send message in
   * @param {Object} payload - Payload to be posted
   * @param {Object} payload.recipients - Map with per-recipient data
   * @param {string} payload.sender - Client ID of the sender
   * @param {Array<string>|boolean} precondition_option - Level that backend checks for missing clients
   * @returns {Promise} Promise that resolves when the message was sent
   */
  post_encrypted_message(conversation_id, payload, precondition_option) {
    let url = `${ConversationService.CONFIG.URL_CONVERSATIONS}/${conversation_id}/otr/messages`;

    if (_.isArray(precondition_option)) {
      url = `${url}?report_missing=${precondition_option.join(',')}`;
    } else if (precondition_option) {
      url = `${url}?ignore_missing=true`;
    }

    return this.backendClient.sendJson({
      data: payload,
      type: 'POST',
      url: url,
    });
  }

  /**
   * Add users to an existing conversation.
   *
   * @see https://staging-nginz-https.zinfra.io/swagger-ui/#!/conversations/addMembers
   *
   * @param {string} conversationId - ID of conversation to add users to
   * @param {Array<string>} userIds - IDs of users to be added to the conversation
   * @returns {Promise} Resolves with the server response
   */
  postMembers(conversationId, userIds) {
    return this.backendClient.sendJson({
      data: {
        users: userIds,
      },
      type: 'POST',
      url: `${ConversationService.CONFIG.URL_CONVERSATIONS}/${conversationId}/members`,
    });
  }

  //##############################################################################
  // Database interactions
  //##############################################################################

  /**
   * Deletes a conversation entity from the local database.
   * @param {string} conversation_id - ID of conversation to be deleted
   * @returns {Promise} Resolves when the entity was deleted
   */
  delete_conversation_from_db(conversation_id) {
    return this.storageService.delete(this.CONVERSATION_STORE_NAME, conversation_id).then(primary_key => {
      this.logger.info(`State of conversation '${primary_key}' was deleted`);
      return primary_key;
    });
  }

  loadConversation(conversationId) {
    return this.storageService.load(this.CONVERSATION_STORE_NAME, conversationId);
  }

  /**
   * Get active conversations from database.
   * @returns {Promise} Resolves with active conversations
   */
  get_active_conversations_from_db() {
    const min_date = new Date();
    min_date.setDate(min_date.getDate() - 30);

    return this.storageService.db[this.EVENT_STORE_NAME]
      .where('time')
      .aboveOrEqual(min_date.toISOString())
      .toArray()
      .then(events => {
        const conversations = events.reduce((accumulated, event) => {
          if (accumulated[event.conversation]) {
            accumulated[event.conversation] = accumulated[event.conversation] + 1;
          } else {
            accumulated[event.conversation] = 1;
          }

          return accumulated;
        }, {});

        return Object.keys(conversations).sort((id_a, id_b) => conversations[id_b] - conversations[id_a]);
      });
  }

  /**
   * Loads conversation states from the local database.
   * @returns {Promise} Resolves with all the stored conversation states
   */
  load_conversation_states_from_db() {
    return this.storageService.getAll(this.CONVERSATION_STORE_NAME);
  }

  /**
   * Saves a list of conversation records in the local database.
   * @param {Array<Conversation>} conversations - Conversation entity
   * @returns {Promise<Array>} Resolves with a list of conversation records
   */
  save_conversations_in_db(conversations) {
    const keys = conversations.map(conversation => conversation.id);
    return this.storageService.db[this.CONVERSATION_STORE_NAME].bulkPut(conversations, keys).then(() => conversations);
  }

  /**
   * Saves a conversation entity in the local database.
   * @param {Conversation} conversation_et - Conversation entity
   * @returns {Promise} Resolves with the conversation entity
   */
  save_conversation_state_in_db(conversation_et) {
    const conversationData = conversation_et.serialize();

    return this.storageService
      .save(this.CONVERSATION_STORE_NAME, conversation_et.id, conversationData)
      .then(primary_key => {
        this.logger.info(`State of conversation '${primary_key}' was stored`, conversationData);
        return conversation_et;
      });
  }

  /**
   * Search for text in given conversation.
   *
   * @param {string} conversation_id - ID of conversation to add users to
   * @param {string} query - will be checked in against all text messages
   * @returns {Promise} Resolves with the matching events
   */
  search_in_conversation(conversation_id, query) {
    const category_min = MessageCategory.TEXT;
    const category_max = MessageCategory.TEXT | MessageCategory.LINK | MessageCategory.LINK_PREVIEW;

    return this.eventService.loadEventsWithCategory(conversation_id, category_min, category_max).then(events => {
      return events.filter(({data: event_data}) => z.search.FullTextSearch.search(event_data.content, query));
    });
  }
};<|MERGE_RESOLUTION|>--- conflicted
+++ resolved
@@ -18,11 +18,8 @@
  */
 
 import {getLogger} from 'utils/Logger';
-<<<<<<< HEAD
 import {StorageSchemata} from '../storage/StorageSchemata';
-=======
 import {MessageCategory} from '../message/MessageCategory';
->>>>>>> ac52b61d
 
 window.z = window.z || {};
 window.z.conversation = z.conversation || {};
