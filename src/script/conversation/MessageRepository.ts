--- conflicted
+++ resolved
@@ -1155,7 +1155,6 @@
     return undefined;
   }
 
-<<<<<<< HEAD
   private async updateMessageAsFailed(conversationEntity: Conversation, eventId: string) {
     try {
       const messageEntity = await this.getMessageInConversationById(conversationEntity, eventId);
@@ -1170,10 +1169,7 @@
     return undefined;
   }
 
-  private createQualifiedRecipients(users: User[]): QualifiedUserClients {
-=======
   private createRecipients(users: User[]): QualifiedUserClients {
->>>>>>> 0521b34b
     return users.reduce((userClients, user) => {
       userClients[user.domain] ||= {};
       userClients[user.domain][user.id] = user.devices().map(client => client.id);
