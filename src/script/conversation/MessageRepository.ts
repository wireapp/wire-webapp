--- conflicted
+++ resolved
@@ -123,11 +123,7 @@
 import {OtrMessage} from '@wireapp/core/src/main/conversation/message/OtrMessage';
 import {User} from '../entity/User';
 import {isQualifiedUserClients, isUserClients} from '@wireapp/core/src/main/util';
-<<<<<<< HEAD
 import {PROPERTIES_TYPE} from '../properties/PropertiesType';
-=======
-import {MessageBuilder} from '@wireapp/core/src/main/conversation/message/MessageBuilder';
->>>>>>> ad768201
 
 type ConversationEvent = {conversation: string; id?: string};
 type EventJson = any;
@@ -243,12 +239,7 @@
    */
   public async sendPing(conversation: Conversation) {
     const ping = MessageBuilder.createPing({
-<<<<<<< HEAD
       ...this.createCommonMessagePayload(conversation),
-=======
-      conversationId: conversation.id,
-      from: this.userState.self().id,
->>>>>>> ad768201
       ping: {
         expectsReadConfirmation: this.expectReadReceipt(conversation),
         hotKnock: false,
@@ -302,15 +293,7 @@
   ) {
     const quoteData = quote && {quotedMessageId: quote.messageId, quotedMessageSha256: new Uint8Array(quote.hash)};
 
-<<<<<<< HEAD
     return textMessage
-=======
-    const textPayload = MessageBuilder.createText({
-      conversationId: conversation.id,
-      from: this.userState.self().id,
-      text: message,
-    })
->>>>>>> ad768201
       .withMentions(
         mentions.map(mention => ({
           length: mention.length,
@@ -320,31 +303,9 @@
         })),
       )
       .withQuote(quoteData)
-<<<<<<< HEAD
       .withLinkPreviews(linkPreview ? [linkPreview] : [])
-=======
-      .build();
-
-    return this.sendAndInjectGenericCoreMessage(textPayload, conversation);
-  }
-
-  private async sendFederatedEditMessage(
-    conversation: Conversation,
-    message: string,
-    originalMessageEntity: ContentMessage,
-    mentions: MentionEntity[],
-  ) {
-    const textPayload = MessageBuilder.createEditedText({
-      conversationId: conversation.id,
-      from: this.userState.self().id,
-      newMessageText: message,
-      originalMessageId: originalMessageEntity.id,
-    })
-      .withMentions(
-        mentions.map(mention => ({length: mention.length, start: mention.startIndex, userId: mention.userId})),
-      )
->>>>>>> ad768201
       .withReadConfirmation(this.expectReadReceipt(conversation))
+      .withLegalHoldStatus(conversation.legalHoldStatus())
       .build();
   }
 
@@ -634,12 +595,7 @@
       meta.image = metadata as ImageMetaData;
     }
     const message = MessageBuilder.createFileMetadata({
-<<<<<<< HEAD
       ...this.createCommonMessagePayload(conversation),
-=======
-      conversationId: conversation.id,
-      from: this.userState.self().id,
->>>>>>> ad768201
       metaData: meta as FileMetaDataContent,
     });
     return this.sendAndInjectGenericCoreMessage(message, conversation);
@@ -939,12 +895,7 @@
    */
   private async sendSessionReset(userId: QualifiedId, clientId: string, conversation: Conversation) {
     const sessionReset = MessageBuilder.createSessionReset({
-<<<<<<< HEAD
       ...this.createCommonMessagePayload(conversation),
-=======
-      conversationId: conversation.id,
-      from: this.userState.self().id,
->>>>>>> ad768201
     });
 
     await this.conversationService.send({
@@ -992,13 +943,8 @@
     }
     const moreMessageIds = moreMessageEntities.length ? moreMessageEntities.map(entity => entity.id) : undefined;
     const confirmationMessage = MessageBuilder.createConfirmation({
-<<<<<<< HEAD
       ...this.createCommonMessagePayload(conversationEntity),
-=======
-      conversationId: conversationEntity.id,
->>>>>>> ad768201
       firstMessageId: messageEntity.id,
-      from: this.userState.self().id,
       moreMessageIds,
       type,
     });
@@ -1029,16 +975,9 @@
    * @param reactionType Reaction
    * @returns Resolves after sending the reaction
    */
-<<<<<<< HEAD
   private async sendReaction(conversation: Conversation, messageEntity: Message, reactionType: ReactionType) {
     const reaction = MessageBuilder.createReaction({
       ...this.createCommonMessagePayload(conversation),
-=======
-  private async sendReaction(conversationEntity: Conversation, messageEntity: Message, reactionType: ReactionType) {
-    const reaction = MessageBuilder.createReaction({
-      conversationId: conversationEntity.id,
-      from: this.userState.self().id,
->>>>>>> ad768201
       reaction: {
         originalMessageId: messageEntity.id,
         type: reactionType,
@@ -1756,14 +1695,8 @@
     options: {nativePush?: boolean; recipients?: UserClients | QualifiedUserClients},
   ) {
     const message = MessageBuilder.createCall({
-<<<<<<< HEAD
       ...this.createCommonMessagePayload(conversation),
       content: payload,
-=======
-      content: payload,
-      conversationId: conversation.id,
-      from: this.userState.self().id,
->>>>>>> ad768201
     });
 
     return this.sendAndInjectGenericCoreMessage(message, conversation, {
