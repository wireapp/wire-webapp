/*
 * Wire
 * Copyright (C) 2020 Wire Swiss GmbH
 *
 * This program is free software: you can redistribute it and/or modify
 * it under the terms of the GNU General Public License as published by
 * the Free Software Foundation, either version 3 of the License, or
 * (at your option) any later version.
 *
 * This program is distributed in the hope that it will be useful,
 * but WITHOUT ANY WARRANTY; without even the implied warranty of
 * MERCHANTABILITY or FITNESS FOR A PARTICULAR PURPOSE. See the
 * GNU General Public License for more details.
 *
 * You should have received a copy of the GNU General Public License
 * along with this program. If not, see http://www.gnu.org/licenses/.
 *
 */

import {amplify} from 'amplify';
import {
  Asset,
  ButtonAction,
  Cleared,
  ClientAction,
  Confirmation,
  Ephemeral,
  External,
  GenericMessage,
  Knock,
  LastRead,
  LegalHoldStatus,
  MessageDelete,
  MessageEdit,
  MessageHide,
  Reaction,
  Text,
  Asset as ProtobufAsset,
  LinkPreview,
  DataTransfer,
} from '@wireapp/protocol-messaging';
import {RequestCancellationError} from '@wireapp/api-client/src/user';
import {ReactionType} from '@wireapp/core/src/main/conversation';
import {WebAppEvents} from '@wireapp/webapp-events';
import {StatusCodes as HTTP_STATUS} from 'http-status-codes';
import {NewOTRMessage, ClientMismatch} from '@wireapp/api-client/src/conversation';
import {AudioMetaData, VideoMetaData, ImageMetaData} from '@wireapp/core/src/main/conversation/content';
import {container} from 'tsyringe';

import {Logger, getLogger} from 'Util/Logger';
import {TIME_IN_MILLIS} from 'Util/TimeUtil';
import {Declension, joinNames, t} from 'Util/LocalizerUtil';
import {getDifference} from 'Util/ArrayUtil';
import {arrayToBase64, createRandomUuid, loadUrlBlob} from 'Util/util';
import {areMentionsDifferent, isTextDifferent} from 'Util/messageComparator';
import {capitalizeFirstChar} from 'Util/StringUtil';
import {roundLogarithmic} from 'Util/NumberUtil';

import {encryptAesAsset} from '../assets/AssetCrypto';
import {GENERIC_MESSAGE_TYPE} from '../cryptography/GenericMessageType';
import {PROTO_MESSAGE_TYPE} from '../cryptography/ProtoMessageType';
import {EventTypeHandling} from '../event/EventTypeHandling';
import {NOTIFICATION_HANDLING_STATE} from '../event/NotificationHandlingState';
import {EventRepository} from '../event/EventRepository';
import {AssetAddEvent, EventBuilder} from '../conversation/EventBuilder';
import {Conversation} from '../entity/Conversation';
import {Message} from '../entity/message/Message';
import * as trackingHelpers from '../tracking/Helpers';
import {EventInfoEntity} from './EventInfoEntity';
import {EventMapper} from './EventMapper';
import {ConversationVerificationState} from './ConversationVerificationState';
import {ConversationEphemeralHandler} from './ConversationEphemeralHandler';
import {ClientMismatchHandler} from './ClientMismatchHandler';
import {buildMetadata, isVideo, isImage, isAudio} from '../assets/AssetMetaDataBuilder';
import {AssetTransferState} from '../assets/AssetTransferState';
import {AssetRemoteData} from '../assets/AssetRemoteData';
import {ModalOptions, ModalsViewModel} from '../view_model/ModalsViewModel';
import {AudioType} from '../audio/AudioType';
import {EventName} from '../tracking/EventName';
import {StatusType} from '../message/StatusType';
import {BackendClientError} from '../error/BackendClientError';
import {showLegalHoldWarningModal} from '../legal-hold/LegalHoldWarning';
import {ConversationError} from '../error/ConversationError';
import {Segmentation} from '../tracking/Segmentation';
import {ConversationService} from './ConversationService';
import {AssetRepository} from '../assets/AssetRepository';
import {ClientRepository} from '../client/ClientRepository';
import {CryptographyRepository, Recipients} from '../cryptography/CryptographyRepository';
import {ConversationRepository} from './ConversationRepository';
import {LinkPreviewRepository} from '../links/LinkPreviewRepository';
import {UserRepository} from '../user/UserRepository';
import {PropertiesRepository} from '../properties/PropertiesRepository';
import {MessageSender} from '../message/MessageSender';
import {ServerTimeHandler} from '../time/serverTimeHandler';
import {ContentMessage} from '../entity/message/ContentMessage';
import {EventService} from '../event/EventService';
import {QuoteEntity} from '../message/QuoteEntity';
import {CompositeMessage} from '../entity/message/CompositeMessage';
import {MentionEntity} from '../message/MentionEntity';
import {FileAsset} from '../entity/message/FileAsset';
import {Text as TextAsset} from '../entity/message/Text';
import type {AssetRecord, EventRecord} from '../storage';
import {UserState} from '../user/UserState';
import {TeamState} from '../team/TeamState';
import {ConversationState} from './ConversationState';

type ConversationEvent = {conversation: string; id: string};
type EventJson = any;

export class MessageRepository {
  private readonly logger: Logger;
  private readonly eventService: EventService;
  private readonly event_mapper: EventMapper;
  public readonly clientMismatchHandler: ClientMismatchHandler;
  private isBlockingNotificationHandling: boolean;

  constructor(
    private readonly clientRepository: ClientRepository,
    private readonly conversationRepositoryProvider: () => ConversationRepository,
    private readonly cryptography_repository: CryptographyRepository,
    private readonly eventRepository: EventRepository,
    private readonly messageSender: MessageSender,
    private readonly propertyRepository: PropertiesRepository,
    private readonly serverTimeHandler: ServerTimeHandler,
    private readonly userRepository: UserRepository,
    private readonly conversation_service: ConversationService,
    private readonly link_repository: LinkPreviewRepository,
    private readonly assetRepository: AssetRepository,
    private readonly userState = container.resolve(UserState),
    private readonly teamState = container.resolve(TeamState),
    private readonly conversationState = container.resolve(ConversationState),
  ) {
    this.logger = getLogger('MessageRepository');

    this.eventService = eventRepository.eventService;
    this.event_mapper = new EventMapper();

    this.clientMismatchHandler = new ClientMismatchHandler(
      this.conversationRepositoryProvider,
      this.cryptography_repository,
      this.userRepository,
    );

    this.isBlockingNotificationHandling = true;

    this.initSubscriptions();
  }

  private initSubscriptions(): void {
    amplify.subscribe(WebAppEvents.EVENT.NOTIFICATION_HANDLING_STATE, this.setNotificationHandlingState);
    amplify.subscribe(WebAppEvents.CONVERSATION.ASSET.CANCEL, this.cancel_asset_upload);
  }

  /**
   * Set the notification handling state.
   *
   * @note Temporarily do not allow sending messages when handling the notification stream
   * @param handlingState State of the notifications stream handling
   */
  private readonly setNotificationHandlingState = (handlingState: NOTIFICATION_HANDLING_STATE) => {
    const updatedHandlingState = handlingState !== NOTIFICATION_HANDLING_STATE.WEB_SOCKET;

    if (this.isBlockingNotificationHandling !== updatedHandlingState) {
      this.isBlockingNotificationHandling = updatedHandlingState;
      this.logger.info(
        `Block message sending: ${this.isBlockingNotificationHandling} (${this.messageSender.queuedMessages} items in queue)`,
      );
      this.messageSender.pauseQueue(this.isBlockingNotificationHandling);
    }
  };

  /**
   * Send text message in specified conversation.
   *
   * @param conversationEntity Conversation that should receive the message
   * @param textMessage Plain text message
   * @param mentionEntities Mentions as part of the message
   * @param quoteEntity Quote as part of the message
   * @returns Resolves after sending the message
   */
  public async sendText(
    conversationEntity: Conversation,
    textMessage: string,
    mentionEntities: MentionEntity[],
    quoteEntity: QuoteEntity,
  ): Promise<GenericMessage> {
    const messageId = createRandomUuid();

    const protoText = this.createTextProto(
      messageId,
      textMessage,
      mentionEntities,
      quoteEntity,
      undefined,
      this.expectReadReceipt(conversationEntity),
      conversationEntity.legalHoldStatus(),
    );
    let genericMessage = new GenericMessage({
      [GENERIC_MESSAGE_TYPE.TEXT]: protoText,
      messageId,
    });

    if (conversationEntity.messageTimer()) {
      genericMessage = this.wrapInEphemeralMessage(genericMessage, conversationEntity.messageTimer());
    }

    await this._send_and_inject_generic_message(conversationEntity, genericMessage);
    return genericMessage;
  }

  /**
   * Send knock in specified conversation.
   * @param conversationEntity Conversation to send knock in
   * @returns Resolves after sending the knock
   */
  public async sendKnock(conversationEntity: Conversation) {
    const protoKnock = new Knock({
      [PROTO_MESSAGE_TYPE.EXPECTS_READ_CONFIRMATION]: this.expectReadReceipt(conversationEntity),
      [PROTO_MESSAGE_TYPE.LEGAL_HOLD_STATUS]: conversationEntity.legalHoldStatus(),
      hotKnock: false,
    });

    let genericMessage = new GenericMessage({
      [GENERIC_MESSAGE_TYPE.KNOCK]: protoKnock,
      messageId: createRandomUuid(),
    });

    if (conversationEntity.messageTimer()) {
      genericMessage = this.wrapInEphemeralMessage(genericMessage, conversationEntity.messageTimer());
    }

    try {
      return this._send_and_inject_generic_message(conversationEntity, genericMessage);
    } catch (error) {
      if (!this.isUserCancellationError(error)) {
        this.logger.error(`Error while sending knock: ${error.message}`, error);
        throw error;
      }
    }
    return undefined;
  }

  /**
   * Send text message with link preview in specified conversation.
   *
   * @param conversationEntity Conversation that should receive the message
   * @param textMessage Plain text message
   * @param mentionEntities Mentions part of the message
   * @param quoteEntity Quoted message
   * @returns Resolves after sending the message
   */
  public async sendTextWithLinkPreview(
    conversationEntity: Conversation,
    textMessage: string,
    mentionEntities: MentionEntity[],
    quoteEntity: QuoteEntity,
  ): Promise<ConversationEvent> {
    try {
      const genericMessage = await this.sendText(conversationEntity, textMessage, mentionEntities, quoteEntity);
      return this.sendLinkPreview(conversationEntity, textMessage, genericMessage, mentionEntities, quoteEntity);
    } catch (error) {
      if (!this.isUserCancellationError(error)) {
        this.logger.error(`Error while sending text message: ${error.message}`, error);
        throw error;
      }
    }
    return undefined;
  }

  /**
   * Send edited message in specified conversation.
   *
   * @param conversationEntity Conversation entity
   * @param textMessage Edited plain text message
   * @param originalMessageEntity Original message entity
   * @param mentionEntities Mentions as part of the message
   * @returns Resolves after sending the message
   */
  public async sendMessageEdit(
    conversationEntity: Conversation,
    textMessage: string,
    originalMessageEntity: ContentMessage,
    mentionEntities: MentionEntity[],
  ): Promise<ConversationEvent> {
    const hasDifferentText = isTextDifferent(originalMessageEntity, textMessage);
    const hasDifferentMentions = areMentionsDifferent(originalMessageEntity, mentionEntities);
    const wasEdited = hasDifferentText || hasDifferentMentions;

    if (!wasEdited) {
      throw new ConversationError(
        ConversationError.TYPE.NO_MESSAGE_CHANGES,
        ConversationError.MESSAGE.NO_MESSAGE_CHANGES,
      );
    }

    const messageId = createRandomUuid();

    const protoText = this.createTextProto(
      messageId,
      textMessage,
      mentionEntities,
      undefined,
      undefined,
      this.expectReadReceipt(conversationEntity),
      conversationEntity.legalHoldStatus(),
    );
    const protoMessageEdit = new MessageEdit({replacingMessageId: originalMessageEntity.id, text: protoText});
    const genericMessage = new GenericMessage({
      [GENERIC_MESSAGE_TYPE.EDITED]: protoMessageEdit,
      messageId,
    });

    try {
      await this._send_and_inject_generic_message(conversationEntity, genericMessage, false);
      return this.sendLinkPreview(conversationEntity, textMessage, genericMessage, mentionEntities);
    } catch (error) {
      if (!this.isUserCancellationError(error)) {
        this.logger.error(`Error while editing message: ${error.message}`, error);
        throw error;
      }
    }
    return undefined;
  }

  /**
   * Send a specific GIF to a conversation.
   *
   * @param conversationEntity Conversation to send message in
   * @param url URL of giphy image
   * @param tag tag tag used for gif search
   * @param quoteEntity Quote as part of the message
   * @returns Resolves when the gif was posted
   */
  public async sendGif(
    conversationEntity: Conversation,
    url: string,
    tag: string | number | Record<string, string>,
    quoteEntity: QuoteEntity,
  ): Promise<void> {
    if (!tag) {
      tag = t('extensionsGiphyRandom');
    }

    const blob = await loadUrlBlob(url);
    const textMessage = t('extensionsGiphyMessage', tag, {}, true);
    this.sendText(conversationEntity, textMessage, null, quoteEntity);
    return this.upload_images(conversationEntity, [blob]);
  }

  /**
   * Post images to a conversation.
   *
   * @param conversationEntity Conversation to post the images
   */
  public upload_images(conversationEntity: Conversation, images: File[] | Blob[]) {
    this.upload_files(conversationEntity, images, true);
  }

  /**
   * Post files to a conversation.
   *
   * @param conversationEntity Conversation to post the files
   * @param files files
   * @param asImage whether or not the file should be treated as an image
   */
  public upload_files(conversationEntity: Conversation, files: File[] | Blob[], asImage?: boolean) {
    if (this.canUploadAssetsToConversation(conversationEntity)) {
      Array.from(files).forEach(file => this.upload_file(conversationEntity, file, asImage));
    }
  }

  /**
   * Can user upload assets to conversation.
   * @param conversationEntity Conversation to check
   * @returns Can assets be uploaded
   */
  private canUploadAssetsToConversation(conversationEntity: Conversation) {
    return !!conversationEntity && !conversationEntity.isRequest() && !conversationEntity.removed_from_conversation();
  }

  /**
   * Post file to a conversation using v3
   *
   * @param conversationEntity Conversation to post the file
   * @param file File object
   * @param asImage whether or not the file should be treated as an image
   * @returns Resolves when file was uploaded
   */

  private async upload_file(
    conversationEntity: Conversation,
    file: File | Blob,
    asImage?: boolean,
  ): Promise<EventRecord | void> {
    let messageId;
    try {
      const uploadStarted = Date.now();
      const injectedEvent = await this.sendAssetMetadata(conversationEntity, file, asImage);
      messageId = injectedEvent.id;
      await this.sendAssetRemotedata(conversationEntity, file, messageId, asImage);
      const uploadDuration = (Date.now() - uploadStarted) / TIME_IN_MILLIS.SECOND;
      this.logger.info(`Finished to upload asset for conversation'${conversationEntity.id} in ${uploadDuration}`);
    } catch (error) {
      if (this.isUserCancellationError(error)) {
        throw error;
      } else if (error instanceof RequestCancellationError) {
        return;
      }
      this.logger.error(`Failed to upload asset for conversation '${conversationEntity.id}': ${error.message}`, error);
      const messageEntity = await this.getMessageInConversationById(conversationEntity, messageId);
      this.sendAssetUploadFailed(conversationEntity, messageEntity.id);
      return this.update_message_as_upload_failed(messageEntity);
    }
  }

  /**
   * Update asset in UI and DB as failed
   *
   * @param message_et Message to update
   * @param reason Failure reason
   * @returns Resolves when the message was updated
   */
  private async update_message_as_upload_failed(message_et: ContentMessage, reason = AssetTransferState.UPLOAD_FAILED) {
    if (message_et) {
      if (!message_et.is_content()) {
        throw new Error(`Tried to update wrong message type as upload failed '${(message_et as any).super_type}'`);
      }

      const asset_et = message_et.get_first_asset() as FileAsset;
      if (asset_et) {
        if (!asset_et.is_downloadable()) {
          throw new Error(`Tried to update message with wrong asset type as upload failed '${asset_et.type}'`);
        }

        asset_et.status(reason);
        asset_et.upload_failed_reason(ProtobufAsset.NotUploaded.FAILED);
      }

      return this.eventService.updateEventAsUploadFailed(message_et.primary_key, reason);
    }
  }

  private async sendAssetRemotedata(
    conversationEntity: Conversation,
    file: Blob,
    messageId: string,
    asImage: boolean,
  ): Promise<void> {
    let genericMessage: GenericMessage;

    await this.getMessageInConversationById(conversationEntity, messageId);
    const retention = this.assetRepository.getAssetRetention(this.userState.self(), conversationEntity);
    const options = {
      expectsReadConfirmation: this.expectReadReceipt(conversationEntity),
      legalHoldStatus: conversationEntity.legalHoldStatus(),
      public: true,
      retention,
    };
    const asset = await this.assetRepository.uploadFile(messageId, file, options, asImage);
    genericMessage = new GenericMessage({
      [GENERIC_MESSAGE_TYPE.ASSET]: asset,
      messageId,
    });
    if (conversationEntity.messageTimer()) {
      genericMessage = this.wrapInEphemeralMessage(genericMessage, conversationEntity.messageTimer());
    }
    const eventInfoEntity = new EventInfoEntity(genericMessage, conversationEntity.id);
    const payload = await this.sendGenericMessageToConversation(eventInfoEntity);
    const {uploaded: assetData} = conversationEntity.messageTimer()
      ? genericMessage.ephemeral.asset
      : genericMessage.asset;
    const data: AssetRecord = {
      key: assetData.assetId,
      otr_key: assetData.otrKey,
      sha256: assetData.sha256,
      token: assetData.assetToken,
    };
    const currentTimestamp = this.serverTimeHandler.toServerTimestamp();
    const assetAddEvent = EventBuilder.buildAssetAdd(conversationEntity, data, currentTimestamp);
    assetAddEvent.id = messageId;
    assetAddEvent.time = payload.time;
    return this.onAssetUploadComplete(conversationEntity, assetAddEvent);
  }

  /**
   * An asset was uploaded.
   *
   * @param conversationEntity Conversation to add the event to
   * @param event_json JSON data of 'conversation.asset-upload-complete' event
   * @returns Resolves when the event was handled
   */
  private async onAssetUploadComplete(conversationEntity: Conversation, event_json: AssetAddEvent): Promise<void> {
    try {
      const message_et = await this.getMessageInConversationById(conversationEntity, event_json.id);
      return await this.update_message_as_upload_complete(conversationEntity, message_et, event_json);
    } catch (error) {
      if (error.type !== ConversationError.TYPE.MESSAGE_NOT_FOUND) {
        throw error;
      }

      this.logger.error(`Upload complete: Could not find message with id '${event_json.id}'`, event_json);
    }
  }

  /**
   * Send asset metadata message to specified conversation.
   */
  private async sendAssetMetadata(
    conversationEntity: Conversation,
    file: File | Blob,
    allowImageDetection?: boolean,
  ): Promise<ConversationEvent> {
    try {
      let metadata;
      try {
        metadata = await buildMetadata(file);
      } catch (error) {
        const logMessage = `Couldn't render asset preview from metadata. Asset might be corrupt: ${error.message}`;
        this.logger.warn(logMessage, error);
      }
      const assetOriginal = new Asset.Original({mimeType: file.type, name: (file as File).name, size: file.size});

      if (isAudio(file)) {
        assetOriginal.audio = metadata as AudioMetaData;
      } else if (isVideo(file)) {
        assetOriginal.video = metadata as VideoMetaData;
      } else if (allowImageDetection && isImage(file)) {
        assetOriginal.image = metadata as ImageMetaData;
      }

      const protoAsset = new Asset({
        [PROTO_MESSAGE_TYPE.ASSET_ORIGINAL]: assetOriginal,
        [PROTO_MESSAGE_TYPE.EXPECTS_READ_CONFIRMATION]: this.expectReadReceipt(conversationEntity),
        [PROTO_MESSAGE_TYPE.LEGAL_HOLD_STATUS]: conversationEntity.legalHoldStatus(),
      });

      let genericMessage = new GenericMessage({
        [GENERIC_MESSAGE_TYPE.ASSET]: protoAsset,
        messageId: createRandomUuid(),
      });

      if (conversationEntity.messageTimer()) {
        genericMessage = this.wrapInEphemeralMessage(genericMessage, conversationEntity.messageTimer());
      }
      return this._send_and_inject_generic_message(conversationEntity, genericMessage);
    } catch (error) {
      const log = `Failed to upload metadata for asset in conversation '${conversationEntity.id}': ${error.message}`;
      this.logger.warn(log, error);

      if (this.isUserCancellationError(error)) {
        throw error;
      }
    }
    return undefined;
  }

  /**
   * Wraps generic message in ephemeral message.
   *
   * @param genericMessage Message to be wrapped
   * @param millis Expire time in milliseconds
   * @returns New proto message
   */
  private wrapInEphemeralMessage(genericMessage: GenericMessage, millis: number) {
    const ephemeralExpiration = ConversationEphemeralHandler.validateTimer(millis);

    const protoEphemeral = new Ephemeral({
      [genericMessage.content]: genericMessage[genericMessage.content],
      [PROTO_MESSAGE_TYPE.EPHEMERAL_EXPIRATION]: ephemeralExpiration,
    });

    genericMessage = new GenericMessage({
      [GENERIC_MESSAGE_TYPE.EPHEMERAL]: protoEphemeral,
      messageId: genericMessage.messageId,
    });

    return genericMessage;
  }

  /**
   * Update asset in UI and DB as completed.
   *
   * @param conversationEntity Conversation that contains the message
   * @param message_et Message to update
   * @param event_json Uploaded asset event information
   * @returns Resolve when message was updated
   */
  private update_message_as_upload_complete(
    conversationEntity: Conversation,
    message_et: ContentMessage,
    event_json: EventJson,
  ): Promise<void> {
    const {id, key, otr_key, sha256, token} = event_json.data;
    const asset_et = message_et.get_first_asset() as FileAsset;

    const resource = key
      ? AssetRemoteData.v3(key, otr_key, sha256, token)
      : AssetRemoteData.v2(conversationEntity.id, id, otr_key, sha256);

    asset_et.original_resource(resource);
    asset_et.status(AssetTransferState.UPLOADED);
    message_et.status(StatusType.SENT);

    return this.eventService.updateEventAsUploadSucceeded(message_et.primary_key, event_json);
  }

  /**
   * Send asset upload failed message to specified conversation.
   *
   * @param conversationEntity Conversation that should receive the file
   * @param messageId ID of the metadata message
   * @param reason Cause for the failed upload (optional)
   * @returns Resolves when the asset failure was sent
   */
  private sendAssetUploadFailed(
    conversationEntity: Conversation,
    messageId: string,
    reason = ProtobufAsset.NotUploaded.FAILED,
  ): Promise<ConversationEvent> {
    const wasCancelled = reason === ProtobufAsset.NotUploaded.CANCELLED;
    const protoReason = wasCancelled ? Asset.NotUploaded.CANCELLED : Asset.NotUploaded.FAILED;
    const protoAsset = new Asset({
      [PROTO_MESSAGE_TYPE.ASSET_NOT_UPLOADED]: protoReason,
      [PROTO_MESSAGE_TYPE.EXPECTS_READ_CONFIRMATION]: this.expectReadReceipt(conversationEntity),
      [PROTO_MESSAGE_TYPE.LEGAL_HOLD_STATUS]: conversationEntity.legalHoldStatus(),
    });

    const generic_message = new GenericMessage({
      [GENERIC_MESSAGE_TYPE.ASSET]: protoAsset,
      messageId,
    });

    return this._send_and_inject_generic_message(conversationEntity, generic_message);
  }

  /**
   * Send link preview in specified conversation.
   *
   * @param conversationEntity Conversation that should receive the message
   * @param textMessage Plain text message that possibly contains link
   * @param genericMessage GenericMessage of containing text or edited message
   * @param mentionEntities Mentions as part of message
   * @param quoteEntity Link to a quoted message
   * @returns Resolves after sending the message
   */
  private async sendLinkPreview(
    conversationEntity: Conversation,
    textMessage: string,
    genericMessage: GenericMessage,
    mentionEntities: MentionEntity[],
    quoteEntity?: QuoteEntity,
  ): Promise<ConversationEvent> {
    const conversationId = conversationEntity.id;
    const messageId = genericMessage.messageId;
    let messageEntity: ContentMessage;
    try {
      const linkPreview = await this.link_repository.getLinkPreviewFromString(textMessage);
      if (linkPreview) {
        const protoText = this.createTextProto(
          messageId,
          textMessage,
          mentionEntities,
          quoteEntity,
          [linkPreview],
          this.expectReadReceipt(conversationEntity),
          conversationEntity.legalHoldStatus(),
        );
        if (genericMessage[GENERIC_MESSAGE_TYPE.EPHEMERAL]) {
          genericMessage[GENERIC_MESSAGE_TYPE.EPHEMERAL][GENERIC_MESSAGE_TYPE.TEXT] = protoText;
        } else {
          genericMessage[GENERIC_MESSAGE_TYPE.TEXT] = protoText;
        }

        messageEntity = (await this.getMessageInConversationById(conversationEntity, messageId)) as ContentMessage;
      }

      this.logger.debug(`No link preview for message '${messageId}' in conversation '${conversationId}' created`);
      if (messageEntity) {
        const assetEntity = messageEntity.get_first_asset() as TextAsset;
        const messageContentUnchanged = assetEntity.text === textMessage;

        if (messageContentUnchanged) {
          this.logger.debug(`Sending link preview for message '${messageId}' in conversation '${conversationId}'`);
          return this._send_and_inject_generic_message(conversationEntity, genericMessage, false);
        }

        this.logger.debug(`Skipped sending link preview as message '${messageId}' in '${conversationId}' changed`);
      }
    } catch (error) {
      if (error.type !== ConversationError.TYPE.MESSAGE_NOT_FOUND) {
        this.logger.warn(`Failed sending link preview for message '${messageId}' in '${conversationId}'`);
        throw error;
      }

      this.logger.warn(`Skipped link preview for unknown message '${messageId}' in '${conversationId}'`);
    }
    return undefined;
  }

  private isUserCancellationError(error: ConversationError): boolean {
    const errorTypes: string[] = [
      ConversationError.TYPE.DEGRADED_CONVERSATION_CANCELLATION,
      ConversationError.TYPE.LEGAL_HOLD_CONVERSATION_CANCELLATION,
    ];
    return errorTypes.includes(error.type);
  }

  private async _send_and_inject_generic_message(
    conversationEntity: Conversation,
    genericMessage: GenericMessage,
    syncTimestamp = true,
  ): Promise<ConversationEvent> {
    if (conversationEntity.removed_from_conversation()) {
      throw new Error('Cannot send message to conversation you are not part of');
    }

    const currentTimestamp = this.serverTimeHandler.toServerTimestamp();
    const optimisticEvent = EventBuilder.buildMessageAdd(conversationEntity, currentTimestamp);
    const mappedEvent = await this.cryptography_repository.cryptographyMapper.mapGenericMessage(
      genericMessage,
      optimisticEvent as EventRecord,
    );
    const {KNOCK: TYPE_KNOCK, EPHEMERAL: TYPE_EPHEMERAL} = GENERIC_MESSAGE_TYPE;
    const isPing = (message: GenericMessage) => message.content === TYPE_KNOCK;
    const isEphemeralPing = (message: GenericMessage) =>
      message.content === TYPE_EPHEMERAL && isPing((message.ephemeral as unknown) as GenericMessage);
    const shouldPlayPingAudio = isPing(genericMessage) || isEphemeralPing(genericMessage);
    if (shouldPlayPingAudio) {
      amplify.publish(WebAppEvents.AUDIO.PLAY, AudioType.OUTGOING_PING);
    }

    const injectedEvent = (await this.eventRepository.injectEvent(mappedEvent)) as ConversationEvent;
    const eventInfoEntity = new EventInfoEntity(genericMessage, conversationEntity.id);
    eventInfoEntity.setTimestamp((injectedEvent as any).time as string);
    const sentPayload = await this.sendGenericMessageToConversation(eventInfoEntity);
    this.trackContributed(conversationEntity, genericMessage);
    const backendIsoDate = syncTimestamp ? sentPayload.time : '';
    await this.updateMessageAsSent(conversationEntity, injectedEvent, backendIsoDate);
    return injectedEvent;
  }

  /**
   * Toggle like status of message.
   *
   * @param conversationEntity Conversation entity
   * @param message_et Message to react to
   */
  public toggle_like(conversationEntity: Conversation, message_et: ContentMessage): void {
    if (!conversationEntity.removed_from_conversation()) {
      const reaction = message_et.is_liked() ? ReactionType.NONE : ReactionType.LIKE;
      message_et.is_liked(!message_et.is_liked());

      window.setTimeout(() => this.sendReaction(conversationEntity, message_et, reaction), 100);
    }
  }

  async reset_session(user_id: string, client_id: string, conversation_id: string): Promise<ClientMismatch> {
    this.logger.info(`Resetting session with client '${client_id}' of user '${user_id}'.`);

    try {
      const session_id = await this.cryptography_repository.deleteSession(user_id, client_id);
      if (session_id) {
        this.logger.info(`Deleted session with client '${client_id}' of user '${user_id}'.`);
      } else {
        this.logger.warn('No local session found to delete.');
      }
      return this.sendSessionReset(user_id, client_id, conversation_id);
    } catch (error) {
      const logMessage = `Failed to reset session for client '${client_id}' of user '${user_id}': ${error.message}`;
      this.logger.warn(logMessage, error);
      throw error;
    }
  }

  /**
   * Sending a message to the remote end of a session reset.
   *
   * @note When we reset a session then we must inform the remote client about this action. It sends a ProtocolBuffer message
   *  (which will not be rendered in the view) to the remote client. This message only needs to be sent to the affected
   *  remote client, therefore we force the message sending.
   *
   * @param userId User ID
   * @param clientId Client ID
   * @param conversationId Conversation ID
   * @returns Resolves after sending the session reset
   */
  private async sendSessionReset(userId: string, clientId: string, conversationId: string): Promise<ClientMismatch> {
    const genericMessage = new GenericMessage({
      [GENERIC_MESSAGE_TYPE.CLIENT_ACTION]: ClientAction.RESET_SESSION,
      messageId: createRandomUuid(),
    });

    const options = {
      precondition: true,
      recipients: {[userId]: [clientId]},
    };
    const eventInfoEntity = new EventInfoEntity(genericMessage, conversationId, options);

    try {
      const response = await this.sendGenericMessage(eventInfoEntity, true);
      this.logger.info(`Sent info about session reset to client '${clientId}' of user '${userId}'`);
      return response;
    } catch (error) {
      this.logger.error(`Sending conversation reset failed: ${error.message}`, error);
      throw error;
    }
  }

  /**
   * Send a read receipt for the last message in a conversation.
   */
  sendReadReceipt(conversationEntity: Conversation, messageEntity: Message, moreMessageEntities: Message[] = []): void {
    this.sendConfirmationStatus(conversationEntity, messageEntity, Confirmation.Type.READ, moreMessageEntities);
  }

  /**
   * Send confirmation for a content message in specified conversation.
   *
   * @param conversationEntity Conversation that content message was received in
   * @param messageEntity Message for which to acknowledge receipt
   * @param type The type of confirmation to send
   * @param moreMessageEntities More messages to send a read receipt for
   */
  sendConfirmationStatus(
    conversationEntity: Conversation,
    messageEntity: Message,
    type: Confirmation.Type,
    moreMessageEntities: Message[] = [],
  ): void {
    const typeToConfirm = (EventTypeHandling.CONFIRM as string[]).includes(messageEntity.type);

    if (messageEntity.user().isMe || !typeToConfirm) {
      return;
    }

    if (type === Confirmation.Type.DELIVERED) {
      const otherUserIn1To1 = conversationEntity.is1to1();
      const CONFIRMATION_THRESHOLD = ConversationRepository.CONFIG.CONFIRMATION_THRESHOLD;
      const withinThreshold = messageEntity.timestamp() >= Date.now() - CONFIRMATION_THRESHOLD;

      if (!otherUserIn1To1 || !withinThreshold) {
        return;
      }
    }

    const moreMessageIds = moreMessageEntities.length ? moreMessageEntities.map(entity => entity.id) : undefined;
    const protoConfirmation = new Confirmation({
      firstMessageId: messageEntity.id,
      moreMessageIds,
      type,
    });
    const genericMessage = new GenericMessage({
      [GENERIC_MESSAGE_TYPE.CONFIRMATION]: protoConfirmation,
      messageId: createRandomUuid(),
    });

    this.messageSender.queueMessage(() => {
      return this.create_recipients(conversationEntity.id, true, [messageEntity.from]).then(recipients => {
        const options = {nativePush: false, precondition: [messageEntity.from], recipients};
        const eventInfoEntity = new EventInfoEntity(genericMessage, conversationEntity.id, options);
        return this.sendGenericMessage(eventInfoEntity, true);
      });
    });
  }

  /**
   * Send reaction to a content message in specified conversation.
   * @param conversationEntity Conversation to send reaction in
   * @param messageEntity Message to react to
   * @param reaction Reaction
   * @returns Resolves after sending the reaction
   */
  private sendReaction(
    conversationEntity: Conversation,
    messageEntity: Message,
    reaction: ReactionType,
  ): Promise<ConversationEvent> {
    const protoReaction = new Reaction({emoji: reaction, messageId: messageEntity.id});
    const genericMessage = new GenericMessage({
      [GENERIC_MESSAGE_TYPE.REACTION]: protoReaction,
      messageId: createRandomUuid(),
    });

    return this._send_and_inject_generic_message(conversationEntity, genericMessage);
  }

  private createTextProto(
    messageId: string,
    textMessage: string,
    mentionEntities: MentionEntity[],
    quoteEntity: QuoteEntity,
    linkPreviews: LinkPreview[],
    expectsReadConfirmation: boolean,
    legalHoldStatus: LegalHoldStatus,
  ): Text {
    const protoText = new Text({content: textMessage, expectsReadConfirmation, legalHoldStatus});

    if (mentionEntities && mentionEntities.length) {
      const logMessage = `Adding '${mentionEntities.length}' mentions to message '${messageId}'`;
      this.logger.debug(logMessage, mentionEntities);

      const protoMentions = mentionEntities
        .filter(mentionEntity => {
          if (mentionEntity) {
            try {
              return mentionEntity.validate(textMessage);
            } catch (error) {
              const log = `Removed invalid mention when sending message '${messageId}': ${error.message}`;
              this.logger.warn(log, mentionEntity);
            }
          }
          return false;
        })
        .map(mentionEntity => mentionEntity.toProto());

      protoText[PROTO_MESSAGE_TYPE.MENTIONS] = protoMentions;
    }

    if (quoteEntity) {
      const protoQuote = quoteEntity.toProto();
      this.logger.debug(`Adding quote to message '${messageId}'`, protoQuote);
      protoText[PROTO_MESSAGE_TYPE.QUOTE] = protoQuote;
    }

    if (linkPreviews && linkPreviews.length) {
      this.logger.debug(`Adding link preview to message '${messageId}'`, linkPreviews);
      protoText[PROTO_MESSAGE_TYPE.LINK_PREVIEWS] = linkPreviews;
    }

    return protoText;
  }

  expectReadReceipt(conversationEntity: Conversation): boolean {
    if (conversationEntity.is1to1()) {
      return !!this.propertyRepository.receiptMode();
    }

    if (conversationEntity.team_id && conversationEntity.isGroup()) {
      return !!conversationEntity.receiptMode();
    }

    return false;
  }

  /**
   * Delete message for everyone.
   *
   * @param conversationEntity Conversation to delete message from
   * @param messageEntity Message to delete
   * @param precondition Optional level that backend checks for missing clients
   * @returns Resolves when message was deleted
   */
  public async deleteMessageForEveryone(
    conversationEntity: Conversation,
    messageEntity: Message,
    precondition?: string[] | boolean,
  ): Promise<number> {
    const conversationId = conversationEntity.id;
    const messageId = messageEntity.id;

    try {
      if (!messageEntity.user().isMe && !messageEntity.ephemeral_expires()) {
        throw new ConversationError(ConversationError.TYPE.WRONG_USER, ConversationError.MESSAGE.WRONG_USER);
      }

      const protoMessageDelete = new MessageDelete({messageId});
      const genericMessage = new GenericMessage({
        [GENERIC_MESSAGE_TYPE.DELETED]: protoMessageDelete,
        messageId: createRandomUuid(),
      });
      await this.messageSender.queueMessage(() => {
        const userIds = Array.isArray(precondition) ? precondition : undefined;
        return this.create_recipients(conversationId, false, userIds).then(recipients => {
          const options = {precondition, recipients};
          const eventInfoEntity = new EventInfoEntity(genericMessage, conversationId, options);
          this.sendGenericMessage(eventInfoEntity, true);
        });
      });
      return this.deleteMessageById(conversationEntity, messageId);
    } catch (error) {
      const isConversationNotFound = error.code === HTTP_STATUS.NOT_FOUND;
      if (isConversationNotFound) {
        this.logger.warn(`Conversation '${conversationId}' not found. Deleting message for self user only.`);
        return this.deleteMessage(conversationEntity, messageEntity);
      }
      const message = `Failed to delete message '${messageId}' in conversation '${conversationId}' for everyone`;
      this.logger.info(message, error);
      throw error;
    }
  }

  /**
   * Delete message on your own clients.
   *
   * @param conversationEntity Conversation to delete message from
   * @param messageEntity Message to delete
   * @returns Resolves when message was deleted
   */
  public async deleteMessage(conversationEntity: Conversation, messageEntity: Message): Promise<number> {
    try {
      const protoMessageHide = new MessageHide({
        conversationId: conversationEntity.id,
        messageId: messageEntity.id,
      });
      const genericMessage = new GenericMessage({
        [GENERIC_MESSAGE_TYPE.HIDDEN]: protoMessageHide,
        messageId: createRandomUuid(),
      });

      const eventInfoEntity = new EventInfoEntity(genericMessage, this.conversationState.self_conversation().id);
      await this.sendGenericMessageToConversation(eventInfoEntity);
      return this.deleteMessageById(conversationEntity, messageEntity.id);
    } catch (error) {
      this.logger.info(
        `Failed to send delete message with id '${messageEntity.id}' for conversation '${conversationEntity.id}'`,
        error,
      );
      throw error;
    }
  }

  /**
   * Update cleared of conversation using timestamp.
   */
  public updateClearedTimestamp(conversationEntity: Conversation): void {
    const timestamp = conversationEntity.get_last_known_timestamp(this.serverTimeHandler.toServerTimestamp());

    if (timestamp && conversationEntity.setTimestamp(timestamp, Conversation.TIMESTAMP_TYPE.CLEARED)) {
      const protoCleared = new Cleared({
        clearedTimestamp: timestamp,
        conversationId: conversationEntity.id,
      });
      const genericMessage = new GenericMessage({
        [GENERIC_MESSAGE_TYPE.CLEARED]: protoCleared,
        messageId: createRandomUuid(),
      });

      const eventInfoEntity = new EventInfoEntity(genericMessage, this.conversationState.self_conversation().id);
      this.sendGenericMessageToConversation(eventInfoEntity).then(() => {
        this.logger.info(`Cleared conversation '${conversationEntity.id}' on '${new Date(timestamp).toISOString()}'`);
      });
    }
  }

  sendButtonAction(conversationEntity: Conversation, messageEntity: CompositeMessage, buttonId: string): void {
    if (conversationEntity.removed_from_conversation()) {
      return;
    }

    const senderId = messageEntity.from;
    const conversationHasUser = conversationEntity.participating_user_ids().includes(senderId);

    if (!conversationHasUser) {
      messageEntity.setButtonError(buttonId, t('buttonActionError'));
      messageEntity.waitingButtonId(undefined);
      return;
    }

    const protoButtonAction = new ButtonAction({
      buttonId,
      referenceMessageId: messageEntity.id,
    });
    const genericMessage = new GenericMessage({
      [GENERIC_MESSAGE_TYPE.BUTTON_ACTION]: protoButtonAction,
      messageId: createRandomUuid(),
    });
    this.messageSender.queueMessage(async () => {
      try {
        const recipients = await this.create_recipients(conversationEntity.id, true, [messageEntity.from]);
        const options = {nativePush: false, precondition: [messageEntity.from], recipients};
        const eventInfoEntity = new EventInfoEntity(genericMessage, conversationEntity.id, options);
        await this.sendGenericMessage(eventInfoEntity, false);
      } catch (error) {
        messageEntity.waitingButtonId(undefined);
        return messageEntity.setButtonError(buttonId, t('buttonActionError'));
      }
    });
  }

  /**
   * Delete message from UI and database. Primary key is used to delete message in database.
   *
   * @param conversationEntity Conversation that contains the message
   * @param messageId ID of message to delete
   * @returns Resolves when message was deleted
   */
  public async deleteMessageById(conversationEntity: Conversation, messageId: string): Promise<number> {
    const isLastDeleted =
      conversationEntity.isShowingLastReceivedMessage() && conversationEntity.getLastMessage()?.id === messageId;

    const deleteCount = await this.eventService.deleteEvent(conversationEntity.id, messageId);

    amplify.publish(WebAppEvents.CONVERSATION.MESSAGE.REMOVED, messageId, conversationEntity.id);

    if (isLastDeleted && conversationEntity.getLastMessage()?.timestamp()) {
      conversationEntity.updateTimestamps(conversationEntity.getLastMessage(), true);
    }

    return deleteCount;
  }

  private sendGenericMessageToConversation(eventInfoEntity: EventInfoEntity): Promise<ClientMismatch> {
    return this.messageSender.queueMessage(async () => {
      const recipients = await this.create_recipients(eventInfoEntity.conversationId);
      eventInfoEntity.updateOptions({recipients});
      return this.sendGenericMessage(eventInfoEntity, true);
    });
  }

  /**
   * Cancel asset upload.
   * @param messageId Id of the message which upload has been cancelled
   */
<<<<<<< HEAD
  private cancel_asset_upload(messageId: string): void {
=======
  private readonly cancel_asset_upload = (messageId: string) => {
>>>>>>> 390ecc76
    this.sendAssetUploadFailed(
      this.conversationState.activeConversation(),
      messageId,
      ProtobufAsset.NotUploaded.CANCELLED,
    );
  };

  /**
   * Update message as sent in db and view.
   *
   * @param conversationEntity Conversation entity
   * @param eventJson Event object
   * @param isoDate If defined it will update event timestamp
   * @returns Resolves when sent status was updated
   */
  private async updateMessageAsSent(
    conversationEntity: Conversation,
    eventJson: ConversationEvent,
    isoDate: string,
  ): Promise<Pick<Partial<EventRecord>, 'status' | 'time'> | void> {
    try {
      const messageEntity = await this.getMessageInConversationById(conversationEntity, eventJson.id);
      messageEntity.status(StatusType.SENT);
      const changes: Pick<Partial<EventRecord>, 'status' | 'time'> = {status: StatusType.SENT};
      if (isoDate) {
        const timestamp = new Date(isoDate).getTime();
        if (!isNaN(timestamp)) {
          changes.time = isoDate;
          messageEntity.timestamp(timestamp);
          conversationEntity.update_timestamp_server(timestamp, true);
          conversationEntity.updateTimestamps(messageEntity);
        }
      }
      this.conversationRepositoryProvider().checkMessageTimer(messageEntity);
      if ((EventTypeHandling.STORE as string[]).includes(messageEntity.type) || messageEntity.has_asset_image()) {
        return this.eventService.updateEvent(messageEntity.primary_key, changes);
      }
    } catch (error) {
      if (error.type !== ConversationError.TYPE.MESSAGE_NOT_FOUND) {
        throw error;
      }
    }
  }

  /**
   * Create a user client map for a given conversation.
   *
   * @param conversation_id Conversation ID
   * @param skip_own_clients `true`, if other own clients should be skipped (to not sync messages on own clients)
   * @param user_ids Optionally the intended recipient users
   * @returns Resolves with a user client map
   */
  async create_recipients(conversation_id: string, skip_own_clients = false, user_ids: string[] = null) {
    const userEntities = await this.conversationRepositoryProvider().getAllUsersInConversation(conversation_id);
    const recipients: Recipients = {};
    for (const userEntity of userEntities) {
      if (!(skip_own_clients && userEntity.isMe)) {
        if (user_ids && !user_ids.includes(userEntity.id)) {
          continue;
        }

        recipients[userEntity.id] = userEntity.devices().map(client_et => client_et.id);
      }
    }
    return recipients;
  }

  private async sendGenericMessage(eventInfoEntity: EventInfoEntity, checkLegalHold: boolean): Promise<ClientMismatch> {
    try {
      await this.grantOutgoingMessage(eventInfoEntity, undefined, checkLegalHold);
      const sendAsExternal = await this.shouldSendAsExternal(eventInfoEntity);
      if (sendAsExternal) {
        return this.sendExternalGenericMessage(eventInfoEntity);
      }

      const {genericMessage, options} = eventInfoEntity;
      const payload = await this.cryptography_repository.encryptGenericMessage(options.recipients, genericMessage);
      payload.native_push = options.nativePush;
      return this.sendEncryptedMessage(eventInfoEntity, payload);
    } catch (error) {
      const isRequestTooLarge = error?.code === HTTP_STATUS.REQUEST_TOO_LONG;
      if (isRequestTooLarge) {
        return this.sendExternalGenericMessage(eventInfoEntity);
      }

      throw error;
    }
  }

  /**
   * Get Message with given ID from the database.
   *
   * @param conversationEntity Conversation message belongs to
   * @param messageId ID of message
   * @param skipConversationMessages Don't use message entity from conversation
   * @param ensureUser Make sure message entity has a valid user
   * @returns Resolves with the message
   */
  getMessageInConversationById(
    conversationEntity: Conversation,
    messageId: string,
    skipConversationMessages = false,
    ensureUser = false,
  ): Promise<ContentMessage> {
    const messageEntity = !skipConversationMessages && conversationEntity.getMessage(messageId);
    const messagePromise = messageEntity
      ? Promise.resolve(messageEntity)
      : this.eventService.loadEvent(conversationEntity.id, messageId).then(event => {
          if (event) {
            return this.event_mapper.mapJsonEvent(event, conversationEntity);
          }
          throw new ConversationError(
            ConversationError.TYPE.MESSAGE_NOT_FOUND,
            ConversationError.MESSAGE.MESSAGE_NOT_FOUND,
          );
        });

    if (ensureUser) {
      return messagePromise.then(message => {
        if (message.from && !message.user().id) {
          return this.userRepository.getUserById(message.from).then(userEntity => {
            message.user(userEntity);
            return message as ContentMessage;
          });
        }
        return message as ContentMessage;
      });
    }
    return messagePromise as Promise<ContentMessage>;
  }

  private async grantOutgoingMessage(
    eventInfoEntity: EventInfoEntity,
    userIds: string[],
    checkLegalHold: boolean,
  ): Promise<void> {
    const messageType = eventInfoEntity.getType();
    const allowedMessageTypes = ['cleared', 'clientAction', 'confirmation', 'deleted', 'lastRead'];
    if (allowedMessageTypes.includes(messageType)) {
      return;
    }

    if (this.teamState.isTeam()) {
      const allRecipientsBesideSelf = Object.keys(eventInfoEntity.options.recipients).filter(
        id => id !== this.userState.self().id,
      );
      const userIdsWithoutClients = [];
      for (const recipientId of allRecipientsBesideSelf) {
        const clientIdsOfUser = eventInfoEntity.options.recipients[recipientId];
        const noRemainingClients = clientIdsOfUser.length === 0;

        if (noRemainingClients) {
          userIdsWithoutClients.push(recipientId);
        }
      }
      const bareUserList = await this.userRepository.getUserListFromBackend(userIdsWithoutClients);
      for (const user of bareUserList) {
        // Since this is a bare API client user we use `.deleted`
        const isDeleted = user?.deleted === true;

        if (isDeleted) {
          await this.conversationRepositoryProvider().teamMemberLeave(this.teamState.team().id, user.id);
        }
      }
    }

    const isCallingMessage = messageType === GENERIC_MESSAGE_TYPE.CALLING;
    const consentType = isCallingMessage
      ? ConversationRepository.CONSENT_TYPE.OUTGOING_CALL
      : ConversationRepository.CONSENT_TYPE.MESSAGE;

    // Legal Hold
    if (checkLegalHold) {
      const isMessageEdit = messageType === GENERIC_MESSAGE_TYPE.EDITED;
      const conversationEntity = this.conversationState.findConversation(eventInfoEntity.conversationId);
      const localLegalHoldStatus = conversationEntity.legalHoldStatus();
      await this.updateAllClients(conversationEntity, !isMessageEdit);
      const updatedLocalLegalHoldStatus = conversationEntity.legalHoldStatus();

      const {genericMessage} = eventInfoEntity;
      (genericMessage as any)[messageType][PROTO_MESSAGE_TYPE.LEGAL_HOLD_STATUS] = updatedLocalLegalHoldStatus;

      const haveNewClientsChangeLegalHoldStatus = localLegalHoldStatus !== updatedLocalLegalHoldStatus;

      if (!isMessageEdit && haveNewClientsChangeLegalHoldStatus) {
        const {conversationId, timestamp: numericTimestamp} = eventInfoEntity;
        await this.conversationRepositoryProvider().injectLegalHoldMessage({
          beforeTimestamp: true,
          conversationId,
          legalHoldStatus: updatedLocalLegalHoldStatus,
          timestamp: numericTimestamp,
          userId: this.userState.self().id,
        });
      }

      const shouldShowLegalHoldWarning =
        haveNewClientsChangeLegalHoldStatus && updatedLocalLegalHoldStatus === LegalHoldStatus.ENABLED;

      return this.grantMessage(eventInfoEntity, consentType, userIds, shouldShowLegalHoldWarning);
    }

    return this.grantMessage(eventInfoEntity, consentType, userIds, false);
  }

  async grantMessage(
    eventInfoEntity: EventInfoEntity,
    consentType: string,
    userIds: string[],
    shouldShowLegalHoldWarning: boolean,
  ): Promise<void> {
    const conversationEntity = await this.conversationRepositoryProvider().get_conversation_by_id(
      eventInfoEntity.conversationId,
    );
    const legalHoldMessageTypes: string[] = [
      GENERIC_MESSAGE_TYPE.ASSET,
      GENERIC_MESSAGE_TYPE.EDITED,
      GENERIC_MESSAGE_TYPE.IMAGE,
      GENERIC_MESSAGE_TYPE.TEXT,
    ];
    const isLegalHoldMessageType =
      eventInfoEntity.genericMessage && legalHoldMessageTypes.includes(eventInfoEntity.genericMessage.content);
    const verificationState = conversationEntity.verification_state();
    const conversationDegraded = verificationState === ConversationVerificationState.DEGRADED;
    if (conversationEntity.needsLegalHoldApproval) {
      conversationEntity.needsLegalHoldApproval = false;
      await showLegalHoldWarningModal(conversationEntity, conversationDegraded);
      return;
    } else if (shouldShowLegalHoldWarning) {
      conversationEntity.needsLegalHoldApproval = !this.userState.self().isOnLegalHold() && isLegalHoldMessageType;
    }
    if (!conversationDegraded) {
      return;
    }
    return new Promise((resolve, reject) => {
      let sendAnyway = false;

      userIds = conversationEntity.getUsersWithUnverifiedClients().map(userEntity => userEntity.id);

      return this.userRepository
        .getUsersById(userIds)
        .then(userEntities => {
          let actionString;
          let messageString;
          let titleString;

          const hasMultipleUsers = userEntities.length > 1;
          const userNames = joinNames(userEntities, Declension.NOMINATIVE);
          const titleSubstitutions = capitalizeFirstChar(userNames);

          if (hasMultipleUsers) {
            titleString = t('modalConversationNewDeviceHeadlineMany', titleSubstitutions);
          } else {
            const [firstUser] = userEntities;

            if (firstUser) {
              titleString = firstUser.isMe
                ? t('modalConversationNewDeviceHeadlineYou', titleSubstitutions)
                : t('modalConversationNewDeviceHeadlineOne', titleSubstitutions);
            } else {
              const conversationId = eventInfoEntity.conversationId;
              const type = eventInfoEntity.getType();

              const log = `Missing user IDs to grant '${type}' message in '${conversationId}' (${consentType})`;
              this.logger.error(log);

              const error = new Error('Failed to grant outgoing message');

              return reject(error);
            }
          }

          switch (consentType) {
            case ConversationRepository.CONSENT_TYPE.INCOMING_CALL: {
              actionString = t('modalConversationNewDeviceIncomingCallAction');
              messageString = t('modalConversationNewDeviceIncomingCallMessage');
              break;
            }

            case ConversationRepository.CONSENT_TYPE.OUTGOING_CALL: {
              actionString = t('modalConversationNewDeviceOutgoingCallAction');
              messageString = t('modalConversationNewDeviceOutgoingCallMessage');
              break;
            }

            default: {
              actionString = t('modalConversationNewDeviceAction');
              messageString = t('modalConversationNewDeviceMessage');
              break;
            }
          }

          const options: ModalOptions = {
            close: () => {
              if (!sendAnyway) {
                reject(
                  new ConversationError(
                    ConversationError.TYPE.DEGRADED_CONVERSATION_CANCELLATION,
                    ConversationError.MESSAGE.DEGRADED_CONVERSATION_CANCELLATION,
                  ),
                );
              }
            },
            primaryAction: {
              action: () => {
                sendAnyway = true;
                conversationEntity.verification_state(ConversationVerificationState.UNVERIFIED);
                resolve();
              },
              text: actionString,
            },
            text: {
              message: messageString,
              title: titleString,
            },
          };

          amplify.publish(
            WebAppEvents.WARNING.MODAL,
            ModalsViewModel.TYPE.CONFIRM,
            options,
            `degraded-${eventInfoEntity.conversationId}`,
          );
        })
        .catch(reject);
    });
  }

  public async updateAllClients(conversationEntity: Conversation, blockSystemMessage: boolean): Promise<void> {
    if (blockSystemMessage) {
      conversationEntity.blockLegalHoldMessage = true;
    }
    const sender = this.clientRepository['clientState'].currentClient().id;
    try {
      await this.conversation_service.post_encrypted_message(conversationEntity.id, {recipients: {}, sender});
    } catch (axiosError) {
      const error = axiosError.response?.data || axiosError;
      if (error.missing) {
        const remoteUserClients = error.missing as Recipients;
        const localUserClients = await this.create_recipients(conversationEntity.id);
        const selfId = this.userState.self().id;

        const deletedUserClients = Object.entries(localUserClients).reduce((deleted, [userId, clients]) => {
          if (userId === selfId) {
            return deleted;
          }
          const deletedClients = getDifference(remoteUserClients[userId], clients);
          if (deletedClients.length) {
            deleted[userId] = deletedClients;
          }
          return deleted;
        }, {} as Recipients);

        await Promise.all(
          Object.entries(deletedUserClients).map(([userId, clients]) =>
            Promise.all(clients.map((clientId: string) => this.userRepository.removeClientFromUser(userId, clientId))),
          ),
        );

        const missingUserIds = Object.entries(remoteUserClients).reduce((missing, [userId, clients]) => {
          if (userId === selfId) {
            return missing;
          }
          const missingClients = getDifference(localUserClients[userId] || ([] as string[]), clients);
          if (missingClients.length) {
            missing.push(userId);
          }
          return missing;
        }, []);

        await Promise.all(
          missingUserIds.map(async userId => {
            const clients = await this.userRepository.getClientsByUserId(userId, false);
            await Promise.all(clients.map(client => this.userRepository.addClientToUser(userId, client)));
          }),
        );
      }
    }
    if (blockSystemMessage) {
      conversationEntity.blockLegalHoldMessage = false;
    }
  }

  /**
   * Sends a message to backend that the conversation has been fully read.
   * The message will allow all the self clients to synchronize conversation read state.
   *
   * @param conversationEntity Conversation to be marked as read
   */
  public async markAsRead(conversationEntity: Conversation) {
    const conversationId = conversationEntity.id;
    const timestamp = conversationEntity.last_read_timestamp();
    const protoLastRead = new LastRead({
      conversationId,
      lastReadTimestamp: timestamp,
    });
    const genericMessage = new GenericMessage({
      [GENERIC_MESSAGE_TYPE.LAST_READ]: protoLastRead,
      messageId: createRandomUuid(),
    });

    const eventInfoEntity = new EventInfoEntity(genericMessage, this.conversationState.self_conversation().id);
    try {
      await this.sendGenericMessageToConversation(eventInfoEntity);
      amplify.publish(WebAppEvents.NOTIFICATION.REMOVE_READ);
      this.logger.info(`Marked conversation '${conversationId}' as read on '${new Date(timestamp).toISOString()}'`);
    } catch (error) {
      const errorMessage = 'Failed to update last read timestamp';
      this.logger.error(`${errorMessage}: ${error.message}`, error);
    }
  }

  /**
   * Sends a message to backend to sync countly id across other clients
   *
   * @param countlyId Countly new ID
   */
  public async sendCountlySync(countlyId: string) {
    const protoDataTransfer = new DataTransfer({
      trackingIdentifier: {
        identifier: countlyId,
      },
    });
    const genericMessage = new GenericMessage({
      [GENERIC_MESSAGE_TYPE.DATA_TRANSFER]: protoDataTransfer,
      messageId: createRandomUuid(),
    });

    const eventInfoEntity = new EventInfoEntity(genericMessage, this.conversationState.self_conversation().id);
    try {
      await this.sendGenericMessageToConversation(eventInfoEntity);
      this.logger.info(`Sent countly sync message with ID ${countlyId}`);
    } catch (error) {
      const errorMessage = `Failed to send countly sync message with ID ${countlyId}`;
      this.logger.error(`${errorMessage}: ${error.message}`, error);
    }
  }

  /**
   * Send call message in specified conversation.
   *
   * @param eventInfoEntity Event info to be send
   * @param conversationId id of the conversation to send call message to
   * @returns Resolves when the confirmation was sent
   */
  public sendCallingMessage(eventInfoEntity: EventInfoEntity, conversationId: string) {
    return this.messageSender.queueMessage(() => {
      const options = eventInfoEntity.options;
      const recipientsPromise = options.recipients
        ? Promise.resolve(eventInfoEntity)
        : this.create_recipients(conversationId, false).then(recipients => {
            eventInfoEntity.updateOptions({recipients});
            return eventInfoEntity;
          });
      return recipientsPromise.then(infoEntity => this.sendGenericMessage(infoEntity, true));
    });
  }

  /**
   * Estimate whether message should be send as type external.
   *
   * @param eventInfoEntity Info about event
   * @returns Is payload likely to be too big so that we switch to type external?
   */
  private async shouldSendAsExternal(eventInfoEntity: EventInfoEntity) {
    const {conversationId, genericMessage} = eventInfoEntity;
    const conversationEntity = await this.conversationRepositoryProvider().get_conversation_by_id(conversationId);
    const messageInBytes = new Uint8Array(GenericMessage.encode(genericMessage).finish()).length;
    const estimatedPayloadInBytes = conversationEntity.getNumberOfClients() * messageInBytes;
    return estimatedPayloadInBytes > ConversationRepository.CONFIG.EXTERNAL_MESSAGE_THRESHOLD;
  }

  /**
   * Send encrypted external message
   *
   * @param eventInfoEntity Event to be send
   * @returns Resolves after sending the external message
   */
  private async sendExternalGenericMessage(eventInfoEntity: EventInfoEntity): Promise<ClientMismatch> {
    const {genericMessage, options} = eventInfoEntity;
    const messageType = eventInfoEntity.getType();
    this.logger.info(`Sending external message of type '${messageType}'`, genericMessage);

    try {
      const encryptedAsset = await encryptAesAsset(GenericMessage.encode(genericMessage).finish());
      const keyBytes = new Uint8Array(encryptedAsset.keyBytes);
      const sha256 = new Uint8Array(encryptedAsset.sha256);

      const externalMessage = new External({otrKey: keyBytes, sha256});

      const genericMessageExternal = new GenericMessage({
        [GENERIC_MESSAGE_TYPE.EXTERNAL]: externalMessage,
        messageId: createRandomUuid(),
      });

      const payload = await this.cryptography_repository.encryptGenericMessage(
        options.recipients,
        genericMessageExternal,
      );
      payload.data = await arrayToBase64(encryptedAsset.cipherText);
      payload.native_push = options.nativePush;
      return this.sendEncryptedMessage(eventInfoEntity, payload);
    } catch (error) {
      this.logger.info('Failed sending external message', error);
      throw error;
    }
  }

  /**
   * Sends an OTR message to a conversation.
   *
   * @note Options for the precondition check on missing clients are:
   * - `false` - all clients
   * - `Array<string>` - only clients of listed users
   * - `true` - force sending
   *
   * @param eventInfoEntity Info about message to be sent
   * @param payload Payload
   * @returns Promise that resolves after sending the encrypted message
   */
  private async sendEncryptedMessage(
    eventInfoEntity: EventInfoEntity,
    payload: NewOTRMessage,
  ): Promise<ClientMismatch> {
    const {conversationId, genericMessage, options} = eventInfoEntity;
    const messageId = genericMessage.messageId;
    let messageType = eventInfoEntity.getType();

    if (messageType === GENERIC_MESSAGE_TYPE.CONFIRMATION) {
      messageType += ` (type: "${eventInfoEntity.genericMessage.confirmation.type}")`;
    }

    const numberOfUsers = Object.keys(payload.recipients).length;
    const numberOfClients = Object.values(payload.recipients)
      .map(clientId => Object.keys(clientId).length)
      .reduce((totalClients, clients) => totalClients + clients, 0);

    const logMessage = `Sending '${messageType}' message (${messageId}) to conversation '${conversationId}'`;
    this.logger.info(logMessage, payload);

    if (numberOfUsers > numberOfClients) {
      this.logger.warn(
        `Sending '${messageType}' message (${messageId}) to just '${numberOfClients}' clients but there are '${numberOfUsers}' users in conversation '${conversationId}'`,
      );
    }

    try {
      const response = await this.conversation_service.post_encrypted_message(
        conversationId,
        payload,
        options.precondition,
      );
      await this.clientMismatchHandler.onClientMismatch(eventInfoEntity, response, payload);
      return response;
    } catch (axiosError) {
      const error = axiosError.response?.data;
      const isUnknownClient = error?.label === BackendClientError.LABEL.UNKNOWN_CLIENT;
      if (isUnknownClient) {
        this.clientRepository.removeLocalClient();
        return undefined;
      }

      if (!error?.missing) {
        throw error;
      }

      const payloadWithMissingClients = await this.clientMismatchHandler.onClientMismatch(
        eventInfoEntity,
        error,
        payload,
      );

      const missedUserIds = Object.keys(error.missing);
      await this.grantOutgoingMessage(eventInfoEntity, missedUserIds, true);
      this.logger.info(
        `Updated '${messageType}' message (${messageId}) for conversation '${conversationId}'. Will ignore missing receivers.`,
        payloadWithMissingClients,
      );
      if (payloadWithMissingClients) {
        return this.conversation_service.post_encrypted_message(conversationId, payloadWithMissingClients, true);
      }
      return this.conversation_service.post_encrypted_message(conversationId, payload, true);
    }
  }

  //##############################################################################
  // Tracking helpers
  //##############################################################################

  /**
   * Track generic messages for media actions.
   *
   * @param conversationEntity Conversation entity
   * @param genericMessage Protobuf message
   * @param callMessageEntity Optional call message
   */
  private trackContributed(conversationEntity: Conversation, genericMessage: GenericMessage) {
    const isEphemeral = genericMessage.content === GENERIC_MESSAGE_TYPE.EPHEMERAL;

    if (isEphemeral) {
      genericMessage = genericMessage.ephemeral as any;
    }

    const messageContentType = genericMessage.content;
    let actionType;
    switch (messageContentType) {
      case 'asset': {
        const protoAsset = genericMessage.asset;
        if (protoAsset.original) {
          if (!!protoAsset.original.image) {
            actionType = 'photo';
          } else if (!!protoAsset.original.audio) {
            actionType = 'audio';
          } else if (!!protoAsset.original.video) {
            actionType = 'video';
          } else {
            actionType = 'file';
          }
        }
        break;
      }

      case 'image': {
        actionType = 'image';
        break;
      }

      case 'knock': {
        actionType = 'ping';
        break;
      }

      case 'reaction': {
        actionType = 'like';
        break;
      }

      case 'text': {
        const protoText = genericMessage.text;
        const length = protoText[PROTO_MESSAGE_TYPE.LINK_PREVIEWS].length;
        if (!length) {
          actionType = 'text';
        }
        break;
      }

      default:
        break;
    }
    if (actionType) {
      const selfUserTeamId = this.userState.self().teamId;
      const participants = conversationEntity.participating_user_ets();
      const guests = participants.filter(user => user.isGuest()).length;
      const guestsWireless = participants.filter(user => user.isTemporaryGuest()).length;
      // guests that are from a different team
      const guestsPro = participants.filter(user => !!user.teamId && user.teamId !== selfUserTeamId).length;
      const services = participants.filter(user => user.isService).length;

      let segmentations: Record<string, any> = {
        [Segmentation.CONVERSATION.GUESTS]: roundLogarithmic(guests, 6),
        [Segmentation.CONVERSATION.GUESTS_PRO]: roundLogarithmic(guestsPro, 6),
        [Segmentation.CONVERSATION.GUESTS_WIRELESS]: roundLogarithmic(guestsWireless, 6),
        [Segmentation.CONVERSATION.SIZE]: roundLogarithmic(participants.length, 6),
        [Segmentation.CONVERSATION.TYPE]: trackingHelpers.getConversationType(conversationEntity),
        [Segmentation.CONVERSATION.SERVICES]: roundLogarithmic(services, 6),
        [Segmentation.MESSAGE.ACTION]: actionType,
      };
      const isTeamConversation = !!conversationEntity.team_id;
      if (isTeamConversation) {
        segmentations = {
          ...segmentations,
          ...trackingHelpers.getGuestAttributes(conversationEntity),
        };
      }

      amplify.publish(WebAppEvents.ANALYTICS.EVENT, EventName.CONTRIBUTED, segmentations);
    }
  }
}<|MERGE_RESOLUTION|>--- conflicted
+++ resolved
@@ -1111,11 +1111,7 @@
    * Cancel asset upload.
    * @param messageId Id of the message which upload has been cancelled
    */
-<<<<<<< HEAD
-  private cancel_asset_upload(messageId: string): void {
-=======
   private readonly cancel_asset_upload = (messageId: string) => {
->>>>>>> 390ecc76
     this.sendAssetUploadFailed(
       this.conversationState.activeConversation(),
       messageId,
