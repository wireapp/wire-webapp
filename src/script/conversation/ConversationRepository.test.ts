--- conflicted
+++ resolved
@@ -58,7 +58,10 @@
 import {EventRepository} from 'src/script/event/EventRepository';
 import {NOTIFICATION_HANDLING_STATE} from 'src/script/event/NotificationHandlingState';
 import {StorageSchemata} from 'src/script/storage/StorageSchemata';
-import {generateConversation as _generateConversation} from 'test/helper/ConversationGenerator';
+import {
+  generateConversation as _generateConversation,
+  generateAPIConversation,
+} from 'test/helper/ConversationGenerator';
 import {escapeRegex} from 'Util/SanitizationUtil';
 import {createUuid} from 'Util/uuid';
 
@@ -72,80 +75,6 @@
 
 jest.deepUnmock('axios');
 
-<<<<<<< HEAD
-const mlsCapableProtocols = [ConversationProtocol.MLS, ConversationProtocol.MIXED];
-
-const _generateConversation = (
-  conversation_type = CONVERSATION_TYPE.REGULAR,
-  connection_status = ConnectionStatus.ACCEPTED,
-  conversationProtocol = ConversationProtocol.PROTEUS,
-  domain = '',
-  groupId = 'groupId',
-) => {
-  const conversation = new Conversation(createUuid(), domain, conversationProtocol);
-  conversation.type(conversation_type);
-
-  const connectionEntity = new ConnectionEntity();
-  connectionEntity.conversationId = conversation.qualifiedId;
-  connectionEntity.status(connection_status);
-  conversation.connection(connectionEntity);
-
-  if (mlsCapableProtocols.includes(conversationProtocol)) {
-    conversation.groupId = groupId;
-  }
-
-  return conversation;
-};
-
-const generateConversationBackendResponse = (protocol: ConversationProtocol, cipherSuite = 1, epoch = 1) => {
-  const conversationBackendResponse = {
-    access: ['invite', 'code'],
-    access_role: ['team_member', 'non_team_member', 'guest', 'service'],
-    cipher_suite: cipherSuite,
-    creator: '2695c0ea-68e3-4e1b-8a18-04c4ef24a3b0',
-    epoch: protocol === ConversationProtocol.PROTEUS ? -1 : epoch,
-    epoch_timestamp: '2023-05-24T06:54:46.112Z',
-    group_id: protocol === ConversationProtocol.PROTEUS ? undefined : 'W6NsZUcqwg/jyX4WeKfXgCEdjOxnUN6jsqRebJFNtDU=',
-    id: 'c5ac85a8-90a5-4973-ae34-e474a95337a0',
-    last_event: '0.0',
-    last_event_time: '1970-01-01T00:00:00.000Z',
-    members: {
-      others: [],
-      self: {
-        hidden_ref: null,
-        id: '2695c0ea-68e3-4e1b-8a18-04c4ef24a3b0',
-        otr_archived: false,
-        otr_archived_ref: null,
-        otr_muted_ref: null,
-        otr_muted_status: null,
-        qualified_id: {
-          domain: 'anta.wire.link',
-          id: '2695c0ea-68e3-4e1b-8a18-04c4ef24a3b0',
-        },
-        service: null,
-        status: 0,
-        status_ref: '0.0',
-        status_time: '1970-01-01T00:00:00.000Z',
-      },
-    },
-    message_timer: 0,
-    name: 'conference',
-    protocol,
-    qualified_id: {
-      domain: 'anta.wire.link',
-      id: 'c5ac85a8-90a5-4973-ae34-e474a95337a0',
-    },
-    receipt_mode: 1,
-    team: '7491ae3b-b5e3-4822-b158-acd855fe5e95',
-    type: 0,
-    failed_to_add: [],
-  } as BackendConversation;
-
-  return conversationBackendResponse;
-};
-
-=======
->>>>>>> b14999bb
 describe('ConversationRepository', () => {
   const testFactory = new TestFactory();
 
@@ -836,43 +765,20 @@
         });
       });
 
-<<<<<<< HEAD
       it.each([ConversationProtocol.MIXED, ConversationProtocol.MLS])(
         'should add other self clients to mls/mixed conversation MLS group if user was event creator',
-        protocol => {
+        async protocol => {
           const mockDomain = 'example.com';
           const mockSelfClientId = 'self-client-id';
           const selfUser = generateUser({id: createUuid(), domain: mockDomain});
-=======
-      it('should add other self clients to mls group if user was event creator', () => {
-        const mockDomain = 'example.com';
-        const mockSelfClientId = 'self-client-id';
-        const selfUser = generateUser({id: createUuid(), domain: mockDomain});
-
-        const conversationEntity = _generateConversation({
-          protocol: ConversationProtocol.MLS,
-          id: {domain: mockDomain, id: 'test-id'},
-        });
-
-        testFactory.conversation_repository['saveConversation'](conversationEntity);
-
-        const memberJoinEvent = {
-          conversation: conversationEntity.id,
-          data: {
-            user_ids: [selfUser.id],
-          },
-          from: selfUser.id,
-          time: '2015-04-27T11:42:31.475Z',
-          type: CONVERSATION_EVENT.MEMBER_JOIN,
-        } as ConversationMemberJoinEvent;
-
-        spyOn(testFactory.conversation_repository['userState'], 'self').and.returnValue(selfUser);
->>>>>>> b14999bb
-
-          const conversationEntity = _generateConversation(CONVERSATION_TYPE.REGULAR, undefined, protocol, mockDomain);
+
+          const conversationEntity = _generateConversation({
+            protocol,
+            id: {domain: mockDomain, id: 'test-id'},
+          });
+
           testFactory.conversation_repository['saveConversation'](conversationEntity);
 
-<<<<<<< HEAD
           const memberJoinEvent = {
             conversation: conversationEntity.id,
             data: {
@@ -887,6 +793,7 @@
 
           Object.defineProperty(container.resolve(Core), 'clientId', {value: mockSelfClientId});
 
+          jest.spyOn(container.resolve(Core).service!.mls!, 'conversationExists').mockResolvedValueOnce(true);
           return testFactory.conversation_repository['handleConversationEvent'](memberJoinEvent).then(() => {
             expect(testFactory.conversation_repository['onMemberJoin']).toHaveBeenCalled();
             expect(testFactory.conversation_repository.updateParticipatingUserEntities).toHaveBeenCalled();
@@ -895,16 +802,6 @@
               groupId: 'groupId',
               qualifiedUsers: [{domain: mockDomain, id: selfUser.id, skipOwnClientId: mockSelfClientId}],
             });
-=======
-        jest.spyOn(container.resolve(Core).service!.mls!, 'conversationExists').mockResolvedValueOnce(true);
-        return testFactory.conversation_repository['handleConversationEvent'](memberJoinEvent).then(() => {
-          expect(testFactory.conversation_repository['onMemberJoin']).toHaveBeenCalled();
-          expect(testFactory.conversation_repository.updateParticipatingUserEntities).toHaveBeenCalled();
-          expect(container.resolve(Core).service!.conversation.addUsersToMLSConversation).toHaveBeenCalledWith({
-            conversationId: conversationEntity.qualifiedId,
-            groupId: 'groupId',
-            qualifiedUsers: [{domain: mockDomain, id: selfUser.id, skipOwnClientId: mockSelfClientId}],
->>>>>>> b14999bb
           });
         },
       );
@@ -1657,7 +1554,10 @@
       const newProtocol = ConversationProtocol.MIXED;
       const newCipherSuite = 1;
       const newEpoch = 2;
-      const mockedConversationResponse = generateConversationBackendResponse(newProtocol, newCipherSuite, newEpoch);
+      const mockedConversationResponse = generateAPIConversation({
+        protocol: newProtocol,
+        overwites: {cipher_suite: newCipherSuite, epoch: newEpoch},
+      });
       jest
         .spyOn(conversationRepository['conversationService'], 'getConversationById')
         .mockResolvedValueOnce(mockedConversationResponse);
@@ -1699,13 +1599,17 @@
 
     it('should add users to mls group of mixed conversation', async () => {
       const mockedGroupId = `mockedGroupId`;
-      const conversation = _generateConversation(undefined, undefined, ConversationProtocol.MIXED, '', mockedGroupId);
+      const conversation = _generateConversation({
+        protocol: ConversationProtocol.MIXED,
+        groupId: mockedGroupId,
+      });
       const conversationRepository = await testFactory.exposeConversationActors();
 
       const usersToAdd = [generateUser(), generateUser()];
 
       const coreConversationService = container.resolve(Core).service!.conversation;
-      spyOn(coreConversationService, 'addUsersToMLSConversation');
+      jest.spyOn(coreConversationService, 'addUsersToMLSConversation');
+      jest.spyOn(coreConversationService, 'addUsersToProteusConversation').mockResolvedValueOnce({});
 
       await conversationRepository.addUsers(conversation, usersToAdd);
       expect(coreConversationService.addUsersToProteusConversation).toHaveBeenCalledWith({
@@ -1721,7 +1625,7 @@
 
     it('should add users to mls group of mls conversation', async () => {
       const mockedGroupId = `mockedGroupId`;
-      const conversation = _generateConversation(undefined, undefined, ConversationProtocol.MLS, '', mockedGroupId);
+      const conversation = _generateConversation({protocol: ConversationProtocol.MLS, groupId: mockedGroupId});
       const conversationRepository = await testFactory.exposeConversationActors();
 
       const usersToAdd = [generateUser(), generateUser()];
@@ -1744,7 +1648,7 @@
       async protocol => {
         const conversationRepository = await testFactory.exposeConversationActors();
 
-        const conversation = _generateConversation(undefined, undefined, protocol);
+        const conversation = _generateConversation({protocol});
 
         const selfUser = generateUser();
         conversation.selfUser(selfUser);
@@ -1755,6 +1659,8 @@
         conversation.participating_user_ets([user1, user2]);
 
         const coreConversationService = container.resolve(Core).service!.conversation;
+
+        jest.spyOn(conversationRepository['eventRepository'], 'injectEvent').mockImplementation(jest.fn());
 
         await conversationRepository.removeMember(conversation, user1.qualifiedId);
 
@@ -1769,7 +1675,7 @@
       const conversationRepository = await testFactory.exposeConversationActors();
 
       const mockGroupId = 'mockGroupId';
-      const conversation = _generateConversation(undefined, undefined, ConversationProtocol.MLS, '', mockGroupId);
+      const conversation = _generateConversation({protocol: ConversationProtocol.MLS, groupId: mockGroupId});
 
       const selfUser = generateUser();
       conversation.selfUser(selfUser);
@@ -1803,7 +1709,7 @@
         async protocol => {
           const conversationRepository = await testFactory.exposeConversationActors();
 
-          const conversation = _generateConversation(undefined, undefined, protocol);
+          const conversation = _generateConversation({protocol});
 
           const selfUser = generateUser();
           conversation.selfUser(selfUser);
@@ -1813,6 +1719,8 @@
           conversation.participating_user_ets([generateUser(), generateUser()]);
 
           const coreConversationService = container.resolve(Core).service!.conversation;
+
+          jest.spyOn(conversationRepository['eventRepository'], 'injectEvent').mockImplementation(jest.fn());
 
           await conversationRepository.removeMember(conversation, selfUser.qualifiedId);
 
