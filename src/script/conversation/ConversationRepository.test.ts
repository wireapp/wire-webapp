--- conflicted
+++ resolved
@@ -283,22 +283,17 @@
       const teamId = team1to1Conversation.team;
       const teamMemberId = team1to1Conversation.members?.others[0].id;
       const userEntity = new User(teamMemberId, 'test-domain');
-<<<<<<< HEAD
-      userEntity.inTeam(true);
-=======
 
       const selfUser = generateUser();
       selfUser.teamId = teamId;
       spyOn(testFactory.conversation_repository['userState'], 'self').and.returnValue(selfUser);
       userEntity.teamId = teamId;
->>>>>>> fe03910d
       userEntity.isTeamMember(true);
       userEntity.teamId = teamId;
       userEntity.supportedProtocols([ConversationProtocol.PROTEUS]);
 
       userRepository['userState'].users.push(userEntity);
 
-      const selfUser = generateUser();
       selfUser.teamId = teamId;
       selfUser.supportedProtocols([ConversationProtocol.PROTEUS]);
 
