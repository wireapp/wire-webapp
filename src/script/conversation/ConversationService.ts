--- conflicted
+++ resolved
@@ -432,19 +432,13 @@
    * Wipes MLS conversation in corecrypto and deletes the conversation state.
    * @param mlsConversation mls conversation
    */
-<<<<<<< HEAD
   async wipeMLSCapableConversation(conversation: MLSCapableConversation) {
     const {groupId} = conversation;
     await this.core.service!.conversation.wipeMLSConversation(groupId);
-=======
-  async wipeMLSConversation(mlsConversation: MLSConversation) {
-    const {groupId} = mlsConversation;
-    return this.coreConversationService.wipeMLSConversation(groupId);
   }
 
   public addMLSConversationRecoveredListener(onRecovered: (conversationId: QualifiedId) => void) {
     this.coreConversationService.on('MLSConversationRecovered', ({conversationId}) => onRecovered(conversationId));
->>>>>>> d70e5ead
   }
 
   /**
