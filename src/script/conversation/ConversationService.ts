/*
 * Wire
 * Copyright (C) 2018 Wire Swiss GmbH
 *
 * This program is free software: you can redistribute it and/or modify
 * it under the terms of the GNU General Public License as published by
 * the Free Software Foundation, either version 3 of the License, or
 * (at your option) any later version.
 *
 * This program is distributed in the hope that it will be useful,
 * but WITHOUT ANY WARRANTY; without even the implied warranty of
 * MERCHANTABILITY or FITNESS FOR A PARTICULAR PURPOSE. See the
 * GNU General Public License for more details.
 *
 * You should have received a copy of the GNU General Public License
 * along with this program. If not, see http://www.gnu.org/licenses/.
 *
 */

import type {
  CONVERSATION_ACCESS,
  CONVERSATION_ACCESS_ROLE,
  ClientMismatch,
  Conversation as BackendConversation,
  ConversationCode,
  NewConversation,
  NewOTRMessage,
} from '@wireapp/api-client/src/conversation';
import type {
  ConversationMemberUpdateData,
  ConversationOtherMemberUpdateData,
  ConversationReceiptModeUpdateData,
  ConversationJoinData,
} from '@wireapp/api-client/src/conversation/data';
import type {
  ConversationCodeDeleteEvent,
  ConversationCodeUpdateEvent,
  ConversationEvent,
  ConversationMemberJoinEvent,
  ConversationMemberLeaveEvent,
  ConversationMessageTimerUpdateEvent,
  ConversationReceiptModeUpdateEvent,
  ConversationRenameEvent,
} from '@wireapp/api-client/src/event';
import {container} from 'tsyringe';

import {Logger, getLogger} from 'Util/Logger';

import type {Conversation as ConversationEntity} from '../entity/Conversation';
import type {EventService} from '../event/EventService';
import {MessageCategory} from '../message/MessageCategory';
import {search as fullTextSearch} from '../search/FullTextSearch';
import {StorageService} from '../storage';
import {StorageSchemata} from '../storage/StorageSchemata';
import {APIClient} from '../service/APIClientSingleton';
import {ConversationRecord} from '../storage/record/ConversationRecord';
import {Config} from '../Config';
import {QualifiedId} from '@wireapp/api-client/src/user';

export class ConversationService {
  private readonly eventService: EventService;
  private readonly logger: Logger;

  constructor(
    eventService: EventService,
    private readonly storageService = container.resolve(StorageService),
    private readonly apiClient = container.resolve(APIClient),
  ) {
    this.eventService = eventService;
    this.logger = getLogger('ConversationService');
  }

  //##############################################################################
  // Create conversations
  //##############################################################################

  /**
   * Create a group conversation.
   *
   * @note Do not include yourself as the requestor
   * @see https://staging-nginz-https.zinfra.io/swagger-ui/#!/conversations/createGroupConversation
   *
   * @param payload Payload object for group creation
   * @returns Resolves when the conversation was created
   */
  postConversations(payload: NewConversation): Promise<BackendConversation> {
    return this.apiClient.conversation.api.postConversation(payload);
  }

  //##############################################################################
  // Get conversations
  //##############################################################################

  /**
   * Retrieves all the conversations of a user.
   * @returns Resolves with the conversation information
   */
  async getAllConversations(): Promise<BackendConversation[]> {
    const conversationApi = this.apiClient.conversation.api;
    const isFederatedBackend = !!Config.getConfig().FEATURE.FEDERATION_DOMAIN;

    return isFederatedBackend ? conversationApi.getConversationList() : conversationApi.getAllConversations();
  }

  /**
   * Get a conversation by ID.
   * @see https://staging-nginz-https.zinfra.io/swagger-ui/#!/conversations/conversation
   */
<<<<<<< HEAD
  getConversationById(convId: QualifiedId): Promise<BackendConversation> {
    const domain = Config.getConfig().FEATURE.FEDERATION_DOMAIN;
    const conversationApi = this.apiClient.conversation.api;
    const isFederatedBackend = Config.getConfig().FEATURE.ENABLE_FEDERATION === true && domain;

    return isFederatedBackend
      ? conversationApi.getConversation(convId, true)
      : conversationApi.getConversation(convId.id);
=======
  getConversationById({id, domain}: QualifiedId): Promise<BackendConversation> {
    const isFederatedBackend = !!Config.getConfig().FEATURE.FEDERATION_DOMAIN;

    return isFederatedBackend
      ? this.apiClient.conversation.api.getConversation({domain, id}, true)
      : this.apiClient.conversation.api.getConversation(id);
>>>>>>> fcf713e8
  }

  /**
   * Update the conversation name.
   *
   * @see https://staging-nginz-https.zinfra.io/swagger-ui/#!/conversations/updateConversation
   *
   * @param conversationId ID of conversation to rename
   * @param name new name of the conversation
   * @returns Resolves with the server response
   */
  updateConversationName(conversationId: string, name: string): Promise<ConversationRenameEvent> {
    return this.apiClient.conversation.api.putConversation(conversationId, {
      name,
    });
  }

  /**
   * Update the conversation message timer value.
   *
   * @see https://staging-nginz-https.zinfra.io/swagger-ui/#!/conversations/updateConversationMessageTimer
   *
   * @param conversationId ID of conversation to rename
   * @param messageTimer new message timer of the conversation
   * @returns Resolves with the server response
   */
  updateConversationMessageTimer(
    conversationId: string,
    message_timer: number,
  ): Promise<ConversationMessageTimerUpdateEvent> {
    return this.apiClient.conversation.api.putConversationMessageTimer(conversationId, {message_timer});
  }

  /**
   * Update the conversation message timer value.
   *
   * @see https://staging-nginz-https.zinfra.io/swagger-ui/#!/conversations/updateConversationMessageTimer
   *
   * @param conversationId ID of conversation to rename
   * @param receiptMode new receipt mode
   * @returns Resolves with the server response
   */
  updateConversationReceiptMode(
    conversationId: string,
    receiptMode: ConversationReceiptModeUpdateData,
  ): Promise<ConversationReceiptModeUpdateEvent> {
    return this.apiClient.conversation.api.putConversationReceiptMode(conversationId, receiptMode);
  }

  /**
   * Update self membership properties.
   *
   * @see https://staging-nginz-https.zinfra.io/swagger-ui/#!/conversations/updateSelf
   *
   * @param conversation_id ID of conversation to update
   * @param payload Updated properties
   * @returns Resolves with the server response
   */
  updateMemberProperties(conversationId: string, payload: Partial<ConversationMemberUpdateData>): Promise<void> {
    return this.apiClient.conversation.api.putMembershipProperties(conversationId, payload);
  }

  //##############################################################################
  // Conversation access
  //##############################################################################

  /**
   * Delete the conversation access code.
   *
   * @see https://staging-nginz-https.zinfra.io/swagger-ui/#!/conversations/deleteConversationCode
   * @param conversationId ID of conversation to delete access code for
   * @returns Resolves with the server response
   */
  deleteConversationCode(conversationId: string): Promise<ConversationCodeDeleteEvent> {
    return this.apiClient.conversation.api.deleteConversationCode(conversationId);
  }

  /**
   * Get the conversation access code.
   *
   * @see https://staging-nginz-https.zinfra.io/swagger-ui/#!/conversations/getConversationCode
   * @param conversationId ID of conversation to get access code for
   * @returns Resolves with the server response
   */
  getConversationCode(conversationId: string): Promise<ConversationCode> {
    return this.apiClient.conversation.api.getConversationCode(conversationId);
  }

  /**
   * Request a conversation access code.
   *
   * @see https://staging-nginz-https.zinfra.io/swagger-ui/#!/conversations/createConversationCode
   * @param conversationId ID of conversation to request access code for
   * @returns Resolves with the server response
   */
  postConversationCode(conversationId: string): Promise<ConversationCodeUpdateEvent> {
    return this.apiClient.conversation.api.postConversationCodeRequest(conversationId);
  }

  /**
   * Join a conversation using a code.
   *
   * @see https://staging-nginz-https.zinfra.io/swagger-ui/#!/conversations/joinConversationByCode
   * @param key Conversation identifier
   * @param code Conversation access code
   * @returns Resolves with the server response
   */
  postConversationJoin(key: string, code: string): Promise<ConversationMemberJoinEvent> {
    return this.apiClient.conversation.api.postJoinByCode({code, key});
  }

  /**
   * Join a conversation using a code.
   *
   * @see https://staging-nginz-https.zinfra.io/swagger-ui/#!/conversations/joinConversationByCode
   * @param key Conversation identifier
   * @param code Conversation access code
   * @returns Resolves with the server response
   */
  getConversationJoin(key: string, code: string): Promise<ConversationJoinData> {
    return this.apiClient.conversation.api.getJoinByCode({code, key});
  }

  /**
   * Update conversation access mode.
   *
   * @see https://staging-nginz-https.zinfra.io/swagger-ui/#!/conversations/updateConversationAccess
   *
   * @param conversationId ID of conversation
   * @param accessModes Conversation access mode
   * @param accessRole Conversation access role
   * @returns Resolves with the server response
   */
  putConversationAccess(
    conversationId: string,
    accessModes: CONVERSATION_ACCESS[],
    accessRole: CONVERSATION_ACCESS_ROLE,
  ): Promise<ConversationEvent> {
    return this.apiClient.conversation.api.putAccess(conversationId, {
      access: accessModes,
      access_role: accessRole,
    });
  }

  //##############################################################################
  // Send events
  //##############################################################################

  /**
   * Remove service from conversation.
   *
   * @param conversationId ID of conversation to remove service from
   * @param userId ID of service to be removed from the the conversation
   * @returns Resolves with the server response
   */
  deleteBots(conversationId: string, userId: string): Promise<void> {
    return this.apiClient.conversation.api.deleteBot(conversationId, userId);
  }

  /**
   * Remove member from conversation.
   *
   * @see https://staging-nginz-https.zinfra.io/swagger-ui/#!/conversations/removeMember
   *
   * @param conversationId ID of conversation to remove member from
   * @param userId ID of member to be removed from the the conversation
   * @returns Resolves with the server response
   */
  deleteMembers(conversationId: string, userId: string): Promise<ConversationMemberLeaveEvent> {
    return this.apiClient.conversation.api.deleteMember(conversationId, userId);
  }

  putMembers(conversationId: string, userId: string, data: ConversationOtherMemberUpdateData): Promise<void> {
    return this.apiClient.conversation.api.putOtherMember(userId, conversationId, data);
  }

  deleteConversation(teamId: string, conversationId: string): Promise<void> {
    return this.apiClient.teams.conversation.api.deleteConversation(teamId, conversationId);
  }

  /**
   * Add a service to an existing conversation.
   *
   * @param conversationId ID of conversation to add users to
   * @param providerId ID of service provider
   * @param serviceId ID of service
   * @returns Resolves with the server response
   */
  postBots(conversationId: string, providerId: string, serviceId: string): Promise<ConversationMemberJoinEvent> {
    return this.apiClient.conversation.api.postBot(conversationId, providerId, serviceId);
  }

  /**
   * Post an encrypted message to a conversation.
   *
   * @note If "recipients" are not specified you will receive a list of all missing OTR recipients (user-client-map).
   * @note Options for the precondition check on missing clients are:
   * - `false` - all clients
   * - `Array<string>` - only clients of listed users
   * - `true` - force sending
   *
   * @see https://staging-nginz-https.zinfra.io/swagger-ui/#!/conversations/postOtrMessage
   * @example How to send "recipients" payload
   * "recipients": {
   *   "<user-id>": {
   *     "<client-id>": "<base64-encoded-encrypted-content>"
   *   }
   * }
   *
   * @param conversationId ID of conversation to send message in
   * @param payload Payload to be posted
   * @returns Promise that resolves when the message was sent
   */
  postEncryptedMessage(
    conversationId: QualifiedId,
    payload: NewOTRMessage<string>,
    preconditionOption?: boolean | string[],
  ): Promise<ClientMismatch> {
    const reportMissing = Array.isArray(preconditionOption) ? preconditionOption : undefined;
    const ignoreMissing = preconditionOption === true ? true : undefined;

    if (reportMissing) {
      payload.report_missing = reportMissing;
    }

    // TODO(federation): add domain in the postOTRMessage (?)
    return this.apiClient.conversation.api.postOTRMessage(payload.sender, conversationId.id, payload, ignoreMissing);
  }

  /**
   * Add users to an existing conversation.
   *
   * @see https://staging-nginz-https.zinfra.io/swagger-ui/#!/conversations/addMembers
   *
   * @param conversationId ID of conversation to add users to
   * @param userIds IDs of users to be added to the conversation
   * @returns Resolves with the server response
   */
  postMembers(conversationId: string, userIds: QualifiedId[]): Promise<ConversationMemberJoinEvent> {
    return this.apiClient.conversation.api.postMembers(
      conversationId,
      userIds.map(({id}) => id),
    );
  }

  //##############################################################################
  // Database interactions
  //##############################################################################

  /**
   * Deletes a conversation entity from the local database.
   * @returns Resolves when the entity was deleted
   */
  async deleteConversationFromDb({id, domain}: QualifiedId): Promise<string> {
    const key = domain ? `${id}@${domain}` : id;
    const primaryKey = await this.storageService.delete(StorageSchemata.OBJECT_STORE.CONVERSATIONS, key);
    return primaryKey;
  }

  loadConversation<T>(conversationId: string): Promise<T> {
    return this.storageService.load(StorageSchemata.OBJECT_STORE.CONVERSATIONS, conversationId);
  }

  /**
   * Get active conversations from database.
   * @returns Resolves with active conversations
   */
  async getActiveConversationsFromDb(): Promise<QualifiedId[]> {
    const min_date = new Date();
    min_date.setDate(min_date.getDate() - 30);

    let events;

    if (this.storageService.db) {
      events = await this.storageService.db
        .table(StorageSchemata.OBJECT_STORE.EVENTS)
        .where('time')
        .aboveOrEqual(min_date.toISOString())
        .toArray();
    } else {
      const records = await this.storageService.getAll<{time: number}>(StorageSchemata.OBJECT_STORE.EVENTS);
      events = records
        .filter(record => record.time.toString() >= min_date.toISOString())
        .sort((a, b) => a.time - b.time);
    }

    const conversations = events.reduce((accumulated, event) => {
      // TODO(federation): generate fully qualified ids
      accumulated[event.conversation] = (accumulated[event.conversation] || 0) + 1;
      return accumulated;
    }, {});

    return Object.keys(conversations)
      .sort((id_a, id_b) => conversations[id_b] - conversations[id_a])
      .map(id => ({domain: '', id}));
  }

  /**
   * Loads conversation states from the local database.
   * @returns Resolves with all the stored conversation states
   */
  loadConversationStatesFromDb<T>(): Promise<T[]> {
    return this.storageService.getAll(StorageSchemata.OBJECT_STORE.CONVERSATIONS);
  }

  /**
   * Saves a list of conversation records in the local database.
   * @param conversations Conversation entity
   * @returns Resolves with a list of conversation records
   */
  async saveConversationsInDb(conversations: ConversationRecord[]): Promise<ConversationRecord[]> {
    if (this.storageService.db) {
      const keys = conversations.map(conversation => conversation.id);
      await this.storageService.db.table(StorageSchemata.OBJECT_STORE.CONVERSATIONS).bulkPut(conversations, keys);
    } else {
      for (const conversation of conversations) {
        await this.storageService.save(StorageSchemata.OBJECT_STORE.CONVERSATIONS, conversation.id, conversation);
      }
    }

    return conversations;
  }

  /**
   * Saves a conversation entity in the local database.
   * @param conversation_et Conversation entity
   * @returns Resolves with the conversation entity
   */
  saveConversationStateInDb(conversation_et: ConversationEntity): Promise<ConversationEntity> {
    const conversationData = conversation_et.serialize();

    return this.storageService
      .save(StorageSchemata.OBJECT_STORE.CONVERSATIONS, conversation_et.id, conversationData)
      .then(primary_key => {
        this.logger.info(`State of conversation '${primary_key}' was stored`, conversationData);
        return conversation_et;
      });
  }

  /**
   * Search for text in given conversation.
   *
   * @param conversation_id ID of conversation to add users to
   * @param query will be checked in against all text messages
   * @returns Resolves with the matching events
   */
  searchInConversation(conversation_id: string, query: string): Promise<any> {
    const category_min = MessageCategory.TEXT;
    const category_max = MessageCategory.TEXT | MessageCategory.LINK | MessageCategory.LINK_PREVIEW;

    return this.eventService.loadEventsWithCategory(conversation_id, category_min, category_max).then(events => {
      return events.filter(({data: event_data}: any) => fullTextSearch(event_data.content, query));
    });
  }
}<|MERGE_RESOLUTION|>--- conflicted
+++ resolved
@@ -106,23 +106,13 @@
    * Get a conversation by ID.
    * @see https://staging-nginz-https.zinfra.io/swagger-ui/#!/conversations/conversation
    */
-<<<<<<< HEAD
-  getConversationById(convId: QualifiedId): Promise<BackendConversation> {
-    const domain = Config.getConfig().FEATURE.FEDERATION_DOMAIN;
+  getConversationById(conversationId: QualifiedId): Promise<BackendConversation> {
     const conversationApi = this.apiClient.conversation.api;
-    const isFederatedBackend = Config.getConfig().FEATURE.ENABLE_FEDERATION === true && domain;
+    const isFederatedBackend = !!Config.getConfig().FEATURE.FEDERATION_DOMAIN;
 
     return isFederatedBackend
-      ? conversationApi.getConversation(convId, true)
-      : conversationApi.getConversation(convId.id);
-=======
-  getConversationById({id, domain}: QualifiedId): Promise<BackendConversation> {
-    const isFederatedBackend = !!Config.getConfig().FEATURE.FEDERATION_DOMAIN;
-
-    return isFederatedBackend
-      ? this.apiClient.conversation.api.getConversation({domain, id}, true)
-      : this.apiClient.conversation.api.getConversation(id);
->>>>>>> fcf713e8
+      ? conversationApi.getConversation(conversationId, true)
+      : conversationApi.getConversation(conversationId.id);
   }
 
   /**
