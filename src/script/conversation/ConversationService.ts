/*
 * Wire
 * Copyright (C) 2018 Wire Swiss GmbH
 *
 * This program is free software: you can redistribute it and/or modify
 * it under the terms of the GNU General Public License as published by
 * the Free Software Foundation, either version 3 of the License, or
 * (at your option) any later version.
 *
 * This program is distributed in the hope that it will be useful,
 * but WITHOUT ANY WARRANTY; without even the implied warranty of
 * MERCHANTABILITY or FITNESS FOR A PARTICULAR PURPOSE. See the
 * GNU General Public License for more details.
 *
 * You should have received a copy of the GNU General Public License
 * along with this program. If not, see http://www.gnu.org/licenses/.
 *
 */

import type {
  CONVERSATION_ACCESS,
  ACCESS_ROLE_V2,
  ClientMismatch,
  Conversation as BackendConversation,
  ConversationCode,
  NewOTRMessage,
} from '@wireapp/api-client/lib/conversation';
import type {
  ConversationMemberUpdateData,
  ConversationOtherMemberUpdateData,
  ConversationReceiptModeUpdateData,
  ConversationJoinData,
} from '@wireapp/api-client/lib/conversation/data';
import type {
  ConversationCodeDeleteEvent,
  ConversationCodeUpdateEvent,
  ConversationEvent,
  ConversationMemberJoinEvent,
  ConversationMemberLeaveEvent,
  ConversationMessageTimerUpdateEvent,
  ConversationReceiptModeUpdateEvent,
  ConversationRenameEvent,
} from '@wireapp/api-client/lib/event';
<<<<<<< HEAD
import {QualifiedId} from '@wireapp/api-client/lib/user';
=======
>>>>>>> 3c8bcb1e
import {container} from 'tsyringe';

import {Logger, getLogger} from 'Util/Logger';

import type {Conversation as ConversationEntity} from '../entity/Conversation';
import type {EventService} from '../event/EventService';
import {MessageCategory} from '../message/MessageCategory';
import {search as fullTextSearch} from '../search/FullTextSearch';
import {APIClient} from '../service/APIClientSingleton';
import {StorageService} from '../storage';
import {ConversationRecord} from '../storage/record/ConversationRecord';
<<<<<<< HEAD
import {StorageSchemata} from '../storage/StorageSchemata';
=======
import {QualifiedId} from '@wireapp/api-client/lib/user';
>>>>>>> 3c8bcb1e

export class ConversationService {
  private readonly eventService: EventService;
  private readonly logger: Logger;

  constructor(
    eventService: EventService,
    private readonly storageService = container.resolve(StorageService),
    private readonly apiClient = container.resolve(APIClient),
  ) {
    this.eventService = eventService;
    this.logger = getLogger('ConversationService');
  }

  //##############################################################################
  // Get conversations
  //##############################################################################

  /**
   * Retrieves all the conversations of a user.
   * @returns Resolves with the conversation information
   */
  async getAllConversations() {
    return this.apiClient.api.conversation.getConversationList();
  }

  /**
   * Get a conversation by ID.
   * @see https://staging-nginz-https.zinfra.io/swagger-ui/#!/conversations/conversation
   */
  getConversationById({id, domain}: QualifiedId): Promise<BackendConversation> {
    return this.apiClient.api.conversation.getConversation({domain, id});
  }

  /**
   * Update the conversation name.
   *
   * @see https://staging-nginz-https.zinfra.io/swagger-ui/#!/conversations/updateConversation
   *
   * @param conversationId ID of conversation to rename
   * @param name new name of the conversation
   * @returns Resolves with the server response
   */
  updateConversationName(conversationId: string, name: string): Promise<ConversationRenameEvent> {
    return this.apiClient.api.conversation.putConversation(conversationId, {
      name,
    });
  }

  /**
   * Update the conversation message timer value.
   *
   * @see https://staging-nginz-https.zinfra.io/swagger-ui/#!/conversations/updateConversationMessageTimer
   *
   * @param conversationId ID of conversation to rename
   * @param messageTimer new message timer of the conversation
   * @returns Resolves with the server response
   */
  updateConversationMessageTimer(
    conversationId: string,
    message_timer: number,
  ): Promise<ConversationMessageTimerUpdateEvent> {
    return this.apiClient.api.conversation.putConversationMessageTimer(conversationId, {message_timer});
  }

  /**
   * Update the conversation message timer value.
   *
   * @see https://staging-nginz-https.zinfra.io/swagger-ui/#!/conversations/updateConversationMessageTimer
   *
   * @param conversationId ID of conversation to rename
   * @param receiptMode new receipt mode
   * @returns Resolves with the server response
   */
  updateConversationReceiptMode(
    conversationId: string,
    receiptMode: ConversationReceiptModeUpdateData,
  ): Promise<ConversationReceiptModeUpdateEvent> {
    return this.apiClient.api.conversation.putConversationReceiptMode(conversationId, receiptMode);
  }

  /**
   * Update self membership properties.
   *
   * @see https://staging-nginz-https.zinfra.io/swagger-ui/#!/conversations/updateSelf
   *
   * @param conversation_id ID of conversation to update
   * @param payload Updated properties
   * @returns Resolves with the server response
   */
  updateMemberProperties(conversationId: string, payload: Partial<ConversationMemberUpdateData>): Promise<void> {
    return this.apiClient.api.conversation.putMembershipProperties(conversationId, payload);
  }

  //##############################################################################
  // Conversation access
  //##############################################################################

  /**
   * Delete the conversation access code.
   *
   * @see https://staging-nginz-https.zinfra.io/swagger-ui/#!/conversations/deleteConversationCode
   * @param conversationId ID of conversation to delete access code for
   * @returns Resolves with the server response
   */
  deleteConversationCode(conversationId: string): Promise<ConversationCodeDeleteEvent> {
    return this.apiClient.api.conversation.deleteConversationCode(conversationId);
  }

  /**
   * Get the conversation access code.
   *
   * @see https://staging-nginz-https.zinfra.io/swagger-ui/#!/conversations/getConversationCode
   * @param conversationId ID of conversation to get access code for
   * @returns Resolves with the server response
   */
  getConversationCode(conversationId: string): Promise<ConversationCode> {
    return this.apiClient.api.conversation.getConversationCode(conversationId);
  }

  /**
   * Request a conversation access code.
   *
   * @see https://staging-nginz-https.zinfra.io/swagger-ui/#!/conversations/createConversationCode
   * @param conversationId ID of conversation to request access code for
   * @returns Resolves with the server response
   */
  postConversationCode(conversationId: string): Promise<ConversationCodeUpdateEvent> {
    return this.apiClient.api.conversation.postConversationCodeRequest(conversationId);
  }

  /**
   * Join a conversation using a code.
   *
   * @see https://staging-nginz-https.zinfra.io/swagger-ui/#!/conversations/joinConversationByCode
   * @param key Conversation identifier
   * @param code Conversation access code
   * @returns Resolves with the server response
   */
  postConversationJoin(key: string, code: string): Promise<ConversationMemberJoinEvent> {
    return this.apiClient.api.conversation.postJoinByCode({code, key});
  }

  /**
   * Join a conversation using a code.
   *
   * @see https://staging-nginz-https.zinfra.io/swagger-ui/#!/conversations/joinConversationByCode
   * @param key Conversation identifier
   * @param code Conversation access code
   * @returns Resolves with the server response
   */
  getConversationJoin(key: string, code: string): Promise<ConversationJoinData> {
    return this.apiClient.api.conversation.getJoinByCode({code, key});
  }

  /**
   * Update conversation access mode.
   *
   * @see https://staging-nginz-https.zinfra.io/swagger-ui/#!/conversations/updateConversationAccess
   *
   * @param conversationId ID of conversation
   * @param accessModes Conversation access mode
   * @param accessRole Conversation access role
   * @returns Resolves with the server response
   */
  putConversationAccess(
    conversationId: string,
    accessModes: CONVERSATION_ACCESS[],
    accessRole: ACCESS_ROLE_V2[],
  ): Promise<ConversationEvent> {
    return this.apiClient.api.conversation.putAccess(conversationId, {
      access: accessModes,
      access_role_v2: accessRole,
    });
  }

  //##############################################################################
  // Send events
  //##############################################################################

  /**
   * Remove service from conversation.
   *
   * @param conversationId ID of conversation to remove service from
   * @param userId ID of service to be removed from the the conversation
   * @returns Resolves with the server response
   */
  deleteBots(conversationId: string, userId: string): Promise<void> {
    return this.apiClient.api.conversation.deleteBot(conversationId, userId);
  }

  /**
   * Remove member from conversation.
   *
   * @see https://staging-nginz-https.zinfra.io/swagger-ui/#!/conversations/removeMember
   *
   * @param conversationId ID of conversation to remove member from
   * @param userId ID of member to be removed from the the conversation
   * @returns Resolves with the server response
   */
  deleteMembers(conversationId: QualifiedId, userId: QualifiedId): Promise<ConversationMemberLeaveEvent> {
    return this.apiClient.api.conversation.deleteMember(conversationId, userId);
  }

  putMembers(conversationId: string, userId: string, data: ConversationOtherMemberUpdateData): Promise<void> {
    return this.apiClient.api.conversation.putOtherMember(userId, conversationId, data);
  }

  deleteConversation(teamId: string, conversationId: string): Promise<void> {
    return this.apiClient.api.teams.conversation.deleteConversation(teamId, conversationId);
  }

  /**
   * Add a service to an existing conversation.
   *
   * @param conversationId ID of conversation to add users to
   * @param providerId ID of service provider
   * @param serviceId ID of service
   * @returns Resolves with the server response
   */
  postBots(conversationId: string, providerId: string, serviceId: string): Promise<ConversationMemberJoinEvent> {
    return this.apiClient.api.conversation.postBot(conversationId, providerId, serviceId);
  }

  /**
   * Post an encrypted message to a conversation.
   *
   * @note If "recipients" are not specified you will receive a list of all missing OTR recipients (user-client-map).
   * @note Options for the precondition check on missing clients are:
   * - `false` - all clients
   * - `Array<string>` - only clients of listed users
   * - `true` - force sending
   *
   * @see https://staging-nginz-https.zinfra.io/swagger-ui/#!/conversations/postOtrMessage
   * @example How to send "recipients" payload
   * "recipients": {
   *   "<user-id>": {
   *     "<client-id>": "<base64-encoded-encrypted-content>"
   *   }
   * }
   *
   * @param conversationId ID of conversation to send message in
   * @param payload Payload to be posted
   * @returns Promise that resolves when the message was sent
   */
  postEncryptedMessage(
    conversationId: QualifiedId,
    payload: NewOTRMessage<string>,
    preconditionOption?: boolean | string[],
  ): Promise<ClientMismatch> {
    const reportMissing = Array.isArray(preconditionOption) ? preconditionOption : undefined;
    const ignoreMissing = preconditionOption === true ? true : undefined;

    if (reportMissing) {
      payload.report_missing = reportMissing;
    }

    // TODO(federation): add domain in the postOTRMessage (?)
    return this.apiClient.api.conversation.postOTRMessage(payload.sender, conversationId.id, payload, ignoreMissing);
  }

  //##############################################################################
  // Database interactions
  //##############################################################################

  /**
   * Deletes a conversation entity from the local database.
   * @returns Resolves when the entity was deleted
   */
  async deleteConversationFromDb({id, domain}: QualifiedId): Promise<string> {
    const key = domain ? `${id}@${domain}` : id;
    const primaryKey = await this.storageService.delete(StorageSchemata.OBJECT_STORE.CONVERSATIONS, key);
    return primaryKey;
  }

  loadConversation<T>(conversationId: string): Promise<T | undefined> {
    return this.storageService.load(StorageSchemata.OBJECT_STORE.CONVERSATIONS, conversationId);
  }

  /**
   * Get active conversations from database.
   * @returns Resolves with active conversations
   */
  async getActiveConversationsFromDb(): Promise<QualifiedId[]> {
    const min_date = new Date();
    min_date.setDate(min_date.getDate() - 30);

    let events;

    if (this.storageService.db) {
      events = await this.storageService.db
        .table(StorageSchemata.OBJECT_STORE.EVENTS)
        .where('time')
        .aboveOrEqual(min_date.toISOString())
        .toArray();
    } else {
      const records = await this.storageService.getAll<{time: number}>(StorageSchemata.OBJECT_STORE.EVENTS);
      events = records
        .filter(record => record.time.toString() >= min_date.toISOString())
        .sort((a, b) => a.time - b.time);
    }

    const conversations = events.reduce((accumulated, event) => {
      // TODO(federation): generate fully qualified ids
      accumulated[event.conversation] = (accumulated[event.conversation] || 0) + 1;
      return accumulated;
    }, {});

    return Object.keys(conversations)
      .sort((id_a, id_b) => conversations[id_b] - conversations[id_a])
      .map(id => ({domain: '', id}));
  }

  /**
   * Loads conversation states from the local database.
   * @returns Resolves with all the stored conversation states
   */
  loadConversationStatesFromDb<T>(): Promise<T[]> {
    return this.storageService.getAll(StorageSchemata.OBJECT_STORE.CONVERSATIONS);
  }

  /**
   * Saves a list of conversation records in the local database.
   * @param conversations Conversation entity
   * @returns Resolves with a list of conversation records
   */
  async saveConversationsInDb(conversations: ConversationRecord[]): Promise<ConversationRecord[]> {
    if (this.storageService.db) {
      const keys = conversations.map(conversation => conversation.id);
      await this.storageService.db.table(StorageSchemata.OBJECT_STORE.CONVERSATIONS).bulkPut(conversations, keys);
    } else {
      for (const conversation of conversations) {
        await this.storageService.save(StorageSchemata.OBJECT_STORE.CONVERSATIONS, conversation.id, conversation);
      }
    }

    return conversations;
  }

  /**
   * Saves a conversation entity in the local database.
   * @param conversation_et Conversation entity
   * @returns Resolves with the conversation entity
   */
  saveConversationStateInDb(conversation_et: ConversationEntity): Promise<ConversationEntity> {
    const conversationData = conversation_et.serialize();

    return this.storageService
      .save(StorageSchemata.OBJECT_STORE.CONVERSATIONS, conversation_et.id, conversationData)
      .then(primary_key => {
        this.logger.info(`State of conversation '${primary_key}' was stored`, conversationData);
        return conversation_et;
      });
  }

  /**
   * Search for text in given conversation.
   *
   * @param conversation_id ID of conversation to add users to
   * @param query will be checked in against all text messages
   * @returns Resolves with the matching events
   */
  async searchInConversation(conversation_id: string, query: string): Promise<any> {
    const category_min = MessageCategory.TEXT;
    const category_max = MessageCategory.TEXT | MessageCategory.LINK | MessageCategory.LINK_PREVIEW;

    const events = await this.eventService.loadEventsWithCategory(conversation_id, category_min, category_max);
    return events
      .filter(record => record.ephemeral_expires !== true)
      .filter(({data: event_data}: any) => fullTextSearch(event_data.content, query));
  }
}<|MERGE_RESOLUTION|>--- conflicted
+++ resolved
@@ -18,18 +18,18 @@
  */
 
 import type {
-  CONVERSATION_ACCESS,
   ACCESS_ROLE_V2,
   ClientMismatch,
   Conversation as BackendConversation,
   ConversationCode,
+  CONVERSATION_ACCESS,
   NewOTRMessage,
 } from '@wireapp/api-client/lib/conversation';
 import type {
+  ConversationJoinData,
   ConversationMemberUpdateData,
   ConversationOtherMemberUpdateData,
   ConversationReceiptModeUpdateData,
-  ConversationJoinData,
 } from '@wireapp/api-client/lib/conversation/data';
 import type {
   ConversationCodeDeleteEvent,
@@ -41,13 +41,10 @@
   ConversationReceiptModeUpdateEvent,
   ConversationRenameEvent,
 } from '@wireapp/api-client/lib/event';
-<<<<<<< HEAD
 import {QualifiedId} from '@wireapp/api-client/lib/user';
-=======
->>>>>>> 3c8bcb1e
 import {container} from 'tsyringe';
 
-import {Logger, getLogger} from 'Util/Logger';
+import {getLogger, Logger} from 'Util/Logger';
 
 import type {Conversation as ConversationEntity} from '../entity/Conversation';
 import type {EventService} from '../event/EventService';
@@ -56,11 +53,7 @@
 import {APIClient} from '../service/APIClientSingleton';
 import {StorageService} from '../storage';
 import {ConversationRecord} from '../storage/record/ConversationRecord';
-<<<<<<< HEAD
 import {StorageSchemata} from '../storage/StorageSchemata';
-=======
-import {QualifiedId} from '@wireapp/api-client/lib/user';
->>>>>>> 3c8bcb1e
 
 export class ConversationService {
   private readonly eventService: EventService;
