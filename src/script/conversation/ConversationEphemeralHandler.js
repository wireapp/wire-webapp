/*
 * Wire
 * Copyright (C) 2018 Wire Swiss GmbH
 *
 * This program is free software: you can redistribute it and/or modify
 * it under the terms of the GNU General Public License as published by
 * the Free Software Foundation, either version 3 of the License, or
 * (at your option) any later version.
 *
 * This program is distributed in the hope that it will be useful,
 * but WITHOUT ANY WARRANTY; without even the implied warranty of
 * MERCHANTABILITY or FITNESS FOR A PARTICULAR PURPOSE. See the
 * GNU General Public License for more details.
 *
 * You should have received a copy of the GNU General Public License
 * along with this program. If not, see http://www.gnu.org/licenses/.
 *
 */

<<<<<<< HEAD
import {Article, LinkPreview} from '@wireapp/protocol-messaging';
=======
import Logger from 'utils/Logger';
>>>>>>> 6b913427

window.z = window.z || {};
window.z.conversation = z.conversation || {};

z.conversation.ConversationEphemeralHandler = class ConversationEphemeralHandler extends z.conversation
  .AbstractConversationEventHandler {
  static get CONFIG() {
    return {
      INTERVAL_TIME: z.util.TimeUtil.UNITS_IN_MILLIS.SECOND * 0.25,
      TIMER_RANGE: {
        MAX: z.util.TimeUtil.UNITS_IN_MILLIS.YEAR,
        MIN: z.util.TimeUtil.UNITS_IN_MILLIS.SECOND,
      },
    };
  }

  static validateTimer(messageTimer) {
    const TIMER_RANGE = ConversationEphemeralHandler.CONFIG.TIMER_RANGE;
    const isTimerReset = messageTimer === null;

    return isTimerReset ? messageTimer : z.util.NumberUtil.clamp(messageTimer, TIMER_RANGE.MIN, TIMER_RANGE.MAX);
  }

  constructor(conversationMapper, eventService, eventListeners) {
    super();

    const defaultEventListeners = {onMessageTimeout: z.util.noop};
    this.eventListeners = Object.assign({}, defaultEventListeners, eventListeners);
    this.eventService = eventService;

    this.setEventHandlingConfig({
      [z.event.Backend.CONVERSATION.MESSAGE_TIMER_UPDATE]: this._updateEphemeralTimer.bind(this),
    });

    this.checkMessageTimer = this.checkMessageTimer.bind(this);

    this.conversationMapper = conversationMapper;
    this.logger = new Logger('z.conversation.ConversationEphemeralHandler', z.config.LOGGER.OPTIONS);

    this.timedMessages = ko.observableArray([]);

    let updateIntervalId = null;
    this.timedMessages.subscribe(messageEntities => {
      const shouldClearInterval = !messageEntities.length && updateIntervalId;
      if (shouldClearInterval) {
        window.clearInterval(updateIntervalId);
        updateIntervalId = null;
        return this.logger.info('Cleared ephemeral message check interval');
      }

      const shouldSetInterval = messageEntities.length && !updateIntervalId;
      if (shouldSetInterval) {
        const INTERVAL_TIME = ConversationEphemeralHandler.CONFIG.INTERVAL_TIME;
        updateIntervalId = window.setInterval(() => this._updateTimedMessages(), INTERVAL_TIME);
        this.logger.info('Started ephemeral message check interval');
      }
    });
  }

  /**
   * Check the remaining lifetime for a given ephemeral message.
   *
   * @param {Message} messageEntity - Message to check
   * @param {number} timeOffset - Approximate time different to backend in milliseconds
   * @returns {undefined} No return value
   */
  checkMessageTimer(messageEntity, timeOffset) {
    const hasHitBackend = messageEntity.status() > z.message.StatusType.SENDING;
    if (!hasHitBackend) {
      return;
    }

    switch (messageEntity.ephemeral_status()) {
      case z.message.EphemeralStatusType.TIMED_OUT: {
        this._timeoutEphemeralMessage(messageEntity);
        break;
      }

      case z.message.EphemeralStatusType.ACTIVE: {
        messageEntity.startMessageTimer(timeOffset);
        break;
      }

      case z.message.EphemeralStatusType.INACTIVE: {
        messageEntity.startMessageTimer(timeOffset);

        const changes = {
          ephemeral_expires: messageEntity.ephemeral_expires(),
          ephemeral_started: messageEntity.ephemeral_started(),
        };

        this.eventService.updateEvent(messageEntity.primary_key, changes);
        break;
      }

      default:
        this.logger.info(this.logger.levels.OFF, `Non-ephemeral message of type: ${messageEntity.type}`);
    }
  }

  validateMessage(messageEntity) {
    const isEphemeralMessage = messageEntity.ephemeral_status() !== z.message.EphemeralStatusType.NONE;
    if (!isEphemeralMessage) {
      return messageEntity;
    }

    const isExpired = !!this._updateTimedMessage(messageEntity);
    if (!isExpired) {
      const {id, conversation_id: conversationId} = messageEntity;
      const matchingMessageEntity = this.timedMessages().find(timedMessageEntity => {
        const {conversation_id: timedConversationId, id: timedMessageId} = timedMessageEntity;
        return timedMessageId === id && timedConversationId === conversationId;
      });

      if (matchingMessageEntity) {
        this.timedMessages.replace(matchingMessageEntity, messageEntity);
      } else {
        this.timedMessages.push(messageEntity);
      }

      return messageEntity;
    }
  }

  validateMessages(messageEntities) {
    return messageEntities
      .map(messageEntity => this.validateMessage(messageEntity))
      .filter(messageEntity => messageEntity);
  }

  _obfuscateAssetMessage(messageEntity) {
    messageEntity.ephemeral_expires(true);

    const assetEntity = messageEntity.get_first_asset();
    const changes = {
      data: {
        content_type: assetEntity.file_type,
        meta: {},
      },
      ephemeral_expires: true,
    };

    this.eventService.updateEvent(messageEntity.primary_key, changes);
    this.logger.info(`Obfuscated asset message '${messageEntity.id}'`);
  }

  _obfuscateImageMessage(messageEntity) {
    messageEntity.ephemeral_expires(true);

    const assetEntity = messageEntity.get_first_asset();
    const changes = {
      data: {
        info: {
          height: assetEntity.height,
          tag: 'medium',
          width: assetEntity.width,
        },
      },
      ephemeral_expires: true,
    };

    this.eventService.updateEvent(messageEntity.primary_key, changes);
    this.logger.info(`Obfuscated image message '${messageEntity.id}'`);
  }

  _obfuscateMessage(messageEntity) {
    if (messageEntity.has_asset_text()) {
      this._obfuscateTextMessage(messageEntity);
    } else if (messageEntity.has_asset()) {
      this._obfuscateAssetMessage(messageEntity);
    } else if (messageEntity.has_asset_image()) {
      this._obfuscateImageMessage(messageEntity);
    } else {
      this.logger.warn(`Ephemeral message of unsupported type: ${messageEntity.type}`, messageEntity);
    }
  }

  _obfuscateTextMessage(messageEntity) {
    messageEntity.ephemeral_expires(true);

    const assetEntity = messageEntity.get_first_asset();
    const obfuscatedAsset = new z.entity.Text(messageEntity.id);
    const obfuscatedPreviews = assetEntity.previews().map(linkPreview => {
      linkPreview.obfuscate();
      const protoArticle = new Article({permanentUrl: linkPreview.url, title: linkPreview.title}); // deprecated format
      const linkPreviewProto = new LinkPreview({
        article: protoArticle,
        permanentUrl: linkPreview.url,
        title: linkPreview.title,
        url: linkPreview.url,
        urlOffset: 0,
      });
      return z.util.arrayToBase64(LinkPreview.encode(linkPreviewProto).finish());
    });

    obfuscatedAsset.text = z.util.StringUtil.obfuscate(assetEntity.text);
    obfuscatedAsset.previews(assetEntity.previews());

    messageEntity.assets([obfuscatedAsset]);
    const changes = {
      data: {
        content: obfuscatedAsset.text,
        previews: obfuscatedPreviews,
      },
      ephemeral_expires: true,
    };

    this.eventService.updateEvent(messageEntity.primary_key, changes);
    this.logger.info(`Obfuscated text message '${messageEntity.id}'`);
  }

  _timeoutEphemeralMessage(messageEntity) {
    if (!messageEntity.is_expired()) {
      if (messageEntity.user().is_me) {
        this._obfuscateMessage(messageEntity);
      }

      this.eventListeners.onMessageTimeout(messageEntity);
    }
  }

  /**
   * Updates the ephemeral timer of a conversation when an timer-update message is received.
   *
   * @private
   * @param {Conversation} conversationEntity - Conversation entity which message timer was changed
   * @param {Object} eventJson - JSON data of 'conversation.message-timer-update' event
   * @returns {Promise} Resolves when the event was handled
   */
  _updateEphemeralTimer(conversationEntity, eventJson) {
    const updates = {globalMessageTimer: ConversationEphemeralHandler.validateTimer(eventJson.data.message_timer)};
    this.conversationMapper.updateProperties(conversationEntity, updates);
    return Promise.resolve(conversationEntity);
  }

  _updateTimedMessage(messageEntity) {
    if (_.isString(messageEntity.ephemeral_expires())) {
      const remainingTime = Math.max(0, messageEntity.ephemeral_expires() - Date.now());
      messageEntity.ephemeral_remaining(remainingTime);

      const isExpired = remainingTime === 0;
      if (isExpired) {
        this._timeoutEphemeralMessage(messageEntity);
        return messageEntity;
      }
    }
  }

  _updateTimedMessages() {
    const expiredMessages = this.timedMessages()
      .map(messageEntity => this._updateTimedMessage(messageEntity))
      .filter(messageEntity => messageEntity);

    if (expiredMessages.length) {
      this.timedMessages.remove(messageEntity => {
        for (const expiredMessage of expiredMessages) {
          const {conversation_id: conversationId, id: messageId} = expiredMessage;
          const isExpiredMessage = messageEntity.id === messageId && messageEntity.conversation_id === conversationId;
          if (isExpiredMessage) {
            return true;
          }
        }

        return false;
      });
    }
  }
};<|MERGE_RESOLUTION|>--- conflicted
+++ resolved
@@ -17,11 +17,8 @@
  *
  */
 
-<<<<<<< HEAD
 import {Article, LinkPreview} from '@wireapp/protocol-messaging';
-=======
 import Logger from 'utils/Logger';
->>>>>>> 6b913427
 
 window.z = window.z || {};
 window.z.conversation = z.conversation || {};
