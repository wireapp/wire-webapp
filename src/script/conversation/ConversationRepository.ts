--- conflicted
+++ resolved
@@ -2156,8 +2156,6 @@
     await this.deleteMessages(conversation, timestamp);
     await this.addCreationMessage(conversation, !!this.userState.self()?.isTemporaryGuest(), timestamp);
     conversation.setTimestamp(timestamp, Conversation.TIMESTAMP_TYPE.CLEARED);
-<<<<<<< HEAD
-=======
   }
 
   /**
@@ -2166,7 +2164,6 @@
    */
   async wipeMLSCapableConversation(conversation: MLSCapableConversation) {
     return this.conversationService.wipeMLSCapableConversation(conversation);
->>>>>>> cd8b3fa7
   }
 
   async leaveGuestRoom(): Promise<void> {
