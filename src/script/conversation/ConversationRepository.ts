/*
 * Wire
 * Copyright (C) 2018 Wire Swiss GmbH
 *
 * This program is free software: you can redistribute it and/or modify
 * it under the terms of the GNU General Public License as published by
 * the Free Software Foundation, either version 3 of the License, or
 * (at your option) any later version.
 *
 * This program is distributed in the hope that it will be useful,
 * but WITHOUT ANY WARRANTY; without even the implied warranty of
 * MERCHANTABILITY or FITNESS FOR A PARTICULAR PURPOSE. See the
 * GNU General Public License for more details.
 *
 * You should have received a copy of the GNU General Public License
 * along with this program. If not, see http://www.gnu.org/licenses/.
 *
 */

import ko from 'knockout';
import {amplify} from 'amplify';
import {Confirmation, LegalHoldStatus, Asset as ProtobufAsset} from '@wireapp/protocol-messaging';
import {flatten} from 'underscore';
import {WebAppEvents} from '@wireapp/webapp-events';
import {StatusCodes as HTTP_STATUS} from 'http-status-codes';
import {
  CONVERSATION_EVENT,
  ConversationMessageTimerUpdateEvent,
  ConversationRenameEvent,
<<<<<<< HEAD
  ConversationMemberJoinEvent,
=======
  ConversationCreateEvent,
>>>>>>> d1806474
} from '@wireapp/api-client/src/event/';
import {
  DefaultConversationRoleName as DefaultRole,
  CONVERSATION_ACCESS_ROLE,
  CONVERSATION_ACCESS,
  CONVERSATION_TYPE,
  NewConversation,
  Conversation as BackendConversation,
} from '@wireapp/api-client/src/conversation/';
import {container} from 'tsyringe';
import {ConversationReceiptModeUpdateData} from '@wireapp/api-client/src/conversation/data/';
import {BackendErrorLabel} from '@wireapp/api-client/src/http/';
import {Logger, getLogger} from 'Util/Logger';
import {TIME_IN_MILLIS} from 'Util/TimeUtil';
import {PromiseQueue} from 'Util/PromiseQueue';
import {replaceLink, t} from 'Util/LocalizerUtil';
import {getNextItem} from 'Util/ArrayUtil';
import {createRandomUuid, noop} from 'Util/util';
import {allowsAllFiles, getFileExtensionOrName, isAllowedFile} from 'Util/FileTypeUtil';
import {compareTransliteration, sortByPriority, startsWith, sortUsersByPriority} from 'Util/StringUtil';
import {ClientEvent} from '../event/Client';
import {NOTIFICATION_HANDLING_STATE} from '../event/NotificationHandlingState';
import {EventRepository} from '../event/EventRepository';
import {EventBuilder, GroupCreationEvent, QualifiedIdOptional} from '../conversation/EventBuilder';
import {Conversation} from '../entity/Conversation';
import {Message} from '../entity/message/Message';
import {ConversationMapper, ConversationDatabaseData} from './ConversationMapper';
import {ConversationStateHandler} from './ConversationStateHandler';
import {EventMapper} from './EventMapper';
import {ACCESS_STATE} from './AccessState';
import {ConversationStatus} from './ConversationStatus';
import {ConversationVerificationStateHandler} from './ConversationVerificationStateHandler';
import {NOTIFICATION_STATE} from './NotificationSetting';
import {ConversationEphemeralHandler} from './ConversationEphemeralHandler';
import {ConversationLabelRepository} from './ConversationLabelRepository';
import {AssetTransferState} from '../assets/AssetTransferState';
import {ModalsViewModel} from '../view_model/ModalsViewModel';
import {SystemMessageType} from '../message/SystemMessageType';
import {SuperType} from '../message/SuperType';
import {MessageCategory} from '../message/MessageCategory';
import {Config} from '../Config';
import {BaseError, BASE_ERROR_TYPE} from '../error/BaseError';
import {BackendClientError} from '../error/BackendClientError';
import * as LegalHoldEvaluator from '../legal-hold/LegalHoldEvaluator';
import {DeleteConversationMessage} from '../entity/message/DeleteConversationMessage';
import {ConversationRoleRepository} from './ConversationRoleRepository';
import {ConversationError} from '../error/ConversationError';
import {ConversationService} from './ConversationService';
import {ConnectionRepository} from '../connection/ConnectionRepository';
import {UserRepository} from '../user/UserRepository';
import {PropertiesRepository} from '../properties/PropertiesRepository';
import {ServerTimeHandler} from '../time/serverTimeHandler';
import {ContentMessage} from '../entity/message/ContentMessage';
import {User} from '../entity/User';
import {EventService} from '../event/EventService';
import {ConnectionEntity} from '../connection/ConnectionEntity';
import {EventSource} from '../event/EventSource';
import {MemberMessage} from '../entity/message/MemberMessage';
import {FileAsset} from '../entity/message/FileAsset';
import type {EventRecord} from '../storage';
import {MessageRepository} from './MessageRepository';
import {UserState} from '../user/UserState';
import {TeamState} from '../team/TeamState';
import {TeamRepository} from '../team/TeamRepository';
import {ConversationState} from './ConversationState';
import {ConversationRecord} from '../storage/record/ConversationRecord';
import {UserFilter} from '../user/UserFilter';
import {ConversationFilter} from './ConversationFilter';

type ConversationDBChange = {obj: EventRecord; oldObj: EventRecord};
type FetchPromise = {rejectFn: (error: ConversationError) => void; resolveFn: (conversation: Conversation) => void};
type EventJson = any;
type EntityObject = {conversationEntity: Conversation; messageEntity: Message};

export class ConversationRepository {
  private init_handled: number;
  private init_promise?: {rejectFn: (reason?: any) => void; resolveFn: (value?: unknown) => void};
  private init_total: number;
  private isBlockingNotificationHandling: boolean;
  private readonly conversationsWithNewEvents: Map<any, any>;
  private readonly ephemeralHandler: ConversationEphemeralHandler;
  public readonly conversationLabelRepository: ConversationLabelRepository;
  public readonly conversationRoleRepository: ConversationRoleRepository;
  private readonly event_mapper: EventMapper;
  private readonly eventService: EventService;
  public leaveCall: (conversationId: string) => void;
  private readonly receiving_queue: PromiseQueue;
  private readonly logger: Logger;
  public readonly stateHandler: ConversationStateHandler;
  public readonly verificationStateHandler: ConversationVerificationStateHandler;

  static get CONFIG() {
    return {
      CONFIRMATION_THRESHOLD: TIME_IN_MILLIS.WEEK,
      EXTERNAL_MESSAGE_THRESHOLD: 200 * 1024,
      GROUP: {
        MAX_NAME_LENGTH: 64,
        MAX_SIZE: Config.getConfig().MAX_GROUP_PARTICIPANTS,
      },
    };
  }

  static get CONSENT_TYPE() {
    return {
      INCOMING_CALL: 'incoming_call',
      MESSAGE: 'message',
      OUTGOING_CALL: 'outgoing_call',
    };
  }

  constructor(
    private readonly conversation_service: ConversationService,
    private readonly messageRepositoryProvider: () => MessageRepository,
    private readonly connectionRepository: ConnectionRepository,
    private readonly eventRepository: EventRepository,
    private readonly teamRepository: TeamRepository,
    private readonly userRepository: UserRepository,
    private readonly propertyRepository: PropertiesRepository,
    private readonly serverTimeHandler: ServerTimeHandler,
    private readonly userState = container.resolve(UserState),
    private readonly teamState = container.resolve(TeamState),
    private readonly conversationState = container.resolve(ConversationState),
  ) {
    this.eventService = eventRepository.eventService;

    this.logger = getLogger('ConversationRepository');

    this.event_mapper = new EventMapper();
    this.verificationStateHandler = new ConversationVerificationStateHandler(
      this.eventRepository,
      this.serverTimeHandler,
      this.userState,
      this.conversationState,
    );
    this.isBlockingNotificationHandling = true;
    this.conversationsWithNewEvents = new Map();

    this.teamState.isTeam.subscribe(() => this.mapGuestStatusSelf());
    this.receiving_queue = new PromiseQueue({name: 'ConversationRepository.Receiving'});

    this.init_handled = 0;
    this.init_promise = undefined;
    this.init_total = 0;

    this.initSubscriptions();

    this.stateHandler = new ConversationStateHandler(this.conversation_service);
    this.ephemeralHandler = new ConversationEphemeralHandler(this.eventService, {
      onMessageTimeout: this.handleMessageExpiration,
    });

    this.userState.directlyConnectedUsers = this.conversationState.connectedUsers;

    this.conversationLabelRepository = new ConversationLabelRepository(
      this.conversationState.conversations,
      this.conversationState.conversations_unarchived,
      propertyRepository.propertiesService,
    );

    this.conversationRoleRepository = new ConversationRoleRepository(this.teamRepository, this.conversation_service);
    this.leaveCall = noop;
  }

  checkMessageTimer(messageEntity: ContentMessage): void {
    this.ephemeralHandler.checkMessageTimer(messageEntity, this.serverTimeHandler.getTimeOffset());
  }

  private initStateUpdates(): void {
    ko.computed(() => {
      const conversationsArchived: Conversation[] = [];
      const conversationsCleared: Conversation[] = [];
      const conversationsUnarchived: Conversation[] = [];

      this.conversationState.sorted_conversations().forEach(conversationEntity => {
        if (conversationEntity.is_cleared()) {
          conversationsCleared.push(conversationEntity);
        } else if (conversationEntity.is_archived()) {
          conversationsArchived.push(conversationEntity);
        } else {
          conversationsUnarchived.push(conversationEntity);
        }
      });

      this.conversationState.conversations_archived(conversationsArchived);
      this.conversationState.conversations_cleared(conversationsCleared);
      this.conversationState.conversations_unarchived(conversationsUnarchived);
    });
  }

  private initSubscriptions(): void {
    amplify.subscribe(WebAppEvents.CONVERSATION.DELETE, this.deleteConversationLocally);
    amplify.subscribe(WebAppEvents.CONVERSATION.EVENT_FROM_BACKEND, this.onConversationEvent);
    amplify.subscribe(WebAppEvents.CONVERSATION.MAP_CONNECTION, this.mapConnection);
    amplify.subscribe(WebAppEvents.CONVERSATION.MISSED_EVENTS, this.onMissedEvents);
    amplify.subscribe(WebAppEvents.CONVERSATION.PERSIST_STATE, this.saveConversationStateInDb);
    amplify.subscribe(WebAppEvents.EVENT.NOTIFICATION_HANDLING_STATE, this.setNotificationHandlingState);
    amplify.subscribe(WebAppEvents.TEAM.MEMBER_LEAVE, this.teamMemberLeave);
    amplify.subscribe(WebAppEvents.USER.UNBLOCKED, this.onUnblockUser);
    amplify.subscribe(WebAppEvents.CONVERSATION.INJECT_LEGAL_HOLD_MESSAGE, this.injectLegalHoldMessage);

    this.eventService.addEventUpdatedListener(this.updateLocalMessageEntity);
    this.eventService.addEventDeletedListener(this.deleteLocalMessageEntity);

    window.addEventListener<any>(WebAppEvents.CONVERSATION.JOIN, this.onConversationJoin);
  }

  private readonly updateLocalMessageEntity = async ({
    obj: updatedEvent,
    oldObj: oldEvent,
  }: ConversationDBChange): Promise<void> => {
    const conversationEntity = this.conversationState.findConversation(updatedEvent.conversation);
    const replacedMessageEntity = await this.replaceMessageInConversation(
      conversationEntity,
      oldEvent.id,
      updatedEvent,
    );
    if (replacedMessageEntity) {
      const messageEntity = await this.updateMessageUserEntities(replacedMessageEntity);
      amplify.publish(WebAppEvents.CONVERSATION.MESSAGE.UPDATED, oldEvent.id, messageEntity);
    }
  };

  private readonly deleteLocalMessageEntity = ({oldObj: deletedEvent}: ConversationDBChange): void => {
    const conversationEntity = this.conversationState.findConversation(deletedEvent.conversation);
    if (conversationEntity) {
      conversationEntity.removeMessageById(deletedEvent.id);
    }
  };

  /**
   * Remove obsolete conversations locally.
   */
  cleanupConversations(): void {
    this.conversationState.conversations().forEach(conversationEntity => {
      if (
        conversationEntity.isGroup() &&
        conversationEntity.is_cleared() &&
        conversationEntity.removed_from_conversation()
      ) {
        const {id, domain} = conversationEntity;
        this.conversation_service.deleteConversationFromDb(id, domain);
        this.deleteConversationFromRepository(id, domain);
      }
    });
  }

  //##############################################################################
  // Conversation service interactions
  //##############################################################################

  /**
   * Create a group conversation.
   * @note Do not include the requester among the users
   *
   * @param userEntities Users (excluding the creator) to be part of the conversation
   * @param groupName Name for the conversation
   * @param accessState State for conversation access
   * @param options Additional conversation creation options (like "receipt_mode")
   * @returns Resolves when the conversation was created
   */
  public async createGroupConversation(
    userEntities: User[],
    groupName?: string,
    accessState?: string,
    options: Partial<NewConversation> = {},
  ): Promise<Conversation | undefined> {
    const sameFederatedDomainUserIds = userEntities
      .filter(userEntity => userEntity.isOnSameFederatedDomain())
      .map(userEntity => userEntity.id);
    const otherFederatedDomainUserIds = userEntities
      .filter(userEntity => !userEntity.isOnSameFederatedDomain())
      .map(userEntity => ({domain: userEntity.domain, id: userEntity.id}));
    let payload: NewConversation & {conversation_role: string} = {
      conversation_role: DefaultRole.WIRE_MEMBER,
      name: groupName,
      qualified_users: otherFederatedDomainUserIds,
      receipt_mode: null,
      users: sameFederatedDomainUserIds,
      ...options,
    };

    if (this.teamState.team().id) {
      payload.team = {
        managed: false,
        teamid: this.teamState.team().id,
      };

      if (accessState) {
        let accessPayload;

        switch (accessState) {
          case ACCESS_STATE.TEAM.GUEST_ROOM:
            accessPayload = {
              access: [CONVERSATION_ACCESS.INVITE, CONVERSATION_ACCESS.CODE],
              access_role: CONVERSATION_ACCESS_ROLE.NON_ACTIVATED,
            };
            break;
          case ACCESS_STATE.TEAM.TEAM_ONLY:
            accessPayload = {
              access: [CONVERSATION_ACCESS.INVITE],
              access_role: CONVERSATION_ACCESS_ROLE.TEAM,
            };
            break;
          default:
            break;
        }

        if (accessPayload) {
          payload = {...payload, ...accessPayload};
        }
      }
    }

    try {
      const response = await this.conversation_service.postConversations(payload);
      const {conversationEntity} = await this.onCreate({
        conversation: response.id,
        data: {
          last_event: '0.0',
          last_event_time: '1970-01-01T00:00:00.000Z',
          receipt_mode: null,
          ...response,
        },
        from: this.userState.self().id,
        qualified_conversation: response.qualified_id,
        time: new Date().toISOString(),
        type: CONVERSATION_EVENT.CREATE,
      });
      return conversationEntity as Conversation;
    } catch (error) {
      this.handleConversationCreateError(error, sameFederatedDomainUserIds);
      return undefined;
    }
  }

  /**
   * Create a guest room.
   */
  public createGuestRoom(): Promise<Conversation | undefined> {
    const groupName = t('guestRoomConversationName');
    return this.createGroupConversation([], groupName, ACCESS_STATE.TEAM.GUEST_ROOM);
  }

  /**
   * Get a conversation from the backend.
   */
  private async fetchConversationById(conversationId: string, domain: string | null): Promise<Conversation> {
    const fetching_conversations: Record<string, FetchPromise[]> = {};
    if (fetching_conversations.hasOwnProperty(conversationId)) {
      return new Promise((resolve, reject) => {
        fetching_conversations[conversationId].push({rejectFn: reject, resolveFn: resolve});
      });
    }

    fetching_conversations[conversationId] = [];
    try {
      const response = await this.conversation_service.getConversationById(conversationId, domain);
      const [conversationEntity] = this.mapConversations([response]);

      this.logger.info(`Fetched conversation '${conversationId}' from backend`);
      this.saveConversation(conversationEntity);

      fetching_conversations[conversationId].forEach(({resolveFn}) => resolveFn(conversationEntity));
      delete fetching_conversations[conversationId];

      return conversationEntity;
    } catch (originalError) {
      if (originalError.code === HTTP_STATUS.NOT_FOUND) {
        this.deleteConversationLocally(conversationId, false, domain);
      }
      const error = new ConversationError(
        ConversationError.TYPE.CONVERSATION_NOT_FOUND,
        ConversationError.MESSAGE.CONVERSATION_NOT_FOUND,
        originalError,
      );
      fetching_conversations[conversationId].forEach(({rejectFn}) => rejectFn(error));
      delete fetching_conversations[conversationId];

      throw error;
    }
  }

  public async getConversations(): Promise<Conversation[]> {
    const remoteConversationsPromise = this.conversation_service.getAllConversations().catch(error => {
      this.logger.error(`Failed to get all conversations from backend: ${error.message}`);
      return [];
    });

    const [localConversations, remoteConversations] = await Promise.all([
      this.conversation_service.loadConversationStatesFromDb<ConversationDatabaseData>(),
      remoteConversationsPromise,
    ]);
    let conversationsData: any[];
    if (!remoteConversations.length) {
      conversationsData = localConversations;
    } else {
      const data = ConversationMapper.mergeConversation(localConversations, remoteConversations);
      conversationsData = (await this.conversation_service.saveConversationsInDb(data)) as any[];
    }
    const conversationEntities = this.mapConversations(conversationsData);
    this.saveConversations(conversationEntities);
    return this.conversationState.conversations();
  }

  public async updateConversationStates(conversationsDataArray: ConversationRecord[]) {
    const handledConversationEntities: Conversation[] = [];
    const unknownConversations: ConversationRecord[] = [];

    conversationsDataArray.forEach(conversationData => {
      const localEntity = this.conversationState
        .conversations()
        .find(({id, domain}) => id === conversationData.id && domain == conversationData.domain);

      if (localEntity) {
        const entity = ConversationMapper.updateSelfStatus(localEntity, conversationData as any, true);
        handledConversationEntities.push(entity);
        return;
      }

      unknownConversations.push(conversationData);
    });

    let conversationEntities: Conversation[] = [];

    if (unknownConversations.length) {
      conversationEntities = conversationEntities.concat(this.mapConversations(unknownConversations as any[]));
      this.saveConversations(conversationEntities);
    }

    conversationEntities = conversationEntities.concat(handledConversationEntities);
    const handledConversationData = conversationEntities.map(conversationEntity => conversationEntity.serialize());
    this.conversation_service.saveConversationsInDb(handledConversationData);
    return conversationEntities;
  }

  /**
   * Get preceding messages starting with the given message.
   * @param conversationEntity Respective conversation
   * @returns Resolves with the messages
   */
  public async getPrecedingMessages(conversationEntity: Conversation): Promise<ContentMessage[]> {
    conversationEntity.is_pending(true);

    const firstMessageEntity = conversationEntity.getFirstMessage();
    const upperBound = firstMessageEntity
      ? new Date(firstMessageEntity.timestamp())
      : new Date(conversationEntity.getLatestTimestamp(this.serverTimeHandler.toServerTimestamp()) + 1);

    const events = (await this.eventService.loadPrecedingEvents(
      conversationEntity.id,
      new Date(0),
      upperBound,
      Config.getConfig().MESSAGES_FETCH_LIMIT,
    )) as EventRecord[];
    const mappedMessageEntities = await this.addPrecedingEventsToConversation(events, conversationEntity);
    conversationEntity.is_pending(false);
    return mappedMessageEntities;
  }

  private async addPrecedingEventsToConversation(
    events: EventRecord[],
    conversationEntity: Conversation,
  ): Promise<ContentMessage[]> {
    const hasAdditionalMessages = events.length === Config.getConfig().MESSAGES_FETCH_LIMIT;

    const mappedMessageEntities = await this.addEventsToConversation(events, conversationEntity);
    conversationEntity.hasAdditionalMessages(hasAdditionalMessages);
    if (!hasAdditionalMessages) {
      const firstMessage = conversationEntity.getFirstMessage() as MemberMessage;
      const checkCreationMessage = firstMessage?.isMember() && firstMessage.isCreation();
      if (checkCreationMessage) {
        const groupCreationMessageIn1to1 = conversationEntity.is1to1() && firstMessage.isGroupCreation();
        const one2oneConnectionMessageInGroup = conversationEntity.isGroup() && firstMessage.isConnection();
        const wrongMessageTypeForConversation = groupCreationMessageIn1to1 || one2oneConnectionMessageInGroup;

        if (wrongMessageTypeForConversation) {
          this.messageRepositoryProvider().deleteMessage(conversationEntity, firstMessage);
          conversationEntity.hasCreationMessage = false;
        } else {
          conversationEntity.hasCreationMessage = true;
        }
      }

      const addCreationMessage = !conversationEntity.hasCreationMessage;
      if (addCreationMessage) {
        this.addCreationMessage(conversationEntity, this.userState.self().isTemporaryGuest());
      }
    }
    return mappedMessageEntities;
  }

  private addCreationMessage(
    conversationEntity: Conversation,
    isTemporaryGuest: boolean,
    timestamp?: number,
    eventSource?: EventSource,
  ): void {
    conversationEntity.hasCreationMessage = true;

    if (conversationEntity.inTeam()) {
      const allTeamMembersParticipate = this.teamState.teamMembers().length
        ? this.teamState
            .teamMembers()
            .every(
              teamMember =>
                !!conversationEntity
                  .participating_user_ids()
                  .find(user => user.id === teamMember.id && user.domain == teamMember.domain),
            )
        : false;

      conversationEntity.withAllTeamMembers(allTeamMembersParticipate);
    }

    const creationEvent = conversationEntity.isGroup()
      ? EventBuilder.buildGroupCreation(conversationEntity, isTemporaryGuest, timestamp)
      : EventBuilder.build1to1Creation(conversationEntity);

    this.eventRepository.injectEvent(creationEvent as EventRecord, eventSource);
  }

  /**
   * Get specified message and load number preceding and subsequent messages defined by padding.
   *
   * @param conversationEntity Conversation entity
   * @param messageEntity Message entity
   * @param padding Number of messages to load around the targeted message
   * @returns Resolves with the messages
   */
  public async getMessagesWithOffset(
    conversationEntity: Conversation,
    messageEntity: Message,
    padding = 30,
  ): Promise<ContentMessage[]> {
    const messageDate = new Date(messageEntity.timestamp());
    const conversationId = conversationEntity.id;

    conversationEntity.is_pending(true);

    const precedingMessages = (await this.eventService.loadPrecedingEvents(
      conversationId,
      new Date(0),
      messageDate,
      Math.floor(padding / 2),
    )) as EventRecord[];
    const followingMessages = (await this.eventService.loadFollowingEvents(
      conversationEntity.id,
      messageDate,
      padding - precedingMessages.length,
    )) as EventRecord[];
    const messages = precedingMessages.concat(followingMessages);
    const mappedMessageEntities = await this.addEventsToConversation(messages, conversationEntity);
    conversationEntity.is_pending(false);
    return mappedMessageEntities;
  }

  /**
   * Get subsequent messages starting with the given message.
   * @returns Resolves with the messages
   */
  async getSubsequentMessages(conversationEntity: Conversation, messageEntity: ContentMessage) {
    const messageDate = new Date(messageEntity.timestamp());
    conversationEntity.is_pending(true);

    const events = (await this.eventService.loadFollowingEvents(
      conversationEntity.id,
      messageDate,
      Config.getConfig().MESSAGES_FETCH_LIMIT,
    )) as EventRecord[];
    const mappedMessageEntities = await this.addEventsToConversation(events, conversationEntity, false);
    conversationEntity.is_pending(false);
    return mappedMessageEntities;
  }

  /**
   * Get messages for given category. Category param acts as lower bound.
   */
  async getEventsForCategory(conversationEntity: Conversation, category = MessageCategory.NONE): Promise<Message[]> {
    const events = (await this.eventService.loadEventsWithCategory(conversationEntity.id, category)) as EventRecord[];
    const messageEntities = (await this.event_mapper.mapJsonEvents(events, conversationEntity)) as Message[];
    return this.updateMessagesUserEntities(messageEntities);
  }

  /**
   * Search for given text in conversation.
   */
  public async searchInConversation(
    conversationEntity: Conversation,
    query: string,
  ): Promise<{messageEntities?: Message[]; query?: string}> {
    if (!conversationEntity || !query.length) {
      return {};
    }

    const events = await this.conversation_service.searchInConversation(conversationEntity.id, query);
    const mappedMessages = await this.event_mapper.mapJsonEvents(events, conversationEntity);
    const messageEntities = await this.updateMessagesUserEntities(mappedMessages);
    return {messageEntities, query};
  }

  /**
   * Get conversation unread events.
   *
   * @param conversationEntity Conversation to start from
   */
  private async getUnreadEvents(conversationEntity: Conversation): Promise<void> {
    const first_message = conversationEntity.getFirstMessage();
    const lower_bound = new Date(conversationEntity.last_read_timestamp());
    const upper_bound = first_message
      ? new Date(first_message.timestamp())
      : new Date(conversationEntity.getLatestTimestamp(this.serverTimeHandler.toServerTimestamp()) + 1);

    if (lower_bound < upper_bound) {
      conversationEntity.is_pending(true);

      try {
        const events = (await this.eventService.loadPrecedingEvents(
          conversationEntity.id,
          lower_bound,
          upper_bound,
        )) as EventRecord[];
        if (events.length) {
          this.addEventsToConversation(events, conversationEntity);
        }
      } catch (error) {
        this.logger.info(`Could not load unread events for conversation: ${conversationEntity.id}`, error);
      }
      conversationEntity.is_pending(false);
    }
  }

  /**
   * Update conversation with a user you just unblocked
   */
  private readonly onUnblockUser = async (user_et: User): Promise<void> => {
    const conversationEntity = await this.get1To1Conversation(user_et);
    if (typeof conversationEntity !== 'boolean') {
      conversationEntity.status(ConversationStatus.CURRENT_MEMBER);
    }
  };

  /**
   * Update all conversations on app init.
   */
  public async updateConversationsOnAppInit() {
    this.logger.info('Updating group participants');
    await this.updateUnarchivedConversations();
    const updatePromises = this.conversationState.sorted_conversations().map(conversationEntity => {
      return this.updateParticipatingUserEntities(conversationEntity, true);
    });
    return Promise.all(updatePromises);
  }

  /**
   * Update users and events for archived conversations currently visible.
   */
  public updateArchivedConversations() {
    this.updateConversations(this.conversationState.conversations_archived());
  }

  /**
   * Update users and events for all unarchived conversations.
   */
  private updateUnarchivedConversations() {
    return this.updateConversations(this.conversationState.conversations_unarchived());
  }

  private async updateConversationFromBackend(conversationEntity: Conversation) {
    const conversationData = await this.conversation_service.getConversationById(
      conversationEntity.id,
      conversationEntity.domain,
    );
    const {name, message_timer, type} = conversationData;
    ConversationMapper.updateProperties(conversationEntity, {name, type});
    ConversationMapper.updateSelfStatus(conversationEntity, {message_timer});
  }

  /**
   * Get users and events for conversations.
   *
   * @note To reduce the number of backend calls we merge the user IDs of all conversations first.
   * @param conversationEntities Array of conversation entities to be updated
   */
  public async updateConversations(conversationEntities: Conversation[]): Promise<void> {
    const mapOfUserIds = conversationEntities.map(conversationEntity => conversationEntity.participating_user_ids());
    const userIds = flatten(mapOfUserIds);
    await this.userRepository.getUsersById(userIds);
    conversationEntities.forEach(conversationEntity => this.fetchUsersAndEvents(conversationEntity));
  }

  //##############################################################################
  // Repository interactions
  //##############################################################################

  /**
   * Deletes a conversation from the repository.
   */
  private deleteConversationFromRepository(conversationId: string, domain: string | null) {
    this.conversationState.conversations.remove(conversation => {
      if (domain) {
        return conversation.id === conversationId && conversation.domain == domain;
      }
      return conversation.id === conversationId;
    });
  }

  public deleteConversation(conversationEntity: Conversation) {
    this.conversation_service
      .deleteConversation(this.teamState.team().id, conversationEntity.id)
      .then(() => {
        this.deleteConversationLocally(conversationEntity.id, true, conversationEntity.domain);
      })
      .catch(() => {
        amplify.publish(WebAppEvents.WARNING.MODAL, ModalsViewModel.TYPE.ACKNOWLEDGE, {
          text: {
            message: t('modalConversationDeleteErrorMessage', conversationEntity.name()),
            title: t('modalConversationDeleteErrorHeadline'),
          },
        });
      });
  }

  private readonly deleteConversationLocally = (
    conversationId: string,
    skipNotification: boolean,
    domain: string | null,
  ) => {
    const conversationEntity = this.conversationState.findConversation(conversationId, domain);
    if (!conversationEntity) {
      return;
    }
    if (this.conversationState.isActiveConversation(conversationEntity)) {
      const nextConversation = this.getNextConversation(conversationEntity);
      amplify.publish(WebAppEvents.CONVERSATION.SHOW, nextConversation, {});
    }
    if (!skipNotification) {
      const deletionMessage = new DeleteConversationMessage(conversationEntity);
      amplify.publish(WebAppEvents.NOTIFICATION.NOTIFY, deletionMessage);
    }
    if (this.conversationLabelRepository.getConversationCustomLabel(conversationEntity, true)) {
      this.conversationLabelRepository.removeConversationFromAllLabels(conversationEntity, true);
      this.conversationLabelRepository.saveLabels();
    }
    this.deleteConversationFromRepository(conversationId, domain);
    this.conversation_service.deleteConversationFromDb(conversationId, domain);
  };

  public async getAllUsersInConversation(conversationId: string, domain: string | null): Promise<User[]> {
    const conversationEntity = await this.getConversationById(conversationId, domain);
    const users = [this.userState.self()].concat(conversationEntity.participating_user_ets());
    return users;
  }

  /**
   * Check for conversation locally and fetch it from the server otherwise.
   * TODO(Federation): Remove "optional" from "domain"
   */
  async getConversationById(conversation_id: string, domain?: string | null): Promise<Conversation> {
    if (typeof conversation_id !== 'string') {
      throw new ConversationError(
        ConversationError.TYPE.NO_CONVERSATION_ID,
        ConversationError.MESSAGE.NO_CONVERSATION_ID,
      );
    }
    const conversationEntity = this.conversationState.findConversation(conversation_id, domain);
    if (conversationEntity) {
      return conversationEntity;
    }
    try {
      return await this.fetchConversationById(conversation_id, domain);
    } catch (error) {
      const isConversationNotFound = error.type === ConversationError.TYPE.CONVERSATION_NOT_FOUND;
      if (isConversationNotFound) {
        this.logger.warn(`Failed to get conversation '${conversation_id}': ${error.message}`, error);
      }

      throw error;
    }
  }

  /**
   * Get group conversations by name.
   *
   * @param query Query to be searched in group conversation names
   * @param isHandle Query string is handle
   * @returns Matching group conversations
   */
  getGroupsByName(query: string, isHandle: boolean) {
    return this.conversationState
      .sorted_conversations()
      .filter(conversationEntity => {
        if (!conversationEntity.isGroup()) {
          return false;
        }

        const queryString = isHandle ? `@${query}` : query;
        if (compareTransliteration(conversationEntity.display_name(), queryString)) {
          return true;
        }

        for (const userEntity of conversationEntity.participating_user_ets()) {
          const nameString = isHandle ? userEntity.username() : userEntity.name();
          if (startsWith(nameString, query)) {
            return true;
          }
        }

        return false;
      })
      .sort((conversationA, conversationB) => {
        return sortByPriority(conversationA.display_name(), conversationB.display_name(), query);
      })
      .map(conversationEntity => {
        this.updateParticipatingUserEntities(conversationEntity);
        return conversationEntity;
      });
  }

  /**
   * Get the most recent event timestamp from any conversation.
   * @param increment Increment by one for unique timestamp
   * @returns Timestamp value
   */
  private getLatestEventTimestamp(increment = false) {
    const mostRecentConversation = this.getMostRecentConversation(true);
    if (mostRecentConversation) {
      const lastEventTimestamp = mostRecentConversation.last_event_timestamp();
      return lastEventTimestamp + (increment ? 1 : 0);
    }

    return 1;
  }

  /**
   * Get the next unarchived conversation.
   *
   * @param conversationEntity Conversation to start from
   * @returns Next conversation
   */
  getNextConversation(conversationEntity: Conversation) {
    return getNextItem(this.conversationState.conversations_unarchived(), conversationEntity);
  }

  /**
   * Get unarchived conversation with the most recent event.
   * @param allConversations Search all conversations
   * @returns Most recent conversation
   */
  getMostRecentConversation(allConversations = false) {
    const [conversationEntity] = allConversations
      ? this.conversationState.sorted_conversations()
      : this.conversationState.conversations_unarchived();
    return conversationEntity;
  }

  /**
   * Returns a list of sorted conversation ids based on the number of messages in the last 30 days.
   * @returns Resolve with the most active conversations
   */
  getMostActiveConversations() {
    return this.conversation_service.getActiveConversationsFromDb().then(conversation_ids => {
      return conversation_ids
        .map(conversation_id => this.conversationState.findConversation(conversation_id))
        .filter(conversationEntity => conversationEntity);
    });
  }

  /**
   * Get conversation with a user.
   * @param userEntity User entity for whom to get the conversation
   * @returns Resolves with the conversation with requested user
   */
  async get1To1Conversation(userEntity: User): Promise<Conversation | false> {
    const inCurrentTeam = userEntity.inTeam() && userEntity.teamId === this.userState.self().teamId;

    if (inCurrentTeam) {
      const matchingConversationEntity = this.conversationState.conversations().find(conversationEntity => {
        if (!conversationEntity.is1to1()) {
          // Disregard conversations that are not 1:1
          return false;
        }

        const inTeam = ConversationFilter.isInTeam(conversationEntity, userEntity);
        if (!inTeam) {
          // Disregard conversations that are not in the team
          return false;
        }

        const isActiveConversation = !conversationEntity.removed_from_conversation();
        if (!isActiveConversation) {
          // Disregard conversations that self is no longer part of
          return false;
        }

        return ConversationFilter.is1To1WithUser(conversationEntity, userEntity);
      });

      if (matchingConversationEntity) {
        return matchingConversationEntity;
      }
      return this.createGroupConversation([userEntity]);
    }

    if (!userEntity.isOnSameFederatedDomain()) {
      return this.createGroupConversation([userEntity], `${userEntity.name()} & ${this.userState.self().name()}`);
    }

    const conversationId = userEntity.connection().conversationId;
    try {
      const conversationEntity = await this.getConversationById(conversationId);
      conversationEntity.connection(userEntity.connection());
      this.updateParticipatingUserEntities(conversationEntity);
      return conversationEntity;
    } catch (error) {
      const isConversationNotFound = error.type === ConversationError.TYPE.CONVERSATION_NOT_FOUND;
      if (!isConversationNotFound) {
        throw error;
      }
      return false;
    }
  }

  /**
   * Check whether message has been read.
   *
   * @param conversation_id Conversation ID
   * @param message_id Message ID
   * @returns Resolves with `true` if message is marked as read
   */
  async isMessageRead(conversation_id: string, message_id: string): Promise<boolean> {
    if (!conversation_id || !message_id) {
      return false;
    }

    try {
      const conversationEntity = await this.getConversationById(conversation_id);
      const messageEntity = await this.messageRepositoryProvider().getMessageInConversationById(
        conversationEntity,
        message_id,
      );
      return conversationEntity.last_read_timestamp() >= messageEntity.timestamp();
    } catch (error) {
      const messageNotFound = error.type === ConversationError.TYPE.MESSAGE_NOT_FOUND;
      if (messageNotFound) {
        return true;
      }

      throw error;
    }
  }

  initializeConversations(): Promise<unknown> | undefined {
    this.initStateUpdates();
    this.init_total = this.receiving_queue.getLength();

    if (this.init_total > 5) {
      this.logger.log(`Handling '${this.init_total}' additional messages on app start`);
      return new Promise((resolve, reject) => (this.init_promise = {rejectFn: reject, resolveFn: resolve}));
    }
    return undefined;
  }

  /**
   * Starts the join public conversation flow.
   * Opens conversation directly when it is already known.
   *
   * @param event Custom event containing join key/code
   */
  private readonly onConversationJoin = async (event: {detail: {code: string; key: string}}) => {
    const {key, code} = event.detail;

    const showNoConversationModal = () => {
      const titleText = t('modalConversationJoinNotFoundHeadline');
      const messageText = t('modalConversationJoinNotFoundMessage');
      this.showModal(messageText, titleText);
    };
    const showTooManyMembersModal = () => {
      const titleText = t('modalConversationJoinFullHeadline');
      const messageText = t('modalConversationJoinFullMessage');
      this.showModal(messageText, titleText);
    };

    try {
      const {id: conversationId, name: conversationName} = await this.conversation_service.getConversationJoin(
        key,
        code,
      );
      const knownConversation = this.conversationState.findConversation(conversationId);
      if (knownConversation && knownConversation.status() === ConversationStatus.CURRENT_MEMBER) {
        amplify.publish(WebAppEvents.CONVERSATION.SHOW, knownConversation, {});
        return;
      }
      amplify.publish(WebAppEvents.WARNING.MODAL, ModalsViewModel.TYPE.CONFIRM, {
        primaryAction: {
          action: async () => {
            try {
              const response = await this.conversation_service.postConversationJoin(key, code);
              const conversationEntity = await this.getConversationById(conversationId);
              if (response) {
                await this.onMemberJoin(conversationEntity, response);
              }
              amplify.publish(WebAppEvents.CONVERSATION.SHOW, conversationEntity, {});
            } catch (error) {
              switch (error.label) {
                case BackendErrorLabel.NO_CONVERSATION:
                case BackendErrorLabel.NO_CONVERSATION_CODE: {
                  showNoConversationModal();
                  break;
                }
                case BackendErrorLabel.TOO_MANY_MEMBERS: {
                  showTooManyMembersModal();
                  break;
                }

                default: {
                  throw error;
                }
              }
            }
          },
          text: t('modalConversationJoinConfirm'),
        },
        text: {
          message: t('modalConversationJoinMessage', {conversationName}),
          title: t('modalConversationJoinHeadline'),
        },
      });
    } catch (error) {
      switch (error.label) {
        case BackendErrorLabel.NO_CONVERSATION:
        case BackendErrorLabel.NO_CONVERSATION_CODE: {
          showNoConversationModal();
          break;
        }
        default: {
          throw error;
        }
      }
    }
  };

  /**
   * Maps user connection to the corresponding conversation.
   *
   * @note If there is no conversation it will request it from the backend
   * @returns Resolves when connection was mapped return value
   */
  private readonly mapConnection = (connectionEntity: ConnectionEntity): Promise<Conversation | void> => {
    return Promise.resolve(this.conversationState.findConversation(connectionEntity.conversationId))
      .then(conversationEntity => {
        if (!conversationEntity) {
          if (connectionEntity.isConnected() || connectionEntity.isOutgoingRequest()) {
            // TODO(Federation): Federated 1:1 connections are not yet implemented by the backend.
            return this.fetchConversationById(connectionEntity.conversationId, null);
          }
        }
        return conversationEntity;
      })
      .then(conversationEntity => {
        if (!conversationEntity) {
          return undefined;
        }
        conversationEntity.connection(connectionEntity);

        if (connectionEntity.isConnected()) {
          conversationEntity.type(CONVERSATION_TYPE.ONE_TO_ONE);
        }

        return this.updateParticipatingUserEntities(conversationEntity);
      })
      .then(updatedConversationEntity => {
        this.conversationState.conversations.notifySubscribers();
        return updatedConversationEntity;
      })
      .catch(error => {
        const isConversationNotFound = error.type === ConversationError.TYPE.CONVERSATION_NOT_FOUND;
        if (!isConversationNotFound) {
          throw error;
        }
      });
  };

  /**
   * @returns resolves when deleted conversations are locally deleted, too.
   */
  checkForDeletedConversations() {
    return Promise.all(
      this.conversationState.conversations().map(async conversation => {
        try {
          await this.conversation_service.getConversationById(conversation.id, conversation.domain);
        } catch ({code}) {
          if (code === HTTP_STATUS.NOT_FOUND) {
            this.deleteConversationLocally(conversation.id, true, conversation.domain);
          }
        }
      }),
    );
  }

  /**
   * Maps user connections to the corresponding conversations.
   * @param connectionEntities Connections entities
   */
  mapConnections(connectionEntities: ConnectionEntity[]): Promise<Conversation | void>[] {
    this.logger.info(`Mapping '${connectionEntities.length}' user connection(s) to conversations`, connectionEntities);
    return connectionEntities.map(connectionEntity => this.mapConnection(connectionEntity));
  }

  /**
   * Map conversation payload.
   *
   * @param payload Payload to map
   * @param initialTimestamp Initial server and event timestamp
   * @returns Mapped conversation/s
   */
  mapConversations(payload: BackendConversation[], initialTimestamp = this.getLatestEventTimestamp()): Conversation[] {
    const entities = ConversationMapper.mapConversations(payload as ConversationDatabaseData[], initialTimestamp);
    entities.forEach(conversationEntity => {
      this._mapGuestStatusSelf(conversationEntity);
      conversationEntity.selfUser(this.userState.self());
      conversationEntity.setStateChangePersistence(true);
    });

    return entities;
  }

  private mapGuestStatusSelf() {
    this.conversationState
      .filtered_conversations()
      .forEach(conversationEntity => this._mapGuestStatusSelf(conversationEntity));

    if (this.teamState.isTeam()) {
      this.userState.self().inTeam(true);
      this.userState.self().isTeamMember(true);
    }
  }

  private _mapGuestStatusSelf(conversationEntity: Conversation) {
    const conversationTeamId = conversationEntity.team_id;
    const selfTeamId = this.teamState.team() && this.teamState.team().id;
    const isConversationGuest = !!(conversationTeamId && (!selfTeamId || selfTeamId !== conversationTeamId));
    conversationEntity.isGuest(isConversationGuest);
  }

  /**
   * Save a conversation in the repository.
   * @param conversationEntity Conversation to be saved in the repository
   * @returns Resolves when conversation was saved
   */
  private saveConversation(conversationEntity: Conversation) {
    const localEntity = this.conversationState.findConversation(conversationEntity.id);
    if (!localEntity) {
      this.conversationState.conversations.push(conversationEntity);
      return this.saveConversationStateInDb(conversationEntity);
    }
    return Promise.resolve(localEntity);
  }

  /**
   * Persists a conversation state in the database.
   * @param conversationEntity Conversation of which the state should be persisted
   * @returns Resolves when conversation was saved
   */
  private readonly saveConversationStateInDb = (conversationEntity: Conversation) => {
    return this.conversation_service.saveConversationStateInDb(conversationEntity);
  };

  /**
   * Save conversations in the repository.
   * @param conversationEntities Conversations to be saved in the repository
   */
  private saveConversations(conversationEntities: Conversation[]) {
    this.conversationState.conversations.push(...conversationEntities);
  }

  /**
   * Set the notification handling state.
   *
   * @note Temporarily do not unarchive conversations when handling the notification stream
   * @param handlingState State of the notifications stream handling
   */
  private readonly setNotificationHandlingState = (handlingState: NOTIFICATION_HANDLING_STATE) => {
    const isFetchingFromStream = handlingState !== NOTIFICATION_HANDLING_STATE.WEB_SOCKET;

    if (this.isBlockingNotificationHandling !== isFetchingFromStream) {
      if (!isFetchingFromStream) {
        this.checkChangedConversations();
      }
      this.isBlockingNotificationHandling = isFetchingFromStream;
      this.logger.info(`Block handling of conversation events: ${this.isBlockingNotificationHandling}`);
    }
  };

  /**
   * Update participating users in a conversation.
   *
   * @param conversationEntity Conversation to be updated
   * @param offline Should we only look for cached contacts
   * @param updateGuests Update conversation guests
   * @returns Resolves when users have been updated
   */
  async updateParticipatingUserEntities(
    conversationEntity: Conversation,
    offline = false,
    updateGuests = false,
  ): Promise<Conversation> {
    const userEntities = await this.userRepository.getUsersById(conversationEntity.participating_user_ids(), offline);
    userEntities.sort(sortUsersByPriority);
    conversationEntity.participating_user_ets(userEntities);

    if (updateGuests) {
      conversationEntity.updateGuests();
    }

    return conversationEntity;
  }

  //##############################################################################
  // Send events
  //##############################################################################

  /**
   * Add users to an existing conversation.
   *
   * @param conversationEntity Conversation to add users to
   * @param userEntities Users to be added to the conversation
   * @returns Resolves when members were added
   */
  async addMembers(conversationEntity: Conversation, userEntities: User[]) {
    const userIds = userEntities.map(userEntity => userEntity.id);

    try {
      const response = await this.conversation_service.postMembers(conversationEntity.id, userIds);
      if (response) {
        this.eventRepository.injectEvent(response as EventRecord, EventRepository.SOURCE.BACKEND_RESPONSE);
      }
    } catch (error) {
      return this.handleAddToConversationError(error, conversationEntity, userIds);
    }
  }

  // TODO(Federation): This code needs to get adjusted to take care of domains.
  addMissingMember(conversationEntity: Conversation, users: QualifiedIdOptional[], timestamp: number) {
    const [sender] = users;
    const userIds = users.map(user => user.id);
    const event = EventBuilder.buildMemberJoin(conversationEntity, sender, userIds, timestamp);
    return this.eventRepository.injectEvent(event as EventRecord, EventRepository.SOURCE.INJECTED);
  }

  /**
   * Add a service to an existing conversation.
   *
   * @param conversationEntity Conversation to add service to
   * @param providerId ID of service provider
   * @param serviceId ID of service
   * @returns Resolves when service was added
   */
  addService(conversationEntity: Conversation, providerId: string, serviceId: string) {
    return this.conversation_service
      .postBots(conversationEntity.id, providerId, serviceId)
      .then((response: any) => {
        const event = response?.event;
        if (event) {
          const logMessage = `Successfully added service to conversation '${conversationEntity.display_name()}'`;
          this.logger.debug(logMessage, response);
          return this.eventRepository.injectEvent(response.event, EventRepository.SOURCE.BACKEND_RESPONSE);
        }

        return event;
      })
      .catch(error => this.handleAddToConversationError(error, conversationEntity, [serviceId]));
  }

  private handleAddToConversationError(error: BackendClientError, conversationEntity: Conversation, userIds: string[]) {
    switch (error.label) {
      case BackendErrorLabel.NOT_CONNECTED: {
        this.handleUsersNotConnected(userIds);
        break;
      }

      case BackendClientError.LABEL.BAD_GATEWAY:
      case BackendClientError.LABEL.SERVER_ERROR:
      case BackendClientError.LABEL.SERVICE_DISABLED:
      case BackendClientError.LABEL.TOO_MANY_BOTS: {
        const messageText = t('modalServiceUnavailableMessage');
        const titleText = t('modalServiceUnavailableHeadline');

        this.showModal(messageText, titleText);
        break;
      }

      case BackendErrorLabel.TOO_MANY_MEMBERS: {
        this.handleTooManyMembersError(conversationEntity.getNumberOfParticipants());
        break;
      }
      case BackendErrorLabel.LEGAL_HOLD_MISSING_CONSENT: {
        this.showLegalHoldConsentError();
        break;
      }

      default: {
        throw error;
      }
    }
  }

  /**
   * Clear conversation content and archive the conversation.
   *
   * @note According to spec we archive a conversation when we clear it.
   * It will be unarchived once it is opened through search. We use the archive flag to distinguish states.
   *
   * @param conversationEntity Conversation to clear
   * @param leaveConversation Should we leave the conversation before clearing the content?
   */
  public clearConversation(conversationEntity: Conversation, leaveConversation = false) {
    const isActiveConversation = this.conversationState.isActiveConversation(conversationEntity);
    const nextConversationEntity = this.getNextConversation(conversationEntity);

    if (leaveConversation) {
      conversationEntity.status(ConversationStatus.PAST_MEMBER);
      this.leaveCall(conversationEntity.id);
    }

    this.messageRepositoryProvider().updateClearedTimestamp(conversationEntity);
    this._clearConversation(conversationEntity);

    if (leaveConversation) {
      this.removeMember(conversationEntity, this.userState.self().id);
    }

    if (isActiveConversation) {
      amplify.publish(WebAppEvents.CONVERSATION.SHOW, nextConversationEntity, {});
    }
  }

  async leaveGuestRoom(): Promise<void> {
    if (this.userState.self().isTemporaryGuest()) {
      const conversationEntity = this.getMostRecentConversation(true);
      await this.conversation_service.deleteMembers(conversationEntity.id, this.userState.self().id);
    }
  }

  /**
   * Remove member from conversation.
   *
   * @param conversationEntity Conversation to remove member from
   * @param userId ID of member to be removed from the conversation
   * @returns Resolves when member was removed from the conversation
   */
  public async removeMember(conversationEntity: Conversation, userId: string) {
    const response = await this.conversation_service.deleteMembers(conversationEntity.id, userId);
    const roles = conversationEntity.roles();
    delete roles[userId];
    conversationEntity.roles(roles);
    const currentTimestamp = this.serverTimeHandler.toServerTimestamp();
    const event = response || EventBuilder.buildMemberLeave(conversationEntity, userId, true, currentTimestamp);
    this.eventRepository.injectEvent(event as EventRecord, EventRepository.SOURCE.BACKEND_RESPONSE);
    return event;
  }

  /**
   * Remove service from conversation.
   *
   * @param conversationEntity Conversation to remove service from
   * @param userId ID of service user to be removed from the conversation
   * @returns Resolves when service was removed from the conversation
   */
  public removeService(conversationEntity: Conversation, userId: string) {
    return this.conversation_service.deleteBots(conversationEntity.id, userId).then((response: any) => {
      // TODO: Can this even have a response? in the API Client it look like it always returns `void`
      const hasResponse = response?.event;
      const currentTimestamp = this.serverTimeHandler.toServerTimestamp();
      const event = hasResponse
        ? response.event
        : EventBuilder.buildMemberLeave(conversationEntity, userId, true, currentTimestamp);

      this.eventRepository.injectEvent(event, EventRepository.SOURCE.BACKEND_RESPONSE);
      return event;
    });
  }

  /**
   * Rename conversation.
   *
   * @param conversationEntity Conversation to rename
   * @param name New conversation name
   * @returns Resolves when conversation was renamed
   */
  public async renameConversation(
    conversationEntity: Conversation,
    name: string,
  ): Promise<ConversationRenameEvent | undefined> {
    const response = await this.conversation_service.updateConversationName(conversationEntity.id, name);
    if (response) {
      this.eventRepository.injectEvent(response as EventRecord, EventRepository.SOURCE.BACKEND_RESPONSE);
      return response;
    }
    return undefined;
  }

  /**
   * Set the global message timer
   */
  async updateConversationMessageTimer(
    conversationEntity: Conversation,
    messageTimer: number,
  ): Promise<ConversationMessageTimerUpdateEvent> {
    messageTimer = ConversationEphemeralHandler.validateTimer(messageTimer);

    const response = await this.conversation_service.updateConversationMessageTimer(
      conversationEntity.id,
      messageTimer,
    );
    if (response) {
      this.eventRepository.injectEvent(response as EventRecord, EventRepository.SOURCE.BACKEND_RESPONSE);
    }
    return response;
  }

  public async updateConversationReceiptMode(
    conversationEntity: Conversation,
    receiptMode: ConversationReceiptModeUpdateData,
  ) {
    const response = await this.conversation_service.updateConversationReceiptMode(conversationEntity.id, receiptMode);
    if (response) {
      this.eventRepository.injectEvent(response as EventRecord, EventRepository.SOURCE.BACKEND_RESPONSE);
    }
    return response;
  }

  /**
   * Team member was removed.
   * @param teamId ID of team that member was removed from
   * @param userId ID of leaving user
   * @param isoDate Date of member removal
   */
  readonly teamMemberLeave = async (
    teamId: string,
    userId: string,
    domain: string | null,
    isoDate = this.serverTimeHandler.toServerTimestamp(),
  ) => {
    const userEntity = await this.userRepository.getUserById(userId, domain);
    this.conversationState
      .conversations()
      .filter(conversationEntity => {
        const conversationInTeam = conversationEntity.team_id === teamId;
        const userIsParticipant = UserFilter.isParticipant(conversationEntity, userId, domain);
        return conversationInTeam && userIsParticipant && !conversationEntity.removed_from_conversation();
      })
      .forEach(conversationEntity => {
        const leaveEvent = EventBuilder.buildTeamMemberLeave(conversationEntity, userEntity, isoDate);
        this.eventRepository.injectEvent(leaveEvent as EventRecord);
      });
    userEntity.isDeleted = true;
  };

  /**
   * Set the notification state of a conversation.
   *
   * @param conversationEntity Conversation to change notification state off
   * @param notificationState New notification state
   * @returns Resolves when the notification stated was change
   */
  public async setNotificationState(conversationEntity: Conversation, notificationState: number) {
    if (!conversationEntity || notificationState === undefined) {
      return Promise.reject(
        new ConversationError(BaseError.TYPE.MISSING_PARAMETER as BASE_ERROR_TYPE, BaseError.MESSAGE.MISSING_PARAMETER),
      );
    }

    const validNotificationStates = Object.values(NOTIFICATION_STATE);
    if (!validNotificationStates.includes(notificationState)) {
      return Promise.reject(
        new ConversationError(BaseError.TYPE.INVALID_PARAMETER as BASE_ERROR_TYPE, BaseError.MESSAGE.INVALID_PARAMETER),
      );
    }

    const currentTimestamp = this.serverTimeHandler.toServerTimestamp();
    const otrMuted = notificationState !== NOTIFICATION_STATE.EVERYTHING;
    const payload = {
      otr_muted: otrMuted,
      otr_muted_ref: new Date(conversationEntity.getLastKnownTimestamp(currentTimestamp)).toISOString(),
      otr_muted_status: notificationState,
    };

    try {
      await this.conversation_service.updateMemberProperties(conversationEntity.id, payload);
      const response = {data: payload, from: this.userState.self().id};
      this.onMemberUpdate(conversationEntity, response);

      const {otr_muted: muted, otr_muted_ref: mutedRef, otr_muted_status: mutedStatus} = payload;
      const logMessage = `Changed notification state of conversation to '${muted} | ${mutedStatus}' on '${mutedRef}'`;
      this.logger.info(logMessage);
      return response;
    } catch (error) {
      const log = `Failed to change notification state of conversation '${conversationEntity.id}': ${error.message}`;
      const rejectError = new Error(log);
      this.logger.warn(rejectError.message, error);
      throw rejectError;
    }
  }

  /**
   * Archive a conversation.
   *
   * @param conversationEntity Conversation to rename
   * @returns Resolves when the conversation was archived
   */
  public async archiveConversation(conversationEntity: Conversation) {
    await this.toggleArchiveConversation(conversationEntity, true);
    this.logger.info(`Conversation '${conversationEntity.id}' archived`);
  }

  /**
   * Un-archive a conversation.
   *
   * @param conversationEntity Conversation to unarchive
   * @param forceChange Force state change without new message
   * @param trigger Trigger for unarchive
   * @returns Resolves when the conversation was unarchived
   */
  public async unarchiveConversation(conversationEntity: Conversation, forceChange = false, trigger = 'unknown') {
    await this.toggleArchiveConversation(conversationEntity, false, forceChange);
    this.logger.info(`Conversation '${conversationEntity.id}' unarchived by trigger '${trigger}'`);
  }

  private async toggleArchiveConversation(
    conversationEntity: Conversation,
    newState: boolean,
    forceChange: boolean = false,
  ) {
    if (!conversationEntity) {
      const error = new ConversationError(
        ConversationError.TYPE.CONVERSATION_NOT_FOUND,
        ConversationError.MESSAGE.CONVERSATION_NOT_FOUND,
      );
      throw error;
    }

    const stateChange = conversationEntity.is_archived() !== newState;

    const currentTimestamp = this.serverTimeHandler.toServerTimestamp();
    const archiveTimestamp = conversationEntity.getLastKnownTimestamp(currentTimestamp);
    const sameTimestamp = conversationEntity.archivedTimestamp() === archiveTimestamp;
    const skipChange = sameTimestamp && !forceChange;

    if (!stateChange && skipChange) {
      throw new ConversationError(ConversationError.TYPE.NO_CHANGES, ConversationError.MESSAGE.NO_CHANGES);
    }

    const payload = {
      otr_archived: newState,
      otr_archived_ref: new Date(archiveTimestamp).toISOString(),
    };

    const conversationId = conversationEntity.id;

    const updatePromise = conversationEntity.removed_from_conversation()
      ? Promise.resolve()
      : this.conversation_service.updateMemberProperties(conversationId, payload).catch(error => {
          const logMessage = `Failed to change archived state of '${conversationId}' to '${newState}': ${error.code}`;
          this.logger.error(logMessage);

          const isNotFound = error.code === HTTP_STATUS.NOT_FOUND;
          if (!isNotFound) {
            throw error;
          }
        });

    await updatePromise;
    const response = {
      data: payload,
      from: this.userState.self().id,
    };
    this.onMemberUpdate(conversationEntity, response);
  }

  private checkChangedConversations() {
    this.conversationsWithNewEvents.forEach(conversationEntity => {
      if (conversationEntity.shouldUnarchive()) {
        this.unarchiveConversation(conversationEntity, false, 'event from notification stream');
      }
    });

    this.conversationsWithNewEvents.clear();
  }

  /**
   * Clears conversation content from view and the database.
   *
   * @param conversationEntity Conversation entity to delete
   * @param timestamp Optional timestamps for which messages to remove
   */
  private _clearConversation(conversationEntity: Conversation, timestamp?: number) {
    this.deleteMessages(conversationEntity, timestamp);

    if (conversationEntity.removed_from_conversation()) {
      this.conversation_service.deleteConversationFromDb(conversationEntity.id, conversationEntity.domain);
      this.deleteConversationFromRepository(conversationEntity.id, conversationEntity.domain);
    }
  }

  private handleConversationCreateError(error: BackendClientError, userIds: string[]): void {
    switch (error.label) {
      case BackendClientError.LABEL.CLIENT_ERROR:
        this.handleTooManyMembersError();
        break;
      case BackendClientError.LABEL.NOT_CONNECTED:
        this.handleUsersNotConnected(userIds);
        break;
      case BackendErrorLabel.LEGAL_HOLD_MISSING_CONSENT:
        this.showLegalHoldConsentError();
        break;
      default:
        throw error;
    }
  }

  private handleTooManyMembersError(participants = ConversationRepository.CONFIG.GROUP.MAX_SIZE) {
    const openSpots = ConversationRepository.CONFIG.GROUP.MAX_SIZE - participants;
    const substitutions = {
      number1: ConversationRepository.CONFIG.GROUP.MAX_SIZE.toString(10),
      number2: Math.max(0, openSpots).toString(10),
    };

    const messageText = t('modalConversationTooManyMembersMessage', substitutions);
    const titleText = t('modalConversationTooManyMembersHeadline');
    this.showModal(messageText, titleText);
  }

  private async handleUsersNotConnected(userIds: string[] = []): Promise<void> {
    const titleText = t('modalConversationNotConnectedHeadline');

    if (userIds.length > 1) {
      this.showModal(t('modalConversationNotConnectedMessageMany'), titleText);
    } else {
      // TODO(Federation): Update code once connections are implemented on the backend
      const userEntity = await this.userRepository.getUserById(userIds[0], null);
      this.showModal(t('modalConversationNotConnectedMessageOne', userEntity.name()), titleText);
    }
  }

  private showModal(messageText: string, titleText: string) {
    amplify.publish(WebAppEvents.WARNING.MODAL, ModalsViewModel.TYPE.ACKNOWLEDGE, {
      text: {
        message: messageText,
        title: titleText,
      },
    });
  }

  private showLegalHoldConsentError() {
    const replaceLinkLegalHold = replaceLink(
      Config.getConfig().URL.SUPPORT.LEGAL_HOLD_BLOCK,
      '',
      'read-more-legal-hold',
    );

    const messageText = t('modalLegalHoldConversationMissingConsentMessage', {}, replaceLinkLegalHold);
    const titleText = t('modalUserCannotBeAddedHeadline');

    amplify.publish(WebAppEvents.WARNING.MODAL, ModalsViewModel.TYPE.ACKNOWLEDGE, {
      text: {
        htmlMessage: messageText,
        title: titleText,
      },
    });
  }

  //##############################################################################
  // Send Generic Messages
  //##############################################################################

  readonly injectLegalHoldMessage = async ({
    conversationEntity,
    conversationId,
    userId,
    timestamp,
    legalHoldStatus,
    beforeTimestamp = false,
  }: {
    beforeTimestamp?: boolean;
    conversationEntity?: Conversation;
    conversationId: string;
    legalHoldStatus: LegalHoldStatus;
    timestamp: number;
    userId: string;
  }) => {
    if (typeof legalHoldStatus === 'undefined') {
      return;
    }
    if (!timestamp) {
      const conversation = conversationEntity || this.conversationState.findConversation(conversationId);
      const servertime = this.serverTimeHandler.toServerTimestamp();
      timestamp = conversation.getLatestTimestamp(servertime);
    }
    const legalHoldUpdateMessage = EventBuilder.buildLegalHoldMessage(
      conversationId || conversationEntity.id,
      userId,
      timestamp,
      legalHoldStatus,
      beforeTimestamp,
    );
    await this.eventRepository.injectEvent(legalHoldUpdateMessage as EventRecord);
  };

  async injectFileTypeRestrictedMessage(
    conversation: Conversation,
    user: User,
    isIncoming: boolean,
    fileExt: string,
    id = createRandomUuid(),
  ) {
    const fileRestrictionMessage = EventBuilder.buildFileTypeRestricted(conversation, user, isIncoming, fileExt, id);
    await this.eventRepository.injectEvent(fileRestrictionMessage as EventRecord);
  }

  //##############################################################################
  // Event callbacks
  //##############################################################################

  /**
   * Listener for incoming events.
   *
   * @param eventJson JSON data for event
   * @param eventSource Source of event
   * @returns Resolves when event was handled
   */
  private readonly onConversationEvent = (eventJson: EventJson, eventSource = EventRepository.SOURCE.STREAM) => {
    const logObject = {eventJson: JSON.stringify(eventJson), eventObject: eventJson};
    const logMessage = `Conversation Event: '${eventJson.type}' (Source: ${eventSource})`;
    this.logger.info(logMessage, logObject);

    return this.pushToReceivingQueue(eventJson, eventSource);
  };

  private handleConversationEvent(eventJson: EventJson, eventSource = EventRepository.SOURCE.STREAM) {
    if (!eventJson) {
      return Promise.reject(new Error('Conversation Repository Event Handling: Event missing'));
    }

    const {conversation, data: eventData, type} = eventJson;
    const conversationId = eventData?.conversationId || conversation;
    this.logger.info(`Handling event '${type}' in conversation '${conversationId}' (Source: ${eventSource})`);

    const inSelfConversation =
      conversationId === this.conversationState.self_conversation() && this.conversationState.self_conversation().id;
    if (inSelfConversation) {
      const typesInSelfConversation = [CONVERSATION_EVENT.MEMBER_UPDATE, ClientEvent.CONVERSATION.MESSAGE_HIDDEN];

      const isExpectedType = typesInSelfConversation.includes(type);
      if (!isExpectedType) {
        return Promise.reject(
          new ConversationError(
            ConversationError.TYPE.WRONG_CONVERSATION,
            ConversationError.MESSAGE.WRONG_CONVERSATION,
          ),
        );
      }
    }

    const isConversationCreate = type === CONVERSATION_EVENT.CREATE;
    const onEventPromise = isConversationCreate ? Promise.resolve(null) : this.getConversationById(conversationId);
    let previouslyArchived = false;

    return onEventPromise
      .then((conversationEntity: Conversation) => {
        if (conversationEntity) {
          // Check if conversation was archived
          previouslyArchived = conversationEntity.is_archived();

          const isBackendTimestamp = eventSource !== EventRepository.SOURCE.INJECTED;
          conversationEntity.updateTimestampServer(eventJson.server_time || eventJson.time, isBackendTimestamp);
        }

        return conversationEntity;
      })
      .then(conversationEntity => this.checkLegalHoldStatus(conversationEntity, eventJson))
      .then(conversationEntity => this.checkConversationParticipants(conversationEntity, eventJson, eventSource))
      .then(conversationEntity => this.triggerFeatureEventHandlers(conversationEntity, eventJson))
      .then(
        conversationEntity => this.reactToConversationEvent(conversationEntity, eventJson, eventSource) as EntityObject,
      )
      .then((entityObject = {} as EntityObject) =>
        this.handleConversationNotification(entityObject as EntityObject, eventSource, previouslyArchived),
      )
      .catch((error: BaseError) => {
        const ignoredErrorTypes: string[] = [
          ConversationError.TYPE.MESSAGE_NOT_FOUND,
          ConversationError.TYPE.CONVERSATION_NOT_FOUND,
        ];

        const isRemovedFromConversation =
          (error as BackendClientError).label === BackendClientError.LABEL.ACCESS_DENIED;
        if (isRemovedFromConversation) {
          const messageText = t('conversationNotFoundMessage');
          const titleText = t('conversationNotFoundTitle', Config.getConfig().BRAND_NAME);

          this.showModal(messageText, titleText);
          return;
        }

        if (!ignoredErrorTypes.includes(error.type)) {
          throw error;
        }
      });
  }

  /**
   * Check that sender of received event is a known conversation participant.
   *
   * @param conversationEntity Conversation targeted by the event
   * @param eventJson JSON data of the event
   * @param eventSource Source of event
   * @returns Resolves when the participant list has been checked
   */
  private checkConversationParticipants(
    conversationEntity: Conversation,
    eventJson: EventJson,
    eventSource: EventSource,
  ) {
    // We ignore injected events
    const isInjectedEvent = eventSource === EventRepository.SOURCE.INJECTED;
    if (isInjectedEvent || !conversationEntity) {
      return conversationEntity;
    }

    const {from: senderId, id, type, time} = eventJson;

    if (senderId) {
      const allParticipantIds = conversationEntity
        .participating_user_ids()
        .concat({domain: this.userState.self().domain, id: this.userState.self().id});
      const isFromUnknownUser = !allParticipantIds.includes(senderId);

      if (isFromUnknownUser) {
        const membersUpdateMessages = [
          CONVERSATION_EVENT.MEMBER_LEAVE,
          CONVERSATION_EVENT.MEMBER_JOIN,
          ClientEvent.CONVERSATION.TEAM_MEMBER_LEAVE,
        ];
        const isMembersUpdateEvent = membersUpdateMessages.includes(eventJson.type);
        if (isMembersUpdateEvent) {
          const isFromUpdatedMember = eventJson.data.user_ids.includes(senderId);
          if (isFromUpdatedMember) {
            // we ignore leave/join events that are sent by the user actually leaving or joining
            return conversationEntity;
          }
        }

        const message = `Received '${type}' event '${id}' from user '${senderId}' unknown in '${conversationEntity.id}'`;
        this.logger.warn(message, eventJson);

        const qualifiedSender: QualifiedIdOptional = {domain: null, id: senderId};

        const timestamp = new Date(time).getTime() - 1;
        return this.addMissingMember(conversationEntity, [qualifiedSender], timestamp).then(() => conversationEntity);
      }
    }

    return conversationEntity;
  }

  private async checkLegalHoldStatus(conversationEntity: Conversation, eventJson: LegalHoldEvaluator.MappedEvent) {
    if (!LegalHoldEvaluator.hasMessageLegalHoldFlag(eventJson)) {
      return conversationEntity;
    }

    const renderLegalHoldMessage = LegalHoldEvaluator.renderLegalHoldMessage(
      eventJson,
      conversationEntity.legalHoldStatus(),
    );

    if (!renderLegalHoldMessage) {
      return conversationEntity;
    }

    const {
      conversation: conversationId,
      data: {legal_hold_status: messageLegalHoldStatus},
      from: userId,
      time: isoTimestamp,
    } = eventJson;

    await this.injectLegalHoldMessage({
      beforeTimestamp: true,
      conversationId,
      legalHoldStatus: messageLegalHoldStatus,
      timestamp: isoTimestamp,
      userId,
    });

    await this.messageRepositoryProvider().updateAllClients(conversationEntity, true);

    if (messageLegalHoldStatus === conversationEntity.legalHoldStatus()) {
      return conversationEntity;
    }

    await this.injectLegalHoldMessage({
      conversationId,
      legalHoldStatus: conversationEntity.legalHoldStatus(),
      timestamp: isoTimestamp,
      userId,
    });

    return conversationEntity;
  }

  /**
   * Triggers the methods associated with a specific event.
   *
   * @param conversationEntity Conversation targeted by the event
   * @param eventJson JSON data of the event
   * @param eventSource Source of event
   * @returns Resolves when the event has been treated
   */
  private reactToConversationEvent(conversationEntity: Conversation, eventJson: EventJson, eventSource: EventSource) {
    switch (eventJson.type) {
      case CONVERSATION_EVENT.CREATE:
        return this.onCreate(eventJson, eventSource);

      case CONVERSATION_EVENT.DELETE:
        return this.deleteConversationLocally(eventJson.conversation, false, conversationEntity.domain);

      case CONVERSATION_EVENT.MEMBER_JOIN:
        return this.onMemberJoin(conversationEntity, eventJson);

      case CONVERSATION_EVENT.MEMBER_LEAVE:
      case ClientEvent.CONVERSATION.TEAM_MEMBER_LEAVE:
        return this.onMemberLeave(conversationEntity, eventJson);

      case CONVERSATION_EVENT.MEMBER_UPDATE:
        return this.onMemberUpdate(conversationEntity, eventJson);

      case CONVERSATION_EVENT.RENAME:
        return this.onRename(conversationEntity, eventJson);

      case ClientEvent.CONVERSATION.ASSET_ADD:
        return this.onAssetAdd(conversationEntity, eventJson);

      case ClientEvent.CONVERSATION.GROUP_CREATION:
        return this.onGroupCreation(conversationEntity, eventJson);

      case ClientEvent.CONVERSATION.MESSAGE_DELETE:
        return this.onMessageDeleted(conversationEntity, eventJson);

      case ClientEvent.CONVERSATION.MESSAGE_HIDDEN:
        return this.onMessageHidden(eventJson);

      case ClientEvent.CONVERSATION.ONE2ONE_CREATION:
        return this.on1to1Creation(conversationEntity, eventJson);

      case ClientEvent.CONVERSATION.REACTION:
        return this.onReaction(conversationEntity, eventJson);

      case CONVERSATION_EVENT.RECEIPT_MODE_UPDATE:
        return this.onReceiptModeChanged(conversationEntity, eventJson);

      case ClientEvent.CONVERSATION.BUTTON_ACTION_CONFIRMATION:
        return this.onButtonActionConfirmation(conversationEntity, eventJson);

      case ClientEvent.CONVERSATION.MESSAGE_ADD:
        const isMessageEdit = !!eventJson.edited_time;
        if (isMessageEdit) {
          // in case of an edition, the DB listener will take care of updating the local entity
          return {conversationEntity};
        }
        return this.addEventToConversation(conversationEntity, eventJson);

      case CONVERSATION_EVENT.MESSAGE_TIMER_UPDATE:
      case ClientEvent.CONVERSATION.COMPOSITE_MESSAGE_ADD:
      case ClientEvent.CONVERSATION.DELETE_EVERYWHERE:
      case ClientEvent.CONVERSATION.FILE_TYPE_RESTRICTED:
      case ClientEvent.CONVERSATION.INCOMING_MESSAGE_TOO_BIG:
      case ClientEvent.CONVERSATION.KNOCK:
      case ClientEvent.CONVERSATION.CALL_TIME_OUT:
      case ClientEvent.CONVERSATION.LEGAL_HOLD_UPDATE:
      case ClientEvent.CONVERSATION.LOCATION:
      case ClientEvent.CONVERSATION.MISSED_MESSAGES:
      case ClientEvent.CONVERSATION.UNABLE_TO_DECRYPT:
      case ClientEvent.CONVERSATION.VERIFICATION:
      case ClientEvent.CONVERSATION.VOICE_CHANNEL_ACTIVATE:
      case ClientEvent.CONVERSATION.VOICE_CHANNEL_DEACTIVATE:
        return this.addEventToConversation(conversationEntity, eventJson);
    }
  }

  /**
   * Calls the feature specific event handler on the current event being handled.
   *
   * @param conversationEntity Conversation targeted by the event
   * @param eventJson JSON data of the event
   * @param eventSource Source of event
   * @returns Resolves when all the handlers have done their job
   */
  private async triggerFeatureEventHandlers(conversationEntity: Conversation, eventJson: EventJson) {
    const conversationEventHandlers = [this.ephemeralHandler, this.stateHandler];
    const handlePromises = conversationEventHandlers.map(handler =>
      handler.handleConversationEvent(conversationEntity, eventJson),
    );
    await Promise.all(handlePromises);
    return conversationEntity;
  }

  /**
   * Handles conversation update and notification message.
   *
   * @param entityObject Object containing the conversation and the message that are targeted by the event
   * @param eventSource Source of event
   * @param previouslyArchived `true` if the previous state of the conversation was archived
   * @returns Resolves when the conversation was updated
   */
  private async handleConversationNotification(
    entityObject: EntityObject,
    eventSource: EventSource,
    previouslyArchived: boolean,
  ) {
    const {conversationEntity, messageEntity} = entityObject;

    if (conversationEntity) {
      const eventFromWebSocket = eventSource === EventRepository.SOURCE.WEB_SOCKET;
      const eventFromStream = eventSource === EventRepository.SOURCE.STREAM;

      if (messageEntity) {
        const isRemoteEvent = eventFromStream || eventFromWebSocket;

        if (isRemoteEvent) {
          this.messageRepositoryProvider().sendConfirmationStatus(
            conversationEntity,
            messageEntity,
            Confirmation.Type.DELIVERED,
          );
        }

        if (!eventFromStream) {
          amplify.publish(WebAppEvents.NOTIFICATION.NOTIFY, messageEntity, undefined, conversationEntity);
        }

        if (conversationEntity.is_cleared()) {
          conversationEntity.cleared_timestamp(0);
        }
      }

      // Check if event needs to be un-archived
      if (previouslyArchived) {
        // Add to check for un-archiving at the end of stream handling
        if (eventFromStream) {
          return this.conversationsWithNewEvents.set(conversationEntity.id, conversationEntity);
        }

        if (eventFromWebSocket && conversationEntity.shouldUnarchive()) {
          return this.unarchiveConversation(conversationEntity, false, 'event from WebSocket');
        }
      }
    }
  }

  /**
   * Push to receiving queue.
   * @param eventJson JSON data for event
   * @param source Source of event
   */
  private pushToReceivingQueue(eventJson: EventJson, source: EventSource) {
    this.receiving_queue
      .push(() => this.handleConversationEvent(eventJson, source))
      .then(() => {
        if (this.init_promise) {
          const eventFromStream = source === EventRepository.SOURCE.STREAM;
          if (eventFromStream) {
            this.init_handled = this.init_handled + 1;
            if (this.init_handled % 5 === 0 || this.init_handled < 5) {
              const content = {
                handled: this.init_handled,
                total: this.init_total,
              };
              const progress = (this.init_handled / this.init_total) * 20 + 75;

              amplify.publish(WebAppEvents.APP.UPDATE_PROGRESS, progress, t('initEvents'), content);
            }
          }

          if (!this.receiving_queue.getLength() || !eventFromStream) {
            this.init_promise.resolveFn();
            this.init_promise = undefined;
          }
        }
      })
      .catch(error => {
        if (this.init_promise) {
          this.init_promise.rejectFn(error);
          this.init_promise = undefined;
        } else {
          throw error;
        }
      });
  }

  /**
   * Add "missed events" system message to conversation.
   */
  private readonly onMissedEvents = (): void => {
    this.conversationState
      .filtered_conversations()
      .filter(conversationEntity => !conversationEntity.removed_from_conversation())
      .forEach(conversationEntity => {
        const currentTimestamp = this.serverTimeHandler.toServerTimestamp();
        const missed_event = EventBuilder.buildMissed(conversationEntity, currentTimestamp);
        this.eventRepository.injectEvent(missed_event as EventRecord);
      });
  };

  private on1to1Creation(conversationEntity: Conversation, eventJson: EventRecord) {
    return this.event_mapper
      .mapJsonEvent(eventJson, conversationEntity)
      .then(messageEntity => this.updateMessageUserEntities(messageEntity))
      .then((messageEntity: MemberMessage) => {
        const userEntity = messageEntity.otherUser();
        const isOutgoingRequest = userEntity && userEntity.isOutgoingRequest();
        if (isOutgoingRequest) {
          messageEntity.memberMessageType = SystemMessageType.CONNECTION_REQUEST;
        }

        conversationEntity.addMessage(messageEntity);
        return {conversationEntity};
      });
  }

  /**
   * A conversation was created.
   *
   * @param eventJson JSON data of 'conversation.create' event
   * @param eventSource Source of event
   * @returns Resolves when the event was handled
   */
  private async onCreate(
    eventJson: ConversationCreateEvent,
    eventSource?: EventSource,
  ): Promise<{conversationEntity: Conversation}> {
    const {conversation: conversationId, data: eventData, time} = eventJson;
    const eventTimestamp = new Date(time).getTime();
    const initialTimestamp = isNaN(eventTimestamp) ? this.getLatestEventTimestamp(true) : eventTimestamp;
    try {
      const existingConversationEntity = this.conversationState.findConversation(
        conversationId,
        eventJson.qualified_conversation?.domain,
      );
      if (existingConversationEntity) {
        throw new ConversationError(ConversationError.TYPE.NO_CHANGES, ConversationError.MESSAGE.NO_CHANGES);
      }

      const [conversationEntity] = this.mapConversations([eventData], initialTimestamp);
      if (conversationEntity) {
        if (conversationEntity.participating_user_ids().length) {
          this.addCreationMessage(conversationEntity, false, initialTimestamp, eventSource);
        }
        await this.updateParticipatingUserEntities(conversationEntity);
        this.verificationStateHandler.onConversationCreate(conversationEntity);
        await this.saveConversation(conversationEntity);
      }
      return {conversationEntity};
    } catch (error) {
      const isNoChanges = error.type === ConversationError.TYPE.NO_CHANGES;
      if (!isNoChanges) {
        throw error;
      }
    }
    return undefined;
  }

  private async onGroupCreation(conversationEntity: Conversation, eventJson: GroupCreationEvent) {
    const messageEntity = await this.event_mapper.mapJsonEvent(eventJson as EventRecord, conversationEntity);
    const creatorId = conversationEntity.creator;
    const creatorDomain = conversationEntity.domain;
    const createdByParticipant = !!conversationEntity
      .participating_user_ids()
      .find(userId => userId.id === creatorId && userId.domain == creatorDomain);
    const createdBySelfUser = conversationEntity.isCreatedBySelf();

    const creatorIsParticipant = createdByParticipant || createdBySelfUser;

    const data = await this.conversation_service.getConversationById(conversationEntity.id, conversationEntity.domain);
    const allMembers = [...data.members.others, data.members.self];
    const conversationRoles = allMembers.reduce<Record<string, string>>((roles, member) => {
      roles[member.id] = member.conversation_role;
      return roles;
    }, {});
    conversationEntity.roles(conversationRoles);

    if (!creatorIsParticipant) {
      (messageEntity as MemberMessage).memberMessageType = SystemMessageType.CONVERSATION_RESUME;
    }

    const updatedMessageEntity = await this.updateMessageUserEntities(messageEntity);
    if (conversationEntity && updatedMessageEntity) {
      conversationEntity.addMessage(updatedMessageEntity);
    }

    return {conversationEntity, messageEntity: updatedMessageEntity};
  }

  /**
   * Users were added to a group conversation.
   *
   * @param conversationEntity Conversation to add users to
   * @param eventJson JSON data of 'conversation.member-join' event
   * @returns Resolves when the event was handled
   */
  private async onMemberJoin(
    conversationEntity: Conversation,
    eventJson: ConversationMemberJoinEvent,
  ): Promise<void | EntityObject> {
    // Ignore if we join a 1to1 conversation (accept a connection request)
    const connectionEntity = this.connectionRepository.getConnectionByConversationId(conversationEntity.id);
    const isPendingConnection = connectionEntity && connectionEntity.isIncomingRequest();
    if (isPendingConnection) {
      return Promise.resolve();
    }

    const eventData = eventJson.data;

    if (eventData.users) {
      eventData.users.forEach(otherMember => {
        const isSelfUser =
          otherMember.id === this.userState.self().id &&
          otherMember.qualified_id?.domain == this.userState.self().domain;
        const isParticipatingUser = !!conversationEntity
          .participating_user_ids()
          .find(
            participatingUser =>
              participatingUser.id === otherMember.id && participatingUser.domain == otherMember.qualified_id?.domain,
          );
        if (!isSelfUser && !isParticipatingUser) {
          conversationEntity.participating_user_ids.push({
            domain: otherMember.qualified_id?.domain || null,
            id: otherMember.id,
          });
        }
      });
    } else {
      eventData.user_ids.forEach(userId => {
        const isSelfUser = userId === this.userState.self().id;
        const isParticipatingUser = conversationEntity.participating_user_ids().some(user => user.id === userId);
        if (!isSelfUser && !isParticipatingUser) {
          conversationEntity.participating_user_ids.push({domain: null, id: userId});
        }
      });
    }

    // Self user joins again
    const selfUserRejoins = eventData.user_ids.includes(this.userState.self().id);
    if (selfUserRejoins) {
      conversationEntity.status(ConversationStatus.CURRENT_MEMBER);
      await this.conversationRoleRepository.updateConversationRoles(conversationEntity);
    }

    const updateSequence =
      selfUserRejoins || connectionEntity?.isConnected()
        ? this.updateConversationFromBackend(conversationEntity)
        : Promise.resolve();

    const qualifiedUserIds =
      eventData.users?.map(user => user.qualified_id) || eventData.user_ids.map(userId => ({domain: null, id: userId}));

    return updateSequence
      .then(() => this.updateParticipatingUserEntities(conversationEntity, false, true))
      .then(() => this.addEventToConversation(conversationEntity, eventJson))
      .then(({messageEntity}) => {
        this.verificationStateHandler.onMemberJoined(conversationEntity, qualifiedUserIds);
        return {conversationEntity, messageEntity};
      });
  }

  /**
   * Members of a group conversation were removed or left.
   *
   * @param conversationEntity Conversation to remove users from
   * @param eventJson JSON data of 'conversation.member-leave' event
   * @returns Resolves when the event was handled
   */
  private async onMemberLeave(
    conversationEntity: Conversation,
    eventJson: EventJson,
  ): Promise<{conversationEntity: Conversation; messageEntity: Message} | undefined> {
    const {data: eventData, from} = eventJson;
    const isFromSelf = from === this.userState.self().id;
    const removesSelfUser = eventData.user_ids.includes(this.userState.self().id);
    const selfLeavingClearedConversation = isFromSelf && removesSelfUser && conversationEntity.is_cleared();

    if (removesSelfUser) {
      conversationEntity.status(ConversationStatus.PAST_MEMBER);
      this.leaveCall(conversationEntity.id);
      if (this.userState.self().isTemporaryGuest()) {
        eventJson.from = this.userState.self().id;
      }
    }

    if (!selfLeavingClearedConversation) {
      const {messageEntity} = await this.addEventToConversation(conversationEntity, eventJson);
      (messageEntity as MemberMessage)
        .userEntities()
        .filter(userEntity => !userEntity.isMe)
        .forEach(userEntity => {
          conversationEntity.participating_user_ids.remove(userId => {
            return userId.id === userEntity.id && userId.domain == userEntity.domain;
          });

          if (userEntity.isTemporaryGuest()) {
            userEntity.clearExpirationTimeout();
          }
        });

      await this.updateParticipatingUserEntities(conversationEntity);

      this.verificationStateHandler.onMemberLeft(conversationEntity);

      if (isFromSelf && conversationEntity.removed_from_conversation()) {
        this.archiveConversation(conversationEntity);
      }

      return {conversationEntity, messageEntity};
    }

    return undefined;
  }

  /**
   * Membership properties for a conversation were updated.
   *
   * @param conversationEntity Conversation entity that will be updated
   * @param eventJson JSON data of 'conversation.member-update' event
   * @returns Resolves when the event was handled
   */
  private onMemberUpdate(conversationEntity: Conversation, eventJson: EventJson) {
    const {conversation: conversationId, data: eventData, from} = eventJson;

    const isConversationRoleUpdate = !!eventData.conversation_role;
    if (isConversationRoleUpdate) {
      const {target: userId, conversation_role} = eventData;
      const conversation = this.conversationState.conversations().find(({id}) => id === conversationId);
      if (conversation) {
        const roles = conversation.roles();
        roles[userId] = conversation_role;
        conversation.roles(roles);
      }
      return;
    }

    const isBackendEvent = eventData.otr_archived_ref || eventData.otr_muted_ref;
    const inSelfConversation =
      !this.conversationState.self_conversation() || conversationId === this.conversationState.self_conversation().id;
    if (!inSelfConversation && conversationId && !isBackendEvent) {
      throw new ConversationError(
        ConversationError.TYPE.WRONG_CONVERSATION,
        ConversationError.MESSAGE.WRONG_CONVERSATION,
      );
    }

    const isFromSelf = !this.userState.self() || from === this.userState.self().id;
    if (!isFromSelf) {
      throw new ConversationError(ConversationError.TYPE.WRONG_USER, ConversationError.MESSAGE.WRONG_USER);
    }

    const isActiveConversation = this.conversationState.isActiveConversation(conversationEntity);
    const nextConversationEntity = isActiveConversation ? this.getNextConversation(conversationEntity) : undefined;
    const previouslyArchived = conversationEntity.is_archived();

    ConversationMapper.updateSelfStatus(conversationEntity, eventData);

    const wasUnarchived = previouslyArchived && !conversationEntity.is_archived();
    if (wasUnarchived) {
      return this.fetchUsersAndEvents(conversationEntity);
    }

    if (conversationEntity.is_cleared()) {
      this._clearConversation(conversationEntity, conversationEntity.cleared_timestamp());
    }

    if (isActiveConversation && (conversationEntity.is_archived() || conversationEntity.is_cleared())) {
      amplify.publish(WebAppEvents.CONVERSATION.SHOW, nextConversationEntity, {});
    }
  }

  /**
   * An asset received in a conversation.
   *
   * @param conversationEntity Conversation to add the event to
   * @param event JSON data of 'conversation.asset-add'
   * @returns Resolves when the event was handled
   */
  private async onAssetAdd(conversationEntity: Conversation, event: EventJson) {
    const fromSelf = event.from === this.userState.self().id;

    const isRemoteFailure = !fromSelf && event.data.status === AssetTransferState.UPLOAD_FAILED;
    const isLocalCancel = fromSelf && event.data.reason === ProtobufAsset.NotUploaded.CANCELLED;

    if (isRemoteFailure || isLocalCancel) {
      /**
       * WEBAPP-6916: An unsuccessful asset upload triggers a removal of the original asset message in the `EventRepository`.
       * Thus the event timestamps need to get updated, so that the latest event timestamp is from the message which was send before the original message.
       *
       * Info: Since the `EventRepository` does not have a reference to the `ConversationRepository` we do that event update at this location.
       * A more fitting place would be the `AssetTransferState.UPLOAD_FAILED` case in `EventRepository._handleAssetUpdate`.
       *
       * Our assumption is that the `_handleAssetUpdate` function (invoked by `notificationsQueue.subscribe`) is executed before this function.
       */
      return conversationEntity.updateTimestamps(conversationEntity.getLastMessage(), true);
    }

    if (!allowsAllFiles()) {
      const fileName = event.data.info.name;
      const contentType = event.data.content_type;
      if (!isAllowedFile(fileName, contentType)) {
        // TODO(Federation): Update code once sending assets is implemented on the backend
        const user = await this.userRepository.getUserById(event.from, null);
        return this.injectFileTypeRestrictedMessage(
          conversationEntity,
          user,
          true,
          getFileExtensionOrName(fileName),
          event.id,
        );
      }
    }
    const {messageEntity} = await this.addEventToConversation(conversationEntity, event);
    const firstAsset = (messageEntity as ContentMessage).getFirstAsset();
    if (firstAsset.isImage() || (firstAsset as FileAsset).status() === AssetTransferState.UPLOADED) {
      return {conversationEntity, messageEntity};
    }
  }

  /**
   * A hide message received in a conversation.
   *
   * @param conversationEntity Conversation to add the event to
   * @param eventJson JSON data of 'conversation.message-delete'
   * @returns Resolves when the event was handled
   */
  private onMessageDeleted(conversationEntity: Conversation, eventJson: EventJson) {
    const {data: eventData, from, id: eventId, time} = eventJson;

    return this.messageRepositoryProvider()
      .getMessageInConversationById(conversationEntity, eventData.message_id)
      .then(deletedMessageEntity => {
        if (deletedMessageEntity.ephemeral_expires()) {
          return;
        }

        const isSameSender = from === deletedMessageEntity.from;
        if (!isSameSender) {
          throw new ConversationError(ConversationError.TYPE.WRONG_USER, ConversationError.MESSAGE.WRONG_USER);
        }

        const isFromSelf = from === this.userState.self().id;
        if (!isFromSelf) {
          return this.addDeleteMessage(conversationEntity.id, eventId, time, deletedMessageEntity);
        }
      })
      .then(() => {
        return this.messageRepositoryProvider().deleteMessageById(conversationEntity, eventData.message_id);
      })
      .catch(error => {
        const isNotFound = error.type === ConversationError.TYPE.MESSAGE_NOT_FOUND;
        if (!isNotFound) {
          this.logger.info(`Failed to delete message for conversation '${conversationEntity.id}'`, error);
          throw error;
        }
      });
  }

  /**
   * A hide message received in a conversation.
   *
   * @param eventJson JSON data of 'conversation.message-hidden'
   * @returns Resolves when the event was handled
   */
  private async onMessageHidden(eventJson: EventJson) {
    const {conversation: conversationId, data: eventData, from} = eventJson;

    try {
      const inSelfConversation =
        !this.conversationState.self_conversation() || conversationId === this.conversationState.self_conversation().id;
      if (!inSelfConversation) {
        throw new ConversationError(
          ConversationError.TYPE.WRONG_CONVERSATION,
          ConversationError.MESSAGE.WRONG_CONVERSATION,
        );
      }

      const isFromSelf = !this.userState.self() || from === this.userState.self().id;
      if (!isFromSelf) {
        throw new ConversationError(ConversationError.TYPE.WRONG_USER, ConversationError.MESSAGE.WRONG_USER);
      }
      const conversationEntity = await this.getConversationById(eventData.conversation_id);
      return await this.messageRepositoryProvider().deleteMessageById(conversationEntity, eventData.message_id);
    } catch (error) {
      this.logger.info(
        `Failed to delete message '${eventData.message_id}' for conversation '${eventData.conversation_id}'`,
        error,
      );
      throw error;
    }
  }

  /**
   * Someone reacted to a message.
   *
   * @param conversationEntity Conversation entity that a message was reacted upon in
   * @param eventJson JSON data of 'conversation.reaction' event
   * @returns Resolves when the event was handled
   */
  private async onReaction(conversationEntity: Conversation, eventJson: EventJson) {
    const conversationId = conversationEntity.id;
    const eventData = eventJson.data;
    const messageId = eventData.message_id;

    try {
      const messageEntity = await this.messageRepositoryProvider().getMessageInConversationById(
        conversationEntity,
        messageId,
      );
      if (!messageEntity || !messageEntity.isContent()) {
        const type = messageEntity ? messageEntity.type : 'unknown';

        const logMessage = `Cannot react to '${type}' message '${messageId}' in conversation '${conversationId}'`;
        this.logger.error(logMessage, messageEntity);
        throw new ConversationError(ConversationError.TYPE.WRONG_TYPE, ConversationError.MESSAGE.WRONG_TYPE);
      }

      const changes = messageEntity.getUpdatedReactions(eventJson);
      if (changes) {
        const logMessage = `Updating reactions of message '${messageId}' in conversation '${conversationId}'`;
        this.logger.debug(logMessage, {changes, event: eventJson});

        this.eventService.updateEventSequentially(messageEntity.primary_key, changes);
        return await this.prepareReactionNotification(conversationEntity, messageEntity, eventJson);
      }
    } catch (error) {
      const isNotFound = error.type === ConversationError.TYPE.MESSAGE_NOT_FOUND;
      if (!isNotFound) {
        const logMessage = `Failed to handle reaction to message '${messageId}' in conversation '${conversationId}'`;
        this.logger.error(logMessage, {error, event: eventJson});
        throw error;
      }
    }
    return undefined;
  }

  private async onButtonActionConfirmation(conversationEntity: Conversation, eventJson: EventJson) {
    const {messageId, buttonId} = eventJson.data;
    try {
      const messageEntity = await this.messageRepositoryProvider().getMessageInConversationById(
        conversationEntity,
        messageId,
      );
      if (!messageEntity || !messageEntity.isComposite()) {
        const type = messageEntity ? messageEntity.type : 'unknown';

        const log = `Cannot react to '${type}' message '${messageId}' in conversation '${conversationEntity.id}'`;
        this.logger.error(log, messageEntity);
        throw new ConversationError(ConversationError.TYPE.WRONG_TYPE, ConversationError.MESSAGE.WRONG_TYPE);
      }
      const changes = messageEntity.getSelectionChange(buttonId);
      if (changes) {
        this.eventService.updateEventSequentially(messageEntity.primary_key, changes);
      }
      return;
    } catch (error) {
      const isNotFound = error.type === ConversationError.TYPE.MESSAGE_NOT_FOUND;
      if (!isNotFound) {
        const log = `Failed to handle reaction to message '${messageId}' in conversation '${conversationEntity.id}'`;
        this.logger.error(log, {error, event: eventJson});
        throw error;
      }
    }
  }

  /**
   * A conversation was renamed.
   *
   * @param conversationEntity Conversation entity that will be renamed
   * @param eventJson JSON data of 'conversation.rename' event
   * @returns Resolves when the event was handled
   */
  private async onRename(conversationEntity: Conversation, eventJson: EventJson) {
    const {messageEntity} = await this.addEventToConversation(conversationEntity, eventJson);
    ConversationMapper.updateProperties(conversationEntity, eventJson.data);
    return {conversationEntity, messageEntity};
  }

  /**
   * A conversation receipt mode was changed
   *
   * @param conversationEntity Conversation entity that will be renamed
   * @param eventJson JSON data of 'conversation.receipt-mode-update' event
   * @returns Resolves when the event was handled
   */
  private async onReceiptModeChanged(conversationEntity: Conversation, eventJson: EventJson) {
    const {messageEntity} = await this.addEventToConversation(conversationEntity, eventJson);
    ConversationMapper.updateSelfStatus(conversationEntity, {receipt_mode: eventJson.data.receipt_mode});
    return {conversationEntity, messageEntity};
  }

  private readonly handleMessageExpiration = (messageEntity: ContentMessage) => {
    amplify.publish(WebAppEvents.CONVERSATION.EPHEMERAL_MESSAGE_TIMEOUT, messageEntity);
    const shouldDeleteMessage = !messageEntity.user().isMe || messageEntity.isPing();
    if (shouldDeleteMessage) {
      this.getConversationById(messageEntity.conversation_id).then(conversationEntity => {
        const isPingFromSelf = messageEntity.user().isMe && messageEntity.isPing();
        const deleteForSelf = isPingFromSelf || conversationEntity.removed_from_conversation();
        if (deleteForSelf) {
          return this.messageRepositoryProvider().deleteMessage(conversationEntity, messageEntity);
        }

        const userIds = conversationEntity.isGroup() ? [this.userState.self().id, messageEntity.from] : undefined;
        return this.messageRepositoryProvider().deleteMessageForEveryone(conversationEntity, messageEntity, userIds);
      });
    }
  };

  private async initMessageEntity(conversationEntity: Conversation, eventJson: EventRecord): Promise<Message> {
    const messageEntity = await this.event_mapper.mapJsonEvent(eventJson, conversationEntity);
    return this.updateMessageUserEntities(messageEntity);
  }

  private async replaceMessageInConversation(
    conversationEntity: Conversation,
    eventId: string,
    newData: EventRecord,
  ): Promise<ContentMessage | undefined> {
    const originalMessage = conversationEntity.getMessage(eventId);
    if (!originalMessage) {
      return undefined;
    }
    const replacedMessageEntity = await this.event_mapper.updateMessageEvent(
      originalMessage as ContentMessage,
      newData,
    );
    await this.ephemeralHandler.validateMessage(replacedMessageEntity);
    return replacedMessageEntity;
  }

  /**
   * Convert a JSON event into an entity and add it to a given conversation.
   *
   * @param conversationEntity Conversation entity the event will be added to
   * @param eventJson Event data
   * @returns Promise that resolves with the message entity for the event
   */
  private async addEventToConversation(
    conversationEntity: Conversation,
    eventJson: EventJson,
  ): Promise<{conversationEntity: Conversation; messageEntity: Message}> {
    const messageEntity = (await this.initMessageEntity(conversationEntity, eventJson)) as Message;
    if (conversationEntity && messageEntity) {
      const wasAdded = conversationEntity.addMessage(messageEntity);
      if (wasAdded) {
        await this.ephemeralHandler.validateMessage(messageEntity as ContentMessage);
      }
    }
    return {conversationEntity, messageEntity};
  }

  /**
   * Convert multiple JSON events into entities and add them to a given conversation.
   *
   * @param events Event data
   * @param conversationEntity Conversation entity the events will be added to
   * @param prepend Should existing messages be prepended
   * @returns Resolves with an array of mapped messages
   */
  private async addEventsToConversation(events: EventRecord[], conversationEntity: Conversation, prepend = true) {
    const mappedEvents = await this.event_mapper.mapJsonEvents(events, conversationEntity);
    const updatedEvents = (await this.updateMessagesUserEntities(mappedEvents)) as ContentMessage[];
    const validatedMessages = (await this.ephemeralHandler.validateMessages(updatedEvents)) as ContentMessage[];
    if (prepend && conversationEntity.messages().length) {
      conversationEntity.prependMessages(validatedMessages);
    } else {
      conversationEntity.addMessages(validatedMessages);
    }
    return validatedMessages;
  }

  /**
   * Fetch all unread events and users of a conversation.
   *
   * @param conversationEntity Conversation fetch events and users for
   */
  private fetchUsersAndEvents(conversationEntity: Conversation) {
    if (!conversationEntity.is_loaded() && !conversationEntity.is_pending()) {
      this.updateParticipatingUserEntities(conversationEntity);
      this.getUnreadEvents(conversationEntity);
    }
  }

  /**
   * Forward the reaction event to the Notification repository for browser and audio notifications.
   *
   * @param conversationEntity Conversation that event was received in
   * @param messageEntity Message that has been reacted upon
   * @param eventJson JSON data of received reaction event
   * @returns Resolves when the notification was prepared
   */
  private async prepareReactionNotification(
    conversationEntity: Conversation,
    messageEntity: ContentMessage,
    eventJson: EventJson,
  ) {
    const {data: event_data, from} = eventJson;

    const messageFromSelf = messageEntity.from === this.userState.self().id;
    if (messageFromSelf && event_data.reaction) {
      const userEntity = await this.userRepository.getUserById(from, messageEntity.fromDomain);
      const reactionMessageEntity = new Message(messageEntity.id, SuperType.REACTION);
      reactionMessageEntity.user(userEntity);
      reactionMessageEntity.reaction = event_data.reaction;
      return {conversationEntity, messageEntity: reactionMessageEntity};
    }

    return {conversationEntity};
  }

  private updateMessagesUserEntities(messageEntities: Message[]) {
    return Promise.all(messageEntities.map(messageEntity => this.updateMessageUserEntities(messageEntity)));
  }

  /**
   * Updates the user entities that are part of a message.
   *
   * @param messageEntity Message to be updated
   * @returns Resolves when users have been update
   */
  private async updateMessageUserEntities(messageEntity: Message) {
    const userEntity = await this.userRepository.getUserById(messageEntity.from, messageEntity.fromDomain);
    messageEntity.user(userEntity);
    const isMemberMessage = messageEntity.isMember();
    if (isMemberMessage || messageEntity.hasOwnProperty('userEntities')) {
      return this.userRepository.getUsersById((messageEntity as MemberMessage).userIds()).then(userEntities => {
        userEntities.sort(sortUsersByPriority);
        (messageEntity as MemberMessage).userEntities(userEntities);
        return messageEntity;
      });
    }
    if (messageEntity.isContent()) {
      const userIds = Object.keys(messageEntity.reactions());

      messageEntity.reactions_user_ets.removeAll();
      if (userIds.length) {
        // TODO(Federation): Make code federation-aware.
        return this.userRepository
          .getUsersById(userIds.map(userId => ({domain: null, id: userId})))
          .then(userEntities => {
            messageEntity.reactions_user_ets(userEntities);
            return messageEntity;
          });
      }
    }
    return messageEntity;
  }

  /**
   * Delete messages from UI and database.
   *
   * @param conversationEntity Conversation that contains the message
   * @param timestamp Timestamp as upper bound which messages to remove
   */
  private deleteMessages(conversationEntity: Conversation, timestamp: number) {
    conversationEntity.hasCreationMessage = false;

    const iso_date = timestamp ? new Date(timestamp).toISOString() : undefined;
    this.eventService.deleteEvents(conversationEntity.id, iso_date);
  }

  /**
   * Add delete message to conversation.
   *
   * @param conversationId ID of conversation
   * @param messageId ID of message
   * @param time ISO 8601 formatted time string
   * @param messageEntity Message to delete
   */
  public addDeleteMessage(conversationId: string, messageId: string, time: number, messageEntity: Message) {
    const deleteEvent = EventBuilder.buildDelete(conversationId, messageId, time, messageEntity);
    this.eventRepository.injectEvent(deleteEvent as EventRecord);
  }

  //##############################################################################
  // Message updates
  //##############################################################################

  expectReadReceipt(conversationEntity: Conversation): boolean {
    if (conversationEntity.is1to1()) {
      return !!this.propertyRepository.receiptMode();
    }

    if (conversationEntity.team_id && conversationEntity.isGroup()) {
      return !!conversationEntity.receiptMode();
    }

    return false;
  }
}<|MERGE_RESOLUTION|>--- conflicted
+++ resolved
@@ -27,11 +27,8 @@
   CONVERSATION_EVENT,
   ConversationMessageTimerUpdateEvent,
   ConversationRenameEvent,
-<<<<<<< HEAD
   ConversationMemberJoinEvent,
-=======
   ConversationCreateEvent,
->>>>>>> d1806474
 } from '@wireapp/api-client/src/event/';
 import {
   DefaultConversationRoleName as DefaultRole,
