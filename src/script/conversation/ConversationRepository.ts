--- conflicted
+++ resolved
@@ -959,11 +959,7 @@
     this.deleteConversationFromRepository(conversationId);
     await this.conversationService.deleteConversationFromDb(conversationId.id);
     if (isMLSCapableConversation(conversationEntity)) {
-<<<<<<< HEAD
-      await this.conversationService.wipeMLSConversation(conversationEntity);
-=======
       await this.conversationService.wipeMLSCapableConversation(conversationEntity);
->>>>>>> 75dfe1b1
     }
   };
 
@@ -2710,11 +2706,7 @@
       }
 
       if (isMLSCapableConversation(conversationEntity)) {
-<<<<<<< HEAD
-        await this.conversationService.wipeMLSConversation(conversationEntity);
-=======
         await this.conversationService.wipeMLSCapableConversation(conversationEntity);
->>>>>>> 75dfe1b1
       }
     } else {
       // Update conversation roles (in case the removed user had some special role and it's not the self user)
@@ -2989,7 +2981,6 @@
       if (changes) {
         this.eventService.updateEventSequentially(messageEntity.primary_key, changes);
       }
-      return;
     } catch (error) {
       const isNotFound = error.type === ConversationError.TYPE.MESSAGE_NOT_FOUND;
       if (!isNotFound) {
