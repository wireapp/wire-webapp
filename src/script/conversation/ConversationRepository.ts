--- conflicted
+++ resolved
@@ -1530,20 +1530,7 @@
     const {qualifiedId: conversationId} = conversation;
 
     try {
-<<<<<<< HEAD
       if (isProteusConversation(conversation) || isMixedConversation(conversation)) {
-=======
-      if (isMLSConversation(conversation)) {
-        const {events} = await this.core.service!.conversation.addUsersToMLSConversation({
-          conversationId,
-          groupId: conversation.groupId,
-          qualifiedUsers,
-        });
-        if (!!events.length) {
-          events.forEach(event => this.eventRepository.injectEvent(event));
-        }
-      } else {
->>>>>>> ae6ebe35
         const {failedToAdd, event: memberJoinEvent} =
           await this.core.service!.conversation.addUsersToProteusConversation({
             conversationId,
@@ -2724,11 +2711,7 @@
     const qualifiedUserIds =
       eventData.users?.map(user => user.qualified_id) || eventData.user_ids.map(userId => ({domain: '', id: userId}));
 
-<<<<<<< HEAD
     if (isMLSCapableConversation(conversationEntity)) {
-=======
-    if (isMLSConversation(conversationEntity)) {
->>>>>>> ae6ebe35
       const isSelfJoin = isFromSelf && selfUserJoins;
       await this.handleMLSConversationMemberJoin(conversationEntity, isSelfJoin);
     }
