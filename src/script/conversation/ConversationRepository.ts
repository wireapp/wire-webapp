/*
 * Wire
 * Copyright (C) 2018 Wire Swiss GmbH
 *
 * This program is free software: you can redistribute it and/or modify
 * it under the terms of the GNU General Public License as published by
 * the Free Software Foundation, either version 3 of the License, or
 * (at your option) any later version.
 *
 * This program is distributed in the hope that it will be useful,
 * but WITHOUT ANY WARRANTY; without even the implied warranty of
 * MERCHANTABILITY or FITNESS FOR A PARTICULAR PURPOSE. See the
 * GNU General Public License for more details.
 *
 * You should have received a copy of the GNU General Public License
 * along with this program. If not, see http://www.gnu.org/licenses/.
 *
 */

import ko from 'knockout';
import {amplify} from 'amplify';
import {Confirmation, LegalHoldStatus, Asset as ProtobufAsset} from '@wireapp/protocol-messaging';
import {flatten} from 'underscore';
import {WebAppEvents} from '@wireapp/webapp-events';
import {StatusCodes as HTTP_STATUS} from 'http-status-codes';
import {
  CONVERSATION_EVENT,
  ConversationMessageTimerUpdateEvent,
  ConversationRenameEvent,
  ConversationMemberJoinEvent,
  ConversationCreateEvent,
  ConversationEvent,
  ConversationReceiptModeUpdateEvent,
  ConversationMemberLeaveEvent,
} from '@wireapp/api-client/src/event';

import {
  DefaultConversationRoleName as DefaultRole,
  CONVERSATION_ACCESS_ROLE,
  CONVERSATION_ACCESS,
  CONVERSATION_TYPE,
  NewConversation,
  Conversation as BackendConversation,
} from '@wireapp/api-client/src/conversation/';
import {container} from 'tsyringe';
import {ConversationReceiptModeUpdateData} from '@wireapp/api-client/src/conversation/data/';
import {BackendErrorLabel} from '@wireapp/api-client/src/http/';
import type {QualifiedId} from '@wireapp/api-client/src/user/';
import {Logger, getLogger} from 'Util/Logger';
import {TIME_IN_MILLIS} from 'Util/TimeUtil';
import {PromiseQueue} from 'Util/PromiseQueue';
import {replaceLink, t} from 'Util/LocalizerUtil';
import {getNextItem} from 'Util/ArrayUtil';
import {createRandomUuid, noop} from 'Util/util';
import {allowsAllFiles, getFileExtensionOrName, isAllowedFile} from 'Util/FileTypeUtil';
import {
  compareTransliteration,
  sortByPriority,
  startsWith,
  sortUsersByPriority,
  fixWebsocketString,
} from 'Util/StringUtil';
import {ClientEvent} from '../event/Client';
import {NOTIFICATION_HANDLING_STATE} from '../event/NotificationHandlingState';
import {EventRepository} from '../event/EventRepository';
import {
  AssetAddEvent,
  ButtonActionConfirmationEvent,
  ClientConversationEvent,
  DeleteEvent,
  EventBuilder,
  GroupCreationEvent,
  MessageHiddenEvent,
  OneToOneCreationEvent,
  ReactionEvent,
  TeamMemberLeaveEvent,
} from '../conversation/EventBuilder';
import {Conversation} from '../entity/Conversation';
import {Message} from '../entity/message/Message';
import {ConversationMapper, ConversationDatabaseData} from './ConversationMapper';
import {ConversationStateHandler} from './ConversationStateHandler';
import {EventMapper} from './EventMapper';
import {ACCESS_STATE} from './AccessState';
import {ConversationStatus} from './ConversationStatus';
import {ConversationVerificationStateHandler} from './ConversationVerificationStateHandler';
import {NOTIFICATION_STATE} from './NotificationSetting';
import {ConversationEphemeralHandler} from './ConversationEphemeralHandler';
import {ConversationLabelRepository} from './ConversationLabelRepository';
import {AssetTransferState} from '../assets/AssetTransferState';
import {ModalsViewModel} from '../view_model/ModalsViewModel';
import {SystemMessageType} from '../message/SystemMessageType';
import {SuperType} from '../message/SuperType';
import {MessageCategory} from '../message/MessageCategory';
import {Config} from '../Config';
import {BaseError, BASE_ERROR_TYPE} from '../error/BaseError';
import {BackendClientError} from '../error/BackendClientError';
import * as LegalHoldEvaluator from '../legal-hold/LegalHoldEvaluator';
import {DeleteConversationMessage} from '../entity/message/DeleteConversationMessage';
import {ConversationRoleRepository} from './ConversationRoleRepository';
import {ConversationError} from '../error/ConversationError';
import {ConversationService} from './ConversationService';
import {ConnectionRepository} from '../connection/ConnectionRepository';
import {UserRepository} from '../user/UserRepository';
import {PropertiesRepository} from '../properties/PropertiesRepository';
import {ServerTimeHandler} from '../time/serverTimeHandler';
import {ContentMessage} from '../entity/message/ContentMessage';
import {User} from '../entity/User';
import {EventService} from '../event/EventService';
import {ConnectionEntity} from '../connection/ConnectionEntity';
import {EventSource} from '../event/EventSource';
import {MemberMessage} from '../entity/message/MemberMessage';
import {FileAsset} from '../entity/message/FileAsset';
import type {EventRecord} from '../storage';
import {MessageRepository} from './MessageRepository';
import {UserState} from '../user/UserState';
import {TeamState} from '../team/TeamState';
import {TeamRepository} from '../team/TeamRepository';
import {ConversationState} from './ConversationState';
import {ConversationRecord} from '../storage/record/ConversationRecord';
import {UserFilter} from '../user/UserFilter';
import {ConversationFilter} from './ConversationFilter';
import {ConversationMemberUpdateEvent} from '@wireapp/api-client/src/event';
import {matchQualifiedIds} from 'Util/QualifiedId';

type ConversationDBChange = {obj: EventRecord; oldObj: EventRecord};
type FetchPromise = {rejectFn: (error: ConversationError) => void; resolveFn: (conversation: Conversation) => void};
type EntityObject = {conversationEntity: Conversation; messageEntity: Message};
type IncomingEvent = ConversationEvent | ClientConversationEvent;

export class ConversationRepository {
  private init_handled: number;
  private init_promise?: {rejectFn: (reason?: any) => void; resolveFn: (value?: unknown) => void};
  private init_total: number;
  private isBlockingNotificationHandling: boolean;
  private readonly conversationsWithNewEvents: Map<any, any>;
  private readonly ephemeralHandler: ConversationEphemeralHandler;
  public readonly conversationLabelRepository: ConversationLabelRepository;
  public readonly conversationRoleRepository: ConversationRoleRepository;
  private readonly event_mapper: EventMapper;
  private readonly eventService: EventService;
  public leaveCall: (conversationId: string) => void;
  private readonly receiving_queue: PromiseQueue;
  private readonly logger: Logger;
  public readonly stateHandler: ConversationStateHandler;
  public readonly verificationStateHandler: ConversationVerificationStateHandler;

  static get CONFIG() {
    return {
      CONFIRMATION_THRESHOLD: TIME_IN_MILLIS.WEEK,
      EXTERNAL_MESSAGE_THRESHOLD: 200 * 1024,
      GROUP: {
        MAX_NAME_LENGTH: 64,
        MAX_SIZE: Config.getConfig().MAX_GROUP_PARTICIPANTS,
      },
    };
  }

  static get CONSENT_TYPE() {
    return {
      INCOMING_CALL: 'incoming_call',
      MESSAGE: 'message',
      OUTGOING_CALL: 'outgoing_call',
    };
  }

  constructor(
    private readonly conversation_service: ConversationService,
    private readonly messageRepositoryProvider: () => MessageRepository,
    private readonly connectionRepository: ConnectionRepository,
    private readonly eventRepository: EventRepository,
    private readonly teamRepository: TeamRepository,
    private readonly userRepository: UserRepository,
    private readonly propertyRepository: PropertiesRepository,
    private readonly serverTimeHandler: ServerTimeHandler,
    private readonly userState = container.resolve(UserState),
    private readonly teamState = container.resolve(TeamState),
    private readonly conversationState = container.resolve(ConversationState),
  ) {
    this.eventService = eventRepository.eventService;

    this.logger = getLogger('ConversationRepository');

    this.event_mapper = new EventMapper();
    this.verificationStateHandler = new ConversationVerificationStateHandler(
      this.eventRepository,
      this.serverTimeHandler,
      this.userState,
      this.conversationState,
    );
    this.isBlockingNotificationHandling = true;
    this.conversationsWithNewEvents = new Map();

    this.teamState.isTeam.subscribe(() => this.mapGuestStatusSelf());
    this.receiving_queue = new PromiseQueue({name: 'ConversationRepository.Receiving'});

    this.init_handled = 0;
    this.init_promise = undefined;
    this.init_total = 0;

    this.initSubscriptions();

    this.stateHandler = new ConversationStateHandler(this.conversation_service);
    this.ephemeralHandler = new ConversationEphemeralHandler(this.eventService, {
      onMessageTimeout: this.handleMessageExpiration,
    });

    this.userState.directlyConnectedUsers = this.conversationState.connectedUsers;

    this.conversationLabelRepository = new ConversationLabelRepository(
      this.conversationState.conversations,
      this.conversationState.conversations_unarchived,
      propertyRepository.propertiesService,
    );

    this.conversationRoleRepository = new ConversationRoleRepository(this.teamRepository, this.conversation_service);
    this.leaveCall = noop;
  }

  checkMessageTimer(messageEntity: ContentMessage): void {
    this.ephemeralHandler.checkMessageTimer(messageEntity, this.serverTimeHandler.getTimeOffset());
  }

  private initStateUpdates(): void {
    ko.computed(() => {
      const conversationsArchived: Conversation[] = [];
      const conversationsCleared: Conversation[] = [];
      const conversationsUnarchived: Conversation[] = [];

      this.conversationState.sorted_conversations().forEach(conversationEntity => {
        if (conversationEntity.is_cleared()) {
          conversationsCleared.push(conversationEntity);
        } else if (conversationEntity.is_archived()) {
          conversationsArchived.push(conversationEntity);
        } else {
          conversationsUnarchived.push(conversationEntity);
        }
      });

      this.conversationState.conversations_archived(conversationsArchived);
      this.conversationState.conversations_cleared(conversationsCleared);
      this.conversationState.conversations_unarchived(conversationsUnarchived);
    });
  }

  private initSubscriptions(): void {
    amplify.subscribe(WebAppEvents.CONVERSATION.DELETE, this.deleteConversationLocally);
    amplify.subscribe(WebAppEvents.CONVERSATION.EVENT_FROM_BACKEND, this.onConversationEvent);
    amplify.subscribe(WebAppEvents.CONVERSATION.MAP_CONNECTION, this.mapConnection);
    amplify.subscribe(WebAppEvents.CONVERSATION.MISSED_EVENTS, this.onMissedEvents);
    amplify.subscribe(WebAppEvents.CONVERSATION.PERSIST_STATE, this.saveConversationStateInDb);
    amplify.subscribe(WebAppEvents.EVENT.NOTIFICATION_HANDLING_STATE, this.setNotificationHandlingState);
    amplify.subscribe(WebAppEvents.TEAM.MEMBER_LEAVE, this.teamMemberLeave);
    amplify.subscribe(WebAppEvents.USER.UNBLOCKED, this.onUnblockUser);
    amplify.subscribe(WebAppEvents.CONVERSATION.INJECT_LEGAL_HOLD_MESSAGE, this.injectLegalHoldMessage);

    this.eventService.addEventUpdatedListener(this.updateLocalMessageEntity);
    this.eventService.addEventDeletedListener(this.deleteLocalMessageEntity);

    window.addEventListener<any>(WebAppEvents.CONVERSATION.JOIN, this.onConversationJoin);
  }

  private readonly updateLocalMessageEntity = async ({
    obj: updatedEvent,
    oldObj: oldEvent,
  }: ConversationDBChange): Promise<void> => {
    const qualifiedId = updatedEvent.qualified_conversation || {domain: '', id: updatedEvent.conversation};
    const conversationEntity = this.conversationState.findConversation(qualifiedId);
    const replacedMessageEntity = await this.replaceMessageInConversation(
      conversationEntity,
      oldEvent.id,
      updatedEvent,
    );
    if (replacedMessageEntity) {
      const messageEntity = await this.updateMessageUserEntities(replacedMessageEntity);
      amplify.publish(WebAppEvents.CONVERSATION.MESSAGE.UPDATED, oldEvent.id, messageEntity);
    }
  };

  private readonly deleteLocalMessageEntity = ({oldObj: deletedEvent}: ConversationDBChange): void => {
    const qualifiedId = deletedEvent.qualified_conversation || {domain: '', id: deletedEvent.conversation};
    const conversationEntity = this.conversationState.findConversation(qualifiedId);
    if (conversationEntity) {
      conversationEntity.removeMessageById(deletedEvent.id);
    }
  };

  /**
   * Remove obsolete conversations locally.
   */
  cleanupConversations(): void {
    this.conversationState.conversations().forEach(conversationEntity => {
      if (
        conversationEntity.isGroup() &&
        conversationEntity.is_cleared() &&
        conversationEntity.removed_from_conversation()
      ) {
        this.conversation_service.deleteConversationFromDb(conversationEntity);
        this.deleteConversationFromRepository(conversationEntity);
      }
    });
  }

  //##############################################################################
  // Conversation service interactions
  //##############################################################################

  /**
   * Create a group conversation.
   * @note Do not include the requester among the users
   *
   * @param userEntities Users (excluding the creator) to be part of the conversation
   * @param groupName Name for the conversation
   * @param accessState State for conversation access
   * @param options Additional conversation creation options (like "receipt_mode")
   * @returns Resolves when the conversation was created
   */
  public async createGroupConversation(
    userEntities: User[],
    groupName?: string,
    accessState?: string,
    options: Partial<NewConversation> = {},
  ): Promise<Conversation | undefined> {
    const sameFederatedDomainUserIds = userEntities
      .filter(userEntity => userEntity.isOnSameFederatedDomain())
      .map(userEntity => userEntity.id);
    const otherFederatedDomainUserIds = userEntities
      .filter(userEntity => !userEntity.isOnSameFederatedDomain())
      .map(userEntity => userEntity.qualifiedId);
    let payload: NewConversation & {conversation_role: string} = {
      conversation_role: DefaultRole.WIRE_MEMBER,
      name: groupName,
      qualified_users: otherFederatedDomainUserIds,
      receipt_mode: null,
      users: sameFederatedDomainUserIds,
      ...options,
    };

    if (this.teamState.team().id) {
      payload.team = {
        managed: false,
        teamid: this.teamState.team().id,
      };

      if (accessState) {
        let accessPayload;

        switch (accessState) {
          case ACCESS_STATE.TEAM.GUEST_ROOM:
            accessPayload = {
              access: [CONVERSATION_ACCESS.INVITE, CONVERSATION_ACCESS.CODE],
              access_role: CONVERSATION_ACCESS_ROLE.NON_ACTIVATED,
            };
            break;
          case ACCESS_STATE.TEAM.TEAM_ONLY:
            accessPayload = {
              access: [CONVERSATION_ACCESS.INVITE],
              access_role: CONVERSATION_ACCESS_ROLE.TEAM,
            };
            break;
          default:
            break;
        }

        if (accessPayload) {
          payload = {...payload, ...accessPayload};
        }
      }
    }

    try {
      const response = await this.conversation_service.postConversations(payload);
      const {conversationEntity} = await this.onCreate({
        conversation: response.id,
        data: {
          last_event: '0.0',
          last_event_time: '1970-01-01T00:00:00.000Z',
          receipt_mode: null,
          ...response,
        },
        from: this.userState.self().id,
        qualified_conversation: response.qualified_id,
        time: new Date().toISOString(),
        type: CONVERSATION_EVENT.CREATE,
      });
      return conversationEntity as Conversation;
    } catch (error) {
      this.handleConversationCreateError(
        error,
        sameFederatedDomainUserIds.map(id => ({domain: '', id})),
      );
      return undefined;
    }
  }

  /**
   * Create a guest room.
   */
  public createGuestRoom(): Promise<Conversation | undefined> {
    const groupName = t('guestRoomConversationName');
    return this.createGroupConversation([], groupName, ACCESS_STATE.TEAM.GUEST_ROOM);
  }

  /**
   * Get a conversation from the backend.
   */
  private async fetchConversationById({id: conversationId, domain}: QualifiedId): Promise<Conversation> {
    const qualifiedId = {domain, id: conversationId};
    const fetching_conversations: Record<string, FetchPromise[]> = {};
    if (fetching_conversations.hasOwnProperty(conversationId)) {
      return new Promise((resolve, reject) => {
        fetching_conversations[conversationId].push({rejectFn: reject, resolveFn: resolve});
      });
    }

    fetching_conversations[conversationId] = [];
    try {
      const response = await this.conversation_service.getConversationById(qualifiedId);
      const [conversationEntity] = this.mapConversations([response]);

      this.logger.info(`Fetched conversation '${conversationId}' from backend`);
      this.saveConversation(conversationEntity);

      fetching_conversations[conversationId].forEach(({resolveFn}) => resolveFn(conversationEntity));
      delete fetching_conversations[conversationId];

      return conversationEntity;
    } catch (originalError) {
      if (originalError.code === HTTP_STATUS.NOT_FOUND) {
        this.deleteConversationLocally(qualifiedId, false);
      }
      const error = new ConversationError(
        ConversationError.TYPE.CONVERSATION_NOT_FOUND,
        ConversationError.MESSAGE.CONVERSATION_NOT_FOUND,
        originalError,
      );
      fetching_conversations[conversationId].forEach(({rejectFn}) => rejectFn(error));
      delete fetching_conversations[conversationId];

      throw error;
    }
  }

  public async getConversations(): Promise<Conversation[]> {
    const remoteConversationsPromise = this.conversation_service.getAllConversations().catch(error => {
      this.logger.error(`Failed to get all conversations from backend: ${error.message}`);
      return [];
    });

    const [localConversations, remoteConversations] = await Promise.all([
      this.conversation_service.loadConversationStatesFromDb<ConversationDatabaseData>(),
      remoteConversationsPromise,
    ]);
    let conversationsData: any[];
    if (!remoteConversations.length) {
      conversationsData = localConversations;
    } else {
      const data = ConversationMapper.mergeConversation(localConversations, remoteConversations);
      conversationsData = (await this.conversation_service.saveConversationsInDb(data)) as any[];
    }
    const conversationEntities = this.mapConversations(conversationsData);
    this.saveConversations(conversationEntities);
    return this.conversationState.conversations();
  }

  public async updateConversationStates(conversationsDataArray: ConversationRecord[]) {
    const handledConversationEntities: Conversation[] = [];
    const unknownConversations: ConversationRecord[] = [];

    conversationsDataArray.forEach(conversationData => {
      const localEntity = this.conversationState
        .conversations()
        .find(conversation => matchQualifiedIds(conversation, conversationData));

      if (localEntity) {
        const entity = ConversationMapper.updateSelfStatus(localEntity, conversationData as any, true);
        handledConversationEntities.push(entity);
        return;
      }

      unknownConversations.push(conversationData);
    });

    let conversationEntities: Conversation[] = [];

    if (unknownConversations.length) {
      conversationEntities = conversationEntities.concat(this.mapConversations(unknownConversations as any[]));
      this.saveConversations(conversationEntities);
    }

    conversationEntities = conversationEntities.concat(handledConversationEntities);
    const handledConversationData = conversationEntities.map(conversationEntity => conversationEntity.serialize());
    this.conversation_service.saveConversationsInDb(handledConversationData);
    return conversationEntities;
  }

  /**
   * Get preceding messages starting with the given message.
   * @param conversationEntity Respective conversation
   * @returns Resolves with the messages
   */
  public async getPrecedingMessages(conversationEntity: Conversation): Promise<ContentMessage[]> {
    conversationEntity.is_pending(true);

    const firstMessageEntity = conversationEntity.getFirstMessage();
    const upperBound = firstMessageEntity
      ? new Date(firstMessageEntity.timestamp())
      : new Date(conversationEntity.getLatestTimestamp(this.serverTimeHandler.toServerTimestamp()) + 1);

    const events = (await this.eventService.loadPrecedingEvents(
      conversationEntity.id,
      new Date(0),
      upperBound,
      Config.getConfig().MESSAGES_FETCH_LIMIT,
    )) as EventRecord[];
    const mappedMessageEntities = await this.addPrecedingEventsToConversation(events, conversationEntity);
    conversationEntity.is_pending(false);
    return mappedMessageEntities;
  }

  private async addPrecedingEventsToConversation(
    events: EventRecord[],
    conversationEntity: Conversation,
  ): Promise<ContentMessage[]> {
    const hasAdditionalMessages = events.length === Config.getConfig().MESSAGES_FETCH_LIMIT;

    const mappedMessageEntities = await this.addEventsToConversation(events, conversationEntity);
    conversationEntity.hasAdditionalMessages(hasAdditionalMessages);
    if (!hasAdditionalMessages) {
      const firstMessage = conversationEntity.getFirstMessage() as MemberMessage;
      const checkCreationMessage = firstMessage?.isMember() && firstMessage.isCreation();
      if (checkCreationMessage) {
        const groupCreationMessageIn1to1 = conversationEntity.is1to1() && firstMessage.isGroupCreation();
        const one2oneConnectionMessageInGroup = conversationEntity.isGroup() && firstMessage.isConnection();
        const wrongMessageTypeForConversation = groupCreationMessageIn1to1 || one2oneConnectionMessageInGroup;

        if (wrongMessageTypeForConversation) {
          this.messageRepositoryProvider().deleteMessage(conversationEntity, firstMessage);
          conversationEntity.hasCreationMessage = false;
        } else {
          conversationEntity.hasCreationMessage = true;
        }
      }

      const addCreationMessage = !conversationEntity.hasCreationMessage;
      if (addCreationMessage) {
        this.addCreationMessage(conversationEntity, this.userState.self().isTemporaryGuest());
      }
    }
    return mappedMessageEntities;
  }

  private addCreationMessage(
    conversationEntity: Conversation,
    isTemporaryGuest: boolean,
    timestamp?: number,
    eventSource?: EventSource,
  ): void {
    conversationEntity.hasCreationMessage = true;

    if (conversationEntity.inTeam()) {
      const allTeamMembersParticipate = this.teamState.teamMembers().length
        ? this.teamState
            .teamMembers()
            .every(
              teamMember =>
                !!conversationEntity.participating_user_ids().find(user => matchQualifiedIds(user, teamMember)),
            )
        : false;

      conversationEntity.withAllTeamMembers(allTeamMembersParticipate);
    }

    const creationEvent = conversationEntity.isGroup()
      ? EventBuilder.buildGroupCreation(conversationEntity, isTemporaryGuest, timestamp)
      : EventBuilder.build1to1Creation(conversationEntity);

    this.eventRepository.injectEvent(creationEvent, eventSource);
  }

  /**
   * Get specified message and load number preceding and subsequent messages defined by padding.
   *
   * @param conversationEntity Conversation entity
   * @param messageEntity Message entity
   * @param padding Number of messages to load around the targeted message
   * @returns Resolves with the messages
   */
  public async getMessagesWithOffset(
    conversationEntity: Conversation,
    messageEntity: Message,
    padding = 30,
  ): Promise<ContentMessage[]> {
    const messageDate = new Date(messageEntity.timestamp());
    const conversationId = conversationEntity.id;

    conversationEntity.is_pending(true);

    const precedingMessages = (await this.eventService.loadPrecedingEvents(
      conversationId,
      new Date(0),
      messageDate,
      Math.floor(padding / 2),
    )) as EventRecord[];
    const followingMessages = (await this.eventService.loadFollowingEvents(
      conversationEntity.id,
      messageDate,
      padding - precedingMessages.length,
    )) as EventRecord[];
    const messages = precedingMessages.concat(followingMessages);
    const mappedMessageEntities = await this.addEventsToConversation(messages, conversationEntity);
    conversationEntity.is_pending(false);
    return mappedMessageEntities;
  }

  /**
   * Get subsequent messages starting with the given message.
   * @returns Resolves with the messages
   */
  async getSubsequentMessages(conversationEntity: Conversation, messageEntity: ContentMessage) {
    const messageDate = new Date(messageEntity.timestamp());
    conversationEntity.is_pending(true);

    const events = (await this.eventService.loadFollowingEvents(
      conversationEntity.id,
      messageDate,
      Config.getConfig().MESSAGES_FETCH_LIMIT,
    )) as EventRecord[];
    const mappedMessageEntities = await this.addEventsToConversation(events, conversationEntity, false);
    conversationEntity.is_pending(false);
    return mappedMessageEntities;
  }

  /**
   * Get messages for given category. Category param acts as lower bound.
   */
  async getEventsForCategory(conversationEntity: Conversation, category = MessageCategory.NONE): Promise<Message[]> {
    const events = (await this.eventService.loadEventsWithCategory(conversationEntity.id, category)) as EventRecord[];
    const messageEntities = (await this.event_mapper.mapJsonEvents(events, conversationEntity)) as Message[];
    return this.updateMessagesUserEntities(messageEntities);
  }

  /**
   * Search for given text in conversation.
   */
  public async searchInConversation(
    conversationEntity: Conversation,
    query: string,
  ): Promise<{messageEntities?: Message[]; query?: string}> {
    if (!conversationEntity || !query.length) {
      return {};
    }

    const events = await this.conversation_service.searchInConversation(conversationEntity.id, query);
    const mappedMessages = await this.event_mapper.mapJsonEvents(events, conversationEntity);
    const messageEntities = await this.updateMessagesUserEntities(mappedMessages);
    return {messageEntities, query};
  }

  /**
   * Get conversation unread events.
   *
   * @param conversationEntity Conversation to start from
   */
  private async getUnreadEvents(conversationEntity: Conversation): Promise<void> {
    const first_message = conversationEntity.getFirstMessage();
    const lower_bound = new Date(conversationEntity.last_read_timestamp());
    const upper_bound = first_message
      ? new Date(first_message.timestamp())
      : new Date(conversationEntity.getLatestTimestamp(this.serverTimeHandler.toServerTimestamp()) + 1);

    if (lower_bound < upper_bound) {
      conversationEntity.is_pending(true);

      try {
        const events = (await this.eventService.loadPrecedingEvents(
          conversationEntity.id,
          lower_bound,
          upper_bound,
        )) as EventRecord[];
        if (events.length) {
          this.addEventsToConversation(events, conversationEntity);
        }
      } catch (error) {
        this.logger.info(`Could not load unread events for conversation: ${conversationEntity.id}`, error);
      }
      conversationEntity.is_pending(false);
    }
  }

  /**
   * Update conversation with a user you just unblocked
   */
  private readonly onUnblockUser = async (user_et: User): Promise<void> => {
    const conversationEntity = await this.get1To1Conversation(user_et);
    if (typeof conversationEntity !== 'boolean') {
      conversationEntity.status(ConversationStatus.CURRENT_MEMBER);
    }
  };

  /**
   * Update all conversations on app init.
   */
  public async updateConversationsOnAppInit() {
    this.logger.info('Updating group participants');
    await this.updateUnarchivedConversations();
    const updatePromises = this.conversationState.sorted_conversations().map(conversationEntity => {
      return this.updateParticipatingUserEntities(conversationEntity, true);
    });
    return Promise.all(updatePromises);
  }

  /**
   * Update users and events for archived conversations currently visible.
   */
  public updateArchivedConversations() {
    this.updateConversations(this.conversationState.conversations_archived());
  }

  /**
   * Update users and events for all unarchived conversations.
   */
  private updateUnarchivedConversations() {
    return this.updateConversations(this.conversationState.conversations_unarchived());
  }

  private async updateConversationFromBackend(conversationEntity: Conversation) {
    const conversationData = await this.conversation_service.getConversationById(conversationEntity);
    const {name, message_timer, type} = conversationData;
    ConversationMapper.updateProperties(conversationEntity, {name, type});
    ConversationMapper.updateSelfStatus(conversationEntity, {message_timer});
  }

  /**
   * Get users and events for conversations.
   *
   * @note To reduce the number of backend calls we merge the user IDs of all conversations first.
   * @param conversationEntities Array of conversation entities to be updated
   */
  public async updateConversations(conversationEntities: Conversation[]): Promise<void> {
    const mapOfUserIds = conversationEntities.map(conversationEntity => conversationEntity.participating_user_ids());
    const userIds = flatten(mapOfUserIds);
    await this.userRepository.getUsersById(userIds);
    conversationEntities.forEach(conversationEntity => this.fetchUsersAndEvents(conversationEntity));
  }

  //##############################################################################
  // Repository interactions
  //##############################################################################

  /**
   * Deletes a conversation from the repository.
   */
  private deleteConversationFromRepository(conversationId: QualifiedId) {
    this.conversationState.conversations.remove(conversation => {
      return matchQualifiedIds(conversation, conversationId);
    });
  }

  public deleteConversation(conversationEntity: Conversation) {
    this.conversation_service
      .deleteConversation(this.teamState.team().id, conversationEntity.id)
      .then(() => {
        this.deleteConversationLocally(conversationEntity, true);
      })
      .catch(() => {
        amplify.publish(WebAppEvents.WARNING.MODAL, ModalsViewModel.TYPE.ACKNOWLEDGE, {
          text: {
            message: t('modalConversationDeleteErrorMessage', conversationEntity.name()),
            title: t('modalConversationDeleteErrorHeadline'),
          },
        });
      });
  }

  private readonly deleteConversationLocally = (conversationId: QualifiedId, skipNotification: boolean) => {
    const conversationEntity = this.conversationState.findConversation(conversationId);
    if (!conversationEntity) {
      return;
    }
    if (this.conversationState.isActiveConversation(conversationEntity)) {
      const nextConversation = this.getNextConversation(conversationEntity);
      amplify.publish(WebAppEvents.CONVERSATION.SHOW, nextConversation, {});
    }
    if (!skipNotification) {
      const deletionMessage = new DeleteConversationMessage(conversationEntity);
      amplify.publish(WebAppEvents.NOTIFICATION.NOTIFY, deletionMessage);
    }
    if (this.conversationLabelRepository.getConversationCustomLabel(conversationEntity, true)) {
      this.conversationLabelRepository.removeConversationFromAllLabels(conversationEntity, true);
      this.conversationLabelRepository.saveLabels();
    }
    this.deleteConversationFromRepository(conversationId);
    this.conversation_service.deleteConversationFromDb(conversationId);
  };

  public async getAllUsersInConversation(conversationId: QualifiedId): Promise<User[]> {
    const conversationEntity = await this.getConversationById(conversationId);
    const users = [this.userState.self()].concat(conversationEntity.participating_user_ets());
    return users;
  }

  /**
   * Check for conversation locally and fetch it from the server otherwise.
   * TODO(Federation): Remove "optional" from "domain"
   */
  async getConversationById(conversation_id: QualifiedId): Promise<Conversation> {
    if (typeof conversation_id.id !== 'string') {
      throw new ConversationError(
        ConversationError.TYPE.NO_CONVERSATION_ID,
        ConversationError.MESSAGE.NO_CONVERSATION_ID,
      );
    }
    const conversationEntity = this.conversationState.findConversation(conversation_id);
    if (conversationEntity) {
      return conversationEntity;
    }
    try {
      return await this.fetchConversationById(conversation_id);
    } catch (error) {
      const isConversationNotFound = error.type === ConversationError.TYPE.CONVERSATION_NOT_FOUND;
      if (isConversationNotFound) {
        this.logger.warn(`Failed to get conversation '${conversation_id.id}': ${error.message}`, error);
      }

      throw error;
    }
  }

  /**
   * Get group conversations by name.
   *
   * @param query Query to be searched in group conversation names
   * @param isHandle Query string is handle
   * @returns Matching group conversations
   */
  getGroupsByName(query: string, isHandle: boolean) {
    return this.conversationState
      .sorted_conversations()
      .filter(conversationEntity => {
        if (!conversationEntity.isGroup()) {
          return false;
        }

        const queryString = isHandle ? `@${query}` : query;
        if (compareTransliteration(conversationEntity.display_name(), queryString)) {
          return true;
        }

        for (const userEntity of conversationEntity.participating_user_ets()) {
          const nameString = isHandle ? userEntity.username() : userEntity.name();
          if (startsWith(nameString, query)) {
            return true;
          }
        }

        return false;
      })
      .sort((conversationA, conversationB) => {
        return sortByPriority(conversationA.display_name(), conversationB.display_name(), query);
      })
      .map(conversationEntity => {
        this.updateParticipatingUserEntities(conversationEntity);
        return conversationEntity;
      });
  }

  /**
   * Get the most recent event timestamp from any conversation.
   * @param increment Increment by one for unique timestamp
   * @returns Timestamp value
   */
  private getLatestEventTimestamp(increment = false) {
    const mostRecentConversation = this.getMostRecentConversation(true);
    if (mostRecentConversation) {
      const lastEventTimestamp = mostRecentConversation.last_event_timestamp();
      return lastEventTimestamp + (increment ? 1 : 0);
    }

    return 1;
  }

  /**
   * Get the next unarchived conversation.
   *
   * @param conversationEntity Conversation to start from
   * @returns Next conversation
   */
  getNextConversation(conversationEntity: Conversation) {
    return getNextItem(this.conversationState.conversations_unarchived(), conversationEntity);
  }

  /**
   * Get unarchived conversation with the most recent event.
   * @param allConversations Search all conversations
   * @returns Most recent conversation
   */
  getMostRecentConversation(allConversations = false) {
    const [conversationEntity] = allConversations
      ? this.conversationState.sorted_conversations()
      : this.conversationState.conversations_unarchived();
    return conversationEntity;
  }

  /**
   * Returns a list of sorted conversation ids based on the number of messages in the last 30 days.
   * @returns Resolve with the most active conversations
   */
  getMostActiveConversations() {
    return this.conversation_service.getActiveConversationsFromDb().then(conversation_ids => {
      return conversation_ids
        .map(conversation_id => this.conversationState.findConversation(conversation_id))
        .filter(conversationEntity => conversationEntity);
    });
  }

  /**
   * Get conversation with a user.
   * @param userEntity User entity for whom to get the conversation
   * @returns Resolves with the conversation with requested user
   */
  async get1To1Conversation(userEntity: User): Promise<Conversation | false> {
    const inCurrentTeam = userEntity.inTeam() && userEntity.teamId === this.userState.self().teamId;

    if (inCurrentTeam) {
      const matchingConversationEntity = this.conversationState.conversations().find(conversationEntity => {
        if (!conversationEntity.is1to1()) {
          // Disregard conversations that are not 1:1
          return false;
        }

        const inTeam = ConversationFilter.isInTeam(conversationEntity, userEntity);
        if (!inTeam) {
          // Disregard conversations that are not in the team
          return false;
        }

        const isActiveConversation = !conversationEntity.removed_from_conversation();
        if (!isActiveConversation) {
          // Disregard conversations that self is no longer part of
          return false;
        }

        return ConversationFilter.is1To1WithUser(conversationEntity, userEntity);
      });

      if (matchingConversationEntity) {
        return matchingConversationEntity;
      }
      return this.createGroupConversation([userEntity]);
    }

    if (!userEntity.isOnSameFederatedDomain()) {
      return this.createGroupConversation([userEntity], `${userEntity.name()} & ${this.userState.self().name()}`);
    }

    const conversationId = userEntity.connection().conversationId;
    try {
      const conversationEntity = await this.getConversationById({domain: '', id: conversationId});
      conversationEntity.connection(userEntity.connection());
      this.updateParticipatingUserEntities(conversationEntity);
      return conversationEntity;
    } catch (error) {
      const isConversationNotFound = error.type === ConversationError.TYPE.CONVERSATION_NOT_FOUND;
      if (!isConversationNotFound) {
        throw error;
      }
      return false;
    }
  }

  /**
   * Check whether message has been read.
   *
   * @param conversation_id Conversation ID
   * @param message_id Message ID
   * @returns Resolves with `true` if message is marked as read
   */
  async isMessageRead(conversation_id: QualifiedId, message_id: string): Promise<boolean> {
    if (!conversation_id || !message_id) {
      return false;
    }

    try {
      const conversationEntity = await this.getConversationById(conversation_id);
      const messageEntity = await this.messageRepositoryProvider().getMessageInConversationById(
        conversationEntity,
        message_id,
      );
      return conversationEntity.last_read_timestamp() >= messageEntity.timestamp();
    } catch (error) {
      const messageNotFound = error.type === ConversationError.TYPE.MESSAGE_NOT_FOUND;
      if (messageNotFound) {
        return true;
      }

      throw error;
    }
  }

  initializeConversations(): Promise<unknown> | undefined {
    this.initStateUpdates();
    this.init_total = this.receiving_queue.getLength();

    if (this.init_total > 5) {
      this.logger.log(`Handling '${this.init_total}' additional messages on app start`);
      return new Promise((resolve, reject) => (this.init_promise = {rejectFn: reject, resolveFn: resolve}));
    }
    return undefined;
  }

  /**
   * Starts the join public conversation flow.
   * Opens conversation directly when it is already known.
   *
   * @param event Custom event containing join key/code
   */
  private readonly onConversationJoin = async (event: {detail: {code: string; key: string}}) => {
    const {key, code} = event.detail;

    const showNoConversationModal = () => {
      const titleText = t('modalConversationJoinNotFoundHeadline');
      const messageText = t('modalConversationJoinNotFoundMessage');
      this.showModal(messageText, titleText);
    };
    const showTooManyMembersModal = () => {
      const titleText = t('modalConversationJoinFullHeadline');
      const messageText = t('modalConversationJoinFullMessage');
      this.showModal(messageText, titleText);
    };

    try {
      const {id: conversationId, name: conversationName} = await this.conversation_service.getConversationJoin(
        key,
        code,
      );
<<<<<<< HEAD
      const knownConversation = this.conversationState.findConversation({domain: null, id: conversationId});
      if (knownConversation?.status() === ConversationStatus.CURRENT_MEMBER) {
=======
      const knownConversation = this.conversationState.findConversation({domain: '', id: conversationId});
      if (knownConversation && knownConversation.status() === ConversationStatus.CURRENT_MEMBER) {
>>>>>>> d9dc6103
        amplify.publish(WebAppEvents.CONVERSATION.SHOW, knownConversation, {});
        return;
      }
      amplify.publish(WebAppEvents.WARNING.MODAL, ModalsViewModel.TYPE.CONFIRM, {
        primaryAction: {
          action: async () => {
            try {
              const response = await this.conversation_service.postConversationJoin(key, code);
              const conversationEntity = await this.getConversationById({domain: '', id: conversationId});
              if (response) {
                await this.onMemberJoin(conversationEntity, response);
              }
              amplify.publish(WebAppEvents.CONVERSATION.SHOW, conversationEntity, {});
            } catch (error) {
              switch (error.label) {
                case BackendErrorLabel.NO_CONVERSATION:
                case BackendErrorLabel.NO_CONVERSATION_CODE: {
                  showNoConversationModal();
                  break;
                }
                case BackendErrorLabel.TOO_MANY_MEMBERS: {
                  showTooManyMembersModal();
                  break;
                }

                default: {
                  throw error;
                }
              }
            }
          },
          text: t('modalConversationJoinConfirm'),
        },
        text: {
          message: t('modalConversationJoinMessage', {conversationName}),
          title: t('modalConversationJoinHeadline'),
        },
      });
    } catch (error) {
      switch (error.label) {
        case BackendErrorLabel.NO_CONVERSATION:
        case BackendErrorLabel.NO_CONVERSATION_CODE: {
          showNoConversationModal();
          break;
        }
        default: {
          throw error;
        }
      }
    }
  };

  /**
   * Maps user connection to the corresponding conversation.
   *
   * @note If there is no conversation it will request it from the backend
   * @returns Resolves when connection was mapped return value
   */
  private readonly mapConnection = (connectionEntity: ConnectionEntity): Promise<Conversation | undefined> => {
    const qualifiedId: QualifiedId = {domain: '', id: connectionEntity.conversationId};
    return Promise.resolve(this.conversationState.findConversation(qualifiedId))
      .then(conversationEntity => {
        if (!conversationEntity) {
          if (connectionEntity.isConnected() || connectionEntity.isOutgoingRequest()) {
            // TODO(Federation): Federated 1:1 connections are not yet implemented by the backend.
            return this.fetchConversationById(qualifiedId);
          }
        }
        return conversationEntity;
      })
      .then(conversationEntity => {
        if (!conversationEntity) {
          return undefined;
        }
        conversationEntity.connection(connectionEntity);

        if (connectionEntity.isConnected()) {
          conversationEntity.type(CONVERSATION_TYPE.ONE_TO_ONE);
        }

        return this.updateParticipatingUserEntities(conversationEntity);
      })
      .then(updatedConversationEntity => {
        this.conversationState.conversations.notifySubscribers();
        return updatedConversationEntity;
      })
      .catch(error => {
        const isConversationNotFound = error.type === ConversationError.TYPE.CONVERSATION_NOT_FOUND;
        if (!isConversationNotFound) {
          throw error;
        }
        return undefined;
      });
  };

  /**
   * @returns resolves when deleted conversations are locally deleted, too.
   */
  checkForDeletedConversations() {
    return Promise.all(
      this.conversationState.conversations().map(async conversation => {
        try {
          await this.conversation_service.getConversationById(conversation);
        } catch ({code}) {
          if (code === HTTP_STATUS.NOT_FOUND) {
            this.deleteConversationLocally(conversation, true);
          }
        }
      }),
    );
  }

  /**
   * Maps user connections to the corresponding conversations.
   * @param connectionEntities Connections entities
   */
  mapConnections(connectionEntities: ConnectionEntity[]): Promise<Conversation>[] {
    this.logger.info(`Mapping '${connectionEntities.length}' user connection(s) to conversations`, connectionEntities);
    return connectionEntities.map(connectionEntity => this.mapConnection(connectionEntity));
  }

  /**
   * Map conversation payload.
   *
   * @param payload Payload to map
   * @param initialTimestamp Initial server and event timestamp
   * @returns Mapped conversation/s
   */
  mapConversations(payload: BackendConversation[], initialTimestamp = this.getLatestEventTimestamp()): Conversation[] {
    const entities = ConversationMapper.mapConversations(payload as ConversationDatabaseData[], initialTimestamp);
    entities.forEach(conversationEntity => {
      this._mapGuestStatusSelf(conversationEntity);
      conversationEntity.selfUser(this.userState.self());
      conversationEntity.setStateChangePersistence(true);
    });

    return entities;
  }

  private mapGuestStatusSelf() {
    this.conversationState
      .filtered_conversations()
      .forEach(conversationEntity => this._mapGuestStatusSelf(conversationEntity));

    if (this.teamState.isTeam()) {
      this.userState.self().inTeam(true);
      this.userState.self().isTeamMember(true);
    }
  }

  private _mapGuestStatusSelf(conversationEntity: Conversation) {
    const conversationTeamId = conversationEntity.team_id;
    const selfTeamId = this.teamState.team()?.id;
    const isConversationGuest = !!(conversationTeamId && (!selfTeamId || selfTeamId !== conversationTeamId));
    conversationEntity.isGuest(isConversationGuest);
  }

  /**
   * Save a conversation in the repository.
   * @param conversationEntity Conversation to be saved in the repository
   * @returns Resolves when conversation was saved
   */
  private saveConversation(conversationEntity: Conversation) {
    const localEntity = this.conversationState.findConversation(conversationEntity);
    if (!localEntity) {
      this.conversationState.conversations.push(conversationEntity);
      return this.saveConversationStateInDb(conversationEntity);
    }
    return Promise.resolve(localEntity);
  }

  /**
   * Persists a conversation state in the database.
   * @param conversationEntity Conversation of which the state should be persisted
   * @returns Resolves when conversation was saved
   */
  private readonly saveConversationStateInDb = (conversationEntity: Conversation) => {
    return this.conversation_service.saveConversationStateInDb(conversationEntity);
  };

  /**
   * Save conversations in the repository.
   * @param conversationEntities Conversations to be saved in the repository
   */
  private saveConversations(conversationEntities: Conversation[]) {
    this.conversationState.conversations.push(...conversationEntities);
  }

  /**
   * Set the notification handling state.
   *
   * @note Temporarily do not unarchive conversations when handling the notification stream
   * @param handlingState State of the notifications stream handling
   */
  private readonly setNotificationHandlingState = (handlingState: NOTIFICATION_HANDLING_STATE) => {
    const isFetchingFromStream = handlingState !== NOTIFICATION_HANDLING_STATE.WEB_SOCKET;

    if (this.isBlockingNotificationHandling !== isFetchingFromStream) {
      if (!isFetchingFromStream) {
        this.checkChangedConversations();
      }
      this.isBlockingNotificationHandling = isFetchingFromStream;
      this.logger.info(`Block handling of conversation events: ${this.isBlockingNotificationHandling}`);
    }
  };

  /**
   * Update participating users in a conversation.
   *
   * @param conversationEntity Conversation to be updated
   * @param offline Should we only look for cached contacts
   * @param updateGuests Update conversation guests
   * @returns Resolves when users have been updated
   */
  async updateParticipatingUserEntities(
    conversationEntity: Conversation,
    offline = false,
    updateGuests = false,
  ): Promise<Conversation> {
    const userEntities = await this.userRepository.getUsersById(conversationEntity.participating_user_ids(), offline);
    userEntities.sort(sortUsersByPriority);
    conversationEntity.participating_user_ets(userEntities);

    if (updateGuests) {
      conversationEntity.updateGuests();
    }

    return conversationEntity;
  }

  //##############################################################################
  // Send events
  //##############################################################################

  /**
   * Add users to an existing conversation.
   *
   * @param conversationEntity Conversation to add users to
   * @param userEntities Users to be added to the conversation
   * @returns Resolves when members were added
   */
  async addMembers(conversationEntity: Conversation, userEntities: User[]) {
    const userIds = userEntities.map(userEntity => userEntity.qualifiedId);

    try {
      const response = await this.conversation_service.postMembers(conversationEntity.id, userIds);
      if (response) {
        this.eventRepository.injectEvent(response, EventRepository.SOURCE.BACKEND_RESPONSE);
      }
    } catch (error) {
      return this.handleAddToConversationError(error, conversationEntity, userIds);
    }
  }

  addMissingMember(conversationEntity: Conversation, users: QualifiedId[], timestamp: number) {
    const [sender] = users;
    const event = EventBuilder.buildMemberJoin(conversationEntity, sender, users, timestamp);
    return this.eventRepository.injectEvent(event, EventRepository.SOURCE.INJECTED);
  }

  /**
   * Add a service to an existing conversation.
   *
   * @param conversationEntity Conversation to add service to
   * @param providerId ID of service provider
   * @param serviceId ID of service
   * @returns Resolves when service was added
   */
  addService(conversationEntity: Conversation, providerId: string, serviceId: string) {
    return this.conversation_service
      .postBots(conversationEntity.id, providerId, serviceId)
      .then((response: any) => {
        const event = response?.event;
        if (event) {
          const logMessage = `Successfully added service to conversation '${conversationEntity.display_name()}'`;
          this.logger.debug(logMessage, response);
          return this.eventRepository.injectEvent(response.event, EventRepository.SOURCE.BACKEND_RESPONSE);
        }

        return event;
      })
      .catch(error => this.handleAddToConversationError(error, conversationEntity, [{domain: '', id: serviceId}]));
  }

  private handleAddToConversationError(
    error: BackendClientError,
    conversationEntity: Conversation,
    userIds: QualifiedId[],
  ) {
    switch (error.label) {
      case BackendErrorLabel.NOT_CONNECTED: {
        this.handleUsersNotConnected(userIds);
        break;
      }

      case BackendClientError.LABEL.BAD_GATEWAY:
      case BackendClientError.LABEL.SERVER_ERROR:
      case BackendClientError.LABEL.SERVICE_DISABLED:
      case BackendClientError.LABEL.TOO_MANY_BOTS: {
        const messageText = t('modalServiceUnavailableMessage');
        const titleText = t('modalServiceUnavailableHeadline');

        this.showModal(messageText, titleText);
        break;
      }

      case BackendErrorLabel.TOO_MANY_MEMBERS: {
        this.handleTooManyMembersError(conversationEntity.getNumberOfParticipants());
        break;
      }
      case BackendErrorLabel.LEGAL_HOLD_MISSING_CONSENT: {
        this.showLegalHoldConsentError();
        break;
      }

      default: {
        throw error;
      }
    }
  }

  /**
   * Clear conversation content and archive the conversation.
   *
   * @note According to spec we archive a conversation when we clear it.
   * It will be unarchived once it is opened through search. We use the archive flag to distinguish states.
   *
   * @param conversationEntity Conversation to clear
   * @param leaveConversation Should we leave the conversation before clearing the content?
   */
  public clearConversation(conversationEntity: Conversation, leaveConversation = false) {
    const isActiveConversation = this.conversationState.isActiveConversation(conversationEntity);
    const nextConversationEntity = this.getNextConversation(conversationEntity);

    if (leaveConversation) {
      conversationEntity.status(ConversationStatus.PAST_MEMBER);
      this.leaveCall(conversationEntity.id);
    }

    this.messageRepositoryProvider().updateClearedTimestamp(conversationEntity);
    this._clearConversation(conversationEntity);

    if (leaveConversation) {
      this.removeMember(conversationEntity, this.userState.self().qualifiedId);
    }

    if (isActiveConversation) {
      amplify.publish(WebAppEvents.CONVERSATION.SHOW, nextConversationEntity, {});
    }
  }

  async leaveGuestRoom(): Promise<void> {
    if (this.userState.self().isTemporaryGuest()) {
      const conversationEntity = this.getMostRecentConversation(true);
      await this.conversation_service.deleteMembers(conversationEntity.id, this.userState.self().id);
    }
  }

  /**
   * Remove member from conversation.
   *
   * @param conversationEntity Conversation to remove member from
   * @param user ID of member to be removed from the conversation
   * @returns Resolves when member was removed from the conversation
   */
  public async removeMember(conversationEntity: Conversation, user: QualifiedId) {
    const response = await this.conversation_service.deleteMembers(conversationEntity.id, user.id);
    const roles = conversationEntity.roles();
    delete roles[user.id];
    conversationEntity.roles(roles);
    const currentTimestamp = this.serverTimeHandler.toServerTimestamp();
    const event = response || EventBuilder.buildMemberLeave(conversationEntity, user, true, currentTimestamp);
    this.eventRepository.injectEvent(event, EventRepository.SOURCE.BACKEND_RESPONSE);
    return event;
  }

  /**
   * Remove service from conversation.
   *
   * @param conversationEntity Conversation to remove service from
   * @param user ID of service user to be removed from the conversation
   * @returns Resolves when service was removed from the conversation
   */
  public removeService(conversationEntity: Conversation, user: QualifiedId) {
    return this.conversation_service.deleteBots(conversationEntity.id, user.id).then((response: any) => {
      // TODO: Can this even have a response? in the API Client it look like it always returns `void`
      const hasResponse = response?.event;
      const currentTimestamp = this.serverTimeHandler.toServerTimestamp();
      const event = hasResponse
        ? response.event
        : EventBuilder.buildMemberLeave(conversationEntity, user, true, currentTimestamp);

      this.eventRepository.injectEvent(event, EventRepository.SOURCE.BACKEND_RESPONSE);
      return event;
    });
  }

  /**
   * Rename conversation.
   *
   * @param conversationEntity Conversation to rename
   * @param name New conversation name
   * @returns Resolves when conversation was renamed
   */
  public async renameConversation(
    conversationEntity: Conversation,
    name: string,
  ): Promise<ConversationRenameEvent | undefined> {
    const response = await this.conversation_service.updateConversationName(conversationEntity.id, name);
    if (response) {
      this.eventRepository.injectEvent(response, EventRepository.SOURCE.BACKEND_RESPONSE);
      return response;
    }
    return undefined;
  }

  /**
   * Set the global message timer
   */
  async updateConversationMessageTimer(
    conversationEntity: Conversation,
    messageTimer: number,
  ): Promise<ConversationMessageTimerUpdateEvent> {
    messageTimer = ConversationEphemeralHandler.validateTimer(messageTimer);

    const response = await this.conversation_service.updateConversationMessageTimer(
      conversationEntity.id,
      messageTimer,
    );
    if (response) {
      this.eventRepository.injectEvent(response, EventRepository.SOURCE.BACKEND_RESPONSE);
    }
    return response;
  }

  public async updateConversationReceiptMode(
    conversationEntity: Conversation,
    receiptMode: ConversationReceiptModeUpdateData,
  ) {
    const response = await this.conversation_service.updateConversationReceiptMode(conversationEntity.id, receiptMode);
    if (response) {
      this.eventRepository.injectEvent(response, EventRepository.SOURCE.BACKEND_RESPONSE);
    }
    return response;
  }

  /**
   * Team member was removed.
   * @param teamId ID of team that member was removed from
   * @param userId ID of leaving user
   * @param isoDate Date of member removal
   */
  readonly teamMemberLeave = async (
    teamId: string,
    userId: QualifiedId,
    isoDate = this.serverTimeHandler.toServerTimestamp(),
  ) => {
    const userEntity = await this.userRepository.getUserById(userId);
    this.conversationState
      .conversations()
      .filter(conversationEntity => {
        const conversationInTeam = conversationEntity.team_id === teamId;
        const userIsParticipant = UserFilter.isParticipant(conversationEntity, userId);
        return conversationInTeam && userIsParticipant && !conversationEntity.removed_from_conversation();
      })
      .forEach(conversationEntity => {
        const leaveEvent = EventBuilder.buildTeamMemberLeave(conversationEntity, userEntity, isoDate);
        this.eventRepository.injectEvent(leaveEvent);
      });
    userEntity.isDeleted = true;
  };

  /**
   * Set the notification state of a conversation.
   *
   * @param conversationEntity Conversation to change notification state off
   * @param notificationState New notification state
   * @returns Resolves when the notification stated was change
   */
  public async setNotificationState(conversationEntity: Conversation, notificationState: number) {
    if (!conversationEntity || notificationState === undefined) {
      return Promise.reject(
        new ConversationError(BaseError.TYPE.MISSING_PARAMETER as BASE_ERROR_TYPE, BaseError.MESSAGE.MISSING_PARAMETER),
      );
    }

    const validNotificationStates = Object.values(NOTIFICATION_STATE);
    if (!validNotificationStates.includes(notificationState)) {
      return Promise.reject(
        new ConversationError(BaseError.TYPE.INVALID_PARAMETER as BASE_ERROR_TYPE, BaseError.MESSAGE.INVALID_PARAMETER),
      );
    }

    const currentTimestamp = this.serverTimeHandler.toServerTimestamp();
    const payload = {
      otr_muted_ref: new Date(conversationEntity.getLastKnownTimestamp(currentTimestamp)).toISOString(),
      otr_muted_status: notificationState,
    };

    try {
      await this.conversation_service.updateMemberProperties(conversationEntity.id, payload);
      const response = {data: payload, from: this.userState.self().id};
      this.onMemberUpdate(conversationEntity, response);

      const {otr_muted_ref: mutedRef, otr_muted_status: mutedStatus} = payload;
      const logMessage = `Changed notification state of conversation to '${mutedStatus}' on '${mutedRef}'`;
      this.logger.info(logMessage);
      return response;
    } catch (error) {
      const log = `Failed to change notification state of conversation '${conversationEntity.id}': ${error.message}`;
      const rejectError = new Error(log);
      this.logger.warn(rejectError.message, error);
      throw rejectError;
    }
  }

  /**
   * Archive a conversation.
   *
   * @param conversationEntity Conversation to rename
   * @returns Resolves when the conversation was archived
   */
  public async archiveConversation(conversationEntity: Conversation) {
    await this.toggleArchiveConversation(conversationEntity, true);
    this.logger.info(`Conversation '${conversationEntity.id}' archived`);
  }

  /**
   * Un-archive a conversation.
   *
   * @param conversationEntity Conversation to unarchive
   * @param forceChange Force state change without new message
   * @param trigger Trigger for unarchive
   * @returns Resolves when the conversation was unarchived
   */
  public async unarchiveConversation(conversationEntity: Conversation, forceChange = false, trigger = 'unknown') {
    await this.toggleArchiveConversation(conversationEntity, false, forceChange);
    this.logger.info(`Conversation '${conversationEntity.id}' unarchived by trigger '${trigger}'`);
  }

  private async toggleArchiveConversation(
    conversationEntity: Conversation,
    newState: boolean,
    forceChange: boolean = false,
  ) {
    if (!conversationEntity) {
      const error = new ConversationError(
        ConversationError.TYPE.CONVERSATION_NOT_FOUND,
        ConversationError.MESSAGE.CONVERSATION_NOT_FOUND,
      );
      throw error;
    }

    const stateChange = conversationEntity.is_archived() !== newState;

    const currentTimestamp = this.serverTimeHandler.toServerTimestamp();
    const archiveTimestamp = conversationEntity.getLastKnownTimestamp(currentTimestamp);
    const sameTimestamp = conversationEntity.archivedTimestamp() === archiveTimestamp;
    const skipChange = sameTimestamp && !forceChange;

    if (!stateChange && skipChange) {
      throw new ConversationError(ConversationError.TYPE.NO_CHANGES, ConversationError.MESSAGE.NO_CHANGES);
    }

    const payload = {
      otr_archived: newState,
      otr_archived_ref: new Date(archiveTimestamp).toISOString(),
    };

    const conversationId = conversationEntity.id;

    const updatePromise = conversationEntity.removed_from_conversation()
      ? Promise.resolve()
      : this.conversation_service.updateMemberProperties(conversationId, payload).catch(error => {
          const logMessage = `Failed to change archived state of '${conversationId}' to '${newState}': ${error.code}`;
          this.logger.error(logMessage);

          const isNotFound = error.code === HTTP_STATUS.NOT_FOUND;
          if (!isNotFound) {
            throw error;
          }
        });

    await updatePromise;
    const response = {
      data: payload,
      from: this.userState.self().id,
    };
    this.onMemberUpdate(conversationEntity, response);
  }

  private checkChangedConversations() {
    this.conversationsWithNewEvents.forEach(conversationEntity => {
      if (conversationEntity.shouldUnarchive()) {
        this.unarchiveConversation(conversationEntity, false, 'event from notification stream');
      }
    });

    this.conversationsWithNewEvents.clear();
  }

  /**
   * Clears conversation content from view and the database.
   *
   * @param conversationEntity Conversation entity to delete
   * @param timestamp Optional timestamps for which messages to remove
   */
  private _clearConversation(conversationEntity: Conversation, timestamp?: number) {
    this.deleteMessages(conversationEntity, timestamp);

    if (conversationEntity.removed_from_conversation()) {
      this.conversation_service.deleteConversationFromDb(conversationEntity);
      this.deleteConversationFromRepository(conversationEntity);
    }
  }

  private handleConversationCreateError(error: BackendClientError, userIds: QualifiedId[]): void {
    switch (error.label) {
      case BackendClientError.LABEL.CLIENT_ERROR:
        this.handleTooManyMembersError();
        break;
      case BackendClientError.LABEL.NOT_CONNECTED:
        this.handleUsersNotConnected(userIds);
        break;
      case BackendErrorLabel.LEGAL_HOLD_MISSING_CONSENT:
        this.showLegalHoldConsentError();
        break;
      default:
        throw error;
    }
  }

  private handleTooManyMembersError(participants = ConversationRepository.CONFIG.GROUP.MAX_SIZE) {
    const openSpots = ConversationRepository.CONFIG.GROUP.MAX_SIZE - participants;
    const substitutions = {
      number1: ConversationRepository.CONFIG.GROUP.MAX_SIZE.toString(10),
      number2: Math.max(0, openSpots).toString(10),
    };

    const messageText = t('modalConversationTooManyMembersMessage', substitutions);
    const titleText = t('modalConversationTooManyMembersHeadline');
    this.showModal(messageText, titleText);
  }

  private async handleUsersNotConnected(userIds: QualifiedId[] = []): Promise<void> {
    const titleText = t('modalConversationNotConnectedHeadline');

    if (userIds.length > 1) {
      this.showModal(t('modalConversationNotConnectedMessageMany'), titleText);
    } else {
      // TODO(Federation): Update code once connections are implemented on the backend
      const userEntity = await this.userRepository.getUserById(userIds[0]);
      this.showModal(t('modalConversationNotConnectedMessageOne', userEntity.name()), titleText);
    }
  }

  private showModal(messageText: string, titleText: string) {
    amplify.publish(WebAppEvents.WARNING.MODAL, ModalsViewModel.TYPE.ACKNOWLEDGE, {
      text: {
        message: messageText,
        title: titleText,
      },
    });
  }

  private showLegalHoldConsentError() {
    const replaceLinkLegalHold = replaceLink(
      Config.getConfig().URL.SUPPORT.LEGAL_HOLD_BLOCK,
      '',
      'read-more-legal-hold',
    );

    const messageText = t('modalLegalHoldConversationMissingConsentMessage', {}, replaceLinkLegalHold);
    const titleText = t('modalUserCannotBeAddedHeadline');

    amplify.publish(WebAppEvents.WARNING.MODAL, ModalsViewModel.TYPE.ACKNOWLEDGE, {
      text: {
        htmlMessage: messageText,
        title: titleText,
      },
    });
  }

  //##############################################################################
  // Send Generic Messages
  //##############################################################################

  readonly injectLegalHoldMessage = async ({
    conversationEntity,
    conversationId,
    userId,
    timestamp,
    legalHoldStatus,
    beforeTimestamp = false,
  }: {
    beforeTimestamp?: boolean;
    conversationEntity?: Conversation;
    conversationId: QualifiedId;
    legalHoldStatus: LegalHoldStatus;
    timestamp: string | number;
    userId: QualifiedId;
  }) => {
    if (typeof legalHoldStatus === 'undefined') {
      return;
    }
    if (!timestamp) {
      // TODO(federation) find with qualified id
      const conversation = conversationEntity || this.conversationState.findConversation(conversationId);
      const servertime = this.serverTimeHandler.toServerTimestamp();
      timestamp = conversation.getLatestTimestamp(servertime);
    }
    const legalHoldUpdateMessage = EventBuilder.buildLegalHoldMessage(
      conversationId || conversationEntity?.qualifiedId,
      userId,
      timestamp,
      legalHoldStatus,
      beforeTimestamp,
    );
    await this.eventRepository.injectEvent(legalHoldUpdateMessage);
  };

  async injectFileTypeRestrictedMessage(
    conversation: Conversation,
    user: User,
    isIncoming: boolean,
    fileExt: string,
    id = createRandomUuid(),
  ) {
    const fileRestrictionMessage = EventBuilder.buildFileTypeRestricted(conversation, user, isIncoming, fileExt, id);
    await this.eventRepository.injectEvent(fileRestrictionMessage);
  }

  //##############################################################################
  // Event callbacks
  //##############################################################################

  /**
   * Listener for incoming events.
   *
   * @param eventJson JSON data for event
   * @param eventSource Source of event
   * @returns Resolves when event was handled
   */
  private readonly onConversationEvent = (eventJson: IncomingEvent, eventSource = EventRepository.SOURCE.STREAM) => {
    const logObject = {eventJson: JSON.stringify(eventJson), eventObject: eventJson};
    const logMessage = `Conversation Event: '${eventJson.type}' (Source: ${eventSource})`;
    this.logger.info(logMessage, logObject);

    return this.pushToReceivingQueue(eventJson, eventSource);
  };

  private handleConversationEvent(eventJson: IncomingEvent, eventSource = EventRepository.SOURCE.STREAM) {
    if (!eventJson) {
      return Promise.reject(new Error('Conversation Repository Event Handling: Event missing'));
    }

    const {conversation, qualified_conversation, data: eventData, type} = eventJson;
    // data.conversationId is always the conversationId that should be read first. If not found we can fallback to qualified_conversation or conversation
    const conversationId: QualifiedId = eventData?.conversationId
      ? {domain: '', id: eventData.conversationId}
      : qualified_conversation || {domain: '', id: conversation};
    this.logger.info(
      `Handling event '${type}' in conversation '${conversationId.id}/${conversationId.domain}' (Source: ${eventSource})`,
    );

    const selfConversation = this.conversationState.self_conversation();
<<<<<<< HEAD
    const inSelfConversation = selfConversation && matchQualifiedIds(conversationId, selfConversation.qualifiedId);
=======
    const inSelfConversation = selfConversation && matchQualifiedIds(conversationId, selfConversation);
>>>>>>> d9dc6103
    if (inSelfConversation) {
      const typesInSelfConversation = [CONVERSATION_EVENT.MEMBER_UPDATE, ClientEvent.CONVERSATION.MESSAGE_HIDDEN];

      const isExpectedType = typesInSelfConversation.includes(type);
      if (!isExpectedType) {
        return Promise.reject(
          new ConversationError(
            ConversationError.TYPE.WRONG_CONVERSATION,
            ConversationError.MESSAGE.WRONG_CONVERSATION,
          ),
        );
      }
    }

    const isConversationCreate = type === CONVERSATION_EVENT.CREATE;
    const onEventPromise = isConversationCreate ? Promise.resolve(null) : this.getConversationById(conversationId);
    let previouslyArchived = false;

    return onEventPromise
      .then((conversationEntity: Conversation) => {
        if (conversationEntity) {
          // Check if conversation was archived
          previouslyArchived = conversationEntity.is_archived();

          const isBackendTimestamp = eventSource !== EventRepository.SOURCE.INJECTED;
          conversationEntity.updateTimestampServer(eventJson.server_time || eventJson.time, isBackendTimestamp);
        }

        return conversationEntity;
      })
      .then(conversationEntity => this.checkLegalHoldStatus(conversationEntity, eventJson))
      .then(conversationEntity => this.checkConversationParticipants(conversationEntity, eventJson, eventSource))
      .then(conversationEntity => this.triggerFeatureEventHandlers(conversationEntity, eventJson))
      .then(
        conversationEntity => this.reactToConversationEvent(conversationEntity, eventJson, eventSource) as EntityObject,
      )
      .then((entityObject = {} as EntityObject) =>
        this.handleConversationNotification(entityObject as EntityObject, eventSource, previouslyArchived),
      )
      .catch((error: BaseError) => {
        const ignoredErrorTypes: string[] = [
          ConversationError.TYPE.MESSAGE_NOT_FOUND,
          ConversationError.TYPE.CONVERSATION_NOT_FOUND,
        ];

        const isRemovedFromConversation =
          (error as BackendClientError).label === BackendClientError.LABEL.ACCESS_DENIED;
        if (isRemovedFromConversation) {
          const messageText = t('conversationNotFoundMessage');
          const titleText = t('conversationNotFoundTitle', Config.getConfig().BRAND_NAME);

          this.showModal(messageText, titleText);
          return;
        }

        if (!ignoredErrorTypes.includes(error.type)) {
          throw error;
        }
      });
  }

  /**
   * Check that sender of received event is a known conversation participant.
   *
   * @param conversationEntity Conversation targeted by the event
   * @param eventJson JSON data of the event
   * @param eventSource Source of event
   * @returns Resolves when the participant list has been checked
   */
  private checkConversationParticipants(
    conversationEntity: Conversation,
    eventJson: IncomingEvent,
    eventSource: EventSource,
  ) {
    // We ignore injected events
    const isInjectedEvent = eventSource === EventRepository.SOURCE.INJECTED;
    if (isInjectedEvent || !conversationEntity) {
      return conversationEntity;
    }

    const {from: senderId, type, time} = eventJson;

    if (senderId) {
      const allParticipants = conversationEntity.participating_user_ids().concat(this.userState.self().qualifiedId);
      const isFromUnknownUser = allParticipants.every(participant => participant.id !== senderId);

      if (isFromUnknownUser) {
        const membersUpdateMessages = [
          CONVERSATION_EVENT.MEMBER_LEAVE,
          CONVERSATION_EVENT.MEMBER_JOIN,
          ClientEvent.CONVERSATION.TEAM_MEMBER_LEAVE,
        ];
        const isMembersUpdateEvent = membersUpdateMessages.includes(eventJson.type);
        if (isMembersUpdateEvent) {
          const isFromUpdatedMember = eventJson.data.user_ids?.includes(senderId);
          if (isFromUpdatedMember) {
            // we ignore leave/join events that are sent by the user actually leaving or joining
            return conversationEntity;
          }
        }

        const message = `Received '${type}' event from user '${senderId}' unknown in '${conversationEntity.id}'`;
        this.logger.warn(message, eventJson);

        const qualifiedSender: QualifiedId = {domain: '', id: senderId};

        const timestamp = new Date(time).getTime() - 1;
        return this.addMissingMember(conversationEntity, [qualifiedSender], timestamp).then(() => conversationEntity);
      }
    }

    return conversationEntity;
  }

  private async checkLegalHoldStatus(conversationEntity: Conversation, eventJson: IncomingEvent) {
    if (!LegalHoldEvaluator.hasMessageLegalHoldFlag(eventJson)) {
      return conversationEntity;
    }

    const renderLegalHoldMessage = LegalHoldEvaluator.renderLegalHoldMessage(
      eventJson,
      conversationEntity.legalHoldStatus(),
    );

    if (!renderLegalHoldMessage) {
      return conversationEntity;
    }

    const {
      conversation: conversationId,
      qualified_conversation,
      qualified_from,
      data: {legal_hold_status: messageLegalHoldStatus},
      from: userId,
      time: isoTimestamp,
    } = eventJson;
    const qualifiedConversation = qualified_conversation || {domain: '', id: conversationId};
    const qualifiedUser = qualified_from || {domain: '', id: userId};

    await this.injectLegalHoldMessage({
      beforeTimestamp: true,
      conversationId: qualifiedConversation,
      legalHoldStatus: messageLegalHoldStatus,
      timestamp: isoTimestamp,
      userId: qualifiedUser,
    });

    await this.messageRepositoryProvider().updateAllClients(conversationEntity, true);

    if (messageLegalHoldStatus === conversationEntity.legalHoldStatus()) {
      return conversationEntity;
    }

    await this.injectLegalHoldMessage({
      conversationId: qualifiedConversation,
      legalHoldStatus: conversationEntity.legalHoldStatus(),
      timestamp: isoTimestamp,
      userId: qualifiedUser,
    });

    return conversationEntity;
  }

  /**
   * Triggers the methods associated with a specific event.
   *
   * @param conversationEntity Conversation targeted by the event
   * @param eventJson JSON data of the event
   * @param eventSource Source of event
   * @returns Resolves when the event has been treated
   */
  private reactToConversationEvent(
    conversationEntity: Conversation,
    eventJson: IncomingEvent,
    eventSource: EventSource,
  ) {
    switch (eventJson.type) {
      case CONVERSATION_EVENT.CREATE:
        return this.onCreate(eventJson, eventSource);

      case CONVERSATION_EVENT.DELETE:
        return this.deleteConversationLocally({domain: conversationEntity.domain, id: eventJson.conversation}, false);

      case CONVERSATION_EVENT.MEMBER_JOIN:
        return this.onMemberJoin(conversationEntity, eventJson);

      case CONVERSATION_EVENT.MEMBER_LEAVE:
      case ClientEvent.CONVERSATION.TEAM_MEMBER_LEAVE:
        return this.onMemberLeave(conversationEntity, eventJson);

      case CONVERSATION_EVENT.MEMBER_UPDATE:
        return this.onMemberUpdate(conversationEntity, eventJson);

      case CONVERSATION_EVENT.RENAME:
        return this.onRename(conversationEntity, eventJson, eventSource === EventRepository.SOURCE.WEB_SOCKET);

      case ClientEvent.CONVERSATION.ASSET_ADD:
        return this.onAssetAdd(conversationEntity, eventJson);

      case ClientEvent.CONVERSATION.GROUP_CREATION:
        return this.onGroupCreation(conversationEntity, eventJson);

      case ClientEvent.CONVERSATION.MESSAGE_DELETE:
        return this.onMessageDeleted(conversationEntity, eventJson);

      case ClientEvent.CONVERSATION.MESSAGE_HIDDEN:
        return this.onMessageHidden(eventJson);

      case ClientEvent.CONVERSATION.ONE2ONE_CREATION:
        return this.on1to1Creation(conversationEntity, eventJson);

      case ClientEvent.CONVERSATION.REACTION:
        return this.onReaction(conversationEntity, eventJson);

      case CONVERSATION_EVENT.RECEIPT_MODE_UPDATE:
        return this.onReceiptModeChanged(conversationEntity, eventJson);

      case ClientEvent.CONVERSATION.BUTTON_ACTION_CONFIRMATION:
        return this.onButtonActionConfirmation(conversationEntity, eventJson);

      case ClientEvent.CONVERSATION.MESSAGE_ADD:
        const isMessageEdit = !!eventJson.edited_time;
        if (isMessageEdit) {
          // in case of an edition, the DB listener will take care of updating the local entity
          return {conversationEntity};
        }
        return this.addEventToConversation(conversationEntity, eventJson);

      case CONVERSATION_EVENT.MESSAGE_TIMER_UPDATE:
      case ClientEvent.CONVERSATION.COMPOSITE_MESSAGE_ADD:
      case ClientEvent.CONVERSATION.DELETE_EVERYWHERE:
      case ClientEvent.CONVERSATION.FILE_TYPE_RESTRICTED:
      case ClientEvent.CONVERSATION.INCOMING_MESSAGE_TOO_BIG:
      case ClientEvent.CONVERSATION.KNOCK:
      case ClientEvent.CONVERSATION.CALL_TIME_OUT:
      case ClientEvent.CONVERSATION.LEGAL_HOLD_UPDATE:
      case ClientEvent.CONVERSATION.LOCATION:
      case ClientEvent.CONVERSATION.MISSED_MESSAGES:
      case ClientEvent.CONVERSATION.UNABLE_TO_DECRYPT:
      case ClientEvent.CONVERSATION.VERIFICATION:
      case ClientEvent.CONVERSATION.VOICE_CHANNEL_ACTIVATE:
      case ClientEvent.CONVERSATION.VOICE_CHANNEL_DEACTIVATE:
        return this.addEventToConversation(conversationEntity, eventJson);
    }
  }

  /**
   * Calls the feature specific event handler on the current event being handled.
   *
   * @param conversationEntity Conversation targeted by the event
   * @param eventJson JSON data of the event
   * @param eventSource Source of event
   * @returns Resolves when all the handlers have done their job
   */
  private async triggerFeatureEventHandlers(conversationEntity: Conversation, eventJson: IncomingEvent) {
    const conversationEventHandlers = [this.ephemeralHandler, this.stateHandler];
    const handlePromises = conversationEventHandlers.map(handler =>
      handler.handleConversationEvent(conversationEntity, eventJson),
    );
    await Promise.all(handlePromises);
    return conversationEntity;
  }

  /**
   * Handles conversation update and notification message.
   *
   * @param entityObject Object containing the conversation and the message that are targeted by the event
   * @param eventSource Source of event
   * @param previouslyArchived `true` if the previous state of the conversation was archived
   * @returns Resolves when the conversation was updated
   */
  private async handleConversationNotification(
    entityObject: EntityObject,
    eventSource: EventSource,
    previouslyArchived: boolean,
  ) {
    const {conversationEntity, messageEntity} = entityObject;

    if (conversationEntity) {
      const eventFromWebSocket = eventSource === EventRepository.SOURCE.WEB_SOCKET;
      const eventFromStream = eventSource === EventRepository.SOURCE.STREAM;

      if (messageEntity) {
        const isRemoteEvent = eventFromStream || eventFromWebSocket;

        if (isRemoteEvent) {
          this.messageRepositoryProvider().sendConfirmationStatus(
            conversationEntity,
            messageEntity,
            Confirmation.Type.DELIVERED,
          );
        }

        if (!eventFromStream) {
          amplify.publish(WebAppEvents.NOTIFICATION.NOTIFY, messageEntity, undefined, conversationEntity);
        }

        if (conversationEntity.is_cleared()) {
          conversationEntity.cleared_timestamp(0);
        }
      }

      // Check if event needs to be un-archived
      if (previouslyArchived) {
        // Add to check for un-archiving at the end of stream handling
        if (eventFromStream) {
          return this.conversationsWithNewEvents.set(conversationEntity.id, conversationEntity);
        }

        if (eventFromWebSocket && conversationEntity.shouldUnarchive()) {
          return this.unarchiveConversation(conversationEntity, false, 'event from WebSocket');
        }
      }
    }
  }

  /**
   * Push to receiving queue.
   * @param eventJson JSON data for event
   * @param source Source of event
   */
  private pushToReceivingQueue(eventJson: IncomingEvent, source: EventSource) {
    this.receiving_queue
      .push(() => this.handleConversationEvent(eventJson, source))
      .then(() => {
        if (this.init_promise) {
          const eventFromStream = source === EventRepository.SOURCE.STREAM;
          if (eventFromStream) {
            this.init_handled = this.init_handled + 1;
            if (this.init_handled % 5 === 0 || this.init_handled < 5) {
              const content = {
                handled: this.init_handled,
                total: this.init_total,
              };
              const progress = (this.init_handled / this.init_total) * 20 + 75;

              amplify.publish(WebAppEvents.APP.UPDATE_PROGRESS, progress, t('initEvents'), content);
            }
          }

          if (!this.receiving_queue.getLength() || !eventFromStream) {
            this.init_promise.resolveFn();
            this.init_promise = undefined;
          }
        }
      })
      .catch(error => {
        if (this.init_promise) {
          this.init_promise.rejectFn(error);
          this.init_promise = undefined;
        } else {
          throw error;
        }
      });
  }

  /**
   * Add "missed events" system message to conversation.
   */
  private readonly onMissedEvents = (): void => {
    this.conversationState
      .filtered_conversations()
      .filter(conversationEntity => !conversationEntity.removed_from_conversation())
      .forEach(conversationEntity => {
        const currentTimestamp = this.serverTimeHandler.toServerTimestamp();
        const missed_event = EventBuilder.buildMissed(conversationEntity, currentTimestamp);
        this.eventRepository.injectEvent(missed_event);
      });
  };

  private on1to1Creation(conversationEntity: Conversation, eventJson: OneToOneCreationEvent) {
    return this.event_mapper
      .mapJsonEvent(eventJson, conversationEntity)
      .then(messageEntity => this.updateMessageUserEntities(messageEntity))
      .then((messageEntity: MemberMessage) => {
        const userEntity = messageEntity.otherUser();
        const isOutgoingRequest = userEntity?.isOutgoingRequest();
        if (isOutgoingRequest) {
          messageEntity.memberMessageType = SystemMessageType.CONNECTION_REQUEST;
        }

        conversationEntity.addMessage(messageEntity);
        return {conversationEntity};
      });
  }

  /**
   * A conversation was created.
   *
   * @param eventJson JSON data of 'conversation.create' event
   * @param eventSource Source of event
   * @returns Resolves when the event was handled
   */
  private async onCreate(
    eventJson: ConversationCreateEvent,
    eventSource?: EventSource,
  ): Promise<{conversationEntity: Conversation}> {
    const {conversation: conversationId, data: eventData, time} = eventJson;
    const eventTimestamp = new Date(time).getTime();
    const initialTimestamp = isNaN(eventTimestamp) ? this.getLatestEventTimestamp(true) : eventTimestamp;
    try {
      const existingConversationEntity = this.conversationState.findConversation({
        domain: eventJson.qualified_conversation?.domain,
        id: conversationId,
      });
      if (existingConversationEntity) {
        throw new ConversationError(ConversationError.TYPE.NO_CHANGES, ConversationError.MESSAGE.NO_CHANGES);
      }

      const [conversationEntity] = this.mapConversations([eventData], initialTimestamp);
      if (conversationEntity) {
        if (conversationEntity.participating_user_ids().length) {
          this.addCreationMessage(conversationEntity, false, initialTimestamp, eventSource);
        }
        await this.updateParticipatingUserEntities(conversationEntity);
        this.verificationStateHandler.onConversationCreate(conversationEntity);
        await this.saveConversation(conversationEntity);
      }
      return {conversationEntity};
    } catch (error) {
      const isNoChanges = error.type === ConversationError.TYPE.NO_CHANGES;
      if (!isNoChanges) {
        throw error;
      }
    }
    return undefined;
  }

  private async onGroupCreation(conversationEntity: Conversation, eventJson: GroupCreationEvent) {
    const messageEntity = await this.event_mapper.mapJsonEvent(eventJson, conversationEntity);
    const creatorId = conversationEntity.creator;
    const creatorDomain = conversationEntity.domain;
    const createdByParticipant = !!conversationEntity
      .participating_user_ids()
      .find(userId => matchQualifiedIds(userId, {domain: creatorDomain, id: creatorId}));
    const createdBySelfUser = conversationEntity.isCreatedBySelf();

    const creatorIsParticipant = createdByParticipant || createdBySelfUser;

    const data = await this.conversation_service.getConversationById(conversationEntity);
    const allMembers = [...data.members.others, data.members.self];
    const conversationRoles = allMembers.reduce<Record<string, string>>((roles, member) => {
      roles[member.id] = member.conversation_role;
      return roles;
    }, {});
    conversationEntity.roles(conversationRoles);

    if (!creatorIsParticipant) {
      (messageEntity as MemberMessage).memberMessageType = SystemMessageType.CONVERSATION_RESUME;
    }

    const updatedMessageEntity = await this.updateMessageUserEntities(messageEntity);
    if (conversationEntity && updatedMessageEntity) {
      conversationEntity.addMessage(updatedMessageEntity);
    }

    return {conversationEntity, messageEntity: updatedMessageEntity};
  }

  /**
   * Users were added to a group conversation.
   *
   * @param conversationEntity Conversation to add users to
   * @param eventJson JSON data of 'conversation.member-join' event
   * @returns Resolves when the event was handled
   */
  private async onMemberJoin(
    conversationEntity: Conversation,
    eventJson: ConversationMemberJoinEvent,
  ): Promise<void | EntityObject> {
    // Ignore if we join a 1to1 conversation (accept a connection request)
    const connectionEntity = this.connectionRepository.getConnectionByConversationId(conversationEntity.id);
    const isPendingConnection = connectionEntity?.isIncomingRequest();
    if (isPendingConnection) {
      return Promise.resolve();
    }

    const eventData = eventJson.data;

    if (eventData.users) {
      eventData.users.forEach(otherMember => {
        const otherId = otherMember.qualified_id || {domain: '', id: otherMember.id};
        const isSelfUser = matchQualifiedIds(otherId, this.userState.self());
        const isParticipatingUser = !!conversationEntity
          .participating_user_ids()
          .find(participatingUser =>
            matchQualifiedIds(participatingUser, otherMember.qualified_id || {domain: '', id: otherMember.id}),
          );
        if (!isSelfUser && !isParticipatingUser) {
          conversationEntity.participating_user_ids.push({
            domain: otherMember.qualified_id?.domain || null,
            id: otherMember.id,
          });
        }
      });
    } else {
      eventData.user_ids.forEach(userId => {
        const isSelfUser = userId === this.userState.self().id;
        const isParticipatingUser = conversationEntity.participating_user_ids().some(user => user.id === userId);
        if (!isSelfUser && !isParticipatingUser) {
          conversationEntity.participating_user_ids.push({domain: '', id: userId});
        }
      });
    }

    // Self user joins again
    const selfUserRejoins = eventData.user_ids.includes(this.userState.self().id);
    if (selfUserRejoins) {
      conversationEntity.status(ConversationStatus.CURRENT_MEMBER);
      await this.conversationRoleRepository.updateConversationRoles(conversationEntity);
    }

    const updateSequence =
      selfUserRejoins || connectionEntity?.isConnected()
        ? this.updateConversationFromBackend(conversationEntity)
        : Promise.resolve();

    const qualifiedUserIds =
      eventData.users?.map(user => user.qualified_id) || eventData.user_ids.map(userId => ({domain: '', id: userId}));

    return updateSequence
      .then(() => this.updateParticipatingUserEntities(conversationEntity, false, true))
      .then(() => this.addEventToConversation(conversationEntity, eventJson))
      .then(({messageEntity}) => {
        this.verificationStateHandler.onMemberJoined(conversationEntity, qualifiedUserIds);
        return {conversationEntity, messageEntity};
      });
  }

  /**
   * Members of a group conversation were removed or left.
   *
   * @param conversationEntity Conversation to remove users from
   * @param eventJson JSON data of 'conversation.member-leave' event
   * @returns Resolves when the event was handled
   */
  private async onMemberLeave(
    conversationEntity: Conversation,
    eventJson: ConversationMemberLeaveEvent | TeamMemberLeaveEvent,
  ): Promise<{conversationEntity: Conversation; messageEntity: Message} | undefined> {
    const {data: eventData, from} = eventJson;
    const isFromSelf = from === this.userState.self().id;
    const removesSelfUser = eventData.user_ids.includes(this.userState.self().id);
    const selfLeavingClearedConversation = isFromSelf && removesSelfUser && conversationEntity.is_cleared();

    if (removesSelfUser) {
      conversationEntity.status(ConversationStatus.PAST_MEMBER);
      this.leaveCall(conversationEntity.id);
      if (this.userState.self().isTemporaryGuest()) {
        eventJson.from = this.userState.self().id;
      }
    }

    if (!selfLeavingClearedConversation) {
      const {messageEntity} = await this.addEventToConversation(conversationEntity, eventJson);
      (messageEntity as MemberMessage)
        .userEntities()
        .filter(userEntity => !userEntity.isMe)
        .forEach(userEntity => {
          conversationEntity.participating_user_ids.remove(userId => matchQualifiedIds(userId, userEntity));

          if (userEntity.isTemporaryGuest()) {
            userEntity.clearExpirationTimeout();
          }
        });

      await this.updateParticipatingUserEntities(conversationEntity);

      this.verificationStateHandler.onMemberLeft(conversationEntity);

      if (isFromSelf && conversationEntity.removed_from_conversation()) {
        this.archiveConversation(conversationEntity);
      }

      return {conversationEntity, messageEntity};
    }

    return undefined;
  }

  /**
   * Membership properties for a conversation were updated.
   *
   * @param conversationEntity Conversation entity that will be updated
   * @param eventJson JSON data of 'conversation.member-update' event
   * @returns Resolves when the event was handled
   */
  private onMemberUpdate(
    conversationEntity: Conversation,
    eventJson: Pick<ConversationMemberUpdateEvent, 'data' | 'from'>,
  ) {
    const {data: eventData, from} = eventJson;
    const conversationId = conversationEntity.qualifiedId;

    const isConversationRoleUpdate = !!eventData.conversation_role;
    if (isConversationRoleUpdate) {
      const {target, qualified_target, conversation_role} = eventData;
      const userId = qualified_target || {domain: '', id: target};
      const conversation = this.conversationState
        .conversations()
        .find(conversation => matchQualifiedIds(conversation, conversationId));
      if (conversation) {
        const roles = conversation.roles();
        roles[userId.id] = conversation_role;
        conversation.roles(roles);
      }
      return;
    }

    const isBackendEvent = eventData.otr_archived_ref || eventData.otr_muted_ref;
    const selfConversation = this.conversationState.self_conversation();
    const inSelfConversation = selfConversation && matchQualifiedIds(selfConversation, conversationId);
    if (!inSelfConversation && conversationId && !isBackendEvent) {
      throw new ConversationError(
        ConversationError.TYPE.WRONG_CONVERSATION,
        ConversationError.MESSAGE.WRONG_CONVERSATION,
      );
    }

    const isFromSelf = !this.userState.self() || from === this.userState.self().id;
    if (!isFromSelf) {
      throw new ConversationError(ConversationError.TYPE.WRONG_USER, ConversationError.MESSAGE.WRONG_USER);
    }

    const isActiveConversation = this.conversationState.isActiveConversation(conversationEntity);
    const nextConversationEntity = isActiveConversation ? this.getNextConversation(conversationEntity) : undefined;
    const previouslyArchived = conversationEntity.is_archived();

    ConversationMapper.updateSelfStatus(conversationEntity, eventData);

    const wasUnarchived = previouslyArchived && !conversationEntity.is_archived();
    if (wasUnarchived) {
      return this.fetchUsersAndEvents(conversationEntity);
    }

    if (conversationEntity.is_cleared()) {
      this._clearConversation(conversationEntity, conversationEntity.cleared_timestamp());
    }

    if (isActiveConversation && (conversationEntity.is_archived() || conversationEntity.is_cleared())) {
      amplify.publish(WebAppEvents.CONVERSATION.SHOW, nextConversationEntity, {});
    }
  }

  /**
   * An asset received in a conversation.
   *
   * @param conversationEntity Conversation to add the event to
   * @param event JSON data of 'conversation.asset-add'
   * @returns Resolves when the event was handled
   */
  private async onAssetAdd(conversationEntity: Conversation, event: AssetAddEvent) {
    const fromSelf = event.from === this.userState.self().id;

    const isRemoteFailure = !fromSelf && event.data.status === AssetTransferState.UPLOAD_FAILED;
    const isLocalCancel = fromSelf && event.data.reason === ProtobufAsset.NotUploaded.CANCELLED;

    if (isRemoteFailure || isLocalCancel) {
      /**
       * WEBAPP-6916: An unsuccessful asset upload triggers a removal of the original asset message in the `EventRepository`.
       * Thus the event timestamps need to get updated, so that the latest event timestamp is from the message which was send before the original message.
       *
       * Info: Since the `EventRepository` does not have a reference to the `ConversationRepository` we do that event update at this location.
       * A more fitting place would be the `AssetTransferState.UPLOAD_FAILED` case in `EventRepository._handleAssetUpdate`.
       *
       * Our assumption is that the `_handleAssetUpdate` function (invoked by `notificationsQueue.subscribe`) is executed before this function.
       */
      return conversationEntity.updateTimestamps(conversationEntity.getLastMessage(), true);
    }

    if (!allowsAllFiles()) {
      const fileName = event.data.info.name;
      const contentType = event.data.content_type;
      if (!isAllowedFile(fileName, contentType)) {
        // TODO(Federation): Update code once sending assets is implemented on the backend
        const user = await this.userRepository.getUserById({domain: '', id: event.from});
        return this.injectFileTypeRestrictedMessage(
          conversationEntity,
          user,
          true,
          getFileExtensionOrName(fileName),
          event.id,
        );
      }
    }
    const {messageEntity} = await this.addEventToConversation(conversationEntity, event);
    const firstAsset = (messageEntity as ContentMessage).getFirstAsset();
    if (firstAsset.isImage() || (firstAsset as FileAsset).status() === AssetTransferState.UPLOADED) {
      return {conversationEntity, messageEntity};
    }
  }

  /**
   * A hide message received in a conversation.
   *
   * @param conversationEntity Conversation to add the event to
   * @param eventJson JSON data of 'conversation.message-delete'
   * @returns Resolves when the event was handled
   */
  private onMessageDeleted(conversationEntity: Conversation, eventJson: DeleteEvent) {
    const {data: eventData, from, id: eventId, time} = eventJson;

    return this.messageRepositoryProvider()
      .getMessageInConversationById(conversationEntity, eventData.message_id)
      .then(deletedMessageEntity => {
        if (deletedMessageEntity.ephemeral_expires()) {
          return;
        }

        const isSameSender = from === deletedMessageEntity.from;
        if (!isSameSender) {
          throw new ConversationError(ConversationError.TYPE.WRONG_USER, ConversationError.MESSAGE.WRONG_USER);
        }

        const isFromSelf = from === this.userState.self().id;
        if (!isFromSelf) {
          return this.addDeleteMessage(conversationEntity, eventId, time, deletedMessageEntity);
        }
      })
      .then(() => {
        return this.messageRepositoryProvider().deleteMessageById(conversationEntity, eventData.message_id);
      })
      .catch(error => {
        const isNotFound = error.type === ConversationError.TYPE.MESSAGE_NOT_FOUND;
        if (!isNotFound) {
          this.logger.info(`Failed to delete message for conversation '${conversationEntity.id}'`, error);
          throw error;
        }
      });
  }

  /**
   * A hide message received in a conversation.
   *
   * @param eventJson JSON data of 'conversation.message-hidden'
   * @returns Resolves when the event was handled
   */
  private async onMessageHidden(eventJson: MessageHiddenEvent) {
    const {conversation: conversationId, data: eventData, from} = eventJson;

    try {
      const inSelfConversation =
        !this.conversationState.self_conversation() || conversationId === this.conversationState.self_conversation().id;
      if (!inSelfConversation) {
        throw new ConversationError(
          ConversationError.TYPE.WRONG_CONVERSATION,
          ConversationError.MESSAGE.WRONG_CONVERSATION,
        );
      }

      const isFromSelf = !this.userState.self() || from === this.userState.self().id;
      if (!isFromSelf) {
        throw new ConversationError(ConversationError.TYPE.WRONG_USER, ConversationError.MESSAGE.WRONG_USER);
      }
      const conversationEntity = await this.getConversationById({domain: '', id: eventData.conversation_id});
      return await this.messageRepositoryProvider().deleteMessageById(conversationEntity, eventData.message_id);
    } catch (error) {
      this.logger.info(
        `Failed to delete message '${eventData.message_id}' for conversation '${eventData.conversation_id}'`,
        error,
      );
      throw error;
    }
  }

  /**
   * Someone reacted to a message.
   *
   * @param conversationEntity Conversation entity that a message was reacted upon in
   * @param eventJson JSON data of 'conversation.reaction' event
   * @returns Resolves when the event was handled
   */
  private async onReaction(conversationEntity: Conversation, eventJson: ReactionEvent) {
    const conversationId = conversationEntity.id;
    const eventData = eventJson.data;
    const messageId = eventData.message_id;

    try {
      const messageEntity = await this.messageRepositoryProvider().getMessageInConversationById(
        conversationEntity,
        messageId,
      );
      if (!messageEntity || !messageEntity.isContent()) {
        const type = messageEntity ? messageEntity.type : 'unknown';

        const logMessage = `Cannot react to '${type}' message '${messageId}' in conversation '${conversationId}'`;
        this.logger.error(logMessage, messageEntity);
        throw new ConversationError(ConversationError.TYPE.WRONG_TYPE, ConversationError.MESSAGE.WRONG_TYPE);
      }

      const changes = messageEntity.getUpdatedReactions(eventJson);
      if (changes) {
        const logMessage = `Updating reactions of message '${messageId}' in conversation '${conversationId}'`;
        this.logger.debug(logMessage, {changes, event: eventJson});

        this.eventService.updateEventSequentially(messageEntity.primary_key, changes);
        return await this.prepareReactionNotification(conversationEntity, messageEntity, eventJson);
      }
    } catch (error) {
      const isNotFound = error.type === ConversationError.TYPE.MESSAGE_NOT_FOUND;
      if (!isNotFound) {
        const logMessage = `Failed to handle reaction to message '${messageId}' in conversation '${conversationId}'`;
        this.logger.error(logMessage, {error, event: eventJson});
        throw error;
      }
    }
    return undefined;
  }

  private async onButtonActionConfirmation(conversationEntity: Conversation, eventJson: ButtonActionConfirmationEvent) {
    const {messageId, buttonId} = eventJson.data;
    try {
      const messageEntity = await this.messageRepositoryProvider().getMessageInConversationById(
        conversationEntity,
        messageId,
      );
      if (!messageEntity || !messageEntity.isComposite()) {
        const type = messageEntity ? messageEntity.type : 'unknown';

        const log = `Cannot react to '${type}' message '${messageId}' in conversation '${conversationEntity.id}'`;
        this.logger.error(log, messageEntity);
        throw new ConversationError(ConversationError.TYPE.WRONG_TYPE, ConversationError.MESSAGE.WRONG_TYPE);
      }
      const changes = messageEntity.getSelectionChange(buttonId);
      if (changes) {
        this.eventService.updateEventSequentially(messageEntity.primary_key, changes);
      }
      return;
    } catch (error) {
      const isNotFound = error.type === ConversationError.TYPE.MESSAGE_NOT_FOUND;
      if (!isNotFound) {
        const log = `Failed to handle reaction to message '${messageId}' in conversation '${conversationEntity.id}'`;
        this.logger.error(log, {error, event: eventJson});
        throw error;
      }
    }
  }

  /**
   * A conversation was renamed.
   *
   * @param conversationEntity Conversation entity that will be renamed
   * @param eventJson JSON data of 'conversation.rename' event
   * @returns Resolves when the event was handled
   */
  private async onRename(conversationEntity: Conversation, eventJson: ConversationRenameEvent, isWebSocket = false) {
    if (isWebSocket && eventJson.data?.name) {
      eventJson.data.name = fixWebsocketString(eventJson.data.name);
    }
    const {messageEntity} = await this.addEventToConversation(conversationEntity, eventJson);
    ConversationMapper.updateProperties(conversationEntity, eventJson.data);
    return {conversationEntity, messageEntity};
  }

  /**
   * A conversation receipt mode was changed
   *
   * @param conversationEntity Conversation entity that will be renamed
   * @param eventJson JSON data of 'conversation.receipt-mode-update' event
   * @returns Resolves when the event was handled
   */
  private async onReceiptModeChanged(conversationEntity: Conversation, eventJson: ConversationReceiptModeUpdateEvent) {
    const {messageEntity} = await this.addEventToConversation(conversationEntity, eventJson);
    ConversationMapper.updateSelfStatus(conversationEntity, {receipt_mode: eventJson.data.receipt_mode});
    return {conversationEntity, messageEntity};
  }

  private readonly handleMessageExpiration = (messageEntity: ContentMessage) => {
    amplify.publish(WebAppEvents.CONVERSATION.EPHEMERAL_MESSAGE_TIMEOUT, messageEntity);
    const shouldDeleteMessage = !messageEntity.user().isMe || messageEntity.isPing();
    if (shouldDeleteMessage) {
      // TODO(federation) map domain
      this.getConversationById({domain: '', id: messageEntity.conversation_id}).then(conversationEntity => {
        const isPingFromSelf = messageEntity.user().isMe && messageEntity.isPing();
        const deleteForSelf = isPingFromSelf || conversationEntity.removed_from_conversation();
        if (deleteForSelf) {
          return this.messageRepositoryProvider().deleteMessage(conversationEntity, messageEntity);
        }

        const userIds = conversationEntity.isGroup() ? [this.userState.self().id, messageEntity.from] : undefined;
        return this.messageRepositoryProvider().deleteMessageForEveryone(conversationEntity, messageEntity, userIds);
      });
    }
  };

  private async initMessageEntity(conversationEntity: Conversation, eventJson: IncomingEvent): Promise<Message> {
    const messageEntity = await this.event_mapper.mapJsonEvent(eventJson, conversationEntity);
    return this.updateMessageUserEntities(messageEntity);
  }

  private async replaceMessageInConversation(
    conversationEntity: Conversation,
    eventId: string,
    newData: EventRecord,
  ): Promise<ContentMessage | undefined> {
    const originalMessage = conversationEntity.getMessage(eventId);
    if (!originalMessage) {
      return undefined;
    }
    const replacedMessageEntity = await this.event_mapper.updateMessageEvent(
      originalMessage as ContentMessage,
      newData,
    );
    await this.ephemeralHandler.validateMessage(replacedMessageEntity);
    return replacedMessageEntity;
  }

  /**
   * Convert a JSON event into an entity and add it to a given conversation.
   *
   * @param conversationEntity Conversation entity the event will be added to
   * @param eventJson Event data
   * @returns Promise that resolves with the message entity for the event
   */
  private async addEventToConversation(
    conversationEntity: Conversation,
    eventJson: IncomingEvent,
  ): Promise<{conversationEntity: Conversation; messageEntity: Message}> {
    const messageEntity = (await this.initMessageEntity(conversationEntity, eventJson)) as Message;
    if (conversationEntity && messageEntity) {
      const wasAdded = conversationEntity.addMessage(messageEntity);
      if (wasAdded) {
        await this.ephemeralHandler.validateMessage(messageEntity as ContentMessage);
      }
    }
    return {conversationEntity, messageEntity};
  }

  /**
   * Convert multiple JSON events into entities and add them to a given conversation.
   *
   * @param events Event data
   * @param conversationEntity Conversation entity the events will be added to
   * @param prepend Should existing messages be prepended
   * @returns Resolves with an array of mapped messages
   */
  private async addEventsToConversation(events: EventRecord[], conversationEntity: Conversation, prepend = true) {
    const mappedEvents = await this.event_mapper.mapJsonEvents(events, conversationEntity);
    const updatedEvents = (await this.updateMessagesUserEntities(mappedEvents)) as ContentMessage[];
    const validatedMessages = (await this.ephemeralHandler.validateMessages(updatedEvents)) as ContentMessage[];
    if (prepend && conversationEntity.messages().length) {
      conversationEntity.prependMessages(validatedMessages);
    } else {
      conversationEntity.addMessages(validatedMessages);
    }
    return validatedMessages;
  }

  /**
   * Fetch all unread events and users of a conversation.
   *
   * @param conversationEntity Conversation fetch events and users for
   */
  private fetchUsersAndEvents(conversationEntity: Conversation) {
    if (!conversationEntity.is_loaded() && !conversationEntity.is_pending()) {
      this.updateParticipatingUserEntities(conversationEntity);
      this.getUnreadEvents(conversationEntity);
    }
  }

  /**
   * Forward the reaction event to the Notification repository for browser and audio notifications.
   *
   * @param conversationEntity Conversation that event was received in
   * @param messageEntity Message that has been reacted upon
   * @param eventJson JSON data of received reaction event
   * @returns Resolves when the notification was prepared
   */
  private async prepareReactionNotification(
    conversationEntity: Conversation,
    messageEntity: ContentMessage,
    eventJson: ReactionEvent,
  ) {
    const {data: event_data, from} = eventJson;

    const messageFromSelf = messageEntity.from === this.userState.self().id;
    if (messageFromSelf && event_data.reaction) {
      const userEntity = await this.userRepository.getUserById({domain: messageEntity.fromDomain, id: from});
      const reactionMessageEntity = new Message(messageEntity.id, SuperType.REACTION);
      reactionMessageEntity.user(userEntity);
      reactionMessageEntity.reaction = event_data.reaction;
      return {conversationEntity, messageEntity: reactionMessageEntity};
    }

    return {conversationEntity};
  }

  private updateMessagesUserEntities(messageEntities: Message[]) {
    return Promise.all(messageEntities.map(messageEntity => this.updateMessageUserEntities(messageEntity)));
  }

  /**
   * Updates the user entities that are part of a message.
   *
   * @param messageEntity Message to be updated
   * @returns Resolves when users have been update
   */
  private async updateMessageUserEntities(messageEntity: Message) {
    const userEntity = await this.userRepository.getUserById({
      domain: messageEntity.fromDomain,
      id: messageEntity.from,
    });
    messageEntity.user(userEntity);
    const isMemberMessage = messageEntity.isMember();
    if (isMemberMessage || messageEntity.hasOwnProperty('userEntities')) {
      return this.userRepository.getUsersById((messageEntity as MemberMessage).userIds()).then(userEntities => {
        userEntities.sort(sortUsersByPriority);
        (messageEntity as MemberMessage).userEntities(userEntities);
        return messageEntity;
      });
    }
    if (messageEntity.isContent()) {
      const userIds = Object.keys(messageEntity.reactions());

      messageEntity.reactions_user_ets.removeAll();
      if (userIds.length) {
        // TODO(Federation): Make code federation-aware.
        return this.userRepository
          .getUsersById(userIds.map(userId => ({domain: '', id: userId})))
          .then(userEntities => {
            messageEntity.reactions_user_ets(userEntities);
            return messageEntity;
          });
      }
    }
    return messageEntity;
  }

  /**
   * Delete messages from UI and database.
   *
   * @param conversationEntity Conversation that contains the message
   * @param timestamp Timestamp as upper bound which messages to remove
   */
  private deleteMessages(conversationEntity: Conversation, timestamp: number) {
    conversationEntity.hasCreationMessage = false;

    const iso_date = timestamp ? new Date(timestamp).toISOString() : undefined;
    this.eventService.deleteEvents(conversationEntity.id, iso_date);
  }

  /**
   * Add delete message to conversation.
   *
   * @param conversationId ID of conversation
   * @param messageId ID of message
   * @param time ISO 8601 formatted time string
   * @param messageEntity Message to delete
   */
  public addDeleteMessage(conversation: Conversation, messageId: string, time: string, messageEntity: Message) {
    const deleteEvent = EventBuilder.buildDelete(conversation, messageId, time, messageEntity);
    this.eventRepository.injectEvent(deleteEvent);
  }

  //##############################################################################
  // Message updates
  //##############################################################################

  expectReadReceipt(conversationEntity: Conversation): boolean {
    if (conversationEntity.is1to1()) {
      return !!this.propertyRepository.receiptMode();
    }

    if (conversationEntity.team_id && conversationEntity.isGroup()) {
      return !!conversationEntity.receiptMode();
    }

    return false;
  }
}<|MERGE_RESOLUTION|>--- conflicted
+++ resolved
@@ -1033,13 +1033,8 @@
         key,
         code,
       );
-<<<<<<< HEAD
       const knownConversation = this.conversationState.findConversation({domain: null, id: conversationId});
       if (knownConversation?.status() === ConversationStatus.CURRENT_MEMBER) {
-=======
-      const knownConversation = this.conversationState.findConversation({domain: '', id: conversationId});
-      if (knownConversation && knownConversation.status() === ConversationStatus.CURRENT_MEMBER) {
->>>>>>> d9dc6103
         amplify.publish(WebAppEvents.CONVERSATION.SHOW, knownConversation, {});
         return;
       }
@@ -1806,11 +1801,7 @@
     );
 
     const selfConversation = this.conversationState.self_conversation();
-<<<<<<< HEAD
     const inSelfConversation = selfConversation && matchQualifiedIds(conversationId, selfConversation.qualifiedId);
-=======
-    const inSelfConversation = selfConversation && matchQualifiedIds(conversationId, selfConversation);
->>>>>>> d9dc6103
     if (inSelfConversation) {
       const typesInSelfConversation = [CONVERSATION_EVENT.MEMBER_UPDATE, ClientEvent.CONVERSATION.MESSAGE_HIDDEN];
 
