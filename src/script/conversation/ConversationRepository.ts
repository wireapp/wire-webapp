--- conflicted
+++ resolved
@@ -938,11 +938,7 @@
     }
   }
 
-<<<<<<< HEAD
-  initialize_conversations(): Promise<unknown> | undefined {
-=======
-  initializeConversations() {
->>>>>>> c9e81ead
+  initializeConversations(): Promise<unknown> | undefined {
     this.initStateUpdates();
     this.init_total = this.receiving_queue.getLength();
 
