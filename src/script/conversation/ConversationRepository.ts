--- conflicted
+++ resolved
@@ -39,11 +39,8 @@
   ConversationRenameEvent,
   ConversationTypingEvent,
   CONVERSATION_EVENT,
-<<<<<<< HEAD
   ConversationProtocolUpdateEvent,
-=======
   ConversationMLSWelcomeEvent,
->>>>>>> 67a36970
 } from '@wireapp/api-client/lib/event';
 import {BackendErrorLabel} from '@wireapp/api-client/lib/http/';
 import type {BackendError} from '@wireapp/api-client/lib/http/';
@@ -85,20 +82,14 @@
 import {ConversationDatabaseData, ConversationMapper} from './ConversationMapper';
 import {ConversationRoleRepository} from './ConversationRoleRepository';
 import {
-<<<<<<< HEAD
   isMixedConversation,
   isMLSCapableConversation,
   isMLSConversation,
   isProteusConversation,
   MLSCapableConversation,
   MLSConversation,
-=======
-  isMLSConversation,
   isProteus1to1ConversationWithUser,
-  isProteusConversation,
-  MLSConversation,
   ProteusConversation,
->>>>>>> 67a36970
 } from './ConversationSelectors';
 import {ConversationService} from './ConversationService';
 import {ConversationState} from './ConversationState';
@@ -1046,7 +1037,7 @@
     }
     const {teamId: selfUserTeamId} = selfUser;
     return this.conversationState.conversations().filter(conversation => {
-      return conversation.isGroup() && !!selfUserTeamId && conversation.team_id === selfUserTeamId;
+      return conversation.isGroup() && !!selfUserTeamId && conversation.teamId === selfUserTeamId;
     });
   };
 
@@ -1428,7 +1419,7 @@
    * Proteus 1:1 conversation will be hidden in the UI and replaced with mls 1:1 conversation.
    *
    * @param proteusConversation - proteus 1:1 conversation
-   * @param mlsConversation - mls 1:1 conversation
+   * @param mlsConversation - mls 1:1 conversation``
    * @returns {shouldOpenMLS1to1Conversation} - whether proteus 1:1 was active conversation and mls 1:1 conversation should be opened in the UI
    */
   private readonly replaceProteus1to1WithMLS = async (
@@ -1588,6 +1579,7 @@
 
     this.logger.info(`Initialising MLS 1:1 conversation with user ${otherUserId.id}...`);
     const mlsConversation = await this.getMLS1to1Conversation(otherUserId);
+
     const otherUser = await this.userRepository.getUserById(otherUserId);
     mlsConversation.connection(otherUser.connection());
 
@@ -3597,7 +3589,6 @@
   }
 
   /**
-<<<<<<< HEAD
    * Conversation protocol was updated.
    *
    * @param conversation Conversation that has updated protocol
@@ -3607,7 +3598,9 @@
   private async onProtocolUpdate(conversation: Conversation, eventJson: ConversationProtocolUpdateEvent) {
     const updatedConversation = await this.refreshConversationProtocolProperties(conversation);
     return this.addEventToConversation(updatedConversation, eventJson);
-=======
+  }
+
+  /**
    * User has received a welcome message in a conversation.
    *
    * @param conversationEntity Conversation entity user has received a welcome message in
@@ -3628,7 +3621,6 @@
     }
 
     await this.initMLS1to1Conversation(otherUserId, true);
->>>>>>> 67a36970
   }
 
   /**
