--- conflicted
+++ resolved
@@ -1394,13 +1394,9 @@
         }
       }
     } catch (error) {
-<<<<<<< HEAD
-      return this.handleAddToConversationError(error as BackendClientError, conversationEntity, userIds);
-=======
       if (error) {
         this.handleAddToConversationError(error as BackendClientError, conversation, qualifiedUserIds);
       }
->>>>>>> 543273f2
     }
   }
 
