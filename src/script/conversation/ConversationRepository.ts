/*
 * Wire
 * Copyright (C) 2018 Wire Swiss GmbH
 *
 * This program is free software: you can redistribute it and/or modify
 * it under the terms of the GNU General Public License as published by
 * the Free Software Foundation, either version 3 of the License, or
 * (at your option) any later version.
 *
 * This program is distributed in the hope that it will be useful,
 * but WITHOUT ANY WARRANTY; without even the implied warranty of
 * MERCHANTABILITY or FITNESS FOR A PARTICULAR PURPOSE. See the
 * GNU General Public License for more details.
 *
 * You should have received a copy of the GNU General Public License
 * along with this program. If not, see http://www.gnu.org/licenses/.
 *
 */

import {
  Conversation as BackendConversation,
  ConversationProtocol,
  CONVERSATION_TYPE,
  DefaultConversationRoleName as DefaultRole,
  NewConversation,
  MessageSendingStatus,
  RemoteConversations,
} from '@wireapp/api-client/lib/conversation';
import {ConversationReceiptModeUpdateData} from '@wireapp/api-client/lib/conversation/data/';
import {CONVERSATION_TYPING} from '@wireapp/api-client/lib/conversation/data/ConversationTypingData';
import {
  ConversationCreateEvent,
  ConversationEvent,
  ConversationMemberJoinEvent,
  ConversationMemberLeaveEvent,
  ConversationMemberUpdateEvent,
  ConversationMessageTimerUpdateEvent,
  ConversationReceiptModeUpdateEvent,
  ConversationRenameEvent,
  ConversationTypingEvent,
  CONVERSATION_EVENT,
  ConversationProtocolUpdateEvent,
} from '@wireapp/api-client/lib/event';
import {BackendErrorLabel} from '@wireapp/api-client/lib/http/';
import type {BackendError} from '@wireapp/api-client/lib/http/';
import type {QualifiedId} from '@wireapp/api-client/lib/user/';
import {MLSReturnType} from '@wireapp/core/lib/conversation';
import {amplify} from 'amplify';
import {StatusCodes as HTTP_STATUS} from 'http-status-codes';
import {container} from 'tsyringe';
import {flatten} from 'underscore';

import {Asset as ProtobufAsset, Confirmation, LegalHoldStatus} from '@wireapp/protocol-messaging';
import {WebAppEvents} from '@wireapp/webapp-events';

import {TYPING_TIMEOUT, useTypingIndicatorState} from 'Components/InputBar/components/TypingIndicator';
import {getNextItem} from 'Util/ArrayUtil';
import {allowsAllFiles, getFileExtensionOrName, isAllowedFile} from 'Util/FileTypeUtil';
import {replaceLink, t} from 'Util/LocalizerUtil';
import {getLogger, Logger} from 'Util/Logger';
import {matchQualifiedIds} from 'Util/QualifiedId';
import {removeClientFromUserClientMap} from 'Util/removeClientFromUserClientMap';
import {
  compareTransliteration,
  fixWebsocketString,
  sortByPriority,
  sortUsersByPriority,
  startsWith,
} from 'Util/StringUtil';
import {TIME_IN_MILLIS} from 'Util/TimeUtil';
import {isBackendError} from 'Util/TypePredicateUtil';
import {noop} from 'Util/util';
import {createUuid} from 'Util/uuid';

import {ACCESS_STATE} from './AccessState';
import {extractClientDiff} from './ClientMismatchUtil';
import {updateAccessRights} from './ConversationAccessPermission';
import {ConversationEphemeralHandler} from './ConversationEphemeralHandler';
import {ConversationFilter} from './ConversationFilter';
import {ConversationLabelRepository} from './ConversationLabelRepository';
import {ConversationDatabaseData, ConversationMapper} from './ConversationMapper';
import {ConversationRoleRepository} from './ConversationRoleRepository';
<<<<<<< HEAD
import {
  isMixedConversation,
  isMLSCapableConversation,
  isMLSConversation,
  isProteusConversation,
  MLSCapableConversation,
} from './ConversationSelectors';
=======
import {isMLSCapableConversation, isMLSConversation} from './ConversationSelectors';
>>>>>>> 14156ea1
import {ConversationService} from './ConversationService';
import {ConversationState} from './ConversationState';
import {ConversationStateHandler} from './ConversationStateHandler';
import {ConversationStatus} from './ConversationStatus';
import {ConversationVerificationState} from './ConversationVerificationState';
import {ConversationVerificationStateHandler} from './ConversationVerificationStateHandler';
import {EventMapper} from './EventMapper';
import {MessageRepository} from './MessageRepository';
import {NOTIFICATION_STATE} from './NotificationSetting';

import {AssetTransferState} from '../assets/AssetTransferState';
import {LEAVE_CALL_REASON} from '../calling/enum/LeaveCallReason';
import {PrimaryModal} from '../components/Modals/PrimaryModal';
import {Config} from '../Config';
import {ConnectionEntity} from '../connection/ConnectionEntity';
import {ConnectionRepository} from '../connection/ConnectionRepository';
import {
  AssetAddEvent,
  ButtonActionConfirmationEvent,
  ClientConversationEvent,
  DeleteEvent,
  EventBuilder,
  GroupCreationEvent,
  MemberLeaveEvent,
  MessageHiddenEvent,
  OneToOneCreationEvent,
  ReactionEvent,
  TeamMemberLeaveEvent,
} from '../conversation/EventBuilder';
import {Conversation} from '../entity/Conversation';
import {ContentMessage} from '../entity/message/ContentMessage';
import {DeleteConversationMessage} from '../entity/message/DeleteConversationMessage';
import {FileAsset} from '../entity/message/FileAsset';
import {MemberMessage} from '../entity/message/MemberMessage';
import {Message} from '../entity/message/Message';
import {User} from '../entity/User';
import {BaseError, BASE_ERROR_TYPE} from '../error/BaseError';
import {ConversationError} from '../error/ConversationError';
import {ClientEvent, CONVERSATION as CLIENT_CONVERSATION_EVENT} from '../event/Client';
import {EventRepository} from '../event/EventRepository';
import {EventService} from '../event/EventService';
import {EventSource} from '../event/EventSource';
import {NOTIFICATION_HANDLING_STATE} from '../event/NotificationHandlingState';
import {isMemberMessage} from '../guards/Message';
import * as LegalHoldEvaluator from '../legal-hold/LegalHoldEvaluator';
import {MessageCategory} from '../message/MessageCategory';
import {SuperType} from '../message/SuperType';
import {SystemMessageType} from '../message/SystemMessageType';
import {addOtherSelfClientsToMLSConversation, useMLSConversationState} from '../mls';
import {PropertiesRepository} from '../properties/PropertiesRepository';
import {Core} from '../service/CoreSingleton';
import type {EventRecord} from '../storage';
import {ConversationRecord} from '../storage/record/ConversationRecord';
import {TeamRepository} from '../team/TeamRepository';
import {TeamState} from '../team/TeamState';
import {ServerTimeHandler} from '../time/serverTimeHandler';
import {UserFilter} from '../user/UserFilter';
import {UserRepository} from '../user/UserRepository';
import {UserState} from '../user/UserState';

type ConversationDBChange = {obj: EventRecord; oldObj: EventRecord};
type FetchPromise = {rejectFn: (error: ConversationError) => void; resolveFn: (conversation: Conversation) => void};
type EntityObject = {conversationEntity: Conversation; messageEntity: Message};
type IncomingEvent = ConversationEvent | ClientConversationEvent;

export class ConversationRepository {
  private isBlockingNotificationHandling: boolean;
  private readonly conversationsWithNewEvents: Map<any, any>;
  private readonly ephemeralHandler: ConversationEphemeralHandler;
  public readonly conversationLabelRepository: ConversationLabelRepository;
  public readonly conversationRoleRepository: ConversationRoleRepository;
  private readonly event_mapper: EventMapper;
  private readonly eventService: EventService;
  public leaveCall: (conversationId: QualifiedId, reason: LEAVE_CALL_REASON) => void;
  private readonly logger: Logger;
  public readonly stateHandler: ConversationStateHandler;
  public readonly verificationStateHandler: ConversationVerificationStateHandler;
  static readonly eventFromStreamMessage = 'event from notification stream';

  static get CONFIG() {
    return {
      CONFIRMATION_THRESHOLD: TIME_IN_MILLIS.WEEK,
      EXTERNAL_MESSAGE_THRESHOLD: 200 * 1024,
      GROUP: {
        MAX_NAME_LENGTH: 64,
        MAX_SIZE: Config.getConfig().MAX_GROUP_PARTICIPANTS,
      },
    };
  }

  constructor(
    private readonly conversationService: ConversationService,
    private readonly messageRepository: MessageRepository,
    private readonly connectionRepository: ConnectionRepository,
    private readonly eventRepository: EventRepository,
    private readonly teamRepository: TeamRepository,
    private readonly userRepository: UserRepository,
    private readonly propertyRepository: PropertiesRepository,
    private readonly serverTimeHandler: ServerTimeHandler,
    private readonly userState = container.resolve(UserState),
    private readonly teamState = container.resolve(TeamState),
    private readonly conversationState = container.resolve(ConversationState),
    private readonly core = container.resolve(Core),
  ) {
    this.eventService = eventRepository.eventService;
    // we register a client mismatch handler agains the message repository so that we can react to missing members
    // FIXME this should be temporary. In the near future we want the core to handle clients/mismatch/verification. So the webapp won't need this logic at all
    this.messageRepository.setClientMismatchHandler(async (mismatch, conversation, silent, consentType) => {
      //we filter out self client id to omit it in mismatch check
      const {userId, clientId} = this.core;
      const domain = userState.self().domain;

      const selfClient = {domain, userId, clientId};
      const filteredMissing = mismatch.missing && removeClientFromUserClientMap(mismatch.missing, selfClient);
      const filteredMismatch = {...mismatch, missing: filteredMissing} as MessageSendingStatus;

      const {missingClients, deletedClients, emptyUsers, missingUserIds} = extractClientDiff(
        filteredMismatch,
        conversation?.allUserEntities(),
        domain,
      );

      if (conversation && missingUserIds.length) {
        // add/remove users from the conversation (if any)
        await this.addMissingMember(conversation, missingUserIds, new Date(mismatch.time).getTime() - 1);
      }

      // Remove clients that are not needed anymore
      await Promise.all(
        deletedClients.map(({userId, clients}) =>
          Promise.all(clients.map(client => this.userRepository.removeClientFromUser(userId, client))),
        ),
      );
      const removedTeamUserIds = emptyUsers.filter(user => user.inTeam()).map(user => user.qualifiedId);

      if (removedTeamUserIds.length) {
        // If we have found some users that were removed from the conversation, we need to check if those users were also completely removed from the team
        const {found: usersWithoutClients} = await this.userRepository.getUserListFromBackend(removedTeamUserIds);
        await Promise.all(
          usersWithoutClients
            .filter(user => user.deleted)
            .map(user =>
              this.teamMemberLeave(
                this.teamState.team().id,
                {
                  domain: this.teamState.teamDomain(),
                  id: user.id,
                },
                new Date(mismatch.time).getTime() - 1,
              ),
            ),
        );
      }

      let shouldWarnLegalHold = false;
      if (missingClients.length) {
        const wasVerified = conversation?.is_verified();
        const legalHoldStatus = conversation?.legalHoldStatus();
        const newDevices = await this.userRepository.updateMissingUsersClients(
          missingClients.map(({userId}) => userId),
        );
        if (wasVerified && newDevices.length) {
          // if the conversation is verified but some clients were missing, it means the conversation will degrade.
          // We need to warn the user of the degradation and ask his permission to actually send the message
          conversation.verification_state(ConversationVerificationState.DEGRADED);
        }
        if (conversation) {
          const hasChangedLegalHoldStatus = conversation.legalHoldStatus() !== legalHoldStatus;
          shouldWarnLegalHold = hasChangedLegalHoldStatus && newDevices.some(device => device.isLegalHold());
        }
      }
      if (!conversation) {
        // in case of a broadcast message, we want to keep sending the message even if there are some conversation degradation
        return true;
      }
      return silent
        ? false
        : this.messageRepository.requestUserSendingPermission(conversation, shouldWarnLegalHold, consentType);
    });

    this.logger = getLogger('ConversationRepository');

    this.event_mapper = new EventMapper();
    this.verificationStateHandler = new ConversationVerificationStateHandler(
      this.eventRepository,
      this.userState,
      this.conversationState,
    );
    this.isBlockingNotificationHandling = true;
    this.conversationsWithNewEvents = new Map();

    this.teamState.isTeam.subscribe(() => this.mapGuestStatusSelf());

    this.initSubscriptions();

    this.stateHandler = new ConversationStateHandler(this.conversationService);
    this.ephemeralHandler = new ConversationEphemeralHandler(this.eventService, {
      onMessageTimeout: this.handleMessageExpiration,
    });

    this.userState.directlyConnectedUsers = this.conversationState.connectedUsers;

    this.conversationLabelRepository = new ConversationLabelRepository(
      this.conversationState.conversations,
      this.conversationState.visibleConversations,
      propertyRepository.propertiesService,
    );

    this.conversationRoleRepository = new ConversationRoleRepository(this.teamRepository, this.conversationService);
    this.leaveCall = noop;

    if (this.core.backendFeatures.isFederated) {
      this.scheduleMissingUsersAndConversationsMetadataRefresh();
    }
  }

  checkMessageTimer(messageEntity: ContentMessage): void {
    this.ephemeralHandler.checkMessageTimer(messageEntity, this.serverTimeHandler.getTimeOffset());
  }

  private initSubscriptions(): void {
    amplify.subscribe(WebAppEvents.CONVERSATION.DELETE, this.deleteConversationLocally);
    amplify.subscribe(WebAppEvents.CONVERSATION.EVENT_FROM_BACKEND, this.onConversationEvent);
    amplify.subscribe(WebAppEvents.CONVERSATION.MAP_CONNECTION, this.mapConnection);
    amplify.subscribe(WebAppEvents.CONVERSATION.MISSED_EVENTS, this.onMissedEvents);
    amplify.subscribe(WebAppEvents.CONVERSATION.PERSIST_STATE, this.saveConversationStateInDb);
    amplify.subscribe(WebAppEvents.EVENT.NOTIFICATION_HANDLING_STATE, this.setNotificationHandlingState);
    amplify.subscribe(WebAppEvents.TEAM.MEMBER_LEAVE, this.teamMemberLeave);
    amplify.subscribe(WebAppEvents.USER.UNBLOCKED, this.onUnblockUser);
    amplify.subscribe(WebAppEvents.CONVERSATION.INJECT_LEGAL_HOLD_MESSAGE, this.injectLegalHoldMessage);

    this.eventService.addEventUpdatedListener(this.updateLocalMessageEntity);
    this.eventService.addEventDeletedListener(this.deleteLocalMessageEntity);

    window.addEventListener<any>(WebAppEvents.CONVERSATION.JOIN, this.onConversationJoin);
  }

  private readonly updateLocalMessageEntity = async ({
    obj: updatedEvent,
    oldObj: oldEvent,
  }: ConversationDBChange): Promise<void> => {
    const qualifiedId = updatedEvent.qualified_conversation || {domain: '', id: updatedEvent.conversation};
    const conversationEntity = this.conversationState.findConversation(qualifiedId);
    const replacedMessageEntity = await this.replaceMessageInConversation(
      conversationEntity,
      oldEvent.id,
      updatedEvent,
    );
    if (replacedMessageEntity) {
      const messageEntity = await this.updateMessageUserEntities(replacedMessageEntity);
      amplify.publish(WebAppEvents.CONVERSATION.MESSAGE.UPDATED, oldEvent.id, messageEntity);
    }
  };

  private readonly deleteLocalMessageEntity = ({oldObj: deletedEvent}: ConversationDBChange): void => {
    const qualifiedId = deletedEvent.qualified_conversation || {domain: '', id: deletedEvent.conversation};
    const conversationEntity = this.conversationState.findConversation(qualifiedId);
    if (conversationEntity) {
      conversationEntity.removeMessageById(deletedEvent.id);
    }
  };

  /**
   * Remove obsolete conversations locally.
   */
  cleanupConversations(): void {
    this.conversationState.conversations().forEach(conversationEntity => {
      if (
        conversationEntity.isGroup() &&
        conversationEntity.is_cleared() &&
        conversationEntity.removed_from_conversation()
      ) {
        this.conversationService.deleteConversationFromDb(conversationEntity.id);
        this.deleteConversationFromRepository(conversationEntity);
      }
    });

    this.cleanupEphemeralMessages();
  }

  //##############################################################################
  // Conversation service interactions
  //##############################################################################

  /**
   * Create a group conversation.
   * @note Do not include the requester among the users
   *
   * @param userEntities Users (excluding the creator) to be part of the conversation
   * @param groupName Name for the conversation
   * @param accessState State for conversation access
   * @param options Additional conversation creation options (like "receipt_mode")
   * @returns Resolves when the conversation was created
   */
  public async createGroupConversation(
    userEntities: User[],
    groupName?: string,
    accessState?: ACCESS_STATE,
    options: Partial<NewConversation> = {},
  ): Promise<Conversation> {
    const userIds = userEntities.map(user => user.qualifiedId);
    const usersPayload = {
      qualified_users: userIds,
      users: [] as string[],
    };

    let payload: NewConversation & {conversation_role: string} = {
      conversation_role: DefaultRole.WIRE_MEMBER,
      name: groupName,
      receipt_mode: null,
      ...usersPayload,
      ...options,
    };

    if (this.teamState.team().id) {
      payload.team = {
        managed: false,
        teamid: this.teamState.team().id!,
      };

      if (accessState) {
        const {accessModes: access, accessRole} = updateAccessRights(accessState);

        const accessRoleField = this.core.backendFeatures.version >= 3 ? 'access_role' : 'access_role_v2';

        payload = {
          ...payload,
          access,
          [accessRoleField]: accessRole,
        };
      }
    }

    try {
      /**
       * ToDo: Fetch all MLS Events from backend before doing anything else
       * Needs to be done to receive the latest epoch and avoid epoch mismatch errors
       */
      let response: MLSReturnType;
      const isMLSConversation = payload.protocol === ConversationProtocol.MLS;
      if (isMLSConversation) {
        response = await this.core.service!.conversation.createMLSConversation(
          payload,
          this.userState.self().qualifiedId,
          this.core.clientId,
        );
      } else {
        response = {conversation: await this.core.service!.conversation.createProteusConversation(payload), events: []};
      }

      const {conversationEntity} = await this.onCreate({
        conversation: response.conversation.qualified_id.id,
        data: {
          last_event: '0.0',
          last_event_time: '1970-01-01T00:00:00.000Z',
          receipt_mode: undefined,
          ...response.conversation,
        },
        from: this.userState.self().id,
        qualified_conversation: response.conversation.qualified_id,
        time: new Date().toISOString(),
        type: CONVERSATION_EVENT.CREATE,
      });
      if (isMLSConversation && conversationEntity.groupId) {
        // since we are the creator of the conversation, we can safely mark it as established
        useMLSConversationState.getState().markAsEstablished(conversationEntity.groupId);
      }

      const {failed_to_add: failedToAddUsers} = response.conversation;

      if (failedToAddUsers && failedToAddUsers.length > 0) {
        const failedToAddUsersEvent = EventBuilder.buildFailedToAddUsersEvent(
          failedToAddUsers,
          conversationEntity,
          this.userState.self().id,
        );
        await this.eventRepository.injectEvent(failedToAddUsersEvent);
      }

      return conversationEntity;
    } catch (error) {
      if (!isBackendError(error)) {
        this.logger.error(error);
        throw error;
      }

      switch (error.label) {
        case BackendErrorLabel.CLIENT_ERROR:
          this.handleTooManyMembersError();
          break;
        case BackendErrorLabel.NOT_CONNECTED:
          await this.handleUsersNotConnected(userEntities.map(user => user.qualifiedId));
          break;
        case BackendErrorLabel.LEGAL_HOLD_MISSING_CONSENT:
          this.showLegalHoldConsentError();
          break;
        default:
          this.logger.error(error);
      }
      throw error;
    }
  }

  public async refreshUnavailableParticipants(conversation: Conversation): Promise<void> {
    const unavailableUsers = conversation.allUserEntities().filter(user => !user.isAvailable());
    if (!unavailableUsers.length) {
      return;
    }
    await this.userRepository.refreshUsers(unavailableUsers.map(user => user.qualifiedId));
  }

  private async refreshAllConversationsUnavailableParticipants(): Promise<void> {
    const allUnavailableUsers = this.conversationState
      .conversations()
      .flatMap(conversation => conversation.allUserEntities().filter(user => !user.isAvailable()));

    if (!allUnavailableUsers.length) {
      return;
    }
    await this.userRepository.refreshUsers(allUnavailableUsers.map(user => user.qualifiedId));
  }

  /**
   * Refresh missing conversations and unavailable users metadata every 3 hours
   * @Note Federation only
   */
  private readonly scheduleMissingUsersAndConversationsMetadataRefresh = () => {
    window.setInterval(async () => {
      try {
        await this.loadMissingConversations();
        await this.refreshAllConversationsUnavailableParticipants();
      } catch (error) {
        this.logger.warn(`failed to refresh missing users & conversations metat data`, error);
      }
    }, TIME_IN_MILLIS.HOUR * 3);
  };

  /**
   * Create a guest room.
   */
  public createGuestRoom(): Promise<Conversation | undefined> {
    const groupName = t('guestRoomConversationName');
    return this.createGroupConversation([], groupName, ACCESS_STATE.TEAM.GUESTS_SERVICES);
  }

  /**
   * Get a conversation from the backend.
   */
  private async fetchConversationById({id: conversationId, domain}: QualifiedId): Promise<Conversation> {
    const qualifiedId = {domain, id: conversationId};
    const fetching_conversations: Record<string, FetchPromise[]> = {};
    if (fetching_conversations.hasOwnProperty(conversationId)) {
      return new Promise((resolve, reject) => {
        fetching_conversations[conversationId].push({rejectFn: reject, resolveFn: resolve});
      });
    }

    fetching_conversations[conversationId] = [];
    try {
      const response = await this.conversationService.getConversationById(qualifiedId);
      const [conversationEntity] = this.mapConversations([response]);

      this.saveConversation(conversationEntity);

      fetching_conversations[conversationId].forEach(({resolveFn}) => resolveFn(conversationEntity));
      delete fetching_conversations[conversationId];

      return conversationEntity;
    } catch (originalError) {
      if (originalError.code === HTTP_STATUS.NOT_FOUND) {
        this.deleteConversationLocally(qualifiedId, false);
      }
      const error = new ConversationError(
        ConversationError.TYPE.CONVERSATION_NOT_FOUND,
        ConversationError.MESSAGE.CONVERSATION_NOT_FOUND,
        originalError,
      );
      fetching_conversations[conversationId].forEach(({rejectFn}) => rejectFn(error));
      delete fetching_conversations[conversationId];

      throw error;
    }
  }

  /**
   * Will load all the conversations in memory
   * @returns all the conversations from backend merged with the locally stored conversations and loaded into memory
   */
  public async loadConversations(): Promise<Conversation[]> {
    const remoteConversations = await this.conversationService.getAllConversations().catch(error => {
      this.logger.error(`Failed to get all conversations from backend: ${error.message}`);
      return {found: []} as RemoteConversations;
    });
    return this.loadRemoteConversations(remoteConversations);
  }

  /**
   * Will try to fetch and load all the missing conversations in memory
   * @returns all the missing conversations freshly fetched from backend appended to the locally stored conversations
   */
  public async loadMissingConversations(): Promise<Conversation[]> {
    const missingConversations = this.conversationState.missingConversations;
    if (!missingConversations.length) {
      return this.conversationState.conversations();
    }
    const remoteConversations = await this.conversationService
      .getConversationByIds(missingConversations)
      .catch(error => {
        this.logger.error(`Failed to get all conversations from backend: ${error.message}`);
        return {found: [], failed: missingConversations} as RemoteConversations;
      });
    return this.loadRemoteConversations(remoteConversations);
  }

  /**
   * Will append the new conversations from backend to the locally stored conversations in memory
   * @param remoteConversations new conversations fetched from backend
   * @returns the new conversations from backend merged with the locally stored conversations
   */
  private async loadRemoteConversations(remoteConversations: RemoteConversations): Promise<Conversation[]> {
    const localConversations = await this.conversationService.loadConversationStatesFromDb<ConversationDatabaseData>();
    let conversationsData: any[];

    if (!remoteConversations.found?.length) {
      conversationsData = localConversations;
    } else {
      const data = ConversationMapper.mergeConversations(localConversations, remoteConversations);
      conversationsData = (await this.conversationService.saveConversationsInDb(data)) as any[];
    }

    const allConversationEntities = this.mapConversations(conversationsData);
    const newConversationEntities = allConversationEntities.filter(
      allConversations =>
        !this.conversationState
          .conversations()
          .some(storedConversations => storedConversations.id === allConversations.id),
    );
    if (newConversationEntities.length) {
      this.saveConversations(newConversationEntities);
    }

    this.conversationState.missingConversations = [...new Set(remoteConversations.failed)];

    return this.conversationState.conversations();
  }

  public async updateConversationStates(conversationsDataArray: ConversationRecord[]) {
    const handledConversationEntities: Conversation[] = [];
    const unknownConversations: ConversationRecord[] = [];

    conversationsDataArray.forEach(conversationData => {
      const localEntity = this.conversationState
        .conversations()
        .find(conversation => matchQualifiedIds(conversation, conversationData));

      if (localEntity) {
        const entity = ConversationMapper.updateSelfStatus(localEntity, conversationData as any, true);
        handledConversationEntities.push(entity);
        return;
      }

      unknownConversations.push(conversationData);
    });

    let conversationEntities: Conversation[] = [];

    if (unknownConversations.length) {
      conversationEntities = conversationEntities.concat(this.mapConversations(unknownConversations as any[]));
      this.saveConversations(conversationEntities);
    }

    conversationEntities = conversationEntities.concat(handledConversationEntities);
    const handledConversationData = conversationEntities.map(conversationEntity => conversationEntity.serialize());
    this.conversationService.saveConversationsInDb(handledConversationData);
    return conversationEntities;
  }

  /**
   * Get preceding messages starting with the given message.
   * @param conversationEntity Respective conversation
   * @returns Resolves with the messages
   */
  public async getPrecedingMessages(conversationEntity: Conversation): Promise<ContentMessage[]> {
    conversationEntity.is_pending(true);

    const firstMessageEntity = conversationEntity.getOldestMessage();
    const upperBound =
      firstMessageEntity && firstMessageEntity.timestamp()
        ? new Date(firstMessageEntity.timestamp())
        : new Date(conversationEntity.getLatestTimestamp(this.serverTimeHandler.toServerTimestamp()) + 1);

    const events = (await this.eventService.loadPrecedingEvents(
      conversationEntity.id,
      new Date(0),
      upperBound,
      Config.getConfig().MESSAGES_FETCH_LIMIT,
    )) as EventRecord[];
    const mappedMessageEntities = await this.addPrecedingEventsToConversation(events, conversationEntity);
    conversationEntity.is_pending(false);
    return mappedMessageEntities;
  }

  private async addPrecedingEventsToConversation(
    events: EventRecord[],
    conversationEntity: Conversation,
  ): Promise<ContentMessage[]> {
    const hasAdditionalMessages = events.length === Config.getConfig().MESSAGES_FETCH_LIMIT;

    const mappedMessageEntities = await this.addEventsToConversation(events, conversationEntity);
    conversationEntity.hasAdditionalMessages(hasAdditionalMessages);

    if (!hasAdditionalMessages) {
      const firstMessage = conversationEntity.getOldestMessage();
      const checkCreationMessage = isMemberMessage(firstMessage) && firstMessage?.isCreation();
      if (checkCreationMessage) {
        const groupCreationMessageIn1to1 = conversationEntity.is1to1() && firstMessage?.isGroupCreation();
        const one2oneConnectionMessageInGroup = conversationEntity.isGroup() && firstMessage?.isConnection();
        const wrongMessageTypeForConversation = groupCreationMessageIn1to1 || one2oneConnectionMessageInGroup;

        if (wrongMessageTypeForConversation) {
          this.messageRepository.deleteMessage(conversationEntity, firstMessage);
          conversationEntity.hasCreationMessage = false;
        } else {
          conversationEntity.hasCreationMessage = true;
        }
      }
      const addCreationMessage = !conversationEntity.hasCreationMessage;
      if (addCreationMessage) {
        this.addCreationMessage(conversationEntity, this.userState.self().isTemporaryGuest());
      }
    }

    return mappedMessageEntities;
  }

  private addCreationMessage(
    conversationEntity: Conversation,
    isTemporaryGuest: boolean,
    timestamp?: number,
    eventSource?: EventSource,
  ): void {
    conversationEntity.hasCreationMessage = true;

    if (conversationEntity.inTeam()) {
      const allTeamMembersParticipate = this.teamState.teamMembers().length
        ? this.teamState
            .teamMembers()
            .every(
              teamMember =>
                !!conversationEntity.participating_user_ids().find(user => matchQualifiedIds(user, teamMember)),
            )
        : false;

      conversationEntity.withAllTeamMembers(allTeamMembersParticipate);
    }

    const creationEvent = conversationEntity.isGroup()
      ? EventBuilder.buildGroupCreation(conversationEntity, isTemporaryGuest, timestamp)
      : EventBuilder.build1to1Creation(conversationEntity);

    this.eventRepository.injectEvent(creationEvent, eventSource);
  }

  /**
   * Get specified message and load number preceding and subsequent messages defined by padding.
   *
   * @param conversationEntity Conversation entity
   * @param messageEntity Message entity
   * @param padding Number of messages to load around the targeted message
   * @returns Resolves with the messages
   */
  public async getMessagesWithOffset(
    conversationEntity: Conversation,
    messageEntity: Message,
    padding = 30,
  ): Promise<ContentMessage[]> {
    const messageDate = new Date(messageEntity.timestamp());
    const conversationId = conversationEntity.id;

    conversationEntity.is_pending(true);

    const precedingMessages = (await this.eventService.loadPrecedingEvents(
      conversationId,
      new Date(0),
      messageDate,
      Math.floor(padding / 2),
    )) as EventRecord[];
    const followingMessages = (await this.eventService.loadFollowingEvents(
      conversationEntity.id,
      messageDate,
      padding - precedingMessages.length,
    )) as EventRecord[];
    const messages = precedingMessages.concat(followingMessages);
    const mappedMessageEntities = await this.addEventsToConversation(messages, conversationEntity);
    conversationEntity.is_pending(false);
    return mappedMessageEntities;
  }

  /**
   * Get subsequent messages starting with the given message.
   * @returns Resolves with the messages
   */
  async getSubsequentMessages(conversationEntity: Conversation, messageEntity: ContentMessage) {
    const messageDate = new Date(messageEntity.timestamp());
    conversationEntity.is_pending(true);

    const events = (await this.eventService.loadFollowingEvents(
      conversationEntity.id,
      messageDate,
      Config.getConfig().MESSAGES_FETCH_LIMIT,
    )) as EventRecord[];
    const mappedMessageEntities = await this.addEventsToConversation(events, conversationEntity, {prepend: false});
    conversationEntity.is_pending(false);
    return mappedMessageEntities;
  }

  /**
   * Get messages for given category. Category param acts as lower bound.
   */
  async getEventsForCategory(conversationEntity: Conversation, category = MessageCategory.NONE): Promise<Message[]> {
    const events = (await this.eventService.loadEventsWithCategory(conversationEntity.id, category)) as EventRecord[];
    const messageEntities = (await this.event_mapper.mapJsonEvents(events, conversationEntity)) as Message[];
    return this.updateMessagesUserEntities(messageEntities);
  }

  /**
   * Search for given text in conversation.
   */
  public async searchInConversation(
    conversationEntity: Conversation,
    query: string,
  ): Promise<{messageEntities: Message[]; query: string}> {
    if (!conversationEntity || !query.length) {
      return {messageEntities: [], query};
    }

    const events = await this.conversationService.searchInConversation(conversationEntity.id, query);
    const mappedMessages = await this.event_mapper.mapJsonEvents(events, conversationEntity);
    const messageEntities = await this.updateMessagesUserEntities(mappedMessages);
    return {messageEntities, query};
  }

  /**
   * Get conversation unread events.
   *
   * @param conversationEntity Conversation to start from
   */
  private async getUnreadEvents(conversationEntity: Conversation): Promise<void> {
    const first_message = conversationEntity.getOldestMessage();
    // The lower bound should be right after the last read timestamp in order not to load the last read message again (thus the +1)
    const lower_bound = new Date(conversationEntity.last_read_timestamp() + 1);
    const upper_bound = first_message
      ? new Date(first_message.timestamp())
      : new Date(conversationEntity.getLatestTimestamp(this.serverTimeHandler.toServerTimestamp()) + 1);

    if (lower_bound < upper_bound) {
      conversationEntity.is_pending(true);

      try {
        const events = (await this.eventService.loadPrecedingEvents(
          conversationEntity.id,
          lower_bound,
          upper_bound,
        )) as EventRecord[];
        if (events.length) {
          // To prevent firing a ton of potential backend calls for missing users, we use an optimistic approach and do an offline update of those events
          // In case a user is missing in the local state, then they will be considered an `unavailable` user
          await this.addEventsToConversation(events, conversationEntity, {offline: true});
        }
      } catch (error) {
        this.logger.info(`Could not load unread events for conversation: ${conversationEntity.id}`, error);
      }
      conversationEntity.is_pending(false);
    }
  }

  /**
   * Update conversation with a user you just unblocked
   */
  private readonly onUnblockUser = async (user_et: User): Promise<void> => {
    const conversationEntity = await this.get1To1Conversation(user_et);
    if (typeof conversationEntity !== 'boolean') {
      conversationEntity.status(ConversationStatus.CURRENT_MEMBER);
    }
  };

  /**
   * Update all conversations on app init.
   */
  public async updateConversationsOnAppInit() {
    await this.updateConversations(this.conversationState.filteredConversations());
  }

  /**
   * Update users and events for archived conversations currently visible.
   */
  public updateArchivedConversations() {
    return this.updateConversations(this.conversationState.archivedConversations());
  }

  private async updateConversationFromBackend(conversationEntity: Conversation) {
    const conversationData = await this.conversationService.getConversationById(conversationEntity);
    const {name, message_timer, type} = conversationData;
    ConversationMapper.updateProperties(conversationEntity, {name, type});
    ConversationMapper.updateSelfStatus(conversationEntity, {message_timer});
  }

  /**
   * Get users and events for conversations.
   *
   * @note To reduce the number of backend calls we merge the user IDs of all conversations first.
   * @param conversationEntities Array of conversation entities to be updated
   */
  public async updateConversations(conversationEntities: Conversation[]): Promise<void> {
    const mapOfUserIds = conversationEntities.map(conversationEntity => conversationEntity.participating_user_ids());
    const userIds = flatten(mapOfUserIds);
    await this.userRepository.getUsersById(userIds);
    await Promise.all(conversationEntities.map(conversationEntity => this.fetchUsersAndEvents(conversationEntity)));
  }

  //##############################################################################
  // Repository interactions
  //##############################################################################

  /**
   * Deletes a conversation from the repository.
   */
  private deleteConversationFromRepository(conversationId: QualifiedId) {
    this.conversationState.conversations.remove(conversation => {
      return matchQualifiedIds(conversation, conversationId);
    });
  }

  public deleteConversation(conversationEntity: Conversation) {
    this.conversationService
      .deleteConversation(this.teamState.team().id, conversationEntity.id)
      .then(() => {
        this.deleteConversationLocally(conversationEntity, true);
      })
      .catch(() => {
        PrimaryModal.show(PrimaryModal.type.ACKNOWLEDGE, {
          text: {
            message: t('modalConversationDeleteErrorMessage', conversationEntity.name()),
            title: t('modalConversationDeleteErrorHeadline'),
          },
        });
      });
  }

  private readonly deleteConversationLocally = async (conversationId: QualifiedId, skipNotification: boolean) => {
    const conversationEntity = this.conversationState.findConversation(conversationId);
    if (!conversationEntity) {
      return;
    }

    this.leaveCall(conversationEntity.qualifiedId, LEAVE_CALL_REASON.USER_MANUALY_LEFT_CONVERSATION);

    if (this.conversationState.isActiveConversation(conversationEntity)) {
      const nextConversation = this.getNextConversation(conversationEntity);
      amplify.publish(WebAppEvents.CONVERSATION.SHOW, nextConversation, {});
    }
    if (!skipNotification) {
      const deletionMessage = new DeleteConversationMessage(conversationEntity);
      amplify.publish(WebAppEvents.NOTIFICATION.NOTIFY, deletionMessage);
    }
    if (this.conversationLabelRepository.getConversationCustomLabel(conversationEntity, true)) {
      this.conversationLabelRepository.removeConversationFromAllLabels(conversationEntity, true);
      this.conversationLabelRepository.saveLabels();
    }
    this.deleteConversationFromRepository(conversationId);
    await this.conversationService.deleteConversationFromDb(conversationId.id);
    if (isMLSCapableConversation(conversationEntity)) {
<<<<<<< HEAD
      const {groupId} = conversationEntity;
      await this.core.service!.conversation.wipeMLSConversation(groupId);
=======
      await this.conversationService.wipeMLSConversation(conversationEntity);
>>>>>>> 14156ea1
    }
  };

  public async getAllUsersInConversation(conversationId: QualifiedId): Promise<User[]> {
    const conversationEntity = await this.getConversationById(conversationId);
    const users = [this.userState.self()].concat(conversationEntity.participating_user_ets());
    return users;
  }

  /**
   * Check for conversation locally and fetch it from the server otherwise.
   * TODO(Federation): Remove "optional" from "domain"
   */
  async getConversationById(conversation_id: QualifiedId, searchInLocalDB = false): Promise<Conversation> {
    if (typeof conversation_id.id !== 'string') {
      throw new ConversationError(
        ConversationError.TYPE.NO_CONVERSATION_ID,
        ConversationError.MESSAGE.NO_CONVERSATION_ID,
      );
    }
    const localStateConversation = this.conversationState.findConversation(conversation_id);
    if (localStateConversation) {
      return localStateConversation;
    }

    if (searchInLocalDB) {
      const localDBConversation = await this.conversationService.loadConversation<BackendConversation>(
        conversation_id.id,
      );
      if (localDBConversation) {
        return this.mapConversations([localDBConversation])[0];
      }
    }

    try {
      return await this.fetchConversationById(conversation_id);
    } catch (error) {
      const isConversationNotFound = error.type === ConversationError.TYPE.CONVERSATION_NOT_FOUND;
      if (isConversationNotFound) {
        this.logger.warn(`Failed to get conversation '${conversation_id.id}': ${error.message}`, error);
      }

      throw error;
    }
  }

  /**
   * Get all the conversations from memory.
   */
  public getLocalConversations(): Conversation[] {
    return this.conversationState.conversations();
  }

  /**
   * Get group conversations by name.
   *
   * @param query Query to be searched in group conversation names
   * @param isHandle Query string is handle
   * @returns Matching group conversations
   */
  getGroupsByName(query: string, isHandle: boolean) {
    return this.conversationState
      .filteredConversations()
      .filter(conversationEntity => {
        if (!conversationEntity.isGroup()) {
          return false;
        }

        const queryString = isHandle ? `@${query}` : query;
        if (compareTransliteration(conversationEntity.display_name(), queryString)) {
          return true;
        }

        for (const userEntity of conversationEntity.participating_user_ets()) {
          const nameString = isHandle ? userEntity.username() : userEntity.name();
          if (startsWith(nameString, query)) {
            return true;
          }
        }

        return false;
      })
      .sort((conversationA, conversationB) => {
        return sortByPriority(conversationA.display_name(), conversationB.display_name(), query);
      })
      .map(conversationEntity => {
        this.updateParticipatingUserEntities(conversationEntity);
        return conversationEntity;
      });
  }

  /**
   * Get the most recent event timestamp from any conversation.
   * @param increment Increment by one for unique timestamp
   * @returns Timestamp value
   */
  private getLatestEventTimestamp(increment = false) {
    const mostRecentConversation = this.conversationState.getMostRecentConversation(true);
    if (mostRecentConversation) {
      const lastEventTimestamp = mostRecentConversation.last_event_timestamp();
      return lastEventTimestamp + (increment ? 1 : 0);
    }

    return 1;
  }

  /**
   * Get the next unarchived conversation.
   *
   * @param conversationEntity Conversation to start from
   * @returns Next conversation
   */
  getNextConversation(conversationEntity: Conversation) {
    return getNextItem(this.conversationState.visibleConversations(), conversationEntity);
  }

  /**
   * @deprecated import the `ConversationState` wherever you need it and call `getMostRecentConversation` directly from there
   */
  public getMostRecentConversation() {
    return this.conversationState.getMostRecentConversation();
  }

  /**
   * Returns a list of sorted conversation ids based on the number of messages in the last 30 days.
   * @returns Resolve with the most active conversations
   */
  getMostActiveConversations() {
    return this.conversationService.getActiveConversationsFromDb().then(conversation_ids => {
      return conversation_ids
        .map(conversation_id => this.conversationState.findConversation(conversation_id))
        .filter((conversationEntity): conversationEntity is Conversation => !!conversationEntity);
    });
  }

  /**
   * Get conversation with a user.
   * @param userEntity User entity for whom to get the conversation
   * @returns Resolves with the conversation with requested user
   */
  async get1To1Conversation(userEntity: User): Promise<Conversation | false> {
    const inCurrentTeam = userEntity.inTeam() && userEntity.teamId === this.userState.self().teamId;

    if (inCurrentTeam) {
      const matchingConversationEntity = this.conversationState.conversations().find(conversationEntity => {
        if (!conversationEntity.is1to1()) {
          // Disregard conversations that are not 1:1
          return false;
        }

        const inTeam = ConversationFilter.isInTeam(conversationEntity, userEntity);
        if (!inTeam) {
          // Disregard conversations that are not in the team
          return false;
        }

        const isActiveConversation = !conversationEntity.removed_from_conversation();
        if (!isActiveConversation) {
          // Disregard conversations that self is no longer part of
          return false;
        }

        return ConversationFilter.is1To1WithUser(conversationEntity, userEntity);
      });

      if (matchingConversationEntity) {
        return matchingConversationEntity;
      }
      return this.createGroupConversation([userEntity]);
    }

    const conversationId = userEntity.connection().conversationId;
    try {
      const conversationEntity = await this.getConversationById(conversationId);
      conversationEntity.connection(userEntity.connection());
      this.updateParticipatingUserEntities(conversationEntity);
      return conversationEntity;
    } catch (error) {
      const isConversationNotFound = error.type === ConversationError.TYPE.CONVERSATION_NOT_FOUND;
      if (!isConversationNotFound) {
        throw error;
      }
      return false;
    }
  }

  /**
   * Check whether message has been read.
   *
   * @param conversation_id Conversation ID
   * @param message_id Message ID
   * @returns Resolves with `true` if message is marked as read
   */
  async isMessageRead(conversation_id: QualifiedId, message_id: string): Promise<boolean> {
    if (!conversation_id || !message_id) {
      return false;
    }

    try {
      const conversationEntity = await this.getConversationById(conversation_id);
      const messageEntity = await this.messageRepository.getMessageInConversationById(conversationEntity, message_id);
      return conversationEntity.last_read_timestamp() >= messageEntity.timestamp();
    } catch (error) {
      const messageNotFound = error.type === ConversationError.TYPE.MESSAGE_NOT_FOUND;
      if (messageNotFound) {
        return true;
      }

      throw error;
    }
  }

  /**
   * Starts the join public conversation flow.
   * Opens conversation directly when it is already known.
   *
   * @param event Custom event containing join key/code
   */
  private readonly onConversationJoin = async (event: {detail: {code: string; key: string; domain?: string}}) => {
    const {key, code, domain} = event.detail;

    const showNoConversationModal = () => {
      const titleText = t('modalConversationJoinNotFoundHeadline');
      const messageText = t('modalConversationJoinNotFoundMessage');
      this.showModal(messageText, titleText);
    };
    const showTooManyMembersModal = () => {
      const titleText = t('modalConversationJoinFullHeadline');
      const messageText = t('modalConversationJoinFullMessage');
      this.showModal(messageText, titleText);
    };

    try {
      const {id: conversationId, name: conversationName} = await this.conversationService.getConversationJoin(
        key,
        code,
      );
      const knownConversation = this.conversationState.findConversation({domain: null, id: conversationId});
      if (knownConversation?.status() === ConversationStatus.CURRENT_MEMBER) {
        amplify.publish(WebAppEvents.CONVERSATION.SHOW, knownConversation, {});
        return;
      }
      PrimaryModal.show(PrimaryModal.type.CONFIRM, {
        primaryAction: {
          action: async () => {
            try {
              const response = await this.conversationService.postConversationJoin(key, code);
              const conversationEntity = await this.getConversationById({
                domain: domain ?? this.userState.self().domain,
                id: conversationId,
              });
              if (response) {
                await this.onMemberJoin(conversationEntity, response);
              }
              amplify.publish(WebAppEvents.CONVERSATION.SHOW, conversationEntity, {});
            } catch (error) {
              switch (error.label) {
                case BackendErrorLabel.ACCESS_DENIED:
                case BackendErrorLabel.NO_CONVERSATION:
                case BackendErrorLabel.NO_CONVERSATION_CODE: {
                  showNoConversationModal();
                  break;
                }
                case BackendErrorLabel.TOO_MANY_MEMBERS: {
                  showTooManyMembersModal();
                  break;
                }

                default: {
                  throw error;
                }
              }
            }
          },
          text: t('modalConversationJoinConfirm'),
        },
        text: {
          message: t('modalConversationJoinMessage', {conversationName}),
          title: t('modalConversationJoinHeadline'),
        },
      });
    } catch (error) {
      switch (error.label) {
        case BackendErrorLabel.NO_CONVERSATION:
        case BackendErrorLabel.NO_CONVERSATION_CODE: {
          showNoConversationModal();
          break;
        }
        default: {
          throw error;
        }
      }
    }
  };

  /**
   * Maps user connection to the corresponding conversation.
   *
   * @note If there is no conversation it will request it from the backend
   * @returns Resolves when connection was mapped return value
   */
  private readonly mapConnection = (connectionEntity: ConnectionEntity): Promise<Conversation | undefined> => {
    const qualifiedId: QualifiedId = connectionEntity.conversationId;
    return Promise.resolve(this.conversationState.findConversation(qualifiedId))
      .then(conversationEntity => {
        if (!conversationEntity) {
          if (connectionEntity.isConnected() || connectionEntity.isOutgoingRequest()) {
            return this.fetchConversationById(qualifiedId);
          }
        }
        return conversationEntity;
      })
      .then(conversationEntity => {
        if (!conversationEntity) {
          return undefined;
        }
        conversationEntity.connection(connectionEntity);

        if (connectionEntity.isConnected()) {
          conversationEntity.type(CONVERSATION_TYPE.ONE_TO_ONE);
        }

        return this.updateParticipatingUserEntities(conversationEntity);
      })
      .then(updatedConversationEntity => {
        this.conversationState.conversations.notifySubscribers();
        return updatedConversationEntity;
      })
      .catch(error => {
        const isConversationNotFound = error.type === ConversationError.TYPE.CONVERSATION_NOT_FOUND;
        if (!isConversationNotFound) {
          throw error;
        }
        return undefined;
      });
  };

  /**
   * @returns resolves when deleted conversations are locally deleted, too.
   */
  checkForDeletedConversations() {
    return Promise.all(
      this.conversationState.conversations().map(async conversation => {
        try {
          await this.conversationService.getConversationById(conversation);
        } catch ({code}) {
          if (code === HTTP_STATUS.NOT_FOUND) {
            this.deleteConversationLocally(conversation, true);
          }
        }
      }),
    );
  }

  /**
   * Maps user connections to the corresponding conversations.
   * @param connectionEntities Connections entities
   */
  mapConnections(connectionEntities: ConnectionEntity[]): Promise<Conversation>[] {
    this.logger.log(`Mapping '${connectionEntities.length}' user connection(s) to conversations`, connectionEntities);

    return connectionEntities.map(connectionEntity => this.mapConnection(connectionEntity));
  }

  /**
   * Map conversation payload.
   *
   * @param payload Payload to map
   * @param initialTimestamp Initial server and event timestamp
   * @returns Mapped conversation/s
   */
  mapConversations(
    payload: (BackendConversation | ConversationDatabaseData)[],
    initialTimestamp = this.getLatestEventTimestamp(true),
  ): Conversation[] {
    const entities = ConversationMapper.mapConversations(payload as ConversationDatabaseData[], initialTimestamp);
    entities.forEach(conversationEntity => {
      this._mapGuestStatusSelf(conversationEntity);
      conversationEntity.selfUser(this.userState.self());
      conversationEntity.setStateChangePersistence(true);
    });

    return entities;
  }

  private mapGuestStatusSelf() {
    this.conversationState
      .filteredConversations()
      .forEach(conversationEntity => this._mapGuestStatusSelf(conversationEntity));

    if (this.teamState.isTeam()) {
      this.userState.self().inTeam(true);
      this.userState.self().isTeamMember(true);
    }
  }

  private _mapGuestStatusSelf(conversationEntity: Conversation) {
    const conversationTeamId = conversationEntity.team_id;
    const selfTeamId = this.teamState.team()?.id;
    const isConversationGuest = !!(conversationTeamId && (!selfTeamId || selfTeamId !== conversationTeamId));
    conversationEntity.isGuest(isConversationGuest);
  }

  /**
   * Save a conversation in the repository and in the database.
   * Will resolve with local conversation entity and do nothing if conversation already exists in state
   *
   * @param conversationEntity Conversation to be saved in the repository
   * @returns Resolves when conversation was saved
   */
  saveConversation(conversationEntity: Conversation) {
    const localEntity = this.conversationState.findConversation(conversationEntity);
    if (!localEntity) {
      this.conversationState.conversations.push(conversationEntity);
      return this.saveConversationStateInDb(conversationEntity);
    }
    return Promise.resolve(localEntity);
  }

  /**
   * Persists a conversation state in the database.
   * @param conversationEntity Conversation of which the state should be persisted
   * @returns Resolves when conversation was saved
   */
  private readonly saveConversationStateInDb = (conversationEntity: Conversation) => {
    return this.conversationService.saveConversationStateInDb(conversationEntity);
  };

  /**
   * Save conversations in the repository.
   * @param conversationEntities Conversations to be saved in the repository
   */
  private saveConversations(conversationEntities: Conversation[]) {
    this.conversationState.conversations.push(...conversationEntities);
  }

  /**
   * Set the notification handling state.
   *
   * @note Temporarily do not unarchive conversations when handling the notification stream
   * @param handlingState State of the notifications stream handling
   */
  private readonly setNotificationHandlingState = (handlingState: NOTIFICATION_HANDLING_STATE) => {
    const isFetchingFromStream = handlingState !== NOTIFICATION_HANDLING_STATE.WEB_SOCKET;

    if (this.isBlockingNotificationHandling !== isFetchingFromStream) {
      if (!isFetchingFromStream) {
        this.checkChangedConversations();
      }
      this.isBlockingNotificationHandling = isFetchingFromStream;
      this.logger.info(`Block handling of conversation events: ${this.isBlockingNotificationHandling}`);
    }
  };

  /**
   * Update participating users in a conversation.
   *
   * @param conversationEntity Conversation to be updated
   * @param offline Should we only look for cached contacts
   * @param updateGuests Update conversation guests
   * @returns Resolves when users have been updated
   */
  async updateParticipatingUserEntities(
    conversationEntity: Conversation,
    offline = false,
    updateGuests = false,
  ): Promise<Conversation> {
    const userEntities = await this.userRepository.getUsersById(conversationEntity.participating_user_ids(), {
      localOnly: offline,
    });
    userEntities.sort(sortUsersByPriority);
    conversationEntity.participating_user_ets(userEntities);

    if (updateGuests) {
      conversationEntity.updateGuests();
    }

    return conversationEntity;
  }

  //##############################################################################
  // Send events
  //##############################################################################

  /**
   * Add users to an existing conversation.
   *
   * @param conversationEntity Conversation to add users to
   * @param userEntities Users to be added to the conversation
   * @returns Resolves when members were added
   */
  async addUsers(conversation: Conversation, userEntities: User[]) {
    /**
     * ToDo: Fetch all MLS Events from backend before doing anything else
     * Needs to be done to receive the latest epoch and avoid epoch mismatch errors
     */

    const qualifiedUsers = userEntities.map(userEntity => userEntity.qualifiedId);

    try {
      if (isProteusConversation(conversation) || isMixedConversation(conversation)) {
        const conversationMemberJoinEvent = await this.core.service!.conversation.addUsersToProteusConversation({
          conversationId: conversation.qualifiedId,
          qualifiedUsers,
        });
        if (conversationMemberJoinEvent) {
          await this.eventRepository.injectEvent(conversationMemberJoinEvent, EventRepository.SOURCE.BACKEND_RESPONSE);
        }
      }

      if (isMLSCapableConversation(conversation)) {
        const {events} = await this.core.service!.conversation.addUsersToMLSConversation({
          conversationId: conversation.qualifiedId,
          groupId: conversation.groupId,
          qualifiedUsers,
        });
        if (!!events.length && isMLSConversation(conversation)) {
          events.forEach(event => this.eventRepository.injectEvent(event));
        }
      }
    } catch (error) {
      if (isBackendError(error)) {
        this.handleAddToConversationError(error, conversation, qualifiedUsers);
      }
    }
  }

  addMissingMember(conversationEntity: Conversation, users: QualifiedId[], timestamp: number) {
    const [sender] = users;
    const event = EventBuilder.buildMemberJoin(conversationEntity, sender, users, timestamp);
    return this.eventRepository.injectEvent(event, EventRepository.SOURCE.INJECTED);
  }

  /**
   * Add a service to an existing conversation.
   *
   * @param conversationEntity Conversation to add service to
   * @param providerId ID of service provider
   * @param serviceId ID of service
   * @returns Resolves when service was added
   */
  addService(conversationEntity: Conversation, providerId: string, serviceId: string) {
    return this.conversationService
      .postBots(conversationEntity.id, providerId, serviceId)
      .then((response: any) => {
        const event = response?.event;
        if (event) {
          const logMessage = `Successfully added service to conversation '${conversationEntity.display_name()}'`;
          this.logger.debug(logMessage, response);
          return this.eventRepository.injectEvent(response.event, EventRepository.SOURCE.BACKEND_RESPONSE);
        }

        return event;
      })
      .catch(error => this.handleAddToConversationError(error, conversationEntity, [{domain: '', id: serviceId}]));
  }

  private handleAddToConversationError(error: BackendError, conversationEntity: Conversation, userIds: QualifiedId[]) {
    switch (error.label) {
      case BackendErrorLabel.NOT_CONNECTED: {
        this.handleUsersNotConnected(userIds);
        break;
      }

      case BackendErrorLabel.BAD_GATEWAY:
      case BackendErrorLabel.SERVER_ERROR:
      case BackendErrorLabel.SERVICE_DISABLED:
      case BackendErrorLabel.TOO_MANY_SERVICES: {
        const messageText = t('modalServiceUnavailableMessage');
        const titleText = t('modalServiceUnavailableHeadline');

        this.showModal(messageText, titleText);
        break;
      }

      case BackendErrorLabel.TOO_MANY_MEMBERS: {
        this.handleTooManyMembersError(conversationEntity.getNumberOfParticipants());
        break;
      }
      case BackendErrorLabel.LEGAL_HOLD_MISSING_CONSENT: {
        this.showLegalHoldConsentError();
        break;
      }

      default: {
        throw error;
      }
    }
  }

  /**
   * Clear conversation content and archive the conversation.
   *
   * @note According to spec we archive a conversation when we clear it.
   * It will be unarchived once it is opened through search. We use the archive flag to distinguish states.
   *
   * @param conversationEntity Conversation to clear
   * @param leaveConversation Should we leave the conversation before clearing the content?
   */
  public async clearConversation(conversationEntity: Conversation, leaveConversation = false) {
    const isActiveConversation = this.conversationState.isActiveConversation(conversationEntity);
    const nextConversationEntity = this.getNextConversation(conversationEntity);

    if (leaveConversation) {
      conversationEntity.status(ConversationStatus.PAST_MEMBER);
      this.leaveCall(conversationEntity.qualifiedId, LEAVE_CALL_REASON.USER_MANUALY_LEFT_CONVERSATION);
    }

    await this.messageRepository.updateClearedTimestamp(conversationEntity);
    await this._clearConversation(conversationEntity);

    if (leaveConversation) {
      await this.removeMember(conversationEntity, this.userState.self().qualifiedId);
    }

    if (isActiveConversation) {
      amplify.publish(WebAppEvents.CONVERSATION.SHOW, nextConversationEntity, {});
    }
  }

  async leaveGuestRoom(): Promise<void> {
    if (this.userState.self().isTemporaryGuest()) {
      const conversation = this.conversationState.getMostRecentConversation(true);
      if (conversation) {
        await this.conversationService.deleteMembers(conversation.qualifiedId, this.userState.self().qualifiedId);
      }
    }
  }

  /**
   * Remove a member from a MLS conversation
   *
   * @param conversationEntity Conversation to remove member from
   * @param userId ID of member to be removed from the conversation
   * @returns Resolves when member was removed from the conversation
   */
  private async removeMemberFromMLSConversation(conversationEntity: Conversation, userId: QualifiedId) {
    const {groupId, qualifiedId} = conversationEntity;
    const {events} = await this.core.service!.conversation.removeUsersFromMLSConversation({
      conversationId: qualifiedId,
      groupId,
      qualifiedUserIds: [userId],
    });

    if (!!events.length) {
      events.forEach(event => this.eventRepository.injectEvent(event));
    }
  }

  /**
   * Remove a member from a Proteus conversation
   *
   * @param conversationEntity Conversation to remove member from
   * @param userId ID of member to be removed from the conversation
   * @returns Resolves when member was removed from the conversation
   */
  private async removeMemberFromConversation(conversationEntity: Conversation, userId: QualifiedId) {
    const response = await this.core.service!.conversation.removeUserFromConversation(
      conversationEntity.qualifiedId,
      userId,
    );
    const roles = conversationEntity.roles();
    delete roles[userId.id];
    conversationEntity.roles(roles);
    const currentTimestamp = this.serverTimeHandler.toServerTimestamp();
    const event = response || EventBuilder.buildMemberLeave(conversationEntity, userId, true, currentTimestamp);
    await this.eventRepository.injectEvent(event, EventRepository.SOURCE.BACKEND_RESPONSE);
    return event;
  }

  /**
   * Remove the current user from a conversation.
   *
   * @param conversationEntity Conversation to remove user from
   * @param clearContent Should we clear the conversation content from the database?
   * @returns Resolves when user was removed from the conversation
   */
  private async leaveConversation(conversationEntity: Conversation, clearContent: boolean) {
    const userQualifiedId = this.userState.self().qualifiedId;

    return clearContent
      ? this.clearConversation(conversationEntity, true)
      : this.removeMemberFromConversation(conversationEntity, userQualifiedId);
  }

  /**
   * Umbrella function to remove a member from a conversation, no matter the protocol or type.
   *
   * @param conversationEntity Conversation to remove member from
   * @param userId ID of member to be removed from the conversation
   * @param clearContent Should we clear the conversation content from the database?
   * @returns Resolves when member was removed from the conversation
   */
  public async removeMember(conversationEntity: Conversation, userId: QualifiedId, clearContent: boolean = false) {
    const isUserLeaving = this.userState.self().qualifiedId.id === userId.id;
    const isMLSConversation = conversationEntity.isUsingMLSProtocol;

    if (isUserLeaving) {
      return this.leaveConversation(conversationEntity, clearContent);
    }

    return isMLSConversation
      ? this.removeMemberFromMLSConversation(conversationEntity, userId)
      : this.removeMemberFromConversation(conversationEntity, userId);
  }

  /**
   * Remove service from conversation.
   *
   * @param conversationEntity Conversation to remove service from
   * @param user ID of service user to be removed from the conversation
   * @returns Resolves when service was removed from the conversation
   */
  public removeService(conversationEntity: Conversation, user: QualifiedId) {
    return this.conversationService.deleteBots(conversationEntity.id, user.id).then((response: any) => {
      // TODO: Can this even have a response? in the API Client it look like it always returns `void`
      const hasResponse = response?.event;
      const currentTimestamp = this.serverTimeHandler.toServerTimestamp();
      const event = hasResponse
        ? response.event
        : EventBuilder.buildMemberLeave(conversationEntity, user, true, currentTimestamp);

      this.eventRepository.injectEvent(event, EventRepository.SOURCE.BACKEND_RESPONSE);
      return event;
    });
  }

  /**
   * Rename conversation.
   *
   * @param conversationEntity Conversation to rename
   * @param name New conversation name
   * @returns Resolves when conversation was renamed
   */
  public async renameConversation(
    conversationEntity: Conversation,
    name: string,
  ): Promise<ConversationRenameEvent | undefined> {
    const response = await this.conversationService.updateConversationName(conversationEntity.id, name);
    if (response) {
      this.eventRepository.injectEvent(response, EventRepository.SOURCE.BACKEND_RESPONSE);
      return response;
    }
    return undefined;
  }

  /**
   * Update conversation protocol
   * This will update the protocol of the conversation and refetch the conversation to get all new fields (groupId, ciphersuite, epoch and new protocol)
   * If protocol was updated successfully, conversation protocol update system message will be injected
   *
   * @param conversationId id of the conversation
   * @param protocol new conversation protocol
   * @returns Resolves with updated conversation entity
   */
  public async updateConversationProtocol(
    conversation: Conversation,
    protocol: ConversationProtocol.MIXED | ConversationProtocol.MLS,
  ): Promise<Conversation> {
    const protocolUpdateEventResponse = await this.conversationService.updateConversationProtocol(
      conversation.qualifiedId,
      protocol,
    );
    if (protocolUpdateEventResponse) {
      await this.eventRepository.injectEvent(protocolUpdateEventResponse, EventRepository.SOURCE.BACKEND_RESPONSE);
    }

    //even if protocol was already updated (no response), we need to refetch the conversation
    return this.refreshConversationProtocolProperties(conversation);
  }

  /**
   * Refresh conversation protocol properties
   * Will refetch the conversation to get all new protocol-related fields (groupId, ciphersuite, epoch and new protocol)
   * Will update the conversation entity in memory and in the local database
   *
   * @param conversationId id of the conversation
   * @returns Resolves with updated conversation entity
   */
  private async refreshConversationProtocolProperties(conversation: Conversation) {
    //refetch the conversation to get all new fields (groupId, ciphersuite, epoch and new protocol)
    const remoteConversationData = await this.conversationService.getConversationById(conversation.qualifiedId);

    //update fields that came after protocol update
    const {cipher_suite: cipherSuite, epoch, group_id: newGroupId, protocol: newProtocol} = remoteConversationData;
    const updatedConversation = ConversationMapper.updateProperties(conversation, {
      cipherSuite,
      epoch,
      groupId: newGroupId,
      protocol: newProtocol,
    });

    await this.saveConversationStateInDb(updatedConversation);
    return updatedConversation;
  }

  /**
   * Set the global message timer
   */
  async updateConversationMessageTimer(
    conversationEntity: Conversation,
    messageTimer: number | null,
  ): Promise<ConversationMessageTimerUpdateEvent> {
    messageTimer = ConversationEphemeralHandler.validateTimer(messageTimer);

    const response = await this.conversationService.updateConversationMessageTimer(conversationEntity.id, messageTimer);
    if (response) {
      this.eventRepository.injectEvent(response, EventRepository.SOURCE.BACKEND_RESPONSE);
    }
    return response;
  }

  public async updateConversationReceiptMode(
    conversationEntity: Conversation,
    receiptMode: ConversationReceiptModeUpdateData,
  ) {
    const response = await this.conversationService.updateConversationReceiptMode(conversationEntity.id, receiptMode);
    if (response) {
      this.eventRepository.injectEvent(response, EventRepository.SOURCE.BACKEND_RESPONSE);
    }
    return response;
  }

  /**
   * Team member was removed.
   * @param teamId ID of team that member was removed from
   * @param userId ID of leaving user
   * @param isoDate Date of member removal
   */
  readonly teamMemberLeave = async (
    teamId: string,
    userId: QualifiedId,
    isoDate = this.serverTimeHandler.toServerTimestamp(),
  ) => {
    const userEntity = await this.userRepository.getUserById(userId);
    const eventInjections = this.conversationState
      .conversations()
      .filter(conversationEntity => {
        const conversationInTeam = conversationEntity.team_id === teamId;
        const userIsParticipant = UserFilter.isParticipant(conversationEntity, userId);
        return conversationInTeam && userIsParticipant && !conversationEntity.removed_from_conversation();
      })
      .map(conversationEntity => {
        const leaveEvent = EventBuilder.buildTeamMemberLeave(conversationEntity, userEntity, isoDate);
        return this.eventRepository.injectEvent(leaveEvent);
      });
    userEntity.isDeleted = true;
    return Promise.all(eventInjections);
  };

  /**
   * Set the notification state of a conversation.
   *
   * @param conversationEntity Conversation to change notification state off
   * @param notificationState New notification state
   * @returns Resolves when the notification stated was change
   */
  public async setNotificationState(conversationEntity: Conversation, notificationState: number) {
    if (!conversationEntity || notificationState === undefined) {
      return Promise.reject(
        new ConversationError(BaseError.TYPE.MISSING_PARAMETER as BASE_ERROR_TYPE, BaseError.MESSAGE.MISSING_PARAMETER),
      );
    }

    const validNotificationStates = Object.values(NOTIFICATION_STATE);
    if (!validNotificationStates.includes(notificationState)) {
      return Promise.reject(
        new ConversationError(BaseError.TYPE.INVALID_PARAMETER as BASE_ERROR_TYPE, BaseError.MESSAGE.INVALID_PARAMETER),
      );
    }

    const currentTimestamp = this.serverTimeHandler.toServerTimestamp();
    const payload = {
      otr_muted_ref: new Date(conversationEntity.getLastKnownTimestamp(currentTimestamp)).toISOString(),
      otr_muted_status: notificationState,
    };

    try {
      await this.conversationService.updateMemberProperties(conversationEntity.id, payload);
      const response = {data: payload, from: this.userState.self().id};
      this.onMemberUpdate(conversationEntity, response);

      const {otr_muted_ref: mutedRef, otr_muted_status: mutedStatus} = payload;
      const logMessage = `Changed notification state of conversation to '${mutedStatus}' on '${mutedRef}'`;
      this.logger.info(logMessage);
      return response;
    } catch (error) {
      const log = `Failed to change notification state of conversation '${conversationEntity.id}': ${error.message}`;
      const rejectError = new Error(log);
      this.logger.warn(rejectError.message, error);
      throw rejectError;
    }
  }

  /**
   * Archive a conversation.
   *
   * @param conversationEntity Conversation to rename
   * @returns Resolves when the conversation was archived
   */
  public async archiveConversation(conversationEntity: Conversation) {
    await this.toggleArchiveConversation(conversationEntity, true);
    this.logger.info(`Conversation '${conversationEntity.id}' archived`);
  }

  /**
   * Un-archive a conversation.
   *
   * @param conversationEntity Conversation to unarchive
   * @param forceChange Force state change without new message
   * @param trigger Trigger for unarchive
   * @returns Resolves when the conversation was unarchived
   */
  public async unarchiveConversation(conversationEntity: Conversation, forceChange = false, trigger = 'unknown') {
    await this.toggleArchiveConversation(conversationEntity, false, forceChange);
    this.logger.info(`Conversation '${conversationEntity.id}' unarchived by trigger '${trigger}'`);
  }

  public async sendTypingStart(conversationEntity: Conversation) {
    this.core.service!.conversation.sendTypingStart(conversationEntity.qualifiedId);
  }

  public async sendTypingStop(conversationEntity: Conversation) {
    this.core.service!.conversation.sendTypingStop(conversationEntity.qualifiedId);
  }

  private async toggleArchiveConversation(
    conversationEntity: Conversation,
    newState: boolean,
    forceChange: boolean = false,
  ) {
    if (!conversationEntity) {
      const error = new ConversationError(
        ConversationError.TYPE.CONVERSATION_NOT_FOUND,
        ConversationError.MESSAGE.CONVERSATION_NOT_FOUND,
      );
      throw error;
    }

    const stateChange = conversationEntity.is_archived() !== newState;

    const currentTimestamp = this.serverTimeHandler.toServerTimestamp();
    const archiveTimestamp = conversationEntity.getLastKnownTimestamp(currentTimestamp);
    const sameTimestamp = conversationEntity.archivedTimestamp() === archiveTimestamp;
    const skipChange = sameTimestamp && !forceChange;

    if (!stateChange && skipChange) {
      throw new ConversationError(ConversationError.TYPE.NO_CHANGES, ConversationError.MESSAGE.NO_CHANGES);
    }

    const payload = {
      otr_archived: newState,
      otr_archived_ref: new Date(archiveTimestamp).toISOString(),
    };

    const conversationId = conversationEntity.id;

    const updatePromise = conversationEntity.removed_from_conversation()
      ? Promise.resolve()
      : this.conversationService.updateMemberProperties(conversationId, payload).catch(error => {
          const logMessage = `Failed to change archived state of '${conversationId}' to '${newState}': ${error.code}`;
          this.logger.error(logMessage);

          const isNotFound = error.code === HTTP_STATUS.NOT_FOUND;
          if (!isNotFound) {
            throw error;
          }
        });

    await updatePromise;
    const response = {
      data: payload,
      from: this.userState.self().id,
    };
    this.onMemberUpdate(conversationEntity, response);
  }

  private checkChangedConversations() {
    this.conversationsWithNewEvents.forEach(conversationEntity => {
      if (conversationEntity.shouldUnarchive()) {
        this.unarchiveConversation(conversationEntity, false, ConversationRepository.eventFromStreamMessage);
      }
    });

    this.conversationsWithNewEvents.clear();
  }

  /**
   * Clears conversation content from view and the database.
   *
   * @param conversationEntity Conversation entity to delete
   * @param timestamp Optional timestamps for which messages to remove
   */
  private async _clearConversation(conversationEntity: Conversation, timestamp?: number) {
    this.deleteMessages(conversationEntity, timestamp);

    if (conversationEntity.removed_from_conversation()) {
      await this.conversationService.deleteConversationFromDb(conversationEntity.id);
      this.deleteConversationFromRepository(conversationEntity);
    }
  }

  private handleTooManyMembersError(participants = ConversationRepository.CONFIG.GROUP.MAX_SIZE) {
    const openSpots = ConversationRepository.CONFIG.GROUP.MAX_SIZE - participants;
    const substitutions = {
      number1: ConversationRepository.CONFIG.GROUP.MAX_SIZE.toString(10),
      number2: Math.max(0, openSpots).toString(10),
    };

    const messageText = t('modalConversationTooManyMembersMessage', substitutions);
    const titleText = t('modalConversationTooManyMembersHeadline');
    this.showModal(messageText, titleText);
  }

  private async handleUsersNotConnected(userIds: QualifiedId[] = []): Promise<void> {
    const titleText = t('modalConversationNotConnectedHeadline');

    if (userIds.length > 1) {
      this.showModal(t('modalConversationNotConnectedMessageMany'), titleText);
    } else {
      // TODO(Federation): Update code once connections are implemented on the backend
      const userEntity = await this.userRepository.getUserById(userIds[0]);
      this.showModal(t('modalConversationNotConnectedMessageOne', userEntity.name()), titleText);
    }
  }

  private showModal(messageText: string, titleText: string) {
    PrimaryModal.show(PrimaryModal.type.ACKNOWLEDGE, {
      text: {
        message: messageText,
        title: titleText,
      },
    });
  }

  private showLegalHoldConsentError() {
    const replaceLinkLegalHold = replaceLink(
      Config.getConfig().URL.SUPPORT.LEGAL_HOLD_BLOCK,
      '',
      'read-more-legal-hold',
    );

    const messageText = t('modalLegalHoldConversationMissingConsentMessage', {}, replaceLinkLegalHold);
    const titleText = t('modalUserCannotBeAddedHeadline');

    PrimaryModal.show(PrimaryModal.type.ACKNOWLEDGE, {
      text: {
        htmlMessage: messageText,
        title: titleText,
      },
    });
  }

  //##############################################################################
  // Send Generic Messages
  //##############################################################################

  readonly injectLegalHoldMessage = async ({
    conversationEntity,
    conversationId,
    userId,
    timestamp,
    legalHoldStatus,
    beforeTimestamp = false,
  }: {
    beforeTimestamp?: boolean;
    conversationEntity?: Conversation;
    conversationId: QualifiedId;
    legalHoldStatus: LegalHoldStatus;
    timestamp?: number;
    userId: QualifiedId;
  }) => {
    if (typeof legalHoldStatus === 'undefined') {
      return;
    }
    if (!timestamp) {
      const conversation = conversationEntity || this.conversationState.findConversation(conversationId);
      timestamp = conversation.getNextTimestamp();
    }
    const legalHoldUpdateMessage = EventBuilder.buildLegalHoldMessage(
      conversationId || conversationEntity?.qualifiedId,
      userId,
      timestamp,
      legalHoldStatus,
      beforeTimestamp,
    );
    await this.eventRepository.injectEvent(legalHoldUpdateMessage);
  };

  async injectFileTypeRestrictedMessage(
    conversation: Conversation,
    user: User,
    isIncoming: boolean,
    fileExt: string,
    id = createUuid(),
  ) {
    const fileRestrictionMessage = EventBuilder.buildFileTypeRestricted(conversation, user, isIncoming, fileExt, id);
    await this.eventRepository.injectEvent(fileRestrictionMessage);
  }

  //##############################################################################
  // Event callbacks
  //##############################################################################

  private logConversationEvent(event: IncomingEvent, source: EventSource) {
    if (event.type === CONVERSATION_EVENT.TYPING) {
      // Prevent logging typing events
      return;
    }
    const {time, from, qualified_conversation, type} = event;
    const extra: Record<string, unknown> = {};
    extra.messageId = 'id' in event && event.id;
    const logMessage = `Conversation Event: '${type}' (Source: ${source})`;
    switch (event.type) {
      case ClientEvent.CONVERSATION.ASSET_ADD:
        extra.contentType = event.data.content_type;
        extra.size = event.data.content_length;
        extra.status = event.data.status;

      case ClientEvent.CONVERSATION.MESSAGE_ADD:
        extra.sender = event.from_client_id;
        break;

      case ClientEvent.CONVERSATION.MESSAGE_DELETE:
        extra.deletedMessage = event.data.message_id;
    }
    this.logger.info(logMessage, {time, from, type, qualified_conversation, ...extra});
  }

  /**
   * Listener for incoming events.
   *
   * @param event JSON data for event
   * @param source Source of event
   * @returns Resolves when event was handled
   */
  private readonly onConversationEvent = (event: IncomingEvent, source = EventRepository.SOURCE.STREAM) => {
    this.logConversationEvent(event, source);
    return this.handleConversationEvent(event, source);
  };

  private handleConversationEvent(
    eventJson: IncomingEvent,
    eventSource: EventSource = EventSource.NOTIFICATION_STREAM,
  ) {
    if (!eventJson) {
      return Promise.reject(new Error('Conversation Repository Event Handling: Event missing'));
    }

    const ignoredEvents: (CONVERSATION_EVENT | CLIENT_CONVERSATION_EVENT)[] = [CONVERSATION_EVENT.MLS_MESSAGE_ADD];
    if (ignoredEvents.includes(eventJson?.type)) {
      return Promise.resolve();
    }

    const {conversation, qualified_conversation, data: eventData, type} = eventJson;
    // data.conversationId is always the conversationId that should be read first. If not found we can fallback to qualified_conversation or conversation
    const conversationId: QualifiedId = eventData?.conversationId
      ? {domain: '', id: eventData.conversationId}
      : qualified_conversation || {domain: '', id: conversation};

    if (type === CONVERSATION_EVENT.MLS_WELCOME_MESSAGE) {
      useMLSConversationState.getState().markAsEstablished(eventData);
    }

    const inSelfConversation = this.conversationState.isSelfConversation(conversationId);
    if (inSelfConversation) {
      const typesInSelfConversation = [CONVERSATION_EVENT.MEMBER_UPDATE, ClientEvent.CONVERSATION.MESSAGE_HIDDEN];

      const isExpectedType = typesInSelfConversation.includes(type);
      if (!isExpectedType) {
        return Promise.reject(
          new ConversationError(
            ConversationError.TYPE.WRONG_CONVERSATION,
            ConversationError.MESSAGE.WRONG_CONVERSATION,
          ),
        );
      }
    }

    const isConversationCreate = type === CONVERSATION_EVENT.CREATE;
    const onEventPromise = isConversationCreate
      ? Promise.resolve(null)
      : this.getConversationById(conversationId, true);
    let previouslyArchived = false;

    return onEventPromise
      .then((conversationEntity: Conversation) => {
        if (conversationEntity) {
          // Check if conversation was archived
          previouslyArchived = conversationEntity.is_archived();
          const isPastMemberStatus = conversationEntity.status() === ConversationStatus.PAST_MEMBER;
          const isMemberJoinType = type === CONVERSATION_EVENT.MEMBER_JOIN;

          if (previouslyArchived && isPastMemberStatus && isMemberJoinType) {
            this.unarchiveConversation(conversationEntity, false, ConversationRepository.eventFromStreamMessage);
          }
          const isBackendTimestamp = eventSource !== EventSource.INJECTED;
          if (type !== CONVERSATION_EVENT.MEMBER_JOIN && type !== CONVERSATION_EVENT.MEMBER_LEAVE) {
            conversationEntity.updateTimestampServer(eventJson.server_time || eventJson.time, isBackendTimestamp);
          }
        }
        return conversationEntity;
      })
      .then(conversationEntity => this.checkLegalHoldStatus(conversationEntity, eventJson))
      .then(conversationEntity => this.checkConversationParticipants(conversationEntity, eventJson, eventSource))
      .then(conversationEntity => this.triggerFeatureEventHandlers(conversationEntity, eventJson))
      .then(
        conversationEntity =>
          this.reactToConversationEvent(conversationEntity, eventJson, eventSource) as Promise<EntityObject>,
      )
      .then((entityObject = {} as EntityObject) => {
        if (type !== CONVERSATION_EVENT.MEMBER_JOIN && type !== CONVERSATION_EVENT.MEMBER_LEAVE) {
          this.handleConversationNotification(entityObject as EntityObject, eventSource, previouslyArchived);
        }
      })
      .catch((error: BaseError) => {
        const ignoredErrorTypes: string[] = [
          ConversationError.TYPE.MESSAGE_NOT_FOUND,
          ConversationError.TYPE.CONVERSATION_NOT_FOUND,
        ];

        const isRemovedFromConversation = (error as unknown as BackendError).label === BackendErrorLabel.ACCESS_DENIED;
        if (isRemovedFromConversation) {
          const messageText = t('conversationNotFoundMessage');
          const titleText = t('conversationNotFoundTitle', Config.getConfig().BRAND_NAME);

          this.showModal(messageText, titleText);
          return;
        }

        if (!ignoredErrorTypes.includes(error.type)) {
          throw error;
        }
      });
  }

  /**
   * Check that sender of received event is a known conversation participant.
   *
   * @param conversationEntity Conversation targeted by the event
   * @param eventJson JSON data of the event
   * @param eventSource Source of event
   * @returns Resolves when the participant list has been checked
   */
  private checkConversationParticipants(
    conversationEntity: Conversation,
    eventJson: IncomingEvent,
    eventSource: EventSource,
  ) {
    // We ignore injected events
    const isInjectedEvent = eventSource === EventRepository.SOURCE.INJECTED;
    if (isInjectedEvent || !conversationEntity) {
      return conversationEntity;
    }

    const {from: senderId, type, time} = eventJson;

    if (senderId) {
      const allParticipants = conversationEntity.participating_user_ids().concat(this.userState.self().qualifiedId);
      const isFromUnknownUser = allParticipants.every(participant => participant.id !== senderId);

      if (isFromUnknownUser) {
        const membersUpdateMessages = [
          CONVERSATION_EVENT.MEMBER_LEAVE,
          CONVERSATION_EVENT.MEMBER_JOIN,
          ClientEvent.CONVERSATION.TEAM_MEMBER_LEAVE,
        ];
        const isMembersUpdateEvent = membersUpdateMessages.includes(eventJson.type);
        if (isMembersUpdateEvent) {
          const isFromUpdatedMember = eventJson.data.user_ids?.includes(senderId);
          if (isFromUpdatedMember) {
            // we ignore leave/join events that are sent by the user actually leaving or joining
            return conversationEntity;
          }
        }

        const message = `Received '${type}' event from user '${senderId}' unknown in '${conversationEntity.id}'`;
        this.logger.warn(message);

        const qualifiedSender: QualifiedId = {domain: '', id: senderId};

        const timestamp = new Date(time).getTime() - 1;
        return this.addMissingMember(conversationEntity, [qualifiedSender], timestamp).then(() => conversationEntity);
      }
    }

    return conversationEntity;
  }

  private async checkLegalHoldStatus(conversationEntity: Conversation, eventJson: IncomingEvent) {
    if (!LegalHoldEvaluator.hasMessageLegalHoldFlag(eventJson)) {
      return conversationEntity;
    }

    const renderLegalHoldMessage = LegalHoldEvaluator.renderLegalHoldMessage(
      eventJson,
      conversationEntity.legalHoldStatus(),
    );

    if (!renderLegalHoldMessage) {
      return conversationEntity;
    }

    const {
      conversation: conversationId,
      qualified_conversation,
      qualified_from,
      data: {legal_hold_status: messageLegalHoldStatus},
      from: userId,
      time: isoTimestamp,
    } = eventJson;
    const timestamp = new Date(isoTimestamp).getTime();
    const qualifiedConversation = qualified_conversation || {domain: '', id: conversationId};
    const qualifiedUser = qualified_from || {domain: '', id: userId};

    await this.injectLegalHoldMessage({
      beforeTimestamp: true,
      conversationId: qualifiedConversation,
      legalHoldStatus: messageLegalHoldStatus,
      timestamp,
      userId: qualifiedUser,
    });

    await this.messageRepository.updateAllClients(conversationEntity, true);

    if (messageLegalHoldStatus === conversationEntity.legalHoldStatus()) {
      return conversationEntity;
    }

    await this.injectLegalHoldMessage({
      conversationId: qualifiedConversation,
      legalHoldStatus: conversationEntity.legalHoldStatus(),
      timestamp,
      userId: qualifiedUser,
    });

    return conversationEntity;
  }

  /**
   * Triggers the methods associated with a specific event.
   *
   * @param conversationEntity Conversation targeted by the event
   * @param eventJson JSON data of the event
   * @param eventSource Source of event
   * @returns Resolves when the event has been treated
   */
  private async reactToConversationEvent(
    conversationEntity: Conversation,
    eventJson: IncomingEvent,
    eventSource: EventSource,
  ) {
    switch (eventJson.type) {
      case CONVERSATION_EVENT.CREATE:
        return this.onCreate(eventJson, eventSource);

      case CONVERSATION_EVENT.DELETE:
        return this.deleteConversationLocally({domain: conversationEntity.domain, id: eventJson.conversation}, false);

      case CONVERSATION_EVENT.MEMBER_JOIN:
        return this.onMemberJoin(conversationEntity, eventJson);

      case CONVERSATION_EVENT.MEMBER_LEAVE:
      case ClientEvent.CONVERSATION.TEAM_MEMBER_LEAVE:
        return this.onMemberLeave(conversationEntity, eventJson);

      case CONVERSATION_EVENT.MEMBER_UPDATE:
        return this.onMemberUpdate(conversationEntity, eventJson);

      case CONVERSATION_EVENT.TYPING:
        return this.onTyping(conversationEntity, eventJson);

      case CONVERSATION_EVENT.PROTOCOL_UPDATE:
        return this.onProtocolUpdate(conversationEntity, eventJson);

      case CONVERSATION_EVENT.RENAME:
        return this.onRename(conversationEntity, eventJson, eventSource === EventRepository.SOURCE.WEB_SOCKET);

      case ClientEvent.CONVERSATION.ASSET_ADD:
        return this.onAssetAdd(conversationEntity, eventJson);

      case ClientEvent.CONVERSATION.GROUP_CREATION:
        return this.onGroupCreation(conversationEntity, eventJson);

      case ClientEvent.CONVERSATION.MESSAGE_DELETE:
        return this.onMessageDeleted(conversationEntity, eventJson);

      case ClientEvent.CONVERSATION.MESSAGE_HIDDEN:
        return this.onMessageHidden(eventJson);

      case ClientEvent.CONVERSATION.ONE2ONE_CREATION:
        return this.on1to1Creation(conversationEntity, eventJson);

      case ClientEvent.CONVERSATION.REACTION:
        return this.onReaction(conversationEntity, eventJson);

      case CONVERSATION_EVENT.RECEIPT_MODE_UPDATE:
        return this.onReceiptModeChanged(conversationEntity, eventJson);

      case ClientEvent.CONVERSATION.BUTTON_ACTION_CONFIRMATION:
        return this.onButtonActionConfirmation(conversationEntity, eventJson);

      case ClientEvent.CONVERSATION.MESSAGE_ADD:
        const isMessageEdit = !!eventJson.edited_time;
        if (isMessageEdit) {
          // in case of an edition, the DB listener will take care of updating the local entity
          return {conversationEntity};
        }
        return this.addEventToConversation(conversationEntity, eventJson);

      case CONVERSATION_EVENT.MESSAGE_TIMER_UPDATE:
      case ClientEvent.CONVERSATION.COMPOSITE_MESSAGE_ADD:
      case ClientEvent.CONVERSATION.DELETE_EVERYWHERE:
      case ClientEvent.CONVERSATION.FILE_TYPE_RESTRICTED:
      case ClientEvent.CONVERSATION.INCOMING_MESSAGE_TOO_BIG:
      case ClientEvent.CONVERSATION.KNOCK:
      case ClientEvent.CONVERSATION.CALL_TIME_OUT:
      case ClientEvent.CONVERSATION.FAILED_TO_ADD_USERS:
      case ClientEvent.CONVERSATION.LEGAL_HOLD_UPDATE:
      case ClientEvent.CONVERSATION.LOCATION:
      case ClientEvent.CONVERSATION.MISSED_MESSAGES:
      case ClientEvent.CONVERSATION.UNABLE_TO_DECRYPT:
      case ClientEvent.CONVERSATION.VERIFICATION:
      case ClientEvent.CONVERSATION.VOICE_CHANNEL_ACTIVATE:
      case ClientEvent.CONVERSATION.VOICE_CHANNEL_DEACTIVATE:
        return this.addEventToConversation(conversationEntity, eventJson);
    }
  }

  /**
   * Calls the feature specific event handler on the current event being handled.
   *
   * @param conversationEntity Conversation targeted by the event
   * @param eventJson JSON data of the event
   * @param eventSource Source of event
   * @returns Resolves when all the handlers have done their job
   */
  private async triggerFeatureEventHandlers(conversationEntity: Conversation, eventJson: IncomingEvent) {
    const conversationEventHandlers = [this.ephemeralHandler, this.stateHandler];
    const handlePromises = conversationEventHandlers.map(handler =>
      handler.handleConversationEvent(conversationEntity, eventJson),
    );
    await Promise.all(handlePromises);
    return conversationEntity;
  }

  /**
   * Handles conversation update and notification message.
   *
   * @param entityObject Object containing the conversation and the message that are targeted by the event
   * @param eventSource Source of event
   * @param previouslyArchived `true` if the previous state of the conversation was archived
   * @returns Resolves when the conversation was updated
   */
  private async handleConversationNotification(
    entityObject: EntityObject,
    eventSource: EventSource,
    previouslyArchived: boolean,
  ) {
    const {conversationEntity, messageEntity} = entityObject;

    if (conversationEntity) {
      const eventFromWebSocket = eventSource === EventRepository.SOURCE.WEB_SOCKET;
      const eventFromStream = eventSource === EventRepository.SOURCE.STREAM;

      if (messageEntity) {
        const isRemoteEvent = eventFromStream || eventFromWebSocket;

        if (isRemoteEvent) {
          this.messageRepository.sendConfirmationStatus(conversationEntity, messageEntity, Confirmation.Type.DELIVERED);
        }

        if (!eventFromStream) {
          amplify.publish(WebAppEvents.NOTIFICATION.NOTIFY, messageEntity, undefined, conversationEntity);
        }

        if (conversationEntity.is_cleared()) {
          conversationEntity.cleared_timestamp(0);
        }
      }

      // Check if event needs to be un-archived
      if (previouslyArchived) {
        // Add to check for un-archiving at the end of stream handling
        if (eventFromStream) {
          return this.conversationsWithNewEvents.set(conversationEntity.id, conversationEntity);
        }

        if (eventFromWebSocket && conversationEntity.shouldUnarchive()) {
          return this.unarchiveConversation(conversationEntity, false, 'event from WebSocket');
        }
      }
    }
  }

  /**
   * Add "missed events" system message to conversation.
   */
  private readonly onMissedEvents = (): void => {
    this.conversationState
      .filteredConversations()
      .filter(conversationEntity => !conversationEntity.removed_from_conversation())
      .forEach(conversationEntity => {
        const currentTimestamp = this.serverTimeHandler.toServerTimestamp();
        const missed_event = EventBuilder.buildMissed(conversationEntity, currentTimestamp);
        this.eventRepository.injectEvent(missed_event);
      });
  };

  private on1to1Creation(conversationEntity: Conversation, eventJson: OneToOneCreationEvent) {
    return this.event_mapper
      .mapJsonEvent(eventJson, conversationEntity)
      .then(messageEntity => this.updateMessageUserEntities(messageEntity))
      .then((messageEntity: MemberMessage) => {
        const userEntity = messageEntity.otherUser();
        const isOutgoingRequest = userEntity?.isOutgoingRequest();
        if (isOutgoingRequest) {
          messageEntity.memberMessageType = SystemMessageType.CONNECTION_REQUEST;
        }

        conversationEntity.addMessage(messageEntity);
        return {conversationEntity};
      });
  }

  /**
   * A conversation was created.
   *
   * @param eventJson JSON data of 'conversation.create' event
   * @param eventSource Source of event
   * @returns Resolves when the event was handled
   */
  private async onCreate(
    eventJson: ConversationCreateEvent,
    eventSource?: EventSource,
  ): Promise<{conversationEntity: Conversation}> {
    const {conversation, data: eventData, qualified_conversation, time} = eventJson;
    const eventTimestamp = new Date(time).getTime();
    const initialTimestamp = isNaN(eventTimestamp) ? this.getLatestEventTimestamp(true) : eventTimestamp;
    const conversationId = qualified_conversation ?? {
      domain: eventJson.qualified_conversation?.domain ?? '',
      id: conversation,
    };
    try {
      const existingConversationEntity = this.conversationState.findConversation(conversationId);
      if (existingConversationEntity) {
        throw new ConversationError(ConversationError.TYPE.NO_CHANGES, ConversationError.MESSAGE.NO_CHANGES);
      }

      const conversationData = !eventSource
        ? // If there is no source, it means its a conversation created locally, no need to fetch it again
          eventData
        : await this.conversationService.getConversationById(conversationId);

      const [conversationEntity] = this.mapConversations([conversationData], initialTimestamp);
      if (conversationEntity) {
        if (conversationEntity.participating_user_ids().length) {
          this.addCreationMessage(conversationEntity, false, initialTimestamp, eventSource);
        }
        await this.updateParticipatingUserEntities(conversationEntity);
        this.verificationStateHandler.onConversationCreate(conversationEntity);
        await this.saveConversation(conversationEntity);
      }
      return {conversationEntity};
    } catch (error) {
      const isNoChanges = error.type === ConversationError.TYPE.NO_CHANGES;
      if (!isNoChanges) {
        throw error;
      }
    }
    return undefined;
  }

  private async onGroupCreation(conversationEntity: Conversation, eventJson: GroupCreationEvent) {
    const messageEntity = await this.event_mapper.mapJsonEvent(eventJson, conversationEntity);
    const creatorId = conversationEntity.creator;
    const creatorDomain = conversationEntity.domain;
    const createdByParticipant = !!conversationEntity
      .participating_user_ids()
      .find(userId => matchQualifiedIds(userId, {domain: creatorDomain, id: creatorId}));
    const createdBySelfUser = conversationEntity.isCreatedBySelf();

    const creatorIsParticipant = createdByParticipant || createdBySelfUser;

    if (!creatorIsParticipant) {
      (messageEntity as MemberMessage).memberMessageType = SystemMessageType.CONVERSATION_RESUME;
    }

    const updatedMessageEntity = await this.updateMessageUserEntities(messageEntity);
    if (conversationEntity && updatedMessageEntity) {
      conversationEntity.addMessage(updatedMessageEntity);
    }

    return {conversationEntity, messageEntity: updatedMessageEntity};
  }

  /**
   * Users were added to a group conversation.
   *
   * @param conversationEntity Conversation to add users to
   * @param eventJson JSON data of 'conversation.member-join' event
   * @returns Resolves when the event was handled
   */
  private async onMemberJoin(
    conversationEntity: Conversation,
    eventJson: ConversationMemberJoinEvent,
  ): Promise<void | EntityObject> {
    // Ignore if we join a 1to1 conversation (accept a connection request)
    const connectionEntity = this.connectionRepository.getConnectionByConversationId(conversationEntity.qualifiedId);
    const isPendingConnection = connectionEntity?.isIncomingRequest();
    if (isPendingConnection) {
      return Promise.resolve();
    }

    const eventData = eventJson.data;

    if (eventData.users) {
      eventData.users.forEach(otherMember => {
        const otherId = otherMember.qualified_id || {domain: '', id: otherMember.id};
        const isSelfUser = matchQualifiedIds(otherId, this.userState.self());
        const isParticipatingUser = !!conversationEntity
          .participating_user_ids()
          .find(participatingUser =>
            matchQualifiedIds(participatingUser, otherMember.qualified_id || {domain: '', id: otherMember.id}),
          );
        if (!isSelfUser && !isParticipatingUser) {
          conversationEntity.participating_user_ids.push({
            domain: otherMember.qualified_id?.domain || null,
            id: otherMember.id,
          });
        }
      });
    } else {
      eventData.user_ids.forEach(userId => {
        const isSelfUser = userId === this.userState.self().id;
        const isParticipatingUser = conversationEntity.participating_user_ids().some(user => user.id === userId);
        if (!isSelfUser && !isParticipatingUser) {
          conversationEntity.participating_user_ids.push({domain: '', id: userId});
        }
      });
    }

    // Self user is a creator of the event
    const isFromSelf = eventJson.from === this.userState.self().id;

    const containsSelfId = eventData.user_ids.includes(this.userState.self().id);
    const containsSelfQualifiedId = !!eventData.users?.some(
      ({qualified_id: qualifiedId}) => qualifiedId && matchQualifiedIds(qualifiedId, this.userState.self().qualifiedId),
    );

    const selfUserJoins = containsSelfId || containsSelfQualifiedId;

    if (selfUserJoins) {
      conversationEntity.status(ConversationStatus.CURRENT_MEMBER);
      await this.conversationRoleRepository.updateConversationRoles(conversationEntity);
    }

    const updateSequence =
      selfUserJoins || connectionEntity?.isConnected()
        ? this.updateConversationFromBackend(conversationEntity)
        : Promise.resolve();

    const qualifiedUserIds =
      eventData.users?.map(user => user.qualified_id) || eventData.user_ids.map(userId => ({domain: '', id: userId}));

    if (isMLSCapableConversation(conversationEntity)) {
      const isSelfJoin = isFromSelf && selfUserJoins;
      await this.handleMLSConversationMemberJoin(conversationEntity, isSelfJoin);
    }

    return updateSequence
      .then(() => this.updateParticipatingUserEntities(conversationEntity, false, true))
      .then(() => this.addEventToConversation(conversationEntity, eventJson))
      .then(({messageEntity}) => {
        this.verificationStateHandler.onMemberJoined(conversationEntity, qualifiedUserIds);
        return {conversationEntity, messageEntity};
      });
  }

  /**
   * Handles member join event on mls group - updating mls conversation state and adding other self clients if user has joined by itself.
   *
   * @param conversation Conversation member joined to
   * @param isSelfJoin whether user has joined by itself, if so we need to add other self clients to mls group
   */
  private async handleMLSConversationMemberJoin(conversation: MLSCapableConversation, isSelfJoin: boolean) {
    const {groupId} = conversation;

    const isMLSConversationEstablished = await this.core.service!.conversation.isMLSConversationEstablished(groupId);

    if (!isMLSConversationEstablished) {
      return;
    }

    const mlsConversationState = useMLSConversationState.getState();

    const isMLSConversationMarkedAsEstablished = mlsConversationState.isEstablished(groupId);

    if (!isMLSConversationMarkedAsEstablished) {
      // If the conversation was not previously marked as established and the core if aware of this conversation, we can mark is as established
      mlsConversationState.markAsEstablished(groupId);
    }

    if (isSelfJoin) {
      // if user has joined and was also event creator (eg. joined via guest link) we need to add its other clients to mls group
      try {
        await addOtherSelfClientsToMLSConversation(
          conversation,
          this.userState.self().qualifiedId,
          this.core.clientId,
          this.core,
        );
      } catch (error) {
        this.logger.warn(`Failed to add other self clients to MLS conversation: ${conversation.id}`, error);
      }
    }
  }

  /**
   * Members of a group conversation were removed or left.
   *
   * @param conversationEntity Conversation to remove users from
   * @param eventJson JSON data of 'conversation.member-leave' event
   * @returns Resolves when the event was handled
   */
  private async onMemberLeave(
    conversationEntity: Conversation,
    eventJson: ConversationMemberLeaveEvent | TeamMemberLeaveEvent | MemberLeaveEvent,
  ): Promise<{conversationEntity: Conversation; messageEntity: Message} | undefined> {
    const {data: eventData, from} = eventJson;
    const isFromSelf = from === this.userState.self().id;
    const removesSelfUser = eventData.user_ids.includes(this.userState.self().id);
    const selfLeavingClearedConversation = isFromSelf && removesSelfUser && conversationEntity.is_cleared();

    if (removesSelfUser) {
      conversationEntity.status(ConversationStatus.PAST_MEMBER);
      this.leaveCall(
        conversationEntity.qualifiedId,
        LEAVE_CALL_REASON.USER_IS_REMOVED_BY_AN_ADMIN_OR_LEFT_ON_ANOTHER_CLIENT,
      );

      if (this.userState.self().isTemporaryGuest()) {
        eventJson.from = this.userState.self().id;
      }

      if (isMLSCapableConversation(conversationEntity)) {
<<<<<<< HEAD
        const {groupId} = conversationEntity;
        await this.core.service!.conversation.wipeMLSConversation(groupId);
=======
        await this.conversationService.wipeMLSConversation(conversationEntity);
>>>>>>> 14156ea1
      }
    } else {
      // Update conversation roles (in case the removed user had some special role and it's not the self user)
      await this.conversationRoleRepository.updateConversationRoles(conversationEntity);
    }

    if (!selfLeavingClearedConversation) {
      const {messageEntity} = await this.addEventToConversation(conversationEntity, eventJson);
      (messageEntity as MemberMessage)
        .userEntities()
        .filter(userEntity => !userEntity.isMe)
        .forEach(userEntity => {
          conversationEntity.participating_user_ids.remove(userId => matchQualifiedIds(userId, userEntity));

          if (userEntity.isTemporaryGuest()) {
            userEntity.clearExpirationTimeout();
          }
        });

      await this.updateParticipatingUserEntities(conversationEntity);

      this.verificationStateHandler.onMemberLeft(conversationEntity);

      if (isFromSelf && conversationEntity.removed_from_conversation()) {
        this.archiveConversation(conversationEntity);
      }

      return {conversationEntity, messageEntity};
    }

    return undefined;
  }

  /**
   * Membership properties for a conversation were updated.
   *
   * @param conversationEntity Conversation entity that will be updated
   * @param eventJson JSON data of 'conversation.member-update' event
   * @returns Resolves when the event was handled
   */
  private async onMemberUpdate(
    conversationEntity: Conversation,
    eventJson: Pick<ConversationMemberUpdateEvent, 'data' | 'from'> & {conversation?: string},
  ) {
    const {conversation, data: eventData, from} = eventJson;
    const conversationId = {domain: '', id: conversation || '' /* TODO(federation) add domain on the sender side */};

    const isConversationRoleUpdate = !!eventData.conversation_role;
    if (isConversationRoleUpdate) {
      const {target, qualified_target, conversation_role} = eventData;
      const userId = qualified_target || {domain: '', id: target};
      const conversation = this.conversationState
        .conversations()
        .find(conversation => matchQualifiedIds(conversation, conversationId));
      if (conversation) {
        const roles = conversation.roles();
        roles[userId.id] = conversation_role;
        conversation.roles(roles);
      }
      return;
    }

    const isBackendEvent = eventData.otr_archived_ref || eventData.otr_muted_ref;
    const inSelfConversation = this.conversationState.isSelfConversation(conversationId);
    if (!inSelfConversation && conversation && !isBackendEvent) {
      this.logger.warn(
        `A conversation update message was not sent in the selfConversation. Skipping conversation update`,
      );
      return;
    }

    const isFromSelf = !this.userState.self() || from === this.userState.self().id;
    if (!isFromSelf) {
      this.logger.warn(`A conversation update message was not sent by the self user. Skipping conversation update`);
      return;
    }

    const isActiveConversation = this.conversationState.isActiveConversation(conversationEntity);
    const nextConversationEntity = isActiveConversation ? this.getNextConversation(conversationEntity) : undefined;
    const previouslyArchived = conversationEntity.is_archived();

    ConversationMapper.updateSelfStatus(conversationEntity, eventData);

    const wasUnarchived = previouslyArchived && !conversationEntity.is_archived();
    if (wasUnarchived) {
      return this.fetchUsersAndEvents(conversationEntity);
    }

    if (conversationEntity.is_cleared()) {
      await this._clearConversation(conversationEntity, conversationEntity.cleared_timestamp());
    }

    if (isActiveConversation && (conversationEntity.is_archived() || conversationEntity.is_cleared())) {
      amplify.publish(WebAppEvents.CONVERSATION.SHOW, nextConversationEntity, {});
    }
  }

  /**
   * An asset received in a conversation.
   *
   * @param conversationEntity Conversation to add the event to
   * @param event JSON data of 'conversation.asset-add'
   * @returns Resolves when the event was handled
   */
  private async onAssetAdd(conversationEntity: Conversation, event: AssetAddEvent) {
    const fromSelf = event.from === this.userState.self().id;

    const isRemoteFailure = !fromSelf && event.data.status === AssetTransferState.UPLOAD_FAILED;
    const isLocalCancel = fromSelf && event.data.reason === ProtobufAsset.NotUploaded.CANCELLED;

    if (isRemoteFailure || isLocalCancel) {
      /**
       * WEBAPP-6916: An unsuccessful asset upload triggers a removal of the original asset message in the `EventRepository`.
       * Thus the event timestamps need to get updated, so that the latest event timestamp is from the message which was send before the original message.
       *
       * Info: Since the `EventRepository` does not have a reference to the `ConversationRepository` we do that event update at this location.
       * A more fitting place would be the `AssetTransferState.UPLOAD_FAILED` case in `EventRepository._handleAssetUpdate`.
       *
       * Our assumption is that the `_handleAssetUpdate` function (invoked by `notificationsQueue.subscribe`) is executed before this function.
       */
      return conversationEntity.updateTimestamps(conversationEntity.getNewestMessage(), true);
    }

    if (!allowsAllFiles()) {
      const fileName = event.data.info.name;
      const contentType = event.data.content_type;
      if (!isAllowedFile(fileName, contentType)) {
        // TODO(Federation): Update code once sending assets is implemented on the backend
        const user = await this.userRepository.getUserById({domain: '', id: event.from});
        return this.injectFileTypeRestrictedMessage(
          conversationEntity,
          user,
          true,
          getFileExtensionOrName(fileName),
          event.id,
        );
      }
    }
    const {messageEntity} = await this.addEventToConversation(conversationEntity, event);
    const firstAsset = (messageEntity as ContentMessage).getFirstAsset();
    if (firstAsset.isImage() || (firstAsset as FileAsset).status() === AssetTransferState.UPLOADED) {
      return {conversationEntity, messageEntity};
    }
  }

  /**
   * A hide message received in a conversation.
   *
   * @param conversationEntity Conversation to add the event to
   * @param eventJson JSON data of 'conversation.message-delete'
   * @returns Resolves when the event was handled
   */
  private onMessageDeleted(conversationEntity: Conversation, eventJson: DeleteEvent) {
    const {data: eventData, from, id: eventId, time} = eventJson;

    return this.messageRepository
      .getMessageInConversationById(conversationEntity, eventData.message_id)
      .then(deletedMessageEntity => {
        if (deletedMessageEntity.ephemeral_expires()) {
          return;
        }

        const isSameSender = from === deletedMessageEntity.from;
        if (!isSameSender) {
          throw new ConversationError(ConversationError.TYPE.WRONG_USER, ConversationError.MESSAGE.WRONG_USER);
        }

        const isFromSelf = from === this.userState.self().id;
        if (!isFromSelf) {
          return this.addDeleteMessage(conversationEntity, eventId, time, deletedMessageEntity);
        }
      })
      .then(() => {
        return this.messageRepository.deleteMessageById(conversationEntity, eventData.message_id);
      })
      .catch(error => {
        const isNotFound = error.type === ConversationError.TYPE.MESSAGE_NOT_FOUND;
        if (!isNotFound) {
          this.logger.info(`Failed to delete message for conversation '${conversationEntity.id}'`, error);
          throw error;
        }
      });
  }

  /**
   * A hide message received in a conversation.
   *
   * @param eventJson JSON data of 'conversation.message-hidden'
   * @returns Resolves when the event was handled
   */
  private async onMessageHidden(eventJson: MessageHiddenEvent) {
    const {conversation, qualified_conversation, data: eventData, from} = eventJson;

    const conversationId = qualified_conversation || {id: conversation, domain: ''};
    try {
      const inSelfConversation = this.conversationState.isSelfConversation(conversationId);
      if (!inSelfConversation) {
        throw new ConversationError(
          ConversationError.TYPE.WRONG_CONVERSATION,
          ConversationError.MESSAGE.WRONG_CONVERSATION,
        );
      }

      const isFromSelf = !this.userState.self() || from === this.userState.self().id;
      if (!isFromSelf) {
        throw new ConversationError(ConversationError.TYPE.WRONG_USER, ConversationError.MESSAGE.WRONG_USER);
      }
      const conversationEntity = await this.getConversationById({domain: '', id: eventData.conversation_id});
      return await this.messageRepository.deleteMessageById(conversationEntity, eventData.message_id);
    } catch (error) {
      this.logger.info(
        `Failed to delete message '${eventData.message_id}' for conversation '${eventData.conversation_id}'`,
        error,
      );
      throw error;
    }
  }

  /**
   * Someone reacted to a message.
   *
   * @param conversationEntity Conversation entity that a message was reacted upon in
   * @param eventJson JSON data of 'conversation.reaction' event
   * @returns Resolves when the event was handled
   */
  private async onReaction(conversationEntity: Conversation, eventJson: ReactionEvent) {
    const conversationId = conversationEntity.id;
    const eventData = eventJson.data;
    const messageId = eventData.message_id;

    try {
      const messageEntity = await this.messageRepository.getMessageInConversationById(conversationEntity, messageId);
      if (!messageEntity || !messageEntity.isContent()) {
        const type = messageEntity ? messageEntity.type : 'unknown';

        this.logger.error(`Cannot react to '${type}' message '${messageId}' in conversation '${conversationId}'`);
        throw new ConversationError(ConversationError.TYPE.WRONG_TYPE, ConversationError.MESSAGE.WRONG_TYPE);
      }

      const changes = messageEntity.getUpdatedReactions(eventJson);
      if (changes) {
        const logMessage = `Updating reactions of message '${messageId}' in conversation '${conversationId}'`;
        this.logger.debug(logMessage, {changes, event: eventJson});

        this.eventService.updateEventSequentially(messageEntity.primary_key, changes);
        return await this.prepareReactionNotification(conversationEntity, messageEntity, eventJson);
      }
    } catch (error) {
      const isNotFound = error.type === ConversationError.TYPE.MESSAGE_NOT_FOUND;
      if (!isNotFound) {
        const logMessage = `Failed to handle reaction to message '${messageId}' in conversation '${conversationId}'`;
        this.logger.error(logMessage, error);
        throw error;
      }
    }
    return undefined;
  }

  private async onButtonActionConfirmation(conversationEntity: Conversation, eventJson: ButtonActionConfirmationEvent) {
    const {messageId, buttonId} = eventJson.data;
    try {
      const messageEntity = await this.messageRepository.getMessageInConversationById(conversationEntity, messageId);
      if (!messageEntity || !messageEntity.isComposite()) {
        const type = messageEntity ? messageEntity.type : 'unknown';

        this.logger.error(
          `Cannot react to '${type}' message '${messageId}' in conversation '${conversationEntity.id}'`,
        );
        throw new ConversationError(ConversationError.TYPE.WRONG_TYPE, ConversationError.MESSAGE.WRONG_TYPE);
      }
      const changes = messageEntity.getSelectionChange(buttonId);
      if (changes) {
        this.eventService.updateEventSequentially(messageEntity.primary_key, changes);
      }
      return;
    } catch (error) {
      const isNotFound = error.type === ConversationError.TYPE.MESSAGE_NOT_FOUND;
      if (!isNotFound) {
        const log = `Failed to handle reaction to message '${messageId}' in conversation '${conversationEntity.id}'`;
        this.logger.error(log, error);
        throw error;
      }
    }
  }

  /**
   * A conversation was renamed.
   *
   * @param conversationEntity Conversation entity that will be renamed
   * @param eventJson JSON data of 'conversation.rename' event
   * @returns Resolves when the event was handled
   */
  private async onRename(conversationEntity: Conversation, eventJson: ConversationRenameEvent, isWebSocket = false) {
    if (isWebSocket && eventJson.data?.name) {
      eventJson.data.name = fixWebsocketString(eventJson.data.name);
    }
    const {messageEntity} = await this.addEventToConversation(conversationEntity, eventJson);
    ConversationMapper.updateProperties(conversationEntity, eventJson.data);
    return {conversationEntity, messageEntity};
  }

  /**
   * Conversation protocol was updated.
   *
   * @param conversation Conversation that has updated protocol
   * @param eventJson JSON data of 'conversation.protocol-update' event
   * @returns Resolves when the event was handled
   */
  private async onProtocolUpdate(conversation: Conversation, eventJson: ConversationProtocolUpdateEvent) {
    const updatedConversation = await this.refreshConversationProtocolProperties(conversation);
    return this.addEventToConversation(updatedConversation, eventJson);
  }

  /**
   * A user started or stopped typing in a conversation.
   *
   * @param conversationEntity Conversation entity that will the user will be added to its active typing users
   * @param eventJson JSON data of 'conversation.typing' event
   * @returns Resolves when the event was handled
   */
  private async onTyping(conversationEntity: Conversation, eventJson: ConversationTypingEvent) {
    const qualifiedUserId = eventJson.qualified_from || {domain: '', id: eventJson.from};
    const qualifiedUser = conversationEntity
      .participating_user_ets()
      .find(user => matchQualifiedIds(user, qualifiedUserId));

    if (!qualifiedUser) {
      this.logger.warn(`No sender user found for event of type ${eventJson.type}`);
      return {conversationEntity};
    }

    const conversationId = conversationEntity.id;
    const {addTypingUser, getTypingUser, removeTypingUser} = useTypingIndicatorState.getState();

    const oldUser = getTypingUser(qualifiedUser, conversationId);
    if (oldUser) {
      window.clearTimeout(oldUser.timerId);
    }

    if (eventJson.data.status === CONVERSATION_TYPING.STARTED) {
      const timerId = window.setTimeout(() => {
        removeTypingUser(qualifiedUser, conversationId);
      }, TYPING_TIMEOUT * 6); // 10000 * 6 => 1 minute

      const typingUser = {conversationId, user: qualifiedUser, timerId};

      addTypingUser(typingUser);
    }

    if (eventJson.data.status === CONVERSATION_TYPING.STOPPED) {
      removeTypingUser(qualifiedUser, conversationId);
    }

    return {conversationEntity};
  }

  /**
   * A conversation receipt mode was changed
   *
   * @param conversationEntity Conversation entity that will be renamed
   * @param eventJson JSON data of 'conversation.receipt-mode-update' event
   * @returns Resolves when the event was handled
   */
  private async onReceiptModeChanged(conversationEntity: Conversation, eventJson: ConversationReceiptModeUpdateEvent) {
    const {messageEntity} = await this.addEventToConversation(conversationEntity, eventJson);
    ConversationMapper.updateSelfStatus(conversationEntity, {receipt_mode: eventJson.data.receipt_mode});
    return {conversationEntity, messageEntity};
  }

  private readonly handleMessageExpiration = (messageEntity: ContentMessage) => {
    amplify.publish(WebAppEvents.CONVERSATION.EPHEMERAL_MESSAGE_TIMEOUT, messageEntity);
    const shouldDeleteMessage = !messageEntity.user().isMe || messageEntity.isPing();
    if (shouldDeleteMessage) {
      // TODO(federation) map domain
      this.getConversationById({domain: '', id: messageEntity.conversation_id}).then(conversationEntity => {
        const isPingFromSelf = messageEntity.user().isMe && messageEntity.isPing();
        const deleteForSelf = isPingFromSelf || conversationEntity.removed_from_conversation();
        if (deleteForSelf) {
          return this.messageRepository.deleteMessage(conversationEntity, messageEntity);
        }

        const userIds = conversationEntity.isGroup()
          ? [this.userState.self().qualifiedId, {domain: messageEntity.fromDomain ?? '', id: messageEntity.from}]
          : undefined;
        return this.messageRepository.deleteMessageForEveryone(conversationEntity, messageEntity, {
          optimisticRemoval: true,
          targetedUsers: userIds,
        });
      });
    }
  };

  private async initMessageEntity(conversationEntity: Conversation, eventJson: IncomingEvent): Promise<Message> {
    const messageEntity = await this.event_mapper.mapJsonEvent(eventJson, conversationEntity);
    return this.updateMessageUserEntities(messageEntity);
  }

  private async replaceMessageInConversation(
    conversationEntity: Conversation,
    eventId: string,
    newData: EventRecord,
  ): Promise<ContentMessage | undefined> {
    const originalMessage = conversationEntity.getMessage(eventId);
    if (!originalMessage) {
      return undefined;
    }
    const replacedMessageEntity = await this.event_mapper.updateMessageEvent(
      originalMessage as ContentMessage,
      newData,
    );
    await this.ephemeralHandler.validateMessage(replacedMessageEntity);
    return replacedMessageEntity;
  }

  /**
   * Convert a JSON event into an entity and add it to a given conversation.
   *
   * @param conversationEntity Conversation entity the event will be added to
   * @param eventJson Event data
   * @returns Promise that resolves with the message entity for the event
   */
  private async addEventToConversation(
    conversationEntity: Conversation,
    eventJson: IncomingEvent,
  ): Promise<{conversationEntity: Conversation; messageEntity: Message}> {
    const messageEntity = (await this.initMessageEntity(conversationEntity, eventJson)) as Message;
    if (conversationEntity && messageEntity) {
      const wasAdded = conversationEntity.addMessage(messageEntity);
      if (wasAdded) {
        await this.ephemeralHandler.validateMessage(messageEntity as ContentMessage);
      }
    }
    return {conversationEntity, messageEntity};
  }

  /**
   * Convert multiple JSON events into entities and validate them
   *
   * @param events Event data
   * @param conversationEntity Conversation entity the events will be added to
   * @returns Resolves with an array of mapped messages
   */
  private async validateMessages(
    events: EventRecord[],
    conversationEntity: Conversation,
    {offline}: {offline?: boolean} = {},
  ) {
    const mappedEvents = await this.event_mapper.mapJsonEvents(events, conversationEntity);
    const updatedEvents = (await this.updateMessagesUserEntities(mappedEvents, {
      localOnly: offline,
    })) as ContentMessage[];
    const validatedMessages = (await this.ephemeralHandler.validateMessages(updatedEvents)) as ContentMessage[];
    return validatedMessages;
  }

  /**
   * Convert multiple JSON events into entities, validate and add them to a given conversation.
   *
   * @param events Event data
   * @param conversationEntity Conversation entity the events will be added to
   * @param prepend Should existing messages be prepended
   * @returns Resolves with an array of mapped messages
   */
  private async addEventsToConversation(
    events: EventRecord[],
    conversationEntity: Conversation,
    {prepend = true, offline}: {prepend?: boolean; offline?: boolean} = {},
  ) {
    const validatedMessages = await this.validateMessages(events, conversationEntity, {offline});
    if (prepend && conversationEntity.messages().length) {
      conversationEntity.prependMessages(validatedMessages);
    } else {
      conversationEntity.addMessages(validatedMessages);
    }
    return validatedMessages;
  }

  /**
   * Fetch all unread events and users of a conversation.
   *
   * @param conversationEntity Conversation fetch events and users for
   */
  private async fetchUsersAndEvents(conversationEntity: Conversation) {
    if (!conversationEntity.is_loaded() && !conversationEntity.is_pending()) {
      await this.updateParticipatingUserEntities(conversationEntity);
      await this.getUnreadEvents(conversationEntity);
    }
  }

  /**
   * Forward the reaction event to the Notification repository for browser and audio notifications.
   *
   * @param conversationEntity Conversation that event was received in
   * @param messageEntity Message that has been reacted upon
   * @param eventJson JSON data of received reaction event
   * @returns Resolves when the notification was prepared
   */
  private async prepareReactionNotification(
    conversationEntity: Conversation,
    messageEntity: ContentMessage,
    eventJson: ReactionEvent,
  ) {
    const {data: event_data, from} = eventJson;

    const messageFromSelf = messageEntity.from === this.userState.self().id;
    if (messageFromSelf && event_data.reaction) {
      const userEntity = await this.userRepository.getUserById({domain: messageEntity.fromDomain, id: from});
      const reactionMessageEntity = new Message(messageEntity.id, SuperType.REACTION);
      reactionMessageEntity.user(userEntity);
      reactionMessageEntity.reaction = event_data.reaction;
      return {conversationEntity, messageEntity: reactionMessageEntity};
    }

    return {conversationEntity};
  }

  private updateMessagesUserEntities(messageEntities: Message[], options: {localOnly?: boolean} = {}) {
    return Promise.all(messageEntities.map(messageEntity => this.updateMessageUserEntities(messageEntity, options)));
  }

  /**
   * Updates the user entities that are part of a message.
   *
   * @param messageEntity Message to be updated
   * @returns Resolves when users have been update
   */
  private async updateMessageUserEntities(messageEntity: Message, options: {localOnly?: boolean} = {}) {
    const userEntity = await this.userRepository.getUserById(
      {
        domain: messageEntity.fromDomain,
        id: messageEntity.from,
      },
      options,
    );
    messageEntity.user(userEntity);
    if (isMemberMessage(messageEntity) || messageEntity.hasOwnProperty('userEntities')) {
      return this.userRepository
        .getUsersById((messageEntity as MemberMessage).userIds(), options)
        .then(userEntities => {
          userEntities.sort(sortUsersByPriority);
          (messageEntity as MemberMessage).userEntities(userEntities);
          return messageEntity;
        });
    }
    if (messageEntity.isContent()) {
      const userIds = Object.keys(messageEntity.reactions());

      messageEntity.reactions_user_ets.removeAll();
      if (userIds.length) {
        // TODO(Federation): Make code federation-aware.
        return this.userRepository
          .getUsersById(userIds.map(userId => ({domain: '', id: userId})))
          .then(userEntities => {
            messageEntity.reactions_user_ets(userEntities);
            return messageEntity;
          });
      }
    }
    return messageEntity;
  }

  /**
   * Delete messages from UI and database.
   *
   * @param conversationEntity Conversation that contains the message
   * @param timestamp Timestamp as upper bound which messages to remove
   */
  private deleteMessages(conversationEntity: Conversation, timestamp?: number) {
    conversationEntity.hasCreationMessage = false;

    const iso_date = timestamp ? new Date(timestamp).toISOString() : undefined;
    this.eventService.deleteEvents(conversationEntity.id, iso_date);
  }

  /**
   * Add delete message to conversation.
   *
   * @param conversationId ID of conversation
   * @param messageId ID of message
   * @param time ISO 8601 formatted time string
   * @param messageEntity Message to delete
   */
  public addDeleteMessage(conversation: Conversation, messageId: string, time: string, messageEntity: Message) {
    const deleteEvent = EventBuilder.buildDelete(conversation, messageId, time, messageEntity);
    this.eventRepository.injectEvent(deleteEvent);
  }

  //##############################################################################
  // Message updates
  //##############################################################################

  expectReadReceipt(conversationEntity: Conversation): boolean {
    if (conversationEntity.is1to1()) {
      return !!this.propertyRepository.receiptMode();
    }

    if (conversationEntity.team_id && conversationEntity.isGroup()) {
      return !!conversationEntity.receiptMode();
    }

    return false;
  }

  findConversationByGroupId(groupId: string): Conversation | undefined {
    return this.conversationState.findConversationByGroupId(groupId);
  }

  public async cleanupEphemeralMessages(): Promise<void> {
    this.conversationState.conversations().forEach(async conversationEntity => {
      const messages = (await this.eventService.loadEphemeralEvents(conversationEntity.id)) as EventRecord[];
      this.validateMessages(messages, conversationEntity);
    });
  }
}<|MERGE_RESOLUTION|>--- conflicted
+++ resolved
@@ -80,7 +80,6 @@
 import {ConversationLabelRepository} from './ConversationLabelRepository';
 import {ConversationDatabaseData, ConversationMapper} from './ConversationMapper';
 import {ConversationRoleRepository} from './ConversationRoleRepository';
-<<<<<<< HEAD
 import {
   isMixedConversation,
   isMLSCapableConversation,
@@ -88,9 +87,6 @@
   isProteusConversation,
   MLSCapableConversation,
 } from './ConversationSelectors';
-=======
-import {isMLSCapableConversation, isMLSConversation} from './ConversationSelectors';
->>>>>>> 14156ea1
 import {ConversationService} from './ConversationService';
 import {ConversationState} from './ConversationState';
 import {ConversationStateHandler} from './ConversationStateHandler';
@@ -963,12 +959,7 @@
     this.deleteConversationFromRepository(conversationId);
     await this.conversationService.deleteConversationFromDb(conversationId.id);
     if (isMLSCapableConversation(conversationEntity)) {
-<<<<<<< HEAD
-      const {groupId} = conversationEntity;
-      await this.core.service!.conversation.wipeMLSConversation(groupId);
-=======
       await this.conversationService.wipeMLSConversation(conversationEntity);
->>>>>>> 14156ea1
     }
   };
 
@@ -2715,12 +2706,7 @@
       }
 
       if (isMLSCapableConversation(conversationEntity)) {
-<<<<<<< HEAD
-        const {groupId} = conversationEntity;
-        await this.core.service!.conversation.wipeMLSConversation(groupId);
-=======
         await this.conversationService.wipeMLSConversation(conversationEntity);
->>>>>>> 14156ea1
       }
     } else {
       // Update conversation roles (in case the removed user had some special role and it's not the self user)
