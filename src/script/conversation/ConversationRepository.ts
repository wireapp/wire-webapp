/*
 * Wire
 * Copyright (C) 2018 Wire Swiss GmbH
 *
 * This program is free software: you can redistribute it and/or modify
 * it under the terms of the GNU General Public License as published by
 * the Free Software Foundation, either version 3 of the License, or
 * (at your option) any later version.
 *
 * This program is distributed in the hope that it will be useful,
 * but WITHOUT ANY WARRANTY; without even the implied warranty of
 * MERCHANTABILITY or FITNESS FOR A PARTICULAR PURPOSE. See the
 * GNU General Public License for more details.
 *
 * You should have received a copy of the GNU General Public License
 * along with this program. If not, see http://www.gnu.org/licenses/.
 *
 */

import {
  Conversation as BackendConversation,
  ConversationProtocol,
  CONVERSATION_TYPE,
  DefaultConversationRoleName as DefaultRole,
  NewConversation,
  MessageSendingStatus,
  RemoteConversations,
} from '@wireapp/api-client/lib/conversation';
import {ConversationReceiptModeUpdateData} from '@wireapp/api-client/lib/conversation/data/';
import {CONVERSATION_TYPING} from '@wireapp/api-client/lib/conversation/data/ConversationTypingData';
import {
  ConversationCreateEvent,
  ConversationEvent,
  ConversationMemberJoinEvent,
  ConversationMemberLeaveEvent,
  ConversationMemberUpdateEvent,
  ConversationMessageTimerUpdateEvent,
  ConversationReceiptModeUpdateEvent,
  ConversationRenameEvent,
  ConversationTypingEvent,
  CONVERSATION_EVENT,
  ConversationProtocolUpdateEvent,
  ConversationMLSWelcomeEvent,
} from '@wireapp/api-client/lib/event';
import {BackendErrorLabel} from '@wireapp/api-client/lib/http/';
import type {BackendError} from '@wireapp/api-client/lib/http/';
import type {QualifiedId} from '@wireapp/api-client/lib/user/';
import {MLSCreateConversationResponse} from '@wireapp/core/lib/conversation';
import {amplify} from 'amplify';
import {StatusCodes as HTTP_STATUS} from 'http-status-codes';
import {container} from 'tsyringe';
import {flatten} from 'underscore';

import {Asset as ProtobufAsset, Confirmation, LegalHoldStatus} from '@wireapp/protocol-messaging';
import {WebAppEvents} from '@wireapp/webapp-events';

import {TYPING_TIMEOUT, useTypingIndicatorState} from 'Components/InputBar/components/TypingIndicator';
import {getNextItem} from 'Util/ArrayUtil';
import {allowsAllFiles, getFileExtensionOrName, isAllowedFile} from 'Util/FileTypeUtil';
import {replaceLink, t} from 'Util/LocalizerUtil';
import {getLogger, Logger} from 'Util/Logger';
import {matchQualifiedIds} from 'Util/QualifiedId';
import {removeClientFromUserClientMap} from 'Util/removeClientFromUserClientMap';
import {
  compareTransliteration,
  fixWebsocketString,
  sortByPriority,
  sortUsersByPriority,
  startsWith,
} from 'Util/StringUtil';
import {TIME_IN_MILLIS} from 'Util/TimeUtil';
import {isBackendError} from 'Util/TypePredicateUtil';
import {createUuid} from 'Util/uuid';

import {ACCESS_STATE} from './AccessState';
import {extractClientDiff} from './ClientMismatchUtil';
import {updateAccessRights} from './ConversationAccessPermission';
import {ConversationEphemeralHandler} from './ConversationEphemeralHandler';
import {ConversationFilter} from './ConversationFilter';
import {ConversationLabelRepository} from './ConversationLabelRepository';
import {ConversationDatabaseData, ConversationMapper} from './ConversationMapper';
import {ConversationRoleRepository} from './ConversationRoleRepository';
import {
  isMixedConversation,
  isMLSCapableConversation,
  isMLSConversation,
  isProteusConversation,
  MLSCapableConversation,
  MLSConversation,
  isProteus1to1ConversationWithUser,
  ProteusConversation,
} from './ConversationSelectors';
import {ConversationService} from './ConversationService';
import {ConversationState} from './ConversationState';
import {ConversationStateHandler} from './ConversationStateHandler';
import {ConversationStatus} from './ConversationStatus';
import {ConversationVerificationState} from './ConversationVerificationState';
import {ProteusConversationVerificationStateHandler} from './ConversationVerificationStateHandler';
import {OnConversationVerificationStateChange} from './ConversationVerificationStateHandler/shared';
import {EventMapper} from './EventMapper';
import {MessageRepository} from './MessageRepository';
import {NOTIFICATION_STATE} from './NotificationSetting';

import {AssetTransferState} from '../assets/AssetTransferState';
import {CallingRepository} from '../calling/CallingRepository';
import {LEAVE_CALL_REASON} from '../calling/enum/LeaveCallReason';
import {PrimaryModal} from '../components/Modals/PrimaryModal';
import {Config} from '../Config';
import {ConnectionEntity} from '../connection/ConnectionEntity';
import {ConnectionRepository} from '../connection/ConnectionRepository';
import {
  AssetAddEvent,
  ButtonActionConfirmationEvent,
  ClientConversationEvent,
  DeleteEvent,
  EventBuilder,
  GroupCreationEvent,
  MemberLeaveEvent,
  MessageHiddenEvent,
  OneToOneCreationEvent,
  TeamMemberLeaveEvent,
} from '../conversation/EventBuilder';
import {Conversation} from '../entity/Conversation';
import {ContentMessage} from '../entity/message/ContentMessage';
import {DeleteConversationMessage} from '../entity/message/DeleteConversationMessage';
import {FileAsset} from '../entity/message/FileAsset';
import {MemberMessage} from '../entity/message/MemberMessage';
import {Message} from '../entity/message/Message';
import {User} from '../entity/User';
import {BaseError, BASE_ERROR_TYPE} from '../error/BaseError';
import {ConversationError} from '../error/ConversationError';
import {ClientEvent, CONVERSATION as CLIENT_CONVERSATION_EVENT} from '../event/Client';
import {EventRepository} from '../event/EventRepository';
import {EventService} from '../event/EventService';
import {EventSource} from '../event/EventSource';
import {NOTIFICATION_HANDLING_STATE} from '../event/NotificationHandlingState';
import {isMemberMessage} from '../guards/Message';
import * as LegalHoldEvaluator from '../legal-hold/LegalHoldEvaluator';
import {MessageCategory} from '../message/MessageCategory';
import {SystemMessageType} from '../message/SystemMessageType';
import {addOtherSelfClientsToMLSConversation} from '../mls';
import {PropertiesRepository} from '../properties/PropertiesRepository';
import {SelfRepository} from '../self/SelfRepository';
import {Core} from '../service/CoreSingleton';
import type {EventRecord} from '../storage';
import {ConversationRecord} from '../storage/record/ConversationRecord';
import {TeamRepository} from '../team/TeamRepository';
import {TeamState} from '../team/TeamState';
import {ServerTimeHandler} from '../time/serverTimeHandler';
import {UserFilter} from '../user/UserFilter';
import {UserRepository} from '../user/UserRepository';
import {UserState} from '../user/UserState';

type ConversationDBChange = {obj: EventRecord; oldObj: EventRecord};
type FetchPromise = {rejectFn: (error: ConversationError) => void; resolveFn: (conversation: Conversation) => void};
type EntityObject = {conversationEntity: Conversation; messageEntity: Message};
type IncomingEvent = ConversationEvent | ClientConversationEvent;

export enum CONVERSATION_READONLY_STATE {
  READONLY_ONE_TO_ONE_SELF_UNSUPPORTED_MLS = 'READONLY_ONE_TO_ONE_SELF_UNSUPPORTED_MLS',
  READONLY_ONE_TO_ONE_OTHER_UNSUPPORTED_MLS = 'READONLY_ONE_TO_ONE_OTHER_UNSUPPORTED_MLS',
}

export class ConversationRepository {
  private isBlockingNotificationHandling: boolean;
  private readonly ephemeralHandler: ConversationEphemeralHandler;
  public readonly conversationLabelRepository: ConversationLabelRepository;
  public readonly conversationRoleRepository: ConversationRoleRepository;
  private readonly event_mapper: EventMapper;
  private readonly eventService: EventService;
  private readonly logger: Logger;
  public readonly stateHandler: ConversationStateHandler;
  public readonly proteusVerificationStateHandler: ProteusConversationVerificationStateHandler;

  static get CONFIG() {
    return {
      CONFIRMATION_THRESHOLD: TIME_IN_MILLIS.WEEK,
      EXTERNAL_MESSAGE_THRESHOLD: 200 * 1024,
      ESTABLISH_MLS_GROUP_AFTER_CONNECTION_IS_ACCEPTED_DELAY: 3000,
      GROUP: {
        MAX_NAME_LENGTH: 64,
        MAX_SIZE: Config.getConfig().MAX_GROUP_PARTICIPANTS,
      },
    };
  }

  constructor(
    private readonly conversationService: ConversationService,
    private readonly messageRepository: MessageRepository,
    private readonly connectionRepository: ConnectionRepository,
    private readonly eventRepository: EventRepository,
    private readonly teamRepository: TeamRepository,
    private readonly userRepository: UserRepository,
    private readonly selfRepository: SelfRepository,
    private readonly propertyRepository: PropertiesRepository,
    private readonly callingRepository: CallingRepository,
    private readonly serverTimeHandler: ServerTimeHandler,
    private readonly userState = container.resolve(UserState),
    private readonly teamState = container.resolve(TeamState),
    private readonly conversationState = container.resolve(ConversationState),
    private readonly core = container.resolve(Core),
  ) {
    this.eventService = eventRepository.eventService;
    // we register a client mismatch handler agains the message repository so that we can react to missing members
    // FIXME this should be temporary. In the near future we want the core to handle clients/mismatch/verification. So the webapp won't need this logic at all
    this.messageRepository.setClientMismatchHandler(async (mismatch, conversation, silent, consentType) => {
      //we filter out self client id to omit it in mismatch check
      const {userId, clientId} = this.core;
      const domain = userState.self()?.domain;

      const selfClient = {domain, userId, clientId};
      const filteredMissing = mismatch.missing && removeClientFromUserClientMap(mismatch.missing, selfClient);
      const filteredMismatch = {...mismatch, missing: filteredMissing} as MessageSendingStatus;

      const {missingClients, deletedClients, emptyUsers, missingUserIds} = extractClientDiff(
        filteredMismatch,
        conversation?.allUserEntities(),
        domain,
      );

      if (conversation && missingUserIds.length) {
        // add/remove users from the conversation (if any)
        await this.addMissingMember(conversation, missingUserIds, new Date(mismatch.time).getTime() - 1);
      }

      // Remove clients that are not needed anymore
      await Promise.all(
        deletedClients.map(({userId, clients}) =>
          Promise.all(clients.map(client => this.userRepository.removeClientFromUser(userId, client))),
        ),
      );
      const removedTeamUserIds = emptyUsers.filter(user => teamState.isInTeam(user)).map(user => user.qualifiedId);

      if (removedTeamUserIds.length) {
        // If we have found some users that were removed from the conversation, we need to check if those users were also completely removed from the team
        const {found: usersWithoutClients} = await this.userRepository.getUserListFromBackend(removedTeamUserIds);
        await Promise.all(
          usersWithoutClients
            .filter(user => user.deleted)
            .map(user =>
              this.teamMemberLeave(
                this.teamState.team().id,
                {
                  domain: this.teamState.teamDomain(),
                  id: user.id,
                },
                new Date(mismatch.time).getTime() - 1,
              ),
            ),
        );
      }

      let shouldWarnLegalHold = false;
      if (missingClients.length) {
        const wasVerified = conversation?.is_verified();
        const legalHoldStatus = conversation?.legalHoldStatus();
        const newDevices = await this.userRepository.updateMissingUsersClients(
          missingClients.map(({userId}) => userId),
        );
        if (wasVerified && newDevices.length) {
          // if the conversation is verified but some clients were missing, it means the conversation will degrade.
          // We need to warn the user of the degradation and ask his permission to actually send the message
          conversation?.verification_state(ConversationVerificationState.DEGRADED);
        }
        if (conversation) {
          const hasChangedLegalHoldStatus = conversation.legalHoldStatus() !== legalHoldStatus;
          shouldWarnLegalHold = hasChangedLegalHoldStatus && newDevices.some(device => device.isLegalHold());
        }
      }
      if (!conversation) {
        // in case of a broadcast message, we want to keep sending the message even if there are some conversation degradation
        return true;
      }
      return silent
        ? false
        : this.messageRepository.requestUserSendingPermission(conversation, shouldWarnLegalHold, consentType);
    });

    this.logger = getLogger('ConversationRepository');

    this.event_mapper = new EventMapper();

    // we register and store a handler, that we can manually trigger for incoming events from proteus and mixed conversations
    this.proteusVerificationStateHandler = new ProteusConversationVerificationStateHandler(
      this.onConversationVerificationStateChange,
      this.userState,
      this.conversationState,
    );

    this.isBlockingNotificationHandling = true;

    this.teamState.isTeam.subscribe(() => this.mapGuestStatusSelf());

    this.initSubscriptions();

    this.stateHandler = new ConversationStateHandler(this.conversationService);
    this.ephemeralHandler = new ConversationEphemeralHandler(this.eventService, {
      onMessageTimeout: this.handleMessageExpiration,
    });

    this.conversationLabelRepository = new ConversationLabelRepository(
      this.conversationState.conversations,
      this.conversationState.visibleConversations,
      propertyRepository.propertiesService,
    );

    this.conversationRoleRepository = new ConversationRoleRepository(this.teamRepository, this.conversationService);

    if (this.core.backendFeatures.isFederated) {
      this.scheduleMissingUsersAndConversationsMetadataRefresh();
    }
  }

  checkMessageTimer(messageEntity: ContentMessage): void {
    this.ephemeralHandler.checkMessageTimer(messageEntity, this.serverTimeHandler.getTimeOffset());
  }

  private initSubscriptions(): void {
    amplify.subscribe(WebAppEvents.CONVERSATION.DELETE, this.deleteConversationLocally);
    amplify.subscribe(WebAppEvents.CONVERSATION.EVENT_FROM_BACKEND, this.onConversationEvent);
    amplify.subscribe(WebAppEvents.CONVERSATION.MAP_CONNECTION, this.mapConnection);
    amplify.subscribe(WebAppEvents.CONVERSATION.MISSED_EVENTS, this.onMissedEvents);
    amplify.subscribe(WebAppEvents.CONVERSATION.PERSIST_STATE, this.saveConversationStateInDb);
    amplify.subscribe(WebAppEvents.EVENT.NOTIFICATION_HANDLING_STATE, this.setNotificationHandlingState);
    amplify.subscribe(WebAppEvents.TEAM.MEMBER_LEAVE, this.teamMemberLeave);
    amplify.subscribe(WebAppEvents.USER.UNBLOCKED, this.onUnblockUser);
    amplify.subscribe(WebAppEvents.CONVERSATION.INJECT_LEGAL_HOLD_MESSAGE, this.injectLegalHoldMessage);

    this.eventService.addEventUpdatedListener(this.updateLocalMessageEntity);
    this.eventService.addEventDeletedListener(this.deleteLocalMessageEntity);

    window.addEventListener<any>(WebAppEvents.CONVERSATION.JOIN, this.onConversationJoin);

    this.selfRepository.on('selfSupportedProtocolsUpdated', this.onSelfUserSupportedProtocolsUpdated);
    this.userRepository.on('supportedProtocolsUpdated', this.onUserSupportedProtocolsUpdated);
  }

  public initMLSConversationRecoveredListener() {
    return this.conversationService.addMLSConversationRecoveredListener(this.onMLSConversationRecovered);
  }

  private readonly updateLocalMessageEntity = async ({
    obj: updatedEvent,
    oldObj: oldEvent,
  }: ConversationDBChange): Promise<void> => {
    const qualifiedId = updatedEvent.qualified_conversation || {domain: '', id: updatedEvent.conversation};
    const conversationEntity = this.conversationState.findConversation(qualifiedId);
    const replacedMessageEntity = await this.replaceMessageInConversation(
      conversationEntity,
      oldEvent.id,
      updatedEvent,
    );
    if (replacedMessageEntity) {
      const messageEntity = await this.updateMessageUserEntities(replacedMessageEntity);
      amplify.publish(WebAppEvents.CONVERSATION.MESSAGE.UPDATED, oldEvent.id, messageEntity);
    }
  };

  private readonly deleteLocalMessageEntity = ({oldObj: deletedEvent}: ConversationDBChange): void => {
    const qualifiedId = deletedEvent.qualified_conversation || {domain: '', id: deletedEvent.conversation};
    const conversationEntity = this.conversationState.findConversation(qualifiedId);
    if (conversationEntity) {
      conversationEntity.removeMessageById(deletedEvent.id);
    }
  };

  //##############################################################################
  // Conversation service interactions
  //##############################################################################

  /**
   * Create a group conversation.
   * @note Do not include the requester among the users
   *
   * @param userEntities Users (excluding the creator) to be part of the conversation
   * @param groupName Name for the conversation
   * @param accessState State for conversation access
   * @param options Additional conversation creation options (like "receipt_mode")
   * @returns Resolves when the conversation was created
   */
  public async createGroupConversation(
    userEntities: User[],
    groupName?: string,
    accessState?: ACCESS_STATE,
    options: Partial<NewConversation> = {},
  ): Promise<Conversation> {
    const userIds = userEntities.map(user => user.qualifiedId);
    const usersPayload = {
      qualified_users: userIds,
      users: [] as string[],
    };

    let payload: NewConversation & {conversation_role: string} = {
      conversation_role: DefaultRole.WIRE_MEMBER,
      name: groupName,
      receipt_mode: null,
      ...usersPayload,
      ...options,
    };

    if (this.teamState.team().id) {
      payload.team = {
        managed: false,
        teamid: this.teamState.team().id!,
      };

      if (accessState) {
        const {accessModes: access, accessRole} = updateAccessRights(accessState);

        const accessRoleField = this.core.backendFeatures.version >= 3 ? 'access_role' : 'access_role_v2';

        payload = {
          ...payload,
          access,
          [accessRoleField]: accessRole,
        };
      }
    }

    try {
      /**
       * ToDo: Fetch all MLS Events from backend before doing anything else
       * Needs to be done to receive the latest epoch and avoid epoch mismatch errors
       */
      let response: MLSCreateConversationResponse;
      const isMLSConversation = payload.protocol === ConversationProtocol.MLS;
      if (isMLSConversation) {
        response = await this.core.service!.conversation.createMLSConversation(
          payload,
          this.userState.self().qualifiedId,
          this.core.clientId,
        );
      } else {
        const {conversation, failedToAdd} = await this.core.service!.conversation.createProteusConversation(payload);
        response = {conversation, events: [], failedToAdd};
      }

      const {conversationEntity} = await this.onCreate({
        conversation: response.conversation.qualified_id.id,
        data: {
          last_event: '0.0',
          last_event_time: '1970-01-01T00:00:00.000Z',
          receipt_mode: undefined,
          ...response.conversation,
        },
        from: this.userState.self().id,
        qualified_conversation: response.conversation.qualified_id,
        time: new Date().toISOString(),
        type: CONVERSATION_EVENT.CREATE,
      });

      const {failedToAdd} = response;

      if (failedToAdd) {
        const failedToAddUsersEvent = EventBuilder.buildFailedToAddUsersEvent(
          failedToAdd,
          conversationEntity,
          this.userState.self().id,
        );
        await this.eventRepository.injectEvent(failedToAddUsersEvent);
      }

      return conversationEntity;
    } catch (error) {
      if (isBackendError(error)) {
        switch (error.label) {
          case BackendErrorLabel.CLIENT_ERROR:
            this.handleTooManyMembersError();
            break;
          case BackendErrorLabel.NOT_CONNECTED:
            await this.handleUsersNotConnected(userEntities.map(user => user.qualifiedId));
            break;
          case BackendErrorLabel.LEGAL_HOLD_MISSING_CONSENT:
            this.showLegalHoldConsentError();
            break;
          default:
            this.logger.error(error);
        }
      }
      throw error;
    }
  }

  public async refreshUnavailableParticipants(conversation: Conversation): Promise<void> {
    const unavailableUsers = conversation.allUserEntities().filter(user => !user.isAvailable());
    if (!unavailableUsers.length) {
      return;
    }
    await this.userRepository.refreshUsers(unavailableUsers.map(user => user.qualifiedId));
  }

  private async refreshAllConversationsUnavailableParticipants(): Promise<void> {
    const allUnavailableUsers = this.conversationState
      .conversations()
      .flatMap(conversation => conversation.allUserEntities().filter(user => !user.isAvailable()));

    if (!allUnavailableUsers.length) {
      return;
    }
    await this.userRepository.refreshUsers(allUnavailableUsers.map(user => user.qualifiedId));
  }

  /**
   * Refresh missing conversations and unavailable users metadata every 3 hours
   * @Note Federation only
   */
  private readonly scheduleMissingUsersAndConversationsMetadataRefresh = () => {
    window.setInterval(async () => {
      try {
        await this.loadMissingConversations();
        await this.refreshAllConversationsUnavailableParticipants();
      } catch (error) {
        this.logger.warn(`failed to refresh missing users & conversations metat data`, error);
      }
    }, TIME_IN_MILLIS.HOUR * 3);
  };

  /**
   * Create a guest room.
   */
  public createGuestRoom(): Promise<Conversation | undefined> {
    const groupName = t('guestRoomConversationName');
    return this.createGroupConversation([], groupName, ACCESS_STATE.TEAM.GUESTS_SERVICES);
  }

  /**
   * Get a conversation from the backend.
   */
  private async fetchConversationById({id: conversationId, domain}: QualifiedId): Promise<Conversation> {
    const qualifiedId = {domain, id: conversationId};
    const fetching_conversations: Record<string, FetchPromise[]> = {};
    if (fetching_conversations.hasOwnProperty(conversationId)) {
      return new Promise((resolve, reject) => {
        fetching_conversations[conversationId].push({rejectFn: reject, resolveFn: resolve});
      });
    }

    fetching_conversations[conversationId] = [];
    try {
      const response = await this.conversationService.getConversationById(qualifiedId);
      const [conversationEntity] = this.mapConversations([response]);

      await this.saveConversation(conversationEntity);

      fetching_conversations[conversationId].forEach(({resolveFn}) => resolveFn(conversationEntity));
      delete fetching_conversations[conversationId];

      return conversationEntity;
    } catch (originalError) {
      if (originalError.code === HTTP_STATUS.NOT_FOUND) {
        this.deleteConversationLocally(qualifiedId, false);
      }
      const error = new ConversationError(
        ConversationError.TYPE.CONVERSATION_NOT_FOUND,
        ConversationError.MESSAGE.CONVERSATION_NOT_FOUND,
        originalError,
      );
      fetching_conversations[conversationId].forEach(({rejectFn}) => rejectFn(error));
      delete fetching_conversations[conversationId];

      throw error;
    }
  }

  /**
   * Will load all the conversations in memory
   * @returns all the conversations from backend merged with the locally stored conversations and loaded into memory
   */
  public async loadConversations(): Promise<Conversation[]> {
    const remoteConversations = await this.conversationService.getAllConversations().catch(error => {
      this.logger.error(`Failed to get all conversations from backend: ${error.message}`);
      return {found: []} as RemoteConversations;
    });
    return this.loadRemoteConversations(remoteConversations);
  }

  /**
   * Will try to fetch and load all the missing conversations in memory
   * @returns all the missing conversations freshly fetched from backend appended to the locally stored conversations
   */
  public async loadMissingConversations(): Promise<Conversation[]> {
    const missingConversations = this.conversationState.missingConversations;
    if (!missingConversations.length) {
      return this.conversationState.conversations();
    }
    const remoteConversations = await this.conversationService
      .getConversationByIds(missingConversations)
      .catch(error => {
        this.logger.error(`Failed to get all conversations from backend: ${error.message}`);
        return {found: [], failed: missingConversations} as RemoteConversations;
      });
    return this.loadRemoteConversations(remoteConversations);
  }

  /**
   * Will append the new conversations from backend to the locally stored conversations in memory
   * @param remoteConversations new conversations fetched from backend
   * @returns the new conversations from backend merged with the locally stored conversations
   */
  private async loadRemoteConversations(remoteConversations: RemoteConversations): Promise<Conversation[]> {
    const localConversations = await this.conversationService.loadConversationStatesFromDb<ConversationDatabaseData>();
    let conversationsData: any[];

    if (!remoteConversations.found?.length) {
      conversationsData = localConversations;
    } else {
      const data = ConversationMapper.mergeConversations(localConversations, remoteConversations);
      conversationsData = (await this.conversationService.saveConversationsInDb(data)) as any[];
    }

    const allConversationEntities = this.mapConversations(conversationsData);
    const newConversationEntities = allConversationEntities.filter(
      allConversations =>
        !this.conversationState
          .conversations()
          .some(storedConversations => storedConversations.id === allConversations.id),
    );
    if (newConversationEntities.length) {
      this.saveConversations(newConversationEntities);
    }

    this.conversationState.missingConversations = [...new Set(remoteConversations.failed)];

    return this.conversationState.conversations();
  }

  public async updateConversationStates(conversationsDataArray: ConversationRecord[]) {
    const handledConversationEntities: Conversation[] = [];
    const unknownConversations: ConversationRecord[] = [];

    conversationsDataArray.forEach(conversationData => {
      const localEntity = this.conversationState
        .conversations()
        .find(conversation => matchQualifiedIds(conversation, conversationData));

      if (localEntity) {
        const entity = ConversationMapper.updateSelfStatus(localEntity, conversationData as any, true);
        handledConversationEntities.push(entity);
        return;
      }

      unknownConversations.push(conversationData);
    });

    let conversationEntities: Conversation[] = [];

    if (unknownConversations.length) {
      conversationEntities = conversationEntities.concat(this.mapConversations(unknownConversations as any[]));
      this.saveConversations(conversationEntities);
    }

    conversationEntities = conversationEntities.concat(handledConversationEntities);
    const handledConversationData = conversationEntities.map(conversationEntity => conversationEntity.serialize());
    this.conversationService.saveConversationsInDb(handledConversationData);
    return conversationEntities;
  }

  /**
   * Get preceding messages starting with the given message.
   * @param conversationEntity Respective conversation
   * @returns Resolves with the messages
   */
  public async getPrecedingMessages(conversationEntity: Conversation): Promise<ContentMessage[]> {
    conversationEntity.is_pending(true);

    const firstMessageEntity = conversationEntity.getOldestMessage();
    const upperBound =
      firstMessageEntity && firstMessageEntity.timestamp()
        ? new Date(firstMessageEntity.timestamp())
        : new Date(conversationEntity.getLatestTimestamp(this.serverTimeHandler.toServerTimestamp()) + 1);

    const events = (await this.eventService.loadPrecedingEvents(
      conversationEntity.id,
      new Date(0),
      upperBound,
      Config.getConfig().MESSAGES_FETCH_LIMIT,
    )) as EventRecord[];
    const mappedMessageEntities = await this.addPrecedingEventsToConversation(events, conversationEntity);
    conversationEntity.is_pending(false);
    return mappedMessageEntities;
  }

  private async addPrecedingEventsToConversation(
    events: EventRecord[],
    conversationEntity: Conversation,
  ): Promise<ContentMessage[]> {
    const hasAdditionalMessages = events.length === Config.getConfig().MESSAGES_FETCH_LIMIT;

    const mappedMessageEntities = await this.addEventsToConversation(events, conversationEntity);
    conversationEntity.hasAdditionalMessages(hasAdditionalMessages);

    if (!hasAdditionalMessages) {
      const firstMessage = conversationEntity.getOldestMessage();
      const checkCreationMessage = isMemberMessage(firstMessage) && firstMessage?.isCreation();
      if (checkCreationMessage) {
        const groupCreationMessageIn1to1 = conversationEntity.is1to1() && firstMessage?.isGroupCreation();
        const one2oneConnectionMessageInGroup = conversationEntity.isGroup() && firstMessage?.isConnection();
        const wrongMessageTypeForConversation = groupCreationMessageIn1to1 || one2oneConnectionMessageInGroup;

        if (wrongMessageTypeForConversation) {
          this.messageRepository.deleteMessage(conversationEntity, firstMessage);
          conversationEntity.hasCreationMessage = false;
        } else {
          conversationEntity.hasCreationMessage = true;
        }
      }
      const addCreationMessage = !conversationEntity.hasCreationMessage;
      if (addCreationMessage) {
        await this.addCreationMessage(conversationEntity, this.userState.self().isTemporaryGuest());
      }
    }

    return mappedMessageEntities;
  }

  private async addCreationMessage(
    conversationEntity: Conversation,
    isTemporaryGuest: boolean,
    timestamp?: number,
    eventSource?: EventSource,
  ): Promise<void> {
    conversationEntity.hasCreationMessage = true;

    if (conversationEntity.inTeam()) {
      const allTeamMembersParticipate = this.teamState.teamMembers().length
        ? this.teamState
            .teamMembers()
            .every(
              teamMember =>
                !!conversationEntity.participating_user_ids().find(user => matchQualifiedIds(user, teamMember)),
            )
        : false;

      conversationEntity.withAllTeamMembers(allTeamMembersParticipate);
    }

    const creationEvent = conversationEntity.isGroup()
      ? EventBuilder.buildGroupCreation(conversationEntity, isTemporaryGuest, timestamp)
      : EventBuilder.build1to1Creation(conversationEntity);

    await this.eventRepository.injectEvent(creationEvent, eventSource);
  }

  /**
   * Get specified message and load number preceding and subsequent messages defined by padding.
   *
   * @param conversationEntity Conversation entity
   * @param messageEntity Message entity
   * @param padding Number of messages to load around the targeted message
   * @returns Resolves with the messages
   */
  public async getMessagesWithOffset(
    conversationEntity: Conversation,
    messageEntity: Message,
    padding = 30,
  ): Promise<ContentMessage[]> {
    const messageDate = new Date(messageEntity.timestamp());
    const conversationId = conversationEntity.id;

    conversationEntity.is_pending(true);

    const precedingMessages = (await this.eventService.loadPrecedingEvents(
      conversationId,
      new Date(0),
      messageDate,
      Math.floor(padding / 2),
    )) as EventRecord[];
    const followingMessages = (await this.eventService.loadFollowingEvents(
      conversationEntity.id,
      messageDate,
      padding - precedingMessages.length,
    )) as EventRecord[];
    const messages = precedingMessages.concat(followingMessages);
    const mappedMessageEntities = await this.addEventsToConversation(messages, conversationEntity);
    conversationEntity.is_pending(false);
    return mappedMessageEntities;
  }

  /**
   * Get subsequent messages starting with the given message.
   * @returns Resolves with the messages
   */
  async getSubsequentMessages(conversationEntity: Conversation, messageEntity: ContentMessage) {
    const messageDate = new Date(messageEntity.timestamp());
    conversationEntity.is_pending(true);

    const events = (await this.eventService.loadFollowingEvents(
      conversationEntity.id,
      messageDate,
      Config.getConfig().MESSAGES_FETCH_LIMIT,
    )) as EventRecord[];
    const mappedMessageEntities = await this.addEventsToConversation(events, conversationEntity, {prepend: false});
    conversationEntity.is_pending(false);
    return mappedMessageEntities;
  }

  /**
   * Get messages for given category. Category param acts as lower bound.
   */
  async getEventsForCategory(conversationEntity: Conversation, category = MessageCategory.NONE): Promise<Message[]> {
    const events = (await this.eventService.loadEventsWithCategory(conversationEntity.id, category)) as EventRecord[];
    const messageEntities = (await this.event_mapper.mapJsonEvents(events, conversationEntity)) as Message[];
    return this.updateMessagesUserEntities(messageEntities);
  }

  /**
   * Search for given text in conversation.
   */
  public async searchInConversation(
    conversationEntity: Conversation,
    query: string,
  ): Promise<{messageEntities: Message[]; query: string}> {
    if (!conversationEntity || !query.length) {
      return {messageEntities: [], query};
    }

    const events = await this.conversationService.searchInConversation(conversationEntity.id, query);
    const mappedMessages = await this.event_mapper.mapJsonEvents(events, conversationEntity);
    const messageEntities = await this.updateMessagesUserEntities(mappedMessages);
    return {messageEntities, query};
  }

  /**
   * Get conversation unread events.
   *
   * @param conversationEntity Conversation to start from
   */
  private async getUnreadEvents(conversationEntity: Conversation): Promise<void> {
    const first_message = conversationEntity.getOldestMessage();
    // The lower bound should be right after the last read timestamp in order not to load the last read message again (thus the +1)
    const lower_bound = new Date(conversationEntity.last_read_timestamp() + 1);
    const upper_bound = first_message
      ? new Date(first_message.timestamp())
      : new Date(conversationEntity.getLatestTimestamp(this.serverTimeHandler.toServerTimestamp()) + 1);

    if (lower_bound < upper_bound) {
      conversationEntity.is_pending(true);

      try {
        const events = (await this.eventService.loadPrecedingEvents(
          conversationEntity.id,
          lower_bound,
          upper_bound,
        )) as EventRecord[];
        if (events.length) {
          // To prevent firing a ton of potential backend calls for missing users, we use an optimistic approach and do an offline update of those events
          // In case a user is missing in the local state, then they will be considered an `unavailable` user
          await this.addEventsToConversation(events, conversationEntity, {offline: true});
        }
      } catch (error) {
        this.logger.info(`Could not load unread events for conversation: ${conversationEntity.id}`, error);
      }
      conversationEntity.is_pending(false);
    }
  }

  /**
   * Update conversation with a user you just unblocked
   */
  private readonly onUnblockUser = async (user_et: User): Promise<void> => {
    const conversationEntity = await this.getInitialised1To1Conversation(user_et);
    if (conversationEntity) {
      conversationEntity.status(ConversationStatus.CURRENT_MEMBER);
    }
  };

  /**
   * Update all conversations on app init.
   */
  public async updateConversationsOnAppInit() {
    await this.updateConversations(this.conversationState.filteredConversations());
  }

  /**
   * Update users and events for archived conversations currently visible.
   */
  public updateArchivedConversations() {
    return this.updateConversations(this.conversationState.archivedConversations());
  }

  private async updateConversationFromBackend(conversationEntity: Conversation) {
    const conversationData = await this.conversationService.getConversationById(conversationEntity);
    const {name, message_timer, type} = conversationData;
    ConversationMapper.updateProperties(conversationEntity, {name, type});
    ConversationMapper.updateSelfStatus(conversationEntity, {message_timer});
  }

  /**
   * Get users and events for conversations.
   *
   * @note To reduce the number of backend calls we merge the user IDs of all conversations first.
   * @param conversationEntities Array of conversation entities to be updated
   */
  public async updateConversations(conversationEntities: Conversation[]): Promise<void> {
    const mapOfUserIds = conversationEntities.map(conversationEntity => conversationEntity.participating_user_ids());
    const userIds = flatten(mapOfUserIds);
    await this.userRepository.getUsersById(userIds);
    await Promise.all(conversationEntities.map(conversationEntity => this.fetchUsersAndEvents(conversationEntity)));
  }

  //##############################################################################
  // Repository interactions
  //##############################################################################

  /**
   * Deletes a conversation from the repository.
   */
  private deleteConversationFromRepository(conversationId: QualifiedId) {
    this.conversationState.conversations.remove(conversation => {
      return matchQualifiedIds(conversation, conversationId);
    });
  }

  public deleteConversation(conversationEntity: Conversation) {
    this.conversationService
      .deleteConversation(this.teamState.team().id, conversationEntity.id)
      .then(() => {
        this.deleteConversationLocally(conversationEntity, true);
      })
      .catch(() => {
        PrimaryModal.show(PrimaryModal.type.ACKNOWLEDGE, {
          text: {
            message: t('modalConversationDeleteErrorMessage', conversationEntity.name()),
            title: t('modalConversationDeleteErrorHeadline'),
          },
        });
      });
  }

  private readonly deleteConversationLocally = async (conversationId: QualifiedId, skipNotification: boolean) => {
    const conversationEntity = this.conversationState.findConversation(conversationId);
    if (!conversationEntity) {
      return;
    }

    this.callingRepository.leaveCall(conversationEntity.qualifiedId, LEAVE_CALL_REASON.USER_MANUALY_LEFT_CONVERSATION);

    if (this.conversationState.isActiveConversation(conversationEntity)) {
      const nextConversation = this.getNextConversation(conversationEntity);
      amplify.publish(WebAppEvents.CONVERSATION.SHOW, nextConversation, {});
    }
    if (!skipNotification) {
      const deletionMessage = new DeleteConversationMessage(conversationEntity);
      amplify.publish(WebAppEvents.NOTIFICATION.NOTIFY, deletionMessage);
    }
    if (this.conversationLabelRepository.getConversationCustomLabel(conversationEntity, true)) {
      this.conversationLabelRepository.removeConversationFromAllLabels(conversationEntity, true);
      this.conversationLabelRepository.saveLabels();
    }
    this.deleteConversationFromRepository(conversationId);
    await this.conversationService.deleteConversationFromDb(conversationId.id);
    if (isMLSCapableConversation(conversationEntity)) {
      await this.wipeMLSCapableConversation(conversationEntity);
    }
  };

  public async getAllUsersInConversation(conversationId: QualifiedId): Promise<User[]> {
    const conversationEntity = await this.getConversationById(conversationId);
    const users = [this.userState.self()].concat(conversationEntity.participating_user_ets());
    return users;
  }

  /**
   * Check for conversation locally and fetch it from the server otherwise.
   * TODO(Federation): Remove "optional" from "domain"
   */
  async getConversationById(conversation_id: QualifiedId, searchInLocalDB = false): Promise<Conversation> {
    if (typeof conversation_id.id !== 'string') {
      throw new ConversationError(
        ConversationError.TYPE.NO_CONVERSATION_ID,
        ConversationError.MESSAGE.NO_CONVERSATION_ID,
      );
    }
    const localStateConversation = this.conversationState.findConversation(conversation_id);
    if (localStateConversation) {
      return localStateConversation;
    }

    if (searchInLocalDB) {
      const localDBConversation = await this.conversationService.loadConversation<BackendConversation>(
        conversation_id.id,
      );
      if (localDBConversation) {
        return this.mapConversations([localDBConversation])[0];
      }
    }

    try {
      return await this.fetchConversationById(conversation_id);
    } catch (error) {
      const isConversationNotFound = error.type === ConversationError.TYPE.CONVERSATION_NOT_FOUND;
      if (isConversationNotFound) {
        this.logger.warn(`Failed to get conversation '${conversation_id.id}': ${error.message}`, error);
      }

      throw error;
    }
  }

  /**
   * Get all the group conversations owned by self user's team from the local state.
   */
  public readonly getAllTeamGroupConversations = (): Conversation[] => {
    const selfUser = this.userState.self();
    if (!selfUser) {
      this.logger.error('Failed to get self user');
      return [];
    }
    const {teamId: selfUserTeamId} = selfUser;
    return this.conversationState.conversations().filter(conversation => {
      return conversation.isGroup() && !!selfUserTeamId && conversation.teamId === selfUserTeamId;
    });
  };

  /**
   * Get all the group conversations owned by self user's team from the local state.
   */
  public readonly getAllGroupConversations = (): Conversation[] => {
    return this.conversationState.conversations().filter(conversation => conversation.isGroup());
  };

  /**
   * Get group conversations by name.
   *
   * @param query Query to be searched in group conversation names
   * @param isHandle Query string is handle
   * @returns Matching group conversations
   */
  getGroupsByName(query: string, isHandle: boolean) {
    return this.conversationState
      .filteredConversations()
      .filter(conversationEntity => {
        if (!conversationEntity.isGroup()) {
          return false;
        }

        const queryString = isHandle ? `@${query}` : query;
        if (compareTransliteration(conversationEntity.display_name(), queryString)) {
          return true;
        }

        for (const userEntity of conversationEntity.participating_user_ets()) {
          const nameString = isHandle ? userEntity.username() : userEntity.name();
          if (startsWith(nameString, query)) {
            return true;
          }
        }

        return false;
      })
      .sort((conversationA, conversationB) => {
        return sortByPriority(conversationA.display_name(), conversationB.display_name(), query);
      })
      .map(conversationEntity => {
        this.updateParticipatingUserEntities(conversationEntity);
        return conversationEntity;
      });
  }

  /**
   * Get the most recent event timestamp from any conversation.
   * @param increment Increment by one for unique timestamp
   * @returns Timestamp value
   */
  private getLatestEventTimestamp(increment = false) {
    const mostRecentConversation = this.conversationState.getMostRecentConversation(true);
    if (mostRecentConversation) {
      const lastEventTimestamp = mostRecentConversation.last_event_timestamp();
      return lastEventTimestamp + (increment ? 1 : 0);
    }

    return 1;
  }

  /**
   * Get the next unarchived conversation.
   *
   * @param conversationEntity Conversation to start from
   * @returns Next conversation
   */
  getNextConversation(conversationEntity: Conversation) {
    return getNextItem(this.conversationState.visibleConversations(), conversationEntity);
  }

  /**
   * Returns a list of sorted conversation ids based on the number of messages in the last 30 days.
   * @returns Resolve with the most active conversations
   */
  getMostActiveConversations() {
    return this.conversationService.getActiveConversationsFromDb().then(conversation_ids => {
      return conversation_ids
        .map(conversation_id => this.conversationState.findConversation(conversation_id))
        .filter((conversationEntity): conversationEntity is Conversation => !!conversationEntity);
    });
  }

  /**
   * Get an initialised 1:1 conversation with a user.
   * If conversation does not exist, it will be created (assuming the user is in the current team or there's a connection with this user).
   * It will compare the lists of supported protocols of the current user and the requested user and choose the common protocol for the conversation.
   * If the common protocol is MLS, it will try to initialise the conversation with MLS and establish it.
   * If the common protocol is Proteus, it will try to initialise the conversation with Proteus.
   * If there's no common protocol, it will pick the protocol that is supported by the current user and mark conversation as read-only.
   * @param userEntity User entity for whom to get the conversation
   * @param isLiveUpdate Whether the conversation is being initialised because of a live update (e.g. some websocket event)
   * @returns Resolves with the initialised 1:1 conversation with requested user
   */
  async getInitialised1To1Conversation(userEntity: User, isLiveUpdate = false): Promise<Conversation | null> {
    const {qualifiedId: otherUserId} = userEntity;

    const {protocol, isMLSSupportedByTheOtherUser, isProteusSupportedByTheOtherUser} =
      await this.getProtocolFor1to1Conversation(otherUserId);

    const localMLSConversation = this.conversationState.findMLS1to1Conversation(otherUserId);

    if (protocol === ConversationProtocol.MLS || localMLSConversation) {
      /**
       * When mls 1:1 conversation initialisation is triggered by some live update (e.g other user updates their supported protocols), it's very likely that we will also receive a welcome message shortly.
       * We have to add a delay to make sure the welcome message is not wasted, in case the self client would establish mls group themselves before receiving the welcome.
       */
      const shouldDelayMLSGroupEstablishment = isLiveUpdate && isMLSSupportedByTheOtherUser;
      return this.initMLS1to1Conversation(otherUserId, isMLSSupportedByTheOtherUser, shouldDelayMLSGroupEstablishment);
    }

    const proteusConversation = await this.getOrCreateProteus1To1Conversation(userEntity);

    if (!proteusConversation) {
      return null;
    }

    return this.initProteus1to1Conversation(proteusConversation.qualifiedId, isProteusSupportedByTheOtherUser);
  }

  /**
   * Get or create a proteus 1:1 conversation with a user.
   * If a conversation does not exist, but user is in the current team, or there's a connection with this user, proteus 1:1 conversation will be created and saved.
   * @param userEntity User entity for whom to get the conversation
   * @returns Resolves with the conversation with requested user (if in the current team or there's a connection with this user), otherwise `null`
   */
  private async getOrCreateProteus1To1Conversation(userEntity: User): Promise<Conversation | null> {
    const selfUser = this.userState.self();
    const inCurrentTeam = selfUser && selfUser.teamId && userEntity.teamId === selfUser.teamId;

    if (inCurrentTeam) {
      return this.getOrCreateProteusTeam1to1Conversation(userEntity);
    }

    const conversationId = userEntity.connection().conversationId;
    try {
      const conversationEntity = await this.getConversationById(conversationId);
      conversationEntity.connection(userEntity.connection());
      await this.updateParticipatingUserEntities(conversationEntity);
      return conversationEntity;
    } catch (error) {
      const isConversationNotFound =
        error instanceof ConversationError && error.type === ConversationError.TYPE.CONVERSATION_NOT_FOUND;
      if (!isConversationNotFound) {
        throw error;
      }
      return null;
    }
  }

  /**
   * Get or create a proteus team 1to1 conversation with a user. If a conversation does not exist, it will be created.
   * @param userEntity User entity for whom to get the conversation
   * @returns Resolves with the conversation with requested user
   */
  private async getOrCreateProteusTeam1to1Conversation(userEntity: User): Promise<Conversation> {
    const matchingConversationEntity = this.conversationState.conversations().find(conversationEntity => {
      if (!conversationEntity.is1to1()) {
        // Disregard conversations that are not 1:1
        return false;
      }

      const inTeam = ConversationFilter.isInTeam(conversationEntity, userEntity);
      if (!inTeam) {
        // Disregard conversations that are not in the team
        return false;
      }

      const isActiveConversation = !conversationEntity.removed_from_conversation();
      if (!isActiveConversation) {
        // Disregard conversations that self is no longer part of
        return false;
      }

      return isProteus1to1ConversationWithUser(userEntity.qualifiedId)(conversationEntity);
    });

    if (matchingConversationEntity) {
      return matchingConversationEntity;
    }
    return this.createGroupConversation([userEntity]);
  }

  /**
   * Check whether message has been read.
   *
   * @param conversation_id Conversation ID
   * @param message_id Message ID
   * @returns Resolves with `true` if message is marked as read
   */
  async isMessageRead(conversation_id: QualifiedId, message_id: string): Promise<boolean> {
    if (!conversation_id || !message_id) {
      return false;
    }

    try {
      const conversationEntity = await this.getConversationById(conversation_id);
      const messageEntity = await this.messageRepository.getMessageInConversationById(conversationEntity, message_id);
      return conversationEntity.last_read_timestamp() >= messageEntity.timestamp();
    } catch (error) {
      const messageNotFound = error.type === ConversationError.TYPE.MESSAGE_NOT_FOUND;
      if (messageNotFound) {
        return true;
      }

      throw error;
    }
  }

  /**
   * Starts the join public conversation flow.
   * Opens conversation directly when it is already known.
   *
   * @param event Custom event containing join key/code
   */
  private readonly onConversationJoin = async (event: {detail: {code: string; key: string; domain?: string}}) => {
    const {key, code, domain} = event.detail;

    const showNoConversationModal = () => {
      const titleText = t('modalConversationJoinNotFoundHeadline');
      const messageText = t('modalConversationJoinNotFoundMessage');
      this.showModal(messageText, titleText);
    };
    const showTooManyMembersModal = () => {
      const titleText = t('modalConversationJoinFullHeadline');
      const messageText = t('modalConversationJoinFullMessage');
      this.showModal(messageText, titleText);
    };

    try {
      const {id: conversationId, name: conversationName} = await this.conversationService.getConversationJoin(
        key,
        code,
      );
      const knownConversation = this.conversationState.findConversation({domain: null, id: conversationId});
      if (knownConversation?.status() === ConversationStatus.CURRENT_MEMBER) {
        amplify.publish(WebAppEvents.CONVERSATION.SHOW, knownConversation, {});
        return;
      }
      PrimaryModal.show(PrimaryModal.type.CONFIRM, {
        primaryAction: {
          action: async () => {
            try {
              const response = await this.conversationService.postConversationJoin(key, code);
              const conversationEntity = await this.getConversationById({
                domain: domain ?? this.userState.self().domain,
                id: conversationId,
              });
              if (response) {
                await this.onMemberJoin(conversationEntity, response);
              }
              amplify.publish(WebAppEvents.CONVERSATION.SHOW, conversationEntity, {});
            } catch (error) {
              switch (error.label) {
                case BackendErrorLabel.ACCESS_DENIED:
                case BackendErrorLabel.NO_CONVERSATION:
                case BackendErrorLabel.NO_CONVERSATION_CODE: {
                  showNoConversationModal();
                  break;
                }
                case BackendErrorLabel.TOO_MANY_MEMBERS: {
                  showTooManyMembersModal();
                  break;
                }

                default: {
                  throw error;
                }
              }
            }
          },
          text: t('modalConversationJoinConfirm'),
        },
        text: {
          message: t('modalConversationJoinMessage', {conversationName}),
          title: t('modalConversationJoinHeadline'),
        },
      });
    } catch (error) {
      switch (error.label) {
        case BackendErrorLabel.NO_CONVERSATION:
        case BackendErrorLabel.NO_CONVERSATION_CODE: {
          showNoConversationModal();
          break;
        }
        default: {
          throw error;
        }
      }
    }
  };

  private readonly updateConversationReadOnlyState = async (
    conversationEntity: Conversation,
    conversationReadOnlyState: CONVERSATION_READONLY_STATE | null,
  ) => {
    conversationEntity.readOnlyState(conversationReadOnlyState);
    await this.saveConversationStateInDb(conversationEntity);
  };

  private readonly getProtocolFor1to1Conversation = async (
    otherUserId: QualifiedId,
    shouldRefreshUser = false,
  ): Promise<{
    protocol: ConversationProtocol.PROTEUS | ConversationProtocol.MLS;
    isMLSSupportedByTheOtherUser: boolean;
    isProteusSupportedByTheOtherUser: boolean;
  }> => {
    const otherUserSupportedProtocols = await this.userRepository.getUserSupportedProtocols(
      otherUserId,
      shouldRefreshUser,
    );
    const selfUserSupportedProtocols = await this.selfRepository.getSelfSupportedProtocols();

    const isMLSSupportedByTheOtherUser = otherUserSupportedProtocols.includes(ConversationProtocol.MLS);
    const isProteusSupportedByTheOtherUser = otherUserSupportedProtocols.includes(ConversationProtocol.PROTEUS);

    const commonProtocols = otherUserSupportedProtocols.filter(protocol =>
      selfUserSupportedProtocols.includes(protocol),
    );

    if (commonProtocols.includes(ConversationProtocol.MLS)) {
      return {protocol: ConversationProtocol.MLS, isMLSSupportedByTheOtherUser, isProteusSupportedByTheOtherUser};
    }

    if (commonProtocols.includes(ConversationProtocol.PROTEUS)) {
      return {protocol: ConversationProtocol.PROTEUS, isMLSSupportedByTheOtherUser, isProteusSupportedByTheOtherUser};
    }

    //if common protocol can't be found, we use preferred protocol of the self user
    const preferredProtocol = selfUserSupportedProtocols.includes(ConversationProtocol.MLS)
      ? ConversationProtocol.MLS
      : ConversationProtocol.PROTEUS;

    return {protocol: preferredProtocol, isMLSSupportedByTheOtherUser, isProteusSupportedByTheOtherUser};
  };

  /**
   * Tries to find a MLS 1:1 conversation between self user and given userId in the local state,
   * otherwise it will try to fetch it from the backend and save it in both memory and database.
   *
   * @param otherUserId - id of the other user
   * @returns MLS conversation entity
   */
  private readonly getMLS1to1Conversation = async (otherUserId: QualifiedId): Promise<MLSConversation> => {
    const localMLSConversation = this.conversationState.findMLS1to1Conversation(otherUserId);

    if (localMLSConversation) {
      return localMLSConversation;
    }

    return this.fetchMLS1to1Conversation(otherUserId);
  };

  /**
   * Fetches a MLS 1:1 conversation between self user and given userId from backend and saves it in both local state and database.
   *
   * @param otherUserId - id of the other user
   * @returns MLS conversation entity
   */
  private readonly fetchMLS1to1Conversation = async (otherUserId: QualifiedId): Promise<MLSConversation> => {
    const remoteConversation = await this.conversationService.getMLS1to1Conversation(otherUserId);
    const [conversationEntity] = this.mapConversations([remoteConversation]);

    const conversation = await this.saveConversation(conversationEntity);

    if (!isMLSConversation(conversation)) {
      throw new Error('Conversation is not MLS');
    }

    return conversation;
  };

  /**
   * Will migrate proteus 1:1 conversation to mls 1:1 conversation.
   * All the events will be moved to the new conversation and proteus conversation will be deleted locally.
   * Proteus 1:1 conversation will be hidden in the UI and replaced with mls 1:1 conversation.
   *
   * @param proteusConversation - proteus 1:1 conversation
   * @param mlsConversation - mls 1:1 conversation
   * @returns {shouldOpenMLS1to1Conversation} - whether proteus 1:1 was active conversation and mls 1:1 conversation should be opened in the UI
   */
  private readonly replaceProteus1to1WithMLS = async (
    otherUserId: QualifiedId,
    mlsConversation: MLSConversation,
  ): Promise<{shouldOpenMLS1to1Conversation: boolean}> => {
    const proteusConversations = this.conversationState.findProteus1to1Conversations(otherUserId);

    if (!proteusConversations || proteusConversations.length < 1) {
      return {shouldOpenMLS1to1Conversation: false};
    }

    this.logger.info(`Replacing proteus 1:1 conversation(s) with mls 1:1 conversation ${mlsConversation.id}`);

    this.logger.info('Moving events from proteus 1:1 conversation to MLS 1:1 conversation');

    await Promise.allSettled(
      proteusConversations.map(proteusConversation =>
        this.eventService.moveEventsToConversation(proteusConversation.id, mlsConversation.id),
      ),
    );

    const mostRecentlyUsedProteusConversation = proteusConversations.sort(
      (a, b) => b.last_event_timestamp() - a.last_event_timestamp(),
    )[0];

    // Before we delete the proteus 1:1 conversation, we need to make sure all the local properties are also migrated
    const {
      archivedState,
      archivedTimestamp,
      cleared_timestamp,
      localMessageTimer,
      last_event_timestamp,
      last_read_timestamp,
      last_server_timestamp,
      legalHoldStatus,
      mutedState,
      mutedTimestamp,
      status,
      verification_state,
    } = mostRecentlyUsedProteusConversation;

    const updates: Partial<Record<keyof Conversation, any>> = {
      archivedState: archivedState(),
      archivedTimestamp: archivedTimestamp(),
      cleared_timestamp: cleared_timestamp(),
      localMessageTimer: localMessageTimer(),
      last_event_timestamp: last_event_timestamp(),
      last_read_timestamp: last_read_timestamp(),
      last_server_timestamp: last_server_timestamp(),
      legalHoldStatus: legalHoldStatus(),
      mutedState: mutedState(),
      mutedTimestamp: mutedTimestamp(),
      status: status(),
      verification_state: verification_state(),
    };

    ConversationMapper.updateProperties(mlsConversation, updates);

    await Promise.allSettled(
      proteusConversations.map(async proteusConversation => {
        this.logger.info(`Deleting proteus 1:1 conversation ${proteusConversation.id}`);
        await this.deleteConversationLocally(proteusConversation.qualifiedId, true);
        return this.blacklistConversation(proteusConversation.qualifiedId);
      }),
    );

    const wasProteus1to1ActiveConversation =
      !!proteusConversations &&
      proteusConversations.some(conversation => this.conversationState.isActiveConversation(conversation));

    const isMLS1to1ActiveConversation = this.conversationState.isActiveConversation(mlsConversation);

    const shouldOpenMLS1to1Conversation = wasProteus1to1ActiveConversation && !isMLS1to1ActiveConversation;

    return {shouldOpenMLS1to1Conversation};
  };

  private async blacklistConversation(conversationId: QualifiedId) {
    return this.conversationService.blacklistConversation(conversationId);
  }

  private async removeConversationFromBlacklist(conversationId: QualifiedId) {
    return this.conversationService.removeConversationFromBlacklist(conversationId);
  }

  /**
   * Will establish mls 1:1 conversation.
   * If proteus conversation is provided, it will be replaced with mls 1:1 conversation.
   *
   * @param mlsConversation - mls 1:1 conversation
   * @param otherUserId - id of the other user
   */
  private readonly establishMLS1to1Conversation = async (
    mlsConversation: MLSConversation,
    otherUserId: QualifiedId,
  ): Promise<MLSConversation> => {
    const selfUser = this.userState.self();

    if (!selfUser) {
      throw new Error('Self user is not available!');
    }

    const conversationService = this.core.service?.conversation;

    if (!conversationService) {
      throw new Error('Conversation service is not available!');
    }

    const isAlreadyEstablished = await this.conversationService.isMLSGroupEstablishedLocally(mlsConversation.groupId);

    if (isAlreadyEstablished) {
      this.logger.info(`MLS 1:1 conversation with user ${otherUserId.id} is already established.`);
      return mlsConversation;
    }

    const {members, epoch} = await conversationService.establishMLS1to1Conversation(
      mlsConversation.groupId,
      {client: this.core.clientId, user: selfUser.qualifiedId},
      otherUserId,
    );

    this.logger.info(`MLS 1:1 conversation with user ${otherUserId.id} was established.`);

    const otherMembers = members.others.map(other => ({domain: other.qualified_id?.domain || '', id: other.id}));

    ConversationMapper.updateProperties(mlsConversation, {participating_user_ids: otherMembers, epoch});
    await this.updateParticipatingUserEntities(mlsConversation);

    return mlsConversation;
  };

  /**
   * Will initialise mls 1:1 conversation.
   * If both users support MLS protocol, mls 1:1 conversation will be established (otherwise it will be marked as readonly).
   * If proteus conversation between the two users exists, it will be replaced with mls 1:1 conversation.
   *
   * @param otherUserId - id of the other user
   * @param isMLSSupportedByTheOtherUser - whether mls is supported by the other user
   * @param shouldDelayGroupEstablishment - whether mls group establishment should be delayed
   */
  private readonly initMLS1to1Conversation = async (
    otherUserId: QualifiedId,
    isMLSSupportedByTheOtherUser: boolean,
    shouldDelayGroupEstablishment = false,
  ): Promise<MLSConversation> => {
    // When receiving some live updates via websocket, e.g. after connection request is accepted, both sides (users) of connection will react to conversation status update event.
    // We want to reduce the possibility of two users trying to establish an MLS group at the same time.
    // A user that has previously sent a connection request will wait for a short period of time before establishing an MLS group.
    // It's very likely that this user will receive a welcome message after the user that has accepted a connection request, establishes an MLS group without any delay.
    if (shouldDelayGroupEstablishment) {
      this.logger.info(`Delaying MLS 1:1 conversation with user ${otherUserId.id}...`);
      await new Promise(resolve =>
        setTimeout(resolve, ConversationRepository.CONFIG.ESTABLISH_MLS_GROUP_AFTER_CONNECTION_IS_ACCEPTED_DELAY),
      );
    }

    this.logger.info(`Initialising MLS 1:1 conversation with user ${otherUserId.id}...`);
    const mlsConversation = await this.getMLS1to1Conversation(otherUserId);

    const otherUser = await this.userRepository.getUserById(otherUserId);
    mlsConversation.connection(otherUser.connection());

    // If proteus 1:1 conversation with the same user is known, we have to make sure it is replaced with mls 1:1 conversation.
    const {shouldOpenMLS1to1Conversation} = await this.replaceProteus1to1WithMLS(otherUserId, mlsConversation);

    if (mlsConversation.participating_user_ids.length === 0) {
      ConversationMapper.updateProperties(mlsConversation, {participating_user_ids: [otherUser.qualifiedId]});
      await this.updateParticipatingUserEntities(mlsConversation);
    }

    // If mls is not supported by the other user we do not establish the group yet.
    if (!isMLSSupportedByTheOtherUser) {
      const isMLSGroupEstablishedLocally = await this.conversationService.isMLSGroupEstablishedLocally(
        mlsConversation.groupId,
      );

      // If group was not yet established, we mark the mls conversation as readonly
      if (!isMLSGroupEstablishedLocally) {
        await this.updateConversationReadOnlyState(
          mlsConversation,
          CONVERSATION_READONLY_STATE.READONLY_ONE_TO_ONE_OTHER_UNSUPPORTED_MLS,
        );
        this.logger.info(
          `MLS 1:1 conversation with user ${otherUserId.id} is not supported by the other user, conversation will become readonly`,
        );
      } else {
        await this.updateConversationReadOnlyState(mlsConversation, null);
      }

      if (shouldOpenMLS1to1Conversation) {
        // If proteus conversation was previously active conversaiton, we want to make mls 1:1 conversation active.
        amplify.publish(WebAppEvents.CONVERSATION.SHOW, mlsConversation, {});
      }

      return mlsConversation;
    }

    // If mls is supported by the other user, we can establish the group and remove readonly state from the conversation.
    await this.updateConversationReadOnlyState(mlsConversation, null);

    const establishedMLSConversation = await this.establishMLS1to1Conversation(mlsConversation, otherUserId);

    if (shouldOpenMLS1to1Conversation) {
      // If proteus conversation was previously active conversaiton, we want to make mls 1:1 conversation active.
      amplify.publish(WebAppEvents.CONVERSATION.SHOW, mlsConversation, {});
    }

    return establishedMLSConversation;
  };

  /**
   * Will initialise proteus 1:1 conversation.
   * If both users support Proteus protocol, it will simply return the proteus conversation.
   * If proteus is not supported by the other user, proteus conversation will be marked as readonly.
   *
   * @param proteusConversationId - id of the proteus conversation
   * @param doesOtherUserSupportProteus - whether proteus is supported by the other user
   */
  private readonly initProteus1to1Conversation = async (
    proteusConversationId: QualifiedId,
    doesOtherUserSupportProteus: boolean,
  ): Promise<ProteusConversation> => {
    const localProteusConversation = this.conversationState.findConversation(proteusConversationId);
    const proteusConversation = localProteusConversation || (await this.fetchConversationById(proteusConversationId));

    if (!isProteusConversation(proteusConversation)) {
      throw new Error('initProteus1to1Conversation provided with conversation id of conversation that is not proteus');
    }

    // If proteus is not supported by the other user we have to mark conversation as readonly
    if (!doesOtherUserSupportProteus) {
      await this.blacklistConversation(proteusConversationId);
      await this.updateConversationReadOnlyState(
        proteusConversation,
        CONVERSATION_READONLY_STATE.READONLY_ONE_TO_ONE_SELF_UNSUPPORTED_MLS,
      );
      return proteusConversation;
    }

    // If proteus is supported by the other user, we just return a proteus conversation and remove readonly state from it.
    await this.removeConversationFromBlacklist(proteusConversationId);
    await this.updateConversationReadOnlyState(proteusConversation, null);
    return proteusConversation;
  };

  private readonly getUserIdOf1to1Conversation = (conversation: Conversation): QualifiedId | null => {
    const is1to1Conversation = conversation.is1to1();

    if (!is1to1Conversation) {
      throw new Error(`Conversation ${conversation.id} is not of type 1:1`);
    }

    const connection = conversation.connection();
    const connectionUserId = connection && connection.userId;
    if (connectionUserId) {
      return connectionUserId;
    }

    const conversationMembersIds = conversation.participating_user_ids();
    const otherUserId = conversationMembersIds.length === 1 && conversationMembersIds[0];

    if (otherUserId) {
      return otherUserId;
    }

    return null;
  };

  /**
   * Will initialise 1:1 conversation (either team-owned or regular 1:1)
   * Will choose the protocol for 1:1 conversation based on the supported protocols of self and the other user.
   * When both users support mls, mls conversation will be established, content will be moved to mls and proteus conversation will be deleted locally.
   *
   * @param conversation - 1:1 conversation to be initialised
   * @param shouldRefreshUser - if true, user will be refreshed from backend before initialising the conversation
   */
  public readonly init1to1Conversation = async (
    conversation: Conversation,
    shouldRefreshUser = false,
  ): Promise<Conversation | null> => {
    if (!conversation.is1to1()) {
      throw new Error('Conversation is not 1:1');
    }

    const otherUserId = this.getUserIdOf1to1Conversation(conversation);

    if (!otherUserId) {
      this.logger.error(`Could not find other user id in 1:1 conversation ${conversation.id}`);
      return null;
    }

    this.logger.info(
      `Initialising 1:1 conversation ${conversation.id} of type ${conversation.type()} with user ${otherUserId.id}`,
    );

    const {protocol, isMLSSupportedByTheOtherUser, isProteusSupportedByTheOtherUser} =
      await this.getProtocolFor1to1Conversation(otherUserId, shouldRefreshUser);
    this.logger.info(
      `Protocol for 1:1 conversation ${conversation.id} with user ${otherUserId.id} is ${protocol}, ${JSON.stringify({
        isMLSSupportedByTheOtherUser,
        isProteusSupportedByTheOtherUser,
      })}`,
    );

    // When called with mls conversation, we just make sure it is initialised.
    if (isMLSConversation(conversation)) {
      return this.initMLS1to1Conversation(otherUserId, isMLSSupportedByTheOtherUser);
    }

    // If there's local mls conversation, we want to use it
    const localMLSConversation = this.conversationState.findMLS1to1Conversation(otherUserId);

    // If both users support mls or mls conversation is already known, we use it
    // we never go back to proteus conversation, even if one of the users do not support mls anymore
    // (e.g. due to the change of supported protocols in team configuration)
    if (protocol === ConversationProtocol.MLS || localMLSConversation) {
      return this.initMLS1to1Conversation(otherUserId, isMLSSupportedByTheOtherUser);
    }

    if (protocol === ConversationProtocol.PROTEUS && isProteusConversation(conversation)) {
      return this.initProteus1to1Conversation(conversation.qualifiedId, isProteusSupportedByTheOtherUser);
    }

    return null;
  };

  private readonly getConnectionConversation = async (connectionEntity: ConnectionEntity, source?: EventSource) => {
    // As of how backed works now (August 2023), proteus 1:1 conversations will always be created, even if both users support MLS conversation.
    // Proteus 1:1 conversation is created right after a connection request is sent.
    // Therefore, conversationId filed on connectionEntity will always indicate proteus 1:1 conversation.
    // We need to manually check if mls 1:1 conversation can be used instead.
    // If mls 1:1 conversation is used, proteus 1:1 conversation will be deleted locally.

    const {conversationId: proteusConversationId, userId: otherUserId} = connectionEntity;
    const localProteusConversation = this.conversationState.findConversation(proteusConversationId);

    // For connection request, we simply display proteus conversation of type 3 (connect) it will be displayed as a connection request
    if (connectionEntity.isOutgoingRequest()) {
      return localProteusConversation || this.fetchConversationById(proteusConversationId);
    }

    const isConnectionAccepted = connectionEntity.isConnected();

    // Check what protocol should be used for 1:1 conversation
    const {protocol, isMLSSupportedByTheOtherUser, isProteusSupportedByTheOtherUser} =
      await this.getProtocolFor1to1Conversation(otherUserId);

    const isWebSocketEvent = source === EventSource.WEBSOCKET;
    const shouldDelayMLSGroupEstablishment = isWebSocketEvent && isMLSSupportedByTheOtherUser;

    const localMLSConversation = this.conversationState.findMLS1to1Conversation(otherUserId);

    // If it's accepted, initialise conversation so it's ready to be used
    if (isConnectionAccepted) {
      if (protocol === ConversationProtocol.MLS || localMLSConversation) {
        return this.initMLS1to1Conversation(
          otherUserId,
          isMLSSupportedByTheOtherUser,
          shouldDelayMLSGroupEstablishment,
        );
      }

      if (protocol === ConversationProtocol.PROTEUS) {
        return this.initProteus1to1Conversation(proteusConversationId, isProteusSupportedByTheOtherUser);
      }
    }

    // It's not connection request and conversation is not accepted, we never fetch the conversation from backend
    // If we already know mls 1:1 conversation, we use it, even if proteus protocol was now choosen as common,
    // we do not support switching back to proteus after mls conversation was established,
    // only proteus -> mls migration is supported, never the other way around.
    if (localMLSConversation) {
      return this.initMLS1to1Conversation(otherUserId, isMLSSupportedByTheOtherUser, shouldDelayMLSGroupEstablishment);
    }

    return protocol === ConversationProtocol.PROTEUS ? localProteusConversation : undefined;
  };

  /**
   * Maps user connection to the corresponding conversation.
   *
   * @note If there is no conversation it will request it from the backend
   *
   * @param connectionEntity Connection entity
   * @param source Event source that has triggered the mapping
   * @returns Resolves when connection was mapped return value
   */
  private readonly mapConnection = async (
    connectionEntity: ConnectionEntity,
    source?: EventSource,
  ): Promise<Conversation | undefined> => {
    try {
      const conversation = await this.getConnectionConversation(connectionEntity, source);

      if (!conversation) {
        return undefined;
      }

      conversation.connection(connectionEntity);

      if (connectionEntity.isConnected()) {
        conversation.type(CONVERSATION_TYPE.ONE_TO_ONE);
      }

      const updatedConversation = await this.updateParticipatingUserEntities(conversation);

      this.conversationState.conversations.notifySubscribers();

      return updatedConversation;
    } catch (error) {
      const isConversationNotFound =
        error instanceof ConversationError && error.type === ConversationError.TYPE.CONVERSATION_NOT_FOUND;
      if (!isConversationNotFound) {
        throw error;
      }

      return undefined;
    }
  };

  /**
   * @returns resolves when deleted conversations are locally deleted, too.
   */
  checkForDeletedConversations() {
    return Promise.all(
      this.conversationState.conversations().map(async conversation => {
        try {
          await this.conversationService.getConversationById(conversation);
        } catch ({code}) {
          if (code === HTTP_STATUS.NOT_FOUND) {
            this.deleteConversationLocally(conversation, true);
          }
        }
      }),
    );
  }

  private readonly onSelfUserSupportedProtocolsUpdated = async () => {
    const one2oneConversations = this.conversationState.conversations().filter(conversation => conversation.is1to1());
    await Promise.allSettled(one2oneConversations.map(conversation => this.init1to1Conversation(conversation)));
  };

  private readonly onUserSupportedProtocolsUpdated = async ({user}: {user: User}) => {
    // After user's supported protocols are updated, we want to make sure that 1:1 conversation is initialised.
    const localMLSConversation = this.conversationState.findMLS1to1Conversation(user.qualifiedId);
    const localProteusConversation = this.conversationState.findProteus1to1Conversations(user.qualifiedId);

    const does1to1ConversationExist = localMLSConversation || localProteusConversation;

    // If conversation does not exist, we don't want to create it.
    if (!does1to1ConversationExist) {
      return;
    }

    await this.getInitialised1To1Conversation(user, true);
  };

  /**
   * Maps user connections to the corresponding conversations.
   * @param connectionEntities Connections entities
   */
  mapConnections(connectionEntities: ConnectionEntity[]): Promise<Conversation | undefined>[] {
    this.logger.log(`Mapping '${connectionEntities.length}' user connection(s) to conversations`, connectionEntities);
    return connectionEntities.map(connectionEntity => this.mapConnection(connectionEntity));
  }

  public readonly init1To1Conversations = async (connections: ConnectionEntity[], conversations: Conversation[]) => {
    if (connections.length) {
      await Promise.allSettled(this.mapConnections(connections));
    }
    await this.initTeam1To1Conversations(conversations);
  };

  private readonly initTeam1To1Conversations = async (conversations: Conversation[]) => {
    const team1To1Conversations = conversations.filter(conversation => conversation.isTeam1to1());
    await Promise.allSettled(team1To1Conversations.map(conversation => this.init1to1Conversation(conversation)));
  };

  /**
   * Map conversation payload.
   *
   * @param payload Payload to map
   * @param initialTimestamp Initial server and event timestamp
   * @returns Mapped conversation/s
   */
  mapConversations(
    payload: (BackendConversation | ConversationDatabaseData)[],
    initialTimestamp = this.getLatestEventTimestamp(true),
  ): Conversation[] {
    const entities = ConversationMapper.mapConversations(payload as ConversationDatabaseData[], initialTimestamp);
    entities.forEach(conversationEntity => {
      this._mapGuestStatusSelf(conversationEntity);
      conversationEntity.selfUser(this.userState.self());
      conversationEntity.setStateChangePersistence(true);
    });

    return entities;
  }

  private mapGuestStatusSelf() {
    this.conversationState
      .filteredConversations()
      .forEach(conversationEntity => this._mapGuestStatusSelf(conversationEntity));

    if (this.teamState.isTeam()) {
      this.userState.self()?.isTeamMember(true);
    }
  }

  private _mapGuestStatusSelf(conversationEntity: Conversation) {
    const conversationTeamId = conversationEntity.teamId;
    const selfTeamId = this.teamState.team()?.id;
    const isConversationGuest = !!(conversationTeamId && (!selfTeamId || selfTeamId !== conversationTeamId));
    conversationEntity.isGuest(isConversationGuest);
  }

  /**
   * Save a conversation in the repository and in the database.
   * Will resolve with local conversation entity and do nothing if conversation already exists in state
   *
   * @param conversationEntity Conversation to be saved in the repository
   * @returns Resolves when conversation was saved
   */
  saveConversation(conversationEntity: Conversation) {
    const localEntity = this.conversationState.findConversation(conversationEntity);
    if (!localEntity) {
      this.conversationState.conversations.push(conversationEntity);
      return this.saveConversationStateInDb(conversationEntity);
    }
    return Promise.resolve(localEntity);
  }

  /**
   * Persists a conversation state in the database.
   * @param conversationEntity Conversation of which the state should be persisted
   * @returns Resolves when conversation was saved
   */
  private readonly saveConversationStateInDb = (conversationEntity: Conversation) => {
    return this.conversationService.saveConversationStateInDb(conversationEntity);
  };

  /**
   * Save conversations in the repository.
   * @param conversationEntities Conversations to be saved in the repository
   */
  private saveConversations(conversationEntities: Conversation[]) {
    this.conversationState.conversations.push(...conversationEntities);
  }

  /**
   * Get all conversations from the local state.
   * @returns All conversations from the local state
   */
  public getAllLocalConversations() {
    return this.conversationState.conversations();
  }

  /**
   * Set the notification handling state.
   *
   * @note Temporarily do not unarchive conversations when handling the notification stream
   * @param handlingState State of the notifications stream handling
   */
  private readonly setNotificationHandlingState = (handlingState: NOTIFICATION_HANDLING_STATE) => {
    const isFetchingFromStream = handlingState !== NOTIFICATION_HANDLING_STATE.WEB_SOCKET;

    if (this.isBlockingNotificationHandling !== isFetchingFromStream) {
      this.isBlockingNotificationHandling = isFetchingFromStream;
      this.logger.info(`Block handling of conversation events: ${this.isBlockingNotificationHandling}`);
    }
  };

  /**
   * Update participating users in a conversation.
   *
   * @param conversationEntity Conversation to be updated
   * @param offline Should we only look for cached contacts
   * @param updateGuests Update conversation guests
   * @returns Resolves when users have been updated
   */
  async updateParticipatingUserEntities(
    conversationEntity: Conversation,
    offline = false,
    updateGuests = false,
  ): Promise<Conversation> {
    const userEntities = await this.userRepository.getUsersById(conversationEntity.participating_user_ids(), {
      localOnly: offline,
    });
    userEntities.sort(sortUsersByPriority);
    conversationEntity.participating_user_ets(userEntities);

    if (updateGuests) {
      conversationEntity.updateGuests();
    }

    return conversationEntity;
  }

  //##############################################################################
  // Send events
  //##############################################################################

  private onConversationVerificationStateChange: OnConversationVerificationStateChange = async ({
    conversationEntity,
    conversationVerificationState,
    verificationMessageType,
    userIds = [],
  }) => {
    switch (conversationVerificationState) {
      case ConversationVerificationState.VERIFIED:
        const allVerifiedEvent = EventBuilder.buildAllVerified(conversationEntity);
        await this.eventRepository.injectEvent(allVerifiedEvent);
        break;
      case ConversationVerificationState.DEGRADED:
        if (verificationMessageType) {
          const event = EventBuilder.buildDegraded(conversationEntity, userIds, verificationMessageType);
          await this.eventRepository.injectEvent(event);
        } else {
          this.logger.error('onConversationVerificationStateChange: Missing verificationMessageType while degrading');
        }
        break;
      default:
        break;
    }
  };

  /**
   * Add users to an existing conversation.
   *
   * @param conversationEntity Conversation to add users to
   * @param userEntities Users to be added to the conversation
   * @returns Resolves when members were added
   */
  async addUsers(conversation: Conversation, userEntities: User[]) {
    /**
     * ToDo: Fetch all MLS Events from backend before doing anything else
     * Needs to be done to receive the latest epoch and avoid epoch mismatch errors
     */

    const qualifiedUsers = userEntities.map(userEntity => userEntity.qualifiedId);

    const {qualifiedId: conversationId} = conversation;

    try {
      if (isProteusConversation(conversation) || isMixedConversation(conversation)) {
        const {failedToAdd, event: memberJoinEvent} =
          await this.core.service!.conversation.addUsersToProteusConversation({
            conversationId,
            qualifiedUsers,
          });
        if (memberJoinEvent) {
          await this.eventRepository.injectEvent(memberJoinEvent, EventRepository.SOURCE.BACKEND_RESPONSE);
        }
        if (failedToAdd) {
          await this.eventRepository.injectEvent(
            EventBuilder.buildFailedToAddUsersEvent(failedToAdd, conversation, this.userState.self().id),
            EventRepository.SOURCE.INJECTED,
          );
        }
      }

      if (isMLSCapableConversation(conversation)) {
        const {events} = await this.core.service!.conversation.addUsersToMLSConversation({
          conversationId: conversation.qualifiedId,
          groupId: conversation.groupId,
          qualifiedUsers,
        });
        if (!!events.length && isMLSConversation(conversation)) {
          events.forEach(event => this.eventRepository.injectEvent(event));
        }
      }
    } catch (error) {
      if (isBackendError(error)) {
        this.handleAddToConversationError(error, conversation, qualifiedUsers);
      }
    }
  }

  addMissingMember(conversationEntity: Conversation, users: QualifiedId[], timestamp: number) {
    const [sender] = users;
    const event = EventBuilder.buildMemberJoin(conversationEntity, sender, users, timestamp);
    return this.eventRepository.injectEvent(event, EventRepository.SOURCE.INJECTED);
  }

  /**
   * Add a service to an existing conversation.
   *
   * @param conversationEntity Conversation to add service to
   * @param providerId ID of service provider
   * @param serviceId ID of service
   * @returns Resolves when service was added
   */
  addService(conversationEntity: Conversation, providerId: string, serviceId: string) {
    return this.conversationService
      .postBots(conversationEntity.id, providerId, serviceId)
      .then((response: any) => {
        const event = response?.event;
        if (event) {
          const logMessage = `Successfully added service to conversation '${conversationEntity.display_name()}'`;
          this.logger.debug(logMessage, response);
          return this.eventRepository.injectEvent(response.event, EventRepository.SOURCE.BACKEND_RESPONSE);
        }

        return event;
      })
      .catch(error => this.handleAddToConversationError(error, conversationEntity, [{domain: '', id: serviceId}]));
  }

  private handleAddToConversationError(error: BackendError, conversationEntity: Conversation, userIds: QualifiedId[]) {
    switch (error.label) {
      case BackendErrorLabel.NOT_CONNECTED: {
        this.handleUsersNotConnected(userIds);
        break;
      }

      case BackendErrorLabel.BAD_GATEWAY:
      case BackendErrorLabel.SERVER_ERROR:
      case BackendErrorLabel.SERVICE_DISABLED:
      case BackendErrorLabel.TOO_MANY_SERVICES: {
        const messageText = t('modalServiceUnavailableMessage');
        const titleText = t('modalServiceUnavailableHeadline');

        this.showModal(messageText, titleText);
        break;
      }

      case BackendErrorLabel.TOO_MANY_MEMBERS: {
        this.handleTooManyMembersError(conversationEntity.getNumberOfParticipants());
        break;
      }
      case BackendErrorLabel.LEGAL_HOLD_MISSING_CONSENT: {
        this.showLegalHoldConsentError();
        break;
      }

      default: {
        throw error;
      }
    }
  }

  /**
   * Clear conversation.
   * It will update conversation's cleared timestamp on BE and clear all conversation content.
   *
   * @param conversation Conversation to clear content from
   * @param timestamp Timestamp of the event
   */
  public async clearConversation(conversation: Conversation) {
    await this.messageRepository.updateClearedTimestamp(conversation);
    return this.clearConversationContent(conversation, new Date().getTime());
  }

  /**
   * Clears conversation content.
   * It will clear all messages and events from the conversation and re-apply the conversation creation event.
   *
   * @param conversation Conversation to clear content from
   * @param timestamp Timestamp of the event
   */
  private async clearConversationContent(conversation: Conversation, timestamp: number) {
    await this.deleteMessages(conversation, timestamp);
    await this.addCreationMessage(conversation, !!this.userState.self()?.isTemporaryGuest(), timestamp);
    conversation.setTimestamp(timestamp, Conversation.TIMESTAMP_TYPE.CLEARED);
<<<<<<< HEAD
  }

  /**
   * Wipes MLS conversation in corecrypto and deletes the conversation state.
   * @param mlsConversation mls conversation
   */
  async wipeMLSCapableConversation(conversation: MLSCapableConversation) {
    return this.conversationService.wipeMLSCapableConversation(conversation);
=======
>>>>>>> f8d89619
  }

  async leaveGuestRoom(): Promise<void> {
    if (this.userState.self().isTemporaryGuest()) {
      const conversation = this.conversationState.getMostRecentConversation(true);
      if (conversation) {
        await this.conversationService.deleteMembers(conversation.qualifiedId, this.userState.self().qualifiedId);
      }
    }
  }

  /**
   * Remove a member from a MLS conversation
   *
   * @param conversationEntity Conversation to remove member from
   * @param userId ID of member to be removed from the conversation
   * @returns Resolves when member was removed from the conversation
   */
  private async removeMembersFromMLSConversation(conversationEntity: MLSConversation, userIds: QualifiedId[]) {
    const {groupId, qualifiedId} = conversationEntity;
    const {events} = await this.core.service!.conversation.removeUsersFromMLSConversation({
      conversationId: qualifiedId,
      groupId,
      qualifiedUserIds: userIds,
    });

    return events;
  }

  /**
   * Remove a member from a Proteus conversation
   *
   * @param conversation Conversation to remove member from
   * @param userId ID of member to be removed from the conversation
   * @returns Resolves when member was removed from the conversation
   */
  private async removeMembersFromConversation(conversation: Conversation, userIds: QualifiedId[]) {
    return await Promise.all(
      userIds.map(async userId => {
        const event = await this.core.service!.conversation.removeUserFromConversation(
          conversation.qualifiedId,
          userId,
        );
        const roles = conversation.roles();
        delete roles[userId.id];
        conversation.roles(roles);
        return event;
      }),
    );
  }

  /**
   * Remove the current user from a conversation.
   *
   * @param conversation Conversation to remove the self user from
   * @returns Resolves when the self user was removed from the conversation
   */
  public async leaveConversation(conversation: Conversation) {
    const userQualifiedId = this.userState.self().qualifiedId;

    const events = await this.removeMembersFromConversation(conversation, [userQualifiedId]);
    await this.eventRepository.injectEvents(events, EventRepository.SOURCE.BACKEND_RESPONSE);
  }

  /**
   * Umbrella function to remove a member from a conversation (from backend and locally), no matter the protocol or type.
   *
   * @param conversationEntity Conversation to remove member from
   * @param userId ID of member to be removed from the conversation
   * @param clearContent Should we clear the conversation content from the database?
   * @returns Resolves when member was removed from the conversation
   */
  public async removeMembers(conversationEntity: Conversation, userIds: QualifiedId[]) {
    const events = isMLSConversation(conversationEntity)
      ? await this.removeMembersFromMLSConversation(conversationEntity, userIds)
      : await this.removeMembersFromConversation(conversationEntity, userIds);

    await this.eventRepository.injectEvents(events, EventRepository.SOURCE.BACKEND_RESPONSE);
  }

  /**
   * Remove service from conversation.
   *
   * @param conversationEntity Conversation to remove service from
   * @param user ID of service user to be removed from the conversation
   * @returns Resolves when service was removed from the conversation
   */
  public removeService(conversationEntity: Conversation, user: QualifiedId) {
    return this.conversationService.deleteBots(conversationEntity.id, user.id).then((response: any) => {
      // TODO: Can this even have a response? in the API Client it look like it always returns `void`
      const hasResponse = response?.event;
      const currentTimestamp = this.serverTimeHandler.toServerTimestamp();
      const event = hasResponse
        ? response.event
        : EventBuilder.buildMemberLeave(conversationEntity, [user], this.userState.self().id, currentTimestamp);

      this.eventRepository.injectEvent(event, EventRepository.SOURCE.BACKEND_RESPONSE);
      return event;
    });
  }

  /**
   * Rename conversation.
   *
   * @param conversationEntity Conversation to rename
   * @param name New conversation name
   * @returns Resolves when conversation was renamed
   */
  public async renameConversation(
    conversationEntity: Conversation,
    name: string,
  ): Promise<ConversationRenameEvent | undefined> {
    const response = await this.conversationService.updateConversationName(conversationEntity.id, name);
    if (response) {
      this.eventRepository.injectEvent(response, EventRepository.SOURCE.BACKEND_RESPONSE);
      return response;
    }
    return undefined;
  }

  /**
   * Update conversation protocol
   * This will update the protocol of the conversation and refetch the conversation to get all new fields (groupId, ciphersuite, epoch and new protocol)
   * If protocol was updated successfully, conversation protocol update system message will be injected
   *
   * @param conversationId id of the conversation
   * @param protocol new conversation protocol
   * @returns Resolves with updated conversation entity
   */
  public readonly updateConversationProtocol = async (
    conversation: Conversation,
    protocol: ConversationProtocol.MIXED | ConversationProtocol.MLS,
  ): Promise<Conversation> => {
    const protocolUpdateEventResponse = await this.conversationService.updateConversationProtocol(
      conversation.qualifiedId,
      protocol,
    );

    if (protocolUpdateEventResponse) {
      await this.eventRepository.injectEvent(protocolUpdateEventResponse, EventRepository.SOURCE.BACKEND_RESPONSE);

      if (protocolUpdateEventResponse.data.protocol === ConversationProtocol.MLS) {
        await this.handleConversationProtocolUpdatedToMLS(conversation);
      }
    }

    //even if protocol was already updated (no response), we need to refetch the conversation
    return this.refreshConversationProtocolProperties(conversation);
  };

  /**
   * Will try to register mls group by sending an empty commit to establish it.
   * After group was successfully established, it will try to add other users to the group.
   *
   * @param groupId - id of the MLS group
   * @param conversationId - id of the conversation
   * @param selfUserId - id of the self user
   * @param qualifiedUsers - list of qualified users to add to the group (should not include the self user)
   */
  public readonly tryEstablishingMLSGroup = (params: {
    groupId: string;
    conversationId: QualifiedId;
    selfUserId: QualifiedId;
    qualifiedUsers: QualifiedId[];
  }) => {
    return this.conversationService.tryEstablishingMLSGroup(params);
  };

  /**
   * Refresh conversation protocol properties
   * Will refetch the conversation to get all new protocol-related fields (groupId, ciphersuite, epoch and new protocol)
   * Will update the conversation entity in memory and in the local database
   *
   * @param conversationId id of the conversation
   * @returns Resolves with updated conversation entity
   */
  private async refreshConversationProtocolProperties(conversation: Conversation) {
    //refetch the conversation to get all new fields (groupId, ciphersuite, epoch and new protocol)
    const remoteConversationData = await this.conversationService.getConversationById(conversation.qualifiedId);
    //update fields that came after protocol update
    const {cipher_suite: cipherSuite, epoch, group_id: newGroupId, protocol: newProtocol} = remoteConversationData;
    const updatedConversation = ConversationMapper.updateProperties(conversation, {
      cipherSuite,
      epoch,
      groupId: newGroupId,
      protocol: newProtocol,
    });

    await this.saveConversationStateInDb(updatedConversation);
    return updatedConversation;
  }

  /**
   * Set the global message timer
   */
  async updateConversationMessageTimer(
    conversationEntity: Conversation,
    messageTimer: number | null,
  ): Promise<ConversationMessageTimerUpdateEvent> {
    messageTimer = ConversationEphemeralHandler.validateTimer(messageTimer);

    const response = await this.conversationService.updateConversationMessageTimer(
      conversationEntity.qualifiedId,
      messageTimer,
    );
    if (response) {
      this.eventRepository.injectEvent(response, EventRepository.SOURCE.BACKEND_RESPONSE);
    }
    return response;
  }

  public async updateConversationReceiptMode(
    conversationEntity: Conversation,
    receiptMode: ConversationReceiptModeUpdateData,
  ) {
    const response = await this.conversationService.updateConversationReceiptMode(
      conversationEntity.qualifiedId,
      receiptMode,
    );
    if (response) {
      this.eventRepository.injectEvent(response, EventRepository.SOURCE.BACKEND_RESPONSE);
    }
    return response;
  }

  /**
   * Team member was removed.
   * @param teamId ID of team that member was removed from
   * @param userId ID of leaving user
   * @param isoDate Date of member removal
   */
  readonly teamMemberLeave = async (
    teamId: string,
    userId: QualifiedId,
    isoDate = this.serverTimeHandler.toServerTimestamp(),
  ) => {
    const userEntity = await this.userRepository.getUserById(userId);
    const eventInjections = this.conversationState
      .conversations()
      .filter(conversationEntity => {
        const conversationInTeam = conversationEntity.teamId === teamId;
        const userIsParticipant = UserFilter.isParticipant(conversationEntity, userId);
        return conversationInTeam && userIsParticipant && !conversationEntity.removed_from_conversation();
      })
      .map(conversationEntity => {
        const leaveEvent = EventBuilder.buildTeamMemberLeave(conversationEntity, userEntity, isoDate);
        return this.eventRepository.injectEvent(leaveEvent);
      });
    userEntity.isDeleted = true;
    return Promise.all(eventInjections);
  };

  /**
   * Set the notification state of a conversation.
   *
   * @param conversationEntity Conversation to change notification state off
   * @param notificationState New notification state
   * @returns Resolves when the notification stated was change
   */
  public async setNotificationState(conversationEntity: Conversation, notificationState: number) {
    if (!conversationEntity || notificationState === undefined) {
      return Promise.reject(
        new ConversationError(BaseError.TYPE.MISSING_PARAMETER as BASE_ERROR_TYPE, BaseError.MESSAGE.MISSING_PARAMETER),
      );
    }

    const validNotificationStates = Object.values(NOTIFICATION_STATE);
    if (!validNotificationStates.includes(notificationState)) {
      return Promise.reject(
        new ConversationError(BaseError.TYPE.INVALID_PARAMETER as BASE_ERROR_TYPE, BaseError.MESSAGE.INVALID_PARAMETER),
      );
    }

    const currentTimestamp = this.serverTimeHandler.toServerTimestamp();
    const payload = {
      otr_muted_ref: new Date(conversationEntity.getLastKnownTimestamp(currentTimestamp)).toISOString(),
      otr_muted_status: notificationState,
    };

    try {
      await this.conversationService.updateMemberProperties(conversationEntity.qualifiedId, payload);
      const response = {data: payload, from: this.userState.self().id};
      this.onMemberUpdate(conversationEntity, response);

      const {otr_muted_ref: mutedRef, otr_muted_status: mutedStatus} = payload;
      const logMessage = `Changed notification state of conversation to '${mutedStatus}' on '${mutedRef}'`;
      this.logger.info(logMessage);
      return response;
    } catch (error) {
      const log = `Failed to change notification state of conversation '${conversationEntity.id}': ${error.message}`;
      const rejectError = new Error(log);
      this.logger.warn(rejectError.message, error);
      throw rejectError;
    }
  }

  /**
   * Archive a conversation.
   *
   * @param conversationEntity Conversation to rename
   * @returns Resolves when the conversation was archived
   */
  public async archiveConversation(conversationEntity: Conversation) {
    await this.toggleArchiveConversation(conversationEntity, true);
    this.logger.info(`Conversation '${conversationEntity.id}' archived`);
  }

  /**
   * Un-archive a conversation.
   *
   * @param conversationEntity Conversation to unarchive
   * @param forceChange Force state change without new message
   * @param trigger Trigger for unarchive
   * @returns Resolves when the conversation was unarchived
   */
  public async unarchiveConversation(conversationEntity: Conversation, forceChange = false, trigger = 'unknown') {
    await this.toggleArchiveConversation(conversationEntity, false, forceChange);
    this.logger.info(`Conversation '${conversationEntity.id}' unarchived by trigger '${trigger}'`);
  }

  public async sendTypingStart(conversationEntity: Conversation) {
    this.core.service!.conversation.sendTypingStart(conversationEntity.qualifiedId);
  }

  public async sendTypingStop(conversationEntity: Conversation) {
    this.core.service!.conversation.sendTypingStop(conversationEntity.qualifiedId);
  }

  private async toggleArchiveConversation(
    conversationEntity: Conversation,
    newState: boolean,
    forceChange: boolean = false,
  ) {
    if (!conversationEntity) {
      const error = new ConversationError(
        ConversationError.TYPE.CONVERSATION_NOT_FOUND,
        ConversationError.MESSAGE.CONVERSATION_NOT_FOUND,
      );
      throw error;
    }

    const stateChange = conversationEntity.is_archived() !== newState;

    const currentTimestamp = this.serverTimeHandler.toServerTimestamp();
    const archiveTimestamp = conversationEntity.getLastKnownTimestamp(currentTimestamp);
    const sameTimestamp = conversationEntity.archivedTimestamp() === archiveTimestamp;
    const skipChange = sameTimestamp && !forceChange;

    if (!stateChange && skipChange) {
      throw new ConversationError(ConversationError.TYPE.NO_CHANGES, ConversationError.MESSAGE.NO_CHANGES);
    }

    const payload = {
      otr_archived: newState,
      otr_archived_ref: new Date(archiveTimestamp).toISOString(),
    };

    const conversationId = conversationEntity.qualifiedId;

    const updatePromise = conversationEntity.removed_from_conversation()
      ? Promise.resolve()
      : this.conversationService.updateMemberProperties(conversationId, payload).catch(error => {
          const logMessage = `Failed to change archived state of '${conversationId}' to '${newState}': ${error.code}`;
          this.logger.error(logMessage);

          const isNotFound = error.code === HTTP_STATUS.NOT_FOUND;
          if (!isNotFound) {
            throw error;
          }
        });

    await updatePromise;
    const response = {
      data: payload,
      from: this.userState.self().id,
    };
    this.onMemberUpdate(conversationEntity, response);
  }

  private handleTooManyMembersError(participants = ConversationRepository.CONFIG.GROUP.MAX_SIZE) {
    const openSpots = ConversationRepository.CONFIG.GROUP.MAX_SIZE - participants;
    const substitutions = {
      number1: ConversationRepository.CONFIG.GROUP.MAX_SIZE.toString(10),
      number2: Math.max(0, openSpots).toString(10),
    };

    const messageText = t('modalConversationTooManyMembersMessage', substitutions);
    const titleText = t('modalConversationTooManyMembersHeadline');
    this.showModal(messageText, titleText);
  }

  private async handleUsersNotConnected(userIds: QualifiedId[] = []): Promise<void> {
    const titleText = t('modalConversationNotConnectedHeadline');

    if (userIds.length > 1) {
      this.showModal(t('modalConversationNotConnectedMessageMany'), titleText);
    } else {
      // TODO(Federation): Update code once connections are implemented on the backend
      const userEntity = await this.userRepository.getUserById(userIds[0]);
      this.showModal(t('modalConversationNotConnectedMessageOne', userEntity.name()), titleText);
    }
  }

  private showModal(messageText: string, titleText: string) {
    PrimaryModal.show(PrimaryModal.type.ACKNOWLEDGE, {
      text: {
        message: messageText,
        title: titleText,
      },
    });
  }

  private showLegalHoldConsentError() {
    const replaceLinkLegalHold = replaceLink(
      Config.getConfig().URL.SUPPORT.LEGAL_HOLD_BLOCK,
      '',
      'read-more-legal-hold',
    );

    const messageText = t('modalLegalHoldConversationMissingConsentMessage', {}, replaceLinkLegalHold);
    const titleText = t('modalUserCannotBeAddedHeadline');

    PrimaryModal.show(PrimaryModal.type.ACKNOWLEDGE, {
      text: {
        htmlMessage: messageText,
        title: titleText,
      },
    });
  }

  //##############################################################################
  // Send Generic Messages
  //##############################################################################

  readonly injectLegalHoldMessage = async ({
    conversationEntity,
    conversationId,
    userId,
    timestamp,
    legalHoldStatus,
    beforeTimestamp = false,
  }: {
    beforeTimestamp?: boolean;
    conversationEntity?: Conversation;
    conversationId: QualifiedId;
    legalHoldStatus: LegalHoldStatus;
    timestamp?: number;
    userId: QualifiedId;
  }) => {
    if (typeof legalHoldStatus === 'undefined') {
      return;
    }
    if (!timestamp) {
      const conversation = conversationEntity || this.conversationState.findConversation(conversationId);
      timestamp = conversation.getNextTimestamp();
    }
    const legalHoldUpdateMessage = EventBuilder.buildLegalHoldMessage(
      conversationId || conversationEntity?.qualifiedId,
      userId,
      timestamp,
      legalHoldStatus,
      beforeTimestamp,
    );
    await this.eventRepository.injectEvent(legalHoldUpdateMessage);
  };

  async injectFileTypeRestrictedMessage(
    conversation: Conversation,
    user: User,
    isIncoming: boolean,
    fileExt: string,
    id = createUuid(),
  ) {
    const fileRestrictionMessage = EventBuilder.buildFileTypeRestricted(conversation, user, isIncoming, fileExt, id);
    await this.eventRepository.injectEvent(fileRestrictionMessage);
  }

  //##############################################################################
  // Event callbacks
  //##############################################################################

  private logConversationEvent(event: IncomingEvent, source: EventSource) {
    if (event.type === CONVERSATION_EVENT.TYPING) {
      // Prevent logging typing events
      return;
    }

    const {time, from, qualified_conversation, type} = event;
    const extra: Record<string, unknown> = {};
    extra.messageId = 'id' in event && event.id;
    const logMessage = `Conversation Event: '${type}' (Source: ${source})`;
    switch (event.type) {
      case ClientEvent.CONVERSATION.ASSET_ADD:
        extra.contentType = event.data.content_type;
        extra.size = event.data.content_length;
        extra.status = event.data.status;

      case ClientEvent.CONVERSATION.MESSAGE_ADD:
        extra.sender = event.from_client_id;
        break;

      case ClientEvent.CONVERSATION.MESSAGE_DELETE:
        extra.deletedMessage = event.data.message_id;
    }
    this.logger.info(logMessage, {time, from, type, qualified_conversation, ...extra});
  }

  /**
   * Listener for incoming events.
   *
   * @param event JSON data for event
   * @param source Source of event
   * @returns Resolves when event was handled
   */
  private readonly onConversationEvent = (event: IncomingEvent, source = EventRepository.SOURCE.STREAM) => {
    this.logConversationEvent(event, source);
    return this.handleConversationEvent(event, source);
  };

  private handleConversationEvent(
    eventJson: IncomingEvent,
    eventSource: EventSource = EventSource.NOTIFICATION_STREAM,
  ) {
    if (!eventJson) {
      return Promise.reject(new Error('Conversation Repository Event Handling: Event missing'));
    }

    const ignoredEvents: (CONVERSATION_EVENT | CLIENT_CONVERSATION_EVENT)[] = [CONVERSATION_EVENT.MLS_MESSAGE_ADD];
    if (ignoredEvents.includes(eventJson?.type)) {
      return Promise.resolve();
    }

    const {conversation, qualified_conversation, data: eventData, type} = eventJson;
    const dataConversationId: string = (eventData as any)?.conversationId;
    // data.conversationId is always the conversationId that should be read first. If not found we can fallback to qualified_conversation or conversation
    const conversationId: QualifiedId = dataConversationId
      ? {domain: '', id: dataConversationId}
      : qualified_conversation || {domain: '', id: conversation};

    const inSelfConversation = this.conversationState.isSelfConversation(conversationId);
    if (inSelfConversation) {
      const typesInSelfConversation = [CONVERSATION_EVENT.MEMBER_UPDATE, ClientEvent.CONVERSATION.MESSAGE_HIDDEN];

      const isExpectedType = typesInSelfConversation.includes(type);
      if (!isExpectedType) {
        return Promise.reject(
          new ConversationError(
            ConversationError.TYPE.WRONG_CONVERSATION,
            ConversationError.MESSAGE.WRONG_CONVERSATION,
          ),
        );
      }
    }

    const isConversationCreate = type === CONVERSATION_EVENT.CREATE;
    const onEventPromise = isConversationCreate
      ? Promise.resolve(null)
      : this.getConversationById(conversationId, true);

    return onEventPromise
      .then((conversationEntity: Conversation) => {
        if (conversationEntity) {
          const isBackendTimestamp = eventSource !== EventSource.INJECTED;

          const eventsToSkip: (CLIENT_CONVERSATION_EVENT | CONVERSATION_EVENT)[] = [
            CONVERSATION_EVENT.MEMBER_LEAVE,
            CONVERSATION_EVENT.MEMBER_JOIN,
            CONVERSATION_EVENT.DELETE,
          ];

          const shouldUpdateTimestampServer = !eventsToSkip.includes(type);

          if (shouldUpdateTimestampServer) {
            conversationEntity.updateTimestampServer(eventJson.server_time || eventJson.time, isBackendTimestamp);
          }
        }
        return conversationEntity;
      })
      .then(conversationEntity => this.checkLegalHoldStatus(conversationEntity, eventJson))
      .then(conversationEntity => this.checkConversationParticipants(conversationEntity, eventJson, eventSource))
      .then(conversationEntity => this.triggerFeatureEventHandlers(conversationEntity, eventJson))
      .then(
        conversationEntity =>
          this.reactToConversationEvent(conversationEntity, eventJson, eventSource) as Promise<EntityObject>,
      )
      .then((entityObject = {} as EntityObject) =>
        this.handleConversationNotification(entityObject as EntityObject, eventSource, type),
      )
      .catch((error: BaseError) => {
        const ignoredErrorTypes: string[] = [
          ConversationError.TYPE.MESSAGE_NOT_FOUND,
          ConversationError.TYPE.CONVERSATION_NOT_FOUND,
        ];

        const isRemovedFromConversation = (error as unknown as BackendError).label === BackendErrorLabel.ACCESS_DENIED;
        if (isRemovedFromConversation) {
          const messageText = t('conversationNotFoundMessage');
          const titleText = t('conversationNotFoundTitle', Config.getConfig().BRAND_NAME);

          this.showModal(messageText, titleText);
          return;
        }

        if (!ignoredErrorTypes.includes(error.type)) {
          throw error;
        }
      });
  }

  /**
   * Check that sender of received event is a known conversation participant.
   *
   * @param conversationEntity Conversation targeted by the event
   * @param eventJson JSON data of the event
   * @param eventSource Source of event
   * @returns Resolves when the participant list has been checked
   */
  private checkConversationParticipants(
    conversationEntity: Conversation,
    eventJson: IncomingEvent,
    eventSource: EventSource,
  ) {
    // We ignore injected events
    const isInjectedEvent = eventSource === EventRepository.SOURCE.INJECTED;
    if (isInjectedEvent || !conversationEntity) {
      return conversationEntity;
    }

    const {from: senderId, type, time} = eventJson;

    if (senderId) {
      const allParticipants = conversationEntity.participating_user_ids().concat(this.userState.self().qualifiedId);
      const isFromUnknownUser = allParticipants.every(participant => participant.id !== senderId);

      if (isFromUnknownUser) {
        switch (eventJson.type) {
          case CONVERSATION_EVENT.MEMBER_LEAVE:
          case CONVERSATION_EVENT.MEMBER_JOIN:
          case ClientEvent.CONVERSATION.TEAM_MEMBER_LEAVE:
            const isFromUpdatedMember = eventJson.data.user_ids?.includes(senderId);
            if (isFromUpdatedMember) {
              // we ignore leave/join events that are sent by the user actually leaving or joining
              return conversationEntity;
            }
        }

        const message = `Received '${type}' event from user '${senderId}' unknown in '${conversationEntity.id}'`;
        this.logger.warn(message);

        const qualifiedSender: QualifiedId = {domain: '', id: senderId};

        const timestamp = new Date(time).getTime() - 1;
        return this.addMissingMember(conversationEntity, [qualifiedSender], timestamp).then(() => conversationEntity);
      }
    }

    return conversationEntity;
  }

  private async checkLegalHoldStatus(conversationEntity: Conversation, eventJson: IncomingEvent) {
    if (!LegalHoldEvaluator.hasMessageLegalHoldFlag(eventJson)) {
      return conversationEntity;
    }

    const renderLegalHoldMessage = LegalHoldEvaluator.renderLegalHoldMessage(
      eventJson,
      conversationEntity.legalHoldStatus(),
    );

    if (!renderLegalHoldMessage) {
      return conversationEntity;
    }

    const {
      conversation: conversationId,
      qualified_conversation,
      qualified_from,
      data: {legal_hold_status: messageLegalHoldStatus},
      from: userId,
      time: isoTimestamp,
    } = eventJson as any;
    const timestamp = new Date(isoTimestamp).getTime();
    const qualifiedConversation = qualified_conversation || {domain: '', id: conversationId};
    const qualifiedUser = qualified_from || {domain: '', id: userId};

    await this.injectLegalHoldMessage({
      beforeTimestamp: true,
      conversationId: qualifiedConversation,
      legalHoldStatus: messageLegalHoldStatus,
      timestamp,
      userId: qualifiedUser,
    });

    await this.messageRepository.updateAllClients(conversationEntity, true);

    if (messageLegalHoldStatus === conversationEntity.legalHoldStatus()) {
      return conversationEntity;
    }

    await this.injectLegalHoldMessage({
      conversationId: qualifiedConversation,
      legalHoldStatus: conversationEntity.legalHoldStatus(),
      timestamp,
      userId: qualifiedUser,
    });

    return conversationEntity;
  }

  /**
   * Triggers the methods associated with a specific event.
   *
   * @param conversationEntity Conversation targeted by the event
   * @param eventJson JSON data of the event
   * @param eventSource Source of event
   * @returns Resolves when the event has been treated
   */
  private async reactToConversationEvent(
    conversationEntity: Conversation,
    eventJson: IncomingEvent,
    eventSource: EventSource,
  ) {
    switch (eventJson.type) {
      case CONVERSATION_EVENT.CREATE:
        return this.onCreate(eventJson, eventSource);

      case CONVERSATION_EVENT.DELETE:
        return this.deleteConversationLocally({domain: conversationEntity.domain, id: eventJson.conversation}, false);

      case CONVERSATION_EVENT.MEMBER_JOIN:
        return this.onMemberJoin(conversationEntity, eventJson);

      case CONVERSATION_EVENT.MEMBER_LEAVE:
      case ClientEvent.CONVERSATION.TEAM_MEMBER_LEAVE:
        return this.onMemberLeave(conversationEntity, eventJson);

      case CONVERSATION_EVENT.MEMBER_UPDATE:
        return this.onMemberUpdate(conversationEntity, eventJson);

      case CONVERSATION_EVENT.TYPING:
        return this.onTyping(conversationEntity, eventJson);

      case CONVERSATION_EVENT.PROTOCOL_UPDATE:
        return this.onProtocolUpdate(conversationEntity, eventJson);

      case CONVERSATION_EVENT.RENAME:
        return this.onRename(conversationEntity, eventJson, eventSource === EventRepository.SOURCE.WEB_SOCKET);

      case CONVERSATION_EVENT.MLS_WELCOME_MESSAGE:
        return this.onMLSWelcomeMessage(conversationEntity, eventJson);

      case ClientEvent.CONVERSATION.ASSET_ADD:
        return this.onAssetAdd(conversationEntity, eventJson);

      case ClientEvent.CONVERSATION.GROUP_CREATION:
        return this.onGroupCreation(conversationEntity, eventJson);

      case ClientEvent.CONVERSATION.MESSAGE_DELETE:
        return this.onMessageDeleted(conversationEntity, eventJson);

      case ClientEvent.CONVERSATION.MESSAGE_HIDDEN:
        return this.onMessageHidden(eventJson);

      case ClientEvent.CONVERSATION.ONE2ONE_CREATION:
        return this.on1to1Creation(conversationEntity, eventJson);

      case CONVERSATION_EVENT.RECEIPT_MODE_UPDATE:
        return this.onReceiptModeChanged(conversationEntity, eventJson);

      case ClientEvent.CONVERSATION.BUTTON_ACTION_CONFIRMATION:
        return this.onButtonActionConfirmation(conversationEntity, eventJson);

      case ClientEvent.CONVERSATION.MESSAGE_ADD:
        const isMessageEdit = !!eventJson.edited_time;
        if (isMessageEdit) {
          // in case of an edition, the DB listener will take care of updating the local entity
          return {conversationEntity};
        }
        return this.addEventToConversation(conversationEntity, eventJson);

      case CONVERSATION_EVENT.MESSAGE_TIMER_UPDATE:
      case ClientEvent.CONVERSATION.COMPOSITE_MESSAGE_ADD:
      case ClientEvent.CONVERSATION.DELETE_EVERYWHERE:
      case ClientEvent.CONVERSATION.FILE_TYPE_RESTRICTED:
      case ClientEvent.CONVERSATION.INCOMING_MESSAGE_TOO_BIG:
      case ClientEvent.CONVERSATION.KNOCK:
      case ClientEvent.CONVERSATION.CALL_TIME_OUT:
      case ClientEvent.CONVERSATION.FAILED_TO_ADD_USERS:
      case ClientEvent.CONVERSATION.FEDERATION_STOP:
      case ClientEvent.CONVERSATION.LEGAL_HOLD_UPDATE:
      case ClientEvent.CONVERSATION.LOCATION:
      case ClientEvent.CONVERSATION.MISSED_MESSAGES:
      case ClientEvent.CONVERSATION.JOINED_AFTER_MLS_MIGRATION:
      case ClientEvent.CONVERSATION.MLS_MIGRATION_ONGOING_CALL:
      case ClientEvent.CONVERSATION.MLS_CONVERSATION_RECOVERED:
      case ClientEvent.CONVERSATION.UNABLE_TO_DECRYPT:
      case ClientEvent.CONVERSATION.VERIFICATION:
      case ClientEvent.CONVERSATION.VOICE_CHANNEL_ACTIVATE:
      case ClientEvent.CONVERSATION.VOICE_CHANNEL_DEACTIVATE:
      case ClientEvent.CONVERSATION.E2EI_VERIFICATION:
        return this.addEventToConversation(conversationEntity, eventJson);
    }
  }

  /**
   * Calls the feature specific event handler on the current event being handled.
   *
   * @param conversationEntity Conversation targeted by the event
   * @param eventJson JSON data of the event
   * @param eventSource Source of event
   * @returns Resolves when all the handlers have done their job
   */
  private async triggerFeatureEventHandlers(conversationEntity: Conversation, eventJson: IncomingEvent) {
    const conversationEventHandlers = [this.ephemeralHandler, this.stateHandler];
    const handlePromises = conversationEventHandlers.map(handler =>
      handler.handleConversationEvent(conversationEntity, eventJson),
    );
    await Promise.all(handlePromises);
    return conversationEntity;
  }

  /**
   * Handles conversation update and notification message.
   *
   * @param entityObject Object containing the conversation and the message that are targeted by the event
   * @param eventSource Source of event
   * @returns Resolves when the conversation was updated
   */
  private async handleConversationNotification(
    entityObject: EntityObject,
    eventSource: EventSource,
    eventType: CLIENT_CONVERSATION_EVENT | CONVERSATION_EVENT,
  ) {
    const {conversationEntity, messageEntity} = entityObject;

    if (!conversationEntity) {
      return;
    }

    const eventsToSkip: (CLIENT_CONVERSATION_EVENT | CONVERSATION_EVENT)[] = [
      CONVERSATION_EVENT.MEMBER_JOIN,
      CONVERSATION_EVENT.MEMBER_LEAVE,
    ];

    if (!eventsToSkip.includes(eventType)) {
      const eventFromWebSocket = eventSource === EventRepository.SOURCE.WEB_SOCKET;
      const eventFromStream = eventSource === EventRepository.SOURCE.STREAM;

      if (messageEntity) {
        const isRemoteEvent = eventFromStream || eventFromWebSocket;

        if (isRemoteEvent) {
          this.messageRepository.sendConfirmationStatus(conversationEntity, messageEntity, Confirmation.Type.DELIVERED);
        }

        if (!eventFromStream) {
          amplify.publish(WebAppEvents.NOTIFICATION.NOTIFY, messageEntity, undefined, conversationEntity);
        }
      }
    }

    if (conversationEntity.is_cleared()) {
      conversationEntity.cleared_timestamp(0);
    }
  }

  /**
   * Add "missed events" system message to conversation.
   */
  private readonly onMissedEvents = (): void => {
    this.conversationState
      .filteredConversations()
      .filter(conversationEntity => !conversationEntity.removed_from_conversation())
      .forEach(conversationEntity => {
        const currentTimestamp = this.serverTimeHandler.toServerTimestamp();
        const missed_event = EventBuilder.buildMissed(conversationEntity, currentTimestamp);
        this.eventRepository.injectEvent(missed_event);
      });
  };

  public readonly injectJoinedAfterMigrationFinalisationMessage = (conversation: Conversation): void => {
    const currentTimestamp = this.serverTimeHandler.toServerTimestamp();
    const joinedAfterMLSMigrationFinalisationEvent = EventBuilder.buildJoinedAfterMLSMigrationFinalisation(
      conversation,
      currentTimestamp,
    );
    return void this.eventRepository.injectEvent(joinedAfterMLSMigrationFinalisationEvent);
  };

  private readonly injectMLSMigrationFinalisationOngoingCallMessage = (conversation: Conversation): void => {
    const currentTimestamp = this.serverTimeHandler.toServerTimestamp();
    const mlsMigrationFinalisationOngoingCallEvent = EventBuilder.buildMLSMigrationFinalisationOngoingCall(
      conversation,
      currentTimestamp,
    );

    return void this.eventRepository.injectEvent(mlsMigrationFinalisationOngoingCallEvent);
  };

  /**
   * Add "mls conversation recovered" system message to conversation.
   */
  private readonly onMLSConversationRecovered = (conversationId: QualifiedId): void => {
    const conversation = this.conversationState.findConversation(conversationId);

    if (!conversation) {
      return;
    }
    const currentTimestamp = this.serverTimeHandler.toServerTimestamp();

    const event = EventBuilder.buildMLSConversationRecovered(conversation, currentTimestamp);

    void this.eventRepository.injectEvent(event);
  };

  private on1to1Creation(conversationEntity: Conversation, eventJson: OneToOneCreationEvent) {
    return this.event_mapper
      .mapJsonEvent(eventJson, conversationEntity)
      .then(messageEntity => this.updateMessageUserEntities(messageEntity))
      .then((messageEntity: MemberMessage) => {
        const userEntity = messageEntity.otherUser();
        const isOutgoingRequest = userEntity?.isOutgoingRequest();
        if (isOutgoingRequest) {
          messageEntity.memberMessageType = SystemMessageType.CONNECTION_REQUEST;
        }

        conversationEntity.addMessage(messageEntity);
        return {conversationEntity};
      });
  }

  /**
   * A conversation was created.
   *
   * @param eventJson JSON data of 'conversation.create' event
   * @param eventSource Source of event
   * @returns Resolves when the event was handled
   */
  private async onCreate(
    eventJson: ConversationCreateEvent,
    eventSource?: EventSource,
  ): Promise<{conversationEntity: Conversation}> {
    const {conversation, data: eventData, qualified_conversation, time} = eventJson;
    const eventTimestamp = new Date(time).getTime();
    const initialTimestamp = isNaN(eventTimestamp) ? this.getLatestEventTimestamp(true) : eventTimestamp;
    const conversationId = qualified_conversation ?? {
      domain: eventJson.qualified_conversation?.domain ?? '',
      id: conversation,
    };
    try {
      const existingConversationEntity = this.conversationState.findConversation(conversationId);
      if (existingConversationEntity) {
        throw new ConversationError(ConversationError.TYPE.NO_CHANGES, ConversationError.MESSAGE.NO_CHANGES);
      }

      const conversationData = !eventSource
        ? // If there is no source, it means its a conversation created locally, no need to fetch it again
          eventData
        : await this.conversationService.getConversationById(conversationId);

      const [conversationEntity] = this.mapConversations([conversationData], initialTimestamp);
      if (conversationEntity) {
        if (conversationEntity.participating_user_ids().length) {
          await this.addCreationMessage(conversationEntity, false, initialTimestamp, eventSource);
        }
        await this.updateParticipatingUserEntities(conversationEntity);
        this.proteusVerificationStateHandler.onConversationCreate(conversationEntity);
        await this.saveConversation(conversationEntity);
      }
      return {conversationEntity};
    } catch (error) {
      const isNoChanges = error.type === ConversationError.TYPE.NO_CHANGES;
      if (!isNoChanges) {
        throw error;
      }
    }
    return undefined;
  }

  private async onGroupCreation(conversationEntity: Conversation, eventJson: GroupCreationEvent) {
    const messageEntity = await this.event_mapper.mapJsonEvent(eventJson, conversationEntity);
    const creatorId = conversationEntity.creator;
    const creatorDomain = conversationEntity.domain;
    const createdByParticipant = !!conversationEntity
      .participating_user_ids()
      .find(userId => matchQualifiedIds(userId, {domain: creatorDomain, id: creatorId}));
    const createdBySelfUser = conversationEntity.isCreatedBySelf();

    const creatorIsParticipant = createdByParticipant || createdBySelfUser;

    if (!creatorIsParticipant) {
      (messageEntity as MemberMessage).memberMessageType = SystemMessageType.CONVERSATION_RESUME;
    }

    const updatedMessageEntity = await this.updateMessageUserEntities(messageEntity);
    if (conversationEntity && updatedMessageEntity) {
      conversationEntity.addMessage(updatedMessageEntity);
    }

    return {conversationEntity, messageEntity: updatedMessageEntity};
  }

  /**
   * Users were added to a group conversation.
   *
   * @param conversationEntity Conversation to add users to
   * @param eventJson JSON data of 'conversation.member-join' event
   * @returns Resolves when the event was handled
   */
  private async onMemberJoin(
    conversationEntity: Conversation,
    eventJson: ConversationMemberJoinEvent,
  ): Promise<void | EntityObject> {
    // Ignore if we join a 1to1 conversation (accept a connection request)
    const connectionEntity = this.connectionRepository.getConnectionByConversationId(conversationEntity.qualifiedId);
    const isPendingConnection = connectionEntity?.isIncomingRequest();
    if (isPendingConnection) {
      return Promise.resolve();
    }

    const eventData = eventJson.data;

    if (eventData.users) {
      eventData.users.forEach(otherMember => {
        const otherId = otherMember.qualified_id || {domain: '', id: otherMember.id};
        const isSelfUser = matchQualifiedIds(otherId, this.userState.self());
        const isParticipatingUser = !!conversationEntity
          .participating_user_ids()
          .find(participatingUser =>
            matchQualifiedIds(participatingUser, otherMember.qualified_id || {domain: '', id: otherMember.id}),
          );
        if (!isSelfUser && !isParticipatingUser) {
          conversationEntity.participating_user_ids.push({
            domain: otherMember.qualified_id?.domain || null,
            id: otherMember.id,
          });
        }
      });
    } else {
      eventData.user_ids.forEach(userId => {
        const isSelfUser = userId === this.userState.self().id;
        const isParticipatingUser = conversationEntity.participating_user_ids().some(user => user.id === userId);
        if (!isSelfUser && !isParticipatingUser) {
          conversationEntity.participating_user_ids.push({domain: '', id: userId});
        }
      });
    }

    // Self user is a creator of the event
    const isFromSelf = eventJson.from === this.userState.self().id;

    const containsSelfId = eventData.user_ids.includes(this.userState.self().id);
    const containsSelfQualifiedId = !!eventData.users?.some(
      ({qualified_id: qualifiedId}) => qualifiedId && matchQualifiedIds(qualifiedId, this.userState.self().qualifiedId),
    );

    const selfUserJoins = containsSelfId || containsSelfQualifiedId;

    if (selfUserJoins) {
      conversationEntity.status(ConversationStatus.CURRENT_MEMBER);
      await this.conversationRoleRepository.updateConversationRoles(conversationEntity);
    }

    const updateSequence =
      selfUserJoins || connectionEntity?.isConnected()
        ? this.updateConversationFromBackend(conversationEntity)
        : Promise.resolve();

    const qualifiedUserIds =
      eventData.users?.map(user => user.qualified_id) || eventData.user_ids.map(userId => ({domain: '', id: userId}));

    if (isMLSCapableConversation(conversationEntity)) {
      const isSelfJoin = isFromSelf && selfUserJoins;
      await this.handleMLSConversationMemberJoin(conversationEntity, isSelfJoin);
    }

    return updateSequence
      .then(() => this.updateParticipatingUserEntities(conversationEntity, false, true))
      .then(() => this.addEventToConversation(conversationEntity, eventJson))
      .then(({messageEntity}) => {
        this.proteusVerificationStateHandler.onMemberJoined(conversationEntity, qualifiedUserIds);
        return {conversationEntity, messageEntity};
      });
  }

  /**
   * Handles member join event on mls group - updating mls conversation state and adding other self clients if user has joined by itself.
   *
   * @param conversation Conversation member joined to
   * @param isSelfJoin whether user has joined by itself, if so we need to add other self clients to mls group
   */
  private async handleMLSConversationMemberJoin(conversation: MLSCapableConversation, isSelfJoin: boolean) {
    const {groupId} = conversation;

    if (!groupId) {
      throw new Error(`groupId not found for MLS conversation ${conversation.id}`);
    }

    const doesMLSGroupExistLocally = await this.conversationService.mlsGroupExistsLocally(groupId);

    if (!doesMLSGroupExistLocally) {
      return;
    }

    if (isSelfJoin) {
      // if user has joined and was also event creator (eg. joined via guest link) we need to add its other clients to mls group
      try {
        await addOtherSelfClientsToMLSConversation(
          conversation,
          this.userState.self().qualifiedId,
          this.core.clientId,
          this.core,
        );
      } catch (error) {
        this.logger.warn(`Failed to add other self clients to MLS conversation: ${conversation.id}`, error);
      }
    }
  }

  /**
   * Members of a group conversation were removed or left.
   *
   * @param conversationEntity Conversation to remove users from
   * @param eventJson JSON data of 'conversation.member-leave' event
   * @returns Resolves when the event was handled
   */
  private async onMemberLeave(
    conversationEntity: Conversation,
    eventJson: ConversationMemberLeaveEvent | TeamMemberLeaveEvent | MemberLeaveEvent,
  ): Promise<{conversationEntity: Conversation; messageEntity: Message} | undefined> {
    const {data: eventData} = eventJson;
    const removesSelfUser = eventData.user_ids.includes(this.userState.self().id);

    if (removesSelfUser) {
      conversationEntity.status(ConversationStatus.PAST_MEMBER);
      this.callingRepository.leaveCall(
        conversationEntity.qualifiedId,
        LEAVE_CALL_REASON.USER_IS_REMOVED_BY_AN_ADMIN_OR_LEFT_ON_ANOTHER_CLIENT,
      );

      if (this.userState.self().isTemporaryGuest()) {
        eventJson.from = this.userState.self().id;
      }

      if (isMLSCapableConversation(conversationEntity)) {
        await this.wipeMLSCapableConversation(conversationEntity);
      }
    } else {
      /**
       * @note We have to call pushClients -> setClientsForConv avs api whenever
       * someone is removed from the conversation in order to make conference calling
       * encryption keys rotate on involuntary participant leave.
       */
      await this.callingRepository.pushClients();
      // Update conversation roles (in case the removed user had some special role and it's not the self user)
      await this.conversationRoleRepository.updateConversationRoles(conversationEntity);
    }

    const {messageEntity} = await this.addEventToConversation(conversationEntity, eventJson);
    (messageEntity as MemberMessage)
      .userEntities()
      .filter(userEntity => !userEntity.isMe)
      .forEach(userEntity => {
        conversationEntity.participating_user_ids.remove(userId => matchQualifiedIds(userId, userEntity));

        if (userEntity.isTemporaryGuest()) {
          userEntity.clearExpirationTimeout();
        }
      });

    await this.updateParticipatingUserEntities(conversationEntity);

    this.proteusVerificationStateHandler.onMemberLeft(conversationEntity);

    return {conversationEntity, messageEntity};
  }

  /**
   * Membership properties for a conversation were updated.
   *
   * @param conversationEntity Conversation entity that will be updated
   * @param eventJson JSON data of 'conversation.member-update' event
   * @returns Resolves when the event was handled
   */
  private async onMemberUpdate(
    conversationEntity: Conversation,
    eventJson: Pick<ConversationMemberUpdateEvent, 'data' | 'from'> & {conversation?: string},
  ) {
    const {conversation, data: eventData, from} = eventJson;
    const conversationId = {domain: '', id: conversation || '' /* TODO(federation) add domain on the sender side */};

    const isConversationRoleUpdate = !!eventData.conversation_role;
    if (isConversationRoleUpdate) {
      const {target, qualified_target, conversation_role} = eventData;
      const userId = qualified_target || {domain: '', id: target};
      const conversation = this.conversationState
        .conversations()
        .find(conversation => matchQualifiedIds(conversation, conversationId));
      if (conversation) {
        const roles = conversation.roles();
        roles[userId.id] = conversation_role;
        conversation.roles(roles);
      }
      return;
    }

    const isBackendEvent = eventData.otr_archived_ref || eventData.otr_muted_ref;
    const inSelfConversation = this.conversationState.isSelfConversation(conversationId);
    if (!inSelfConversation && conversation && !isBackendEvent) {
      this.logger.warn(
        `A conversation update message was not sent in the selfConversation. Skipping conversation update`,
      );
      return;
    }

    const isFromSelf = !this.userState.self() || from === this.userState.self().id;
    if (!isFromSelf) {
      this.logger.warn(`A conversation update message was not sent by the self user. Skipping conversation update`);
      return;
    }

    const isActiveConversation = this.conversationState.isActiveConversation(conversationEntity);
    const nextConversationEntity = isActiveConversation ? this.getNextConversation(conversationEntity) : undefined;
    const previouslyArchived = conversationEntity.is_archived();

    ConversationMapper.updateSelfStatus(conversationEntity, eventData);

    const wasUnarchived = previouslyArchived && !conversationEntity.is_archived();
    if (wasUnarchived) {
      return this.fetchUsersAndEvents(conversationEntity);
    }

    if (conversationEntity.is_cleared()) {
      await this.clearConversationContent(conversationEntity, conversationEntity.cleared_timestamp());
    }

    if (isActiveConversation && conversationEntity.is_archived()) {
      amplify.publish(WebAppEvents.CONVERSATION.SHOW, nextConversationEntity, {});
    }
  }

  /**
   * An asset received in a conversation.
   *
   * @param conversationEntity Conversation to add the event to
   * @param event JSON data of 'conversation.asset-add'
   * @returns Resolves when the event was handled
   */
  private async onAssetAdd(conversationEntity: Conversation, event: AssetAddEvent) {
    const fromSelf = event.from === this.userState.self().id;

    const isRemoteFailure = !fromSelf && event.data.status === AssetTransferState.UPLOAD_FAILED;
    const isLocalCancel = fromSelf && event.data.reason === ProtobufAsset.NotUploaded.CANCELLED;

    if (isRemoteFailure || isLocalCancel) {
      /**
       * WEBAPP-6916: An unsuccessful asset upload triggers a removal of the original asset message in the `EventRepository`.
       * Thus the event timestamps need to get updated, so that the latest event timestamp is from the message which was send before the original message.
       *
       * Info: Since the `EventRepository` does not have a reference to the `ConversationRepository` we do that event update at this location.
       * A more fitting place would be the `AssetTransferState.UPLOAD_FAILED` case in `EventRepository._handleAssetUpdate`.
       *
       * Our assumption is that the `_handleAssetUpdate` function (invoked by `notificationsQueue.subscribe`) is executed before this function.
       */
      return conversationEntity.updateTimestamps(conversationEntity.getNewestMessage(), true);
    }

    if (!allowsAllFiles()) {
      const fileName = event.data.info.name;
      const contentType = event.data.content_type;
      if (!isAllowedFile(fileName, contentType)) {
        // TODO(Federation): Update code once sending assets is implemented on the backend
        const user = await this.userRepository.getUserById({domain: '', id: event.from});
        return this.injectFileTypeRestrictedMessage(
          conversationEntity,
          user,
          true,
          getFileExtensionOrName(fileName),
          event.id,
        );
      }
    }
    const {messageEntity} = await this.addEventToConversation(conversationEntity, event);
    const firstAsset = (messageEntity as ContentMessage).getFirstAsset();
    if (firstAsset.isImage() || (firstAsset as FileAsset).status() === AssetTransferState.UPLOADED) {
      return {conversationEntity, messageEntity};
    }
  }

  /**
   * A hide message received in a conversation.
   *
   * @param conversationEntity Conversation to add the event to
   * @param eventJson JSON data of 'conversation.message-delete'
   * @returns Resolves when the event was handled
   */
  private onMessageDeleted(conversationEntity: Conversation, eventJson: DeleteEvent) {
    const {data: eventData, from, id: eventId, time} = eventJson;

    return this.messageRepository
      .getMessageInConversationById(conversationEntity, eventData.message_id)
      .then(deletedMessageEntity => {
        if (deletedMessageEntity.ephemeral_expires()) {
          return;
        }

        const isSameSender = from === deletedMessageEntity.from;
        if (!isSameSender) {
          throw new ConversationError(ConversationError.TYPE.WRONG_USER, ConversationError.MESSAGE.WRONG_USER);
        }

        const isFromSelf = from === this.userState.self().id;
        if (!isFromSelf) {
          return this.addDeleteMessage(conversationEntity, eventId, time, deletedMessageEntity);
        }
      })
      .then(() => {
        return this.messageRepository.deleteMessageById(conversationEntity, eventData.message_id);
      })
      .catch(error => {
        const isNotFound = error.type === ConversationError.TYPE.MESSAGE_NOT_FOUND;
        if (!isNotFound) {
          this.logger.info(`Failed to delete message for conversation '${conversationEntity.id}'`, error);
          throw error;
        }
      });
  }

  /**
   * A hide message received in a conversation.
   *
   * @param eventJson JSON data of 'conversation.message-hidden'
   * @returns Resolves when the event was handled
   */
  private async onMessageHidden(eventJson: MessageHiddenEvent) {
    const {conversation, qualified_conversation, data: eventData, from} = eventJson;

    const conversationId = qualified_conversation || {id: conversation, domain: ''};
    try {
      const inSelfConversation = this.conversationState.isSelfConversation(conversationId);
      if (!inSelfConversation) {
        throw new ConversationError(
          ConversationError.TYPE.WRONG_CONVERSATION,
          ConversationError.MESSAGE.WRONG_CONVERSATION,
        );
      }

      const isFromSelf = !this.userState.self() || from === this.userState.self().id;
      if (!isFromSelf) {
        throw new ConversationError(ConversationError.TYPE.WRONG_USER, ConversationError.MESSAGE.WRONG_USER);
      }
      const conversationEntity = await this.getConversationById({domain: '', id: eventData.conversation_id});
      return await this.messageRepository.deleteMessageById(conversationEntity, eventData.message_id);
    } catch (error) {
      this.logger.info(
        `Failed to delete message '${eventData.message_id}' for conversation '${eventData.conversation_id}'`,
        error,
      );
      throw error;
    }
  }

  private async onButtonActionConfirmation(conversationEntity: Conversation, eventJson: ButtonActionConfirmationEvent) {
    const {messageId, buttonId} = eventJson.data;
    try {
      const messageEntity = await this.messageRepository.getMessageInConversationById(conversationEntity, messageId);
      if (!messageEntity || !messageEntity.isComposite()) {
        const type = messageEntity ? messageEntity.type : 'unknown';

        this.logger.error(
          `Cannot react to '${type}' message '${messageId}' in conversation '${conversationEntity.id}'`,
        );
        throw new ConversationError(ConversationError.TYPE.WRONG_TYPE, ConversationError.MESSAGE.WRONG_TYPE);
      }
      const changes = messageEntity.getSelectionChange(buttonId);
      if (changes) {
        await this.eventService.updateEventSequentially({primary_key: messageEntity.primary_key, ...changes});
      }
    } catch (error) {
      const isNotFound = error.type === ConversationError.TYPE.MESSAGE_NOT_FOUND;
      if (!isNotFound) {
        const log = `Failed to handle reaction to message '${messageId}' in conversation '${conversationEntity.id}'`;
        this.logger.error(log, error);
        throw error;
      }
    }
  }

  /**
   * A conversation was renamed.
   *
   * @param conversationEntity Conversation entity that will be renamed
   * @param eventJson JSON data of 'conversation.rename' event
   * @returns Resolves when the event was handled
   */
  private async onRename(conversationEntity: Conversation, eventJson: ConversationRenameEvent, isWebSocket = false) {
    if (isWebSocket && eventJson.data?.name) {
      eventJson.data.name = fixWebsocketString(eventJson.data.name);
    }
    const {messageEntity} = await this.addEventToConversation(conversationEntity, eventJson);
    ConversationMapper.updateProperties(conversationEntity, eventJson.data);
    return {conversationEntity, messageEntity};
  }

  /**
   * Conversation protocol was updated.
   *
   * @param conversation Conversation that has updated protocol
   * @param eventJson JSON data of 'conversation.protocol-update' event
   * @returns Resolves when the event was handled
   */
  private async onProtocolUpdate(
    conversation: Conversation,
    eventJson: ConversationProtocolUpdateEvent,
  ): Promise<void> {
    const updatedConversation = await this.refreshConversationProtocolProperties(conversation);
    await this.addEventToConversation(updatedConversation, eventJson);

    if (eventJson.data.protocol === ConversationProtocol.MLS) {
      await this.handleConversationProtocolUpdatedToMLS(updatedConversation);
    }
  }

  private async handleConversationProtocolUpdatedToMLS(conversation: Conversation): Promise<void> {
    // If protocol was changed to mls and there was an ongoing call we need to inform a user about it.
    const ongoingCall = this.callingRepository.findCall(conversation.qualifiedId);
    if (!ongoingCall || !ongoingCall.isActive()) {
      return;
    }

    return this.injectMLSMigrationFinalisationOngoingCallMessage(conversation);
  }

  /**
   * User has received a welcome message in a conversation.
   *
   * @param conversationEntity Conversation entity user has received a welcome message in
   * @param eventJson JSON data of 'conversation.mls-welcome' event
   * @returns Resolves when the event was handled
   */
  private async onMLSWelcomeMessage(conversationEntity: Conversation, eventJson: ConversationMLSWelcomeEvent) {
    // If we receive a welcome message in mls 1:1 conversation, we need to make sure proteus 1:1 is hidden (if it exists)

    if (conversationEntity.type() !== CONVERSATION_TYPE.ONE_TO_ONE || !isMLSConversation(conversationEntity)) {
      return;
    }

    const [otherUserId] = conversationEntity.participating_user_ids();

    if (!otherUserId) {
      return;
    }

    await this.initMLS1to1Conversation(otherUserId, true);
  }

  /**
   * A user started or stopped typing in a conversation.
   *
   * @param conversationEntity Conversation entity that will the user will be added to its active typing users
   * @param eventJson JSON data of 'conversation.typing' event
   * @returns Resolves when the event was handled
   */
  private async onTyping(conversationEntity: Conversation, eventJson: ConversationTypingEvent) {
    const qualifiedUserId = eventJson.qualified_from || {domain: '', id: eventJson.from};
    const qualifiedUser = conversationEntity
      .participating_user_ets()
      .find(user => matchQualifiedIds(user, qualifiedUserId));

    if (!qualifiedUser) {
      this.logger.warn(`No sender user found for event of type ${eventJson.type}`);
      return {conversationEntity};
    }

    const conversationId = conversationEntity.id;
    const {addTypingUser, getTypingUser, removeTypingUser} = useTypingIndicatorState.getState();

    const oldUser = getTypingUser(qualifiedUser, conversationId);
    if (oldUser) {
      window.clearTimeout(oldUser.timerId);
    }

    if (eventJson.data.status === CONVERSATION_TYPING.STARTED) {
      const timerId = window.setTimeout(() => {
        removeTypingUser(qualifiedUser, conversationId);
      }, TYPING_TIMEOUT * 6); // 10000 * 6 => 1 minute

      const typingUser = {conversationId, user: qualifiedUser, timerId};

      addTypingUser(typingUser);
    }

    if (eventJson.data.status === CONVERSATION_TYPING.STOPPED) {
      removeTypingUser(qualifiedUser, conversationId);
    }

    return {conversationEntity};
  }

  /**
   * A conversation receipt mode was changed
   *
   * @param conversationEntity Conversation entity that will be renamed
   * @param eventJson JSON data of 'conversation.receipt-mode-update' event
   * @returns Resolves when the event was handled
   */
  private async onReceiptModeChanged(conversationEntity: Conversation, eventJson: ConversationReceiptModeUpdateEvent) {
    const {messageEntity} = await this.addEventToConversation(conversationEntity, eventJson);
    ConversationMapper.updateSelfStatus(conversationEntity, {receipt_mode: eventJson.data.receipt_mode});
    return {conversationEntity, messageEntity};
  }

  private readonly handleMessageExpiration = (messageEntity: ContentMessage) => {
    amplify.publish(WebAppEvents.CONVERSATION.EPHEMERAL_MESSAGE_TIMEOUT, messageEntity);
    const shouldDeleteMessage = !messageEntity.user().isMe || messageEntity.isPing();
    if (shouldDeleteMessage) {
      // TODO(federation) map domain
      this.getConversationById({domain: '', id: messageEntity.conversation_id}).then(conversationEntity => {
        const isPingFromSelf = messageEntity.user().isMe && messageEntity.isPing();
        const deleteForSelf = isPingFromSelf || conversationEntity.removed_from_conversation();
        if (deleteForSelf) {
          return this.messageRepository.deleteMessage(conversationEntity, messageEntity);
        }

        const userIds = conversationEntity.isGroup()
          ? [this.userState.self().qualifiedId, {domain: messageEntity.fromDomain ?? '', id: messageEntity.from}]
          : undefined;
        return this.messageRepository.deleteMessageForEveryone(conversationEntity, messageEntity, {
          optimisticRemoval: true,
          targetedUsers: userIds,
        });
      });
    }
  };

  private async initMessageEntity(conversationEntity: Conversation, eventJson: IncomingEvent): Promise<Message> {
    const messageEntity = await this.event_mapper.mapJsonEvent(eventJson, conversationEntity);
    return this.updateMessageUserEntities(messageEntity);
  }

  private async replaceMessageInConversation(
    conversationEntity: Conversation,
    eventId: string,
    newData: EventRecord,
  ): Promise<ContentMessage | undefined> {
    const originalMessage = conversationEntity.getMessage(eventId);
    if (!originalMessage) {
      return undefined;
    }
    const replacedMessageEntity = await this.event_mapper.updateMessageEvent(
      originalMessage as ContentMessage,
      newData,
    );
    await this.ephemeralHandler.validateMessage(replacedMessageEntity);
    return replacedMessageEntity;
  }

  /**
   * Convert a JSON event into an entity and add it to a given conversation.
   *
   * @param conversationEntity Conversation entity the event will be added to
   * @param eventJson Event data
   * @returns Promise that resolves with the message entity for the event
   */
  private async addEventToConversation(
    conversationEntity: Conversation,
    eventJson: IncomingEvent,
  ): Promise<{conversationEntity: Conversation; messageEntity: Message}> {
    const messageEntity = (await this.initMessageEntity(conversationEntity, eventJson)) as Message;
    if (conversationEntity && messageEntity) {
      const wasAdded = conversationEntity.addMessage(messageEntity);
      if (wasAdded) {
        await this.ephemeralHandler.validateMessage(messageEntity as ContentMessage);
      }
    }
    return {conversationEntity, messageEntity};
  }

  /**
   * Convert multiple JSON events into entities and validate them
   *
   * @param events Event data
   * @param conversationEntity Conversation entity the events will be added to
   * @returns Resolves with an array of mapped messages
   */
  private async validateMessages(
    events: EventRecord[],
    conversationEntity: Conversation,
    {offline}: {offline?: boolean} = {},
  ) {
    const mappedEvents = await this.event_mapper.mapJsonEvents(events, conversationEntity);
    const updatedEvents = (await this.updateMessagesUserEntities(mappedEvents, {
      localOnly: offline,
    })) as ContentMessage[];
    const validatedMessages = (await this.ephemeralHandler.validateMessages(updatedEvents)) as ContentMessage[];
    return validatedMessages;
  }

  /**
   * Convert multiple JSON events into entities, validate and add them to a given conversation.
   *
   * @param events Event data
   * @param conversationEntity Conversation entity the events will be added to
   * @param prepend Should existing messages be prepended
   * @returns Resolves with an array of mapped messages
   */
  private async addEventsToConversation(
    events: EventRecord[],
    conversationEntity: Conversation,
    {prepend = true, offline}: {prepend?: boolean; offline?: boolean} = {},
  ) {
    const validatedMessages = await this.validateMessages(events, conversationEntity, {offline});
    if (prepend && conversationEntity.messages().length) {
      conversationEntity.prependMessages(validatedMessages);
    } else {
      conversationEntity.addMessages(validatedMessages);
    }
    return validatedMessages;
  }

  /**
   * Fetch all unread events and users of a conversation.
   *
   * @param conversationEntity Conversation fetch events and users for
   */
  private async fetchUsersAndEvents(conversationEntity: Conversation) {
    if (!conversationEntity.is_loaded() && !conversationEntity.is_pending()) {
      await this.updateParticipatingUserEntities(conversationEntity);
      await this.getUnreadEvents(conversationEntity);
    }
  }

  private updateMessagesUserEntities(messageEntities: Message[], options: {localOnly?: boolean} = {}) {
    return Promise.all(messageEntities.map(messageEntity => this.updateMessageUserEntities(messageEntity, options)));
  }

  /**
   * Updates the user entities that are part of a message.
   *
   * @param messageEntity Message to be updated
   * @returns Resolves when users have been update
   */
  private async updateMessageUserEntities(messageEntity: Message, options: {localOnly?: boolean} = {}) {
    const userEntity = await this.userRepository.getUserById(
      {
        domain: messageEntity.fromDomain,
        id: messageEntity.from,
      },
      options,
    );
    messageEntity.user(userEntity);
    if (isMemberMessage(messageEntity) || messageEntity.hasOwnProperty('userEntities')) {
      return this.userRepository
        .getUsersById((messageEntity as MemberMessage).userIds(), options)
        .then(userEntities => {
          userEntities.sort(sortUsersByPriority);
          (messageEntity as MemberMessage).userEntities(userEntities);
          return messageEntity;
        });
    }
    return messageEntity;
  }

  /**
   * Delete messages from UI and database.
   *
   * @param conversationEntity Conversation that contains the message
   * @param timestamp Timestamp as upper bound which messages to remove
   */
  private deleteMessages(conversationEntity: Conversation, timestamp?: number) {
    conversationEntity.hasCreationMessage = false;

    const iso_date = timestamp ? new Date(timestamp).toISOString() : undefined;
    conversationEntity.removeMessages();
    return this.eventService.deleteEvents(conversationEntity.id, iso_date);
  }

  /**
   * Add delete message to conversation.
   *
   * @param conversationId ID of conversation
   * @param messageId ID of message
   * @param time ISO 8601 formatted time string
   * @param messageEntity Message to delete
   */
  public addDeleteMessage(conversation: Conversation, messageId: string, time: string, messageEntity: Message) {
    const deleteEvent = EventBuilder.buildDelete(conversation, messageId, time, messageEntity);
    this.eventRepository.injectEvent(deleteEvent);
  }

  //##############################################################################
  // Message updates
  //##############################################################################

  expectReadReceipt(conversationEntity: Conversation): boolean {
    if (conversationEntity.is1to1()) {
      return !!this.propertyRepository.receiptMode();
    }

    if (conversationEntity.teamId && conversationEntity.isGroup()) {
      return !!conversationEntity.receiptMode();
    }

    return false;
  }

  public async cleanupEphemeralMessages(): Promise<void> {
    this.conversationState.conversations().forEach(async conversationEntity => {
      const messages = (await this.eventService.loadEphemeralEvents(conversationEntity.id)) as EventRecord[];
      this.validateMessages(messages, conversationEntity);
    });
  }
}<|MERGE_RESOLUTION|>--- conflicted
+++ resolved
@@ -2156,17 +2156,6 @@
     await this.deleteMessages(conversation, timestamp);
     await this.addCreationMessage(conversation, !!this.userState.self()?.isTemporaryGuest(), timestamp);
     conversation.setTimestamp(timestamp, Conversation.TIMESTAMP_TYPE.CLEARED);
-<<<<<<< HEAD
-  }
-
-  /**
-   * Wipes MLS conversation in corecrypto and deletes the conversation state.
-   * @param mlsConversation mls conversation
-   */
-  async wipeMLSCapableConversation(conversation: MLSCapableConversation) {
-    return this.conversationService.wipeMLSCapableConversation(conversation);
-=======
->>>>>>> f8d89619
   }
 
   async leaveGuestRoom(): Promise<void> {
