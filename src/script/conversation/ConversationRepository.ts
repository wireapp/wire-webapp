/*
 * Wire
 * Copyright (C) 2018 Wire Swiss GmbH
 *
 * This program is free software: you can redistribute it and/or modify
 * it under the terms of the GNU General Public License as published by
 * the Free Software Foundation, either version 3 of the License, or
 * (at your option) any later version.
 *
 * This program is distributed in the hope that it will be useful,
 * but WITHOUT ANY WARRANTY; without even the implied warranty of
 * MERCHANTABILITY or FITNESS FOR A PARTICULAR PURPOSE. See the
 * GNU General Public License for more details.
 *
 * You should have received a copy of the GNU General Public License
 * along with this program. If not, see http://www.gnu.org/licenses/.
 *
 */

import ko from 'knockout';
import {amplify} from 'amplify';
import {Confirmation, LegalHoldStatus, Asset as ProtobufAsset} from '@wireapp/protocol-messaging';
import {flatten} from 'underscore';
import {WebAppEvents} from '@wireapp/webapp-events';
import {StatusCodes as HTTP_STATUS} from 'http-status-codes';
import {
  CONVERSATION_EVENT,
  ConversationMessageTimerUpdateEvent,
  ConversationRenameEvent,
  ConversationMemberJoinEvent,
  ConversationCreateEvent,
  ConversationEvent,
  ConversationReceiptModeUpdateEvent,
  ConversationMemberLeaveEvent,
} from '@wireapp/api-client/src/event';

import {
  DefaultConversationRoleName as DefaultRole,
  CONVERSATION_ACCESS,
  ACCESS_ROLE_V2,
  CONVERSATION_TYPE,
  NewConversation,
  Conversation as BackendConversation,
  ConversationProtocol,
} from '@wireapp/api-client/src/conversation/';
import {container} from 'tsyringe';
import {ConversationReceiptModeUpdateData} from '@wireapp/api-client/src/conversation/data/';
import {BackendErrorLabel} from '@wireapp/api-client/src/http/';
import type {QualifiedId} from '@wireapp/api-client/src/user/';
import {Logger, getLogger} from 'Util/Logger';
import {TIME_IN_MILLIS} from 'Util/TimeUtil';
import {PromiseQueue} from 'Util/PromiseQueue';
import {replaceLink, t} from 'Util/LocalizerUtil';
import {getNextItem} from 'Util/ArrayUtil';
import {createRandomUuid, noop} from 'Util/util';
import {allowsAllFiles, getFileExtensionOrName, isAllowedFile} from 'Util/FileTypeUtil';
import {
  compareTransliteration,
  sortByPriority,
  startsWith,
  sortUsersByPriority,
  fixWebsocketString,
} from 'Util/StringUtil';
import {ClientEvent} from '../event/Client';
import {NOTIFICATION_HANDLING_STATE} from '../event/NotificationHandlingState';
import {EventRepository} from '../event/EventRepository';
import {
  AssetAddEvent,
  ButtonActionConfirmationEvent,
  ClientConversationEvent,
  DeleteEvent,
  EventBuilder,
  GroupCreationEvent,
  MessageHiddenEvent,
  OneToOneCreationEvent,
  ReactionEvent,
  TeamMemberLeaveEvent,
} from '../conversation/EventBuilder';
import {Conversation} from '../entity/Conversation';
import {Message} from '../entity/message/Message';
import {ConversationMapper, ConversationDatabaseData} from './ConversationMapper';
import {ConversationStateHandler} from './ConversationStateHandler';
import {EventMapper} from './EventMapper';
import {ACCESS_STATE} from './AccessState';
import {ConversationStatus} from './ConversationStatus';
import {ConversationVerificationStateHandler} from './ConversationVerificationStateHandler';
import {NOTIFICATION_STATE} from './NotificationSetting';
import {ConversationEphemeralHandler} from './ConversationEphemeralHandler';
import {ConversationLabelRepository} from './ConversationLabelRepository';
import {AssetTransferState} from '../assets/AssetTransferState';
import {ModalsViewModel} from '../view_model/ModalsViewModel';
import {SystemMessageType} from '../message/SystemMessageType';
import {SuperType} from '../message/SuperType';
import {MessageCategory} from '../message/MessageCategory';
import {Config} from '../Config';
import {BaseError, BASE_ERROR_TYPE} from '../error/BaseError';
import {BackendClientError} from '../error/BackendClientError';
import * as LegalHoldEvaluator from '../legal-hold/LegalHoldEvaluator';
import {DeleteConversationMessage} from '../entity/message/DeleteConversationMessage';
import {ConversationRoleRepository} from './ConversationRoleRepository';
import {ConversationError} from '../error/ConversationError';
import {ConversationService} from './ConversationService';
import {ConnectionRepository} from '../connection/ConnectionRepository';
import {UserRepository} from '../user/UserRepository';
import {PropertiesRepository} from '../properties/PropertiesRepository';
import {ServerTimeHandler} from '../time/serverTimeHandler';
import {ContentMessage} from '../entity/message/ContentMessage';
import {User} from '../entity/User';
import {EventService} from '../event/EventService';
import {ConnectionEntity} from '../connection/ConnectionEntity';
import {EventSource} from '../event/EventSource';
import {MemberMessage} from '../entity/message/MemberMessage';
import {FileAsset} from '../entity/message/FileAsset';
import type {EventRecord} from '../storage';
import {MessageRepository} from './MessageRepository';
import {UserState} from '../user/UserState';
import {TeamState} from '../team/TeamState';
import {TeamRepository} from '../team/TeamRepository';
import {ConversationState} from './ConversationState';
import {ConversationRecord} from '../storage/record/ConversationRecord';
import {UserFilter} from '../user/UserFilter';
import {ConversationFilter} from './ConversationFilter';
import {ConversationMemberUpdateEvent} from '@wireapp/api-client/src/event';
import {matchQualifiedIds} from 'Util/QualifiedId';
import {ConversationVerificationState} from './ConversationVerificationState';
import {extractClientDiff} from './ClientMismatchUtil';
import {Core} from '../service/CoreSingleton';
import {ClientState} from '../client/ClientState';
import {MLSReturnType} from '@wireapp/core/src/main/conversation';

type ConversationDBChange = {obj: EventRecord; oldObj: EventRecord};
type FetchPromise = {rejectFn: (error: ConversationError) => void; resolveFn: (conversation: Conversation) => void};
type EntityObject = {conversationEntity: Conversation; messageEntity: Message};
type IncomingEvent = ConversationEvent | ClientConversationEvent;

export class ConversationRepository {
  private isBlockingNotificationHandling: boolean;
  private readonly conversationsWithNewEvents: Map<any, any>;
  private readonly ephemeralHandler: ConversationEphemeralHandler;
  public readonly conversationLabelRepository: ConversationLabelRepository;
  public readonly conversationRoleRepository: ConversationRoleRepository;
  private readonly event_mapper: EventMapper;
  private readonly eventService: EventService;
  public leaveCall: (conversationId: QualifiedId) => void;
  private readonly receiving_queue: PromiseQueue;
  private readonly logger: Logger;
  public readonly stateHandler: ConversationStateHandler;
  public readonly verificationStateHandler: ConversationVerificationStateHandler;

  static get CONFIG() {
    return {
      CONFIRMATION_THRESHOLD: TIME_IN_MILLIS.WEEK,
      EXTERNAL_MESSAGE_THRESHOLD: 200 * 1024,
      GROUP: {
        MAX_NAME_LENGTH: 64,
        MAX_SIZE: Config.getConfig().MAX_GROUP_PARTICIPANTS,
      },
    };
  }

  constructor(
    private readonly conversationService: ConversationService,
    private readonly messageRepository: MessageRepository,
    private readonly connectionRepository: ConnectionRepository,
    private readonly eventRepository: EventRepository,
    private readonly teamRepository: TeamRepository,
    private readonly userRepository: UserRepository,
    private readonly propertyRepository: PropertiesRepository,
    private readonly serverTimeHandler: ServerTimeHandler,
    private readonly userState = container.resolve(UserState),
    private readonly teamState = container.resolve(TeamState),
    private readonly conversationState = container.resolve(ConversationState),
    private readonly core = container.resolve(Core),
    private readonly clientState = container.resolve(ClientState),
  ) {
    this.eventService = eventRepository.eventService;
    // we register a client mismatch handler agains the message repository so that we can react to missing members
    // FIXME this should be temporary. In the near future we want the core to handle clients/mismatch/verification. So the webapp won't need this logic at all
    this.messageRepository.setClientMismatchHandler(async (mismatch, conversation, silent, consentType) => {
      const {missingClients, deletedClients, emptyUsers, missingUserIds} = extractClientDiff(
        mismatch,
        conversation?.allUserEntities,
        this.core.backendFeatures.federationEndpoints ? userState.self().domain : '',
      );

      if (conversation && missingUserIds.length) {
        // add/remove users from the conversation (if any)
        await this.addMissingMember(conversation, missingUserIds, new Date(mismatch.time).getTime() - 1);
      }

      // Remove clients that are not needed anymore
      await Promise.all(
        deletedClients.map(({userId, clients}) =>
          Promise.all(clients.map(client => this.userRepository.removeClientFromUser(userId, client))),
        ),
      );
      const removedTeamUserIds = emptyUsers.filter(user => user.inTeam()).map(user => user.qualifiedId);

      if (removedTeamUserIds.length) {
        // If we have found some users that were removed from the conversation, we need to check if those users were also completely removed from the team
        const usersWithoutClients = await this.userRepository.getUserListFromBackend(removedTeamUserIds);
        await Promise.all(
          usersWithoutClients
            .filter(user => user.deleted)
            .map(user =>
              this.teamMemberLeave(
                this.teamState.team().id,
                {
                  domain: this.teamState.teamDomain(),
                  id: user.id,
                },
                new Date(mismatch.time).getTime() - 1,
              ),
            ),
        );
      }

      let shouldWarnLegalHold = false;
      if (missingClients.length) {
        const wasVerified = conversation?.is_verified();
        const legalHoldStatus = conversation?.legalHoldStatus();
        const newDevices = await this.userRepository.updateMissingUsersClients(
          missingClients.map(({userId}) => userId),
        );
        if (wasVerified && newDevices.length) {
          // if the conversation is verified but some clients were missing, it means the conversation will degrade.
          // We need to warn the user of the degradation and ask his permission to actually send the message
          conversation.verification_state(ConversationVerificationState.DEGRADED);
        }
        if (conversation) {
          const hasChangedLegalHoldStatus = conversation.legalHoldStatus() !== legalHoldStatus;
          shouldWarnLegalHold = hasChangedLegalHoldStatus && newDevices.some(device => device.isLegalHold());
        }
      }
      return !conversation || silent
        ? false
        : this.messageRepository.requestUserSendingPermission(conversation, shouldWarnLegalHold, consentType);
    });

    this.logger = getLogger('ConversationRepository');

    this.event_mapper = new EventMapper();
    this.verificationStateHandler = new ConversationVerificationStateHandler(
      this.eventRepository,
      this.userState,
      this.conversationState,
    );
    this.isBlockingNotificationHandling = true;
    this.conversationsWithNewEvents = new Map();

    this.teamState.isTeam.subscribe(() => this.mapGuestStatusSelf());
    this.receiving_queue = new PromiseQueue({name: 'ConversationRepository.Receiving'});

    this.initSubscriptions();

    this.stateHandler = new ConversationStateHandler(this.conversationService);
    this.ephemeralHandler = new ConversationEphemeralHandler(this.eventService, {
      onMessageTimeout: this.handleMessageExpiration,
    });

    this.userState.directlyConnectedUsers = this.conversationState.connectedUsers;

    this.conversationLabelRepository = new ConversationLabelRepository(
      this.conversationState.conversations,
      this.conversationState.conversations_unarchived,
      propertyRepository.propertiesService,
    );

    this.conversationRoleRepository = new ConversationRoleRepository(this.teamRepository, this.conversationService);
    this.leaveCall = noop;
  }

  checkMessageTimer(messageEntity: ContentMessage): void {
    this.ephemeralHandler.checkMessageTimer(messageEntity, this.serverTimeHandler.getTimeOffset());
  }

  private initStateUpdates(): void {
    ko.computed(() => {
      const conversationsArchived: Conversation[] = [];
      const conversationsCleared: Conversation[] = [];
      const conversationsUnarchived: Conversation[] = [];

      this.conversationState.sorted_conversations().forEach(conversationEntity => {
        if (conversationEntity.is_cleared()) {
          conversationsCleared.push(conversationEntity);
        } else if (conversationEntity.is_archived()) {
          conversationsArchived.push(conversationEntity);
        } else {
          conversationsUnarchived.push(conversationEntity);
        }
      });

      this.conversationState.conversations_archived(conversationsArchived);
      this.conversationState.conversations_cleared(conversationsCleared);
      this.conversationState.conversations_unarchived(conversationsUnarchived);
    });
  }

  private initSubscriptions(): void {
    amplify.subscribe(WebAppEvents.CONVERSATION.DELETE, this.deleteConversationLocally);
    amplify.subscribe(WebAppEvents.CONVERSATION.EVENT_FROM_BACKEND, this.onConversationEvent);
    amplify.subscribe(WebAppEvents.CONVERSATION.MAP_CONNECTION, this.mapConnection);
    amplify.subscribe(WebAppEvents.CONVERSATION.MISSED_EVENTS, this.onMissedEvents);
    amplify.subscribe(WebAppEvents.CONVERSATION.PERSIST_STATE, this.saveConversationStateInDb);
    amplify.subscribe(WebAppEvents.EVENT.NOTIFICATION_HANDLING_STATE, this.setNotificationHandlingState);
    amplify.subscribe(WebAppEvents.TEAM.MEMBER_LEAVE, this.teamMemberLeave);
    amplify.subscribe(WebAppEvents.USER.UNBLOCKED, this.onUnblockUser);
    amplify.subscribe(WebAppEvents.CONVERSATION.INJECT_LEGAL_HOLD_MESSAGE, this.injectLegalHoldMessage);

    this.eventService.addEventUpdatedListener(this.updateLocalMessageEntity);
    this.eventService.addEventDeletedListener(this.deleteLocalMessageEntity);

    window.addEventListener<any>(WebAppEvents.CONVERSATION.JOIN, this.onConversationJoin);
  }

  private readonly updateLocalMessageEntity = async ({
    obj: updatedEvent,
    oldObj: oldEvent,
  }: ConversationDBChange): Promise<void> => {
    const qualifiedId = updatedEvent.qualified_conversation || {domain: '', id: updatedEvent.conversation};
    const conversationEntity = this.conversationState.findConversation(qualifiedId);
    const replacedMessageEntity = await this.replaceMessageInConversation(
      conversationEntity,
      oldEvent.id,
      updatedEvent,
    );
    if (replacedMessageEntity) {
      const messageEntity = await this.updateMessageUserEntities(replacedMessageEntity);
      amplify.publish(WebAppEvents.CONVERSATION.MESSAGE.UPDATED, oldEvent.id, messageEntity);
    }
  };

  private readonly deleteLocalMessageEntity = ({oldObj: deletedEvent}: ConversationDBChange): void => {
    const qualifiedId = deletedEvent.qualified_conversation || {domain: '', id: deletedEvent.conversation};
    const conversationEntity = this.conversationState.findConversation(qualifiedId);
    if (conversationEntity) {
      conversationEntity.removeMessageById(deletedEvent.id);
    }
  };

  /**
   * Remove obsolete conversations locally.
   */
  cleanupConversations(): void {
    this.conversationState.conversations().forEach(conversationEntity => {
      if (
        conversationEntity.isGroup() &&
        conversationEntity.is_cleared() &&
        conversationEntity.removed_from_conversation()
      ) {
        this.conversationService.deleteConversationFromDb(conversationEntity);
        this.deleteConversationFromRepository(conversationEntity);
      }
    });

    this.cleanupEphemeralMessages();
  }

  //##############################################################################
  // Conversation service interactions
  //##############################################################################

  /**
   * Create a group conversation.
   * @note Do not include the requester among the users
   *
   * @param userEntities Users (excluding the creator) to be part of the conversation
   * @param groupName Name for the conversation
   * @param accessState State for conversation access
   * @param options Additional conversation creation options (like "receipt_mode")
   * @returns Resolves when the conversation was created
   */
  public async createGroupConversation(
    userEntities: User[],
    groupName?: string,
    accessState?: string,
    options: Partial<NewConversation> = {},
  ): Promise<Conversation | undefined> {
    const userIds = userEntities.map(user => user.qualifiedId);
    const usersPayload = this.core.backendFeatures.federationEndpoints
      ? {
          qualified_users: userIds,
          users: [] as string[],
        }
      : {
          users: userIds.map(({id}) => id),
        };

    let payload: NewConversation & {conversation_role: string} = {
      conversation_role: DefaultRole.WIRE_MEMBER,
      name: groupName,
      receipt_mode: null,
      ...usersPayload,
      ...options,
    };

    /**
     * we need to add this creator_client to conversation creation payload
     * for creating MLS conversations
     */
    if (options.protocol === ConversationProtocol.MLS) {
      payload.creator_client = this.clientState.currentClient().id;
      payload.selfUserId = this.userState.self().qualifiedId;
    }

    if (this.teamState.team().id) {
      payload.team = {
        managed: false,
        teamid: this.teamState.team().id!,
      };

      if (accessState) {
        let accessPayload;

        switch (accessState) {
          case ACCESS_STATE.TEAM.GUEST_ROOM:
            accessPayload = {
              access: [CONVERSATION_ACCESS.INVITE, CONVERSATION_ACCESS.CODE],
              access_role_v2: [ACCESS_ROLE_V2.GUEST, ACCESS_ROLE_V2.NON_TEAM_MEMBER, ACCESS_ROLE_V2.TEAM_MEMBER],
            };
            break;
          case ACCESS_STATE.TEAM.TEAM_ONLY:
            accessPayload = {
              access: [CONVERSATION_ACCESS.INVITE],
              access_role_v2: [ACCESS_ROLE_V2.TEAM_MEMBER],
            };
            break;
          case ACCESS_STATE.TEAM.GUESTS_SERVICES:
            accessPayload = {
              access: [CONVERSATION_ACCESS.INVITE, CONVERSATION_ACCESS.CODE],
              access_role_v2: [
                ACCESS_ROLE_V2.GUEST,
                ACCESS_ROLE_V2.NON_TEAM_MEMBER,
                ACCESS_ROLE_V2.TEAM_MEMBER,
                ACCESS_ROLE_V2.SERVICE,
              ],
            };
            break;
          case ACCESS_STATE.TEAM.SERVICES:
            accessPayload = {
              access: [CONVERSATION_ACCESS.INVITE],
              access_role_v2: [ACCESS_ROLE_V2.TEAM_MEMBER, ACCESS_ROLE_V2.SERVICE],
            };
            break;
        }
        if (accessPayload) {
          payload = {...payload, ...accessPayload};
        }
      }
    }

    try {
      /**
       * ToDo: Fetch all MLS Events from backend before doing anything else
       * Needs to be done to receive the latest epoch and avoid epoch mismatch errors
       */
      let response: MLSReturnType;
      if (payload.protocol === ConversationProtocol.MLS) {
        response = await this.core.service!.conversation.createMLSConversation(payload);
      } else {
        response = {conversation: await this.core.service!.conversation.createProteusConversation(payload), events: []};
      }

      const {conversationEntity} = await this.onCreate({
        conversation: response.conversation.qualified_id.id,
        data: {
          last_event: '0.0',
          last_event_time: '1970-01-01T00:00:00.000Z',
          receipt_mode: undefined,
          ...response.conversation,
        },
        from: this.userState.self().id,
        qualified_conversation: response.conversation.qualified_id,
        time: new Date().toISOString(),
        type: CONVERSATION_EVENT.CREATE,
      });
      return conversationEntity;
    } catch (error) {
      this.handleConversationCreateError(
        error,
        userEntities.map(user => user.qualifiedId),
      );
      return undefined;
    }
  }

  /**
   * Create a guest room.
   */
  public createGuestRoom(): Promise<Conversation | undefined> {
    const groupName = t('guestRoomConversationName');
    return this.createGroupConversation([], groupName, ACCESS_STATE.TEAM.GUESTS_SERVICES);
  }

  /**
   * Get a conversation from the backend.
   */
  private async fetchConversationById({id: conversationId, domain}: QualifiedId): Promise<Conversation> {
    const qualifiedId = {domain, id: conversationId};
    const fetching_conversations: Record<string, FetchPromise[]> = {};
    if (fetching_conversations.hasOwnProperty(conversationId)) {
      return new Promise((resolve, reject) => {
        fetching_conversations[conversationId].push({rejectFn: reject, resolveFn: resolve});
      });
    }

    fetching_conversations[conversationId] = [];
    try {
      const response = await this.conversationService.getConversationById(qualifiedId);
      const [conversationEntity] = this.mapConversations([response]);

      this.logger.info(`Fetched conversation '${conversationId}' from backend`);
      this.saveConversation(conversationEntity);

      fetching_conversations[conversationId].forEach(({resolveFn}) => resolveFn(conversationEntity));
      delete fetching_conversations[conversationId];

      return conversationEntity;
    } catch (originalError) {
      if (originalError.code === HTTP_STATUS.NOT_FOUND) {
        this.deleteConversationLocally(qualifiedId, false);
      }
      const error = new ConversationError(
        ConversationError.TYPE.CONVERSATION_NOT_FOUND,
        ConversationError.MESSAGE.CONVERSATION_NOT_FOUND,
        originalError,
      );
      fetching_conversations[conversationId].forEach(({rejectFn}) => rejectFn(error));
      delete fetching_conversations[conversationId];

      throw error;
    }
  }

  public async getConversations(): Promise<Conversation[]> {
    const remoteConversationsPromise = this.conversationService.getAllConversations().catch(error => {
      this.logger.error(`Failed to get all conversations from backend: ${error.message}`);
      return {found: []};
    });

    const [localConversations, remoteConversations] = await Promise.all([
      this.conversationService.loadConversationStatesFromDb<ConversationDatabaseData>(),
      remoteConversationsPromise,
    ]);
    let conversationsData: any[];
    if (!remoteConversations.found.length) {
      conversationsData = localConversations;
    } else {
      const data = ConversationMapper.mergeConversation(localConversations, remoteConversations);
      conversationsData = (await this.conversationService.saveConversationsInDb(data)) as any[];
    }
    const conversationEntities = this.mapConversations(conversationsData);
    this.saveConversations(conversationEntities);
    return this.conversationState.conversations();
  }

  public async updateConversationStates(conversationsDataArray: ConversationRecord[]) {
    const handledConversationEntities: Conversation[] = [];
    const unknownConversations: ConversationRecord[] = [];

    conversationsDataArray.forEach(conversationData => {
      const localEntity = this.conversationState
        .conversations()
        .find(conversation => matchQualifiedIds(conversation, conversationData));

      if (localEntity) {
        const entity = ConversationMapper.updateSelfStatus(localEntity, conversationData as any, true);
        handledConversationEntities.push(entity);
        return;
      }

      unknownConversations.push(conversationData);
    });

    let conversationEntities: Conversation[] = [];

    if (unknownConversations.length) {
      conversationEntities = conversationEntities.concat(this.mapConversations(unknownConversations as any[]));
      this.saveConversations(conversationEntities);
    }

    conversationEntities = conversationEntities.concat(handledConversationEntities);
    const handledConversationData = conversationEntities.map(conversationEntity => conversationEntity.serialize());
    this.conversationService.saveConversationsInDb(handledConversationData);
    return conversationEntities;
  }

  /**
   * Get preceding messages starting with the given message.
   * @param conversationEntity Respective conversation
   * @returns Resolves with the messages
   */
  public async getPrecedingMessages(conversationEntity: Conversation): Promise<ContentMessage[]> {
    conversationEntity.is_pending(true);

    const firstMessageEntity = conversationEntity.getFirstMessage();
    const upperBound =
      firstMessageEntity && firstMessageEntity.timestamp()
        ? new Date(firstMessageEntity.timestamp())
        : new Date(conversationEntity.getLatestTimestamp(this.serverTimeHandler.toServerTimestamp()) + 1);

    const events = (await this.eventService.loadPrecedingEvents(
      conversationEntity.id,
      new Date(0),
      upperBound,
      Config.getConfig().MESSAGES_FETCH_LIMIT,
    )) as EventRecord[];
    const mappedMessageEntities = await this.addPrecedingEventsToConversation(events, conversationEntity);
    conversationEntity.is_pending(false);
    return mappedMessageEntities;
  }

  private async addPrecedingEventsToConversation(
    events: EventRecord[],
    conversationEntity: Conversation,
  ): Promise<ContentMessage[]> {
    const hasAdditionalMessages = events.length === Config.getConfig().MESSAGES_FETCH_LIMIT;

    const mappedMessageEntities = await this.addEventsToConversation(events, conversationEntity);
    conversationEntity.hasAdditionalMessages(hasAdditionalMessages);
    if (!hasAdditionalMessages) {
      const firstMessage = conversationEntity.getFirstMessage() as MemberMessage;
      const checkCreationMessage = firstMessage?.isMember() && firstMessage.isCreation();
      if (checkCreationMessage) {
        const groupCreationMessageIn1to1 = conversationEntity.is1to1() && firstMessage.isGroupCreation();
        const one2oneConnectionMessageInGroup = conversationEntity.isGroup() && firstMessage.isConnection();
        const wrongMessageTypeForConversation = groupCreationMessageIn1to1 || one2oneConnectionMessageInGroup;

        if (wrongMessageTypeForConversation) {
          this.messageRepository.deleteMessage(conversationEntity, firstMessage);
          conversationEntity.hasCreationMessage = false;
        } else {
          conversationEntity.hasCreationMessage = true;
        }
      }

      const addCreationMessage = !conversationEntity.hasCreationMessage;
      if (addCreationMessage) {
        this.addCreationMessage(conversationEntity, this.userState.self().isTemporaryGuest());
      }
    }
    return mappedMessageEntities;
  }

  private addCreationMessage(
    conversationEntity: Conversation,
    isTemporaryGuest: boolean,
    timestamp?: number,
    eventSource?: EventSource,
  ): void {
    conversationEntity.hasCreationMessage = true;

    if (conversationEntity.inTeam()) {
      const allTeamMembersParticipate = this.teamState.teamMembers().length
        ? this.teamState
            .teamMembers()
            .every(
              teamMember =>
                !!conversationEntity.participating_user_ids().find(user => matchQualifiedIds(user, teamMember)),
            )
        : false;

      conversationEntity.withAllTeamMembers(allTeamMembersParticipate);
    }

    const creationEvent = conversationEntity.isGroup()
      ? EventBuilder.buildGroupCreation(conversationEntity, isTemporaryGuest, timestamp)
      : EventBuilder.build1to1Creation(conversationEntity);

    this.eventRepository.injectEvent(creationEvent, eventSource);
  }

  /**
   * Get specified message and load number preceding and subsequent messages defined by padding.
   *
   * @param conversationEntity Conversation entity
   * @param messageEntity Message entity
   * @param padding Number of messages to load around the targeted message
   * @returns Resolves with the messages
   */
  public async getMessagesWithOffset(
    conversationEntity: Conversation,
    messageEntity: Message,
    padding = 30,
  ): Promise<ContentMessage[]> {
    const messageDate = new Date(messageEntity.timestamp());
    const conversationId = conversationEntity.id;

    conversationEntity.is_pending(true);

    const precedingMessages = (await this.eventService.loadPrecedingEvents(
      conversationId,
      new Date(0),
      messageDate,
      Math.floor(padding / 2),
    )) as EventRecord[];
    const followingMessages = (await this.eventService.loadFollowingEvents(
      conversationEntity.id,
      messageDate,
      padding - precedingMessages.length,
    )) as EventRecord[];
    const messages = precedingMessages.concat(followingMessages);
    const mappedMessageEntities = await this.addEventsToConversation(messages, conversationEntity);
    conversationEntity.is_pending(false);
    return mappedMessageEntities;
  }

  /**
   * Get subsequent messages starting with the given message.
   * @returns Resolves with the messages
   */
  async getSubsequentMessages(conversationEntity: Conversation, messageEntity: ContentMessage) {
    const messageDate = new Date(messageEntity.timestamp());
    conversationEntity.is_pending(true);

    const events = (await this.eventService.loadFollowingEvents(
      conversationEntity.id,
      messageDate,
      Config.getConfig().MESSAGES_FETCH_LIMIT,
    )) as EventRecord[];
    const mappedMessageEntities = await this.addEventsToConversation(events, conversationEntity, false);
    conversationEntity.is_pending(false);
    return mappedMessageEntities;
  }

  /**
   * Get messages for given category. Category param acts as lower bound.
   */
  async getEventsForCategory(conversationEntity: Conversation, category = MessageCategory.NONE): Promise<Message[]> {
    const events = (await this.eventService.loadEventsWithCategory(conversationEntity.id, category)) as EventRecord[];
    const messageEntities = (await this.event_mapper.mapJsonEvents(events, conversationEntity)) as Message[];
    return this.updateMessagesUserEntities(messageEntities);
  }

  /**
   * Search for given text in conversation.
   */
  public async searchInConversation(
    conversationEntity: Conversation,
    query: string,
  ): Promise<{messageEntities: Message[]; query: string}> {
    if (!conversationEntity || !query.length) {
      return {messageEntities: [], query};
    }

    const events = await this.conversationService.searchInConversation(conversationEntity.id, query);
    const mappedMessages = await this.event_mapper.mapJsonEvents(events, conversationEntity);
    const messageEntities = await this.updateMessagesUserEntities(mappedMessages);
    return {messageEntities, query};
  }

  /**
   * Get conversation unread events.
   *
   * @param conversationEntity Conversation to start from
   */
  private async getUnreadEvents(conversationEntity: Conversation): Promise<void> {
    const first_message = conversationEntity.getFirstMessage();
    const lower_bound = new Date(conversationEntity.last_read_timestamp());
    const upper_bound = first_message
      ? new Date(first_message.timestamp())
      : new Date(conversationEntity.getLatestTimestamp(this.serverTimeHandler.toServerTimestamp()) + 1);

    if (lower_bound < upper_bound) {
      conversationEntity.is_pending(true);

      try {
        const events = (await this.eventService.loadPrecedingEvents(
          conversationEntity.id,
          lower_bound,
          upper_bound,
        )) as EventRecord[];
        if (events.length) {
          this.addEventsToConversation(events, conversationEntity);
        }
      } catch (error) {
        this.logger.info(`Could not load unread events for conversation: ${conversationEntity.id}`, error);
      }
      conversationEntity.is_pending(false);
    }
  }

  /**
   * Update conversation with a user you just unblocked
   */
  private readonly onUnblockUser = async (user_et: User): Promise<void> => {
    const conversationEntity = await this.get1To1Conversation(user_et);
    if (typeof conversationEntity !== 'boolean') {
      conversationEntity.status(ConversationStatus.CURRENT_MEMBER);
    }
  };

  /**
   * Update all conversations on app init.
   */
  public async updateConversationsOnAppInit() {
    this.logger.info('Updating group participants');
    await this.updateUnarchivedConversations();
    const updatePromises = this.conversationState.sorted_conversations().map(conversationEntity => {
      return this.updateParticipatingUserEntities(conversationEntity, true);
    });
    return Promise.all(updatePromises);
  }

  /**
   * Update users and events for archived conversations currently visible.
   */
  public updateArchivedConversations() {
    this.updateConversations(this.conversationState.conversations_archived());
  }

  /**
   * Update users and events for all unarchived conversations.
   */
  private updateUnarchivedConversations() {
    return this.updateConversations(this.conversationState.conversations_unarchived());
  }

  private async updateConversationFromBackend(conversationEntity: Conversation) {
    const conversationData = await this.conversationService.getConversationById(conversationEntity);
    const {name, message_timer, type} = conversationData;
    ConversationMapper.updateProperties(conversationEntity, {name, type});
    ConversationMapper.updateSelfStatus(conversationEntity, {message_timer});
  }

  /**
   * Get users and events for conversations.
   *
   * @note To reduce the number of backend calls we merge the user IDs of all conversations first.
   * @param conversationEntities Array of conversation entities to be updated
   */
  public async updateConversations(conversationEntities: Conversation[]): Promise<void> {
    const mapOfUserIds = conversationEntities.map(conversationEntity => conversationEntity.participating_user_ids());
    const userIds = flatten(mapOfUserIds);
    await this.userRepository.getUsersById(userIds);
    conversationEntities.forEach(conversationEntity => this.fetchUsersAndEvents(conversationEntity));
  }

  //##############################################################################
  // Repository interactions
  //##############################################################################

  /**
   * Deletes a conversation from the repository.
   */
  private deleteConversationFromRepository(conversationId: QualifiedId) {
    this.conversationState.conversations.remove(conversation => {
      return matchQualifiedIds(conversation, conversationId);
    });
  }

  public deleteConversation(conversationEntity: Conversation) {
    this.conversationService
      .deleteConversation(this.teamState.team().id, conversationEntity.id)
      .then(() => {
        this.deleteConversationLocally(conversationEntity, true);
      })
      .catch(() => {
        amplify.publish(WebAppEvents.WARNING.MODAL, ModalsViewModel.TYPE.ACKNOWLEDGE, {
          text: {
            message: t('modalConversationDeleteErrorMessage', conversationEntity.name()),
            title: t('modalConversationDeleteErrorHeadline'),
          },
        });
      });
  }

  private readonly deleteConversationLocally = (conversationId: QualifiedId, skipNotification: boolean) => {
    const conversationEntity = this.conversationState.findConversation(conversationId);
    if (!conversationEntity) {
      return;
    }
    if (this.conversationState.isActiveConversation(conversationEntity)) {
      const nextConversation = this.getNextConversation(conversationEntity);
      amplify.publish(WebAppEvents.CONVERSATION.SHOW, nextConversation, {});
    }
    if (!skipNotification) {
      const deletionMessage = new DeleteConversationMessage(conversationEntity);
      amplify.publish(WebAppEvents.NOTIFICATION.NOTIFY, deletionMessage);
    }
    if (this.conversationLabelRepository.getConversationCustomLabel(conversationEntity, true)) {
      this.conversationLabelRepository.removeConversationFromAllLabels(conversationEntity, true);
      this.conversationLabelRepository.saveLabels();
    }
    this.deleteConversationFromRepository(conversationId);
    this.conversationService.deleteConversationFromDb(conversationId);
  };

  public async getAllUsersInConversation(conversationId: QualifiedId): Promise<User[]> {
    const conversationEntity = await this.getConversationById(conversationId);
    const users = [this.userState.self()].concat(conversationEntity.participating_user_ets());
    return users;
  }

  /**
   * Check for conversation locally and fetch it from the server otherwise.
   * TODO(Federation): Remove "optional" from "domain"
   */
  async getConversationById(conversation_id: QualifiedId): Promise<Conversation> {
    if (typeof conversation_id.id !== 'string') {
      throw new ConversationError(
        ConversationError.TYPE.NO_CONVERSATION_ID,
        ConversationError.MESSAGE.NO_CONVERSATION_ID,
      );
    }
    const conversationEntity = this.conversationState.findConversation(conversation_id);
    if (conversationEntity) {
      return conversationEntity;
    }
    try {
      return await this.fetchConversationById(conversation_id);
    } catch (error) {
      const isConversationNotFound = error.type === ConversationError.TYPE.CONVERSATION_NOT_FOUND;
      if (isConversationNotFound) {
        this.logger.warn(`Failed to get conversation '${conversation_id.id}': ${error.message}`, error);
      }

      throw error;
    }
  }

  /**
   * Get group conversations by name.
   *
   * @param query Query to be searched in group conversation names
   * @param isHandle Query string is handle
   * @returns Matching group conversations
   */
  getGroupsByName(query: string, isHandle: boolean) {
    return this.conversationState
      .sorted_conversations()
      .filter(conversationEntity => {
        if (!conversationEntity.isGroup()) {
          return false;
        }

        const queryString = isHandle ? `@${query}` : query;
        if (compareTransliteration(conversationEntity.display_name(), queryString)) {
          return true;
        }

        for (const userEntity of conversationEntity.participating_user_ets()) {
          const nameString = isHandle ? userEntity.username() : userEntity.name();
          if (startsWith(nameString, query)) {
            return true;
          }
        }

        return false;
      })
      .sort((conversationA, conversationB) => {
        return sortByPriority(conversationA.display_name(), conversationB.display_name(), query);
      })
      .map(conversationEntity => {
        this.updateParticipatingUserEntities(conversationEntity);
        return conversationEntity;
      });
  }

  /**
   * Get the most recent event timestamp from any conversation.
   * @param increment Increment by one for unique timestamp
   * @returns Timestamp value
   */
  private getLatestEventTimestamp(increment = false) {
    const mostRecentConversation = this.getMostRecentConversation(true);
    if (mostRecentConversation) {
      const lastEventTimestamp = mostRecentConversation.last_event_timestamp();
      return lastEventTimestamp + (increment ? 1 : 0);
    }

    return 1;
  }

  /**
   * Get the next unarchived conversation.
   *
   * @param conversationEntity Conversation to start from
   * @returns Next conversation
   */
  getNextConversation(conversationEntity: Conversation) {
    return getNextItem(this.conversationState.conversations_unarchived(), conversationEntity);
  }

  /**
   * Get unarchived conversation with the most recent event.
   * @param allConversations Search all conversations
   * @returns Most recent conversation
   */
  getMostRecentConversation(allConversations = false) {
    const [conversationEntity] = allConversations
      ? this.conversationState.sorted_conversations()
      : this.conversationState.conversations_unarchived();
    return conversationEntity;
  }

  /**
   * Returns a list of sorted conversation ids based on the number of messages in the last 30 days.
   * @returns Resolve with the most active conversations
   */
  getMostActiveConversations() {
    return this.conversationService.getActiveConversationsFromDb().then(conversation_ids => {
      return conversation_ids
        .map(conversation_id => this.conversationState.findConversation(conversation_id))
        .filter((conversationEntity): conversationEntity is Conversation => !!conversationEntity);
    });
  }

  /**
   * Get conversation with a user.
   * @param userEntity User entity for whom to get the conversation
   * @returns Resolves with the conversation with requested user
   */
  async get1To1Conversation(userEntity: User): Promise<Conversation | false> {
    const inCurrentTeam = userEntity.inTeam() && userEntity.teamId === this.userState.self().teamId;

    if (inCurrentTeam) {
      const matchingConversationEntity = this.conversationState.conversations().find(conversationEntity => {
        if (!conversationEntity.is1to1()) {
          // Disregard conversations that are not 1:1
          return false;
        }

        const inTeam = ConversationFilter.isInTeam(conversationEntity, userEntity);
        if (!inTeam) {
          // Disregard conversations that are not in the team
          return false;
        }

        const isActiveConversation = !conversationEntity.removed_from_conversation();
        if (!isActiveConversation) {
          // Disregard conversations that self is no longer part of
          return false;
        }

        return ConversationFilter.is1To1WithUser(conversationEntity, userEntity);
      });

      if (matchingConversationEntity) {
        return matchingConversationEntity;
      }
      return this.createGroupConversation([userEntity]);
    }

    const conversationId = userEntity.connection().conversationId;
    try {
      const conversationEntity = await this.getConversationById(conversationId);
      conversationEntity.connection(userEntity.connection());
      this.updateParticipatingUserEntities(conversationEntity);
      return conversationEntity;
    } catch (error) {
      const isConversationNotFound = error.type === ConversationError.TYPE.CONVERSATION_NOT_FOUND;
      if (!isConversationNotFound) {
        throw error;
      }
      return false;
    }
  }

  /**
   * Check whether message has been read.
   *
   * @param conversation_id Conversation ID
   * @param message_id Message ID
   * @returns Resolves with `true` if message is marked as read
   */
  async isMessageRead(conversation_id: QualifiedId, message_id: string): Promise<boolean> {
    if (!conversation_id || !message_id) {
      return false;
    }

    try {
      const conversationEntity = await this.getConversationById(conversation_id);
      const messageEntity = await this.messageRepository.getMessageInConversationById(conversationEntity, message_id);
      return conversationEntity.last_read_timestamp() >= messageEntity.timestamp();
    } catch (error) {
      const messageNotFound = error.type === ConversationError.TYPE.MESSAGE_NOT_FOUND;
      if (messageNotFound) {
        return true;
      }

      throw error;
    }
  }

  initializeConversations(): void {
    this.initStateUpdates();
  }

  /**
   * Starts the join public conversation flow.
   * Opens conversation directly when it is already known.
   *
   * @param event Custom event containing join key/code
   */
  private readonly onConversationJoin = async (event: {detail: {code: string; key: string; domain?: string}}) => {
    const {key, code, domain} = event.detail;

    const showNoConversationModal = () => {
      const titleText = t('modalConversationJoinNotFoundHeadline');
      const messageText = t('modalConversationJoinNotFoundMessage');
      this.showModal(messageText, titleText);
    };
    const showTooManyMembersModal = () => {
      const titleText = t('modalConversationJoinFullHeadline');
      const messageText = t('modalConversationJoinFullMessage');
      this.showModal(messageText, titleText);
    };

    try {
      const {id: conversationId, name: conversationName} = await this.conversationService.getConversationJoin(
        key,
        code,
      );
      const knownConversation = this.conversationState.findConversation({domain: null, id: conversationId});
      if (knownConversation?.status() === ConversationStatus.CURRENT_MEMBER) {
        amplify.publish(WebAppEvents.CONVERSATION.SHOW, knownConversation, {});
        return;
      }
      amplify.publish(WebAppEvents.WARNING.MODAL, ModalsViewModel.TYPE.CONFIRM, {
        primaryAction: {
          action: async () => {
            try {
              const response = await this.conversationService.postConversationJoin(key, code);
              const conversationEntity = await this.getConversationById({
                domain: domain ?? this.userState.self().domain,
                id: conversationId,
              });
              if (response) {
                await this.onMemberJoin(conversationEntity, response);
              }
              amplify.publish(WebAppEvents.CONVERSATION.SHOW, conversationEntity, {});
            } catch (error) {
              switch (error.label) {
                case BackendErrorLabel.ACCESS_DENIED:
                case BackendErrorLabel.NO_CONVERSATION:
                case BackendErrorLabel.NO_CONVERSATION_CODE: {
                  showNoConversationModal();
                  break;
                }
                case BackendErrorLabel.TOO_MANY_MEMBERS: {
                  showTooManyMembersModal();
                  break;
                }

                default: {
                  throw error;
                }
              }
            }
          },
          text: t('modalConversationJoinConfirm'),
        },
        text: {
          message: t('modalConversationJoinMessage', {conversationName}),
          title: t('modalConversationJoinHeadline'),
        },
      });
    } catch (error) {
      switch (error.label) {
        case BackendErrorLabel.NO_CONVERSATION:
        case BackendErrorLabel.NO_CONVERSATION_CODE: {
          showNoConversationModal();
          break;
        }
        default: {
          throw error;
        }
      }
    }
  };

  /**
   * Maps user connection to the corresponding conversation.
   *
   * @note If there is no conversation it will request it from the backend
   * @returns Resolves when connection was mapped return value
   */
  private readonly mapConnection = (connectionEntity: ConnectionEntity): Promise<Conversation | undefined> => {
    const qualifiedId: QualifiedId = connectionEntity.conversationId;
    return Promise.resolve(this.conversationState.findConversation(qualifiedId))
      .then(conversationEntity => {
        if (!conversationEntity) {
          if (connectionEntity.isConnected() || connectionEntity.isOutgoingRequest()) {
            return this.fetchConversationById(qualifiedId);
          }
        }
        return conversationEntity;
      })
      .then(conversationEntity => {
        if (!conversationEntity) {
          return undefined;
        }
        conversationEntity.connection(connectionEntity);

        if (connectionEntity.isConnected()) {
          conversationEntity.type(CONVERSATION_TYPE.ONE_TO_ONE);
        }

        return this.updateParticipatingUserEntities(conversationEntity);
      })
      .then(updatedConversationEntity => {
        this.conversationState.conversations.notifySubscribers();
        return updatedConversationEntity;
      })
      .catch(error => {
        const isConversationNotFound = error.type === ConversationError.TYPE.CONVERSATION_NOT_FOUND;
        if (!isConversationNotFound) {
          throw error;
        }
        return undefined;
      });
  };

  /**
   * @returns resolves when deleted conversations are locally deleted, too.
   */
  checkForDeletedConversations() {
    return Promise.all(
      this.conversationState.conversations().map(async conversation => {
        try {
          await this.conversationService.getConversationById(conversation);
        } catch ({code}) {
          if (code === HTTP_STATUS.NOT_FOUND) {
            this.deleteConversationLocally(conversation, true);
          }
        }
      }),
    );
  }

  /**
   * Maps user connections to the corresponding conversations.
   * @param connectionEntities Connections entities
   */
  mapConnections(connectionEntities: ConnectionEntity[]): Promise<Conversation>[] {
    this.logger.info(`Mapping '${connectionEntities.length}' user connection(s) to conversations`, connectionEntities);

    return connectionEntities.map(connectionEntity => this.mapConnection(connectionEntity));
  }

  /**
   * Map conversation payload.
   *
   * @param payload Payload to map
   * @param initialTimestamp Initial server and event timestamp
   * @returns Mapped conversation/s
   */
  mapConversations(payload: BackendConversation[], initialTimestamp = this.getLatestEventTimestamp()): Conversation[] {
    const entities = ConversationMapper.mapConversations(payload as ConversationDatabaseData[], initialTimestamp);
    entities.forEach(conversationEntity => {
      this._mapGuestStatusSelf(conversationEntity);
      conversationEntity.selfUser(this.userState.self());
      conversationEntity.setStateChangePersistence(true);
    });

    return entities;
  }

  private mapGuestStatusSelf() {
    this.conversationState
      .filtered_conversations()
      .forEach(conversationEntity => this._mapGuestStatusSelf(conversationEntity));

    if (this.teamState.isTeam()) {
      this.userState.self().inTeam(true);
      this.userState.self().isTeamMember(true);
    }
  }

  private _mapGuestStatusSelf(conversationEntity: Conversation) {
    const conversationTeamId = conversationEntity.team_id;
    const selfTeamId = this.teamState.team()?.id;
    const isConversationGuest = !!(conversationTeamId && (!selfTeamId || selfTeamId !== conversationTeamId));
    conversationEntity.isGuest(isConversationGuest);
  }

  /**
   * Save a conversation in the repository and in the database.
   * Will resolve with local conversation entity and do nothing if conversation already exists in state
   *
   * @param conversationEntity Conversation to be saved in the repository
   * @returns Resolves when conversation was saved
   */
  saveConversation(conversationEntity: Conversation) {
    const localEntity = this.conversationState.findConversation(conversationEntity);
    if (!localEntity) {
      this.conversationState.conversations.push(conversationEntity);
      return this.saveConversationStateInDb(conversationEntity);
    }
    return Promise.resolve(localEntity);
  }

  /**
   * Persists a conversation state in the database.
   * @param conversationEntity Conversation of which the state should be persisted
   * @returns Resolves when conversation was saved
   */
  private readonly saveConversationStateInDb = (conversationEntity: Conversation) => {
    return this.conversationService.saveConversationStateInDb(conversationEntity);
  };

  /**
   * Save conversations in the repository.
   * @param conversationEntities Conversations to be saved in the repository
   */
  private saveConversations(conversationEntities: Conversation[]) {
    this.conversationState.conversations.push(...conversationEntities);
  }

  /**
   * Set the notification handling state.
   *
   * @note Temporarily do not unarchive conversations when handling the notification stream
   * @param handlingState State of the notifications stream handling
   */
  private readonly setNotificationHandlingState = (handlingState: NOTIFICATION_HANDLING_STATE) => {
    const isFetchingFromStream = handlingState !== NOTIFICATION_HANDLING_STATE.WEB_SOCKET;

    if (this.isBlockingNotificationHandling !== isFetchingFromStream) {
      if (!isFetchingFromStream) {
        this.checkChangedConversations();
      }
      this.isBlockingNotificationHandling = isFetchingFromStream;
      this.logger.info(`Block handling of conversation events: ${this.isBlockingNotificationHandling}`);
    }
  };

  /**
   * Update participating users in a conversation.
   *
   * @param conversationEntity Conversation to be updated
   * @param offline Should we only look for cached contacts
   * @param updateGuests Update conversation guests
   * @returns Resolves when users have been updated
   */
  async updateParticipatingUserEntities(
    conversationEntity: Conversation,
    offline = false,
    updateGuests = false,
  ): Promise<Conversation> {
    const userEntities = await this.userRepository.getUsersById(conversationEntity.participating_user_ids(), offline);
    userEntities.sort(sortUsersByPriority);
    conversationEntity.participating_user_ets(userEntities);

    if (updateGuests) {
      conversationEntity.updateGuests();
    }

    return conversationEntity;
  }

  //##############################################################################
  // Send events
  //##############################################################################

  /**
   * Add users to an existing conversation.
   *
   * @param conversationEntity Conversation to add users to
   * @param userEntities Users to be added to the conversation
   * @returns Resolves when members were added
   */
  async addUsers(conversation: Conversation, userEntities: User[]) {
    /**
     * ToDo: Fetch all MLS Events from backend before doing anything else
     * Needs to be done to receive the latest epoch and avoid epoch mismatch errors
     */

    const qualifiedUserIds = userEntities.map(userEntity => userEntity.qualifiedId);

    const {qualifiedId: conversationId, groupId} = conversation;

    try {
      if (conversation.isUsingMLSProtocol) {
        const {events} = await this.core.service!.conversation.addUsersToMLSConversation({
          conversationId,
          groupId,
          qualifiedUserIds,
        });
        if (!!events.length) {
          events.forEach(event => this.eventRepository.injectEvent(event));
        }
      } else {
        const conversationMemberJoinEvent = await this.core.service!.conversation.addUsersToProteusConversation({
          conversationId,
          qualifiedUserIds,
        });
        if (conversationMemberJoinEvent) {
          this.eventRepository.injectEvent(conversationMemberJoinEvent, EventRepository.SOURCE.BACKEND_RESPONSE);
        }
      }
    } catch (error) {
<<<<<<< HEAD
      if (error instanceof BackendClientError) {
        this.handleAddToConversationError(error, conversation, qualifiedUserIds);
      }
=======
      this.handleAddToConversationError(error as BackendClientError, conversationEntity, userIds);
>>>>>>> 025223a1
    }
  }

  addMissingMember(conversationEntity: Conversation, users: QualifiedId[], timestamp: number) {
    const [sender] = users;
    const event = EventBuilder.buildMemberJoin(conversationEntity, sender, users, timestamp);
    return this.eventRepository.injectEvent(event, EventRepository.SOURCE.INJECTED);
  }

  /**
   * Add a service to an existing conversation.
   *
   * @param conversationEntity Conversation to add service to
   * @param providerId ID of service provider
   * @param serviceId ID of service
   * @returns Resolves when service was added
   */
  addService(conversationEntity: Conversation, providerId: string, serviceId: string) {
    return this.conversationService
      .postBots(conversationEntity.id, providerId, serviceId)
      .then((response: any) => {
        const event = response?.event;
        if (event) {
          const logMessage = `Successfully added service to conversation '${conversationEntity.display_name()}'`;
          this.logger.debug(logMessage, response);
          return this.eventRepository.injectEvent(response.event, EventRepository.SOURCE.BACKEND_RESPONSE);
        }

        return event;
      })
      .catch(error => this.handleAddToConversationError(error, conversationEntity, [{domain: '', id: serviceId}]));
  }

  private handleAddToConversationError(
    error: BackendClientError,
    conversationEntity: Conversation,
    userIds: QualifiedId[],
  ) {
    switch (error.label) {
      case BackendErrorLabel.NOT_CONNECTED: {
        this.handleUsersNotConnected(userIds);
        break;
      }

      case BackendClientError.LABEL.BAD_GATEWAY:
      case BackendClientError.LABEL.SERVER_ERROR:
      case BackendClientError.LABEL.SERVICE_DISABLED:
      case BackendClientError.LABEL.TOO_MANY_BOTS: {
        const messageText = t('modalServiceUnavailableMessage');
        const titleText = t('modalServiceUnavailableHeadline');

        this.showModal(messageText, titleText);
        break;
      }

      case BackendErrorLabel.TOO_MANY_MEMBERS: {
        this.handleTooManyMembersError(conversationEntity.getNumberOfParticipants());
        break;
      }
      case BackendErrorLabel.LEGAL_HOLD_MISSING_CONSENT: {
        this.showLegalHoldConsentError();
        break;
      }

      default: {
        throw error;
      }
    }
  }

  /**
   * Clear conversation content and archive the conversation.
   *
   * @note According to spec we archive a conversation when we clear it.
   * It will be unarchived once it is opened through search. We use the archive flag to distinguish states.
   *
   * @param conversationEntity Conversation to clear
   * @param leaveConversation Should we leave the conversation before clearing the content?
   */
  public clearConversation(conversationEntity: Conversation, leaveConversation = false) {
    const isActiveConversation = this.conversationState.isActiveConversation(conversationEntity);
    const nextConversationEntity = this.getNextConversation(conversationEntity);

    if (leaveConversation) {
      conversationEntity.status(ConversationStatus.PAST_MEMBER);
      this.leaveCall(conversationEntity.qualifiedId);
    }

    this.messageRepository.updateClearedTimestamp(conversationEntity);
    this._clearConversation(conversationEntity);

    if (leaveConversation) {
      this.removeMember(conversationEntity, this.userState.self().qualifiedId);
    }

    if (isActiveConversation) {
      amplify.publish(WebAppEvents.CONVERSATION.SHOW, nextConversationEntity, {});
    }
  }

  async leaveGuestRoom(): Promise<void> {
    if (this.userState.self().isTemporaryGuest()) {
      const conversationEntity = this.getMostRecentConversation(true);
      await this.conversationService.deleteMembers(conversationEntity.qualifiedId, this.userState.self().qualifiedId);
    }
  }

  /**
   * Remove member from conversation.
   *
   * @param conversationEntity Conversation to remove member from
   * @param userId ID of member to be removed from the conversation
   * @returns Resolves when member was removed from the conversation
   */
  public async removeMember(conversationEntity: Conversation, userId: QualifiedId) {
    const response = await this.conversationService.deleteMembers(conversationEntity.qualifiedId, userId);
    const roles = conversationEntity.roles();
    delete roles[userId.id];
    conversationEntity.roles(roles);
    const currentTimestamp = this.serverTimeHandler.toServerTimestamp();
    const event = response || EventBuilder.buildMemberLeave(conversationEntity, userId, true, currentTimestamp);
    this.eventRepository.injectEvent(event, EventRepository.SOURCE.BACKEND_RESPONSE);
    return event;
  }

  /**
   * Remove service from conversation.
   *
   * @param conversationEntity Conversation to remove service from
   * @param user ID of service user to be removed from the conversation
   * @returns Resolves when service was removed from the conversation
   */
  public removeService(conversationEntity: Conversation, user: QualifiedId) {
    return this.conversationService.deleteBots(conversationEntity.id, user.id).then((response: any) => {
      // TODO: Can this even have a response? in the API Client it look like it always returns `void`
      const hasResponse = response?.event;
      const currentTimestamp = this.serverTimeHandler.toServerTimestamp();
      const event = hasResponse
        ? response.event
        : EventBuilder.buildMemberLeave(conversationEntity, user, true, currentTimestamp);

      this.eventRepository.injectEvent(event, EventRepository.SOURCE.BACKEND_RESPONSE);
      return event;
    });
  }

  /**
   * Rename conversation.
   *
   * @param conversationEntity Conversation to rename
   * @param name New conversation name
   * @returns Resolves when conversation was renamed
   */
  public async renameConversation(
    conversationEntity: Conversation,
    name: string,
  ): Promise<ConversationRenameEvent | undefined> {
    const response = await this.conversationService.updateConversationName(conversationEntity.id, name);
    if (response) {
      this.eventRepository.injectEvent(response, EventRepository.SOURCE.BACKEND_RESPONSE);
      return response;
    }
    return undefined;
  }

  /**
   * Set the global message timer
   */
  async updateConversationMessageTimer(
    conversationEntity: Conversation,
    messageTimer: number,
  ): Promise<ConversationMessageTimerUpdateEvent> {
    messageTimer = ConversationEphemeralHandler.validateTimer(messageTimer);

    const response = await this.conversationService.updateConversationMessageTimer(conversationEntity.id, messageTimer);
    if (response) {
      this.eventRepository.injectEvent(response, EventRepository.SOURCE.BACKEND_RESPONSE);
    }
    return response;
  }

  public async updateConversationReceiptMode(
    conversationEntity: Conversation,
    receiptMode: ConversationReceiptModeUpdateData,
  ) {
    const response = await this.conversationService.updateConversationReceiptMode(conversationEntity.id, receiptMode);
    if (response) {
      this.eventRepository.injectEvent(response, EventRepository.SOURCE.BACKEND_RESPONSE);
    }
    return response;
  }

  /**
   * Team member was removed.
   * @param teamId ID of team that member was removed from
   * @param userId ID of leaving user
   * @param isoDate Date of member removal
   */
  readonly teamMemberLeave = async (
    teamId: string,
    userId: QualifiedId,
    isoDate = this.serverTimeHandler.toServerTimestamp(),
  ) => {
    const userEntity = await this.userRepository.getUserById(userId);
    const eventInjections = this.conversationState
      .conversations()
      .filter(conversationEntity => {
        const conversationInTeam = conversationEntity.team_id === teamId;
        const userIsParticipant = UserFilter.isParticipant(conversationEntity, userId);
        return conversationInTeam && userIsParticipant && !conversationEntity.removed_from_conversation();
      })
      .map(conversationEntity => {
        const leaveEvent = EventBuilder.buildTeamMemberLeave(conversationEntity, userEntity, isoDate);
        return this.eventRepository.injectEvent(leaveEvent);
      });
    userEntity.isDeleted = true;
    return Promise.all(eventInjections);
  };

  /**
   * Set the notification state of a conversation.
   *
   * @param conversationEntity Conversation to change notification state off
   * @param notificationState New notification state
   * @returns Resolves when the notification stated was change
   */
  public async setNotificationState(conversationEntity: Conversation, notificationState: number) {
    if (!conversationEntity || notificationState === undefined) {
      return Promise.reject(
        new ConversationError(BaseError.TYPE.MISSING_PARAMETER as BASE_ERROR_TYPE, BaseError.MESSAGE.MISSING_PARAMETER),
      );
    }

    const validNotificationStates = Object.values(NOTIFICATION_STATE);
    if (!validNotificationStates.includes(notificationState)) {
      return Promise.reject(
        new ConversationError(BaseError.TYPE.INVALID_PARAMETER as BASE_ERROR_TYPE, BaseError.MESSAGE.INVALID_PARAMETER),
      );
    }

    const currentTimestamp = this.serverTimeHandler.toServerTimestamp();
    const payload = {
      otr_muted_ref: new Date(conversationEntity.getLastKnownTimestamp(currentTimestamp)).toISOString(),
      otr_muted_status: notificationState,
    };

    try {
      await this.conversationService.updateMemberProperties(conversationEntity.id, payload);
      const response = {data: payload, from: this.userState.self().id};
      this.onMemberUpdate(conversationEntity, response);

      const {otr_muted_ref: mutedRef, otr_muted_status: mutedStatus} = payload;
      const logMessage = `Changed notification state of conversation to '${mutedStatus}' on '${mutedRef}'`;
      this.logger.info(logMessage);
      return response;
    } catch (error) {
      const log = `Failed to change notification state of conversation '${conversationEntity.id}': ${error.message}`;
      const rejectError = new Error(log);
      this.logger.warn(rejectError.message, error);
      throw rejectError;
    }
  }

  /**
   * Archive a conversation.
   *
   * @param conversationEntity Conversation to rename
   * @returns Resolves when the conversation was archived
   */
  public async archiveConversation(conversationEntity: Conversation) {
    await this.toggleArchiveConversation(conversationEntity, true);
    this.logger.info(`Conversation '${conversationEntity.id}' archived`);
  }

  /**
   * Un-archive a conversation.
   *
   * @param conversationEntity Conversation to unarchive
   * @param forceChange Force state change without new message
   * @param trigger Trigger for unarchive
   * @returns Resolves when the conversation was unarchived
   */
  public async unarchiveConversation(conversationEntity: Conversation, forceChange = false, trigger = 'unknown') {
    await this.toggleArchiveConversation(conversationEntity, false, forceChange);
    this.logger.info(`Conversation '${conversationEntity.id}' unarchived by trigger '${trigger}'`);
  }

  private async toggleArchiveConversation(
    conversationEntity: Conversation,
    newState: boolean,
    forceChange: boolean = false,
  ) {
    if (!conversationEntity) {
      const error = new ConversationError(
        ConversationError.TYPE.CONVERSATION_NOT_FOUND,
        ConversationError.MESSAGE.CONVERSATION_NOT_FOUND,
      );
      throw error;
    }

    const stateChange = conversationEntity.is_archived() !== newState;

    const currentTimestamp = this.serverTimeHandler.toServerTimestamp();
    const archiveTimestamp = conversationEntity.getLastKnownTimestamp(currentTimestamp);
    const sameTimestamp = conversationEntity.archivedTimestamp() === archiveTimestamp;
    const skipChange = sameTimestamp && !forceChange;

    if (!stateChange && skipChange) {
      throw new ConversationError(ConversationError.TYPE.NO_CHANGES, ConversationError.MESSAGE.NO_CHANGES);
    }

    const payload = {
      otr_archived: newState,
      otr_archived_ref: new Date(archiveTimestamp).toISOString(),
    };

    const conversationId = conversationEntity.id;

    const updatePromise = conversationEntity.removed_from_conversation()
      ? Promise.resolve()
      : this.conversationService.updateMemberProperties(conversationId, payload).catch(error => {
          const logMessage = `Failed to change archived state of '${conversationId}' to '${newState}': ${error.code}`;
          this.logger.error(logMessage);

          const isNotFound = error.code === HTTP_STATUS.NOT_FOUND;
          if (!isNotFound) {
            throw error;
          }
        });

    await updatePromise;
    const response = {
      data: payload,
      from: this.userState.self().id,
    };
    this.onMemberUpdate(conversationEntity, response);
  }

  private checkChangedConversations() {
    this.conversationsWithNewEvents.forEach(conversationEntity => {
      if (conversationEntity.shouldUnarchive()) {
        this.unarchiveConversation(conversationEntity, false, 'event from notification stream');
      }
    });

    this.conversationsWithNewEvents.clear();
  }

  /**
   * Clears conversation content from view and the database.
   *
   * @param conversationEntity Conversation entity to delete
   * @param timestamp Optional timestamps for which messages to remove
   */
  private _clearConversation(conversationEntity: Conversation, timestamp?: number) {
    this.deleteMessages(conversationEntity, timestamp);

    if (conversationEntity.removed_from_conversation()) {
      this.conversationService.deleteConversationFromDb(conversationEntity);
      this.deleteConversationFromRepository(conversationEntity);
    }
  }

  private handleConversationCreateError(error: BackendClientError, userIds: QualifiedId[]): void {
    switch (error.label) {
      case BackendClientError.LABEL.CLIENT_ERROR:
        this.handleTooManyMembersError();
        break;
      case BackendClientError.LABEL.NOT_CONNECTED:
        this.handleUsersNotConnected(userIds);
        break;
      case BackendErrorLabel.LEGAL_HOLD_MISSING_CONSENT:
        this.showLegalHoldConsentError();
        break;
      default:
        throw error;
    }
  }

  private handleTooManyMembersError(participants = ConversationRepository.CONFIG.GROUP.MAX_SIZE) {
    const openSpots = ConversationRepository.CONFIG.GROUP.MAX_SIZE - participants;
    const substitutions = {
      number1: ConversationRepository.CONFIG.GROUP.MAX_SIZE.toString(10),
      number2: Math.max(0, openSpots).toString(10),
    };

    const messageText = t('modalConversationTooManyMembersMessage', substitutions);
    const titleText = t('modalConversationTooManyMembersHeadline');
    this.showModal(messageText, titleText);
  }

  private async handleUsersNotConnected(userIds: QualifiedId[] = []): Promise<void> {
    const titleText = t('modalConversationNotConnectedHeadline');

    if (userIds.length > 1) {
      this.showModal(t('modalConversationNotConnectedMessageMany'), titleText);
    } else {
      // TODO(Federation): Update code once connections are implemented on the backend
      const userEntity = await this.userRepository.getUserById(userIds[0]);
      this.showModal(t('modalConversationNotConnectedMessageOne', userEntity.name()), titleText);
    }
  }

  private showModal(messageText: string, titleText: string) {
    amplify.publish(WebAppEvents.WARNING.MODAL, ModalsViewModel.TYPE.ACKNOWLEDGE, {
      text: {
        message: messageText,
        title: titleText,
      },
    });
  }

  private showLegalHoldConsentError() {
    const replaceLinkLegalHold = replaceLink(
      Config.getConfig().URL.SUPPORT.LEGAL_HOLD_BLOCK,
      '',
      'read-more-legal-hold',
    );

    const messageText = t('modalLegalHoldConversationMissingConsentMessage', {}, replaceLinkLegalHold);
    const titleText = t('modalUserCannotBeAddedHeadline');

    amplify.publish(WebAppEvents.WARNING.MODAL, ModalsViewModel.TYPE.ACKNOWLEDGE, {
      text: {
        htmlMessage: messageText,
        title: titleText,
      },
    });
  }

  //##############################################################################
  // Send Generic Messages
  //##############################################################################

  readonly injectLegalHoldMessage = async ({
    conversationEntity,
    conversationId,
    userId,
    timestamp,
    legalHoldStatus,
    beforeTimestamp = false,
  }: {
    beforeTimestamp?: boolean;
    conversationEntity?: Conversation;
    conversationId: QualifiedId;
    legalHoldStatus: LegalHoldStatus;
    timestamp?: number;
    userId: QualifiedId;
  }) => {
    if (typeof legalHoldStatus === 'undefined') {
      return;
    }
    if (!timestamp) {
      const conversation = conversationEntity || this.conversationState.findConversation(conversationId);
      timestamp = conversation.getNextTimestamp();
    }
    const legalHoldUpdateMessage = EventBuilder.buildLegalHoldMessage(
      conversationId || conversationEntity?.qualifiedId,
      userId,
      timestamp,
      legalHoldStatus,
      beforeTimestamp,
    );
    await this.eventRepository.injectEvent(legalHoldUpdateMessage);
  };

  async injectFileTypeRestrictedMessage(
    conversation: Conversation,
    user: User,
    isIncoming: boolean,
    fileExt: string,
    id = createRandomUuid(),
  ) {
    const fileRestrictionMessage = EventBuilder.buildFileTypeRestricted(conversation, user, isIncoming, fileExt, id);
    await this.eventRepository.injectEvent(fileRestrictionMessage);
  }

  //##############################################################################
  // Event callbacks
  //##############################################################################

  /**
   * Listener for incoming events.
   *
   * @param eventJson JSON data for event
   * @param eventSource Source of event
   * @returns Resolves when event was handled
   */
  private readonly onConversationEvent = (eventJson: IncomingEvent, eventSource = EventRepository.SOURCE.STREAM) => {
    const logObject = {eventJson: JSON.stringify(eventJson), eventObject: eventJson};
    const logMessage = `Conversation Event: '${eventJson.type}' (Source: ${eventSource})`;
    this.logger.info(logMessage, logObject);

    return this.pushToReceivingQueue(eventJson, eventSource);
  };

  private handleConversationEvent(
    eventJson: IncomingEvent,
    eventSource: EventSource = EventSource.NOTIFICATION_STREAM,
  ) {
    if (!eventJson) {
      return Promise.reject(new Error('Conversation Repository Event Handling: Event missing'));
    }

    const {conversation, qualified_conversation, data: eventData, type} = eventJson;
    // data.conversationId is always the conversationId that should be read first. If not found we can fallback to qualified_conversation or conversation
    const conversationId: QualifiedId = eventData?.conversationId
      ? {domain: '', id: eventData.conversationId}
      : qualified_conversation || {domain: '', id: conversation};
    this.logger.info(
      `Handling event '${type}' in conversation '${conversationId.id}/${conversationId.domain}' (Source: ${eventSource})`,
    );

    const selfConversation = this.conversationState.self_conversation();
    const inSelfConversation = selfConversation && matchQualifiedIds(conversationId, selfConversation.qualifiedId);
    if (inSelfConversation) {
      const typesInSelfConversation = [
        CONVERSATION_EVENT.MEMBER_UPDATE,
        ClientEvent.CONVERSATION.MESSAGE_HIDDEN,
        /**
         * As of today (07/07/2022) the backend sends `WELCOME` message to the user's own
         * conversation (not the actual conversation that the welcome should be part of)
         */
        CONVERSATION_EVENT.MLS_WELCOME_MESSAGE,
      ];

      const isExpectedType = typesInSelfConversation.includes(type);
      if (!isExpectedType) {
        return Promise.reject(
          new ConversationError(
            ConversationError.TYPE.WRONG_CONVERSATION,
            ConversationError.MESSAGE.WRONG_CONVERSATION,
          ),
        );
      }
    }

    const isConversationCreate = type === CONVERSATION_EVENT.CREATE;
    const onEventPromise = isConversationCreate ? Promise.resolve(null) : this.getConversationById(conversationId);
    let previouslyArchived = false;

    return onEventPromise
      .then((conversationEntity: Conversation) => {
        if (conversationEntity) {
          // Check if conversation was archived
          previouslyArchived = conversationEntity.is_archived();

          const isBackendTimestamp = eventSource !== EventSource.INJECTED;
          conversationEntity.updateTimestampServer(eventJson.server_time || eventJson.time, isBackendTimestamp);
        }

        return conversationEntity;
      })
      .then(conversationEntity => this.checkLegalHoldStatus(conversationEntity, eventJson))
      .then(conversationEntity => this.checkConversationParticipants(conversationEntity, eventJson, eventSource))
      .then(conversationEntity => this.triggerFeatureEventHandlers(conversationEntity, eventJson))
      .then(
        conversationEntity => this.reactToConversationEvent(conversationEntity, eventJson, eventSource) as EntityObject,
      )
      .then((entityObject = {} as EntityObject) =>
        this.handleConversationNotification(entityObject as EntityObject, eventSource, previouslyArchived),
      )
      .catch((error: BaseError) => {
        const ignoredErrorTypes: string[] = [
          ConversationError.TYPE.MESSAGE_NOT_FOUND,
          ConversationError.TYPE.CONVERSATION_NOT_FOUND,
        ];

        const isRemovedFromConversation =
          (error as BackendClientError).label === BackendClientError.LABEL.ACCESS_DENIED;
        if (isRemovedFromConversation) {
          const messageText = t('conversationNotFoundMessage');
          const titleText = t('conversationNotFoundTitle', Config.getConfig().BRAND_NAME);

          this.showModal(messageText, titleText);
          return;
        }

        if (!ignoredErrorTypes.includes(error.type)) {
          throw error;
        }
      });
  }

  /**
   * Check that sender of received event is a known conversation participant.
   *
   * @param conversationEntity Conversation targeted by the event
   * @param eventJson JSON data of the event
   * @param eventSource Source of event
   * @returns Resolves when the participant list has been checked
   */
  private checkConversationParticipants(
    conversationEntity: Conversation,
    eventJson: IncomingEvent,
    eventSource: EventSource,
  ) {
    // We ignore injected events
    const isInjectedEvent = eventSource === EventRepository.SOURCE.INJECTED;
    if (isInjectedEvent || !conversationEntity) {
      return conversationEntity;
    }

    const {from: senderId, type, time} = eventJson;

    if (senderId) {
      const allParticipants = conversationEntity.participating_user_ids().concat(this.userState.self().qualifiedId);
      const isFromUnknownUser = allParticipants.every(participant => participant.id !== senderId);

      if (isFromUnknownUser) {
        const membersUpdateMessages = [
          CONVERSATION_EVENT.MEMBER_LEAVE,
          CONVERSATION_EVENT.MEMBER_JOIN,
          ClientEvent.CONVERSATION.TEAM_MEMBER_LEAVE,
        ];
        const isMembersUpdateEvent = membersUpdateMessages.includes(eventJson.type);
        if (isMembersUpdateEvent) {
          const isFromUpdatedMember = eventJson.data.user_ids?.includes(senderId);
          if (isFromUpdatedMember) {
            // we ignore leave/join events that are sent by the user actually leaving or joining
            return conversationEntity;
          }
        }

        const message = `Received '${type}' event from user '${senderId}' unknown in '${conversationEntity.id}'`;
        this.logger.warn(message, eventJson);

        const qualifiedSender: QualifiedId = {domain: '', id: senderId};

        const timestamp = new Date(time).getTime() - 1;
        return this.addMissingMember(conversationEntity, [qualifiedSender], timestamp).then(() => conversationEntity);
      }
    }

    return conversationEntity;
  }

  private async checkLegalHoldStatus(conversationEntity: Conversation, eventJson: IncomingEvent) {
    if (!LegalHoldEvaluator.hasMessageLegalHoldFlag(eventJson)) {
      return conversationEntity;
    }

    const renderLegalHoldMessage = LegalHoldEvaluator.renderLegalHoldMessage(
      eventJson,
      conversationEntity.legalHoldStatus(),
    );

    if (!renderLegalHoldMessage) {
      return conversationEntity;
    }

    const {
      conversation: conversationId,
      qualified_conversation,
      qualified_from,
      data: {legal_hold_status: messageLegalHoldStatus},
      from: userId,
      time: isoTimestamp,
    } = eventJson;
    const timestamp = new Date(isoTimestamp).getTime();
    const qualifiedConversation = qualified_conversation || {domain: '', id: conversationId};
    const qualifiedUser = qualified_from || {domain: '', id: userId};

    await this.injectLegalHoldMessage({
      beforeTimestamp: true,
      conversationId: qualifiedConversation,
      legalHoldStatus: messageLegalHoldStatus,
      timestamp,
      userId: qualifiedUser,
    });

    await this.messageRepository.updateAllClients(conversationEntity, true);

    if (messageLegalHoldStatus === conversationEntity.legalHoldStatus()) {
      return conversationEntity;
    }

    await this.injectLegalHoldMessage({
      conversationId: qualifiedConversation,
      legalHoldStatus: conversationEntity.legalHoldStatus(),
      timestamp,
      userId: qualifiedUser,
    });

    return conversationEntity;
  }

  /**
   * Triggers the methods associated with a specific event.
   *
   * @param conversationEntity Conversation targeted by the event
   * @param eventJson JSON data of the event
   * @param eventSource Source of event
   * @returns Resolves when the event has been treated
   */
  private reactToConversationEvent(
    conversationEntity: Conversation,
    eventJson: IncomingEvent,
    eventSource: EventSource,
  ) {
    switch (eventJson.type) {
      case CONVERSATION_EVENT.CREATE:
        return this.onCreate(eventJson, eventSource);

      case CONVERSATION_EVENT.DELETE:
        return this.deleteConversationLocally({domain: conversationEntity.domain, id: eventJson.conversation}, false);

      case CONVERSATION_EVENT.MEMBER_JOIN:
        return this.onMemberJoin(conversationEntity, eventJson);

      case CONVERSATION_EVENT.MEMBER_LEAVE:
      case ClientEvent.CONVERSATION.TEAM_MEMBER_LEAVE:
        return this.onMemberLeave(conversationEntity, eventJson);

      case CONVERSATION_EVENT.MEMBER_UPDATE:
        return this.onMemberUpdate(conversationEntity, eventJson);

      case CONVERSATION_EVENT.RENAME:
        return this.onRename(conversationEntity, eventJson, eventSource === EventRepository.SOURCE.WEB_SOCKET);

      case ClientEvent.CONVERSATION.ASSET_ADD:
        return this.onAssetAdd(conversationEntity, eventJson);

      case ClientEvent.CONVERSATION.GROUP_CREATION:
        return this.onGroupCreation(conversationEntity, eventJson);

      case ClientEvent.CONVERSATION.MESSAGE_DELETE:
        return this.onMessageDeleted(conversationEntity, eventJson);

      case ClientEvent.CONVERSATION.MESSAGE_HIDDEN:
        return this.onMessageHidden(eventJson);

      case ClientEvent.CONVERSATION.ONE2ONE_CREATION:
        return this.on1to1Creation(conversationEntity, eventJson);

      case ClientEvent.CONVERSATION.REACTION:
        return this.onReaction(conversationEntity, eventJson);

      case CONVERSATION_EVENT.RECEIPT_MODE_UPDATE:
        return this.onReceiptModeChanged(conversationEntity, eventJson);

      case ClientEvent.CONVERSATION.BUTTON_ACTION_CONFIRMATION:
        return this.onButtonActionConfirmation(conversationEntity, eventJson);

      case ClientEvent.CONVERSATION.MESSAGE_ADD:
        const isMessageEdit = !!eventJson.edited_time;
        if (isMessageEdit) {
          // in case of an edition, the DB listener will take care of updating the local entity
          return {conversationEntity};
        }
        return this.addEventToConversation(conversationEntity, eventJson);

      case CONVERSATION_EVENT.MESSAGE_TIMER_UPDATE:
      case ClientEvent.CONVERSATION.COMPOSITE_MESSAGE_ADD:
      case ClientEvent.CONVERSATION.DELETE_EVERYWHERE:
      case ClientEvent.CONVERSATION.FILE_TYPE_RESTRICTED:
      case ClientEvent.CONVERSATION.INCOMING_MESSAGE_TOO_BIG:
      case ClientEvent.CONVERSATION.KNOCK:
      case ClientEvent.CONVERSATION.CALL_TIME_OUT:
      case ClientEvent.CONVERSATION.LEGAL_HOLD_UPDATE:
      case ClientEvent.CONVERSATION.LOCATION:
      case ClientEvent.CONVERSATION.MISSED_MESSAGES:
      case ClientEvent.CONVERSATION.UNABLE_TO_DECRYPT:
      case ClientEvent.CONVERSATION.VERIFICATION:
      case ClientEvent.CONVERSATION.VOICE_CHANNEL_ACTIVATE:
      case ClientEvent.CONVERSATION.VOICE_CHANNEL_DEACTIVATE:
        return this.addEventToConversation(conversationEntity, eventJson);
    }
  }

  /**
   * Calls the feature specific event handler on the current event being handled.
   *
   * @param conversationEntity Conversation targeted by the event
   * @param eventJson JSON data of the event
   * @param eventSource Source of event
   * @returns Resolves when all the handlers have done their job
   */
  private async triggerFeatureEventHandlers(conversationEntity: Conversation, eventJson: IncomingEvent) {
    const conversationEventHandlers = [this.ephemeralHandler, this.stateHandler];
    const handlePromises = conversationEventHandlers.map(handler =>
      handler.handleConversationEvent(conversationEntity, eventJson),
    );
    await Promise.all(handlePromises);
    return conversationEntity;
  }

  /**
   * Handles conversation update and notification message.
   *
   * @param entityObject Object containing the conversation and the message that are targeted by the event
   * @param eventSource Source of event
   * @param previouslyArchived `true` if the previous state of the conversation was archived
   * @returns Resolves when the conversation was updated
   */
  private async handleConversationNotification(
    entityObject: EntityObject,
    eventSource: EventSource,
    previouslyArchived: boolean,
  ) {
    const {conversationEntity, messageEntity} = entityObject;

    if (conversationEntity) {
      const eventFromWebSocket = eventSource === EventRepository.SOURCE.WEB_SOCKET;
      const eventFromStream = eventSource === EventRepository.SOURCE.STREAM;

      if (messageEntity) {
        const isRemoteEvent = eventFromStream || eventFromWebSocket;

        if (isRemoteEvent) {
          this.messageRepository.sendConfirmationStatus(conversationEntity, messageEntity, Confirmation.Type.DELIVERED);
        }

        if (!eventFromStream) {
          amplify.publish(WebAppEvents.NOTIFICATION.NOTIFY, messageEntity, undefined, conversationEntity);
        }

        if (conversationEntity.is_cleared()) {
          conversationEntity.cleared_timestamp(0);
        }
      }

      // Check if event needs to be un-archived
      if (previouslyArchived) {
        // Add to check for un-archiving at the end of stream handling
        if (eventFromStream) {
          return this.conversationsWithNewEvents.set(conversationEntity.id, conversationEntity);
        }

        if (eventFromWebSocket && conversationEntity.shouldUnarchive()) {
          return this.unarchiveConversation(conversationEntity, false, 'event from WebSocket');
        }
      }
    }
  }

  /**
   * Push to receiving queue.
   * @param eventJson JSON data for event
   * @param source Source of event
   */
  private pushToReceivingQueue(eventJson: IncomingEvent, source: EventSource) {
    this.receiving_queue.push(() => this.handleConversationEvent(eventJson, source));
  }

  /**
   * Add "missed events" system message to conversation.
   */
  private readonly onMissedEvents = (): void => {
    this.conversationState
      .filtered_conversations()
      .filter(conversationEntity => !conversationEntity.removed_from_conversation())
      .forEach(conversationEntity => {
        const currentTimestamp = this.serverTimeHandler.toServerTimestamp();
        const missed_event = EventBuilder.buildMissed(conversationEntity, currentTimestamp);
        this.eventRepository.injectEvent(missed_event);
      });
  };

  private on1to1Creation(conversationEntity: Conversation, eventJson: OneToOneCreationEvent) {
    return this.event_mapper
      .mapJsonEvent(eventJson, conversationEntity)
      .then(messageEntity => this.updateMessageUserEntities(messageEntity))
      .then((messageEntity: MemberMessage) => {
        const userEntity = messageEntity.otherUser();
        const isOutgoingRequest = userEntity?.isOutgoingRequest();
        if (isOutgoingRequest) {
          messageEntity.memberMessageType = SystemMessageType.CONNECTION_REQUEST;
        }

        conversationEntity.addMessage(messageEntity);
        return {conversationEntity};
      });
  }

  /**
   * A conversation was created.
   *
   * @param eventJson JSON data of 'conversation.create' event
   * @param eventSource Source of event
   * @returns Resolves when the event was handled
   */
  private async onCreate(
    eventJson: ConversationCreateEvent,
    eventSource?: EventSource,
  ): Promise<{conversationEntity: Conversation}> {
    const {conversation: conversationId, data: eventData, time} = eventJson;
    const eventTimestamp = new Date(time).getTime();
    const initialTimestamp = isNaN(eventTimestamp) ? this.getLatestEventTimestamp(true) : eventTimestamp;
    try {
      const existingConversationEntity = this.conversationState.findConversation({
        domain: eventJson.qualified_conversation?.domain,
        id: conversationId,
      });
      if (existingConversationEntity) {
        throw new ConversationError(ConversationError.TYPE.NO_CHANGES, ConversationError.MESSAGE.NO_CHANGES);
      }

      const [conversationEntity] = this.mapConversations([eventData], initialTimestamp);
      if (conversationEntity) {
        if (conversationEntity.participating_user_ids().length) {
          this.addCreationMessage(conversationEntity, false, initialTimestamp, eventSource);
        }
        await this.updateParticipatingUserEntities(conversationEntity);
        this.verificationStateHandler.onConversationCreate(conversationEntity);
        await this.saveConversation(conversationEntity);
      }
      return {conversationEntity};
    } catch (error) {
      const isNoChanges = error.type === ConversationError.TYPE.NO_CHANGES;
      if (!isNoChanges) {
        throw error;
      }
    }
    return undefined;
  }

  private async onGroupCreation(conversationEntity: Conversation, eventJson: GroupCreationEvent) {
    const messageEntity = await this.event_mapper.mapJsonEvent(eventJson, conversationEntity);
    const creatorId = conversationEntity.creator;
    const creatorDomain = conversationEntity.domain;
    const createdByParticipant = !!conversationEntity
      .participating_user_ids()
      .find(userId => matchQualifiedIds(userId, {domain: creatorDomain, id: creatorId}));
    const createdBySelfUser = conversationEntity.isCreatedBySelf();

    const creatorIsParticipant = createdByParticipant || createdBySelfUser;

    const data = await this.conversationService.getConversationById(conversationEntity);
    const allMembers = [...data.members.others, data.members.self];
    const conversationRoles = allMembers.reduce<Record<string, string>>((roles, member) => {
      roles[member.id] = member.conversation_role;
      return roles;
    }, {});
    conversationEntity.roles(conversationRoles);

    if (!creatorIsParticipant) {
      (messageEntity as MemberMessage).memberMessageType = SystemMessageType.CONVERSATION_RESUME;
    }

    const updatedMessageEntity = await this.updateMessageUserEntities(messageEntity);
    if (conversationEntity && updatedMessageEntity) {
      conversationEntity.addMessage(updatedMessageEntity);
    }

    return {conversationEntity, messageEntity: updatedMessageEntity};
  }

  /**
   * Users were added to a group conversation.
   *
   * @param conversationEntity Conversation to add users to
   * @param eventJson JSON data of 'conversation.member-join' event
   * @returns Resolves when the event was handled
   */
  private async onMemberJoin(
    conversationEntity: Conversation,
    eventJson: ConversationMemberJoinEvent,
  ): Promise<void | EntityObject> {
    // Ignore if we join a 1to1 conversation (accept a connection request)
    const connectionEntity = this.connectionRepository.getConnectionByConversationId(conversationEntity.qualifiedId);
    const isPendingConnection = connectionEntity?.isIncomingRequest();
    if (isPendingConnection) {
      return Promise.resolve();
    }

    const eventData = eventJson.data;

    if (eventData.users) {
      eventData.users.forEach(otherMember => {
        const otherId = otherMember.qualified_id || {domain: '', id: otherMember.id};
        const isSelfUser = matchQualifiedIds(otherId, this.userState.self());
        const isParticipatingUser = !!conversationEntity
          .participating_user_ids()
          .find(participatingUser =>
            matchQualifiedIds(participatingUser, otherMember.qualified_id || {domain: '', id: otherMember.id}),
          );
        if (!isSelfUser && !isParticipatingUser) {
          conversationEntity.participating_user_ids.push({
            domain: otherMember.qualified_id?.domain || null,
            id: otherMember.id,
          });
        }
      });
    } else {
      eventData.user_ids.forEach(userId => {
        const isSelfUser = userId === this.userState.self().id;
        const isParticipatingUser = conversationEntity.participating_user_ids().some(user => user.id === userId);
        if (!isSelfUser && !isParticipatingUser) {
          conversationEntity.participating_user_ids.push({domain: '', id: userId});
        }
      });
    }

    // Self user joins again
    const selfUserRejoins = eventData.user_ids.includes(this.userState.self().id);
    if (selfUserRejoins) {
      conversationEntity.status(ConversationStatus.CURRENT_MEMBER);
      await this.conversationRoleRepository.updateConversationRoles(conversationEntity);
    }

    const updateSequence =
      selfUserRejoins || connectionEntity?.isConnected()
        ? this.updateConversationFromBackend(conversationEntity)
        : Promise.resolve();

    const qualifiedUserIds =
      eventData.users?.map(user => user.qualified_id) || eventData.user_ids.map(userId => ({domain: '', id: userId}));

    return updateSequence
      .then(() => this.updateParticipatingUserEntities(conversationEntity, false, true))
      .then(() => this.addEventToConversation(conversationEntity, eventJson))
      .then(({messageEntity}) => {
        this.verificationStateHandler.onMemberJoined(conversationEntity, qualifiedUserIds);
        return {conversationEntity, messageEntity};
      });
  }

  /**
   * Members of a group conversation were removed or left.
   *
   * @param conversationEntity Conversation to remove users from
   * @param eventJson JSON data of 'conversation.member-leave' event
   * @returns Resolves when the event was handled
   */
  private async onMemberLeave(
    conversationEntity: Conversation,
    eventJson: ConversationMemberLeaveEvent | TeamMemberLeaveEvent,
  ): Promise<{conversationEntity: Conversation; messageEntity: Message} | undefined> {
    const {data: eventData, from} = eventJson;
    const isFromSelf = from === this.userState.self().id;
    const removesSelfUser = eventData.user_ids.includes(this.userState.self().id);
    const selfLeavingClearedConversation = isFromSelf && removesSelfUser && conversationEntity.is_cleared();

    if (removesSelfUser) {
      conversationEntity.status(ConversationStatus.PAST_MEMBER);
      this.leaveCall(conversationEntity.qualifiedId);
      if (this.userState.self().isTemporaryGuest()) {
        eventJson.from = this.userState.self().id;
      }
    }

    if (!selfLeavingClearedConversation) {
      const {messageEntity} = await this.addEventToConversation(conversationEntity, eventJson);
      (messageEntity as MemberMessage)
        .userEntities()
        .filter(userEntity => !userEntity.isMe)
        .forEach(userEntity => {
          conversationEntity.participating_user_ids.remove(userId => matchQualifiedIds(userId, userEntity));

          if (userEntity.isTemporaryGuest()) {
            userEntity.clearExpirationTimeout();
          }
        });

      await this.updateParticipatingUserEntities(conversationEntity);

      this.verificationStateHandler.onMemberLeft(conversationEntity);

      if (isFromSelf && conversationEntity.removed_from_conversation()) {
        this.archiveConversation(conversationEntity);
      }

      return {conversationEntity, messageEntity};
    }

    return undefined;
  }

  /**
   * Membership properties for a conversation were updated.
   *
   * @param conversationEntity Conversation entity that will be updated
   * @param eventJson JSON data of 'conversation.member-update' event
   * @returns Resolves when the event was handled
   */
  private onMemberUpdate(
    conversationEntity: Conversation,
    eventJson: Pick<ConversationMemberUpdateEvent, 'data' | 'from'> & {conversation?: string},
  ) {
    const {conversation, data: eventData, from} = eventJson;
    const conversationId = {domain: '', id: conversation || '' /* TODO(federation) add domain on the sender side */};

    const isConversationRoleUpdate = !!eventData.conversation_role;
    if (isConversationRoleUpdate) {
      const {target, qualified_target, conversation_role} = eventData;
      const userId = qualified_target || {domain: '', id: target};
      const conversation = this.conversationState
        .conversations()
        .find(conversation => matchQualifiedIds(conversation, conversationId));
      if (conversation) {
        const roles = conversation.roles();
        roles[userId.id] = conversation_role;
        conversation.roles(roles);
      }
      return;
    }

    const isBackendEvent = eventData.otr_archived_ref || eventData.otr_muted_ref;
    const selfConversation = this.conversationState.self_conversation();
    const inSelfConversation = selfConversation && matchQualifiedIds(selfConversation, conversationId);
    if (!inSelfConversation && conversation && !isBackendEvent) {
      throw new ConversationError(
        ConversationError.TYPE.WRONG_CONVERSATION,
        ConversationError.MESSAGE.WRONG_CONVERSATION,
      );
    }

    const isFromSelf = !this.userState.self() || from === this.userState.self().id;
    if (!isFromSelf) {
      throw new ConversationError(ConversationError.TYPE.WRONG_USER, ConversationError.MESSAGE.WRONG_USER);
    }

    const isActiveConversation = this.conversationState.isActiveConversation(conversationEntity);
    const nextConversationEntity = isActiveConversation ? this.getNextConversation(conversationEntity) : undefined;
    const previouslyArchived = conversationEntity.is_archived();

    ConversationMapper.updateSelfStatus(conversationEntity, eventData);

    const wasUnarchived = previouslyArchived && !conversationEntity.is_archived();
    if (wasUnarchived) {
      return this.fetchUsersAndEvents(conversationEntity);
    }

    if (conversationEntity.is_cleared()) {
      this._clearConversation(conversationEntity, conversationEntity.cleared_timestamp());
    }

    if (isActiveConversation && (conversationEntity.is_archived() || conversationEntity.is_cleared())) {
      amplify.publish(WebAppEvents.CONVERSATION.SHOW, nextConversationEntity, {});
    }
  }

  /**
   * An asset received in a conversation.
   *
   * @param conversationEntity Conversation to add the event to
   * @param event JSON data of 'conversation.asset-add'
   * @returns Resolves when the event was handled
   */
  private async onAssetAdd(conversationEntity: Conversation, event: AssetAddEvent) {
    const fromSelf = event.from === this.userState.self().id;

    const isRemoteFailure = !fromSelf && event.data.status === AssetTransferState.UPLOAD_FAILED;
    const isLocalCancel = fromSelf && event.data.reason === ProtobufAsset.NotUploaded.CANCELLED;

    if (isRemoteFailure || isLocalCancel) {
      /**
       * WEBAPP-6916: An unsuccessful asset upload triggers a removal of the original asset message in the `EventRepository`.
       * Thus the event timestamps need to get updated, so that the latest event timestamp is from the message which was send before the original message.
       *
       * Info: Since the `EventRepository` does not have a reference to the `ConversationRepository` we do that event update at this location.
       * A more fitting place would be the `AssetTransferState.UPLOAD_FAILED` case in `EventRepository._handleAssetUpdate`.
       *
       * Our assumption is that the `_handleAssetUpdate` function (invoked by `notificationsQueue.subscribe`) is executed before this function.
       */
      return conversationEntity.updateTimestamps(conversationEntity.getLastMessage(), true);
    }

    if (!allowsAllFiles()) {
      const fileName = event.data.info.name;
      const contentType = event.data.content_type;
      if (!isAllowedFile(fileName, contentType)) {
        // TODO(Federation): Update code once sending assets is implemented on the backend
        const user = await this.userRepository.getUserById({domain: '', id: event.from});
        return this.injectFileTypeRestrictedMessage(
          conversationEntity,
          user,
          true,
          getFileExtensionOrName(fileName),
          event.id,
        );
      }
    }
    const {messageEntity} = await this.addEventToConversation(conversationEntity, event);
    const firstAsset = (messageEntity as ContentMessage).getFirstAsset();
    if (firstAsset.isImage() || (firstAsset as FileAsset).status() === AssetTransferState.UPLOADED) {
      return {conversationEntity, messageEntity};
    }
  }

  /**
   * A hide message received in a conversation.
   *
   * @param conversationEntity Conversation to add the event to
   * @param eventJson JSON data of 'conversation.message-delete'
   * @returns Resolves when the event was handled
   */
  private onMessageDeleted(conversationEntity: Conversation, eventJson: DeleteEvent) {
    const {data: eventData, from, id: eventId, time} = eventJson;

    return this.messageRepository
      .getMessageInConversationById(conversationEntity, eventData.message_id)
      .then(deletedMessageEntity => {
        if (deletedMessageEntity.ephemeral_expires()) {
          return;
        }

        const isSameSender = from === deletedMessageEntity.from;
        if (!isSameSender) {
          throw new ConversationError(ConversationError.TYPE.WRONG_USER, ConversationError.MESSAGE.WRONG_USER);
        }

        const isFromSelf = from === this.userState.self().id;
        if (!isFromSelf) {
          return this.addDeleteMessage(conversationEntity, eventId, time, deletedMessageEntity);
        }
      })
      .then(() => {
        return this.messageRepository.deleteMessageById(conversationEntity, eventData.message_id);
      })
      .catch(error => {
        const isNotFound = error.type === ConversationError.TYPE.MESSAGE_NOT_FOUND;
        if (!isNotFound) {
          this.logger.info(`Failed to delete message for conversation '${conversationEntity.id}'`, error);
          throw error;
        }
      });
  }

  /**
   * A hide message received in a conversation.
   *
   * @param eventJson JSON data of 'conversation.message-hidden'
   * @returns Resolves when the event was handled
   */
  private async onMessageHidden(eventJson: MessageHiddenEvent) {
    const {conversation: conversationId, data: eventData, from} = eventJson;

    try {
      const inSelfConversation =
        !this.conversationState.self_conversation() || conversationId === this.conversationState.self_conversation().id;
      if (!inSelfConversation) {
        throw new ConversationError(
          ConversationError.TYPE.WRONG_CONVERSATION,
          ConversationError.MESSAGE.WRONG_CONVERSATION,
        );
      }

      const isFromSelf = !this.userState.self() || from === this.userState.self().id;
      if (!isFromSelf) {
        throw new ConversationError(ConversationError.TYPE.WRONG_USER, ConversationError.MESSAGE.WRONG_USER);
      }
      const conversationEntity = await this.getConversationById({domain: '', id: eventData.conversation_id});
      return await this.messageRepository.deleteMessageById(conversationEntity, eventData.message_id);
    } catch (error) {
      this.logger.info(
        `Failed to delete message '${eventData.message_id}' for conversation '${eventData.conversation_id}'`,
        error,
      );
      throw error;
    }
  }

  /**
   * Someone reacted to a message.
   *
   * @param conversationEntity Conversation entity that a message was reacted upon in
   * @param eventJson JSON data of 'conversation.reaction' event
   * @returns Resolves when the event was handled
   */
  private async onReaction(conversationEntity: Conversation, eventJson: ReactionEvent) {
    const conversationId = conversationEntity.id;
    const eventData = eventJson.data;
    const messageId = eventData.message_id;

    try {
      const messageEntity = await this.messageRepository.getMessageInConversationById(conversationEntity, messageId);
      if (!messageEntity || !messageEntity.isContent()) {
        const type = messageEntity ? messageEntity.type : 'unknown';

        const logMessage = `Cannot react to '${type}' message '${messageId}' in conversation '${conversationId}'`;
        this.logger.error(logMessage, messageEntity);
        throw new ConversationError(ConversationError.TYPE.WRONG_TYPE, ConversationError.MESSAGE.WRONG_TYPE);
      }

      const changes = messageEntity.getUpdatedReactions(eventJson);
      if (changes) {
        const logMessage = `Updating reactions of message '${messageId}' in conversation '${conversationId}'`;
        this.logger.debug(logMessage, {changes, event: eventJson});

        this.eventService.updateEventSequentially(messageEntity.primary_key, changes);
        return await this.prepareReactionNotification(conversationEntity, messageEntity, eventJson);
      }
    } catch (error) {
      const isNotFound = error.type === ConversationError.TYPE.MESSAGE_NOT_FOUND;
      if (!isNotFound) {
        const logMessage = `Failed to handle reaction to message '${messageId}' in conversation '${conversationId}'`;
        this.logger.error(logMessage, {error, event: eventJson});
        throw error;
      }
    }
    return undefined;
  }

  private async onButtonActionConfirmation(conversationEntity: Conversation, eventJson: ButtonActionConfirmationEvent) {
    const {messageId, buttonId} = eventJson.data;
    try {
      const messageEntity = await this.messageRepository.getMessageInConversationById(conversationEntity, messageId);
      if (!messageEntity || !messageEntity.isComposite()) {
        const type = messageEntity ? messageEntity.type : 'unknown';

        const log = `Cannot react to '${type}' message '${messageId}' in conversation '${conversationEntity.id}'`;
        this.logger.error(log, messageEntity);
        throw new ConversationError(ConversationError.TYPE.WRONG_TYPE, ConversationError.MESSAGE.WRONG_TYPE);
      }
      const changes = messageEntity.getSelectionChange(buttonId);
      if (changes) {
        this.eventService.updateEventSequentially(messageEntity.primary_key, changes);
      }
      return;
    } catch (error) {
      const isNotFound = error.type === ConversationError.TYPE.MESSAGE_NOT_FOUND;
      if (!isNotFound) {
        const log = `Failed to handle reaction to message '${messageId}' in conversation '${conversationEntity.id}'`;
        this.logger.error(log, {error, event: eventJson});
        throw error;
      }
    }
  }

  /**
   * A conversation was renamed.
   *
   * @param conversationEntity Conversation entity that will be renamed
   * @param eventJson JSON data of 'conversation.rename' event
   * @returns Resolves when the event was handled
   */
  private async onRename(conversationEntity: Conversation, eventJson: ConversationRenameEvent, isWebSocket = false) {
    if (isWebSocket && eventJson.data?.name) {
      eventJson.data.name = fixWebsocketString(eventJson.data.name);
    }
    const {messageEntity} = await this.addEventToConversation(conversationEntity, eventJson);
    ConversationMapper.updateProperties(conversationEntity, eventJson.data);
    return {conversationEntity, messageEntity};
  }

  /**
   * A conversation receipt mode was changed
   *
   * @param conversationEntity Conversation entity that will be renamed
   * @param eventJson JSON data of 'conversation.receipt-mode-update' event
   * @returns Resolves when the event was handled
   */
  private async onReceiptModeChanged(conversationEntity: Conversation, eventJson: ConversationReceiptModeUpdateEvent) {
    const {messageEntity} = await this.addEventToConversation(conversationEntity, eventJson);
    ConversationMapper.updateSelfStatus(conversationEntity, {receipt_mode: eventJson.data.receipt_mode});
    return {conversationEntity, messageEntity};
  }

  private readonly handleMessageExpiration = (messageEntity: ContentMessage) => {
    amplify.publish(WebAppEvents.CONVERSATION.EPHEMERAL_MESSAGE_TIMEOUT, messageEntity);
    const shouldDeleteMessage = !messageEntity.user().isMe || messageEntity.isPing();
    if (shouldDeleteMessage) {
      // TODO(federation) map domain
      this.getConversationById({domain: '', id: messageEntity.conversation_id}).then(conversationEntity => {
        const isPingFromSelf = messageEntity.user().isMe && messageEntity.isPing();
        const deleteForSelf = isPingFromSelf || conversationEntity.removed_from_conversation();
        if (deleteForSelf) {
          return this.messageRepository.deleteMessage(conversationEntity, messageEntity);
        }

        const userIds = conversationEntity.isGroup()
          ? [this.userState.self().qualifiedId, {domain: messageEntity.fromDomain, id: messageEntity.from}]
          : undefined;
        return this.messageRepository.deleteMessageForEveryone(conversationEntity, messageEntity, userIds);
      });
    }
  };

  private async initMessageEntity(conversationEntity: Conversation, eventJson: IncomingEvent): Promise<Message> {
    const messageEntity = await this.event_mapper.mapJsonEvent(eventJson, conversationEntity);
    return this.updateMessageUserEntities(messageEntity);
  }

  private async replaceMessageInConversation(
    conversationEntity: Conversation,
    eventId: string,
    newData: EventRecord,
  ): Promise<ContentMessage | undefined> {
    const originalMessage = conversationEntity.getMessage(eventId);
    if (!originalMessage) {
      return undefined;
    }
    const replacedMessageEntity = await this.event_mapper.updateMessageEvent(
      originalMessage as ContentMessage,
      newData,
    );
    await this.ephemeralHandler.validateMessage(replacedMessageEntity);
    return replacedMessageEntity;
  }

  /**
   * Convert a JSON event into an entity and add it to a given conversation.
   *
   * @param conversationEntity Conversation entity the event will be added to
   * @param eventJson Event data
   * @returns Promise that resolves with the message entity for the event
   */
  private async addEventToConversation(
    conversationEntity: Conversation,
    eventJson: IncomingEvent,
  ): Promise<{conversationEntity: Conversation; messageEntity: Message}> {
    const messageEntity = (await this.initMessageEntity(conversationEntity, eventJson)) as Message;
    if (conversationEntity && messageEntity) {
      const wasAdded = conversationEntity.addMessage(messageEntity);
      if (wasAdded) {
        await this.ephemeralHandler.validateMessage(messageEntity as ContentMessage);
      }
    }
    return {conversationEntity, messageEntity};
  }

  /**
   * Convert multiple JSON events into entities and validate them
   *
   * @param events Event data
   * @param conversationEntity Conversation entity the events will be added to
   * @returns Resolves with an array of mapped messages
   */
  private async validateMessages(events: EventRecord[], conversationEntity: Conversation) {
    const mappedEvents = await this.event_mapper.mapJsonEvents(events, conversationEntity);
    const updatedEvents = (await this.updateMessagesUserEntities(mappedEvents)) as ContentMessage[];
    const validatedMessages = (await this.ephemeralHandler.validateMessages(updatedEvents)) as ContentMessage[];
    return validatedMessages;
  }

  /**
   * Convert multiple JSON events into entities, validate and add them to a given conversation.
   *
   * @param events Event data
   * @param conversationEntity Conversation entity the events will be added to
   * @param prepend Should existing messages be prepended
   * @returns Resolves with an array of mapped messages
   */
  private async addEventsToConversation(events: EventRecord[], conversationEntity: Conversation, prepend = true) {
    const validatedMessages = await this.validateMessages(events, conversationEntity);
    if (prepend && conversationEntity.messages().length) {
      conversationEntity.prependMessages(validatedMessages);
    } else {
      conversationEntity.addMessages(validatedMessages);
    }
    return validatedMessages;
  }

  /**
   * Fetch all unread events and users of a conversation.
   *
   * @param conversationEntity Conversation fetch events and users for
   */
  private fetchUsersAndEvents(conversationEntity: Conversation) {
    if (!conversationEntity.is_loaded() && !conversationEntity.is_pending()) {
      this.updateParticipatingUserEntities(conversationEntity);
      this.getUnreadEvents(conversationEntity);
    }
  }

  /**
   * Forward the reaction event to the Notification repository for browser and audio notifications.
   *
   * @param conversationEntity Conversation that event was received in
   * @param messageEntity Message that has been reacted upon
   * @param eventJson JSON data of received reaction event
   * @returns Resolves when the notification was prepared
   */
  private async prepareReactionNotification(
    conversationEntity: Conversation,
    messageEntity: ContentMessage,
    eventJson: ReactionEvent,
  ) {
    const {data: event_data, from} = eventJson;

    const messageFromSelf = messageEntity.from === this.userState.self().id;
    if (messageFromSelf && event_data.reaction) {
      const userEntity = await this.userRepository.getUserById({domain: messageEntity.fromDomain, id: from});
      const reactionMessageEntity = new Message(messageEntity.id, SuperType.REACTION);
      reactionMessageEntity.user(userEntity);
      reactionMessageEntity.reaction = event_data.reaction;
      return {conversationEntity, messageEntity: reactionMessageEntity};
    }

    return {conversationEntity};
  }

  private updateMessagesUserEntities(messageEntities: Message[]) {
    return Promise.all(messageEntities.map(messageEntity => this.updateMessageUserEntities(messageEntity)));
  }

  /**
   * Updates the user entities that are part of a message.
   *
   * @param messageEntity Message to be updated
   * @returns Resolves when users have been update
   */
  private async updateMessageUserEntities(messageEntity: Message) {
    const userEntity = await this.userRepository.getUserById({
      domain: messageEntity.fromDomain,
      id: messageEntity.from,
    });
    messageEntity.user(userEntity);
    const isMemberMessage = messageEntity.isMember();
    if (isMemberMessage || messageEntity.hasOwnProperty('userEntities')) {
      return this.userRepository.getUsersById((messageEntity as MemberMessage).userIds()).then(userEntities => {
        userEntities.sort(sortUsersByPriority);
        (messageEntity as MemberMessage).userEntities(userEntities);
        return messageEntity;
      });
    }
    if (messageEntity.isContent()) {
      const userIds = Object.keys(messageEntity.reactions());

      messageEntity.reactions_user_ets.removeAll();
      if (userIds.length) {
        // TODO(Federation): Make code federation-aware.
        return this.userRepository
          .getUsersById(userIds.map(userId => ({domain: '', id: userId})))
          .then(userEntities => {
            messageEntity.reactions_user_ets(userEntities);
            return messageEntity;
          });
      }
    }
    return messageEntity;
  }

  /**
   * Delete messages from UI and database.
   *
   * @param conversationEntity Conversation that contains the message
   * @param timestamp Timestamp as upper bound which messages to remove
   */
  private deleteMessages(conversationEntity: Conversation, timestamp: number) {
    conversationEntity.hasCreationMessage = false;

    const iso_date = timestamp ? new Date(timestamp).toISOString() : undefined;
    this.eventService.deleteEvents(conversationEntity.id, iso_date);
  }

  /**
   * Add delete message to conversation.
   *
   * @param conversationId ID of conversation
   * @param messageId ID of message
   * @param time ISO 8601 formatted time string
   * @param messageEntity Message to delete
   */
  public addDeleteMessage(conversation: Conversation, messageId: string, time: string, messageEntity: Message) {
    const deleteEvent = EventBuilder.buildDelete(conversation, messageId, time, messageEntity);
    this.eventRepository.injectEvent(deleteEvent);
  }

  //##############################################################################
  // Message updates
  //##############################################################################

  expectReadReceipt(conversationEntity: Conversation): boolean {
    if (conversationEntity.is1to1()) {
      return !!this.propertyRepository.receiptMode();
    }

    if (conversationEntity.team_id && conversationEntity.isGroup()) {
      return !!conversationEntity.receiptMode();
    }

    return false;
  }

  public async cleanupEphemeralMessages(): Promise<void> {
    this.conversationState.conversations().forEach(async conversationEntity => {
      const messages = (await this.eventService.loadEphemeralEvents(conversationEntity.id)) as EventRecord[];
      this.validateMessages(messages, conversationEntity);
    });
  }
}<|MERGE_RESOLUTION|>--- conflicted
+++ resolved
@@ -1391,13 +1391,9 @@
         }
       }
     } catch (error) {
-<<<<<<< HEAD
-      if (error instanceof BackendClientError) {
-        this.handleAddToConversationError(error, conversation, qualifiedUserIds);
-      }
-=======
-      this.handleAddToConversationError(error as BackendClientError, conversationEntity, userIds);
->>>>>>> 025223a1
+      if (error) {
+        this.handleAddToConversationError(error as BackendClientError, conversation, qualifiedUserIds);
+      }
     }
   }
 
