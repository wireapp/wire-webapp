--- conflicted
+++ resolved
@@ -27,11 +27,7 @@
   CONVERSATION_EVENT,
   ConversationMessageTimerUpdateEvent,
   ConversationRenameEvent,
-<<<<<<< HEAD
-  ConversationCreateEvent,
   ConversationMemberJoinEvent,
-=======
->>>>>>> 7b547d66
 } from '@wireapp/api-client/src/event/';
 import {
   DefaultConversationRoleName as DefaultRole,
