/*
 * Wire
 * Copyright (C) 2018 Wire Swiss GmbH
 *
 * This program is free software: you can redistribute it and/or modify
 * it under the terms of the GNU General Public License as published by
 * the Free Software Foundation, either version 3 of the License, or
 * (at your option) any later version.
 *
 * This program is distributed in the hope that it will be useful,
 * but WITHOUT ANY WARRANTY; without even the implied warranty of
 * MERCHANTABILITY or FITNESS FOR A PARTICULAR PURPOSE. See the
 * GNU General Public License for more details.
 *
 * You should have received a copy of the GNU General Public License
 * along with this program. If not, see http://www.gnu.org/licenses/.
 *
 */

import type {GenericMessage, IGenericMessage} from '@wireapp/protocol-messaging';

import type {GENERIC_MESSAGE_TYPE} from '../cryptography/GenericMessageType';
import {Recipients} from '../cryptography/CryptographyRepository';

export interface MessageSendingOptions {
  /** Send native push notification for message. Default is `true`. */
  nativePush?: boolean;
  /**
   * Level that backend checks for missing clients. Default is `false`.
   *
   * Options for the precondition check on missing clients are:
   *  * `false`: all clients
   *  * `Array<string>`: only clients of listed users
   *  * `true`: force sending
   */
  precondition?: string[] | boolean;
  recipients: Recipients;
}

export class EventInfoEntity {
  options: MessageSendingOptions;
  public readonly genericMessage: GenericMessage;
  private type?: GENERIC_MESSAGE_TYPE;
  public readonly conversationId: string;
  public timestamp?: number;

  constructor(genericMessage: GenericMessage, conversationId: string = '', options?: MessageSendingOptions) {
    this.conversationId = conversationId;
    this.genericMessage = genericMessage;

    this.options = {nativePush: true, precondition: false, ...options};

    this.timestamp = undefined;
    this.type = undefined;
  }

  forceSending(): void {
    this.options.precondition = true;
  }

  getType(): GENERIC_MESSAGE_TYPE | keyof Omit<IGenericMessage, 'messageId'> | '' {
    return this.type || (this.genericMessage && this.genericMessage.content);
  }

<<<<<<< HEAD
  setTimestamp(time: string | number): void {
    this.timestamp = new Date(Number(time)).getTime();
=======
  setTimestamp(isoDate: string): void {
    this.timestamp = new Date(isoDate).getTime();
>>>>>>> e839a5e5
  }

  setType(type: GENERIC_MESSAGE_TYPE): void {
    this.type = type;
  }

  updateOptions(updatedOptions: MessageSendingOptions): void {
    this.options = {...this.options, ...updatedOptions};
  }
}<|MERGE_RESOLUTION|>--- conflicted
+++ resolved
@@ -62,13 +62,8 @@
     return this.type || (this.genericMessage && this.genericMessage.content);
   }
 
-<<<<<<< HEAD
-  setTimestamp(time: string | number): void {
-    this.timestamp = new Date(Number(time)).getTime();
-=======
   setTimestamp(isoDate: string): void {
     this.timestamp = new Date(isoDate).getTime();
->>>>>>> e839a5e5
   }
 
   setType(type: GENERIC_MESSAGE_TYPE): void {
