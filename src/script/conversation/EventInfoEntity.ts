/*
 * Wire
 * Copyright (C) 2018 Wire Swiss GmbH
 *
 * This program is free software: you can redistribute it and/or modify
 * it under the terms of the GNU General Public License as published by
 * the Free Software Foundation, either version 3 of the License, or
 * (at your option) any later version.
 *
 * This program is distributed in the hope that it will be useful,
 * but WITHOUT ANY WARRANTY; without even the implied warranty of
 * MERCHANTABILITY or FITNESS FOR A PARTICULAR PURPOSE. See the
 * GNU General Public License for more details.
 *
 * You should have received a copy of the GNU General Public License
 * along with this program. If not, see http://www.gnu.org/licenses/.
 *
 */

import type {GenericMessage, IGenericMessage} from '@wireapp/protocol-messaging';
import type {UserClients} from '@wireapp/api-client/src/conversation/';

import type {GENERIC_MESSAGE_TYPE} from '../cryptography/GenericMessageType';
<<<<<<< HEAD
import {QualifiedIdOptional} from './EventBuilder';
=======
import {QualifiedId} from '@wireapp/api-client/src/user';
>>>>>>> ea9bd7aa

export interface MessageSendingOptions {
  /** Send native push notification for message. Default is `true`. */
  nativePush?: boolean;
  /**
   * Level that backend checks for missing clients. Default is `false`.
   *
   * Options for the precondition check on missing clients are:
   *  * `false`: all clients
   *  * `Array<string>`: only clients of listed users
   *  * `true`: force sending
   */
  precondition?: string[] | boolean;
  recipients: UserClients;
}

export class EventInfoEntity {
  options: MessageSendingOptions;
  public readonly genericMessage: GenericMessage;
  private type?: GENERIC_MESSAGE_TYPE;
<<<<<<< HEAD
  public readonly qualifiedConversationId: QualifiedIdOptional;
=======
  public readonly conversationId: QualifiedId;
>>>>>>> ea9bd7aa
  public timestamp?: number;

  constructor(
    genericMessage: GenericMessage,
<<<<<<< HEAD
    qualifiedConversationId: QualifiedIdOptional = {domain: null, id: ''},
    options?: MessageSendingOptions,
  ) {
    this.qualifiedConversationId = qualifiedConversationId;
=======
    conversationId: QualifiedId | string = '',
    options?: MessageSendingOptions,
  ) {
    // TODO(federation) change conversationId to a qualified id
    this.conversationId = typeof conversationId === 'string' ? {domain: null, id: conversationId} : conversationId;
>>>>>>> ea9bd7aa
    this.genericMessage = genericMessage;

    this.options = {nativePush: true, precondition: false, ...options};

    this.timestamp = undefined;
    this.type = undefined;
  }

  forceSending(): void {
    this.options.precondition = true;
  }

  getType(): GENERIC_MESSAGE_TYPE | keyof Omit<IGenericMessage, 'messageId'> | '' {
    return this.type || (this.genericMessage && this.genericMessage.content);
  }

  setTimestamp(isoDate: string): void {
    this.timestamp = new Date(isoDate).getTime();
  }

  setType(type: GENERIC_MESSAGE_TYPE): void {
    this.type = type;
  }

  updateOptions(updatedOptions: MessageSendingOptions): void {
    this.options = {...this.options, ...updatedOptions};
  }
}<|MERGE_RESOLUTION|>--- conflicted
+++ resolved
@@ -21,11 +21,7 @@
 import type {UserClients} from '@wireapp/api-client/src/conversation/';
 
 import type {GENERIC_MESSAGE_TYPE} from '../cryptography/GenericMessageType';
-<<<<<<< HEAD
-import {QualifiedIdOptional} from './EventBuilder';
-=======
 import {QualifiedId} from '@wireapp/api-client/src/user';
->>>>>>> ea9bd7aa
 
 export interface MessageSendingOptions {
   /** Send native push notification for message. Default is `true`. */
@@ -46,27 +42,16 @@
   options: MessageSendingOptions;
   public readonly genericMessage: GenericMessage;
   private type?: GENERIC_MESSAGE_TYPE;
-<<<<<<< HEAD
-  public readonly qualifiedConversationId: QualifiedIdOptional;
-=======
   public readonly conversationId: QualifiedId;
->>>>>>> ea9bd7aa
   public timestamp?: number;
 
   constructor(
     genericMessage: GenericMessage,
-<<<<<<< HEAD
-    qualifiedConversationId: QualifiedIdOptional = {domain: null, id: ''},
-    options?: MessageSendingOptions,
-  ) {
-    this.qualifiedConversationId = qualifiedConversationId;
-=======
+    //TODO(federation): remove the '| string' part
     conversationId: QualifiedId | string = '',
     options?: MessageSendingOptions,
   ) {
-    // TODO(federation) change conversationId to a qualified id
-    this.conversationId = typeof conversationId === 'string' ? {domain: null, id: conversationId} : conversationId;
->>>>>>> ea9bd7aa
+    this.conversationId = typeof conversationId === 'string' ? {domain: '', id: conversationId} : conversationId;
     this.genericMessage = genericMessage;
 
     this.options = {nativePush: true, precondition: false, ...options};
