/*
 * Wire
 * Copyright (C) 2018 Wire Swiss GmbH
 *
 * This program is free software: you can redistribute it and/or modify
 * it under the terms of the GNU General Public License as published by
 * the Free Software Foundation, either version 3 of the License, or
 * (at your option) any later version.
 *
 * This program is distributed in the hope that it will be useful,
 * but WITHOUT ANY WARRANTY; without even the implied warranty of
 * MERCHANTABILITY or FITNESS FOR A PARTICULAR PURPOSE. See the
 * GNU General Public License for more details.
 *
 * You should have received a copy of the GNU General Public License
 * along with this program. If not, see http://www.gnu.org/licenses/.
 *
 */

import poster from 'poster-image';
import {
  Asset,
  Cleared,
  ClientAction,
  Confirmation,
  Ephemeral,
  External,
  GenericMessage,
  Knock,
  LastRead,
  Location,
  MessageDelete,
  MessageEdit,
  MessageHide,
  Reaction,
  Text,
  LegalHoldStatus,
} from '@wireapp/protocol-messaging';
import {GENERIC_MESSAGE_TYPE} from '../cryptography/GenericMessageType';
import {PROTO_MESSAGE_TYPE} from '../cryptography/ProtoMessageType';

import {getLogger} from 'Util/Logger';
import {TIME_IN_MILLIS} from 'Util/TimeUtil';
import {PromiseQueue} from 'Util/PromiseQueue';
import {t, Declension, joinNames} from 'Util/LocalizerUtil';
import {getNextItem, getDifference} from 'Util/ArrayUtil';
import {loadUrlBlob, arrayToBase64, koArrayPushAll, sortGroupsByLastEvent, createRandomUuid} from 'Util/util';
import {areMentionsDifferent, isTextDifferent} from 'Util/messageComparator';
import {capitalizeFirstChar, compareTransliteration, startsWith, sortByPriority} from 'Util/StringUtil';

import {AssetUploadFailedReason} from '../assets/AssetUploadFailedReason';
import {encryptAesAsset} from '../assets/AssetCrypto';

import {ClientEvent} from '../event/Client';
import {EventTypeHandling} from '../event/EventTypeHandling';
import {BackendEvent} from '../event/Backend';
import {WebAppEvents} from '../event/WebApp';
import {NOTIFICATION_HANDLING_STATE} from '../event/NotificationHandlingState';
import {EventRepository} from '../event/EventRepository';

import {Conversation} from '../entity/Conversation';

import * as trackingHelpers from '../tracking/Helpers';

import {ConversationMapper} from './ConversationMapper';
import {ConversationType} from './ConversationType';
import {ConversationStateHandler} from './ConversationStateHandler';
import {EventInfoEntity} from './EventInfoEntity';
import {EventMapper} from './EventMapper';
import {ACCESS_MODE} from './AccessMode';
import {ACCESS_ROLE} from './AccessRole';
import {ACCESS_STATE} from './AccessState';
import {ConversationStatus} from './ConversationStatus';
import {ConversationVerificationState} from './ConversationVerificationState';
import {ConversationVerificationStateHandler} from './ConversationVerificationStateHandler';
import {NOTIFICATION_STATE} from './NotificationSetting';
import {ConversationEphemeralHandler} from './ConversationEphemeralHandler';
import {ClientMismatchHandler} from './ClientMismatchHandler';

import {CALL_MESSAGE_TYPE} from '../calling/enum/CallMessageType';
import {PROPERTY_STATE} from '../calling/enum/PropertyState';
import {TERMINATION_REASON} from '../calling/enum/TerminationReason';

import {ConnectionStatus} from '../connection/ConnectionStatus';
import * as AssetMetaDataBuilder from '../assets/AssetMetaDataBuilder';
import {AssetTransferState} from '../assets/AssetTransferState';
import {AssetRemoteData} from '../assets/AssetRemoteData';

import {ModalsViewModel} from '../view_model/ModalsViewModel';
import {AudioType} from '../audio/AudioType';
import {QUEUE_STATE} from '../service/QueueState';
import {EventName} from '../tracking/EventName';

import {SystemMessageType} from '../message/SystemMessageType';
import {StatusType} from '../message/StatusType';
import {SuperType} from '../message/SuperType';
import {MessageCategory} from '../message/MessageCategory';
import {ReactionType} from '../message/ReactionType';
import {Config} from '../auth/config';

import {BaseError} from '../error/BaseError';
import {BackendClientError} from '../error/BackendClientError';
import {ConversationLegalHoldStateHandler, showLegalHoldWarning} from './ConversationLegalHoldStateHandler';

// Conversation repository for all conversation interactions with the conversation service
export class ConversationRepository {
  static get CONFIG() {
    return {
      CONFIRMATION_THRESHOLD: TIME_IN_MILLIS.WEEK,
      EXTERNAL_MESSAGE_THRESHOLD: 200 * 1024,
      GROUP: {
        MAX_NAME_LENGTH: 64,
        MAX_SIZE: Config.MAX_GROUP_PARTICIPANTS,
      },
    };
  }

  static get CONSENT_TYPE() {
    return {
      INCOMING_CALL: 'incoming_call',
      MESSAGE: 'message',
      OUTGOING_CALL: 'outgoing_call',
    };
  }

  /**
   * Construct a new Conversation Repository.
   *
   * @param {ConversationService} conversation_service - Backend REST API conversation service implementation
   * @param {AssetService} asset_service - Backend REST API asset service implementation
   * @param {ClientRepository} client_repository - Repository for client interactions
   * @param {ConnectionRepository} connectionRepository - Repository for all connnection interactions
   * @param {CryptographyRepository} cryptography_repository - Repository for all cryptography interactions
   * @param {EventRepository} eventRepository - Repository that handles events
   * @param {GiphyRepository} giphy_repository - Repository for Giphy GIFs
   * @param {LinkPreviewRepository} link_repository - Repository for link previews
   * @param {MessageSender} messageSender - Message sending queue handler
   * @param {serverTimeHandler} serverTimeHandler - Handles time shift between server and client
   * @param {TeamRepository} team_repository - Repository for teams
   * @param {UserRepository} user_repository - Repository for all user interactions
   * @param {PropertiesRepository} propertyRepository - Repository that stores all account preferences
   * @param {AssetUploader} assetUploader - Manages uploading assets and keeping track of current uploads
   */
  constructor(
    conversation_service,
    asset_service,
    client_repository,
    connectionRepository,
    cryptography_repository,
    eventRepository,
    giphy_repository,
    link_repository,
    messageSender,
    serverTimeHandler,
    team_repository,
    user_repository,
    propertyRepository,
    assetUploader,
  ) {
    this.eventRepository = eventRepository;
    this.eventService = eventRepository.eventService;
    this.conversation_service = conversation_service;
    this.asset_service = asset_service;
    this.client_repository = client_repository;
    this.connectionRepository = connectionRepository;
    this.cryptography_repository = cryptography_repository;
    this.giphy_repository = giphy_repository;
    this.link_repository = link_repository;
    this.serverTimeHandler = serverTimeHandler;
    this.team_repository = team_repository;
    this.user_repository = user_repository;
    this.propertyRepository = propertyRepository;
    this.assetUploader = assetUploader;
    this.logger = getLogger('ConversationRepository');

    this.conversationMapper = new ConversationMapper(this);
    this.event_mapper = new EventMapper();
    this.verificationStateHandler = new ConversationVerificationStateHandler(
      this,
      this.eventRepository,
      this.serverTimeHandler,
    );
    this.legalHoldStateHandler = new ConversationLegalHoldStateHandler(this, this.serverTimeHandler);
    this.clientMismatchHandler = new ClientMismatchHandler(
      this,
      this.cryptography_repository,
      this.eventRepository,
      this.serverTimeHandler,
      this.user_repository,
    );

    this.active_conversation = ko.observable();
    this.conversations = ko.observableArray([]);

    this.isTeam = this.team_repository.isTeam;
    this.isTeam.subscribe(() => this.map_guest_status_self());
    this.team = this.team_repository.team;
    this.teamMembers = this.team_repository.teamMembers;

    this.selfUser = this.user_repository.self;

    this.block_event_handling = ko.observable(true);
    this.fetching_conversations = {};
    this.conversationsWithNewEvents = new Map();
    this.block_event_handling.subscribe(eventHandlingState => {
      if (!eventHandlingState) {
        this._checkChangedConversations();
      }
    });

    this.self_conversation = ko.pureComputed(() => {
      if (this.selfUser()) {
        return this.find_conversation_by_id(this.selfUser().id);
      }
    });

    this.filtered_conversations = ko.pureComputed(() => {
      return this.conversations().filter(conversationEntity => {
        const states_to_filter = [ConnectionStatus.BLOCKED, ConnectionStatus.CANCELLED, ConnectionStatus.PENDING];

        if (conversationEntity.isSelf() || states_to_filter.includes(conversationEntity.connection().status())) {
          return false;
        }

        return !(conversationEntity.is_cleared() && conversationEntity.removed_from_conversation());
      });
    });

    this.sorted_conversations = ko.pureComputed(() => {
      return this.filtered_conversations().sort(sortGroupsByLastEvent);
    });

    this.receiving_queue = new PromiseQueue({name: 'ConversationRepository.Receiving'});
    this.messageSender = messageSender;

    // @note Only use the client request queue as to unblock if not blocked by event handling or the cryptographic order of messages will be ruined and sessions might be deleted
    this.conversation_service.backendClient.queueState.subscribe(queueState => {
      const queueReady = queueState === QUEUE_STATE.READY;
      this.messageSender.pauseQueue(!queueReady || this.block_event_handling());
    });

    this.conversations_archived = ko.observableArray([]);
    this.conversations_calls = ko.observableArray([]);
    this.conversations_cleared = ko.observableArray([]);
    this.conversations_unarchived = ko.observableArray([]);

    this.init_handled = 0;
    this.init_promise = undefined;
    this.init_total = 0;

    this._init_subscriptions();

    this.stateHandler = new ConversationStateHandler(this.conversation_service, this.conversationMapper);
    this.ephemeralHandler = new ConversationEphemeralHandler(this.conversationMapper, this.eventService, {
      onMessageTimeout: this.handleMessageExpiration.bind(this),
    });

    this.connectedUsers = ko.pureComputed(() => {
      const inviterId = this.team_repository.memberInviters()[this.selfUser().id];
      const inviter = inviterId ? this.user_repository.users().find(({id}) => id === inviterId) : null;
      const connectedUsers = inviter ? [inviter] : [];
      for (const conversation of this.conversations()) {
        for (const user of conversation.participating_user_ets()) {
          const isNotService = !user.isService;
          const isNotIncluded = !connectedUsers.includes(user);
          if (isNotService && isNotIncluded && (user.isTeamMember() || user.isConnected())) {
            connectedUsers.push(user);
          }
        }
      }
      return connectedUsers;
    });
  }

  checkMessageTimer(messageEntity) {
    this.ephemeralHandler.checkMessageTimer(messageEntity, this.serverTimeHandler.getTimeOffset());
  }

  _initStateUpdates() {
    ko.computed(() => {
      const conversationsArchived = [];
      const conversationsCalls = [];
      const conversationsCleared = [];
      const conversationsUnarchived = [];

      this.sorted_conversations().forEach(conversationEntity => {
        const conversationWithCall = this.selfUser().isTemporaryGuest()
          ? conversationEntity.hasActiveCall() || conversationEntity.hasJoinableCall()
          : conversationEntity.hasActiveCall();
        if (conversationWithCall) {
          if (conversationEntity.call().isOngoing()) {
            conversationsCalls.unshift(conversationEntity);
          } else {
            conversationsCalls.push(conversationEntity);
          }
        }
        if (conversationEntity.is_cleared()) {
          conversationsCleared.push(conversationEntity);
        } else if (conversationEntity.is_archived()) {
          conversationsArchived.push(conversationEntity);
        } else {
          conversationsUnarchived.push(conversationEntity);
        }
      });

      this.conversations_archived(conversationsArchived);
      this.conversations_calls(conversationsCalls);
      this.conversations_cleared(conversationsCleared);
      this.conversations_unarchived(conversationsUnarchived);
    });
  }

  _init_subscriptions() {
    amplify.subscribe(WebAppEvents.CONVERSATION.ASSET.CANCEL, this.cancel_asset_upload.bind(this));
    amplify.subscribe(WebAppEvents.CONVERSATION.EVENT_FROM_BACKEND, this.onConversationEvent.bind(this));
    amplify.subscribe(WebAppEvents.CONVERSATION.MAP_CONNECTION, this.map_connection.bind(this));
    amplify.subscribe(WebAppEvents.CONVERSATION.MISSED_EVENTS, this.on_missed_events.bind(this));
    amplify.subscribe(WebAppEvents.CONVERSATION.PERSIST_STATE, this.save_conversation_state_in_db.bind(this));
    amplify.subscribe(WebAppEvents.EVENT.NOTIFICATION_HANDLING_STATE, this.set_notification_handling_state.bind(this));
    amplify.subscribe(WebAppEvents.TEAM.MEMBER_LEAVE, this.teamMemberLeave.bind(this));
    amplify.subscribe(WebAppEvents.USER.UNBLOCKED, this.unblocked_user.bind(this));

    this.eventService.addEventUpdatedListener(this._updateLocalMessageEntity.bind(this));
    this.eventService.addEventDeletedListener(this._deleteLocalMessageEntity.bind(this));
  }

  _updateLocalMessageEntity({obj: updatedEvent, oldObj: oldEvent}) {
    const conversationEntity = this.find_conversation_by_id(updatedEvent.conversation);
    const replacedMessageEntity = this._replaceMessageInConversation(conversationEntity, oldEvent.id, updatedEvent);
    if (replacedMessageEntity) {
      this._updateMessageUserEntities(replacedMessageEntity).then(messageEntity => {
        amplify.publish(WebAppEvents.CONVERSATION.MESSAGE.UPDATED, oldEvent.id, messageEntity);
      });
    }
  }

  _deleteLocalMessageEntity({oldObj: deletedEvent}) {
    const conversationEntity = this.find_conversation_by_id(deletedEvent.conversation);
    if (conversationEntity) {
      conversationEntity.remove_message_by_id(deletedEvent.id);
    }
  }

  /**
   * Remove obsolete conversations locally.
   * @returns {undefined} No return value
   */
  cleanup_conversations() {
    this.conversations().forEach(conversationEntity => {
      if (
        conversationEntity.isGroup() &&
        conversationEntity.is_cleared() &&
        conversationEntity.removed_from_conversation()
      ) {
        this.conversation_service.delete_conversation_from_db(conversationEntity.id);
        this.delete_conversation(conversationEntity.id);
      }
    });
  }

  //##############################################################################
  // Conversation service interactions
  //##############################################################################

  /**
   * Create a group conversation.
   * @note Do not include the requestor among the users
   *
   * @param {Array<User>} userEntities - Users (excluding the creator) to be part of the conversation
   * @param {string} [groupName] - Name for the conversation
   * @param {string} [accessState] - State for conversation access
   * @param {Object} [options] - Additional conversation creation options (like "receipt_mode")
   * @returns {Promise} Resolves when the conversation was created
   */
  createGroupConversation(userEntities, groupName, accessState, options) {
    const userIds = userEntities.map(userEntity => userEntity.id);
    const payload = Object.assign(
      {},
      {
        name: groupName,
        users: userIds,
      },
      options,
    );

    if (this.team().id) {
      payload.team = {
        managed: false,
        teamid: this.team().id,
      };

      if (accessState) {
        let accessPayload;

        switch (accessState) {
          case ACCESS_STATE.TEAM.GUEST_ROOM:
            accessPayload = {
              access: [ACCESS_MODE.INVITE, ACCESS_MODE.CODE],
              access_role: ACCESS_ROLE.NON_ACTIVATED,
            };
            break;
          case ACCESS_STATE.TEAM.TEAM_ONLY:
            accessPayload = {
              access: [ACCESS_MODE.INVITE],
              access_role: ACCESS_ROLE.TEAM,
            };
            break;
          default:
            break;
        }

        if (accessPayload) {
          Object.assign(payload, accessPayload);
        }
      }
    }

    return this.conversation_service
      .postConversations(payload)
      .then(response => this._onCreate({conversation: response.id, data: response}))
      .then(({conversationEntity}) => conversationEntity)
      .catch(error => this._handleConversationCreateError(error, userIds));
  }

  /**
   * Create a guest room.
   * @returns {Promise} Resolves with the conversation that was created
   */
  createGuestRoom() {
    const groupName = t('guestRoomConversationName');
    return this.createGroupConversation([], groupName, ACCESS_STATE.TEAM.GUEST_ROOM);
  }

  /**
   * Get a conversation from the backend.
   * @param {string} conversation_id - Conversation to be retrieved from the backend
   * @returns {Promise} Resolve with the conversation entity
   */
  fetch_conversation_by_id(conversation_id) {
    if (this.fetching_conversations.hasOwnProperty(conversation_id)) {
      return new Promise((resolve, reject) => {
        this.fetching_conversations[conversation_id].push({reject_fn: reject, resolve_fn: resolve});
      });
    }

    this.fetching_conversations[conversation_id] = [];

    return this.conversation_service
      .get_conversation_by_id(conversation_id)
      .then(response => {
        const conversationEntity = this.mapConversations(response);

        this.logger.info(`Fetched conversation '${conversation_id}' from backend`);
        this.save_conversation(conversationEntity);

        this.fetching_conversations[conversation_id].forEach(({resolve_fn}) => resolve_fn(conversationEntity));
        delete this.fetching_conversations[conversation_id];

        return conversationEntity;
      })
      .catch(() => {
        const error = new z.error.ConversationError(z.error.ConversationError.TYPE.CONVERSATION_NOT_FOUND);

        this.fetching_conversations[conversation_id].forEach(({reject_fn}) => reject_fn(error));
        delete this.fetching_conversations[conversation_id];

        throw error;
      });
  }

  getConversations() {
    const remoteConversationsPromise = this.conversation_service.getAllConversations().catch(error => {
      this.logger.error(`Failed to get all conversations from backend: ${error.message}`);
      return [];
    });

    return Promise.all([this.conversation_service.load_conversation_states_from_db(), remoteConversationsPromise])
      .then(([localConversations, remoteConversations]) => {
        if (!remoteConversations.length) {
          return localConversations;
        }

        const data = this.conversationMapper.mergeConversation(localConversations, remoteConversations);
        return this.conversation_service.save_conversations_in_db(data);
      })
      .then(conversationsData => this.mapConversations(conversationsData))
      .then(conversationEntities => {
        this.save_conversations(conversationEntities);
        return this.conversations();
      });
  }

  updateConversationStates(conversationsData) {
    const handledConversationEntities = [];

    return Promise.resolve()
      .then(() => {
        const unknownConversations = [];

        conversationsData.forEach(conversationData => {
          const localEntity = this.conversations().find(({id}) => id === conversationData.id);

          if (localEntity) {
            const entity = this.conversationMapper.updateSelfStatus(localEntity, conversationData, true);
            return handledConversationEntities.push(entity);
          }

          unknownConversations.push(conversationData);
        });

        return unknownConversations.length ? this.mapConversations(unknownConversations) : [];
      })
      .then(conversationEntities => {
        if (conversationEntities.length) {
          this.save_conversations(conversationEntities);
        }
        conversationEntities = conversationEntities.concat(handledConversationEntities);

        const handledConversationData = conversationEntities.map(conversationEntity => conversationEntity.serialize());
        this.conversation_service.save_conversations_in_db(handledConversationData);
        return conversationEntities;
      });
  }

  /**
   * Get Message with given ID from the database.
   *
   * @param {Conversation} conversationEntity - Conversation message belongs to
   * @param {string} messageId - ID of message
   * @param {boolean} skipConversationMessages - Don't use message entity from conversation
   * @param {boolean} ensureUser - Make sure message entity has a valid user
   * @returns {Promise} Resolves with the message
   */
  get_message_in_conversation_by_id(
    conversationEntity,
    messageId,
    skipConversationMessages = false,
    ensureUser = false,
  ) {
    const messageEntity = !skipConversationMessages && conversationEntity.getMessage(messageId);
    const messagePromise = messageEntity
      ? Promise.resolve(messageEntity)
      : this.eventService.loadEvent(conversationEntity.id, messageId).then(event => {
          if (event) {
            return this.event_mapper.mapJsonEvent(event, conversationEntity);
          }
          throw new z.error.ConversationError(z.error.ConversationError.TYPE.MESSAGE_NOT_FOUND);
        });

    if (ensureUser) {
      return messagePromise.then(message => {
        if (message.from && !message.user().id) {
          return this.user_repository.get_user_by_id(message.from).then(userEntity => {
            message.user(userEntity);
            return message;
          });
        }
        return message;
      });
    }
    return messagePromise;
  }

  /**
   * Get preceding messages starting with the given message.
   * @param {Conversation} conversationEntity - Respective conversation
   * @returns {Promise} Resolves with the messages
   */
  getPrecedingMessages(conversationEntity) {
    conversationEntity.is_pending(true);

    const firstMessageEntity = conversationEntity.getFirstMessage();
    const upperBound = firstMessageEntity
      ? new Date(firstMessageEntity.timestamp())
      : new Date(conversationEntity.get_latest_timestamp(this.serverTimeHandler.toServerTimestamp()) + 1);

    return this.eventService
      .loadPrecedingEvents(conversationEntity.id, new Date(0), upperBound, z.config.MESSAGES_FETCH_LIMIT)
      .then(events => this._addPrecedingEventsToConversation(events, conversationEntity))
      .then(mappedMessageEntities => {
        conversationEntity.is_pending(false);
        return mappedMessageEntities;
      });
  }

  _addPrecedingEventsToConversation(events, conversationEntity) {
    const hasAdditionalMessages = events.length === z.config.MESSAGES_FETCH_LIMIT;

    return this._addEventsToConversation(events, conversationEntity).then(mappedMessageEntities => {
      conversationEntity.hasAdditionalMessages(hasAdditionalMessages);

      if (!hasAdditionalMessages) {
        const firstMessage = conversationEntity.getFirstMessage();
        const checkCreationMessage = firstMessage && firstMessage.is_member() && firstMessage.isCreation();
        if (checkCreationMessage) {
          const groupCreationMessageIn1to1 = conversationEntity.is1to1() && firstMessage.isGroupCreation();
          const one2oneConnectionMessageInGroup = conversationEntity.isGroup() && firstMessage.isConnection();
          const wrongMessageTypeForConversation = groupCreationMessageIn1to1 || one2oneConnectionMessageInGroup;

          if (wrongMessageTypeForConversation) {
            this.deleteMessage(conversationEntity, firstMessage);
            conversationEntity.hasCreationMessage = false;
          } else {
            conversationEntity.hasCreationMessage = true;
          }
        }

        const addCreationMessage = !conversationEntity.hasCreationMessage;
        if (addCreationMessage) {
          this._addCreationMessage(conversationEntity, this.selfUser().isTemporaryGuest());
        }
      }

      return mappedMessageEntities;
    });
  }

  _addCreationMessage(conversationEntity, isTemporaryGuest, timestamp, eventSource) {
    conversationEntity.hasCreationMessage = true;

    if (conversationEntity.inTeam()) {
      const allTeamMembersParticipate = this.teamMembers().length
        ? this.teamMembers().every(teamMember => conversationEntity.participating_user_ids().includes(teamMember.id))
        : false;

      conversationEntity.withAllTeamMembers(allTeamMembersParticipate);
    }

    const creationEvent = conversationEntity.isGroup()
      ? z.conversation.EventBuilder.buildGroupCreation(conversationEntity, isTemporaryGuest, timestamp)
      : z.conversation.EventBuilder.build1to1Creation(conversationEntity);

    this.eventRepository.injectEvent(creationEvent, eventSource);
  }

  /**
   * Get specified message and load number preceding and subsequent messages defined by padding.
   *
   * @param {Conversation} conversationEntity - Conversation entity
   * @param {Message} messageEntity - Message entity
   * @param {number} [padding=30] - Number of messages to load around the targeted message
   * @returns {Promise} Resolves with the message
   */
  getMessagesWithOffset(conversationEntity, messageEntity, padding = 30) {
    const messageDate = new Date(messageEntity.timestamp());
    const conversationId = conversationEntity.id;

    conversationEntity.is_pending(true);

    return this.eventService
      .loadPrecedingEvents(conversationId, new Date(0), messageDate, Math.floor(padding / 2))
      .then(precedingMessages => {
        return this.eventService
          .loadFollowingEvents(conversationEntity.id, messageDate, padding - precedingMessages.length)
          .then(followingMessages => precedingMessages.concat(followingMessages));
      })
      .then(messages => this._addEventsToConversation(messages, conversationEntity))
      .then(mappedMessageEntities => {
        conversationEntity.is_pending(false);
        return mappedMessageEntities;
      });
  }

  /**
   * Get subsequent messages starting with the given message.
   *
   * @param {Conversation} conversationEntity - Conversation entity
   * @param {Message} messageEntity - Message entity
   * @param {boolean} includeMessage - Include given message in the results
   * @returns {Promise} Resolves with the messages
   */
  getSubsequentMessages(conversationEntity, messageEntity, includeMessage) {
    const messageDate = new Date(messageEntity.timestamp());
    conversationEntity.is_pending(true);

    return this.eventService
      .loadFollowingEvents(conversationEntity.id, messageDate, z.config.MESSAGES_FETCH_LIMIT, includeMessage)
      .then(events => this._addEventsToConversation(events, conversationEntity))
      .then(mappedNessageEntities => {
        conversationEntity.is_pending(false);
        return mappedNessageEntities;
      });
  }

  /**
   * Get messages for given category. Category param acts as lower bound.
   *
   * @param {Conversation} conversationEntity - Conversation entity
   * @param {MessageCategory} [category=MessageCategory.NONE] - Message category
   * @returns {Promise} Array of message entities
   */
  get_events_for_category(conversationEntity, category = MessageCategory.NONE) {
    return this.eventService
      .loadEventsWithCategory(conversationEntity.id, category)
      .then(events => this.event_mapper.mapJsonEvents(events, conversationEntity))
      .then(messageEntities => this._updateMessagesUserEntities(messageEntities));
  }

  /**
   * Search for given text in conversation.
   *
   * @param {Conversation} conversationEntity - Conversation entity
   * @param {string} query - Query strings
   * @returns {Promise} Array of message entities
   */
  searchInConversation(conversationEntity, query) {
    if (!conversationEntity || !query.length) {
      return Promise.resolve({});
    }

    return this.conversation_service
      .search_in_conversation(conversationEntity.id, query)
      .then(events => this.event_mapper.mapJsonEvents(events, conversationEntity))
      .then(messageEntities => this._updateMessagesUserEntities(messageEntities))
      .then(messageEntities => ({messageEntities, query}));
  }

  /**
   * Get conversation unread events.
   *
   * @private
   * @param {Conversation} conversationEntity - Conversation to start from
   * @returns {undefined} No return value
   */
  _get_unread_events(conversationEntity) {
    const first_message = conversationEntity.getFirstMessage();
    const lower_bound = new Date(conversationEntity.last_read_timestamp());
    const upper_bound = first_message
      ? new Date(first_message.timestamp())
      : new Date(conversationEntity.get_latest_timestamp(this.serverTimeHandler.toServerTimestamp()) + 1);

    if (lower_bound < upper_bound) {
      conversationEntity.is_pending(true);

      return this.eventService
        .loadPrecedingEvents(conversationEntity.id, lower_bound, upper_bound)
        .then(events => {
          if (events.length) {
            this._addEventsToConversation(events, conversationEntity);
          }
          conversationEntity.is_pending(false);
        })
        .catch(error => {
          this.logger.info(`Could not load unread events for conversation: ${conversationEntity.id}`, error);
        });
    }
  }

  /**
   * Update conversation with a user you just unblocked
   * @param {User} user_et - User you unblocked
   * @returns {undefined} No return value
   */
  unblocked_user(user_et) {
<<<<<<< HEAD
    this.get1To1Conversation(user_et).then(conversationEntity =>
      conversationEntity.status(ConversationStatus.CURRENT_MEMBER),
=======
    this.get1To1Conversation(user_et).then(conversation_et =>
      conversation_et.status(ConversationStatus.CURRENT_MEMBER),
>>>>>>> defbc6e7
    );
  }

  /**
   * Update all conversations on app init.
   * @returns {undefined} No return value
   */
  updateConversationsOnAppInit() {
    this.logger.info('Updating group participants');
    this.updateUnarchivedConversations();
    this.sorted_conversations().map(conversationEntity => {
      this.updateParticipatingUserEntities(conversationEntity, true);
    });
  }

  /**
   * Update users and events for archived conversations currently visible.
   * @returns {undefined} No return value
   */
  updateArchivedConversations() {
    this.updateConversations(this.conversations_archived());
  }

  /**
   * Update users and events for all unarchived conversations.
   * @returns {undefined} No return value
   */
  updateUnarchivedConversations() {
    this.updateConversations(this.conversations_unarchived());
  }

  updateConversationFromBackend(conversationEntity) {
    return this.conversation_service.get_conversation_by_id(conversationEntity.id).then(conversationData => {
      const {name, message_timer} = conversationData;
      this.conversationMapper.updateProperties(conversationEntity, {name});
      this.conversationMapper.updateSelfStatus(conversationEntity, {message_timer});
    });
  }

  /**
   * Get users and events for conversations.
   *
   * @note To reduce the number of backend calls we merge the user IDs of all conversations first.
   * @param {Array<Conversation>} conversationEntities - Array of conversation entities to be updated
   * @returns {undefined} No return value
   */
  updateConversations(conversationEntities) {
    const mapOfUserIds = conversationEntities.map(conversationEntity => conversationEntity.participating_user_ids());
    const userIds = _.flatten(mapOfUserIds);

    this.user_repository
      .get_users_by_id(userIds)
      .then(() => conversationEntities.forEach(conversationEntity => this._fetch_users_and_events(conversationEntity)));
  }

  //##############################################################################
  // Repository interactions
  //##############################################################################

  /**
   * Deletes a conversation from the repository.
   * @param {string} conversation_id - ID of conversation to be deleted from the repository
   * @returns {undefined} No return value
   */
  delete_conversation(conversation_id) {
    this.conversations.remove(conversationEntity => conversationEntity.id === conversation_id);
  }

  /**
   * Find a local conversation by ID.
   * @param {string} conversation_id - ID of conversation to get
   * @returns {Conversation} Conversation is locally available
   */
  find_conversation_by_id(conversation_id) {
    return this.conversations().find(conversation => conversation.id === conversation_id);
  }

  get_all_users_in_conversation(conversation_id) {
<<<<<<< HEAD
    return this.get_conversation_by_id(conversation_id).then(conversationEntity =>
      [this.selfUser()].concat(conversationEntity.participating_user_ets()),
=======
    return this.get_conversation_by_id(conversation_id).then(conversation_et =>
      [this.selfUser()].concat(conversation_et.participating_user_ets()),
>>>>>>> defbc6e7
    );
  }

  /**
   * Check for conversation locally and fetch it from the server otherwise.
   * @param {string} conversation_id - ID of conversation to get
   * @returns {Promise} Resolves with the Conversation entity
   */
  get_conversation_by_id(conversation_id) {
    if (!_.isString(conversation_id)) {
      return Promise.reject(new z.error.ConversationError(z.error.ConversationError.TYPE.NO_CONVERSATION_ID));
    }
    const conversationEntity = this.find_conversation_by_id(conversation_id);
    if (conversationEntity) {
      return Promise.resolve(conversationEntity);
    }
    return this.fetch_conversation_by_id(conversation_id).catch(error => {
      const isConversationNotFound = error.type === z.error.ConversationError.TYPE.CONVERSATION_NOT_FOUND;
      if (!isConversationNotFound) {
        this.logger.error(`Failed to get conversation '${conversation_id}': ${error.message}`, error);
      }

      throw error;
    });
  }

  /**
   * Get group conversations by name.
   *
   * @param {string} query - Query to be searched in group conversation names
   * @param {boolean} isHandle - Query string is handle
   * @returns {Array<Conversation>} Matching group conversations
   */
  getGroupsByName(query, isHandle) {
    return this.sorted_conversations()
      .filter(conversationEntity => {
        if (!conversationEntity.isGroup()) {
          return false;
        }

        const queryString = isHandle ? `@${query}` : query;
        if (compareTransliteration(conversationEntity.display_name(), queryString)) {
          return true;
        }

        for (const userEntity of conversationEntity.participating_user_ets()) {
          const nameString = isHandle ? userEntity.username() : userEntity.name();
          if (startsWith(nameString, query)) {
            return true;
          }
        }

        return false;
      })
      .sort((conversationA, conversationB) => {
        return sortByPriority(conversationA.display_name(), conversationB.display_name(), query);
      })
      .map(conversationEntity => {
        this.updateParticipatingUserEntities(conversationEntity);
        return conversationEntity;
      });
  }

  /**
   * Get the most recent event timestamp from any conversation.
   * @param {boolean} [increment=false] - Increment by one for unique timestamp
   * @returns {number} Timestamp value
   */
  getLatestEventTimestamp(increment = false) {
    const mostRecentConversation = this.getMostRecentConversation(true);
    if (mostRecentConversation) {
      const lastEventTimestamp = mostRecentConversation.last_event_timestamp();
      return lastEventTimestamp + (increment ? 1 : 0);
    }

    return 1;
  }

  /**
   * Get the next unarchived conversation.
   *
   * @param {Conversation} conversationEntity - Conversation to start from
   * @returns {Conversation} Next conversation
   */
  get_next_conversation(conversationEntity) {
    return getNextItem(this.conversations_unarchived(), conversationEntity);
  }

  /**
   * Get unarchived conversation with the most recent event.
   * @param {boolean} [allConversations=false] - Search all conversations
   * @returns {Conversation} Most recent conversation
   */
  getMostRecentConversation(allConversations = false) {
    const [conversationEntity] = allConversations ? this.sorted_conversations() : this.conversations_unarchived();
    return conversationEntity;
  }

  /**
   * Returns a list of sorted conversation ids based on the number of messages in the last 30 days.
   * @returns {Promise} Resolve with the most active conversations
   */
  get_most_active_conversations() {
    return this.conversation_service.get_active_conversations_from_db().then(conversation_ids => {
      return conversation_ids
        .map(conversation_id => this.find_conversation_by_id(conversation_id))
        .filter(conversationEntity => conversationEntity);
    });
  }

  /**
   * Get conversation with a user.
   * @param {User} userEntity - User entity for whom to get the conversation
   * @returns {Promise} Resolves with the conversation with requested user
   */
  get1To1Conversation(userEntity) {
    const inCurrentTeam = userEntity.inTeam() && userEntity.isTeamMember();

    if (inCurrentTeam) {
      const matchingConversationEntity = this.conversations().find(conversationEntity => {
        if (!conversationEntity.is1to1()) {
          // Disregard conversations that are not 1:1
          return false;
        }

        const inTeam = userEntity.teamId === conversationEntity.team_id;
        if (!inTeam) {
          // Disregard conversations that are not in the team
          return false;
        }

        const isActiveConversation = !conversationEntity.removed_from_conversation();
        if (!isActiveConversation) {
          // Disregard coversations that self is no longer part of
          return false;
        }

        const [userId] = conversationEntity.participating_user_ids();
        return userEntity.id === userId;
      });

      return matchingConversationEntity
        ? Promise.resolve(matchingConversationEntity)
        : this.createGroupConversation([userEntity]);
    }

    const conversationId = userEntity.connection().conversationId;
    return this.get_conversation_by_id(conversationId)
      .then(conversationEntity => {
        conversationEntity.connection(userEntity.connection());
        return this.updateParticipatingUserEntities(conversationEntity);
      })
      .catch(error => {
        const isConversationNotFound = error.type === z.error.ConversationError.TYPE.CONVERSATION_NOT_FOUND;
        if (!isConversationNotFound) {
          throw error;
        }
      });
  }

  /**
   * Check whether conversation is currently displayed.
   * @param {Conversation} conversationEntity - Conversation to be saved
   * @returns {boolean} Is the conversation active
   */
  is_active_conversation(conversationEntity) {
    if (this.active_conversation()) {
      return this.active_conversation().id === conversationEntity.id;
    }
  }

  /**
   * Check whether message has been read.
   *
   * @param {string} conversation_id - Conversation ID
   * @param {string} message_id - Message ID
   * @returns {Promise} Resolves with true if message is marked as read
   */
  is_message_read(conversation_id, message_id) {
    if (!conversation_id || !message_id) {
      return Promise.resolve(false);
    }

    return this.get_conversation_by_id(conversation_id)
<<<<<<< HEAD
      .then(conversationEntity => {
        return this.get_message_in_conversation_by_id(conversationEntity, message_id).then(
          message_et => conversationEntity.last_read_timestamp() >= message_et.timestamp(),
=======
      .then(conversation_et => {
        return this.get_message_in_conversation_by_id(conversation_et, message_id).then(
          message_et => conversation_et.last_read_timestamp() >= message_et.timestamp(),
>>>>>>> defbc6e7
        );
      })
      .catch(error => {
        const messageNotFound = error.type === z.error.ConversationError.TYPE.MESSAGE_NOT_FOUND;
        if (messageNotFound) {
          return true;
        }

        throw error;
      });
  }

  initialize_conversations() {
    this._initStateUpdates();
    this.init_total = this.receiving_queue.getLength();

    if (this.init_total > 5) {
      this.logger.log(`Handling '${this.init_total}' additional messages on app start`);
      return new Promise((resolve, reject) => (this.init_promise = {reject_fn: reject, resolve_fn: resolve}));
    }
  }

  joinConversationWithCode(key, code) {
    return this.conversation_service.postConversationJoin(key, code).then(response => {
      if (response) {
        return this._onCreate(response);
      }
    });
  }

  /**
   * Maps user connection to the corresponding conversation.
   *
   * @note If there is no conversation it will request it from the backend
   * @param {ConnectionEntity} connectionEntity - Connections
   * @param {boolean} [show_conversation=false] - Open the new conversation
   * @returns {Promise} Resolves when connection was mapped return value
   */
  map_connection(connectionEntity, show_conversation = false) {
    return Promise.resolve(this.find_conversation_by_id(connectionEntity.conversationId))
      .then(conversationEntity => {
        if (!conversationEntity) {
          if (connectionEntity.isConnected() || connectionEntity.isOutgoingRequest()) {
            return this.fetch_conversation_by_id(connectionEntity.conversationId);
          }
        }
        return conversationEntity;
      })
      .then(conversationEntity => {
        if (!conversationEntity) {
          return;
        }
        conversationEntity.connection(connectionEntity);

        if (connectionEntity.isConnected()) {
          conversationEntity.type(ConversationType.ONE2ONE);
        }

        this.updateParticipatingUserEntities(conversationEntity).then(updatedConversationEntity => {
          if (show_conversation) {
            amplify.publish(WebAppEvents.CONVERSATION.SHOW, updatedConversationEntity);
          }

          this.conversations.notifySubscribers();
        });

        return conversationEntity;
      })
      .catch(error => {
        const isConversationNotFound = error.type === z.error.ConversationError.TYPE.CONVERSATION_NOT_FOUND;
        if (!isConversationNotFound) {
          throw error;
        }
      });
  }

  /**
   * Maps user connections to the corresponding conversations.
   * @param {Array<ConnectionEntity>} connectionEntities - Connections entities
   * @returns {undefined} No return value
   */
  map_connections(connectionEntities) {
    this.logger.info(`Mapping '${connectionEntities.length}' user connection(s) to conversations`, connectionEntities);
    connectionEntities.map(connectionEntity => this.map_connection(connectionEntity));
  }

  /**
   * Map conversation payload.
   *
   * @param {JSON} payload - Payload to map
   * @param {number} [initialTimestamp=this.getLatestEventTimestamp()] - Initial server and event timestamp
   * @returns {Conversation|Array<Conversation>} Mapped conversation/s
   */
  mapConversations(payload, initialTimestamp = this.getLatestEventTimestamp()) {
    const conversationsData = payload.length ? payload : [payload];

    const entitites = this.conversationMapper.mapConversations(conversationsData, initialTimestamp);
    entitites.forEach(conversationEntity => {
      this._mapGuestStatusSelf(conversationEntity);
      conversationEntity.selfUser(this.selfUser());
      conversationEntity.setStateChangePersistence(true);
    });

    return payload.length ? entitites : entitites[0];
  }

  map_guest_status_self() {
    this.filtered_conversations().forEach(conversationEntity => this._mapGuestStatusSelf(conversationEntity));

    if (this.isTeam()) {
      this.selfUser().inTeam(true);
      this.selfUser().isTeamMember(true);
    }
  }

  _mapGuestStatusSelf(conversationEntity) {
    const conversationTeamId = conversationEntity.team_id;
    const selfTeamId = this.team() && this.team().id;
    const isConversationGuest = !!(conversationTeamId && (!selfTeamId || selfTeamId !== conversationTeamId));
    conversationEntity.isGuest(isConversationGuest);
  }

  /**
   * Sends a message to backend that the conversation has been fully read.
   * The message will allow all the self clients to synchronize conversation read state.
   *
   * @param {Conversation} conversationEntity - Conversation to be marked as read
   * @returns {undefined} No return value
   */
  markAsRead(conversationEntity) {
    const conversationId = conversationEntity.id;
    const timestamp = conversationEntity.last_read_timestamp();
    const protoLastRead = new LastRead({
      conversationId,
      lastReadTimestamp: timestamp,
    });
    const genericMessage = new GenericMessage({
      [GENERIC_MESSAGE_TYPE.LAST_READ]: protoLastRead,
      messageId: createRandomUuid(),
    });

    const eventInfoEntity = new EventInfoEntity(genericMessage, this.self_conversation().id);
    this.sendGenericMessageToConversation(eventInfoEntity)
      .then(() => {
        amplify.publish(WebAppEvents.NOTIFICATION.REMOVE_READ);
        this.logger.info(`Marked conversation '${conversationId}' as read on '${new Date(timestamp).toISOString()}'`);
      })
      .catch(error => {
        const errorMessage = 'Failed to update last read timestamp';
        this.logger.error(`${errorMessage}: ${error.message}`, error);
        Raygun.send(new Error(errorMessage), {label: error.label, message: error.message});
      });
  }

  /**
   * Save a conversation in the repository.
   * @param {Conversation} conversationEntity - Conversation to be saved in the repository
   * @returns {Promise} Resolves when conversation was saved
   */
  save_conversation(conversationEntity) {
    const localEntity = this.find_conversation_by_id(conversationEntity.id);
    if (!localEntity) {
      this.conversations.push(conversationEntity);
      return this.save_conversation_state_in_db(conversationEntity);
    }
    return Promise.resolve(localEntity);
  }

  /**
   * Persists a conversation state in the database.
   * @param {Conversation} conversationEntity - Conversation of which the state should be persisted
   * @returns {Promise} Resolves when conversation was saved
   */
  save_conversation_state_in_db(conversationEntity) {
    return this.conversation_service.save_conversation_state_in_db(conversationEntity);
  }

  /**
   * Save conversations in the repository.
   * @param {Array<Conversation>} conversationEntities - Conversations to be saved in the repository
   * @returns {undefined} No return value
   */
  save_conversations(conversationEntities) {
    koArrayPushAll(this.conversations, conversationEntities);
  }

  /**
   * Set the notification handling state.
   *
   * @note Temporarily do not unarchive conversations when handling the notification stream
   * @param {NOTIFICATION_HANDLING_STATE} handling_state - State of the notifications stream handling
   * @returns {undefined} No return value
   */
  set_notification_handling_state(handling_state) {
    const updated_handling_state = handling_state !== NOTIFICATION_HANDLING_STATE.WEB_SOCKET;

    if (this.block_event_handling() !== updated_handling_state) {
      this.block_event_handling(updated_handling_state);
      this.messageSender.pauseQueue(this.block_event_handling());
      this.logger.info(`Block handling of conversation events: ${this.block_event_handling()}`);
    }
  }

  /**
   * Update participating users in a conversation.
   *
   * @param {Conversation} conversationEntity - Conversation to be updated
   * @param {boolean} [offline=false] - Should we only look for cached contacts
   * @param {boolean} [updateGuests=false] - Update conversation guests
   * @returns {Promise} Resolves when users have been updated
   */
  updateParticipatingUserEntities(conversationEntity, offline = false, updateGuests = false) {
    return this.user_repository
      .get_users_by_id(conversationEntity.participating_user_ids(), offline)
      .then(userEntities => {
        userEntities.sort((userA, userB) => sortByPriority(userA.first_name(), userB.first_name()));
        conversationEntity.participating_user_ets(userEntities);

        if (updateGuests) {
          conversationEntity.updateGuests();
        }

        return conversationEntity;
      });
  }

  //##############################################################################
  // Send events
  //##############################################################################

  /**
   * Add users to an existing conversation.
   *
   * @param {Conversation} conversationEntity - Conversation to add users to
   * @param {Array<User>} userEntities - Users to be added to the conversation
   * @returns {Promise} Resolves when members were added
   */
  addMembers(conversationEntity, userEntities) {
    const userIds = userEntities.map(userEntity => userEntity.id);

    return this.conversation_service
      .postMembers(conversationEntity.id, userIds)
      .then(response => {
        if (response) {
          this.eventRepository.injectEvent(response, EventRepository.SOURCE.BACKEND_RESPONSE);
        }
      })
      .catch(error => this._handleAddToConversationError(error, conversationEntity, userIds));
  }

  addMissingMember(conversationId, userIds, timestamp) {
    return this.get_conversation_by_id(conversationId).then(conversationEntity => {
      const [sender] = userIds;
      const event = z.conversation.EventBuilder.buildMemberJoin(conversationEntity, sender, userIds, timestamp);
      return this.eventRepository.injectEvent(event, EventRepository.SOURCE.INJECTED);
    });
  }

  /**
   * Add a service to an existing conversation.
   *
   * @param {Conversation} conversationEntity - Conversation to add service to
   * @param {string} providerId - ID of service provider
   * @param {string} serviceId - ID of service
   * @returns {Promise} Resolves when service was added
   */
  addService(conversationEntity, providerId, serviceId) {
    return this.conversation_service
      .postBots(conversationEntity.id, providerId, serviceId)
      .then(response => {
        const event = response ? response.event : undefined;
        if (event) {
          const logMessage = `Successfully added service to conversation '${conversationEntity.display_name()}'`;
          this.logger.debug(logMessage, response);
          return this.eventRepository.injectEvent(response.event, EventRepository.SOURCE.BACKEND_RESPONSE);
        }

        return event;
      })
      .catch(error => this._handleAddToConversationError(error, conversationEntity, [serviceId]));
  }

  _handleAddToConversationError(error, conversationEntity, userIds) {
    switch (error.label) {
      case BackendClientError.LABEL.NOT_CONNECTED: {
        this._handleUsersNotConnected(userIds);
        break;
      }

      case BackendClientError.LABEL.BAD_GATEWAY:
      case BackendClientError.LABEL.SERVER_ERROR:
      case BackendClientError.LABEL.SERVICE_DISABLED:
      case BackendClientError.LABEL.TOO_MANY_BOTS: {
        const messageText = t('modalServiceUnavailableMessage');
        const titleText = t('modalServiceUnavailableHeadline');

        this._showModal(messageText, titleText);
        break;
      }

      case BackendClientError.LABEL.TOO_MANY_MEMBERS: {
        this._handleTooManyMembersError(conversationEntity.getNumberOfParticipants());
        break;
      }

      default: {
        throw error;
      }
    }
  }

  /**
   * Clear conversation content and archive the conversation.
   *
   * @note According to spec we archive a conversation when we clear it.
   * It will be unarchived once it is opened through search. We use the archive flag to distinguish states.
   *
   * @param {Conversation} conversationEntity - Conversation to clear
   * @param {boolean} [leaveConversation=false] - Should we leave the conversation before clearing the content?
   * @returns {undefined} No return value
   */
  clear_conversation(conversationEntity, leaveConversation = false) {
    const isActiveConversation = this.is_active_conversation(conversationEntity);
    const nextConversationEntity = this.get_next_conversation(conversationEntity);

    if (leaveConversation) {
      conversationEntity.status(ConversationStatus.PAST_MEMBER);
    }

    this._updateClearedTimestamp(conversationEntity);
    this._clear_conversation(conversationEntity);

    if (leaveConversation) {
      this.removeMember(conversationEntity, this.selfUser().id);
    }

    if (isActiveConversation) {
      amplify.publish(WebAppEvents.CONVERSATION.SHOW, nextConversationEntity);
    }
  }

  /**
   * Update cleared of conversation using timestamp.
   *
   * @private
   * @param {Conversation} conversationEntity - Conversation to update
   * @returns {undefined} No return value
   */
  _updateClearedTimestamp(conversationEntity) {
    const timestamp = conversationEntity.get_last_known_timestamp(this.serverTimeHandler.toServerTimestamp());

    if (timestamp && conversationEntity.setTimestamp(timestamp, Conversation.TIMESTAMP_TYPE.CLEARED)) {
      const protoCleared = new Cleared({
        clearedTimestamp: timestamp,
        conversationId: conversationEntity.id,
      });
      const genericMessage = new GenericMessage({
        [GENERIC_MESSAGE_TYPE.CLEARED]: protoCleared,
        messageId: createRandomUuid(),
      });

      const eventInfoEntity = new EventInfoEntity(genericMessage, this.self_conversation().id);
      this.sendGenericMessageToConversation(eventInfoEntity).then(() => {
        this.logger.info(`Cleared conversation '${conversationEntity.id}' on '${new Date(timestamp).toISOString()}'`);
      });
    }
  }

  leaveGuestRoom() {
    if (this.selfUser().isTemporaryGuest()) {
      const conversationEntity = this.getMostRecentConversation(true);
      return this.conversation_service.deleteMembers(conversationEntity.id, this.selfUser().id);
    }
  }

  /**
   * Remove member from conversation.
   *
   * @param {Conversation} conversationEntity - Conversation to remove member from
   * @param {string} userId - ID of member to be removed from the conversation
   * @returns {Promise} Resolves when member was removed from the conversation
   */
  removeMember(conversationEntity, userId) {
    return this.conversation_service.deleteMembers(conversationEntity.id, userId).then(response => {
      const currentTimestamp = this.serverTimeHandler.toServerTimestamp();
      const event = !!response
        ? response
        : z.conversation.EventBuilder.buildMemberLeave(conversationEntity, userId, true, currentTimestamp);

      this.eventRepository.injectEvent(event, EventRepository.SOURCE.BACKEND_RESPONSE);
      return event;
    });
  }

  /**
   * Remove service from conversation.
   *
   * @param {Conversation} conversationEntity - Conversation to remove service from
   * @param {User} userId - ID of service user to be removed from the conversation
   * @returns {Promise} Resolves when service was removed from the conversation
   */
  removeService(conversationEntity, userId) {
    return this.conversation_service.deleteBots(conversationEntity.id, userId).then(response => {
      const hasResponse = response && response.event;
      const currentTimestamp = this.serverTimeHandler.toServerTimestamp();
      const event = hasResponse
        ? response.event
        : z.conversation.EventBuilder.buildMemberLeave(conversationEntity, userId, true, currentTimestamp);

      this.eventRepository.injectEvent(event, EventRepository.SOURCE.BACKEND_RESPONSE);
      return event;
    });
  }

  /**
   * Rename conversation.
   *
   * @param {Conversation} conversationEntity - Conversation to rename
   * @param {string} name - New conversation name
   * @returns {Promise} Resolves when conversation was renamed
   */
  renameConversation(conversationEntity, name) {
    return this.conversation_service.updateConversationName(conversationEntity.id, name).then(response => {
      if (response) {
        this.eventRepository.injectEvent(response, EventRepository.SOURCE.BACKEND_RESPONSE);
        return response;
      }
    });
  }

  /**
   * Set the global message timer
   *
   * @param {Conversation} conversationEntity - Conversation to update
   * @param {number} messageTimer - New message timer value
   * @returns {Promise} Resolves when conversation was updated on server side
   */
  updateConversationMessageTimer(conversationEntity, messageTimer) {
    messageTimer = ConversationEphemeralHandler.validateTimer(messageTimer);

    return this.conversation_service
      .updateConversationMessageTimer(conversationEntity.id, messageTimer)
      .then(response => {
        if (response) {
          this.eventRepository.injectEvent(response, EventRepository.SOURCE.BACKEND_RESPONSE);
          return response;
        }
      });
  }

  updateConversationReceiptMode(conversationEntity, receiptMode) {
    return this.conversation_service
      .updateConversationReceiptMode(conversationEntity.id, receiptMode)
      .then(response => {
        if (response) {
          this.eventRepository.injectEvent(response, EventRepository.SOURCE.BACKEND_RESPONSE);
          return response;
        }
      });
  }

  reset_session(user_id, client_id, conversation_id) {
    this.logger.info(`Resetting session with client '${client_id}' of user '${user_id}'.`);

    return this.cryptography_repository
      .deleteSession(user_id, client_id)
      .then(session_id => {
        if (session_id) {
          this.logger.info(`Deleted session with client '${client_id}' of user '${user_id}'.`);
        } else {
          this.logger.warn('No local session found to delete.');
        }

        return this.sendSessionReset(user_id, client_id, conversation_id);
      })
      .catch(error => {
        const logMessage = `Failed to reset session for client '${client_id}' of user '${user_id}': ${error.message}`;
        this.logger.warn(logMessage, error);
        throw error;
      });
  }

  /**
   * Send a specific GIF to a conversation.
   *
   * @param {Conversation} conversationEntity - Conversation to send message in
   * @param {string} url - URL of giphy image
   * @param {string} tag - tag tag used for gif search
   * @param {QuoteEntity} [quoteEntity] - Quote as part of the message
   * @returns {Promise} Resolves when the gif was posted
   */
  sendGif(conversationEntity, url, tag, quoteEntity) {
    if (!tag) {
      tag = t('extensionsGiphyRandom');
    }

    return loadUrlBlob(url).then(blob => {
      const textMessage = t('extensionsGiphyMessage', tag);
      this.sendText(conversationEntity, textMessage, null, quoteEntity);
      return this.upload_images(conversationEntity, [blob]);
    });
  }

  /**
   * Team member was removed.
   * @param {string} teamId - ID of team that member was removed from
   * @param {string} userId - ID of leaving user
   * @param {Date} isoDate - Date of member removal
   * @returns {undefined} No return value
   */
  teamMemberLeave(teamId, userId, isoDate) {
    this.user_repository.get_user_by_id(userId).then(userEntity => {
      this.conversations()
        .filter(conversationEntity => {
          const conversationInTeam = conversationEntity.team_id === teamId;
          const userIsParticipant = conversationEntity.participating_user_ids().includes(userId);
          return conversationInTeam && userIsParticipant && !conversationEntity.removed_from_conversation();
        })
        .forEach(conversationEntity => {
          const leaveEvent = z.conversation.EventBuilder.buildTeamMemberLeave(conversationEntity, userEntity, isoDate);
          this.eventRepository.injectEvent(leaveEvent);
        });
    });
  }

  /**
   * Set the notification state of a conversation.
   *
   * @param {Conversation} conversationEntity - Conversation to change notification state off
   * @param {NotificationSetting} notificationState - New notification state
   * @returns {Promise} Resolves when the notification stated was change
   */
  setNotificationState(conversationEntity, notificationState) {
    if (!conversationEntity || notificationState === undefined) {
      return Promise.reject(new z.error.ConversationError(BaseError.TYPE.MISSING_PARAMETER));
    }

    const validNotificationStates = Object.values(NOTIFICATION_STATE);
    if (!validNotificationStates.includes(notificationState)) {
      return Promise.reject(new z.error.ConversationError(BaseError.TYPE.INVALID_PARAMETER));
    }

    const currentTimestamp = this.serverTimeHandler.toServerTimestamp();
    const otrMuted = notificationState !== NOTIFICATION_STATE.EVERYTHING;
    const payload = {
      otr_muted: otrMuted,
      otr_muted_ref: new Date(conversationEntity.get_last_known_timestamp(currentTimestamp)).toISOString(),
      otr_muted_status: notificationState,
    };

    return this.conversation_service
      .update_member_properties(conversationEntity.id, payload)
      .then(() => {
        const response = {data: payload, from: this.selfUser().id};
        this._onMemberUpdate(conversationEntity, response);

        const {otr_muted: muted, otr_muted_ref: mutedRef, otr_muted_status: mutedStatus} = payload;
        const logMessage = `Changed notification state of conversation to '${muted} | ${mutedStatus}' on '${mutedRef}'`;
        this.logger.info(logMessage);
        return response;
      })
      .catch(error => {
        const log = `Failed to change notification state of conversation '${conversationEntity.id}': ${error.message}`;
        const rejectError = new Error(log);
        this.logger.warn(rejectError.message, error);
        throw rejectError;
      });
  }

  /**
   * Archive a conversation.
   *
   * @param {Conversation} conversationEntity - Conversation to rename
   * @returns {Promise} Resolves when the conversation was archived
   */
  archiveConversation(conversationEntity) {
    return this._toggleArchiveConversation(conversationEntity, true).then(() => {
      this.logger.info(`Conversation '${conversationEntity.id}' archived`);
    });
  }

  /**
   * Un-archive a conversation.
   *
   * @param {Conversation} conversationEntity - Conversation to unarchive
   * @param {boolean} [forceChange=false] - Force state change without new message
   * @param {string} trigger - Trigger for unarchive
   * @returns {Promise} Resolves when the conversation was unarchived
   */
  unarchiveConversation(conversationEntity, forceChange = false, trigger = 'unknown') {
    return this._toggleArchiveConversation(conversationEntity, false, forceChange).then(() => {
      this.logger.info(`Conversation '${conversationEntity.id}' unarchived by trigger '${trigger}'`);
    });
  }

  _toggleArchiveConversation(conversationEntity, newState, forceChange) {
    if (!conversationEntity) {
      const error = new z.error.ConversationError(z.error.ConversationError.TYPE.CONVERSATION_NOT_FOUND);
      return Promise.reject(error);
    }

    const stateChange = conversationEntity.is_archived() !== newState;

    const currentTimestamp = this.serverTimeHandler.toServerTimestamp();
    const archiveTimestamp = conversationEntity.get_last_known_timestamp(currentTimestamp);
    const sameTimestamp = conversationEntity.archivedTimestamp() === archiveTimestamp;
    const skipChange = sameTimestamp && !forceChange;

    if (!stateChange && skipChange) {
      return Promise.reject(new z.error.ConversationError(z.error.ConversationError.TYPE.NO_CHANGES));
    }

    const payload = {
      otr_archived: newState,
      otr_archived_ref: new Date(archiveTimestamp).toISOString(),
    };

    const conversationId = conversationEntity.id;

    const updatePromise = conversationEntity.removed_from_conversation()
      ? Promise.resolve()
      : this.conversation_service.update_member_properties(conversationId, payload).catch(error => {
          const logMessage = `Failed to change archived state of '${conversationId}' to '${newState}': ${error.code}`;
          this.logger.error(logMessage);

          const isNotFound = error.code === BackendClientError.STATUS_CODE.NOT_FOUND;
          if (!isNotFound) {
            throw error;
          }
        });

    return updatePromise.then(() => {
      const response = {
        data: payload,
        from: this.selfUser().id,
      };

      this._onMemberUpdate(conversationEntity, response);
    });
  }

  _checkChangedConversations() {
    this.conversationsWithNewEvents.forEach(conversationEntity => {
      if (conversationEntity.shouldUnarchive()) {
        this.unarchiveConversation(conversationEntity, false, 'event from notification stream');
      }
    });

    this.conversationsWithNewEvents.clear();
  }

  /**
   * Clears conversation content from view and the database.
   *
   * @private
   * @param {Conversation} conversationEntity - Conversation entity to delete
   * @param {number} [timestamp] - Optional timestamps for which messages to remove
   * @returns {undefined} No return value
   */
  _clear_conversation(conversationEntity, timestamp) {
    this._deleteMessages(conversationEntity, timestamp);

    if (conversationEntity.removed_from_conversation()) {
      this.conversation_service.delete_conversation_from_db(conversationEntity.id);
      this.delete_conversation(conversationEntity.id);
    }
  }

  _handleConversationCreateError(error, userIds) {
    switch (error.label) {
      case BackendClientError.LABEL.CLIENT_ERROR:
        this._handleTooManyMembersError();
        break;
      case BackendClientError.LABEL.NOT_CONNECTED:
        this._handleUsersNotConnected(userIds);
        break;
      default:
        throw error;
    }
  }

  _handleTooManyMembersError(participants = ConversationRepository.CONFIG.GROUP.MAX_SIZE) {
    const openSpots = ConversationRepository.CONFIG.GROUP.MAX_SIZE - participants;
    const substitutions = {number1: ConversationRepository.CONFIG.GROUP.MAX_SIZE, number2: Math.max(0, openSpots)};

    const messageText = t('modalConversationTooManyMembersMessage', substitutions);
    const titleText = t('modalConversationTooManyMembersHeadline');
    this._showModal(messageText, titleText);
  }

  _handleUsersNotConnected(userIds = []) {
    const [userID] = userIds;
    const userPromise = userIds.length === 1 ? this.user_repository.get_user_by_id(userID) : Promise.resolve();

    userPromise.then(userEntity => {
      const username = userEntity ? userEntity.first_name() : undefined;
      const messageText = username
        ? t('modalConversationNotConnectedMessageOne', username)
        : t('modalConversationNotConnectedMessageMany');
      const titleText = t('modalConversationNotConnectedHeadline');
      this._showModal(messageText, titleText);
    });
  }

  _showModal(messageText, titleText) {
    amplify.publish(WebAppEvents.WARNING.MODAL, ModalsViewModel.TYPE.ACKNOWLEDGE, {
      text: {
        message: messageText,
        title: titleText,
      },
    });
  }

  /**
   * Send a read receipt for the last message in a conversation.
   *
   * @param {Conversation} conversationEntity - Conversation to update
   * @param {Message} messageEntity - Message to send a read receipt for
   * @param {Array<Message>} [moreMessageEntities] - More messages to send a read receipt for
   * @returns {undefined} No return value
   */
  sendReadReceipt(conversationEntity, messageEntity, moreMessageEntities = []) {
    this._sendConfirmationStatus(conversationEntity, messageEntity, Confirmation.Type.READ, moreMessageEntities);
  }

  //##############################################################################
  // Send encrypted events
  //##############################################################################

  send_asset_remotedata(conversationEntity, file, messageId, asImage) {
    let genericMessage;

    return this.get_message_in_conversation_by_id(conversationEntity, messageId)
      .then(() => {
        const retention = this.asset_service.getAssetRetention(this.selfUser(), conversationEntity);
        const options = {
          expectsReadConfirmation: this.expectReadReceipt(conversationEntity),
          legalHoldStatus: this.legalHoldStatus(conversationEntity),
          retention,
        };

        const uploadPromise = this.assetUploader.uploadAsset(messageId, file, options, asImage);
        return uploadPromise;
      })
      .then(asset => {
        genericMessage = new GenericMessage({
          [GENERIC_MESSAGE_TYPE.ASSET]: asset,
          messageId,
        });

        if (conversationEntity.messageTimer()) {
          genericMessage = this._wrap_in_ephemeral_message(genericMessage, conversationEntity.messageTimer());
        }

        const eventInfoEntity = new EventInfoEntity(genericMessage, conversationEntity.id);
        return this.sendGenericMessageToConversation(eventInfoEntity);
      })
      .then(payload => {
        const {uploaded: assetData} = conversationEntity.messageTimer()
          ? genericMessage.ephemeral.asset
          : genericMessage.asset;

        const data = {
          key: assetData.assetId,
          otr_key: assetData.otrKey,
          sha256: assetData.sha256,
          token: assetData.assetToken,
        };

        const currentTimestamp = this.serverTimeHandler.toServerTimestamp();
        const assetAddEvent = z.conversation.EventBuilder.buildAssetAdd(conversationEntity, data, currentTimestamp);

        assetAddEvent.id = messageId;
        assetAddEvent.time = payload.time;

        return this._on_asset_upload_complete(conversationEntity, assetAddEvent);
      });
  }

  /**
   * Send asset metadata message to specified conversation.
   *
   * @param {Conversation} conversationEntity - Conversation that should receive the file
   * @param {File} file - File to send
   * @param {boolean} allowImageDetection - allow images to be treated as images (not files)
   * @returns {Promise} Resolves when the asset metadata was sent
   */
  send_asset_metadata(conversationEntity, file, allowImageDetection) {
    return AssetMetaDataBuilder.buildMetadata(file)
      .catch(error => {
        const logMessage = `Couldn't render asset preview from metadata. Asset might be corrupt: ${error.message}`;
        this.logger.warn(logMessage, error);
        return undefined;
      })
      .then(metadata => {
        const assetOriginal = new Asset.Original({mimeType: file.type, name: file.name, size: file.size});

        if (AssetMetaDataBuilder.isAudio(file)) {
          assetOriginal.audio = metadata;
        } else if (AssetMetaDataBuilder.isVideo(file)) {
          assetOriginal.video = metadata;
        } else if (allowImageDetection && AssetMetaDataBuilder.isImage(file)) {
          assetOriginal.image = metadata;
        }

        const protoAsset = new Asset({
          [PROTO_MESSAGE_TYPE.ASSET_ORIGINAL]: assetOriginal,
          [PROTO_MESSAGE_TYPE.EXPECTS_READ_CONFIRMATION]: this.expectReadReceipt(conversationEntity),
          [PROTO_MESSAGE_TYPE.LEGAL_HOLD_STATUS]: this.legalHoldStatus(conversationEntity),
        });

        return protoAsset;
      })
      .then(asset => {
        let genericMessage = new GenericMessage({
          [GENERIC_MESSAGE_TYPE.ASSET]: asset,
          messageId: createRandomUuid(),
        });

        if (conversationEntity.messageTimer()) {
          genericMessage = this._wrap_in_ephemeral_message(genericMessage, conversationEntity.messageTimer());
        }

        return this._send_and_inject_generic_message(conversationEntity, genericMessage);
      })
      .catch(error => {
        const log = `Failed to upload metadata for asset in conversation '${conversationEntity.id}': ${error.message}`;
        this.logger.warn(log, error);

        if (error.type === z.error.ConversationError.TYPE.DEGRADED_CONVERSATION_CANCELLATION) {
          throw error;
        }
      });
  }

  /**
   * Send asset preview message to specified conversation.
   *
   * @param {Conversation} conversationEntity - Conversation that should receive the preview
   * @param {File} file - File to generate preview from
   * @param {string} messageId - Message ID of the message to generate a preview for
   * @returns {Promise} Resolves when the asset preview was sent
   */
  sendAssetPreview(conversationEntity, file, messageId) {
    return poster(file)
      .then(imageBlob => {
        if (!imageBlob) {
          throw Error('No image available');
        }

        const retention = this.asset_service.getAssetRetention(this.selfUser(), conversationEntity);
        const options = {
          expectsReadConfirmation: this.expectReadReceipt(conversationEntity),
          legalHoldStatus: this.legalHoldStatus(conversationEntity),
          retention,
        };

        const messageEntityPromise = this.get_message_in_conversation_by_id(conversationEntity, messageId);
        return messageEntityPromise.then(messageEntity => {
          return this.assetUploader.uploadAsset(messageEntity.id, imageBlob, options).then(uploadedImageAsset => {
            const assetPreview = new Asset.Preview(imageBlob.type, imageBlob.size, uploadedImageAsset.uploaded);
            const protoAsset = new Asset({
              [PROTO_MESSAGE_TYPE.ASSET_PREVIEW]: assetPreview,
              [PROTO_MESSAGE_TYPE.EXPECTS_READ_CONFIRMATION]: options.expectsReadConfirmation,
              [PROTO_MESSAGE_TYPE.LEGAL_HOLD_STATUS]: options.legalHoldStatus,
            });

            const genericMessage = new GenericMessage({
              [GENERIC_MESSAGE_TYPE.ASSET]: protoAsset,
              messageId,
            });

            return this._send_and_inject_generic_message(conversationEntity, genericMessage, false);
          });
        });
      })
      .catch(error => {
        const message = `No preview for asset '${messageId}' in conversation '${conversationEntity.id}' uploaded `;
        this.logger.warn(message, error);
      });
  }

  /**
   * Send asset upload failed message to specified conversation.
   *
   * @param {Conversation} conversationEntity - Conversation that should receive the file
   * @param {string} messageId - ID of the metadata message
   * @param {AssetUploadFailedReason} [reason=AssetUploadFailedReason.FAILED] - Cause for the failed upload (optional)
   * @returns {Promise} Resolves when the asset failure was sent
   */
  send_asset_upload_failed(conversationEntity, messageId, reason = AssetUploadFailedReason.FAILED) {
    const wasCancelled = reason === AssetUploadFailedReason.CANCELLED;
    const protoReason = wasCancelled ? Asset.NotUploaded.CANCELLED : Asset.NotUploaded.FAILED;
    const protoAsset = new Asset({
      [PROTO_MESSAGE_TYPE.ASSET_NOT_UPLOADED]: protoReason,
      [PROTO_MESSAGE_TYPE.EXPECTS_READ_CONFIRMATION]: this.expectReadReceipt(conversationEntity),
      [PROTO_MESSAGE_TYPE.LEGAL_HOLD_STATUS]: this.legalHoldStatus(conversationEntity),
    });

    const generic_message = new GenericMessage({
      [GENERIC_MESSAGE_TYPE.ASSET]: protoAsset,
      messageId,
    });

    return this._send_and_inject_generic_message(conversationEntity, generic_message);
  }

  /**
   * Send confirmation for a content message in specified conversation.
   *
   * @param {Conversation} conversationEntity - Conversation that content message was received in
   * @param {Message} messageEntity - Message for which to acknowledge receipt
   * @param {Confirmation.Type} type - The type of confirmation to send
   * @param {Array<Message>} [moreMessageEntities] - More messages to send a read receipt for
   * @returns {undefined} No return value
   */
  _sendConfirmationStatus(conversationEntity, messageEntity, type, moreMessageEntities = []) {
    const typeToConfirm = EventTypeHandling.CONFIRM.includes(messageEntity.type);

    if (messageEntity.user().is_me || !typeToConfirm) {
      return;
    }

    if (type === Confirmation.Type.DELIVERED) {
      const otherUserIn1To1 = conversationEntity.is1to1();
      const CONFIRMATION_THRESHOLD = ConversationRepository.CONFIG.CONFIRMATION_THRESHOLD;
      const withinThreshold = messageEntity.timestamp() >= Date.now() - CONFIRMATION_THRESHOLD;

      if (!otherUserIn1To1 || !withinThreshold) {
        return;
      }
    }

    const moreMessageIds = moreMessageEntities.length ? moreMessageEntities.map(entity => entity.id) : undefined;
    const protoConfirmation = new Confirmation({
      firstMessageId: messageEntity.id,
      moreMessageIds,
      type,
    });
    const genericMessage = new GenericMessage({
      [GENERIC_MESSAGE_TYPE.CONFIRMATION]: protoConfirmation,
      messageId: createRandomUuid(),
    });

    this.messageSender.queueMessage(() => {
      return this.create_recipients(conversationEntity.id, true, [messageEntity.from]).then(recipients => {
        const options = {nativePush: false, precondition: [messageEntity.from], recipients};
        const eventInfoEntity = new EventInfoEntity(genericMessage, conversationEntity.id, options);

        return this._sendGenericMessage(eventInfoEntity);
      });
    });
  }

  /**
   * Send call message in specified conversation.
   *
   * @param {EventInfoEntity} eventInfoEntity - Event info to be send
   * @param {Conversation} conversationEntity - Conversation to send call message to
   * @param {CallMessageEntity} callMessageEntity - Content for call message
   * @returns {Promise} Resolves when the confirmation was sent
   */
  sendCallingMessage(eventInfoEntity, conversationEntity, callMessageEntity) {
    return this.messageSender
      .queueMessage(() => {
        const options = eventInfoEntity.options;
        const recipientsPromise = options.recipients
          ? Promise.resolve(eventInfoEntity)
          : this.create_recipients(conversationEntity.id, false).then(recipients => {
              eventInfoEntity.updateOptions({recipients});
              return eventInfoEntity;
            });

        return recipientsPromise.then(infoEntity => this._sendGenericMessage(infoEntity));
      })
      .then(() => {
        const initiatingCallMessage = [CALL_MESSAGE_TYPE.GROUP_START, CALL_MESSAGE_TYPE.SETUP];

        const isCallInitiation = initiatingCallMessage.includes(callMessageEntity.type);
        if (isCallInitiation) {
          return this._trackContributed(conversationEntity, eventInfoEntity.genericMessage, callMessageEntity);
        }
      })
      .catch(error => {
        if (error.type !== z.error.ConversationError.TYPE.DEGRADED_CONVERSATION_CANCELLATION) {
          throw error;
        }

        amplify.publish(WebAppEvents.CALL.STATE.DELETE, callMessageEntity.conversationId);
      });
  }

  /**
   * Send knock in specified conversation.
   * @param {Conversation} conversationEntity - Conversation to send knock in
   * @returns {Promise} Resolves after sending the knock
   */
  sendKnock(conversationEntity) {
    const protoKnock = new Knock({
      [PROTO_MESSAGE_TYPE.EXPECTS_READ_CONFIRMATION]: this.expectReadReceipt(conversationEntity),
      [PROTO_MESSAGE_TYPE.LEGAL_HOLD_STATUS]: this.legalHoldStatus(conversationEntity),
      hotKnock: false,
    });

    let genericMessage = new GenericMessage({
      [GENERIC_MESSAGE_TYPE.KNOCK]: protoKnock,
      messageId: createRandomUuid(),
    });

    if (conversationEntity.messageTimer()) {
      genericMessage = this._wrap_in_ephemeral_message(genericMessage, conversationEntity.messageTimer());
    }

    return this._send_and_inject_generic_message(conversationEntity, genericMessage).catch(error => {
      if (error.type !== z.error.ConversationError.TYPE.DEGRADED_CONVERSATION_CANCELLATION) {
        this.logger.error(`Error while sending knock: ${error.message}`, error);
        throw error;
      }
    });
  }

  /**
   * Send link preview in specified conversation.
   *
   * @param {Conversation} conversationEntity - Conversation that should receive the message
   * @param {string} textMessage - Plain text message that possibly contains link
   * @param {GenericMessage} genericMessage - GenericMessage of containing text or edited message
   * @param {Array<MentionEntity>} [mentionEntities] - Mentions as part of message
   * @param {QuoteEntity} quoteEntity - Link to a quoted message
   * @returns {Promise} Resolves after sending the message
   */
  sendLinkPreview(conversationEntity, textMessage, genericMessage, mentionEntities, quoteEntity) {
    const conversationId = conversationEntity.id;
    const messageId = genericMessage.messageId;

    return this.link_repository
      .getLinkPreviewFromString(textMessage)
      .then(linkPreview => {
        if (linkPreview) {
          const protoText = this._createTextProto(
            messageId,
            textMessage,
            mentionEntities,
            quoteEntity,
            [linkPreview],
            this.expectReadReceipt(conversationEntity),
<<<<<<< HEAD
            this.legalHoldStatus(conversationEntity),
=======
>>>>>>> defbc6e7
          );
          genericMessage[GENERIC_MESSAGE_TYPE.TEXT] = protoText;

          return this.get_message_in_conversation_by_id(conversationEntity, messageId);
        }

        this.logger.debug(`No link preview for message '${messageId}' in conversation '${conversationId}' created`);
      })
      .then(messageEntity => {
        if (messageEntity) {
          const assetEntity = messageEntity.get_first_asset();
          const messageContentUnchanged = assetEntity.text === textMessage;

          if (messageContentUnchanged) {
            this.logger.debug(`Sending link preview for message '${messageId}' in conversation '${conversationId}'`);
            return this._send_and_inject_generic_message(conversationEntity, genericMessage, false);
          }

          this.logger.debug(`Skipped sending link preview as message '${messageId}' in '${conversationId}' changed`);
        }
      })
      .catch(error => {
        if (error.type !== z.error.ConversationError.TYPE.MESSAGE_NOT_FOUND) {
          this.logger.warn(`Failed sending link preview for message '${messageId}' in '${conversationId}'`);
          throw error;
        }

        this.logger.warn(`Skipped link preview for unknown message '${messageId}' in '${conversationId}'`);
      });
  }

  /**
   * Send location message in specified conversation.
   *
   * @param {Conversation} conversationEntity - Conversation that should receive the message
   * @param {number} longitude - Longitude of the location
   * @param {number} latitude - Latitude of the location
   * @param {string} name - Name of the location
   * @param {number} zoom - Zoom factor for the map (Google Maps)
   * @returns {Promise} Resolves after sending the location
   */
  sendLocation(conversationEntity, longitude, latitude, name, zoom) {
    const protoLocation = new Location({
      expectsReadConfirmation: this.expectReadReceipt(conversationEntity),
      latitude,
      legalHoldStatus: this.legalHoldStatus(conversationEntity),
      longitude,
      name,
      zoom,
    });
    const genericMessage = new GenericMessage({
      [GENERIC_MESSAGE_TYPE.LOCATION]: protoLocation,
      messageId: createRandomUuid(),
    });

    const eventInfoEntity = new EventInfoEntity(genericMessage, conversationEntity.id);
    return this.sendGenericMessageToConversation(eventInfoEntity);
  }

  /**
   * Send edited message in specified conversation.
   *
   * @param {Conversation} conversationEntity - Conversation entity
   * @param {string} textMessage - Edited plain text message
   * @param {z.entity.Message} originalMessageEntity - Original message entity
   * @param {Array<MentionEntity>} [mentionEntities] - Mentions as part of the message
   * @returns {Promise} Resolves after sending the message
   */
  sendMessageEdit(conversationEntity, textMessage, originalMessageEntity, mentionEntities) {
    const hasDifferentText = isTextDifferent(originalMessageEntity, textMessage);
    const hasDifferentMentions = areMentionsDifferent(originalMessageEntity, mentionEntities);
    const wasEdited = hasDifferentText || hasDifferentMentions;

    if (!wasEdited) {
      return Promise.reject(new z.error.ConversationError(z.error.ConversationError.TYPE.NO_MESSAGE_CHANGES));
    }

    const messageId = createRandomUuid();

    const protoText = this._createTextProto(
      messageId,
      textMessage,
      mentionEntities,
      undefined,
      undefined,
      this.expectReadReceipt(conversationEntity),
<<<<<<< HEAD
      this.legalHoldStatus(conversationEntity),
=======
>>>>>>> defbc6e7
    );
    const protoMessageEdit = new MessageEdit({replacingMessageId: originalMessageEntity.id, text: protoText});
    const genericMessage = new GenericMessage({
      [GENERIC_MESSAGE_TYPE.EDITED]: protoMessageEdit,
      messageId,
    });

    return this._send_and_inject_generic_message(conversationEntity, genericMessage, false)
      .then(() => {
        return this.sendLinkPreview(conversationEntity, textMessage, genericMessage, mentionEntities);
      })
      .catch(error => {
        if (error.type !== z.error.ConversationError.TYPE.DEGRADED_CONVERSATION_CANCELLATION) {
          this.logger.error(`Error while editing message: ${error.message}`, error);
          throw error;
        }
      });
  }

  /**
   * Toggle like status of message.
   *
   * @param {Conversation} conversationEntity - Conversation entity
   * @param {Message} message_et - Message to react to
   * @returns {undefined} No return value
   */
  toggle_like(conversationEntity, message_et) {
    if (!conversationEntity.removed_from_conversation()) {
      const reaction = message_et.is_liked() ? ReactionType.NONE : ReactionType.LIKE;
      message_et.is_liked(!message_et.is_liked());

      window.setTimeout(() => this.sendReaction(conversationEntity, message_et, reaction), 100);
    }
  }

  /**
   * Send reaction to a content message in specified conversation.
   * @param {Conversation} conversationEntity - Conversation to send reaction in
   * @param {Message} messageEntity - Message to react to
   * @param {ReactionType} reaction - Reaction
   * @returns {Promise} Resolves after sending the reaction
   */
  sendReaction(conversationEntity, messageEntity, reaction) {
    const protoReaction = new Reaction({emoji: reaction, messageId: messageEntity.id});
    const genericMessage = new GenericMessage({
      [GENERIC_MESSAGE_TYPE.REACTION]: protoReaction,
      messageId: createRandomUuid(),
    });

    return this._send_and_inject_generic_message(conversationEntity, genericMessage);
  }

  /**
   * Sending a message to the remote end of a session reset.
   *
   * @note When we reset a session then we must inform the remote client about this action. It sends a ProtocolBuffer message
   *  (which will not be rendered in the view) to the remote client. This message only needs to be sent to the affected
   *  remote client, therefore we force the message sending.
   *
   * @param {string} userId - User ID
   * @param {string} clientId - Client ID
   * @param {string} conversationId - Conversation ID
   * @returns {Promise} Resolves after sending the session reset
   */
  sendSessionReset(userId, clientId, conversationId) {
    const genericMessage = new GenericMessage({
      [GENERIC_MESSAGE_TYPE.CLIENT_ACTION]: ClientAction.RESET_SESSION,
      messageId: createRandomUuid(),
    });

    const options = {
      precondition: true,
      recipients: {[userId]: [clientId]},
    };
    const eventInfoEntity = new EventInfoEntity(genericMessage, conversationId, options);

    return this._sendGenericMessage(eventInfoEntity)
      .then(response => {
        this.logger.info(`Sent info about session reset to client '${clientId}' of user '${userId}'`);
        return response;
      })
      .catch(error => {
        this.logger.error(`Sending conversation reset failed: ${error.message}`, error);
        throw error;
      });
  }

  /**
   * Send text message in specified conversation.
   *
   * @param {Conversation} conversationEntity - Conversation that should receive the message
   * @param {string} textMessage - Plain text message
   * @param {Array<MentionEntity>} [mentionEntities] - Mentions as part of the message
   * @param {QuoteEntity} [quoteEntity] - Quote as part of the message
   * @returns {Promise} Resolves after sending the message
   */
  sendText(conversationEntity, textMessage, mentionEntities, quoteEntity) {
    const messageId = createRandomUuid();

    const protoText = this._createTextProto(
      messageId,
      textMessage,
      mentionEntities,
      quoteEntity,
      undefined,
      this.expectReadReceipt(conversationEntity),
<<<<<<< HEAD
      this.legalHoldStatus(conversationEntity),
=======
>>>>>>> defbc6e7
    );
    let genericMessage = new GenericMessage({
      [GENERIC_MESSAGE_TYPE.TEXT]: protoText,
      messageId,
    });

    if (conversationEntity.messageTimer()) {
      genericMessage = this._wrap_in_ephemeral_message(genericMessage, conversationEntity.messageTimer());
    }

    return this._send_and_inject_generic_message(conversationEntity, genericMessage).then(() => genericMessage);
  }

  /**
   * Send text message with link preview in specified conversation.
   *
   * @param {Conversation} conversationEntity - Conversation that should receive the message
   * @param {string} textMessage - Plain text message
   * @param {Array<MentionEntity>} [mentionEntities] - Mentions part of the message
   * @param {QuoteEntity} [quoteEntity] - Quoted message
   * @returns {Promise} Resolves after sending the message
   */
  sendTextWithLinkPreview(conversationEntity, textMessage, mentionEntities, quoteEntity) {
    return this.sendText(conversationEntity, textMessage, mentionEntities, quoteEntity)
      .then(genericMessage => {
        return this.sendLinkPreview(conversationEntity, textMessage, genericMessage, mentionEntities, quoteEntity);
      })
      .catch(error => {
        if (error.type !== z.error.ConversationError.TYPE.DEGRADED_CONVERSATION_CANCELLATION) {
          this.logger.error(`Error while sending text message: ${error.message}`, error);
          throw error;
        }
      });
  }

  _createTextProto(
    messageId,
    textMessage,
    mentionEntities,
    quoteEntity,
    linkPreviews,
    expectsReadConfirmation,
    legalHoldStatus,
  ) {
    const protoText = new Text({content: textMessage, expectsReadConfirmation, legalHoldStatus});

    if (mentionEntities && mentionEntities.length) {
      const logMessage = `Adding '${mentionEntities.length}' mentions to message '${messageId}'`;
      this.logger.debug(logMessage, mentionEntities);

      const protoMentions = mentionEntities
        .filter(mentionEntity => {
          if (mentionEntity) {
            try {
              return mentionEntity.validate(textMessage);
            } catch (error) {
              const log = `Removed invalid mention when sending message '${messageId}': ${error.message}`;
              this.logger.warn(log, mentionEntity);
              return false;
            }
          }
        })
        .map(mentionEntity => mentionEntity.toProto());

      protoText[PROTO_MESSAGE_TYPE.MENTIONS] = protoMentions;
    }

    if (quoteEntity) {
      const protoQuote = quoteEntity.toProto();
      this.logger.debug(`Adding quote to message '${messageId}'`, protoQuote);
      protoText[PROTO_MESSAGE_TYPE.QUOTE] = protoQuote;
    }

    if (linkPreviews && linkPreviews.length) {
      this.logger.debug(`Adding link preview to message '${messageId}'`, linkPreviews);
      protoText[PROTO_MESSAGE_TYPE.LINK_PREVIEWS] = linkPreviews;
    }

    return protoText;
  }

  /**
   * Wraps generic message in ephemeral message.
   *
   * @param {GenericMessage} genericMessage - Message to be wrapped
   * @param {number} millis - Expire time in milliseconds
   * @returns {Message} New proto message
   */
  _wrap_in_ephemeral_message(genericMessage, millis) {
    const ephemeralExpiration = ConversationEphemeralHandler.validateTimer(millis);

    const protoEphemeral = new Ephemeral({
      [genericMessage.content]: genericMessage[genericMessage.content],
      [PROTO_MESSAGE_TYPE.EPHEMERAL_EXPIRATION]: ephemeralExpiration,
    });

    genericMessage = new GenericMessage({
      [GENERIC_MESSAGE_TYPE.EPHEMERAL]: protoEphemeral,
      messageId: genericMessage.messageId,
    });

    return genericMessage;
  }

  //##############################################################################
  // Send Generic Messages
  //##############################################################################

  /**
   * Create a user client map for a given conversation.
   *
   * @param {string} conversation_id - Conversation ID
   * @param {boolean} [skip_own_clients=false] - True, if other own clients should be skipped (to not sync messages on own clients)
   * @param {Array<string>} user_ids - Optionally the intended recipient users
   * @returns {Promise} Resolves with a user client map
   */
  create_recipients(conversation_id, skip_own_clients = false, user_ids) {
    return this.get_all_users_in_conversation(conversation_id).then(user_ets => {
      const recipients = {};

      for (const user_et of user_ets) {
        if (!(skip_own_clients && user_et.is_me)) {
          if (user_ids && !user_ids.includes(user_et.id)) {
            continue;
          }

          recipients[user_et.id] = user_et.devices().map(client_et => client_et.id);
        }
      }

      return recipients;
    });
  }

  sendGenericMessageToConversation(eventInfoEntity) {
    return this.messageSender.queueMessage(() => {
      return this.create_recipients(eventInfoEntity.conversationId).then(recipients => {
        eventInfoEntity.updateOptions({recipients});
        return this._sendGenericMessage(eventInfoEntity);
      });
    });
  }

  _send_and_inject_generic_message(conversationEntity, genericMessage, syncTimestamp = true) {
    return Promise.resolve()
      .then(() => {
        if (conversationEntity.removed_from_conversation()) {
          throw new Error('Cannot send message to conversation you are not part of');
        }

        const currentTimestamp = this.serverTimeHandler.toServerTimestamp();
        const optimisticEvent = z.conversation.EventBuilder.buildMessageAdd(conversationEntity, currentTimestamp);
        return this.cryptography_repository.cryptographyMapper.mapGenericMessage(genericMessage, optimisticEvent);
      })
      .then(mappedEvent => {
        const {KNOCK: TYPE_KNOCK, EPHEMERAL: TYPE_EPHEMERAL} = GENERIC_MESSAGE_TYPE;
        const isPing = message => message.content === TYPE_KNOCK;
        const isEphemeralPing = message => message.content === TYPE_EPHEMERAL && isPing(message.ephemeral);
        const shouldPlayPingAudio = isPing(genericMessage) || isEphemeralPing(genericMessage);
        if (shouldPlayPingAudio) {
          amplify.publish(WebAppEvents.AUDIO.PLAY, AudioType.OUTGOING_PING);
        }

        return mappedEvent;
      })
      .then(mappedEvent => this.eventRepository.injectEvent(mappedEvent))
      .then(injectedEvent => {
        const eventInfoEntity = new EventInfoEntity(genericMessage, conversationEntity.id);
        eventInfoEntity.setTimestamp(injectedEvent.time);
        return this.sendGenericMessageToConversation(eventInfoEntity).then(sentPayload => ({
          event: injectedEvent,
          sentPayload,
        }));
      })
      .then(({event, sentPayload}) => {
        this._trackContributed(conversationEntity, genericMessage);
        const backendIsoDate = syncTimestamp ? sentPayload.time : '';
        return this._updateMessageAsSent(conversationEntity, event, backendIsoDate).then(() => event);
      });
  }

  /**
   * Update message as sent in db and view.
   *
   * @param {Conversation} conversationEntity - Conversation entity
   * @param {Object} eventJson - Event object
   * @param {string} isoDate - If defined it will update event timestamp
   * @returns {Promise} Resolves when sent status was updated
   */
  _updateMessageAsSent(conversationEntity, eventJson, isoDate) {
    return this.get_message_in_conversation_by_id(conversationEntity, eventJson.id)
      .then(messageEntity => {
        messageEntity.status(StatusType.SENT);

        const changes = {status: StatusType.SENT};
        if (isoDate) {
          changes.time = isoDate;

          const timestamp = new Date(isoDate).getTime();
          if (!_.isNaN(timestamp)) {
            messageEntity.timestamp(timestamp);
            conversationEntity.update_timestamp_server(timestamp, true);
            conversationEntity.update_timestamps(messageEntity);
          }
        }

        this.checkMessageTimer(messageEntity);
        if (EventTypeHandling.STORE.includes(messageEntity.type) || messageEntity.has_asset_image()) {
          return this.eventService.updateEvent(messageEntity.primary_key, changes);
        }
      })
      .catch(error => {
        if (error.type !== z.error.ConversationError.TYPE.MESSAGE_NOT_FOUND) {
          throw error;
        }
      });
  }

  /**
   * Send encrypted external message
   *
   * @private
   * @param {EventInfoEntity} eventInfoEntity - Event to be send
   * @returns {Promise} Resolves after sending the external message
   */
  _sendExternalGenericMessage(eventInfoEntity) {
    const {genericMessage, options} = eventInfoEntity;
    const messageType = eventInfoEntity.getType();
    this.logger.info(`Sending external message of type '${messageType}'`, genericMessage);

    return encryptAesAsset(GenericMessage.encode(genericMessage).finish())
      .then(({cipherText, keyBytes, sha256}) => {
        keyBytes = new Uint8Array(keyBytes);
        sha256 = new Uint8Array(sha256);

        const externalMessage = new External({otrKey: keyBytes, sha256});

        const genericMessageExternal = new GenericMessage({
          [GENERIC_MESSAGE_TYPE.EXTERNAL]: externalMessage,
          messageId: createRandomUuid(),
        });

        return this.cryptography_repository
          .encryptGenericMessage(options.recipients, genericMessageExternal)
          .then(payload => {
            payload.data = arrayToBase64(cipherText);
            payload.native_push = options.nativePush;
            return this._sendEncryptedMessage(eventInfoEntity, payload);
          });
      })
      .catch(error => {
        this.logger.info('Failed sending external message', error);
        throw error;
      });
  }

  /**
   * Sends a generic message to a conversation.
   *
   * @private
   * @param {EventInfoEntity} eventInfoEntity - Info about event
   * @returns {Promise} Resolves when the message was sent
   */
  _sendGenericMessage(eventInfoEntity) {
    return this._grantOutgoingMessage(eventInfoEntity)
      .then(() => this._shouldSendAsExternal(eventInfoEntity))
      .then(sendAsExternal => {
        if (sendAsExternal) {
          return this._sendExternalGenericMessage(eventInfoEntity);
        }

        const {genericMessage, options} = eventInfoEntity;
        return this.cryptography_repository.encryptGenericMessage(options.recipients, genericMessage).then(payload => {
          payload.native_push = options.nativePush;
          return this._sendEncryptedMessage(eventInfoEntity, payload);
        });
      })
      .catch(error => {
        const isRequestTooLarge = error.code === BackendClientError.STATUS_CODE.REQUEST_TOO_LARGE;
        if (isRequestTooLarge) {
          return this._sendExternalGenericMessage(eventInfoEntity);
        }

        throw error;
      });
  }

  /**
   * Sends otr message to a conversation.
   *
   * @private
   * @note Options for the precondition check on missing clients are:
   *   'false' - all clients, 'Array<String>' - only clients of listed users, 'true' - force sending
   *
   * @param {EventInfoEntity} eventInfoEntity - Info about message to be sent
   * @param {Object} payload - Payload
   * @returns {Promise} Promise that resolves after sending the encrypted message
   */
  _sendEncryptedMessage(eventInfoEntity, payload) {
    const {conversationId, genericMessage, options} = eventInfoEntity;
    const messageId = genericMessage.messageId;
    let messageType = eventInfoEntity.getType();

    if (messageType === GENERIC_MESSAGE_TYPE.CONFIRMATION) {
      messageType += ` (type: "${eventInfoEntity.genericMessage.confirmation.type}")`;
    }

    const numberOfUsers = Object.keys(payload.recipients).length;
    const numberOfClients = Object.values(payload.recipients)
      .map(clientId => Object.keys(clientId).length)
      .reduce((totalClients, clients) => totalClients + clients, 0);

    const logMessage = `Sending '${messageType}' message (${messageId}) to conversation '${conversationId}'`;
    this.logger.info(logMessage, payload);

    if (numberOfUsers > numberOfClients) {
      this.logger.warn(
        `Sending '${messageType}' message (${messageId}) to just '${numberOfClients}' clients but there are '${numberOfUsers}' users in conversation '${conversationId}'`,
      );
    }

    return this.conversation_service
      .post_encrypted_message(conversationId, payload, options.precondition)
      .then(response => {
        this.clientMismatchHandler.onClientMismatch(eventInfoEntity, response, payload);
        return response;
      })
      .catch(error => {
        const isUnknownClient = error.label === BackendClientError.LABEL.UNKNOWN_CLIENT;
        if (isUnknownClient) {
          return this.client_repository.removeLocalClient();
        }

        if (!error.missing) {
          throw error;
        }

        let updatedPayload;
        return this.clientMismatchHandler
          .onClientMismatch(eventInfoEntity, error, payload)
          .then(payloadWithMissingClients => {
            updatedPayload = payloadWithMissingClients;

            const userIds = Object.keys(error.missing);
            return this._grantOutgoingMessage(eventInfoEntity, userIds);
          })
          .then(() => {
            this.logger.info(
              `Updated '${messageType}' message (${messageId}) for conversation '${conversationId}'. Will ignore missing receivers.`,
              updatedPayload,
            );
            return this.conversation_service.post_encrypted_message(conversationId, updatedPayload, true);
          });
      });
  }

  async updateAllClients(conversation) {
    const sender = this.client_repository.currentClient().id;
    try {
      await this.conversation_service.post_encrypted_message(conversation.id, {recipients: {}, sender});
    } catch (error) {
      if (error.missing) {
        const remoteUserClients = error.missing;
        const localUserClients = await this.create_recipients(conversation.id);
        const selfId = this.selfUser().id;

        const deletedUserClients = Object.entries(localUserClients).reduce((deleted, [userId, clients]) => {
          if (userId === selfId) {
            return deleted;
          }
          const deletedClients = getDifference(remoteUserClients[userId], clients);
          if (deletedClients.length) {
            deleted[userId] = deletedClients;
          }
          return deleted;
        }, {});

        Object.entries(deletedUserClients).forEach(([userId, clients]) => {
          clients.forEach(clientId => this.user_repository.remove_client_from_user(userId, clientId));
        });

        const missingUserIds = Object.entries(remoteUserClients).reduce((missing, [userId, clients]) => {
          if (userId === selfId) {
            return missing;
          }
          const missingClients = getDifference(localUserClients[userId] || [], clients);
          if (missingClients.length) {
            missing.push(userId);
          }
          return missing;
        }, []);

        await Promise.all(
          missingUserIds.map(async userId => {
            const clients = await this.user_repository.getClientsByUserId(userId, false);
            await Promise.all(clients.map(client => this.user_repository.addClientToUser(userId, client)));
          }),
        );
      }
    }
  }

  _grantOutgoingMessage(eventInfoEntity, userIds) {
    const messageType = eventInfoEntity.getType();
    const allowedMessageTypes = ['cleared', 'confirmation', 'deleted', 'lastRead'];
    if (allowedMessageTypes.includes(messageType)) {
      return Promise.resolve();
    }
    const message = eventInfoEntity.genericMessage;
    if (message) {
      const lhStatus = this.legalHoldStatus(this.find_conversation_by_id(eventInfoEntity.conversationId));
      message[messageType][PROTO_MESSAGE_TYPE.LEGAL_HOLD_STATUS] = lhStatus;
    }
    const isCallingMessage = messageType === GENERIC_MESSAGE_TYPE.CALLING;
    const consentType = isCallingMessage
      ? ConversationRepository.CONSENT_TYPE.OUTGOING_CALL
      : ConversationRepository.CONSENT_TYPE.MESSAGE;

    return this.grantMessage(eventInfoEntity, consentType, userIds);
  }

  grantMessage(eventInfoEntity, consentType, userIds) {
    return this.get_conversation_by_id(eventInfoEntity.conversationId).then(conversationEntity => {
      const legalHoldMessageTypes = [
        GENERIC_MESSAGE_TYPE.ASSET,
        GENERIC_MESSAGE_TYPE.EDITED,
        GENERIC_MESSAGE_TYPE.IMAGE,
        GENERIC_MESSAGE_TYPE.TEXT,
      ];
      const isLegalHoldMessageType =
        eventInfoEntity.genericMessage && legalHoldMessageTypes.includes(eventInfoEntity.genericMessage.content);
      const needsLegalHoldApproval = conversationEntity.needsLegalHoldApproval() && isLegalHoldMessageType;
      const verificationState = conversationEntity.verification_state();
      const conversationDegraded = verificationState === ConversationVerificationState.DEGRADED;

      if (!conversationDegraded && !needsLegalHoldApproval) {
        return false;
      }

      if (!conversationDegraded) {
        return showLegalHoldWarning(conversationEntity);
      }

      if (needsLegalHoldApproval) {
        return showLegalHoldWarning(conversationEntity, true);
      }

      return new Promise((resolve, reject) => {
        let sendAnyway = false;

        userIds = userIds || conversationEntity.getUsersWithUnverifiedClients().map(userEntity => userEntity.id);

        return this.user_repository
          .get_users_by_id(userIds)
          .then(userEntities => {
            let actionString;
            let messageString;
            let titleString;

            const hasMultipleUsers = userEntities.length > 1;
            const userNames = joinNames(userEntities, Declension.NOMINATIVE);
            const titleSubstitutions = capitalizeFirstChar(userNames);

            if (hasMultipleUsers) {
              titleString = t('modalConversationNewDeviceHeadlineMany', titleSubstitutions);
            } else {
              const [userEntity] = userEntities;

              if (userEntity) {
                titleString = userEntity.is_me
                  ? t('modalConversationNewDeviceHeadlineYou', titleSubstitutions)
                  : t('modalConversationNewDeviceHeadlineOne', titleSubstitutions);
              } else {
                const conversationId = eventInfoEntity.conversationId;
                const type = eventInfoEntity.getType();

                const log = `Missing user IDs to grant '${type}' message in '${conversationId}' (${consentType})`;
                this.logger.error(log);

                const error = new Error('Failed to grant outgoing message');
                const customData = {
                  consentType,
                  messageType: type,
                  participants: conversationEntity.getNumberOfParticipants(false),
                  verificationState,
                };

                Raygun.send(error, customData);

                reject(error);
              }
            }

            switch (consentType) {
              case ConversationRepository.CONSENT_TYPE.INCOMING_CALL: {
                actionString = t('modalConversationNewDeviceIncomingCallAction');
                messageString = t('modalConversationNewDeviceIncomingCallMessage');
                break;
              }

              case ConversationRepository.CONSENT_TYPE.OUTGOING_CALL: {
                actionString = t('modalConversationNewDeviceOutgoingCallAction');
                messageString = t('modalConversationNewDeviceOutgoingCallMessage');
                break;
              }

              default: {
                actionString = t('modalConversationNewDeviceAction');
                messageString = t('modalConversationNewDeviceMessage');
                break;
              }
            }

            amplify.publish(WebAppEvents.WARNING.MODAL, ModalsViewModel.TYPE.CONFIRM, {
              close: () => {
                if (!sendAnyway) {
                  const errorType = z.error.ConversationError.TYPE.DEGRADED_CONVERSATION_CANCELLATION;
                  reject(new z.error.ConversationError(errorType));
                }
              },
              primaryAction: {
                action: () => {
                  sendAnyway = true;
                  conversationEntity.verification_state(ConversationVerificationState.UNVERIFIED);
                  resolve(true);
                },
                text: actionString,
              },
              text: {
                message: messageString,
                title: titleString,
              },
            });
          })
          .catch(reject);
      });
    });
  }

  /**
   * Estimate whether message should be send as type external.
   *
   * @private
   * @param {EventInfoEntity} eventInfoEntity - Info about event
   * @returns {boolean} Is payload likely to be too big so that we switch to type external?
   */
  _shouldSendAsExternal(eventInfoEntity) {
    const {conversationId, genericMessage} = eventInfoEntity;

    return this.get_conversation_by_id(conversationId).then(conversationEntity => {
      const messageInBytes = new Uint8Array(GenericMessage.encode(genericMessage).finish()).length;
      const estimatedPayloadInBytes = conversationEntity.getNumberOfClients() * messageInBytes;

      return estimatedPayloadInBytes > ConversationRepository.CONFIG.EXTERNAL_MESSAGE_THRESHOLD;
    });
  }

  /**
   * Post images to a conversation.
   *
   * @param {Conversation} conversationEntity - Conversation to post the images
   * @param {Array|FileList} images - Images
   * @returns {undefined} No return value
   */
  upload_images(conversationEntity, images) {
    this.upload_files(conversationEntity, images, true);
  }

  /**
   * Post files to a conversation.
   *
   * @param {Conversation} conversationEntity - Conversation to post the files
   * @param {Array|FileList} files - files
   * @param {AssetType} [asImage=false] - whether or not the file should be treated as an image
   * @returns {undefined} No return value
   */
  upload_files(conversationEntity, files, asImage) {
    if (this._can_upload_assets_to_conversation(conversationEntity)) {
      Array.from(files).forEach(file => this.upload_file(conversationEntity, file, asImage));
    }
  }

  /**
   * Post file to a conversation using v3
   *
   * @param {Conversation} conversationEntity - Conversation to post the file
   * @param {Object} file - File object
   * @param {AssetType} [asImage=false] - whether or not the file should be treated as an image
   * @returns {Promise} Resolves when file was uploaded
   */
  upload_file(conversationEntity, file, asImage) {
    let message_id;
    const upload_started = Date.now();

    return this.send_asset_metadata(conversationEntity, file, asImage)
      .then(({id}) => {
        message_id = id;
        return this.sendAssetPreview(conversationEntity, file, message_id);
      })
      .then(() => this.send_asset_remotedata(conversationEntity, file, message_id, asImage))
      .then(() => {
        const upload_duration = (Date.now() - upload_started) / TIME_IN_MILLIS.SECOND;
        this.logger.info(`Finished to upload asset for conversation'${conversationEntity.id} in ${upload_duration}`);
      })
      .catch(error => {
        if (error.type === z.error.ConversationError.TYPE.DEGRADED_CONVERSATION_CANCELLATION) {
          throw error;
        }

        this.logger.error(
          `Failed to upload asset for conversation '${conversationEntity.id}': ${error.message}`,
          error,
        );
        return this.get_message_in_conversation_by_id(conversationEntity, message_id).then(message_et => {
          this.send_asset_upload_failed(conversationEntity, message_et.id);
          return this.update_message_as_upload_failed(message_et);
        });
      });
  }

  /**
   * Delete message for everyone.
   *
   * @param {Conversation} conversationEntity - Conversation to delete message from
   * @param {Message} messageEntity - Message to delete
   * @param {Array<string>|boolean} [precondition] - Optional level that backend checks for missing clients
   * @returns {Promise} Resolves when message was deleted
   */
  deleteMessageForEveryone(conversationEntity, messageEntity, precondition) {
    const conversationId = conversationEntity.id;
    const messageId = messageEntity.id;

    return Promise.resolve()
      .then(() => {
        if (!messageEntity.user().is_me && !messageEntity.ephemeral_expires()) {
          throw new z.error.ConversationError(z.error.ConversationError.TYPE.WRONG_USER);
        }

        const protoMessageDelete = new MessageDelete({messageId});
        const genericMessage = new GenericMessage({
          [GENERIC_MESSAGE_TYPE.DELETED]: protoMessageDelete,
          messageId: createRandomUuid(),
        });

        return this.messageSender.queueMessage(() => {
          return this.create_recipients(conversationId, false, precondition).then(recipients => {
            const options = {precondition, recipients};
            const eventInfoEntity = new EventInfoEntity(genericMessage, conversationId, options);
            this._sendGenericMessage(eventInfoEntity);
          });
        });
      })
      .then(() => {
        amplify.publish(WebAppEvents.CONVERSATION.MESSAGE.REMOVED, messageId, conversationId);
        return this._delete_message_by_id(conversationEntity, messageId);
      })
      .catch(error => {
        const isConversationNotFound = error.code === BackendClientError.STATUS_CODE.NOT_FOUND;
        if (isConversationNotFound) {
          this.logger.warn(`Conversation '${conversationId}' not found. Deleting message for self user only.`);
          return this.deleteMessage(conversationEntity, messageEntity);
        }
        const message = `Failed to delete message '${messageId}' in conversation '${conversationId}' for everyone`;
        this.logger.info(message, error);
        throw error;
      });
  }

  /**
   * Delete message on your own clients.
   *
   * @param {Conversation} conversationEntity - Conversation to delete message from
   * @param {Message} messageEntity - Message to delete
   * @returns {Promise} Resolves when message was deleted
   */
  deleteMessage(conversationEntity, messageEntity) {
    return Promise.resolve()
      .then(() => {
        const protoMessageHide = new MessageHide({
          conversationId: conversationEntity.id,
          messageId: messageEntity.id,
        });
        const genericMessage = new GenericMessage({
          [GENERIC_MESSAGE_TYPE.HIDDEN]: protoMessageHide,
          messageId: createRandomUuid(),
        });

        const eventInfoEntity = new EventInfoEntity(genericMessage, this.self_conversation().id);
        return this.sendGenericMessageToConversation(eventInfoEntity);
      })
      .then(() => {
        amplify.publish(WebAppEvents.CONVERSATION.MESSAGE.REMOVED, messageEntity.id, conversationEntity.id);
        return this._delete_message_by_id(conversationEntity, messageEntity.id);
      })
      .catch(error => {
        this.logger.info(
          `Failed to send delete message with id '${messageEntity.id}' for conversation '${conversationEntity.id}'`,
          error,
        );
        throw error;
      });
  }

  /**
   * Can user upload assets to conversation.
   * @param {Conversation} conversationEntity - Conversation to check
   * @returns {boolean} Can assets be uploaded
   */
  _can_upload_assets_to_conversation(conversationEntity) {
    return !!conversationEntity && !conversationEntity.isRequest() && !conversationEntity.removed_from_conversation();
  }

  //##############################################################################
  // Event callbacks
  //##############################################################################

  /**
   * Listener for incoming events.
   *
   * @param {Object} eventJson - JSON data for event
   * @param {EventRepository.SOURCE} [eventSource=EventRepository.SOURCE.STREAM] - Source of event
   * @returns {Promise} Resolves when event was handled
   */
  onConversationEvent(eventJson, eventSource = EventRepository.SOURCE.STREAM) {
    const logObject = {eventJson: JSON.stringify(eventJson), eventObject: eventJson};
    const logMessage = `Conversation Event: '${eventJson.type}' (Source: ${eventSource})`;
    this.logger.info(logMessage, logObject);

    return this._pushToReceivingQueue(eventJson, eventSource);
  }

  _handleConversationEvent(eventJson, eventSource = EventRepository.SOURCE.STREAM) {
    if (!eventJson) {
      return Promise.reject(new Error('Conversation Repository Event Handling: Event missing'));
    }

    const {conversation, data: eventData, type} = eventJson;
    const conversationId = (eventData && eventData.conversationId) || conversation;
    this.logger.info(`Handling event '${type}' in conversation '${conversationId}' (Source: ${eventSource})`);

    const inSelfConversation = conversationId === this.self_conversation() && this.self_conversation().id;
    if (inSelfConversation) {
      const typesInSelfConversation = [
        BackendEvent.CONVERSATION.MEMBER_UPDATE,
        ClientEvent.CONVERSATION.MESSAGE_HIDDEN,
      ];

      const isExpectedType = typesInSelfConversation.includes(type);
      if (!isExpectedType) {
        return Promise.reject(new z.error.ConversationError(z.error.ConversationError.TYPE.WRONG_CONVERSATION));
      }
    }

    const isConversationCreate = type === BackendEvent.CONVERSATION.CREATE;
    const onEventPromise = isConversationCreate ? Promise.resolve() : this.get_conversation_by_id(conversationId);
    let previouslyArchived;

    return onEventPromise
      .then(conversationEntity => {
        if (conversationEntity) {
          // Check if conversation was archived
          previouslyArchived = conversationEntity.is_archived();

          const isBackendTimestamp = eventSource !== EventRepository.SOURCE.INJECTED;
          conversationEntity.update_timestamp_server(eventJson.server_time || eventJson.time, isBackendTimestamp);
        }

        return conversationEntity;
      })
      .then(conversationEntity => this._checkConversationParticipants(conversationEntity, eventJson, eventSource))
      .then(conversationEntity => this._triggerFeatureEventHandlers(conversationEntity, eventJson, eventSource))
      .then(conversationEntity => this._reactToConversationEvent(conversationEntity, eventJson, eventSource))
      .then((entityObject = {}) => this._handleConversationNotification(entityObject, eventSource, previouslyArchived))
      .catch(error => {
        const isMessageNotFound = error.type === z.error.ConversationError.TYPE.MESSAGE_NOT_FOUND;
        if (!isMessageNotFound) {
          throw error;
        }
      });
  }

  /**
   * Check that sender of received event is a known conversation participant.
   *
   * @private
   * @param {Conversation} conversationEntity - Conversation targeted by the event
   * @param {Object} eventJson - JSON data of the event
   * @param {EventRepository.SOURCE} eventSource - Source of event
   * @returns {Promise} Resolves when the participant list has been checked
   */
  _checkConversationParticipants(conversationEntity, eventJson, eventSource) {
    // We ignore injected events
    const isInjectedEvent = eventSource === EventRepository.SOURCE.INJECTED;
    if (isInjectedEvent || !conversationEntity) {
      return conversationEntity;
    }

    const {from: sender, id, type, time} = eventJson;

    if (sender) {
      const allParticipantIds = conversationEntity.participating_user_ids().concat(this.selfUser().id);
      const isFromUnknownUser = !allParticipantIds.includes(sender);

      if (isFromUnknownUser) {
        const membersUpdateMessages = [
          BackendEvent.CONVERSATION.MEMBER_LEAVE,
          BackendEvent.CONVERSATION.MEMBER_JOIN,
          ClientEvent.CONVERSATION.TEAM_MEMBER_LEAVE,
        ];
        const isMembersUpdateEvent = membersUpdateMessages.includes(eventJson.type);
        if (isMembersUpdateEvent) {
          const isFromUpdatedMember = eventJson.data.user_ids.includes(sender);
          if (isFromUpdatedMember) {
            // we ignore leave/join events that are sent by the user actually leaving or joining
            return conversationEntity;
          }
        }

        const message = `Received '${type}' event '${id}' from user '${sender}' unknown in '${conversationEntity.id}'`;
        this.logger.warn(message, eventJson);

        const timestamp = new Date(time).getTime() - 1;
        return this.addMissingMember(conversationEntity.id, [sender], timestamp).then(() => conversationEntity);
      }
    }

    return conversationEntity;
  }

  /**
   * Triggers the methods associated with a specific event.
   *
   * @private
   * @param {Conversation} conversationEntity - Conversation targeted by the event
   * @param {Object} eventJson - JSON data of the event
   * @param {EventRepository.SOURCE} eventSource - Source of event
   * @returns {Promise<any>} Resolves when the event has been treated
   */
  _reactToConversationEvent(conversationEntity, eventJson, eventSource) {
    switch (eventJson.type) {
      case BackendEvent.CONVERSATION.CREATE:
        return this._onCreate(eventJson, eventSource);

      case BackendEvent.CONVERSATION.MEMBER_JOIN:
        return this._onMemberJoin(conversationEntity, eventJson);

      case BackendEvent.CONVERSATION.MEMBER_LEAVE:
      case ClientEvent.CONVERSATION.TEAM_MEMBER_LEAVE:
        return this._onMemberLeave(conversationEntity, eventJson);

      case BackendEvent.CONVERSATION.MEMBER_UPDATE:
        return this._onMemberUpdate(conversationEntity, eventJson);

      case BackendEvent.CONVERSATION.RENAME:
        return this._onRename(conversationEntity, eventJson);

      case ClientEvent.CONVERSATION.ASSET_ADD:
        return this._onAssetAdd(conversationEntity, eventJson);

      case ClientEvent.CONVERSATION.GROUP_CREATION:
        return this._onGroupCreation(conversationEntity, eventJson);

      case ClientEvent.CONVERSATION.MESSAGE_DELETE:
        return this._onMessageDeleted(conversationEntity, eventJson);

      case ClientEvent.CONVERSATION.MESSAGE_HIDDEN:
        return this._onMessageHidden(eventJson);

      case ClientEvent.CONVERSATION.ONE2ONE_CREATION:
        return this._on1to1Creation(conversationEntity, eventJson);

      case ClientEvent.CONVERSATION.REACTION:
        return this._onReaction(conversationEntity, eventJson);

      case BackendEvent.CONVERSATION.RECEIPT_MODE_UPDATE:
        return this._onReceiptModeChanged(conversationEntity, eventJson);

      case ClientEvent.CONVERSATION.MESSAGE_ADD:
        const isMessageEdit = !!eventJson.edited_time;
        if (isMessageEdit) {
          // in case of an edition, the DB listner will take care of updating the local entity
          return {conversationEntity};
        }
        return this._addEventToConversation(conversationEntity, eventJson);

      case BackendEvent.CONVERSATION.MESSAGE_TIMER_UPDATE:
      case ClientEvent.CONVERSATION.DELETE_EVERYWHERE:
      case ClientEvent.CONVERSATION.INCOMING_MESSAGE_TOO_BIG:
      case ClientEvent.CONVERSATION.KNOCK:
      case ClientEvent.CONVERSATION.LOCATION:
      case ClientEvent.CONVERSATION.MISSED_MESSAGES:
      case ClientEvent.CONVERSATION.UNABLE_TO_DECRYPT:
      case ClientEvent.CONVERSATION.VERIFICATION:
      case ClientEvent.CONVERSATION.VOICE_CHANNEL_ACTIVATE:
      case ClientEvent.CONVERSATION.VOICE_CHANNEL_DEACTIVATE:
        return this._addEventToConversation(conversationEntity, eventJson);
    }
  }

  /**
   * Calls the feature specific event handler on the current event being handled.
   *
   * @private
   * @param {Conversation} conversationEntity - Conversation targeted by the event
   * @param {Object} eventJson - JSON data of the event
   * @param {EventRepository.SOURCE} eventSource - Source of event
   * @returns {Promise} Resolves when all the handlers have done their job
   */
  _triggerFeatureEventHandlers(conversationEntity, eventJson, eventSource) {
    const conversationEventHandlers = [this.ephemeralHandler, this.stateHandler];
    const handlePromises = conversationEventHandlers.map(handler =>
      handler.handleConversationEvent(conversationEntity, eventJson, eventSource),
    );
    return Promise.all(handlePromises).then(() => conversationEntity);
  }

  /**
   * Handles conversation update and notification message.
   *
   * @private
   * @param {Object} entityObject - Object containing the conversation and the message that are targeted by the event
   * @param {EventRepository.SOURCE} eventSource - Source of event
   * @param {boolean} previouslyArchived - true if the previous state of the conversation was archived
   * @returns {Promise} Resolves when the conversation was updated
   */
  _handleConversationNotification(entityObject = {}, eventSource, previouslyArchived) {
    const {conversationEntity, messageEntity} = entityObject;

    if (conversationEntity) {
      const eventFromWebSocket = eventSource === EventRepository.SOURCE.WEB_SOCKET;
      const eventFromStream = eventSource === EventRepository.SOURCE.STREAM;

      if (messageEntity) {
        const isRemoteEvent = eventFromStream || eventFromWebSocket;

        if (isRemoteEvent) {
          this._sendConfirmationStatus(conversationEntity, messageEntity, Confirmation.Type.DELIVERED);
        }

        if (!eventFromStream) {
          amplify.publish(WebAppEvents.NOTIFICATION.NOTIFY, messageEntity, undefined, conversationEntity);
        }

        if (conversationEntity.is_cleared()) {
          conversationEntity.cleared_timestamp(0);
        }
      }

      // Check if event needs to be un-archived
      if (previouslyArchived) {
        // Add to check for un-archiving at the end of stream handling
        if (eventFromStream) {
          return this.conversationsWithNewEvents.set(conversationEntity.id, conversationEntity);
        }

        if (eventFromWebSocket && conversationEntity.shouldUnarchive()) {
          return this.unarchiveConversation(conversationEntity, false, 'event from WebSocket');
        }
      }
    }
  }

  /**
   * Push to receiving queue.
   * @param {Object} eventJson - JSON data for event
   * @param {EventRepository.SOURCE} source - Source of event
   * @returns {undefined} No return value
   */
  _pushToReceivingQueue(eventJson, source) {
    this.receiving_queue
      .push(() => this._handleConversationEvent(eventJson, source))
      .then(() => {
        if (this.init_promise) {
          const eventFromStream = source === EventRepository.SOURCE.STREAM;
          if (eventFromStream) {
            this.init_handled = this.init_handled + 1;
            if (this.init_handled % 5 === 0 || this.init_handled < 5) {
              const content = {
                handled: this.init_handled,
                total: this.init_total,
              };
              const progress = (this.init_handled / this.init_total) * 20 + 75;

              amplify.publish(WebAppEvents.APP.UPDATE_PROGRESS, progress, t('initEvents'), content);
            }
          }

          if (!this.receiving_queue.getLength() || !eventFromStream) {
            this.init_promise.resolve_fn();
            this.init_promise = undefined;
          }
        }
      })
      .catch(error => {
        if (this.init_promise) {
          this.init_promise.reject_fn(error);
          this.init_promise = undefined;
        } else {
          throw error;
        }
      });
  }

  /**
   * Add missed events message to conversations.
   * @returns {undefined} No return value
   */
  on_missed_events() {
    this.filtered_conversations()
      .filter(conversationEntity => !conversationEntity.removed_from_conversation())
      .forEach(conversationEntity => {
        const currentTimestamp = this.serverTimeHandler.toServerTimestamp();
        const missed_event = z.conversation.EventBuilder.buildMissed(conversationEntity, currentTimestamp);
        this.eventRepository.injectEvent(missed_event);
      });
  }

  _on1to1Creation(conversationEntity, eventJson) {
    return this.event_mapper
      .mapJsonEvent(eventJson, conversationEntity)
      .then(messageEntity => this._updateMessageUserEntities(messageEntity))
      .then(messageEntity => {
        const userEntity = messageEntity.otherUser();
        const isOutgoingRequest = userEntity && userEntity.isOutgoingRequest();
        if (isOutgoingRequest) {
          messageEntity.memberMessageType = SystemMessageType.CONNECTION_REQUEST;
        }

        conversationEntity.add_message(messageEntity);
        return {conversationEntity};
      });
  }

  /**
   * An asset was uploaded.
   *
   * @private
   * @param {Conversation} conversationEntity - Conversation to add the event to
   * @param {Object} event_json - JSON data of 'conversation.asset-upload-complete' event
   * @returns {Promise} Resolves when the event was handled
   */
  _on_asset_upload_complete(conversationEntity, event_json) {
    return this.get_message_in_conversation_by_id(conversationEntity, event_json.id)
      .then(message_et => this.update_message_as_upload_complete(conversationEntity, message_et, event_json))
      .catch(error => {
        if (error.type !== z.error.ConversationError.TYPE.MESSAGE_NOT_FOUND) {
          throw error;
        }

        this.logger.error(`Upload complete: Could not find message with id '${event_json.id}'`, event_json);
      });
  }

  /**
   * A conversation was created.
   *
   * @private
   * @param {Object} eventJson - JSON data of 'conversation.create' event
   * @param {EventRepository.SOURCE} eventSource - Source of event
   * @returns {Promise} Resolves when the event was handled
   */
  _onCreate(eventJson, eventSource) {
    const {conversation: conversationId, data: eventData, time} = eventJson;
    const eventTimestamp = new Date(time).getTime();
    const initialTimestamp = _.isNaN(eventTimestamp) ? this.getLatestEventTimestamp(true) : eventTimestamp;

    return Promise.resolve(this.find_conversation_by_id(conversationId))
      .then(conversationEntity => {
        if (conversationEntity) {
          throw new z.error.ConversationError(z.error.ConversationError.TYPE.NO_CHANGES);
        }
        return this.mapConversations(eventData, initialTimestamp);
      })
      .then(conversationEntity => this.updateParticipatingUserEntities(conversationEntity))
      .then(conversationEntity => this.save_conversation(conversationEntity))
      .then(conversationEntity => {
        if (conversationEntity) {
          if (conversationEntity.participating_user_ids().length) {
            this._addCreationMessage(conversationEntity, false, initialTimestamp, eventSource);
          }

          this.verificationStateHandler.onConversationCreate(conversationEntity);
          return {conversationEntity};
        }
      })
      .catch(error => {
        const isNoChanges = error.type === z.error.ConversationError.TYPE.NO_CHANGES;
        if (!isNoChanges) {
          throw error;
        }
      });
  }

  _onGroupCreation(conversationEntity, eventJson) {
    return this.event_mapper
      .mapJsonEvent(eventJson, conversationEntity)
      .then(messageEntity => {
        const creatorId = conversationEntity.creator;
        const createdByParticipant = !!conversationEntity.participating_user_ids().find(userId => userId === creatorId);
        const createdBySelfUser = this.selfUser().id === creatorId && !conversationEntity.removed_from_conversation();

        const creatorIsParticipant = createdByParticipant || createdBySelfUser;
        if (!creatorIsParticipant) {
          messageEntity.memberMessageType = SystemMessageType.CONVERSATION_RESUME;
        }

        return this._updateMessageUserEntities(messageEntity);
      })
      .then(messageEntity => {
        if (conversationEntity && messageEntity) {
          conversationEntity.add_message(messageEntity);
        }

        return {conversationEntity, messageEntity};
      });
  }

  /**
   * User were added to a group conversation.
   *
   * @private
   * @param {Conversation} conversationEntity - Conversation to add users to
   * @param {Object} eventJson - JSON data of 'conversation.member-join' event
   * @returns {Promise} Resolves when the event was handled
   */
  _onMemberJoin(conversationEntity, eventJson) {
    // Ignore if we join a 1to1 conversation (accept a connection request)
    const connectionEntity = this.connectionRepository.getConnectionByConversationId(conversationEntity.id);
    const isPendingConnection = connectionEntity && connectionEntity.isIncomingRequest();
    if (isPendingConnection) {
      return Promise.resolve();
    }

    const eventData = eventJson.data;

    eventData.user_ids.forEach(userId => {
      const isSelfUser = userId === this.selfUser().id;
      const isParticipatingUser = conversationEntity.participating_user_ids().includes(userId);
      if (!isSelfUser && !isParticipatingUser) {
        conversationEntity.participating_user_ids.push(userId);
      }
    });

    // Self user joins again
    const selfUserRejoins = eventData.user_ids.includes(this.selfUser().id);
    if (selfUserRejoins) {
      conversationEntity.status(ConversationStatus.CURRENT_MEMBER);
    }

    const updateSequence = selfUserRejoins ? this.updateConversationFromBackend(conversationEntity) : Promise.resolve();

    return updateSequence
      .then(() => this.updateParticipatingUserEntities(conversationEntity, false, true))
      .then(() => this._addEventToConversation(conversationEntity, eventJson))
      .then(({messageEntity}) => {
        this.verificationStateHandler.onMemberJoined(conversationEntity, eventData.user_ids);
        return {conversationEntity, messageEntity};
      });
  }

  /**
   * Members of a group conversation were removed or left.
   *
   * @private
   * @param {Conversation} conversationEntity - Conversation to remove users from
   * @param {Object} eventJson - JSON data of 'conversation.member-leave' event
   * @returns {Promise} Resolves when the event was handled
   */
  _onMemberLeave(conversationEntity, eventJson) {
    const {data: eventData, from} = eventJson;
    const isFromSelf = from === this.selfUser().id;
    const removesSelfUser = eventData.user_ids.includes(this.selfUser().id);
    const selfLeavingClearedConversation = isFromSelf && removesSelfUser && conversationEntity.is_cleared();

    if (removesSelfUser) {
      conversationEntity.status(ConversationStatus.PAST_MEMBER);

      if (conversationEntity.call()) {
        const reason = TERMINATION_REASON.MEMBER_LEAVE;
        amplify.publish(WebAppEvents.CALL.STATE.LEAVE, conversationEntity.id, reason);
      }

      if (this.selfUser().isTemporaryGuest()) {
        eventJson.from = this.selfUser().id;
      }
    }

    if (!selfLeavingClearedConversation) {
      return this._addEventToConversation(conversationEntity, eventJson)
        .then(({messageEntity}) => {
          messageEntity
            .userEntities()
            .filter(userEntity => !userEntity.is_me)
            .forEach(userEntity => {
              conversationEntity.participating_user_ids.remove(userEntity.id);

              if (userEntity.isTemporaryGuest()) {
                userEntity.clearExpirationTimeout();
              }

              if (conversationEntity.call()) {
                amplify.publish(WebAppEvents.CALL.STATE.REMOVE_PARTICIPANT, conversationEntity.id, userEntity.id);
              }
            });

          return this.updateParticipatingUserEntities(conversationEntity).then(() => messageEntity);
        })
        .then(messageEntity => {
          this.verificationStateHandler.onMemberLeft(conversationEntity);

          if (isFromSelf && conversationEntity.removed_from_conversation()) {
            this.archiveConversation(conversationEntity);
          }

          return {conversationEntity, messageEntity};
        });
    }
  }

  /**
   * Membership properties for a conversation were updated.
   *
   * @private
   * @param {Conversation} conversationEntity - Conversation entity that will be updated
   * @param {Object} eventJson - JSON data of 'conversation.member-update' event
   * @returns {Promise} Resolves when the event was handled
   */
  _onMemberUpdate(conversationEntity, eventJson) {
    const {conversation: conversationId, data: eventData, from} = eventJson;

    const isBackendEvent = eventData.otr_archived_ref || eventData.otr_muted_ref;
    const inSelfConversation = !this.self_conversation() || conversationId === this.self_conversation().id;
    if (!inSelfConversation && conversationId && !isBackendEvent) {
      throw new z.error.ConversationError(z.error.ConversationError.TYPE.WRONG_CONVERSATION);
    }

    const isFromSelf = !this.selfUser() || from === this.selfUser().id;
    if (!isFromSelf) {
      throw new z.error.ConversationError(z.error.ConversationError.TYPE.WRONG_USER);
    }

    const isActiveConversation = this.is_active_conversation(conversationEntity);
    const nextConversationEt = isActiveConversation ? this.get_next_conversation(conversationEntity) : undefined;
    const previouslyArchived = conversationEntity.is_archived();

    this.conversationMapper.updateSelfStatus(conversationEntity, eventData);

    const wasUnarchived = previouslyArchived && !conversationEntity.is_archived();
    if (wasUnarchived) {
      return this._fetch_users_and_events(conversationEntity);
    }

    if (conversationEntity.is_cleared()) {
      this._clear_conversation(conversationEntity, conversationEntity.cleared_timestamp());
    }

    if (!conversationEntity.showNotificationsEverything()) {
      const hasIncomingCall = conversationEntity.call() && conversationEntity.call().isIncoming();
      if (hasIncomingCall) {
        amplify.publish(WebAppEvents.CALL.STATE.REJECT, conversationEntity.id, false);
      }
    }

    if (isActiveConversation && (conversationEntity.is_archived() || conversationEntity.is_cleared())) {
      amplify.publish(WebAppEvents.CONVERSATION.SHOW, nextConversationEt);
    }
  }

  /**
   * An asset received in a conversation.
   *
   * @private
   * @param {Conversation} conversationEntity - Conversation to add the event to
   * @param {Object} event - JSON data of 'conversation.asset-add'
   * @returns {Promise} Resolves when the event was handled
   */
  _onAssetAdd(conversationEntity, event) {
    const fromSelf = event.from === this.selfUser().id;

    const isRemoteFailure = !fromSelf && event.data.status === AssetTransferState.UPLOAD_FAILED;
    const isLocalCancel = fromSelf && event.data.reason === AssetUploadFailedReason.CANCELLED;

    if (isRemoteFailure || isLocalCancel) {
      return conversationEntity.remove_message_by_id(event.id);
    }

    return this._addEventToConversation(conversationEntity, event).then(({messageEntity}) => {
      const firstAsset = messageEntity.get_first_asset();
      if (firstAsset.is_image() || firstAsset.status() === AssetTransferState.UPLOADED) {
        return {conversationEntity, messageEntity};
      }
    });
  }

  /**
   * A hide message received in a conversation.
   *
   * @private
   * @param {Conversation} conversationEntity - Conversation to add the event to
   * @param {Object} eventJson - JSON data of 'conversation.message-delete'
   * @returns {Promise} Resolves when the event was handled
   */
  _onMessageDeleted(conversationEntity, eventJson) {
    const {data: eventData, from, id: eventId, time} = eventJson;

    return this.get_message_in_conversation_by_id(conversationEntity, eventData.message_id)
      .then(deletedMessageEntity => {
        if (deletedMessageEntity.ephemeral_expires()) {
          return;
        }

        const isSameSender = from === deletedMessageEntity.from;
        if (!isSameSender) {
          throw new z.error.ConversationError(z.error.ConversationError.TYPE.WRONG_USER);
        }

        const isFromSelf = from === this.selfUser().id;
        if (!isFromSelf) {
          return this._addDeleteMessage(conversationEntity.id, eventId, time, deletedMessageEntity);
        }
      })
      .then(() => {
        amplify.publish(WebAppEvents.CONVERSATION.MESSAGE.REMOVED, eventData.message_id, conversationEntity.id);
        return this._delete_message_by_id(conversationEntity, eventData.message_id);
      })
      .catch(error => {
        const isNotFound = error.type === z.error.ConversationError.TYPE.MESSAGE_NOT_FOUND;
        if (!isNotFound) {
          this.logger.info(`Failed to delete message for conversation '${conversationEntity.id}'`, error);
          throw error;
        }
      });
  }

  /**
   * A hide message received in a conversation.
   *
   * @private
   * @param {Object} eventJson - JSON data of 'conversation.message-hidden'
   * @returns {Promise} Resolves when the event was handled
   */
  _onMessageHidden(eventJson) {
    const {conversation: conversationId, data: eventData, from} = eventJson;

    return Promise.resolve()
      .then(() => {
        const inSelfConversation = !this.self_conversation() || conversationId === this.self_conversation().id;
        if (!inSelfConversation) {
          throw new z.error.ConversationError(z.error.ConversationError.TYPE.WRONG_CONVERSATION);
        }

        const isFromSelf = !this.selfUser() || from === this.selfUser().id;
        if (!isFromSelf) {
          throw new z.error.ConversationError(z.error.ConversationError.TYPE.WRONG_USER);
        }

        return this.get_conversation_by_id(eventData.conversation_id);
      })
      .then(conversationEntity => {
        amplify.publish(WebAppEvents.CONVERSATION.MESSAGE.REMOVED, eventData.message_id, conversationEntity.id);
        return this._delete_message_by_id(conversationEntity, eventData.message_id);
      })
      .catch(error => {
        this.logger.info(
          `Failed to delete message '${eventData.message_id}' for conversation '${eventData.conversation_id}'`,
          error,
        );
        throw error;
      });
  }

  /**
   * Someone reacted to a message.
   *
   * @private
   * @param {Conversation} conversationEntity - Conversation entity that a message was reacted upon in
   * @param {Object} eventJson - JSON data of 'conversation.reaction' event
   * @returns {Promise} Resolves when the event was handled
   */
  _onReaction(conversationEntity, eventJson) {
    const conversationId = conversationEntity.id;
    const eventData = eventJson.data;
    const messageId = eventData.message_id;

    return this.get_message_in_conversation_by_id(conversationEntity, messageId)
      .then(messageEntity => {
        if (!messageEntity || !messageEntity.is_content()) {
          const type = messageEntity ? messageEntity.type : 'unknown';

          const log = `Cannot react to '${type}' message '${messageId}' in conversation '${conversationId}'`;
          this.logger.error(log, messageEntity);
          throw new z.error.ConversationError(z.error.ConversationError.TYPE.WRONG_TYPE);
        }

        const changes = messageEntity.getUpdatedReactions(eventJson);
        if (changes) {
          const log = `Updating reactions of message '${messageId}' in conversation '${conversationId}'`;
          this.logger.debug(log, {changes, event: eventJson});

          this.eventService.updateEventSequentially(messageEntity.primary_key, changes);
          return this._prepareReactionNotification(conversationEntity, messageEntity, eventJson);
        }
      })
      .catch(error => {
        const isNotFound = error.type === z.error.ConversationError.TYPE.MESSAGE_NOT_FOUND;
        if (!isNotFound) {
          const log = `Failed to handle reaction to message '${messageId}' in conversation '${conversationId}'`;
          this.logger.error(log, {error, event: eventJson});
          throw error;
        }
      });
  }

  /**
   * A conversation was renamed.
   *
   * @private
   * @param {Conversation} conversationEntity - Conversation entity that will be renamed
   * @param {Object} eventJson - JSON data of 'conversation.rename' event
   * @returns {Promise} Resolves when the event was handled
   */
  _onRename(conversationEntity, eventJson) {
    return this._addEventToConversation(conversationEntity, eventJson).then(({messageEntity}) => {
      this.conversationMapper.updateProperties(conversationEntity, eventJson.data);
      return {conversationEntity, messageEntity};
    });
  }

  /**
   * A conversation receipt mode was changed
   *
   * @private
   * @param {Conversation} conversationEntity - Conversation entity that will be renamed
   * @param {Object} eventJson - JSON data of 'conversation.receipt-mode-update' event
   * @returns {Promise<{conversationEntity, messageEntity}>} Resolves when the event was handled
   */
  _onReceiptModeChanged(conversationEntity, eventJson) {
    return this._addEventToConversation(conversationEntity, eventJson).then(({messageEntity}) => {
      this.conversationMapper.updateSelfStatus(conversationEntity, {receipt_mode: eventJson.data.receipt_mode});
      return {conversationEntity, messageEntity};
    });
  }

  handleMessageExpiration(messageEntity) {
    amplify.publish(WebAppEvents.CONVERSATION.EPHEMERAL_MESSAGE_TIMEOUT, messageEntity);
    const shouldDeleteMessage = !messageEntity.user().is_me || messageEntity.is_ping();
    if (shouldDeleteMessage) {
      this.get_conversation_by_id(messageEntity.conversation_id).then(conversationEntity => {
        const isPingFromSelf = messageEntity.user().is_me && messageEntity.is_ping();
        const deleteForSelf = isPingFromSelf || conversationEntity.removed_from_conversation();
        if (deleteForSelf) {
          return this.deleteMessage(conversationEntity, messageEntity);
        }

        const userIds = conversationEntity.isGroup() ? [this.selfUser().id, messageEntity.from] : undefined;
        this.deleteMessageForEveryone(conversationEntity, messageEntity, userIds);
      });
    }
  }

  //##############################################################################
  // Private
  //##############################################################################

  _initMessageEntity(conversationEntity, eventJson) {
    return this.event_mapper
      .mapJsonEvent(eventJson, conversationEntity, true)
      .then(messageEntity => this._updateMessageUserEntities(messageEntity));
  }

  _replaceMessageInConversation(conversationEntity, eventId, newData) {
    const originalMessage = conversationEntity.getMessage(eventId);
    if (!originalMessage) {
      return undefined;
    }
    const replacedMessageEntity = this.event_mapper.updateMessageEvent(originalMessage, newData);
    this.ephemeralHandler.validateMessage(replacedMessageEntity);
    return replacedMessageEntity;
  }

  /**
   * Convert a JSON event into an entity and add it to a given conversation.
   *
   * @private
   * @param {Conversation} conversationEntity - Conversation entity the event will be added to
   * @param {Object} eventJson - Event data
   * @returns {Promise} Promise that resolves with the message entity for the event
   */
  _addEventToConversation(conversationEntity, eventJson) {
    return this._initMessageEntity(conversationEntity, eventJson).then(messageEntity => {
      if (conversationEntity && messageEntity) {
        const wasAdded = conversationEntity.add_message(messageEntity);
        if (wasAdded) {
          this.ephemeralHandler.validateMessage(messageEntity);
        }
      }
      return {conversationEntity, messageEntity};
    });
  }

  /**
   * Convert multiple JSON events into entities and add them to a given conversation.
   *
   * @private
   * @param {Array} events - Event data
   * @param {Conversation} conversationEntity - Conversation entity the events will be added to
   * @param {boolean} [prepend=true] - Should existing messages be prepended
   * @returns {Promise} Resolves with an array of mapped messages
   */
  _addEventsToConversation(events, conversationEntity, prepend = true) {
    return this.event_mapper
      .mapJsonEvents(events, conversationEntity, true)
      .then(messageEntities => this._updateMessagesUserEntities(messageEntities))
      .then(messageEntities => this.ephemeralHandler.validateMessages(messageEntities))
      .then(messageEntities => {
        if (prepend && conversationEntity.messages().length) {
          conversationEntity.prepend_messages(messageEntities);
        } else {
          conversationEntity.add_messages(messageEntities);
        }
        return messageEntities;
      });
  }

  /**
   * Fetch all unread events and users of a conversation.
   *
   * @private
   * @param {Conversation} conversationEntity - Conversation fetch events and users for
   * @returns {undefined} No return value
   */
  _fetch_users_and_events(conversationEntity) {
    if (!conversationEntity.is_loaded() && !conversationEntity.is_pending()) {
      this.updateParticipatingUserEntities(conversationEntity);
      this._get_unread_events(conversationEntity);
    }
  }

  /**
   * Forward the reaction event to the Notification repository for browser and audio notifications.
   *
   * @private
   * @param {Conversation} conversationEntity - Conversation that event was received in
   * @param {Message} messageEntity - Message that has been reacted upon
   * @param {Object} eventJson -] JSON data of received reaction event
   * @returns {Promise} Resolves when the notification was prepared
   */
  _prepareReactionNotification(conversationEntity, messageEntity, eventJson) {
    const {data: event_data, from} = eventJson;

    const messageFromSelf = messageEntity.from === this.selfUser().id;
    if (messageFromSelf && event_data.reaction) {
      return this.user_repository.get_user_by_id(from).then(userEntity => {
        const reactionMessageEntity = new z.entity.Message(messageEntity.id, SuperType.REACTION);
        reactionMessageEntity.user(userEntity);
        reactionMessageEntity.reaction = event_data.reaction;
        return {conversationEntity, messageEntity: reactionMessageEntity};
      });
    }

    return Promise.resolve({conversationEntity});
  }

  _updateMessagesUserEntities(messageEntities) {
    return Promise.all(messageEntities.map(messageEntity => this._updateMessageUserEntities(messageEntity)));
  }

  /**
   * Updates the user entities that are part of a message.
   *
   * @private
   * @param {Message} messageEntity - Message to be updated
   * @returns {Promise} Resolves when users have been update
   */
  _updateMessageUserEntities(messageEntity) {
    return this.user_repository.get_user_by_id(messageEntity.from).then(userEntity => {
      messageEntity.user(userEntity);

      if (messageEntity.is_member() || messageEntity.userEntities) {
        return this.user_repository.get_users_by_id(messageEntity.userIds()).then(userEntities => {
          userEntities.sort((userA, userB) => sortByPriority(userA.first_name(), userB.first_name()));
          messageEntity.userEntities(userEntities);
          return messageEntity;
        });
      }

      if (messageEntity.is_content()) {
        const userIds = Object.keys(messageEntity.reactions());

        messageEntity.reactions_user_ets.removeAll();
        if (userIds.length) {
          return this.user_repository.get_users_by_id(userIds).then(userEntities => {
            messageEntity.reactions_user_ets(userEntities);
            return messageEntity;
          });
        }
      }

      return messageEntity;
    });
  }

  /**
   * Cancel asset upload.
   * @param {string} messageId - Id of the message which upload has been cancelled
   * @returns {undefined} No return value
   */
  cancel_asset_upload(messageId) {
    this.send_asset_upload_failed(this.active_conversation(), messageId, AssetUploadFailedReason.CANCELLED);
  }

  /**
   * Delete message from UI and database. Primary key is used to delete message in database.
   *
   * @private
   * @param {Conversation} conversationEntity - Conversation that contains the message
   * @param {Message} message_et - Message to delete
   * @returns {Promise} Resolves when message was deleted
   */
  _delete_message(conversationEntity, message_et) {
    return this.eventService.deleteEventByKey(message_et.primary_key);
  }

  /**
   * Delete message from UI and database. Primary key is used to delete message in database.
   *
   * @private
   * @param {Conversation} conversationEntity - Conversation that contains the message
   * @param {string} message_id - ID of message to delete
   * @returns {Promise} Resolves when message was deleted
   */
  _delete_message_by_id(conversationEntity, message_id) {
    return this.eventService.deleteEvent(conversationEntity.id, message_id);
  }

  /**
   * Delete messages from UI and database.
   *
   * @private
   * @param {Conversation} conversationEntity - Conversation that contains the message
   * @param {number} [timestamp] - Timestamp as upper bound which messages to remove
   * @returns {undefined} No return value
   */
  _deleteMessages(conversationEntity, timestamp) {
    conversationEntity.hasCreationMessage = false;

    const iso_date = timestamp ? new Date(timestamp).toISOString() : undefined;
    this.eventService.deleteEvents(conversationEntity.id, iso_date);
  }

  /**
   * Add delete message to conversation.
   *
   * @private
   * @param {string} conversationId - ID of conversation
   * @param {string} messageId - ID of message
   * @param {string} time - ISO 8601 formatted time string
   * @param {Message} messageEntity - Message to delete
   * @returns {undefined} No return value
   */
  _addDeleteMessage(conversationId, messageId, time, messageEntity) {
    const deleteEvent = z.conversation.EventBuilder.buildDelete(conversationId, messageId, time, messageEntity);
    this.eventRepository.injectEvent(deleteEvent);
  }

  //##############################################################################
  // Message updates
  //##############################################################################

  /**
   * Update asset in UI and DB as failed
   * @param {Message} message_et - Message to update
   * @param {string} [reason=AssetTransferState.UPLOAD_FAILED] - Failure reason
   * @returns {Promise} Resolve when message was updated
   */
  update_message_as_upload_failed(message_et, reason = AssetTransferState.UPLOAD_FAILED) {
    if (message_et) {
      if (!message_et.is_content()) {
        throw new Error(`Tried to update wrong message type as upload failed '${message_et.super_type}'`);
      }

      const asset_et = message_et.get_first_asset();
      if (asset_et) {
        const is_proper_asset = asset_et.is_audio() || asset_et.is_file() || asset_et.is_video();
        if (!is_proper_asset) {
          throw new Error(`Tried to update message with wrong asset type as upload failed '${asset_et.type}'`);
        }

        asset_et.status(reason);
        asset_et.upload_failed_reason(AssetUploadFailedReason.FAILED);
      }

      return this.eventService.updateEventAsUploadFailed(message_et.primary_key, reason);
    }
  }

  expectReadReceipt(conversationEntity) {
    if (conversationEntity.is1to1()) {
      return !!this.propertyRepository.receiptMode();
    }

    if (conversationEntity.team_id && conversationEntity.isGroup()) {
      return !!conversationEntity.receiptMode();
    }

    return false;
  }

  legalHoldStatus(conversationEntity) {
    return conversationEntity.hasLegalHold() ? LegalHoldStatus.ENABLED : LegalHoldStatus.DISABLED;
  }

  /**
   * Update asset in UI and DB as completed.
   *
   * @param {Conversation} conversationEntity - Conversation that contains the message
   * @param {Message} message_et - Message to update
   * @param {Object} event_json - Uploaded asset event information
   * @returns {Promise} Resolve when message was updated
   */
  update_message_as_upload_complete(conversationEntity, message_et, event_json) {
    const {id, key, otr_key, sha256, token} = event_json.data;
    const asset_et = message_et.get_first_asset();

    const resource = key
      ? AssetRemoteData.v3(key, otr_key, sha256, token)
      : AssetRemoteData.v2(conversationEntity.id, id, otr_key, sha256);

    asset_et.original_resource(resource);
    asset_et.status(AssetTransferState.UPLOADED);
    message_et.status(StatusType.SENT);

    return this.eventService.updateEventAsUploadSucceeded(message_et.primary_key, event_json);
  }

  //##############################################################################
  // Tracking helpers
  //##############################################################################

  /**
   * Track generic messages for media actions.
   *
   * @private
   * @param {Conversation} conversationEntity - Conversation entity
   * @param {GenericMessage} genericMessage - Protobuf message
   * @param {CallMessageEntity} callMessageEntity - Optional call message
   * @returns {undefined} No return value
   */
  _trackContributed(conversationEntity, genericMessage, callMessageEntity) {
    let messageTimer;
    const isEphemeral = genericMessage.content === GENERIC_MESSAGE_TYPE.EPHEMERAL;

    if (isEphemeral) {
      genericMessage = genericMessage.ephemeral;
      messageTimer = genericMessage[PROTO_MESSAGE_TYPE.EPHEMERAL_EXPIRATION] / TIME_IN_MILLIS.SECOND;
    }

    const messageContentType = genericMessage.content;
    let actionType;
    let numberOfMentions;
    switch (messageContentType) {
      case 'asset': {
        const protoAsset = genericMessage.asset;
        if (protoAsset.original) {
          actionType = protoAsset.original.image ? 'photo' : 'file';
        }
        break;
      }

      case 'calling': {
        const properties = callMessageEntity.properties;
        const isVideoCall = properties.videosend === PROPERTY_STATE.TRUE;
        actionType = isVideoCall ? 'video_call' : 'audio_call';
        break;
      }

      case 'image': {
        actionType = 'photo';
        break;
      }

      case 'knock': {
        actionType = 'ping';
        break;
      }

      case 'text': {
        const protoText = genericMessage.text;
        const length = protoText[PROTO_MESSAGE_TYPE.LINK_PREVIEWS].length;
        if (!length) {
          actionType = 'text';
          numberOfMentions = protoText.mentions.length;
        }
        break;
      }

      default:
        break;
    }

    if (actionType) {
      const attributes = {
        action: actionType,
        conversation_type: trackingHelpers.getConversationType(conversationEntity),
        ephemeral_time: isEphemeral ? messageTimer : undefined,
        is_ephemeral: isEphemeral,
        is_global_ephemeral: !!conversationEntity.globalMessageTimer(),
        mention_num: numberOfMentions,
        with_service: conversationEntity.hasService(),
      };

      const isTeamConversation = !!conversationEntity.team_id;
      if (isTeamConversation) {
        Object.assign(attributes, trackingHelpers.getGuestAttributes(conversationEntity));
      }

      amplify.publish(WebAppEvents.ANALYTICS.EVENT, EventName.CONTRIBUTED, attributes);
    }
  }
}<|MERGE_RESOLUTION|>--- conflicted
+++ resolved
@@ -752,13 +752,8 @@
    * @returns {undefined} No return value
    */
   unblocked_user(user_et) {
-<<<<<<< HEAD
     this.get1To1Conversation(user_et).then(conversationEntity =>
       conversationEntity.status(ConversationStatus.CURRENT_MEMBER),
-=======
-    this.get1To1Conversation(user_et).then(conversation_et =>
-      conversation_et.status(ConversationStatus.CURRENT_MEMBER),
->>>>>>> defbc6e7
     );
   }
 
@@ -837,13 +832,8 @@
   }
 
   get_all_users_in_conversation(conversation_id) {
-<<<<<<< HEAD
     return this.get_conversation_by_id(conversation_id).then(conversationEntity =>
       [this.selfUser()].concat(conversationEntity.participating_user_ets()),
-=======
-    return this.get_conversation_by_id(conversation_id).then(conversation_et =>
-      [this.selfUser()].concat(conversation_et.participating_user_ets()),
->>>>>>> defbc6e7
     );
   }
 
@@ -1028,15 +1018,9 @@
     }
 
     return this.get_conversation_by_id(conversation_id)
-<<<<<<< HEAD
       .then(conversationEntity => {
         return this.get_message_in_conversation_by_id(conversationEntity, message_id).then(
           message_et => conversationEntity.last_read_timestamp() >= message_et.timestamp(),
-=======
-      .then(conversation_et => {
-        return this.get_message_in_conversation_by_id(conversation_et, message_id).then(
-          message_et => conversation_et.last_read_timestamp() >= message_et.timestamp(),
->>>>>>> defbc6e7
         );
       })
       .catch(error => {
@@ -2083,10 +2067,7 @@
             quoteEntity,
             [linkPreview],
             this.expectReadReceipt(conversationEntity),
-<<<<<<< HEAD
             this.legalHoldStatus(conversationEntity),
-=======
->>>>>>> defbc6e7
           );
           genericMessage[GENERIC_MESSAGE_TYPE.TEXT] = protoText;
 
@@ -2173,10 +2154,7 @@
       undefined,
       undefined,
       this.expectReadReceipt(conversationEntity),
-<<<<<<< HEAD
       this.legalHoldStatus(conversationEntity),
-=======
->>>>>>> defbc6e7
     );
     const protoMessageEdit = new MessageEdit({replacingMessageId: originalMessageEntity.id, text: protoText});
     const genericMessage = new GenericMessage({
@@ -2283,10 +2261,7 @@
       quoteEntity,
       undefined,
       this.expectReadReceipt(conversationEntity),
-<<<<<<< HEAD
       this.legalHoldStatus(conversationEntity),
-=======
->>>>>>> defbc6e7
     );
     let genericMessage = new GenericMessage({
       [GENERIC_MESSAGE_TYPE.TEXT]: protoText,
