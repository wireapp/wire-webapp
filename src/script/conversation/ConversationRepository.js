/*
 * Wire
 * Copyright (C) 2018 Wire Swiss GmbH
 *
 * This program is free software: you can redistribute it and/or modify
 * it under the terms of the GNU General Public License as published by
 * the Free Software Foundation, either version 3 of the License, or
 * (at your option) any later version.
 *
 * This program is distributed in the hope that it will be useful,
 * but WITHOUT ANY WARRANTY; without even the implied warranty of
 * MERCHANTABILITY or FITNESS FOR A PARTICULAR PURPOSE. See the
 * GNU General Public License for more details.
 *
 * You should have received a copy of the GNU General Public License
 * along with this program. If not, see http://www.gnu.org/licenses/.
 *
 */

<<<<<<< HEAD
import Logger from 'utils/Logger';
import TimeUtil from 'utils/TimeUtil';
import {AssetUploadFailedReason} from '../assets/AssetUploadFailedReason';
import {AssetCrypto} from '../assets/AssetCrypto';
=======
import {getLogger} from 'utils/Logger';
import {TimeUtil} from 'utils/TimeUtil';
>>>>>>> 724a6e5b

import poster from 'poster-image';
import {
  Asset,
  Cleared,
  ClientAction,
  Confirmation,
  Ephemeral,
  External,
  GenericMessage,
  Knock,
  LastRead,
  Location,
  MessageDelete,
  MessageEdit,
  MessageHide,
  Reaction,
  Text,
} from '@wireapp/protocol-messaging';

import {PromiseQueue} from 'utils/PromiseQueue';
import {EventMapper} from './EventMapper';
import {Conversation} from '../entity/Conversation';
import {ConversationMapper} from './ConversationMapper';
import {t, Declension, joinNames} from 'utils/LocalizerUtil';
import * as trackingHelpers from '../tracking/Helpers';

import {CALL_MESSAGE_TYPE} from '../calling/enum/CallMessageType';
import {PROPERTY_STATE} from '../calling/enum/PropertyState';
import {TERMINATION_REASON} from '../calling/enum/TerminationReason';

import {areMentionsDifferent, isTextDifferent} from 'utils/messageComparator';

import * as AssetMetaDataBuilder from '../assets/AssetMetaDataBuilder';

import {getNextItem} from 'utils/ArrayUtil';
import {loadUrlBlob, arrayToBase64, koArrayPushAll, sortGroupsByLastEvent, createRandomUuid} from 'utils/util';
import {ModalsViewModel} from '../view_model/ModalsViewModel';

window.z = window.z || {};
window.z.conversation = z.conversation || {};

// Conversation repository for all conversation interactions with the conversation service
z.conversation.ConversationRepository = class ConversationRepository {
  static get CONFIG() {
    return {
      CONFIRMATION_THRESHOLD: TimeUtil.UNITS_IN_MILLIS.WEEK,
      EXTERNAL_MESSAGE_THRESHOLD: 200 * 1024,
      GROUP: {
        MAX_NAME_LENGTH: 64,
        MAX_SIZE: 300,
      },
    };
  }

  static get CONSENT_TYPE() {
    return {
      INCOMING_CALL: 'incoming_call',
      MESSAGE: 'message',
      OUTGOING_CALL: 'outgoing_call',
    };
  }

  /**
   * Construct a new Conversation Repository.
   *
   * @param {ConversationService} conversation_service - Backend REST API conversation service implementation
   * @param {AssetService} asset_service - Backend REST API asset service implementation
   * @param {ClientRepository} client_repository - Repository for client interactions
   * @param {ConnectionRepository} connectionRepository - Repository for all connnection interactions
   * @param {CryptographyRepository} cryptography_repository - Repository for all cryptography interactions
   * @param {EventRepository} eventRepository - Repository that handles events
   * @param {GiphyRepository} giphy_repository - Repository for Giphy GIFs
   * @param {LinkPreviewRepository} link_repository - Repository for link previews
   * @param {MessageSender} messageSender - Message sending queue handler
   * @param {serverTimeHandler} serverTimeHandler - Handles time shift between server and client
   * @param {TeamRepository} team_repository - Repository for teams
   * @param {UserRepository} user_repository - Repository for all user interactions
   * @param {PropertiesRepository} propertyRepository - Repository that stores all account preferences
   * @param {AssetUploader} assetUploader - Manages uploading assets and keeping track of current uploads
   */
  constructor(
    conversation_service,
    asset_service,
    client_repository,
    connectionRepository,
    cryptography_repository,
    eventRepository,
    giphy_repository,
    link_repository,
    messageSender,
    serverTimeHandler,
    team_repository,
    user_repository,
    propertyRepository,
    assetUploader
  ) {
    this.eventRepository = eventRepository;
    this.eventService = eventRepository.eventService;
    this.conversation_service = conversation_service;
    this.asset_service = asset_service;
    this.client_repository = client_repository;
    this.connectionRepository = connectionRepository;
    this.cryptography_repository = cryptography_repository;
    this.giphy_repository = giphy_repository;
    this.link_repository = link_repository;
    this.serverTimeHandler = serverTimeHandler;
    this.team_repository = team_repository;
    this.user_repository = user_repository;
    this.propertyRepository = propertyRepository;
    this.assetUploader = assetUploader;
    this.logger = getLogger('z.conversation.ConversationRepository');

    this.conversationMapper = new ConversationMapper();
    this.event_mapper = new EventMapper();
    this.verification_state_handler = new z.conversation.ConversationVerificationStateHandler(
      this,
      this.eventRepository,
      this.serverTimeHandler
    );
    this.clientMismatchHandler = new z.conversation.ClientMismatchHandler(
      this,
      this.cryptography_repository,
      this.eventRepository,
      this.serverTimeHandler,
      this.user_repository
    );

    this.active_conversation = ko.observable();
    this.conversations = ko.observableArray([]);

    this.isTeam = this.team_repository.isTeam;
    this.isTeam.subscribe(() => this.map_guest_status_self());
    this.team = this.team_repository.team;
    this.teamMembers = this.team_repository.teamMembers;

    this.selfUser = this.user_repository.self;

    this.block_event_handling = ko.observable(true);
    this.fetching_conversations = {};
    this.conversationsWithNewEvents = new Map();
    this.block_event_handling.subscribe(eventHandlingState => {
      if (!eventHandlingState) {
        this._checkChangedConversations();
      }
    });

    this.self_conversation = ko.pureComputed(() => {
      if (this.selfUser()) {
        return this.find_conversation_by_id(this.selfUser().id);
      }
    });

    this.filtered_conversations = ko.pureComputed(() => {
      return this.conversations().filter(conversation_et => {
        const states_to_filter = [
          z.connection.ConnectionStatus.BLOCKED,
          z.connection.ConnectionStatus.CANCELLED,
          z.connection.ConnectionStatus.PENDING,
        ];

        if (conversation_et.isSelf() || states_to_filter.includes(conversation_et.connection().status())) {
          return false;
        }

        return !(conversation_et.is_cleared() && conversation_et.removed_from_conversation());
      });
    });

    this.sorted_conversations = ko.pureComputed(() => {
      return this.filtered_conversations().sort(sortGroupsByLastEvent);
    });

    this.receiving_queue = new PromiseQueue({name: 'ConversationRepository.Receiving'});
    this.messageSender = messageSender;

    // @note Only use the client request queue as to unblock if not blocked by event handling or the cryptographic order of messages will be ruined and sessions might be deleted
    this.conversation_service.backendClient.queueState.subscribe(queueState => {
      const queueReady = queueState === z.service.QUEUE_STATE.READY;
      this.messageSender.pauseQueue(!queueReady || this.block_event_handling());
    });

    this.conversations_archived = ko.observableArray([]);
    this.conversations_calls = ko.observableArray([]);
    this.conversations_cleared = ko.observableArray([]);
    this.conversations_unarchived = ko.observableArray([]);

    this.init_handled = 0;
    this.init_promise = undefined;
    this.init_total = 0;

    this._init_subscriptions();

    this.stateHandler = new z.conversation.ConversationStateHandler(this.conversation_service, this.conversationMapper);
    this.ephemeralHandler = new z.conversation.ConversationEphemeralHandler(
      this.conversationMapper,
      this.eventService,
      {onMessageTimeout: this.handleMessageExpiration.bind(this)}
    );

    this.connectedUsers = ko.pureComputed(() => {
      const inviterId = this.team_repository.memberInviters()[this.selfUser().id];
      const inviter = inviterId ? this.user_repository.users().find(({id}) => id === inviterId) : null;
      const connectedUsers = inviter ? [inviter] : [];
      for (const conversation of this.conversations()) {
        for (const user of conversation.participating_user_ets()) {
          const isNotService = !user.isService;
          const isNotIncluded = !connectedUsers.includes(user);
          if (isNotService && isNotIncluded && (user.isTeamMember() || user.isConnected())) {
            connectedUsers.push(user);
          }
        }
      }
      return connectedUsers;
    });
  }

  checkMessageTimer(messageEntity) {
    this.ephemeralHandler.checkMessageTimer(messageEntity, this.serverTimeHandler.getTimeOffset());
  }

  _initStateUpdates() {
    ko.computed(() => {
      const conversationsArchived = [];
      const conversationsCalls = [];
      const conversationsCleared = [];
      const conversationsUnarchived = [];

      this.sorted_conversations().forEach(conversationEntity => {
        const conversationWithCall = this.selfUser().isTemporaryGuest()
          ? conversationEntity.hasActiveCall() || conversationEntity.hasJoinableCall()
          : conversationEntity.hasActiveCall();
        if (conversationWithCall) {
          if (conversationEntity.call().isOngoing()) {
            conversationsCalls.unshift(conversationEntity);
          } else {
            conversationsCalls.push(conversationEntity);
          }
        }
        if (conversationEntity.is_cleared()) {
          conversationsCleared.push(conversationEntity);
        } else if (conversationEntity.is_archived()) {
          conversationsArchived.push(conversationEntity);
        } else {
          conversationsUnarchived.push(conversationEntity);
        }
      });

      this.conversations_archived(conversationsArchived);
      this.conversations_calls(conversationsCalls);
      this.conversations_cleared(conversationsCleared);
      this.conversations_unarchived(conversationsUnarchived);
    });
  }

  _init_subscriptions() {
    amplify.subscribe(z.event.WebApp.CONVERSATION.ASSET.CANCEL, this.cancel_asset_upload.bind(this));
    amplify.subscribe(z.event.WebApp.CONVERSATION.EVENT_FROM_BACKEND, this.onConversationEvent.bind(this));
    amplify.subscribe(z.event.WebApp.CONVERSATION.MAP_CONNECTION, this.map_connection.bind(this));
    amplify.subscribe(z.event.WebApp.CONVERSATION.MISSED_EVENTS, this.on_missed_events.bind(this));
    amplify.subscribe(z.event.WebApp.CONVERSATION.PERSIST_STATE, this.save_conversation_state_in_db.bind(this));
    amplify.subscribe(
      z.event.WebApp.EVENT.NOTIFICATION_HANDLING_STATE,
      this.set_notification_handling_state.bind(this)
    );
    amplify.subscribe(z.event.WebApp.TEAM.MEMBER_LEAVE, this.teamMemberLeave.bind(this));
    amplify.subscribe(z.event.WebApp.USER.UNBLOCKED, this.unblocked_user.bind(this));

    this.eventService.addEventUpdatedListener(this._updateLocalMessageEntity.bind(this));
    this.eventService.addEventDeletedListener(this._deleteLocalMessageEntity.bind(this));
  }

  _updateLocalMessageEntity({obj: updatedEvent, oldObj: oldEvent}) {
    const conversationEntity = this.find_conversation_by_id(updatedEvent.conversation);
    const replacedMessageEntity = this._replaceMessageInConversation(conversationEntity, oldEvent.id, updatedEvent);
    if (replacedMessageEntity) {
      this._updateMessageUserEntities(replacedMessageEntity).then(messageEntity => {
        amplify.publish(z.event.WebApp.CONVERSATION.MESSAGE.UPDATED, oldEvent.id, messageEntity);
      });
    }
  }

  _deleteLocalMessageEntity({oldObj: deletedEvent}) {
    const conversationEntity = this.find_conversation_by_id(deletedEvent.conversation);
    if (conversationEntity) {
      conversationEntity.remove_message_by_id(deletedEvent.id);
    }
  }

  /**
   * Remove obsolete conversations locally.
   * @returns {undefined} No return value
   */
  cleanup_conversations() {
    this.conversations().forEach(conversation_et => {
      if (conversation_et.isGroup() && conversation_et.is_cleared() && conversation_et.removed_from_conversation()) {
        this.conversation_service.delete_conversation_from_db(conversation_et.id);
        this.delete_conversation(conversation_et.id);
      }
    });
  }

  //##############################################################################
  // Conversation service interactions
  //##############################################################################

  /**
   * Create a group conversation.
   * @note Do not include the requestor among the users
   *
   * @param {Array<User>} userEntities - Users (excluding the creator) to be part of the conversation
   * @param {string} [groupName] - Name for the conversation
   * @param {string} [accessState] - State for conversation access
   * @param {Object} [options] - Additional conversation creation options (like "receipt_mode")
   * @returns {Promise} Resolves when the conversation was created
   */
  createGroupConversation(userEntities, groupName, accessState, options) {
    const userIds = userEntities.map(userEntity => userEntity.id);
    const payload = Object.assign(
      {},
      {
        name: groupName,
        users: userIds,
      },
      options
    );

    if (this.team().id) {
      payload.team = {
        managed: false,
        teamid: this.team().id,
      };

      if (accessState) {
        let accessPayload;

        switch (accessState) {
          case z.conversation.ACCESS_STATE.TEAM.GUEST_ROOM:
            accessPayload = {
              access: [z.conversation.ACCESS_MODE.INVITE, z.conversation.ACCESS_MODE.CODE],
              access_role: z.conversation.ACCESS_ROLE.NON_ACTIVATED,
            };
            break;
          case z.conversation.ACCESS_STATE.TEAM.TEAM_ONLY:
            accessPayload = {
              access: [z.conversation.ACCESS_MODE.INVITE],
              access_role: z.conversation.ACCESS_ROLE.TEAM,
            };
            break;
          default:
            break;
        }

        if (accessPayload) {
          Object.assign(payload, accessPayload);
        }
      }
    }

    return this.conversation_service
      .postConversations(payload)
      .then(response => this._onCreate({conversation: response.id, data: response}))
      .then(({conversationEntity}) => conversationEntity)
      .catch(error => this._handleConversationCreateError(error, userIds));
  }

  /**
   * Create a guest room.
   * @returns {Promise} Resolves with the conversation that was created
   */
  createGuestRoom() {
    const groupName = t('guestRoomConversationName');
    return this.createGroupConversation([], groupName, z.conversation.ACCESS_STATE.TEAM.GUEST_ROOM);
  }

  /**
   * Get a conversation from the backend.
   * @param {string} conversation_id - Conversation to be retrieved from the backend
   * @returns {Promise} Resolve with the conversation entity
   */
  fetch_conversation_by_id(conversation_id) {
    if (this.fetching_conversations.hasOwnProperty(conversation_id)) {
      return new Promise((resolve, reject) => {
        this.fetching_conversations[conversation_id].push({reject_fn: reject, resolve_fn: resolve});
      });
    }

    this.fetching_conversations[conversation_id] = [];

    return this.conversation_service
      .get_conversation_by_id(conversation_id)
      .then(response => {
        const conversation_et = this.mapConversations(response);

        this.logger.info(`Fetched conversation '${conversation_id}' from backend`);
        this.save_conversation(conversation_et);

        this.fetching_conversations[conversation_id].forEach(({resolve_fn}) => resolve_fn(conversation_et));
        delete this.fetching_conversations[conversation_id];

        return conversation_et;
      })
      .catch(() => {
        const error = new z.error.ConversationError(z.error.ConversationError.TYPE.CONVERSATION_NOT_FOUND);

        this.fetching_conversations[conversation_id].forEach(({reject_fn}) => reject_fn(error));
        delete this.fetching_conversations[conversation_id];

        throw error;
      });
  }

  getConversations() {
    const remoteConversationsPromise = this.conversation_service.getAllConversations().catch(error => {
      this.logger.error(`Failed to get all conversations from backend: ${error.message}`);
      return [];
    });

    return Promise.all([this.conversation_service.load_conversation_states_from_db(), remoteConversationsPromise])
      .then(([localConversations, remoteConversations]) => {
        if (!remoteConversations.length) {
          return localConversations;
        }

        const data = this.conversationMapper.mergeConversation(localConversations, remoteConversations);
        return this.conversation_service.save_conversations_in_db(data);
      })
      .then(conversationsData => this.mapConversations(conversationsData))
      .then(conversationEntities => {
        this.save_conversations(conversationEntities);
        return this.conversations();
      });
  }

  updateConversationStates(conversationsData) {
    const handledConversationEntities = [];

    return Promise.resolve()
      .then(() => {
        const unknownConversations = [];

        conversationsData.forEach(conversationData => {
          const localEntity = this.conversations().find(({id}) => id === conversationData.id);

          if (localEntity) {
            const entity = this.conversationMapper.updateSelfStatus(localEntity, conversationData, true);
            return handledConversationEntities.push(entity);
          }

          unknownConversations.push(conversationData);
        });

        return unknownConversations.length ? this.mapConversations(unknownConversations) : [];
      })
      .then(conversationEntities => {
        if (conversationEntities.length) {
          this.save_conversations(conversationEntities);
        }
        conversationEntities = conversationEntities.concat(handledConversationEntities);

        const handledConversationData = conversationEntities.map(conversationEntity => conversationEntity.serialize());
        this.conversation_service.save_conversations_in_db(handledConversationData);
        return conversationEntities;
      });
  }

  /**
   * Get Message with given ID from the database.
   *
   * @param {Conversation} conversationEntity - Conversation message belongs to
   * @param {string} messageId - ID of message
   * @param {boolean} skipConversationMessages - Don't use message entity from conversation
   * @param {boolean} ensureUser - Make sure message entity has a valid user
   * @returns {Promise} Resolves with the message
   */
  get_message_in_conversation_by_id(
    conversationEntity,
    messageId,
    skipConversationMessages = false,
    ensureUser = false
  ) {
    const messageEntity = !skipConversationMessages && conversationEntity.getMessage(messageId);
    const messagePromise = messageEntity
      ? Promise.resolve(messageEntity)
      : this.eventService.loadEvent(conversationEntity.id, messageId).then(event => {
          if (event) {
            return this.event_mapper.mapJsonEvent(event, conversationEntity);
          }
          throw new z.error.ConversationError(z.error.ConversationError.TYPE.MESSAGE_NOT_FOUND);
        });

    if (ensureUser) {
      return messagePromise.then(message => {
        if (message.from && !message.user().id) {
          return this.user_repository.get_user_by_id(message.from).then(userEntity => {
            message.user(userEntity);
            return message;
          });
        }
        return message;
      });
    }
    return messagePromise;
  }

  /**
   * Get preceding messages starting with the given message.
   * @param {Conversation} conversationEntity - Respective conversation
   * @returns {Promise} Resolves with the messages
   */
  getPrecedingMessages(conversationEntity) {
    conversationEntity.is_pending(true);

    const firstMessageEntity = conversationEntity.getFirstMessage();
    const upperBound = firstMessageEntity
      ? new Date(firstMessageEntity.timestamp())
      : new Date(conversationEntity.get_latest_timestamp(this.serverTimeHandler.toServerTimestamp()) + 1);

    return this.eventService
      .loadPrecedingEvents(conversationEntity.id, new Date(0), upperBound, z.config.MESSAGES_FETCH_LIMIT)
      .then(events => this._addPrecedingEventsToConversation(events, conversationEntity))
      .then(mappedMessageEntities => {
        conversationEntity.is_pending(false);
        return mappedMessageEntities;
      });
  }

  _addPrecedingEventsToConversation(events, conversationEntity) {
    const hasAdditionalMessages = events.length === z.config.MESSAGES_FETCH_LIMIT;

    return this._addEventsToConversation(events, conversationEntity).then(mappedMessageEntities => {
      conversationEntity.hasAdditionalMessages(hasAdditionalMessages);

      if (!hasAdditionalMessages) {
        const firstMessage = conversationEntity.getFirstMessage();
        const checkCreationMessage = firstMessage && firstMessage.is_member() && firstMessage.isCreation();
        if (checkCreationMessage) {
          const groupCreationMessageIn1to1 = conversationEntity.is1to1() && firstMessage.isGroupCreation();
          const one2oneConnectionMessageInGroup = conversationEntity.isGroup() && firstMessage.isConnection();
          const wrongMessageTypeForConversation = groupCreationMessageIn1to1 || one2oneConnectionMessageInGroup;

          if (wrongMessageTypeForConversation) {
            this.deleteMessage(conversationEntity, firstMessage);
            conversationEntity.hasCreationMessage = false;
          } else {
            conversationEntity.hasCreationMessage = true;
          }
        }

        const addCreationMessage = !conversationEntity.hasCreationMessage;
        if (addCreationMessage) {
          this._addCreationMessage(conversationEntity, this.selfUser().isTemporaryGuest());
        }
      }

      return mappedMessageEntities;
    });
  }

  _addCreationMessage(conversationEntity, isTemporaryGuest, timestamp, eventSource) {
    conversationEntity.hasCreationMessage = true;

    if (conversationEntity.inTeam()) {
      const allTeamMembersParticipate = this.teamMembers().length
        ? this.teamMembers().every(teamMember => conversationEntity.participating_user_ids().includes(teamMember.id))
        : false;

      conversationEntity.withAllTeamMembers(allTeamMembersParticipate);
    }

    const creationEvent = conversationEntity.isGroup()
      ? z.conversation.EventBuilder.buildGroupCreation(conversationEntity, isTemporaryGuest, timestamp)
      : z.conversation.EventBuilder.build1to1Creation(conversationEntity);

    this.eventRepository.injectEvent(creationEvent, eventSource);
  }

  /**
   * Get specified message and load number preceding and subsequent messages defined by padding.
   *
   * @param {Conversation} conversationEntity - Conversation entity
   * @param {Message} messageEntity - Message entity
   * @param {number} [padding=30] - Number of messages to load around the targeted message
   * @returns {Promise} Resolves with the message
   */
  getMessagesWithOffset(conversationEntity, messageEntity, padding = 30) {
    const messageDate = new Date(messageEntity.timestamp());
    const conversationId = conversationEntity.id;

    conversationEntity.is_pending(true);

    return this.eventService
      .loadPrecedingEvents(conversationId, new Date(0), messageDate, Math.floor(padding / 2))
      .then(precedingMessages => {
        return this.eventService
          .loadFollowingEvents(conversationEntity.id, messageDate, padding - precedingMessages.length)
          .then(followingMessages => precedingMessages.concat(followingMessages));
      })
      .then(messages => this._addEventsToConversation(messages, conversationEntity))
      .then(mappedMessageEntities => {
        conversationEntity.is_pending(false);
        return mappedMessageEntities;
      });
  }

  /**
   * Get subsequent messages starting with the given message.
   *
   * @param {Conversation} conversationEntity - Conversation entity
   * @param {Message} messageEntity - Message entity
   * @param {boolean} includeMessage - Include given message in the results
   * @returns {Promise} Resolves with the messages
   */
  getSubsequentMessages(conversationEntity, messageEntity, includeMessage) {
    const messageDate = new Date(messageEntity.timestamp());
    conversationEntity.is_pending(true);

    return this.eventService
      .loadFollowingEvents(conversationEntity.id, messageDate, z.config.MESSAGES_FETCH_LIMIT, includeMessage)
      .then(events => this._addEventsToConversation(events, conversationEntity))
      .then(mappedNessageEntities => {
        conversationEntity.is_pending(false);
        return mappedNessageEntities;
      });
  }

  /**
   * Get messages for given category. Category param acts as lower bound.
   *
   * @param {Conversation} conversationEntity - Conversation entity
   * @param {MessageCategory} [category=z.message.MessageCategory.NONE] - Message category
   * @returns {Promise} Array of message entities
   */
  get_events_for_category(conversationEntity, category = z.message.MessageCategory.NONE) {
    return this.eventService
      .loadEventsWithCategory(conversationEntity.id, category)
      .then(events => this.event_mapper.mapJsonEvents(events, conversationEntity))
      .then(messageEntities => this._updateMessagesUserEntities(messageEntities));
  }

  /**
   * Search for given text in conversation.
   *
   * @param {Conversation} conversationEntity - Conversation entity
   * @param {string} query - Query strings
   * @returns {Promise} Array of message entities
   */
  searchInConversation(conversationEntity, query) {
    if (!conversationEntity || !query.length) {
      return Promise.resolve({});
    }

    return this.conversation_service
      .search_in_conversation(conversationEntity.id, query)
      .then(events => this.event_mapper.mapJsonEvents(events, conversationEntity))
      .then(messageEntities => this._updateMessagesUserEntities(messageEntities))
      .then(messageEntities => ({messageEntities, query}));
  }

  /**
   * Get conversation unread events.
   *
   * @private
   * @param {Conversation} conversation_et - Conversation to start from
   * @returns {undefined} No return value
   */
  _get_unread_events(conversation_et) {
    const first_message = conversation_et.getFirstMessage();
    const lower_bound = new Date(conversation_et.last_read_timestamp());
    const upper_bound = first_message
      ? new Date(first_message.timestamp())
      : new Date(conversation_et.get_latest_timestamp(this.serverTimeHandler.toServerTimestamp()) + 1);

    if (lower_bound < upper_bound) {
      conversation_et.is_pending(true);

      return this.eventService
        .loadPrecedingEvents(conversation_et.id, lower_bound, upper_bound)
        .then(events => {
          if (events.length) {
            this._addEventsToConversation(events, conversation_et);
          }
          conversation_et.is_pending(false);
        })
        .catch(error => {
          this.logger.info(`Could not load unread events for conversation: ${conversation_et.id}`, error);
        });
    }
  }

  /**
   * Update conversation with a user you just unblocked
   * @param {User} user_et - User you unblocked
   * @returns {undefined} No return value
   */
  unblocked_user(user_et) {
    this.get1To1Conversation(user_et).then(conversation_et =>
      conversation_et.status(z.conversation.ConversationStatus.CURRENT_MEMBER)
    );
  }

  /**
   * Update all conversations on app init.
   * @returns {undefined} No return value
   */
  updateConversationsOnAppInit() {
    this.logger.info('Updating group participants');
    this.updateUnarchivedConversations();
    this.sorted_conversations().map(conversationEntity => {
      this.updateParticipatingUserEntities(conversationEntity, true);
    });
  }

  /**
   * Update users and events for archived conversations currently visible.
   * @returns {undefined} No return value
   */
  updateArchivedConversations() {
    this.updateConversations(this.conversations_archived());
  }

  /**
   * Update users and events for all unarchived conversations.
   * @returns {undefined} No return value
   */
  updateUnarchivedConversations() {
    this.updateConversations(this.conversations_unarchived());
  }

  updateConversationFromBackend(conversationEntity) {
    return this.conversation_service.get_conversation_by_id(conversationEntity.id).then(conversationData => {
      const {name, message_timer} = conversationData;
      this.conversationMapper.updateProperties(conversationEntity, {name});
      this.conversationMapper.updateSelfStatus(conversationEntity, {message_timer});
    });
  }

  /**
   * Get users and events for conversations.
   *
   * @note To reduce the number of backend calls we merge the user IDs of all conversations first.
   * @param {Array<Conversation>} conversationEntities - Array of conversation entities to be updated
   * @returns {undefined} No return value
   */
  updateConversations(conversationEntities) {
    const mapOfUserIds = conversationEntities.map(conversationEntity => conversationEntity.participating_user_ids());
    const userIds = _.flatten(mapOfUserIds);

    this.user_repository
      .get_users_by_id(userIds)
      .then(() => conversationEntities.forEach(conversationEntity => this._fetch_users_and_events(conversationEntity)));
  }

  //##############################################################################
  // Repository interactions
  //##############################################################################

  /**
   * Deletes a conversation from the repository.
   * @param {string} conversation_id - ID of conversation to be deleted from the repository
   * @returns {undefined} No return value
   */
  delete_conversation(conversation_id) {
    this.conversations.remove(conversation_et => conversation_et.id === conversation_id);
  }

  /**
   * Find a local conversation by ID.
   * @param {string} conversation_id - ID of conversation to get
   * @returns {Conversation} Conversation is locally available
   */
  find_conversation_by_id(conversation_id) {
    return this.conversations().find(conversation => conversation.id === conversation_id);
  }

  get_all_users_in_conversation(conversation_id) {
    return this.get_conversation_by_id(conversation_id).then(conversation_et =>
      [this.selfUser()].concat(conversation_et.participating_user_ets())
    );
  }

  /**
   * Check for conversation locally and fetch it from the server otherwise.
   * @param {string} conversation_id - ID of conversation to get
   * @returns {Promise} Resolves with the Conversation entity
   */
  get_conversation_by_id(conversation_id) {
    if (!_.isString(conversation_id)) {
      return Promise.reject(new z.error.ConversationError(z.error.ConversationError.TYPE.NO_CONVERSATION_ID));
    }
    const conversationEntity = this.find_conversation_by_id(conversation_id);
    if (conversationEntity) {
      return Promise.resolve(conversationEntity);
    }
    return this.fetch_conversation_by_id(conversation_id).catch(error => {
      const isConversationNotFound = error.type === z.error.ConversationError.TYPE.CONVERSATION_NOT_FOUND;
      if (!isConversationNotFound) {
        this.logger.error(`Failed to get conversation '${conversation_id}': ${error.message}`, error);
      }

      throw error;
    });
  }

  /**
   * Get group conversations by name.
   *
   * @param {string} query - Query to be searched in group conversation names
   * @param {boolean} isHandle - Query string is handle
   * @returns {Array<Conversation>} Matching group conversations
   */
  getGroupsByName(query, isHandle) {
    return this.sorted_conversations()
      .filter(conversationEntity => {
        if (!conversationEntity.isGroup()) {
          return false;
        }

        const queryString = isHandle ? `@${query}` : query;
        if (z.util.StringUtil.compareTransliteration(conversationEntity.display_name(), queryString)) {
          return true;
        }

        for (const userEntity of conversationEntity.participating_user_ets()) {
          const nameString = isHandle ? userEntity.username() : userEntity.name();
          if (z.util.StringUtil.startsWith(nameString, query)) {
            return true;
          }
        }

        return false;
      })
      .sort((conversationA, conversationB) => {
        return z.util.StringUtil.sortByPriority(conversationA.display_name(), conversationB.display_name(), query);
      })
      .map(conversationEntity => {
        this.updateParticipatingUserEntities(conversationEntity);
        return conversationEntity;
      });
  }

  /**
   * Get the most recent event timestamp from any conversation.
   * @param {boolean} [increment=false] - Increment by one for unique timestamp
   * @returns {number} Timestamp value
   */
  getLatestEventTimestamp(increment = false) {
    const mostRecentConversation = this.getMostRecentConversation(true);
    if (mostRecentConversation) {
      const lastEventTimestamp = mostRecentConversation.last_event_timestamp();
      return lastEventTimestamp + (increment ? 1 : 0);
    }

    return 1;
  }

  /**
   * Get the next unarchived conversation.
   *
   * @param {Conversation} conversation_et - Conversation to start from
   * @returns {Conversation} Next conversation
   */
  get_next_conversation(conversation_et) {
    return getNextItem(this.conversations_unarchived(), conversation_et);
  }

  /**
   * Get unarchived conversation with the most recent event.
   * @param {boolean} [allConversations=false] - Search all conversations
   * @returns {Conversation} Most recent conversation
   */
  getMostRecentConversation(allConversations = false) {
    const [conversation_et] = allConversations ? this.sorted_conversations() : this.conversations_unarchived();
    return conversation_et;
  }

  /**
   * Returns a list of sorted conversation ids based on the number of messages in the last 30 days.
   * @returns {Promise} Resolve with the most active conversations
   */
  get_most_active_conversations() {
    return this.conversation_service.get_active_conversations_from_db().then(conversation_ids => {
      return conversation_ids
        .map(conversation_id => this.find_conversation_by_id(conversation_id))
        .filter(conversation_et => conversation_et);
    });
  }

  /**
   * Get conversation with a user.
   * @param {User} userEntity - User entity for whom to get the conversation
   * @returns {Promise} Resolves with the conversation with requested user
   */
  get1To1Conversation(userEntity) {
    const inCurrentTeam = userEntity.inTeam() && userEntity.isTeamMember();

    if (inCurrentTeam) {
      const matchingConversationEntity = this.conversations().find(conversationEntity => {
        if (!conversationEntity.is1to1()) {
          // Disregard conversations that are not 1:1
          return false;
        }

        const inTeam = userEntity.teamId === conversationEntity.team_id;
        if (!inTeam) {
          // Disregard conversations that are not in the team
          return false;
        }

        const isActiveConversation = !conversationEntity.removed_from_conversation();
        if (!isActiveConversation) {
          // Disregard coversations that self is no longer part of
          return false;
        }

        const [userId] = conversationEntity.participating_user_ids();
        return userEntity.id === userId;
      });

      return matchingConversationEntity
        ? Promise.resolve(matchingConversationEntity)
        : this.createGroupConversation([userEntity]);
    }

    const conversationId = userEntity.connection().conversationId;
    return this.get_conversation_by_id(conversationId)
      .then(conversationEntity => {
        conversationEntity.connection(userEntity.connection());
        return this.updateParticipatingUserEntities(conversationEntity);
      })
      .catch(error => {
        const isConversationNotFound = error.type === z.error.ConversationError.TYPE.CONVERSATION_NOT_FOUND;
        if (!isConversationNotFound) {
          throw error;
        }
      });
  }

  /**
   * Check whether conversation is currently displayed.
   * @param {Conversation} conversation_et - Conversation to be saved
   * @returns {boolean} Is the conversation active
   */
  is_active_conversation(conversation_et) {
    if (this.active_conversation()) {
      return this.active_conversation().id === conversation_et.id;
    }
  }

  /**
   * Check whether message has been read.
   *
   * @param {string} conversation_id - Conversation ID
   * @param {string} message_id - Message ID
   * @returns {Promise} Resolves with true if message is marked as read
   */
  is_message_read(conversation_id, message_id) {
    if (!conversation_id || !message_id) {
      return Promise.resolve(false);
    }

    return this.get_conversation_by_id(conversation_id)
      .then(conversation_et => {
        return this.get_message_in_conversation_by_id(conversation_et, message_id).then(
          message_et => conversation_et.last_read_timestamp() >= message_et.timestamp()
        );
      })
      .catch(error => {
        const messageNotFound = error.type === z.error.ConversationError.TYPE.MESSAGE_NOT_FOUND;
        if (messageNotFound) {
          return true;
        }

        throw error;
      });
  }

  initialize_conversations() {
    this._initStateUpdates();
    this.init_total = this.receiving_queue.getLength();

    if (this.init_total > 5) {
      this.logger.log(`Handling '${this.init_total}' additional messages on app start`);
      return new Promise((resolve, reject) => (this.init_promise = {reject_fn: reject, resolve_fn: resolve}));
    }
  }

  joinConversationWithCode(key, code) {
    return this.conversation_service.postConversationJoin(key, code).then(response => {
      if (response) {
        return this._onCreate(response);
      }
    });
  }

  /**
   * Maps user connection to the corresponding conversation.
   *
   * @note If there is no conversation it will request it from the backend
   * @param {z.connection.ConnectionEntity} connectionEntity - Connections
   * @param {boolean} [show_conversation=false] - Open the new conversation
   * @returns {Promise} Resolves when connection was mapped return value
   */
  map_connection(connectionEntity, show_conversation = false) {
    return Promise.resolve(this.find_conversation_by_id(connectionEntity.conversationId))
      .then(conversationEntity => {
        if (!conversationEntity) {
          if (connectionEntity.isConnected() || connectionEntity.isOutgoingRequest()) {
            return this.fetch_conversation_by_id(connectionEntity.conversationId);
          }
        }
        return conversationEntity;
      })
      .then(conversationEntity => {
        if (!conversationEntity) {
          return;
        }
        conversationEntity.connection(connectionEntity);

        if (connectionEntity.isConnected()) {
          conversationEntity.type(z.conversation.ConversationType.ONE2ONE);
        }

        this.updateParticipatingUserEntities(conversationEntity).then(updated_conversation_et => {
          if (show_conversation) {
            amplify.publish(z.event.WebApp.CONVERSATION.SHOW, updated_conversation_et);
          }

          this.conversations.notifySubscribers();
        });

        return conversationEntity;
      })
      .catch(error => {
        const isConversationNotFound = error.type === z.error.ConversationError.TYPE.CONVERSATION_NOT_FOUND;
        if (!isConversationNotFound) {
          throw error;
        }
      });
  }

  /**
   * Maps user connections to the corresponding conversations.
   * @param {Array<z.connection.ConnectionEntity>} connectionEntities - Connections entities
   * @returns {undefined} No return value
   */
  map_connections(connectionEntities) {
    this.logger.info(`Mapping '${connectionEntities.length}' user connection(s) to conversations`, connectionEntities);
    connectionEntities.map(connectionEntity => this.map_connection(connectionEntity));
  }

  /**
   * Map conversation payload.
   *
   * @param {JSON} payload - Payload to map
   * @param {number} [initialTimestamp=this.getLatestEventTimestamp()] - Initial server and event timestamp
   * @returns {Conversation|Array<Conversation>} Mapped conversation/s
   */
  mapConversations(payload, initialTimestamp = this.getLatestEventTimestamp()) {
    const conversationsData = payload.length ? payload : [payload];

    const entitites = this.conversationMapper.mapConversations(conversationsData, initialTimestamp);
    entitites.forEach(conversationEntity => {
      this._mapGuestStatusSelf(conversationEntity);
      conversationEntity.selfUser(this.selfUser());
      conversationEntity.setStateChangePersistence(true);
    });

    return payload.length ? entitites : entitites[0];
  }

  map_guest_status_self() {
    this.filtered_conversations().forEach(conversation_et => this._mapGuestStatusSelf(conversation_et));

    if (this.isTeam()) {
      this.selfUser().inTeam(true);
      this.selfUser().isTeamMember(true);
    }
  }

  _mapGuestStatusSelf(conversationEntity) {
    const conversationTeamId = conversationEntity.team_id;
    const selfTeamId = this.team() && this.team().id;
    const isConversationGuest = !!(conversationTeamId && (!selfTeamId || selfTeamId !== conversationTeamId));
    conversationEntity.isGuest(isConversationGuest);
  }

  /**
   * Sends a message to backend that the conversation has been fully read.
   * The message will allow all the self clients to synchronize conversation read state.
   *
   * @param {Conversation} conversationEntity - Conversation to be marked as read
   * @returns {undefined} No return value
   */
  markAsRead(conversationEntity) {
    const conversationId = conversationEntity.id;
    const timestamp = conversationEntity.last_read_timestamp();
    const protoLastRead = new LastRead({
      conversationId,
      lastReadTimestamp: timestamp,
    });
    const genericMessage = new GenericMessage({
      [z.cryptography.GENERIC_MESSAGE_TYPE.LAST_READ]: protoLastRead,
      messageId: createRandomUuid(),
    });

    const eventInfoEntity = new z.conversation.EventInfoEntity(genericMessage, this.self_conversation().id);
    this.sendGenericMessageToConversation(eventInfoEntity)
      .then(() => {
        amplify.publish(z.event.WebApp.NOTIFICATION.REMOVE_READ);
        this.logger.info(`Marked conversation '${conversationId}' as read on '${new Date(timestamp).toISOString()}'`);
      })
      .catch(error => {
        const errorMessage = 'Failed to update last read timestamp';
        this.logger.error(`${errorMessage}: ${error.message}`, error);
        Raygun.send(new Error(errorMessage), {label: error.label, message: error.message});
      });
  }

  /**
   * Save a conversation in the repository.
   * @param {Conversation} conversation_et - Conversation to be saved in the repository
   * @returns {Promise} Resolves when conversation was saved
   */
  save_conversation(conversation_et) {
    const conversationEntity = this.find_conversation_by_id(conversation_et.id);
    if (!conversationEntity) {
      this.conversations.push(conversation_et);
      return this.save_conversation_state_in_db(conversation_et);
    }
    return Promise.resolve(conversationEntity);
  }

  /**
   * Persists a conversation state in the database.
   * @param {Conversation} conversation_et - Conversation of which the state should be persisted
   * @returns {Promise} Resolves when conversation was saved
   */
  save_conversation_state_in_db(conversation_et) {
    return this.conversation_service.save_conversation_state_in_db(conversation_et);
  }

  /**
   * Save conversations in the repository.
   * @param {Array<Conversation>} conversation_ets - Conversations to be saved in the repository
   * @returns {undefined} No return value
   */
  save_conversations(conversation_ets) {
    koArrayPushAll(this.conversations, conversation_ets);
  }

  /**
   * Set the notification handling state.
   *
   * @note Temporarily do not unarchive conversations when handling the notification stream
   * @param {z.event.NOTIFICATION_HANDLING_STATE} handling_state - State of the notifications stream handling
   * @returns {undefined} No return value
   */
  set_notification_handling_state(handling_state) {
    const updated_handling_state = handling_state !== z.event.NOTIFICATION_HANDLING_STATE.WEB_SOCKET;

    if (this.block_event_handling() !== updated_handling_state) {
      this.block_event_handling(updated_handling_state);
      this.messageSender.pauseQueue(this.block_event_handling());
      this.logger.info(`Block handling of conversation events: ${this.block_event_handling()}`);
    }
  }

  /**
   * Update participating users in a conversation.
   *
   * @param {Conversation} conversationEntity - Conversation to be updated
   * @param {boolean} [offline=false] - Should we only look for cached contacts
   * @param {boolean} [updateGuests=false] - Update conversation guests
   * @returns {Promise} Resolves when users have been updated
   */
  updateParticipatingUserEntities(conversationEntity, offline = false, updateGuests = false) {
    return this.user_repository
      .get_users_by_id(conversationEntity.participating_user_ids(), offline)
      .then(userEntities => {
        userEntities.sort((userA, userB) => z.util.StringUtil.sortByPriority(userA.first_name(), userB.first_name()));
        conversationEntity.participating_user_ets(userEntities);

        if (updateGuests) {
          conversationEntity.updateGuests();
        }

        return conversationEntity;
      });
  }

  //##############################################################################
  // Send events
  //##############################################################################

  /**
   * Add users to an existing conversation.
   *
   * @param {Conversation} conversationEntity - Conversation to add users to
   * @param {Array<User>} userEntities - Users to be added to the conversation
   * @returns {Promise} Resolves when members were added
   */
  addMembers(conversationEntity, userEntities) {
    const userIds = userEntities.map(userEntity => userEntity.id);

    return this.conversation_service
      .postMembers(conversationEntity.id, userIds)
      .then(response => {
        if (response) {
          this.eventRepository.injectEvent(response, z.event.EventRepository.SOURCE.BACKEND_RESPONSE);
        }
      })
      .catch(error => this._handleAddToConversationError(error, conversationEntity, userIds));
  }

  addMissingMember(conversationId, userIds, timestamp) {
    return this.get_conversation_by_id(conversationId).then(conversationEntity => {
      const [sender] = userIds;
      const event = z.conversation.EventBuilder.buildMemberJoin(conversationEntity, sender, userIds, timestamp);
      return this.eventRepository.injectEvent(event, z.event.EventRepository.SOURCE.INJECTED);
    });
  }

  /**
   * Add a service to an existing conversation.
   *
   * @param {Conversation} conversationEntity - Conversation to add service to
   * @param {string} providerId - ID of service provider
   * @param {string} serviceId - ID of service
   * @returns {Promise} Resolves when service was added
   */
  addService(conversationEntity, providerId, serviceId) {
    return this.conversation_service
      .postBots(conversationEntity.id, providerId, serviceId)
      .then(response => {
        const event = response ? response.event : undefined;
        if (event) {
          const logMessage = `Successfully added service to conversation '${conversationEntity.display_name()}'`;
          this.logger.debug(logMessage, response);
          return this.eventRepository.injectEvent(response.event, z.event.EventRepository.SOURCE.BACKEND_RESPONSE);
        }

        return event;
      })
      .catch(error => this._handleAddToConversationError(error, conversationEntity, [serviceId]));
  }

  _handleAddToConversationError(error, conversationEntity, userIds) {
    switch (error.label) {
      case z.error.BackendClientError.LABEL.NOT_CONNECTED: {
        this._handleUsersNotConnected(userIds);
        break;
      }

      case z.error.BackendClientError.LABEL.BAD_GATEWAY:
      case z.error.BackendClientError.LABEL.SERVER_ERROR:
      case z.error.BackendClientError.LABEL.SERVICE_DISABLED:
      case z.error.BackendClientError.LABEL.TOO_MANY_BOTS: {
        const messageText = t('modalServiceUnavailableMessage');
        const titleText = t('modalServiceUnavailableHeadline');

        this._showModal(messageText, titleText);
        break;
      }

      case z.error.BackendClientError.LABEL.TOO_MANY_MEMBERS: {
        this._handleTooManyMembersError(conversationEntity.getNumberOfParticipants());
        break;
      }

      default: {
        throw error;
      }
    }
  }

  /**
   * Clear conversation content and archive the conversation.
   *
   * @note According to spec we archive a conversation when we clear it.
   * It will be unarchived once it is opened through search. We use the archive flag to distinguish states.
   *
   * @param {Conversation} conversation_et - Conversation to clear
   * @param {boolean} [leave_conversation=false] - Should we leave the conversation before clearing the content?
   * @returns {undefined} No return value
   */
  clear_conversation(conversation_et, leave_conversation = false) {
    const is_active_conversation = this.is_active_conversation(conversation_et);
    const next_conversation_et = this.get_next_conversation(conversation_et);

    if (leave_conversation) {
      conversation_et.status(z.conversation.ConversationStatus.PAST_MEMBER);
    }

    this._updateClearedTimestamp(conversation_et);
    this._clear_conversation(conversation_et);

    if (leave_conversation) {
      this.removeMember(conversation_et, this.selfUser().id);
    }

    if (is_active_conversation) {
      amplify.publish(z.event.WebApp.CONVERSATION.SHOW, next_conversation_et);
    }
  }

  /**
   * Update cleared of conversation using timestamp.
   *
   * @private
   * @param {Conversation} conversationEntity - Conversation to update
   * @returns {undefined} No return value
   */
  _updateClearedTimestamp(conversationEntity) {
    const timestamp = conversationEntity.get_last_known_timestamp(this.serverTimeHandler.toServerTimestamp());

    if (timestamp && conversationEntity.setTimestamp(timestamp, Conversation.TIMESTAMP_TYPE.CLEARED)) {
      const protoCleared = new Cleared({
        clearedTimestamp: timestamp,
        conversationId: conversationEntity.id,
      });
      const genericMessage = new GenericMessage({
        [z.cryptography.GENERIC_MESSAGE_TYPE.CLEARED]: protoCleared,
        messageId: createRandomUuid(),
      });

      const eventInfoEntity = new z.conversation.EventInfoEntity(genericMessage, this.self_conversation().id);
      this.sendGenericMessageToConversation(eventInfoEntity).then(() => {
        this.logger.info(`Cleared conversation '${conversationEntity.id}' on '${new Date(timestamp).toISOString()}'`);
      });
    }
  }

  leaveGuestRoom() {
    if (this.selfUser().isTemporaryGuest()) {
      const conversationEntity = this.getMostRecentConversation(true);
      return this.conversation_service.deleteMembers(conversationEntity.id, this.selfUser().id);
    }
  }

  /**
   * Remove member from conversation.
   *
   * @param {Conversation} conversationEntity - Conversation to remove member from
   * @param {string} userId - ID of member to be removed from the conversation
   * @returns {Promise} Resolves when member was removed from the conversation
   */
  removeMember(conversationEntity, userId) {
    return this.conversation_service.deleteMembers(conversationEntity.id, userId).then(response => {
      const currentTimestamp = this.serverTimeHandler.toServerTimestamp();
      const event = !!response
        ? response
        : z.conversation.EventBuilder.buildMemberLeave(conversationEntity, userId, true, currentTimestamp);

      this.eventRepository.injectEvent(event, z.event.EventRepository.SOURCE.BACKEND_RESPONSE);
      return event;
    });
  }

  /**
   * Remove service from conversation.
   *
   * @param {Conversation} conversationEntity - Conversation to remove service from
   * @param {User} userId - ID of service user to be removed from the conversation
   * @returns {Promise} Resolves when service was removed from the conversation
   */
  removeService(conversationEntity, userId) {
    return this.conversation_service.deleteBots(conversationEntity.id, userId).then(response => {
      const hasResponse = response && response.event;
      const currentTimestamp = this.serverTimeHandler.toServerTimestamp();
      const event = hasResponse
        ? response.event
        : z.conversation.EventBuilder.buildMemberLeave(conversationEntity, userId, true, currentTimestamp);

      this.eventRepository.injectEvent(event, z.event.EventRepository.SOURCE.BACKEND_RESPONSE);
      return event;
    });
  }

  /**
   * Rename conversation.
   *
   * @param {Conversation} conversation_et - Conversation to rename
   * @param {string} name - New conversation name
   * @returns {Promise} Resolves when conversation was renamed
   */
  renameConversation(conversation_et, name) {
    return this.conversation_service.updateConversationName(conversation_et.id, name).then(response => {
      if (response) {
        this.eventRepository.injectEvent(response, z.event.EventRepository.SOURCE.BACKEND_RESPONSE);
        return response;
      }
    });
  }

  /**
   * Set the global message timer
   *
   * @param {Conversation} conversationEntity - Conversation to update
   * @param {number} messageTimer - New message timer value
   * @returns {Promise} Resolves when conversation was updated on server side
   */
  updateConversationMessageTimer(conversationEntity, messageTimer) {
    messageTimer = z.conversation.ConversationEphemeralHandler.validateTimer(messageTimer);

    return this.conversation_service
      .updateConversationMessageTimer(conversationEntity.id, messageTimer)
      .then(response => {
        if (response) {
          this.eventRepository.injectEvent(response, z.event.EventRepository.SOURCE.BACKEND_RESPONSE);
          return response;
        }
      });
  }

  updateConversationReceiptMode(conversationEntity, receiptMode) {
    return this.conversation_service
      .updateConversationReceiptMode(conversationEntity.id, receiptMode)
      .then(response => {
        if (response) {
          this.eventRepository.injectEvent(response, z.event.EventRepository.SOURCE.BACKEND_RESPONSE);
          return response;
        }
      });
  }

  reset_session(user_id, client_id, conversation_id) {
    this.logger.info(`Resetting session with client '${client_id}' of user '${user_id}'.`);

    return this.cryptography_repository
      .deleteSession(user_id, client_id)
      .then(session_id => {
        if (session_id) {
          this.logger.info(`Deleted session with client '${client_id}' of user '${user_id}'.`);
        } else {
          this.logger.warn('No local session found to delete.');
        }

        return this.sendSessionReset(user_id, client_id, conversation_id);
      })
      .catch(error => {
        const logMessage = `Failed to reset session for client '${client_id}' of user '${user_id}': ${error.message}`;
        this.logger.warn(logMessage, error);
        throw error;
      });
  }

  /**
   * Send a specific GIF to a conversation.
   *
   * @param {Conversation} conversationEntity - Conversation to send message in
   * @param {string} url - URL of giphy image
   * @param {string} tag - tag tag used for gif search
   * @param {z.message.QuoteEntity} [quoteEntity] - Quote as part of the message
   * @returns {Promise} Resolves when the gif was posted
   */
  sendGif(conversationEntity, url, tag, quoteEntity) {
    if (!tag) {
      tag = t('extensionsGiphyRandom');
    }

    return loadUrlBlob(url).then(blob => {
      const textMessage = t('extensionsGiphyMessage', tag);
      this.sendText(conversationEntity, textMessage, null, quoteEntity);
      return this.upload_images(conversationEntity, [blob]);
    });
  }

  /**
   * Team member was removed.
   * @param {string} teamId - ID of team that member was removed from
   * @param {string} userId - ID of leaving user
   * @param {Date} isoDate - Date of member removal
   * @returns {undefined} No return value
   */
  teamMemberLeave(teamId, userId, isoDate) {
    this.user_repository.get_user_by_id(userId).then(userEntity => {
      this.conversations()
        .filter(conversationEntity => {
          const conversationInTeam = conversationEntity.team_id === teamId;
          const userIsParticipant = conversationEntity.participating_user_ids().includes(userId);
          return conversationInTeam && userIsParticipant && !conversationEntity.removed_from_conversation();
        })
        .forEach(conversationEntity => {
          const leaveEvent = z.conversation.EventBuilder.buildTeamMemberLeave(conversationEntity, userEntity, isoDate);
          this.eventRepository.injectEvent(leaveEvent);
        });
    });
  }

  /**
   * Set the notification state of a conversation.
   *
   * @param {Conversation} conversationEntity - Conversation to change notification state off
   * @param {z.conversation.NotificationSetting} notificationState - New notification state
   * @returns {Promise} Resolves when the notification stated was change
   */
  setNotificationState(conversationEntity, notificationState) {
    if (!conversationEntity || notificationState === undefined) {
      return Promise.reject(new z.error.ConversationError(z.error.BaseError.TYPE.MISSING_PARAMETER));
    }

    const validNotificationStates = Object.values(z.conversation.NotificationSetting.STATE);
    if (!validNotificationStates.includes(notificationState)) {
      return Promise.reject(new z.error.ConversationError(z.error.BaseError.TYPE.INVALID_PARAMETER));
    }

    const currentTimestamp = this.serverTimeHandler.toServerTimestamp();
    const otrMuted = notificationState !== z.conversation.NotificationSetting.STATE.EVERYTHING;
    const payload = {
      otr_muted: otrMuted,
      otr_muted_ref: new Date(conversationEntity.get_last_known_timestamp(currentTimestamp)).toISOString(),
      otr_muted_status: notificationState,
    };

    return this.conversation_service
      .update_member_properties(conversationEntity.id, payload)
      .then(() => {
        const response = {data: payload, from: this.selfUser().id};
        this._onMemberUpdate(conversationEntity, response);

        const {otr_muted: muted, otr_muted_ref: mutedRef, otr_muted_status: mutedStatus} = payload;
        const logMessage = `Changed notification state of conversation to '${muted} | ${mutedStatus}' on '${mutedRef}'`;
        this.logger.info(logMessage);
        return response;
      })
      .catch(error => {
        const log = `Failed to change notification state of conversation '${conversationEntity.id}': ${error.message}`;
        const rejectError = new Error(log);
        this.logger.warn(rejectError.message, error);
        throw rejectError;
      });
  }

  /**
   * Archive a conversation.
   *
   * @param {Conversation} conversationEntity - Conversation to rename
   * @returns {Promise} Resolves when the conversation was archived
   */
  archiveConversation(conversationEntity) {
    return this._toggleArchiveConversation(conversationEntity, true).then(() => {
      this.logger.info(`Conversation '${conversationEntity.id}' archived`);
    });
  }

  /**
   * Un-archive a conversation.
   *
   * @param {Conversation} conversationEntity - Conversation to unarchive
   * @param {boolean} [forceChange=false] - Force state change without new message
   * @param {string} trigger - Trigger for unarchive
   * @returns {Promise} Resolves when the conversation was unarchived
   */
  unarchiveConversation(conversationEntity, forceChange = false, trigger = 'unknown') {
    return this._toggleArchiveConversation(conversationEntity, false, forceChange).then(() => {
      this.logger.info(`Conversation '${conversationEntity.id}' unarchived by trigger '${trigger}'`);
    });
  }

  _toggleArchiveConversation(conversationEntity, newState, forceChange) {
    if (!conversationEntity) {
      const error = new z.error.ConversationError(z.error.ConversationError.TYPE.CONVERSATION_NOT_FOUND);
      return Promise.reject(error);
    }

    const stateChange = conversationEntity.is_archived() !== newState;

    const currentTimestamp = this.serverTimeHandler.toServerTimestamp();
    const archiveTimestamp = conversationEntity.get_last_known_timestamp(currentTimestamp);
    const sameTimestamp = conversationEntity.archivedTimestamp() === archiveTimestamp;
    const skipChange = sameTimestamp && !forceChange;

    if (!stateChange && skipChange) {
      return Promise.reject(new z.error.ConversationError(z.error.ConversationError.TYPE.NO_CHANGES));
    }

    const payload = {
      otr_archived: newState,
      otr_archived_ref: new Date(archiveTimestamp).toISOString(),
    };

    const conversationId = conversationEntity.id;

    const updatePromise = conversationEntity.removed_from_conversation()
      ? Promise.resolve()
      : this.conversation_service.update_member_properties(conversationId, payload).catch(error => {
          const logMessage = `Failed to change archived state of '${conversationId}' to '${newState}': ${error.code}`;
          this.logger.error(logMessage);

          const isNotFound = error.code === z.error.BackendClientError.STATUS_CODE.NOT_FOUND;
          if (!isNotFound) {
            throw error;
          }
        });

    return updatePromise.then(() => {
      const response = {
        data: payload,
        from: this.selfUser().id,
      };

      this._onMemberUpdate(conversationEntity, response);
    });
  }

  _checkChangedConversations() {
    this.conversationsWithNewEvents.forEach(conversationEntity => {
      if (conversationEntity.shouldUnarchive()) {
        this.unarchiveConversation(conversationEntity, false, 'event from notification stream');
      }
    });

    this.conversationsWithNewEvents.clear();
  }

  /**
   * Clears conversation content from view and the database.
   *
   * @private
   * @param {Conversation} conversation_et - Conversation entity to delete
   * @param {number} [timestamp] - Optional timestamps for which messages to remove
   * @returns {undefined} No return value
   */
  _clear_conversation(conversation_et, timestamp) {
    this._deleteMessages(conversation_et, timestamp);

    if (conversation_et.removed_from_conversation()) {
      this.conversation_service.delete_conversation_from_db(conversation_et.id);
      this.delete_conversation(conversation_et.id);
    }
  }

  _handleConversationCreateError(error, userIds) {
    switch (error.label) {
      case z.error.BackendClientError.LABEL.CLIENT_ERROR:
        this._handleTooManyMembersError();
        break;
      case z.error.BackendClientError.LABEL.NOT_CONNECTED:
        this._handleUsersNotConnected(userIds);
        break;
      default:
        throw error;
    }
  }

  _handleTooManyMembersError(participants = ConversationRepository.CONFIG.GROUP.MAX_SIZE) {
    const openSpots = ConversationRepository.CONFIG.GROUP.MAX_SIZE - participants;
    const substitutions = {number1: ConversationRepository.CONFIG.GROUP.MAX_SIZE, number2: Math.max(0, openSpots)};

    const messageText = t('modalConversationTooManyMembersMessage', substitutions);
    const titleText = t('modalConversationTooManyMembersHeadline');
    this._showModal(messageText, titleText);
  }

  _handleUsersNotConnected(userIds = []) {
    const [userID] = userIds;
    const userPromise = userIds.length === 1 ? this.user_repository.get_user_by_id(userID) : Promise.resolve();

    userPromise.then(userEntity => {
      const username = userEntity ? userEntity.first_name() : undefined;
      const messageText = username
        ? t('modalConversationNotConnectedMessageOne', username)
        : t('modalConversationNotConnectedMessageMany');
      const titleText = t('modalConversationNotConnectedHeadline');
      this._showModal(messageText, titleText);
    });
  }

  _showModal(messageText, titleText) {
    amplify.publish(z.event.WebApp.WARNING.MODAL, ModalsViewModel.TYPE.ACKNOWLEDGE, {
      text: {
        message: messageText,
        title: titleText,
      },
    });
  }

  /**
   * Send a read receipt for the last message in a conversation.
   *
   * @param {Conversation} conversationEntity - Conversation to update
   * @param {Message} messageEntity - Message to send a read receipt for
   * @param {Array<Message>} [moreMessageEntities] - More messages to send a read receipt for
   * @returns {undefined} No return value
   */
  sendReadReceipt(conversationEntity, messageEntity, moreMessageEntities = []) {
    this._sendConfirmationStatus(conversationEntity, messageEntity, Confirmation.Type.READ, moreMessageEntities);
  }

  //##############################################################################
  // Send encrypted events
  //##############################################################################

  send_asset_remotedata(conversationEntity, file, messageId, asImage) {
    let genericMessage;

    return this.get_message_in_conversation_by_id(conversationEntity, messageId)
      .then(() => {
        const retention = this.asset_service.getAssetRetention(this.selfUser(), conversationEntity);
        const options = {
          expectsReadConfirmation: this.expectReadReceipt(conversationEntity),
          retention,
        };

        const uploadPromise = this.assetUploader.uploadAsset(messageId, file, options, asImage);
        return uploadPromise;
      })
      .then(asset => {
        genericMessage = new GenericMessage({
          [z.cryptography.GENERIC_MESSAGE_TYPE.ASSET]: asset,
          messageId,
        });

        if (conversationEntity.messageTimer()) {
          genericMessage = this._wrap_in_ephemeral_message(genericMessage, conversationEntity.messageTimer());
        }

        const eventInfoEntity = new z.conversation.EventInfoEntity(genericMessage, conversationEntity.id);
        return this.sendGenericMessageToConversation(eventInfoEntity);
      })
      .then(payload => {
        const {uploaded: assetData} = conversationEntity.messageTimer()
          ? genericMessage.ephemeral.asset
          : genericMessage.asset;

        const data = {
          key: assetData.assetId,
          otr_key: assetData.otrKey,
          sha256: assetData.sha256,
          token: assetData.assetToken,
        };

        const currentTimestamp = this.serverTimeHandler.toServerTimestamp();
        const assetAddEvent = z.conversation.EventBuilder.buildAssetAdd(conversationEntity, data, currentTimestamp);

        assetAddEvent.id = messageId;
        assetAddEvent.time = payload.time;

        return this._on_asset_upload_complete(conversationEntity, assetAddEvent);
      });
  }

  /**
   * Send asset metadata message to specified conversation.
   *
   * @param {Conversation} conversation_et - Conversation that should receive the file
   * @param {File} file - File to send
   * @param {boolean} allowImageDetection - allow images to be treated as images (not files)
   * @returns {Promise} Resolves when the asset metadata was sent
   */
  send_asset_metadata(conversation_et, file, allowImageDetection) {
    return AssetMetaDataBuilder.buildMetadata(file)
      .catch(error => {
        const logMessage = `Couldn't render asset preview from metadata. Asset might be corrupt: ${error.message}`;
        this.logger.warn(logMessage, error);
        return undefined;
      })
      .then(metadata => {
        const assetOriginal = new Asset.Original({mimeType: file.type, name: file.name, size: file.size});

        if (AssetMetaDataBuilder.isAudio(file)) {
          assetOriginal.audio = metadata;
        } else if (AssetMetaDataBuilder.isVideo(file)) {
          assetOriginal.video = metadata;
        } else if (allowImageDetection && AssetMetaDataBuilder.isImage(file)) {
          assetOriginal.image = metadata;
        }

        const protoAsset = new Asset({
          [z.cryptography.PROTO_MESSAGE_TYPE.ASSET_ORIGINAL]: assetOriginal,
          [z.cryptography.PROTO_MESSAGE_TYPE.EXPECTS_READ_CONFIRMATION]: this.expectReadReceipt(conversation_et),
        });

        return protoAsset;
      })
      .then(asset => {
        let genericMessage = new GenericMessage({
          [z.cryptography.GENERIC_MESSAGE_TYPE.ASSET]: asset,
          messageId: createRandomUuid(),
        });

        if (conversation_et.messageTimer()) {
          genericMessage = this._wrap_in_ephemeral_message(genericMessage, conversation_et.messageTimer());
        }

        return this._send_and_inject_generic_message(conversation_et, genericMessage);
      })
      .catch(error => {
        const log = `Failed to upload metadata for asset in conversation '${conversation_et.id}': ${error.message}`;
        this.logger.warn(log, error);

        if (error.type === z.error.ConversationError.TYPE.DEGRADED_CONVERSATION_CANCELLATION) {
          throw error;
        }
      });
  }

  /**
   * Send asset preview message to specified conversation.
   *
   * @param {Conversation} conversationEntity - Conversation that should receive the preview
   * @param {File} file - File to generate preview from
   * @param {string} messageId - Message ID of the message to generate a preview for
   * @returns {Promise} Resolves when the asset preview was sent
   */
  sendAssetPreview(conversationEntity, file, messageId) {
    return poster(file)
      .then(imageBlob => {
        if (!imageBlob) {
          throw Error('No image available');
        }

        const retention = this.asset_service.getAssetRetention(this.selfUser(), conversationEntity);
        const options = {
          expectsReadConfirmation: this.expectReadReceipt(conversationEntity),
          retention,
        };

        const messageEntityPromise = this.get_message_in_conversation_by_id(conversationEntity, messageId);
        return messageEntityPromise.then(messageEntity => {
          return this.assetUploader.uploadAsset(messageEntity.id, imageBlob, options).then(uploadedImageAsset => {
            const assetPreview = new Asset.Preview(imageBlob.type, imageBlob.size, uploadedImageAsset.uploaded);
            const protoAsset = new Asset({
              [z.cryptography.PROTO_MESSAGE_TYPE.ASSET_PREVIEW]: assetPreview,
              [z.cryptography.PROTO_MESSAGE_TYPE.EXPECTS_READ_CONFIRMATION]: options.expectsReadConfirmation,
            });

            const genericMessage = new GenericMessage({
              [z.cryptography.GENERIC_MESSAGE_TYPE.ASSET]: protoAsset,
              messageId,
            });

            return this._send_and_inject_generic_message(conversationEntity, genericMessage, false);
          });
        });
      })
      .catch(error => {
        const message = `No preview for asset '${messageId}' in conversation '${conversationEntity.id}' uploaded `;
        this.logger.warn(message, error);
      });
  }

  /**
   * Send asset upload failed message to specified conversation.
   *
   * @param {Conversation} conversation_et - Conversation that should receive the file
   * @param {string} messageId - ID of the metadata message
   * @param {AssetUploadFailedReason} [reason=AssetUploadFailedReason.FAILED] - Cause for the failed upload (optional)
   * @returns {Promise} Resolves when the asset failure was sent
   */
  send_asset_upload_failed(conversation_et, messageId, reason = AssetUploadFailedReason.FAILED) {
    const wasCancelled = reason === AssetUploadFailedReason.CANCELLED;
    const protoReason = wasCancelled ? Asset.NotUploaded.CANCELLED : Asset.NotUploaded.FAILED;
    const protoAsset = new Asset({
      [z.cryptography.PROTO_MESSAGE_TYPE.ASSET_NOT_UPLOADED]: protoReason,
      [z.cryptography.PROTO_MESSAGE_TYPE.EXPECTS_READ_CONFIRMATION]: this.expectReadReceipt(conversation_et),
    });

    const generic_message = new GenericMessage({
      [z.cryptography.GENERIC_MESSAGE_TYPE.ASSET]: protoAsset,
      messageId,
    });

    return this._send_and_inject_generic_message(conversation_et, generic_message);
  }

  /**
   * Send confirmation for a content message in specified conversation.
   *
   * @param {Conversation} conversationEntity - Conversation that content message was received in
   * @param {Message} messageEntity - Message for which to acknowledge receipt
   * @param {Confirmation.Type} type - The type of confirmation to send
   * @param {Array<Message>} [moreMessageEntities] - More messages to send a read receipt for
   * @returns {undefined} No return value
   */
  _sendConfirmationStatus(conversationEntity, messageEntity, type, moreMessageEntities = []) {
    const typeToConfirm = z.event.EventTypeHandling.CONFIRM.includes(messageEntity.type);

    if (messageEntity.user().is_me || !typeToConfirm) {
      return;
    }

    if (type === Confirmation.Type.DELIVERED) {
      const otherUserIn1To1 = conversationEntity.is1to1();
      const CONFIRMATION_THRESHOLD = ConversationRepository.CONFIG.CONFIRMATION_THRESHOLD;
      const withinThreshold = messageEntity.timestamp() >= Date.now() - CONFIRMATION_THRESHOLD;

      if (!otherUserIn1To1 || !withinThreshold) {
        return;
      }
    }

    const moreMessageIds = moreMessageEntities.length ? moreMessageEntities.map(entity => entity.id) : undefined;
    const protoConfirmation = new Confirmation({
      firstMessageId: messageEntity.id,
      moreMessageIds,
      type,
    });
    const genericMessage = new GenericMessage({
      [z.cryptography.GENERIC_MESSAGE_TYPE.CONFIRMATION]: protoConfirmation,
      messageId: createRandomUuid(),
    });

    this.messageSender.queueMessage(() => {
      return this.create_recipients(conversationEntity.id, true, [messageEntity.from]).then(recipients => {
        const options = {nativePush: false, precondition: [messageEntity.from], recipients};
        const eventInfoEntity = new z.conversation.EventInfoEntity(genericMessage, conversationEntity.id, options);

        return this._sendGenericMessage(eventInfoEntity);
      });
    });
  }

  /**
   * Send call message in specified conversation.
   *
   * @param {z.conversation.EventInfoEntity} eventInfoEntity - Event info to be send
   * @param {Conversation} conversationEntity - Conversation to send call message to
   * @param {CallMessageEntity} callMessageEntity - Content for call message
   * @returns {Promise} Resolves when the confirmation was sent
   */
  sendCallingMessage(eventInfoEntity, conversationEntity, callMessageEntity) {
    return this.messageSender
      .queueMessage(() => {
        const options = eventInfoEntity.options;
        const recipientsPromise = options.recipients
          ? Promise.resolve(eventInfoEntity)
          : this.create_recipients(conversationEntity.id, false).then(recipients => {
              eventInfoEntity.updateOptions({recipients});
              return eventInfoEntity;
            });

        return recipientsPromise.then(infoEntity => this._sendGenericMessage(infoEntity));
      })
      .then(() => {
        const initiatingCallMessage = [CALL_MESSAGE_TYPE.GROUP_START, CALL_MESSAGE_TYPE.SETUP];

        const isCallInitiation = initiatingCallMessage.includes(callMessageEntity.type);
        if (isCallInitiation) {
          return this._trackContributed(conversationEntity, eventInfoEntity.genericMessage, callMessageEntity);
        }
      })
      .catch(error => {
        if (error.type !== z.error.ConversationError.TYPE.DEGRADED_CONVERSATION_CANCELLATION) {
          throw error;
        }

        amplify.publish(z.event.WebApp.CALL.STATE.DELETE, callMessageEntity.conversationId);
      });
  }

  /**
   * Send knock in specified conversation.
   * @param {Conversation} conversationEntity - Conversation to send knock in
   * @returns {Promise} Resolves after sending the knock
   */
  sendKnock(conversationEntity) {
    const protoKnock = new Knock({
      [z.cryptography.PROTO_MESSAGE_TYPE.EXPECTS_READ_CONFIRMATION]: this.expectReadReceipt(conversationEntity),
      hotKnock: false,
    });

    let genericMessage = new GenericMessage({
      [z.cryptography.GENERIC_MESSAGE_TYPE.KNOCK]: protoKnock,
      messageId: createRandomUuid(),
    });

    if (conversationEntity.messageTimer()) {
      genericMessage = this._wrap_in_ephemeral_message(genericMessage, conversationEntity.messageTimer());
    }

    return this._send_and_inject_generic_message(conversationEntity, genericMessage).catch(error => {
      if (error.type !== z.error.ConversationError.TYPE.DEGRADED_CONVERSATION_CANCELLATION) {
        this.logger.error(`Error while sending knock: ${error.message}`, error);
        throw error;
      }
    });
  }

  /**
   * Send link preview in specified conversation.
   *
   * @param {Conversation} conversationEntity - Conversation that should receive the message
   * @param {string} textMessage - Plain text message that possibly contains link
   * @param {GenericMessage} genericMessage - GenericMessage of containing text or edited message
   * @param {Array<z.message.MentionEntity>} [mentionEntities] - Mentions as part of message
   * @param {z.message.QuoteEntity} quoteEntity - Link to a quoted message
   * @returns {Promise} Resolves after sending the message
   */
  sendLinkPreview(conversationEntity, textMessage, genericMessage, mentionEntities, quoteEntity) {
    const conversationId = conversationEntity.id;
    const messageId = genericMessage.messageId;

    return this.link_repository
      .getLinkPreviewFromString(textMessage)
      .then(linkPreview => {
        if (linkPreview) {
          const protoText = this._createTextProto(
            messageId,
            textMessage,
            mentionEntities,
            quoteEntity,
            [linkPreview],
            this.expectReadReceipt(conversationEntity)
          );
          genericMessage[z.cryptography.GENERIC_MESSAGE_TYPE.TEXT] = protoText;

          return this.get_message_in_conversation_by_id(conversationEntity, messageId);
        }

        this.logger.debug(`No link preview for message '${messageId}' in conversation '${conversationId}' created`);
      })
      .then(messageEntity => {
        if (messageEntity) {
          const assetEntity = messageEntity.get_first_asset();
          const messageContentUnchanged = assetEntity.text === textMessage;

          if (messageContentUnchanged) {
            this.logger.debug(`Sending link preview for message '${messageId}' in conversation '${conversationId}'`);
            return this._send_and_inject_generic_message(conversationEntity, genericMessage, false);
          }

          this.logger.debug(`Skipped sending link preview as message '${messageId}' in '${conversationId}' changed`);
        }
      })
      .catch(error => {
        if (error.type !== z.error.ConversationError.TYPE.MESSAGE_NOT_FOUND) {
          this.logger.warn(`Failed sending link preview for message '${messageId}' in '${conversationId}'`);
          throw error;
        }

        this.logger.warn(`Skipped link preview for unknown message '${messageId}' in '${conversationId}'`);
      });
  }

  /**
   * Send location message in specified conversation.
   *
   * @param {Conversation} conversationEntity - Conversation that should receive the message
   * @param {number} longitude - Longitude of the location
   * @param {number} latitude - Latitude of the location
   * @param {string} name - Name of the location
   * @param {number} zoom - Zoom factor for the map (Google Maps)
   * @returns {Promise} Resolves after sending the location
   */
  sendLocation(conversationEntity, longitude, latitude, name, zoom) {
    const protoLocation = new Location({
      expectsReadConfirmation: this.expectReadReceipt(conversationEntity),
      latitude,
      longitude,
      name,
      zoom,
    });
    const genericMessage = new GenericMessage({
      [z.cryptography.GENERIC_MESSAGE_TYPE.LOCATION]: protoLocation,
      messageId: createRandomUuid(),
    });

    const eventInfoEntity = new z.conversation.EventInfoEntity(genericMessage, conversationEntity.id);
    return this.sendGenericMessageToConversation(eventInfoEntity);
  }

  /**
   * Send edited message in specified conversation.
   *
   * @param {Conversation} conversationEntity - Conversation entity
   * @param {string} textMessage - Edited plain text message
   * @param {z.entity.Message} originalMessageEntity - Original message entity
   * @param {Array<z.message.MentionEntity>} [mentionEntities] - Mentions as part of the message
   * @returns {Promise} Resolves after sending the message
   */
  sendMessageEdit(conversationEntity, textMessage, originalMessageEntity, mentionEntities) {
    const hasDifferentText = isTextDifferent(originalMessageEntity, textMessage);
    const hasDifferentMentions = areMentionsDifferent(originalMessageEntity, mentionEntities);
    const wasEdited = hasDifferentText || hasDifferentMentions;

    if (!wasEdited) {
      return Promise.reject(new z.error.ConversationError(z.error.ConversationError.TYPE.NO_MESSAGE_CHANGES));
    }

    const messageId = createRandomUuid();

    const protoText = this._createTextProto(
      messageId,
      textMessage,
      mentionEntities,
      undefined,
      undefined,
      this.expectReadReceipt(conversationEntity)
    );
    const protoMessageEdit = new MessageEdit({replacingMessageId: originalMessageEntity.id, text: protoText});
    const genericMessage = new GenericMessage({
      [z.cryptography.GENERIC_MESSAGE_TYPE.EDITED]: protoMessageEdit,
      messageId,
    });

    return this._send_and_inject_generic_message(conversationEntity, genericMessage, false)
      .then(() => {
        return this.sendLinkPreview(conversationEntity, textMessage, genericMessage, mentionEntities);
      })
      .catch(error => {
        if (error.type !== z.error.ConversationError.TYPE.DEGRADED_CONVERSATION_CANCELLATION) {
          this.logger.error(`Error while editing message: ${error.message}`, error);
          throw error;
        }
      });
  }

  /**
   * Toggle like status of message.
   *
   * @param {Conversation} conversation_et - Conversation entity
   * @param {Message} message_et - Message to react to
   * @returns {undefined} No return value
   */
  toggle_like(conversation_et, message_et) {
    if (!conversation_et.removed_from_conversation()) {
      const reaction = message_et.is_liked() ? z.message.ReactionType.NONE : z.message.ReactionType.LIKE;
      message_et.is_liked(!message_et.is_liked());

      window.setTimeout(() => this.sendReaction(conversation_et, message_et, reaction), 100);
    }
  }

  /**
   * Send reaction to a content message in specified conversation.
   * @param {Conversation} conversationEntity - Conversation to send reaction in
   * @param {Message} messageEntity - Message to react to
   * @param {z.message.ReactionType} reaction - Reaction
   * @returns {Promise} Resolves after sending the reaction
   */
  sendReaction(conversationEntity, messageEntity, reaction) {
    const protoReaction = new Reaction({emoji: reaction, messageId: messageEntity.id});
    const genericMessage = new GenericMessage({
      [z.cryptography.GENERIC_MESSAGE_TYPE.REACTION]: protoReaction,
      messageId: createRandomUuid(),
    });

    return this._send_and_inject_generic_message(conversationEntity, genericMessage);
  }

  /**
   * Sending a message to the remote end of a session reset.
   *
   * @note When we reset a session then we must inform the remote client about this action. It sends a ProtocolBuffer message
   *  (which will not be rendered in the view) to the remote client. This message only needs to be sent to the affected
   *  remote client, therefore we force the message sending.
   *
   * @param {string} userId - User ID
   * @param {string} clientId - Client ID
   * @param {string} conversationId - Conversation ID
   * @returns {Promise} Resolves after sending the session reset
   */
  sendSessionReset(userId, clientId, conversationId) {
    const genericMessage = new GenericMessage({
      [z.cryptography.GENERIC_MESSAGE_TYPE.CLIENT_ACTION]: ClientAction.RESET_SESSION,
      messageId: createRandomUuid(),
    });

    const options = {
      precondition: true,
      recipients: {[userId]: [clientId]},
    };
    const eventInfoEntity = new z.conversation.EventInfoEntity(genericMessage, conversationId, options);

    return this._sendGenericMessage(eventInfoEntity)
      .then(response => {
        this.logger.info(`Sent info about session reset to client '${clientId}' of user '${userId}'`);
        return response;
      })
      .catch(error => {
        this.logger.error(`Sending conversation reset failed: ${error.message}`, error);
        throw error;
      });
  }

  /**
   * Send text message in specified conversation.
   *
   * @param {Conversation} conversationEntity - Conversation that should receive the message
   * @param {string} textMessage - Plain text message
   * @param {Array<z.message.MentionEntity>} [mentionEntities] - Mentions as part of the message
   * @param {z.message.QuoteEntity} [quoteEntity] - Quote as part of the message
   * @returns {Promise} Resolves after sending the message
   */
  sendText(conversationEntity, textMessage, mentionEntities, quoteEntity) {
    const messageId = createRandomUuid();

    const protoText = this._createTextProto(
      messageId,
      textMessage,
      mentionEntities,
      quoteEntity,
      undefined,
      this.expectReadReceipt(conversationEntity)
    );
    let genericMessage = new GenericMessage({
      [z.cryptography.GENERIC_MESSAGE_TYPE.TEXT]: protoText,
      messageId,
    });

    if (conversationEntity.messageTimer()) {
      genericMessage = this._wrap_in_ephemeral_message(genericMessage, conversationEntity.messageTimer());
    }

    return this._send_and_inject_generic_message(conversationEntity, genericMessage).then(() => genericMessage);
  }

  /**
   * Send text message with link preview in specified conversation.
   *
   * @param {Conversation} conversationEntity - Conversation that should receive the message
   * @param {string} textMessage - Plain text message
   * @param {Array<z.message.MentionEntity>} [mentionEntities] - Mentions part of the message
   * @param {z.message.QuoteEntity} [quoteEntity] - Quoted message
   * @returns {Promise} Resolves after sending the message
   */
  sendTextWithLinkPreview(conversationEntity, textMessage, mentionEntities, quoteEntity) {
    return this.sendText(conversationEntity, textMessage, mentionEntities, quoteEntity)
      .then(genericMessage => {
        return this.sendLinkPreview(conversationEntity, textMessage, genericMessage, mentionEntities, quoteEntity);
      })
      .catch(error => {
        if (error.type !== z.error.ConversationError.TYPE.DEGRADED_CONVERSATION_CANCELLATION) {
          this.logger.error(`Error while sending text message: ${error.message}`, error);
          throw error;
        }
      });
  }

  _createTextProto(messageId, textMessage, mentionEntities, quoteEntity, linkPreviews, expectsReadConfirmation) {
    const protoText = new Text({content: textMessage});

    if (mentionEntities && mentionEntities.length) {
      const logMessage = `Adding '${mentionEntities.length}' mentions to message '${messageId}'`;
      this.logger.debug(logMessage, mentionEntities);

      const protoMentions = mentionEntities
        .filter(mentionEntity => {
          if (mentionEntity) {
            try {
              return mentionEntity.validate(textMessage);
            } catch (error) {
              const log = `Removed invalid mention when sending message '${messageId}': ${error.message}`;
              this.logger.warn(log, mentionEntity);
              return false;
            }
          }
        })
        .map(mentionEntity => mentionEntity.toProto());

      protoText[z.cryptography.PROTO_MESSAGE_TYPE.MENTIONS] = protoMentions;
    }

    if (quoteEntity) {
      const protoQuote = quoteEntity.toProto();
      this.logger.debug(`Adding quote to message '${messageId}'`, protoQuote);
      protoText[z.cryptography.PROTO_MESSAGE_TYPE.QUOTE] = protoQuote;
    }

    if (linkPreviews && linkPreviews.length) {
      this.logger.debug(`Adding link preview to message '${messageId}'`, linkPreviews);
      protoText[z.cryptography.PROTO_MESSAGE_TYPE.LINK_PREVIEWS] = linkPreviews;
    }

    if (expectsReadConfirmation) {
      protoText[z.cryptography.PROTO_MESSAGE_TYPE.EXPECTS_READ_CONFIRMATION] = expectsReadConfirmation;
    }

    return protoText;
  }

  /**
   * Wraps generic message in ephemeral message.
   *
   * @param {GenericMessage} genericMessage - Message to be wrapped
   * @param {number} millis - Expire time in milliseconds
   * @returns {Message} New proto message
   */
  _wrap_in_ephemeral_message(genericMessage, millis) {
    const ephemeralExpiration = z.conversation.ConversationEphemeralHandler.validateTimer(millis);

    const protoEphemeral = new Ephemeral({
      [genericMessage.content]: genericMessage[genericMessage.content],
      [z.cryptography.PROTO_MESSAGE_TYPE.EPHEMERAL_EXPIRATION]: ephemeralExpiration,
    });

    genericMessage = new GenericMessage({
      [z.cryptography.GENERIC_MESSAGE_TYPE.EPHEMERAL]: protoEphemeral,
      messageId: genericMessage.messageId,
    });

    return genericMessage;
  }

  //##############################################################################
  // Send Generic Messages
  //##############################################################################

  /**
   * Create a user client map for a given conversation.
   *
   * @param {string} conversation_id - Conversation ID
   * @param {boolean} [skip_own_clients=false] - True, if other own clients should be skipped (to not sync messages on own clients)
   * @param {Array<string>} user_ids - Optionally the intended recipient users
   * @returns {Promise} Resolves with a user client map
   */
  create_recipients(conversation_id, skip_own_clients = false, user_ids) {
    return this.get_all_users_in_conversation(conversation_id).then(user_ets => {
      const recipients = {};

      for (const user_et of user_ets) {
        if (!(skip_own_clients && user_et.is_me)) {
          if (user_ids && !user_ids.includes(user_et.id)) {
            continue;
          }

          recipients[user_et.id] = user_et.devices().map(client_et => client_et.id);
        }
      }

      return recipients;
    });
  }

  sendGenericMessageToConversation(eventInfoEntity) {
    return this.messageSender.queueMessage(() => {
      return this.create_recipients(eventInfoEntity.conversationId).then(recipients => {
        eventInfoEntity.updateOptions({recipients});
        return this._sendGenericMessage(eventInfoEntity);
      });
    });
  }

  _send_and_inject_generic_message(conversationEntity, genericMessage, syncTimestamp = true) {
    return Promise.resolve()
      .then(() => {
        if (conversationEntity.removed_from_conversation()) {
          throw new Error('Cannot send message to conversation you are not part of');
        }

        const currentTimestamp = this.serverTimeHandler.toServerTimestamp();
        const optimisticEvent = z.conversation.EventBuilder.buildMessageAdd(conversationEntity, currentTimestamp);
        return this.cryptography_repository.cryptographyMapper.mapGenericMessage(genericMessage, optimisticEvent);
      })
      .then(mappedEvent => {
        const {KNOCK: TYPE_KNOCK, EPHEMERAL: TYPE_EPHEMERAL} = z.cryptography.GENERIC_MESSAGE_TYPE;
        const isPing = message => message.content === TYPE_KNOCK;
        const isEphemeralPing = message => message.content === TYPE_EPHEMERAL && isPing(message.ephemeral);
        const shouldPlayPingAudio = isPing(genericMessage) || isEphemeralPing(genericMessage);
        if (shouldPlayPingAudio) {
          amplify.publish(z.event.WebApp.AUDIO.PLAY, z.audio.AudioType.OUTGOING_PING);
        }

        return mappedEvent;
      })
      .then(mappedEvent => this.eventRepository.injectEvent(mappedEvent))
      .then(injectedEvent => {
        const eventInfoEntity = new z.conversation.EventInfoEntity(genericMessage, conversationEntity.id);
        eventInfoEntity.setTimestamp(injectedEvent.time);
        return this.sendGenericMessageToConversation(eventInfoEntity).then(sentPayload => {
          return {event: injectedEvent, sentPayload};
        });
      })
      .then(({event, sentPayload}) => {
        this._trackContributed(conversationEntity, genericMessage);
        const backendIsoDate = syncTimestamp ? sentPayload.time : '';
        return this._updateMessageAsSent(conversationEntity, event, backendIsoDate).then(() => event);
      });
  }

  /**
   * Update message as sent in db and view.
   *
   * @param {Conversation} conversationEntity - Conversation entity
   * @param {Object} eventJson - Event object
   * @param {string} isoDate - If defined it will update event timestamp
   * @returns {Promise} Resolves when sent status was updated
   */
  _updateMessageAsSent(conversationEntity, eventJson, isoDate) {
    return this.get_message_in_conversation_by_id(conversationEntity, eventJson.id)
      .then(messageEntity => {
        messageEntity.status(z.message.StatusType.SENT);

        const changes = {status: z.message.StatusType.SENT};
        if (isoDate) {
          changes.time = isoDate;

          const timestamp = new Date(isoDate).getTime();
          if (!_.isNaN(timestamp)) {
            messageEntity.timestamp(timestamp);
            conversationEntity.update_timestamp_server(timestamp, true);
            conversationEntity.update_timestamps(messageEntity);
          }
        }

        this.checkMessageTimer(messageEntity);
        if (z.event.EventTypeHandling.STORE.includes(messageEntity.type) || messageEntity.has_asset_image()) {
          return this.eventService.updateEvent(messageEntity.primary_key, changes);
        }
      })
      .catch(error => {
        if (error.type !== z.error.ConversationError.TYPE.MESSAGE_NOT_FOUND) {
          throw error;
        }
      });
  }

  /**
   * Send encrypted external message
   *
   * @private
   * @param {z.conversation.EventInfoEntity} eventInfoEntity - Event to be send
   * @returns {Promise} Resolves after sending the external message
   */
  _sendExternalGenericMessage(eventInfoEntity) {
    const {genericMessage, options} = eventInfoEntity;
    const messageType = eventInfoEntity.getType();
    this.logger.info(`Sending external message of type '${messageType}'`, genericMessage);

    return AssetCrypto.encryptAesAsset(GenericMessage.encode(genericMessage).finish())
      .then(({cipherText, keyBytes, sha256}) => {
        keyBytes = new Uint8Array(keyBytes);
        sha256 = new Uint8Array(sha256);

        const externalMessage = new External({otrKey: keyBytes, sha256});

        const genericMessageExternal = new GenericMessage({
          [z.cryptography.GENERIC_MESSAGE_TYPE.EXTERNAL]: externalMessage,
          messageId: createRandomUuid(),
        });

        return this.cryptography_repository
          .encryptGenericMessage(options.recipients, genericMessageExternal)
          .then(payload => {
            payload.data = arrayToBase64(cipherText);
            payload.native_push = options.nativePush;
            return this._sendEncryptedMessage(eventInfoEntity, payload);
          });
      })
      .catch(error => {
        this.logger.info('Failed sending external message', error);
        throw error;
      });
  }

  /**
   * Sends a generic message to a conversation.
   *
   * @private
   * @param {z.conversation.EventInfoEntity} eventInfoEntity - Info about event
   * @returns {Promise} Resolves when the message was sent
   */
  _sendGenericMessage(eventInfoEntity) {
    return this._grantOutgoingMessage(eventInfoEntity)
      .then(() => this._shouldSendAsExternal(eventInfoEntity))
      .then(sendAsExternal => {
        if (sendAsExternal) {
          return this._sendExternalGenericMessage(eventInfoEntity);
        }

        const {genericMessage, options} = eventInfoEntity;
        return this.cryptography_repository.encryptGenericMessage(options.recipients, genericMessage).then(payload => {
          payload.native_push = options.nativePush;
          return this._sendEncryptedMessage(eventInfoEntity, payload);
        });
      })
      .catch(error => {
        const isRequestTooLarge = error.code === z.error.BackendClientError.STATUS_CODE.REQUEST_TOO_LARGE;
        if (isRequestTooLarge) {
          return this._sendExternalGenericMessage(eventInfoEntity);
        }

        throw error;
      });
  }

  /**
   * Sends otr message to a conversation.
   *
   * @private
   * @note Options for the precondition check on missing clients are:
   *   'false' - all clients, 'Array<String>' - only clients of listed users, 'true' - force sending
   *
   * @param {z.conversation.EventInfoEntity} eventInfoEntity - Info about message to be sent
   * @param {Object} payload - Payload
   * @returns {Promise} Promise that resolves after sending the encrypted message
   */
  _sendEncryptedMessage(eventInfoEntity, payload) {
    const {conversationId, genericMessage, options} = eventInfoEntity;
    const messageId = genericMessage.messageId;
    let messageType = eventInfoEntity.getType();

    if (messageType === z.cryptography.GENERIC_MESSAGE_TYPE.CONFIRMATION) {
      messageType += ` (type: "${eventInfoEntity.genericMessage.confirmation.type}")`;
    }

    const numberOfUsers = Object.keys(payload.recipients).length;
    const numberOfClients = Object.values(payload.recipients)
      .map(clientId => Object.keys(clientId).length)
      .reduce((totalClients, clients) => totalClients + clients, 0);

    const logMessage = `Sending '${messageType}' message (${messageId}) to conversation '${conversationId}'`;
    this.logger.info(logMessage, payload);

    if (numberOfUsers > numberOfClients) {
      this.logger.warn(
        `Sending '${messageType}' message (${messageId}) to just '${numberOfClients}' clients but there are '${numberOfUsers}' users in conversation '${conversationId}'`
      );
    }

    return this.conversation_service
      .post_encrypted_message(conversationId, payload, options.precondition)
      .then(response => {
        this.clientMismatchHandler.onClientMismatch(eventInfoEntity, response, payload);
        return response;
      })
      .catch(error => {
        const isUnknownClient = error.label === z.error.BackendClientError.LABEL.UNKNOWN_CLIENT;
        if (isUnknownClient) {
          return this.client_repository.removeLocalClient();
        }

        if (!error.missing) {
          throw error;
        }

        let updatedPayload;
        return this.clientMismatchHandler
          .onClientMismatch(eventInfoEntity, error, payload)
          .then(payloadWithMissingClients => {
            updatedPayload = payloadWithMissingClients;

            const userIds = Object.keys(error.missing);
            return this._grantOutgoingMessage(eventInfoEntity, userIds);
          })
          .then(() => {
            this.logger.info(
              `Updated '${messageType}' message (${messageId}) for conversation '${conversationId}'. Will ignore missing receivers.`,
              updatedPayload
            );
            return this.conversation_service.post_encrypted_message(conversationId, updatedPayload, true);
          });
      });
  }

  _grantOutgoingMessage(eventInfoEntity, userIds) {
    const messageType = eventInfoEntity.getType();
    const allowedMessageTypes = ['cleared', 'confirmation', 'deleted', 'lastRead'];
    if (allowedMessageTypes.includes(messageType)) {
      return Promise.resolve();
    }

    const isCallingMessage = messageType === z.cryptography.GENERIC_MESSAGE_TYPE.CALLING;
    const consentType = isCallingMessage
      ? ConversationRepository.CONSENT_TYPE.OUTGOING_CALL
      : ConversationRepository.CONSENT_TYPE.MESSAGE;

    return this.grantMessage(eventInfoEntity, consentType, userIds);
  }

  grantMessage(eventInfoEntity, consentType, userIds) {
    return this.get_conversation_by_id(eventInfoEntity.conversationId).then(conversationEntity => {
      const verificationState = conversationEntity.verification_state();
      const conversationDegraded = verificationState === z.conversation.ConversationVerificationState.DEGRADED;

      if (!conversationDegraded) {
        return false;
      }

      return new Promise((resolve, reject) => {
        let sendAnyway = false;

        userIds = userIds || conversationEntity.getUsersWithUnverifiedClients().map(userEntity => userEntity.id);

        return this.user_repository
          .get_users_by_id(userIds)
          .then(userEntities => {
            let actionString;
            let messageString;
            let titleString;

            const hasMultipleUsers = userEntities.length > 1;
            const userNames = joinNames(userEntities, Declension.NOMINATIVE);
            const titleSubstitutions = z.util.StringUtil.capitalizeFirstChar(userNames);

            if (hasMultipleUsers) {
              titleString = t('modalConversationNewDeviceHeadlineMany', titleSubstitutions);
            } else {
              const [userEntity] = userEntities;

              if (userEntity) {
                titleString = userEntity.is_me
                  ? t('modalConversationNewDeviceHeadlineYou', titleSubstitutions)
                  : t('modalConversationNewDeviceHeadlineOne', titleSubstitutions);
              } else {
                const conversationId = eventInfoEntity.conversationId;
                const type = eventInfoEntity.getType();

                const log = `Missing user IDs to grant '${type}' message in '${conversationId}' (${consentType})`;
                this.logger.error(log);

                const error = new Error('Failed to grant outgoing message');
                const customData = {
                  consentType,
                  messageType: type,
                  participants: conversationEntity.getNumberOfParticipants(false),
                  verificationState,
                };

                Raygun.send(error, customData);

                reject(error);
              }
            }

            switch (consentType) {
              case ConversationRepository.CONSENT_TYPE.INCOMING_CALL: {
                actionString = t('modalConversationNewDeviceIncomingCallAction');
                messageString = t('modalConversationNewDeviceIncomingCallMessage');
                break;
              }

              case ConversationRepository.CONSENT_TYPE.OUTGOING_CALL: {
                actionString = t('modalConversationNewDeviceOutgoingCallAction');
                messageString = t('modalConversationNewDeviceOutgoingCallMessage');
                break;
              }

              default: {
                actionString = t('modalConversationNewDeviceAction');
                messageString = t('modalConversationNewDeviceMessage');
                break;
              }
            }

            amplify.publish(z.event.WebApp.WARNING.MODAL, ModalsViewModel.TYPE.CONFIRM, {
              action: () => {
                sendAnyway = true;
                conversationEntity.verification_state(z.conversation.ConversationVerificationState.UNVERIFIED);

                resolve(true);
              },
              close: () => {
                if (!sendAnyway) {
                  const errorType = z.error.ConversationError.TYPE.DEGRADED_CONVERSATION_CANCELLATION;
                  reject(new z.error.ConversationError(errorType));
                }
              },
              text: {
                action: actionString,
                message: messageString,
                title: titleString,
              },
            });
          })
          .catch(reject);
      });
    });
  }

  /**
   * Estimate whether message should be send as type external.
   *
   * @private
   * @param {z.conversation.EventInfoEntity} eventInfoEntity - Info about event
   * @returns {boolean} Is payload likely to be too big so that we switch to type external?
   */
  _shouldSendAsExternal(eventInfoEntity) {
    const {conversationId, genericMessage} = eventInfoEntity;

    return this.get_conversation_by_id(conversationId).then(conversationEntity => {
      const messageInBytes = new Uint8Array(GenericMessage.encode(genericMessage).finish()).length;
      const estimatedPayloadInBytes = conversationEntity.getNumberOfClients() * messageInBytes;

      return estimatedPayloadInBytes > ConversationRepository.CONFIG.EXTERNAL_MESSAGE_THRESHOLD;
    });
  }

  /**
   * Post images to a conversation.
   *
   * @param {Conversation} conversation_et - Conversation to post the images
   * @param {Array|FileList} images - Images
   * @returns {undefined} No return value
   */
  upload_images(conversation_et, images) {
    this.upload_files(conversation_et, images, true);
  }

  /**
   * Post files to a conversation.
   *
   * @param {Conversation} conversation_et - Conversation to post the files
   * @param {Array|FileList} files - files
   * @param {AssetType} [asImage=false] - whether or not the file should be treated as an image
   * @returns {undefined} No return value
   */
  upload_files(conversation_et, files, asImage) {
    if (this._can_upload_assets_to_conversation(conversation_et)) {
      Array.from(files).forEach(file => this.upload_file(conversation_et, file, asImage));
    }
  }

  /**
   * Post file to a conversation using v3
   *
   * @param {Conversation} conversation_et - Conversation to post the file
   * @param {Object} file - File object
   * @param {AssetType} [asImage=false] - whether or not the file should be treated as an image
   * @returns {Promise} Resolves when file was uploaded
   */
  upload_file(conversation_et, file, asImage) {
    let message_id;
    const upload_started = Date.now();

    return this.send_asset_metadata(conversation_et, file, asImage)
      .then(({id}) => {
        message_id = id;
        return this.sendAssetPreview(conversation_et, file, message_id);
      })
      .then(() => this.send_asset_remotedata(conversation_et, file, message_id, asImage))
      .then(() => {
        const upload_duration = (Date.now() - upload_started) / TimeUtil.UNITS_IN_MILLIS.SECOND;
        this.logger.info(`Finished to upload asset for conversation'${conversation_et.id} in ${upload_duration}`);
      })
      .catch(error => {
        if (error.type === z.error.ConversationError.TYPE.DEGRADED_CONVERSATION_CANCELLATION) {
          throw error;
        }

        this.logger.error(`Failed to upload asset for conversation '${conversation_et.id}': ${error.message}`, error);
        return this.get_message_in_conversation_by_id(conversation_et, message_id).then(message_et => {
          this.send_asset_upload_failed(conversation_et, message_et.id);
          return this.update_message_as_upload_failed(message_et);
        });
      });
  }

  /**
   * Delete message for everyone.
   *
   * @param {Conversation} conversationEntity - Conversation to delete message from
   * @param {Message} messageEntity - Message to delete
   * @param {Array<string>|boolean} [precondition] - Optional level that backend checks for missing clients
   * @returns {Promise} Resolves when message was deleted
   */
  deleteMessageForEveryone(conversationEntity, messageEntity, precondition) {
    const conversationId = conversationEntity.id;
    const messageId = messageEntity.id;

    return Promise.resolve()
      .then(() => {
        if (!messageEntity.user().is_me && !messageEntity.ephemeral_expires()) {
          throw new z.error.ConversationError(z.error.ConversationError.TYPE.WRONG_USER);
        }

        const protoMessageDelete = new MessageDelete({messageId});
        const genericMessage = new GenericMessage({
          [z.cryptography.GENERIC_MESSAGE_TYPE.DELETED]: protoMessageDelete,
          messageId: createRandomUuid(),
        });

        return this.messageSender.queueMessage(() => {
          return this.create_recipients(conversationId, false, precondition).then(recipients => {
            const options = {precondition, recipients};
            const eventInfoEntity = new z.conversation.EventInfoEntity(genericMessage, conversationId, options);
            this._sendGenericMessage(eventInfoEntity);
          });
        });
      })
      .then(() => {
        amplify.publish(z.event.WebApp.CONVERSATION.MESSAGE.REMOVED, messageId, conversationId);
        return this._delete_message_by_id(conversationEntity, messageId);
      })
      .catch(error => {
        const isConversationNotFound = error.code === z.error.BackendClientError.STATUS_CODE.NOT_FOUND;
        if (isConversationNotFound) {
          this.logger.warn(`Conversation '${conversationId}' not found. Deleting message for self user only.`);
          return this.deleteMessage(conversationEntity, messageEntity);
        }
        const message = `Failed to delete message '${messageId}' in conversation '${conversationId}' for everyone`;
        this.logger.info(message, error);
        throw error;
      });
  }

  /**
   * Delete message on your own clients.
   *
   * @param {Conversation} conversationEntity - Conversation to delete message from
   * @param {Message} messageEntity - Message to delete
   * @returns {Promise} Resolves when message was deleted
   */
  deleteMessage(conversationEntity, messageEntity) {
    return Promise.resolve()
      .then(() => {
        const protoMessageHide = new MessageHide({
          conversationId: conversationEntity.id,
          messageId: messageEntity.id,
        });
        const genericMessage = new GenericMessage({
          [z.cryptography.GENERIC_MESSAGE_TYPE.HIDDEN]: protoMessageHide,
          messageId: createRandomUuid(),
        });

        const eventInfoEntity = new z.conversation.EventInfoEntity(genericMessage, this.self_conversation().id);
        return this.sendGenericMessageToConversation(eventInfoEntity);
      })
      .then(() => {
        amplify.publish(z.event.WebApp.CONVERSATION.MESSAGE.REMOVED, messageEntity.id, conversationEntity.id);
        return this._delete_message_by_id(conversationEntity, messageEntity.id);
      })
      .catch(error => {
        this.logger.info(
          `Failed to send delete message with id '${messageEntity.id}' for conversation '${conversationEntity.id}'`,
          error
        );
        throw error;
      });
  }

  /**
   * Can user upload assets to conversation.
   * @param {Conversation} conversation_et - Conversation to check
   * @returns {boolean} Can assets be uploaded
   */
  _can_upload_assets_to_conversation(conversation_et) {
    return !!conversation_et && !conversation_et.isRequest() && !conversation_et.removed_from_conversation();
  }

  //##############################################################################
  // Event callbacks
  //##############################################################################

  /**
   * Listener for incoming events.
   *
   * @param {Object} eventJson - JSON data for event
   * @param {z.event.EventRepository.SOURCE} [eventSource=z.event.EventRepository.SOURCE.STREAM] - Source of event
   * @returns {Promise} Resolves when event was handled
   */
  onConversationEvent(eventJson, eventSource = z.event.EventRepository.SOURCE.STREAM) {
    const logObject = {eventJson: JSON.stringify(eventJson), eventObject: eventJson};
    const logMessage = `Conversation Event: '${eventJson.type}' (Source: ${eventSource})`;
    this.logger.info(logMessage, logObject);

    return this._pushToReceivingQueue(eventJson, eventSource);
  }

  _handleConversationEvent(eventJson, eventSource = z.event.EventRepository.SOURCE.STREAM) {
    if (!eventJson) {
      return Promise.reject(new Error('Conversation Repository Event Handling: Event missing'));
    }

    const {conversation, data: eventData, type} = eventJson;
    const conversationId = (eventData && eventData.conversationId) || conversation;
    this.logger.info(`Handling event '${type}' in conversation '${conversationId}' (Source: ${eventSource})`);

    const inSelfConversation = conversationId === this.self_conversation() && this.self_conversation().id;
    if (inSelfConversation) {
      const typesInSelfConversation = [
        z.event.Backend.CONVERSATION.MEMBER_UPDATE,
        z.event.Client.CONVERSATION.MESSAGE_HIDDEN,
      ];

      const isExpectedType = typesInSelfConversation.includes(type);
      if (!isExpectedType) {
        return Promise.reject(new z.error.ConversationError(z.error.ConversationError.TYPE.WRONG_CONVERSATION));
      }
    }

    const isConversationCreate = type === z.event.Backend.CONVERSATION.CREATE;
    const onEventPromise = isConversationCreate ? Promise.resolve() : this.get_conversation_by_id(conversationId);
    let previouslyArchived;

    return onEventPromise
      .then(conversationEntity => {
        if (conversationEntity) {
          // Check if conversation was archived
          previouslyArchived = conversationEntity.is_archived();

          const isBackendTimestamp = eventSource !== z.event.EventRepository.SOURCE.INJECTED;
          conversationEntity.update_timestamp_server(eventJson.server_time || eventJson.time, isBackendTimestamp);
        }

        return conversationEntity;
      })
      .then(conversationEntity => this._checkConversationParticipants(conversationEntity, eventJson, eventSource))
      .then(conversationEntity => this._triggerFeatureEventHandlers(conversationEntity, eventJson, eventSource))
      .then(conversationEntity => this._reactToConversationEvent(conversationEntity, eventJson, eventSource))
      .then((entityObject = {}) => this._handleConversationNotification(entityObject, eventSource, previouslyArchived))
      .catch(error => {
        const isMessageNotFound = error.type === z.error.ConversationError.TYPE.MESSAGE_NOT_FOUND;
        if (!isMessageNotFound) {
          throw error;
        }
      });
  }

  /**
   * Check that sender of received event is a known conversation participant.
   *
   * @private
   * @param {Conversation} conversationEntity - Conversation targeted by the event
   * @param {Object} eventJson - JSON data of the event
   * @param {z.event.EventRepository.SOURCE} eventSource - Source of event
   * @returns {Promise} Resolves when the participant list has been checked
   */
  _checkConversationParticipants(conversationEntity, eventJson, eventSource) {
    // We ignore injected events
    const isInjectedEvent = eventSource === z.event.EventRepository.SOURCE.INJECTED;
    if (isInjectedEvent || !conversationEntity) {
      return conversationEntity;
    }

    const {from: sender, id, type, time} = eventJson;

    if (sender) {
      const allParticipantIds = conversationEntity.participating_user_ids().concat(this.selfUser().id);
      const isFromUnknownUser = !allParticipantIds.includes(sender);

      if (isFromUnknownUser) {
        const membersUpdateMessages = [
          z.event.Backend.CONVERSATION.MEMBER_LEAVE,
          z.event.Backend.CONVERSATION.MEMBER_JOIN,
          z.event.Client.CONVERSATION.TEAM_MEMBER_LEAVE,
        ];
        const isMembersUpdateEvent = membersUpdateMessages.includes(eventJson.type);
        if (isMembersUpdateEvent) {
          const isFromUpdatedMember = eventJson.data.user_ids.includes(sender);
          if (isFromUpdatedMember) {
            // we ignore leave/join events that are sent by the user actually leaving or joining
            return conversationEntity;
          }
        }

        const message = `Received '${type}' event '${id}' from user '${sender}' unknown in '${conversationEntity.id}'`;
        this.logger.warn(message, eventJson);

        const timestamp = new Date(time).getTime() - 1;
        return this.addMissingMember(conversationEntity.id, [sender], timestamp).then(() => conversationEntity);
      }
    }

    return conversationEntity;
  }

  /**
   * Triggers the methods associated with a specific event.
   *
   * @private
   * @param {Conversation} conversationEntity - Conversation targeted by the event
   * @param {Object} eventJson - JSON data of the event
   * @param {z.event.EventRepository.SOURCE} eventSource - Source of event
   * @returns {Promise<any>} Resolves when the event has been treated
   */
  _reactToConversationEvent(conversationEntity, eventJson, eventSource) {
    switch (eventJson.type) {
      case z.event.Backend.CONVERSATION.CREATE:
        return this._onCreate(eventJson, eventSource);

      case z.event.Backend.CONVERSATION.MEMBER_JOIN:
        return this._onMemberJoin(conversationEntity, eventJson);

      case z.event.Backend.CONVERSATION.MEMBER_LEAVE:
      case z.event.Client.CONVERSATION.TEAM_MEMBER_LEAVE:
        return this._onMemberLeave(conversationEntity, eventJson);

      case z.event.Backend.CONVERSATION.MEMBER_UPDATE:
        return this._onMemberUpdate(conversationEntity, eventJson);

      case z.event.Backend.CONVERSATION.RENAME:
        return this._onRename(conversationEntity, eventJson);

      case z.event.Client.CONVERSATION.ASSET_ADD:
        return this._onAssetAdd(conversationEntity, eventJson);

      case z.event.Client.CONVERSATION.GROUP_CREATION:
        return this._onGroupCreation(conversationEntity, eventJson);

      case z.event.Client.CONVERSATION.MESSAGE_DELETE:
        return this._onMessageDeleted(conversationEntity, eventJson);

      case z.event.Client.CONVERSATION.MESSAGE_HIDDEN:
        return this._onMessageHidden(eventJson);

      case z.event.Client.CONVERSATION.ONE2ONE_CREATION:
        return this._on1to1Creation(conversationEntity, eventJson);

      case z.event.Client.CONVERSATION.REACTION:
        return this._onReaction(conversationEntity, eventJson);

      case z.event.Backend.CONVERSATION.RECEIPT_MODE_UPDATE:
        return this._onReceiptModeChanged(conversationEntity, eventJson);

      case z.event.Client.CONVERSATION.MESSAGE_ADD:
        const isMessageEdit = !!eventJson.edited_time;
        if (isMessageEdit) {
          // in case of an edition, the DB listner will take care of updating the local entity
          return {conversationEntity};
        }
        return this._addEventToConversation(conversationEntity, eventJson);

      case z.event.Backend.CONVERSATION.MESSAGE_TIMER_UPDATE:
      case z.event.Client.CONVERSATION.DELETE_EVERYWHERE:
      case z.event.Client.CONVERSATION.INCOMING_MESSAGE_TOO_BIG:
      case z.event.Client.CONVERSATION.KNOCK:
      case z.event.Client.CONVERSATION.LOCATION:
      case z.event.Client.CONVERSATION.MISSED_MESSAGES:
      case z.event.Client.CONVERSATION.UNABLE_TO_DECRYPT:
      case z.event.Client.CONVERSATION.VERIFICATION:
      case z.event.Client.CONVERSATION.VOICE_CHANNEL_ACTIVATE:
      case z.event.Client.CONVERSATION.VOICE_CHANNEL_DEACTIVATE:
        return this._addEventToConversation(conversationEntity, eventJson);
    }
  }

  /**
   * Calls the feature specific event handler on the current event being handled.
   *
   * @private
   * @param {Conversation} conversationEntity - Conversation targeted by the event
   * @param {Object} eventJson - JSON data of the event
   * @param {z.event.EventRepository.SOURCE} eventSource - Source of event
   * @returns {Promise} Resolves when all the handlers have done their job
   */
  _triggerFeatureEventHandlers(conversationEntity, eventJson, eventSource) {
    const conversationEventHandlers = [this.ephemeralHandler, this.stateHandler];
    const handlePromises = conversationEventHandlers.map(handler =>
      handler.handleConversationEvent(conversationEntity, eventJson, eventSource)
    );
    return Promise.all(handlePromises).then(() => conversationEntity);
  }

  /**
   * Handles conversation update and notification message.
   *
   * @private
   * @param {Object} entityObject - Object containing the conversation and the message that are targeted by the event
   * @param {z.event.EventRepository.SOURCE} eventSource - Source of event
   * @param {boolean} previouslyArchived - true if the previous state of the conversation was archived
   * @returns {Promise} Resolves when the conversation was updated
   */
  _handleConversationNotification(entityObject = {}, eventSource, previouslyArchived) {
    const {conversationEntity, messageEntity} = entityObject;

    if (conversationEntity) {
      const eventFromWebSocket = eventSource === z.event.EventRepository.SOURCE.WEB_SOCKET;
      const eventFromStream = eventSource === z.event.EventRepository.SOURCE.STREAM;

      if (messageEntity) {
        const isRemoteEvent = eventFromStream || eventFromWebSocket;

        if (isRemoteEvent) {
          this._sendConfirmationStatus(conversationEntity, messageEntity, Confirmation.Type.DELIVERED);
        }

        if (!eventFromStream) {
          amplify.publish(z.event.WebApp.NOTIFICATION.NOTIFY, messageEntity, undefined, conversationEntity);
        }

        if (conversationEntity.is_cleared()) {
          conversationEntity.cleared_timestamp(0);
        }
      }

      // Check if event needs to be un-archived
      if (previouslyArchived) {
        // Add to check for un-archiving at the end of stream handling
        if (eventFromStream) {
          return this.conversationsWithNewEvents.set(conversationEntity.id, conversationEntity);
        }

        if (eventFromWebSocket && conversationEntity.shouldUnarchive()) {
          return this.unarchiveConversation(conversationEntity, false, 'event from WebSocket');
        }
      }
    }
  }

  /**
   * Push to receiving queue.
   * @param {Object} eventJson - JSON data for event
   * @param {z.event.EventRepository.SOURCE} source - Source of event
   * @returns {undefined} No return value
   */
  _pushToReceivingQueue(eventJson, source) {
    this.receiving_queue
      .push(() => this._handleConversationEvent(eventJson, source))
      .then(() => {
        if (this.init_promise) {
          const eventFromStream = source === z.event.EventRepository.SOURCE.STREAM;
          if (eventFromStream) {
            this.init_handled = this.init_handled + 1;
            if (this.init_handled % 5 === 0 || this.init_handled < 5) {
              const content = {
                handled: this.init_handled,
                total: this.init_total,
              };
              const progress = (this.init_handled / this.init_total) * 20 + 75;

              amplify.publish(z.event.WebApp.APP.UPDATE_PROGRESS, progress, t('initEvents'), content);
            }
          }

          if (!this.receiving_queue.getLength() || !eventFromStream) {
            this.init_promise.resolve_fn();
            this.init_promise = undefined;
          }
        }
      })
      .catch(error => {
        if (this.init_promise) {
          this.init_promise.reject_fn(error);
          this.init_promise = undefined;
        } else {
          throw error;
        }
      });
  }

  /**
   * Add missed events message to conversations.
   * @returns {undefined} No return value
   */
  on_missed_events() {
    this.filtered_conversations()
      .filter(conversation_et => !conversation_et.removed_from_conversation())
      .forEach(conversation_et => {
        const currentTimestamp = this.serverTimeHandler.toServerTimestamp();
        const missed_event = z.conversation.EventBuilder.buildMissed(conversation_et, currentTimestamp);
        this.eventRepository.injectEvent(missed_event);
      });
  }

  _on1to1Creation(conversationEntity, eventJson) {
    return this.event_mapper
      .mapJsonEvent(eventJson, conversationEntity)
      .then(messageEntity => this._updateMessageUserEntities(messageEntity))
      .then(messageEntity => {
        const userEntity = messageEntity.otherUser();
        const isOutgoingRequest = userEntity && userEntity.isOutgoingRequest();
        if (isOutgoingRequest) {
          messageEntity.memberMessageType = z.message.SystemMessageType.CONNECTION_REQUEST;
        }

        conversationEntity.add_message(messageEntity);
        return {conversationEntity};
      });
  }

  /**
   * An asset was uploaded.
   *
   * @private
   * @param {Conversation} conversation_et - Conversation to add the event to
   * @param {Object} event_json - JSON data of 'conversation.asset-upload-complete' event
   * @returns {Promise} Resolves when the event was handled
   */
  _on_asset_upload_complete(conversation_et, event_json) {
    return this.get_message_in_conversation_by_id(conversation_et, event_json.id)
      .then(message_et => this.update_message_as_upload_complete(conversation_et, message_et, event_json))
      .catch(error => {
        if (error.type !== z.error.ConversationError.TYPE.MESSAGE_NOT_FOUND) {
          throw error;
        }

        this.logger.error(`Upload complete: Could not find message with id '${event_json.id}'`, event_json);
      });
  }

  /**
   * A conversation was created.
   *
   * @private
   * @param {Object} eventJson - JSON data of 'conversation.create' event
   * @param {z.event.EventRepository.SOURCE} eventSource - Source of event
   * @returns {Promise} Resolves when the event was handled
   */
  _onCreate(eventJson, eventSource) {
    const {conversation: conversationId, data: eventData, time} = eventJson;
    const eventTimestamp = new Date(time).getTime();
    const initialTimestamp = _.isNaN(eventTimestamp) ? this.getLatestEventTimestamp(true) : eventTimestamp;

    return Promise.resolve(this.find_conversation_by_id(conversationId))
      .then(conversationEntity => {
        if (conversationEntity) {
          throw new z.error.ConversationError(z.error.ConversationError.TYPE.NO_CHANGES);
        }
        return this.mapConversations(eventData, initialTimestamp);
      })
      .then(conversationEntity => this.updateParticipatingUserEntities(conversationEntity))
      .then(conversationEntity => this.save_conversation(conversationEntity))
      .then(conversationEntity => {
        if (conversationEntity) {
          if (conversationEntity.participating_user_ids().length) {
            this._addCreationMessage(conversationEntity, false, initialTimestamp, eventSource);
          }

          this.verification_state_handler.onConversationCreate(conversationEntity);
          return {conversationEntity};
        }
      })
      .catch(error => {
        const isNoChanges = error.type === z.error.ConversationError.TYPE.NO_CHANGES;
        if (!isNoChanges) {
          throw error;
        }
      });
  }

  _onGroupCreation(conversationEntity, eventJson) {
    return this.event_mapper
      .mapJsonEvent(eventJson, conversationEntity)
      .then(messageEntity => {
        const creatorId = conversationEntity.creator;
        const createdByParticipant = !!conversationEntity.participating_user_ids().find(userId => userId === creatorId);
        const createdBySelfUser = this.selfUser().id === creatorId && !conversationEntity.removed_from_conversation();

        const creatorIsParticipant = createdByParticipant || createdBySelfUser;
        if (!creatorIsParticipant) {
          messageEntity.memberMessageType = z.message.SystemMessageType.CONVERSATION_RESUME;
        }

        return this._updateMessageUserEntities(messageEntity);
      })
      .then(messageEntity => {
        if (conversationEntity && messageEntity) {
          conversationEntity.add_message(messageEntity);
        }

        return {conversationEntity, messageEntity};
      });
  }

  /**
   * User were added to a group conversation.
   *
   * @private
   * @param {Conversation} conversationEntity - Conversation to add users to
   * @param {Object} eventJson - JSON data of 'conversation.member-join' event
   * @returns {Promise} Resolves when the event was handled
   */
  _onMemberJoin(conversationEntity, eventJson) {
    // Ignore if we join a 1to1 conversation (accept a connection request)
    const connectionEntity = this.connectionRepository.getConnectionByConversationId(conversationEntity.id);
    const isPendingConnection = connectionEntity && connectionEntity.isIncomingRequest();
    if (isPendingConnection) {
      return Promise.resolve();
    }

    const eventData = eventJson.data;

    eventData.user_ids.forEach(userId => {
      const isSelfUser = userId === this.selfUser().id;
      const isParticipatingUser = conversationEntity.participating_user_ids().includes(userId);
      if (!isSelfUser && !isParticipatingUser) {
        conversationEntity.participating_user_ids.push(userId);
      }
    });

    // Self user joins again
    const selfUserRejoins = eventData.user_ids.includes(this.selfUser().id);
    if (selfUserRejoins) {
      conversationEntity.status(z.conversation.ConversationStatus.CURRENT_MEMBER);
    }

    const updateSequence = selfUserRejoins ? this.updateConversationFromBackend(conversationEntity) : Promise.resolve();

    return updateSequence
      .then(() => this.updateParticipatingUserEntities(conversationEntity, false, true))
      .then(() => this._addEventToConversation(conversationEntity, eventJson))
      .then(({messageEntity}) => {
        this.verification_state_handler.onMemberJoined(conversationEntity, eventData.user_ids);
        return {conversationEntity, messageEntity};
      });
  }

  /**
   * Members of a group conversation were removed or left.
   *
   * @private
   * @param {Conversation} conversationEntity - Conversation to remove users from
   * @param {Object} eventJson - JSON data of 'conversation.member-leave' event
   * @returns {Promise} Resolves when the event was handled
   */
  _onMemberLeave(conversationEntity, eventJson) {
    const {data: eventData, from} = eventJson;
    const isFromSelf = from === this.selfUser().id;
    const removesSelfUser = eventData.user_ids.includes(this.selfUser().id);
    const selfLeavingClearedConversation = isFromSelf && removesSelfUser && conversationEntity.is_cleared();

    if (removesSelfUser) {
      conversationEntity.status(z.conversation.ConversationStatus.PAST_MEMBER);

      if (conversationEntity.call()) {
        const reason = TERMINATION_REASON.MEMBER_LEAVE;
        amplify.publish(z.event.WebApp.CALL.STATE.LEAVE, conversationEntity.id, reason);
      }

      if (this.selfUser().isTemporaryGuest()) {
        eventJson.from = this.selfUser().id;
      }
    }

    if (!selfLeavingClearedConversation) {
      return this._addEventToConversation(conversationEntity, eventJson)
        .then(({messageEntity}) => {
          messageEntity
            .userEntities()
            .filter(userEntity => !userEntity.is_me)
            .forEach(userEntity => {
              conversationEntity.participating_user_ids.remove(userEntity.id);

              if (userEntity.isTemporaryGuest()) {
                userEntity.clearExpirationTimeout();
              }

              if (conversationEntity.call()) {
                amplify.publish(z.event.WebApp.CALL.STATE.REMOVE_PARTICIPANT, conversationEntity.id, userEntity.id);
              }
            });

          return this.updateParticipatingUserEntities(conversationEntity).then(() => messageEntity);
        })
        .then(messageEntity => {
          this.verification_state_handler.onMemberLeft(conversationEntity);

          if (isFromSelf && conversationEntity.removed_from_conversation()) {
            this.archiveConversation(conversationEntity);
          }

          return {conversationEntity, messageEntity};
        });
    }
  }

  /**
   * Membership properties for a conversation were updated.
   *
   * @private
   * @param {Conversation} conversationEntity - Conversation entity that will be updated
   * @param {Object} eventJson - JSON data of 'conversation.member-update' event
   * @returns {Promise} Resolves when the event was handled
   */
  _onMemberUpdate(conversationEntity, eventJson) {
    const {conversation: conversationId, data: eventData, from} = eventJson;

    const isBackendEvent = eventData.otr_archived_ref || eventData.otr_muted_ref;
    const inSelfConversation = !this.self_conversation() || conversationId === this.self_conversation().id;
    if (!inSelfConversation && conversationId && !isBackendEvent) {
      throw new z.error.ConversationError(z.error.ConversationError.TYPE.WRONG_CONVERSATION);
    }

    const isFromSelf = !this.selfUser() || from === this.selfUser().id;
    if (!isFromSelf) {
      throw new z.error.ConversationError(z.error.ConversationError.TYPE.WRONG_USER);
    }

    const isActiveConversation = this.is_active_conversation(conversationEntity);
    const nextConversationEt = isActiveConversation ? this.get_next_conversation(conversationEntity) : undefined;
    const previouslyArchived = conversationEntity.is_archived();

    this.conversationMapper.updateSelfStatus(conversationEntity, eventData);

    const wasUnarchived = previouslyArchived && !conversationEntity.is_archived();
    if (wasUnarchived) {
      return this._fetch_users_and_events(conversationEntity);
    }

    if (conversationEntity.is_cleared()) {
      this._clear_conversation(conversationEntity, conversationEntity.cleared_timestamp());
    }

    if (!conversationEntity.showNotificationsEverything()) {
      const hasIncomingCall = conversationEntity.call() && conversationEntity.call().isIncoming();
      if (hasIncomingCall) {
        amplify.publish(z.event.WebApp.CALL.STATE.REJECT, conversationEntity.id, false);
      }
    }

    if (isActiveConversation && (conversationEntity.is_archived() || conversationEntity.is_cleared())) {
      amplify.publish(z.event.WebApp.CONVERSATION.SHOW, nextConversationEt);
    }
  }

  /**
   * An asset received in a conversation.
   *
   * @private
   * @param {Conversation} conversationEntity - Conversation to add the event to
   * @param {Object} event - JSON data of 'conversation.asset-add'
   * @returns {Promise} Resolves when the event was handled
   */
  _onAssetAdd(conversationEntity, event) {
    const fromSelf = event.from === this.selfUser().id;

    const isRemoteFailure = !fromSelf && event.data.status === z.assets.AssetTransferState.UPLOAD_FAILED;
    const isLocalCancel = fromSelf && event.data.reason === AssetUploadFailedReason.CANCELLED;

    if (isRemoteFailure || isLocalCancel) {
      return conversationEntity.remove_message_by_id(event.id);
    }

    return this._addEventToConversation(conversationEntity, event).then(({messageEntity}) => {
      const firstAsset = messageEntity.get_first_asset();
      if (firstAsset.is_image() || firstAsset.status() === z.assets.AssetTransferState.UPLOADED) {
        return {conversationEntity, messageEntity};
      }
    });
  }

  /**
   * A hide message received in a conversation.
   *
   * @private
   * @param {Conversation} conversationEntity - Conversation to add the event to
   * @param {Object} eventJson - JSON data of 'conversation.message-delete'
   * @returns {Promise} Resolves when the event was handled
   */
  _onMessageDeleted(conversationEntity, eventJson) {
    const {data: eventData, from, id: eventId, time} = eventJson;

    return this.get_message_in_conversation_by_id(conversationEntity, eventData.message_id)
      .then(deletedMessageEntity => {
        if (deletedMessageEntity.ephemeral_expires()) {
          return;
        }

        const isSameSender = from === deletedMessageEntity.from;
        if (!isSameSender) {
          throw new z.error.ConversationError(z.error.ConversationError.TYPE.WRONG_USER);
        }

        const isFromSelf = from === this.selfUser().id;
        if (!isFromSelf) {
          return this._addDeleteMessage(conversationEntity.id, eventId, time, deletedMessageEntity);
        }
      })
      .then(() => {
        amplify.publish(z.event.WebApp.CONVERSATION.MESSAGE.REMOVED, eventData.message_id, conversationEntity.id);
        return this._delete_message_by_id(conversationEntity, eventData.message_id);
      })
      .catch(error => {
        const isNotFound = error.type === z.error.ConversationError.TYPE.MESSAGE_NOT_FOUND;
        if (!isNotFound) {
          this.logger.info(`Failed to delete message for conversation '${conversationEntity.id}'`, error);
          throw error;
        }
      });
  }

  /**
   * A hide message received in a conversation.
   *
   * @private
   * @param {Object} eventJson - JSON data of 'conversation.message-hidden'
   * @returns {Promise} Resolves when the event was handled
   */
  _onMessageHidden(eventJson) {
    const {conversation: conversationId, data: eventData, from} = eventJson;

    return Promise.resolve()
      .then(() => {
        const inSelfConversation = !this.self_conversation() || conversationId === this.self_conversation().id;
        if (!inSelfConversation) {
          throw new z.error.ConversationError(z.error.ConversationError.TYPE.WRONG_CONVERSATION);
        }

        const isFromSelf = !this.selfUser() || from === this.selfUser().id;
        if (!isFromSelf) {
          throw new z.error.ConversationError(z.error.ConversationError.TYPE.WRONG_USER);
        }

        return this.get_conversation_by_id(eventData.conversation_id);
      })
      .then(conversationEntity => {
        amplify.publish(z.event.WebApp.CONVERSATION.MESSAGE.REMOVED, eventData.message_id, conversationEntity.id);
        return this._delete_message_by_id(conversationEntity, eventData.message_id);
      })
      .catch(error => {
        this.logger.info(
          `Failed to delete message '${eventData.message_id}' for conversation '${eventData.conversation_id}'`,
          error
        );
        throw error;
      });
  }

  /**
   * Someone reacted to a message.
   *
   * @private
   * @param {Conversation} conversationEntity - Conversation entity that a message was reacted upon in
   * @param {Object} eventJson - JSON data of 'conversation.reaction' event
   * @returns {Promise} Resolves when the event was handled
   */
  _onReaction(conversationEntity, eventJson) {
    const conversationId = conversationEntity.id;
    const eventData = eventJson.data;
    const messageId = eventData.message_id;

    return this.get_message_in_conversation_by_id(conversationEntity, messageId)
      .then(messageEntity => {
        if (!messageEntity || !messageEntity.is_content()) {
          const type = messageEntity ? messageEntity.type : 'unknown';

          const log = `Cannot react to '${type}' message '${messageId}' in conversation '${conversationId}'`;
          this.logger.error(log, messageEntity);
          throw new z.error.ConversationError(z.error.ConversationError.TYPE.WRONG_TYPE);
        }

        const changes = messageEntity.getUpdatedReactions(eventJson);
        if (changes) {
          const log = `Updating reactions of message '${messageId}' in conversation '${conversationId}'`;
          this.logger.debug(log, {changes, event: eventJson});

          this.eventService.updateEventSequentially(messageEntity.primary_key, changes);
          return this._prepareReactionNotification(conversationEntity, messageEntity, eventJson);
        }
      })
      .catch(error => {
        const isNotFound = error.type === z.error.ConversationError.TYPE.MESSAGE_NOT_FOUND;
        if (!isNotFound) {
          const log = `Failed to handle reaction to message '${messageId}' in conversation '${conversationId}'`;
          this.logger.error(log, {error, event: eventJson});
          throw error;
        }
      });
  }

  /**
   * A conversation was renamed.
   *
   * @private
   * @param {Conversation} conversationEntity - Conversation entity that will be renamed
   * @param {Object} eventJson - JSON data of 'conversation.rename' event
   * @returns {Promise} Resolves when the event was handled
   */
  _onRename(conversationEntity, eventJson) {
    return this._addEventToConversation(conversationEntity, eventJson).then(({messageEntity}) => {
      this.conversationMapper.updateProperties(conversationEntity, eventJson.data);
      return {conversationEntity, messageEntity};
    });
  }

  /**
   * A conversation receipt mode was changed
   *
   * @private
   * @param {Conversation} conversationEntity - Conversation entity that will be renamed
   * @param {Object} eventJson - JSON data of 'conversation.receipt-mode-update' event
   * @returns {Promise<{conversationEntity, messageEntity}>} Resolves when the event was handled
   */
  _onReceiptModeChanged(conversationEntity, eventJson) {
    return this._addEventToConversation(conversationEntity, eventJson).then(({messageEntity}) => {
      this.conversationMapper.updateSelfStatus(conversationEntity, {receipt_mode: eventJson.data.receipt_mode});
      return {conversationEntity, messageEntity};
    });
  }

  handleMessageExpiration(messageEntity) {
    amplify.publish(z.event.WebApp.CONVERSATION.EPHEMERAL_MESSAGE_TIMEOUT, messageEntity);
    const shouldDeleteMessage = !messageEntity.user().is_me || messageEntity.is_ping();
    if (shouldDeleteMessage) {
      this.get_conversation_by_id(messageEntity.conversation_id).then(conversationEntity => {
        const isPingFromSelf = messageEntity.user().is_me && messageEntity.is_ping();
        const deleteForSelf = isPingFromSelf || conversationEntity.removed_from_conversation();
        if (deleteForSelf) {
          return this.deleteMessage(conversationEntity, messageEntity);
        }

        const userIds = conversationEntity.isGroup() ? [this.selfUser().id, messageEntity.from] : undefined;
        this.deleteMessageForEveryone(conversationEntity, messageEntity, userIds);
      });
    }
  }

  //##############################################################################
  // Private
  //##############################################################################

  _initMessageEntity(conversationEntity, eventJson) {
    return this.event_mapper
      .mapJsonEvent(eventJson, conversationEntity, true)
      .then(messageEntity => this._updateMessageUserEntities(messageEntity));
  }

  _replaceMessageInConversation(conversationEntity, eventId, newData) {
    const originalMessage = conversationEntity.getMessage(eventId);
    if (!originalMessage) {
      return undefined;
    }
    const replacedMessageEntity = this.event_mapper.updateMessageEvent(originalMessage, newData);
    this.ephemeralHandler.validateMessage(replacedMessageEntity);
    return replacedMessageEntity;
  }

  /**
   * Convert a JSON event into an entity and add it to a given conversation.
   *
   * @private
   * @param {Conversation} conversationEntity - Conversation entity the event will be added to
   * @param {Object} eventJson - Event data
   * @returns {Promise} Promise that resolves with the message entity for the event
   */
  _addEventToConversation(conversationEntity, eventJson) {
    return this._initMessageEntity(conversationEntity, eventJson).then(messageEntity => {
      if (conversationEntity && messageEntity) {
        const wasAdded = conversationEntity.add_message(messageEntity);
        if (wasAdded) {
          this.ephemeralHandler.validateMessage(messageEntity);
        }
      }
      return {conversationEntity, messageEntity};
    });
  }

  /**
   * Convert multiple JSON events into entities and add them to a given conversation.
   *
   * @private
   * @param {Array} events - Event data
   * @param {Conversation} conversationEntity - Conversation entity the events will be added to
   * @param {boolean} [prepend=true] - Should existing messages be prepended
   * @returns {Promise} Resolves with an array of mapped messages
   */
  _addEventsToConversation(events, conversationEntity, prepend = true) {
    return this.event_mapper
      .mapJsonEvents(events, conversationEntity, true)
      .then(messageEntities => this._updateMessagesUserEntities(messageEntities))
      .then(messageEntities => this.ephemeralHandler.validateMessages(messageEntities))
      .then(messageEntities => {
        if (prepend && conversationEntity.messages().length) {
          conversationEntity.prepend_messages(messageEntities);
        } else {
          conversationEntity.add_messages(messageEntities);
        }
        return messageEntities;
      });
  }

  /**
   * Fetch all unread events and users of a conversation.
   *
   * @private
   * @param {Conversation} conversation_et - Conversation fetch events and users for
   * @returns {undefined} No return value
   */
  _fetch_users_and_events(conversation_et) {
    if (!conversation_et.is_loaded() && !conversation_et.is_pending()) {
      this.updateParticipatingUserEntities(conversation_et);
      this._get_unread_events(conversation_et);
    }
  }

  /**
   * Forward the reaction event to the Notification repository for browser and audio notifications.
   *
   * @private
   * @param {Conversation} conversationEntity - Conversation that event was received in
   * @param {Message} messageEntity - Message that has been reacted upon
   * @param {Object} eventJson -] JSON data of received reaction event
   * @returns {Promise} Resolves when the notification was prepared
   */
  _prepareReactionNotification(conversationEntity, messageEntity, eventJson) {
    const {data: event_data, from} = eventJson;

    const messageFromSelf = messageEntity.from === this.selfUser().id;
    if (messageFromSelf && event_data.reaction) {
      return this.user_repository.get_user_by_id(from).then(userEntity => {
        const reactionMessageEntity = new z.entity.Message(messageEntity.id, z.message.SuperType.REACTION);
        reactionMessageEntity.user(userEntity);
        reactionMessageEntity.reaction = event_data.reaction;
        return {conversationEntity, messageEntity: reactionMessageEntity};
      });
    }

    return Promise.resolve({conversationEntity});
  }

  _updateMessagesUserEntities(messageEntities) {
    return Promise.all(messageEntities.map(messageEntity => this._updateMessageUserEntities(messageEntity)));
  }

  /**
   * Updates the user entities that are part of a message.
   *
   * @private
   * @param {Message} messageEntity - Message to be updated
   * @returns {Promise} Resolves when users have been update
   */
  _updateMessageUserEntities(messageEntity) {
    return this.user_repository.get_user_by_id(messageEntity.from).then(userEntity => {
      messageEntity.user(userEntity);

      if (messageEntity.is_member() || messageEntity.userEntities) {
        return this.user_repository.get_users_by_id(messageEntity.userIds()).then(userEntities => {
          userEntities.sort((userA, userB) => z.util.StringUtil.sortByPriority(userA.first_name(), userB.first_name()));
          messageEntity.userEntities(userEntities);
          return messageEntity;
        });
      }

      if (messageEntity.is_content()) {
        const userIds = Object.keys(messageEntity.reactions());

        messageEntity.reactions_user_ets.removeAll();
        if (userIds.length) {
          return this.user_repository.get_users_by_id(userIds).then(userEntities => {
            messageEntity.reactions_user_ets(userEntities);
            return messageEntity;
          });
        }
      }

      return messageEntity;
    });
  }

  /**
   * Cancel asset upload.
   * @param {string} messageId - Id of the message which upload has been cancelled
   * @returns {undefined} No return value
   */
  cancel_asset_upload(messageId) {
    this.send_asset_upload_failed(this.active_conversation(), messageId, AssetUploadFailedReason.CANCELLED);
  }

  /**
   * Delete message from UI and database. Primary key is used to delete message in database.
   *
   * @private
   * @param {Conversation} conversation_et - Conversation that contains the message
   * @param {Message} message_et - Message to delete
   * @returns {Promise} Resolves when message was deleted
   */
  _delete_message(conversation_et, message_et) {
    return this.eventService.deleteEventByKey(message_et.primary_key);
  }

  /**
   * Delete message from UI and database. Primary key is used to delete message in database.
   *
   * @private
   * @param {Conversation} conversation_et - Conversation that contains the message
   * @param {string} message_id - ID of message to delete
   * @returns {Promise} Resolves when message was deleted
   */
  _delete_message_by_id(conversation_et, message_id) {
    return this.eventService.deleteEvent(conversation_et.id, message_id);
  }

  /**
   * Delete messages from UI and database.
   *
   * @private
   * @param {Conversation} conversationEntity - Conversation that contains the message
   * @param {number} [timestamp] - Timestamp as upper bound which messages to remove
   * @returns {undefined} No return value
   */
  _deleteMessages(conversationEntity, timestamp) {
    conversationEntity.hasCreationMessage = false;

    const iso_date = timestamp ? new Date(timestamp).toISOString() : undefined;
    this.eventService.deleteEvents(conversationEntity.id, iso_date);
  }

  /**
   * Add delete message to conversation.
   *
   * @private
   * @param {string} conversationId - ID of conversation
   * @param {string} messageId - ID of message
   * @param {string} time - ISO 8601 formatted time string
   * @param {Message} messageEntity - Message to delete
   * @returns {undefined} No return value
   */
  _addDeleteMessage(conversationId, messageId, time, messageEntity) {
    const deleteEvent = z.conversation.EventBuilder.buildDelete(conversationId, messageId, time, messageEntity);
    this.eventRepository.injectEvent(deleteEvent);
  }

  //##############################################################################
  // Message updates
  //##############################################################################

  /**
   * Update asset in UI and DB as failed
   * @param {Message} message_et - Message to update
   * @param {string} [reason=z.assets.AssetTransferState.UPLOAD_FAILED] - Failure reason
   * @returns {Promise} Resolve when message was updated
   */
  update_message_as_upload_failed(message_et, reason = z.assets.AssetTransferState.UPLOAD_FAILED) {
    if (message_et) {
      if (!message_et.is_content()) {
        throw new Error(`Tried to update wrong message type as upload failed '${message_et.super_type}'`);
      }

      const asset_et = message_et.get_first_asset();
      if (asset_et) {
        const is_proper_asset = asset_et.is_audio() || asset_et.is_file() || asset_et.is_video();
        if (!is_proper_asset) {
          throw new Error(`Tried to update message with wrong asset type as upload failed '${asset_et.type}'`);
        }

        asset_et.status(reason);
        asset_et.upload_failed_reason(AssetUploadFailedReason.FAILED);
      }

      return this.eventService.updateEventAsUploadFailed(message_et.primary_key, reason);
    }
  }

  expectReadReceipt(conversationEntity) {
    if (conversationEntity.is1to1()) {
      return !!this.propertyRepository.receiptMode();
    }

    if (conversationEntity.team_id && conversationEntity.isGroup()) {
      return !!conversationEntity.receiptMode();
    }

    return false;
  }

  /**
   * Update asset in UI and DB as completed.
   *
   * @param {Conversation} conversation_et - Conversation that contains the message
   * @param {Message} message_et - Message to update
   * @param {Object} event_json - Uploaded asset event information
   * @returns {Promise} Resolve when message was updated
   */
  update_message_as_upload_complete(conversation_et, message_et, event_json) {
    const {id, key, otr_key, sha256, token} = event_json.data;
    const asset_et = message_et.get_first_asset();

    const resource = key
      ? z.assets.AssetRemoteData.v3(key, otr_key, sha256, token)
      : z.assets.AssetRemoteData.v2(conversation_et.id, id, otr_key, sha256);

    asset_et.original_resource(resource);
    asset_et.status(z.assets.AssetTransferState.UPLOADED);
    message_et.status(z.message.StatusType.SENT);

    return this.eventService.updateEventAsUploadSucceeded(message_et.primary_key, event_json);
  }

  //##############################################################################
  // Tracking helpers
  //##############################################################################

  /**
   * Track generic messages for media actions.
   *
   * @private
   * @param {Conversation} conversationEntity - Conversation entity
   * @param {GenericMessage} genericMessage - Protobuf message
   * @param {CallMessageEntity} callMessageEntity - Optional call message
   * @returns {undefined} No return value
   */
  _trackContributed(conversationEntity, genericMessage, callMessageEntity) {
    let messageTimer;
    const isEphemeral = genericMessage.content === z.cryptography.GENERIC_MESSAGE_TYPE.EPHEMERAL;

    if (isEphemeral) {
      genericMessage = genericMessage.ephemeral;
      messageTimer =
        genericMessage[z.cryptography.PROTO_MESSAGE_TYPE.EPHEMERAL_EXPIRATION] / TimeUtil.UNITS_IN_MILLIS.SECOND;
    }

    const messageContentType = genericMessage.content;
    let actionType;
    let numberOfMentions;
    switch (messageContentType) {
      case 'asset': {
        const protoAsset = genericMessage.asset;
        if (protoAsset.original) {
          actionType = protoAsset.original.image ? 'photo' : 'file';
        }
        break;
      }

      case 'calling': {
        const properties = callMessageEntity.properties;
        const isVideoCall = properties.videosend === PROPERTY_STATE.TRUE;
        actionType = isVideoCall ? 'video_call' : 'audio_call';
        break;
      }

      case 'image': {
        actionType = 'photo';
        break;
      }

      case 'knock': {
        actionType = 'ping';
        break;
      }

      case 'text': {
        const protoText = genericMessage.text;
        const length = protoText[z.cryptography.PROTO_MESSAGE_TYPE.LINK_PREVIEWS].length;
        if (!length) {
          actionType = 'text';
          numberOfMentions = protoText.mentions.length;
        }
        break;
      }

      default:
        break;
    }

    if (actionType) {
      const attributes = {
        action: actionType,
        conversation_type: trackingHelpers.getConversationType(conversationEntity),
        ephemeral_time: isEphemeral ? messageTimer : undefined,
        is_ephemeral: isEphemeral,
        is_global_ephemeral: !!conversationEntity.globalMessageTimer(),
        mention_num: numberOfMentions,
        with_service: conversationEntity.hasService(),
      };

      const isTeamConversation = !!conversationEntity.team_id;
      if (isTeamConversation) {
        Object.assign(attributes, trackingHelpers.getGuestAttributes(conversationEntity));
      }

      amplify.publish(z.event.WebApp.ANALYTICS.EVENT, z.tracking.EventName.CONTRIBUTED, attributes);
    }
  }
};<|MERGE_RESOLUTION|>--- conflicted
+++ resolved
@@ -17,15 +17,10 @@
  *
  */
 
-<<<<<<< HEAD
-import Logger from 'utils/Logger';
-import TimeUtil from 'utils/TimeUtil';
+import {getLogger} from 'utils/Logger';
+import {TimeUtil} from 'utils/TimeUtil';
 import {AssetUploadFailedReason} from '../assets/AssetUploadFailedReason';
 import {AssetCrypto} from '../assets/AssetCrypto';
-=======
-import {getLogger} from 'utils/Logger';
-import {TimeUtil} from 'utils/TimeUtil';
->>>>>>> 724a6e5b
 
 import poster from 'poster-image';
 import {
