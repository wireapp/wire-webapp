--- conflicted
+++ resolved
@@ -753,11 +753,7 @@
    */
   unblocked_user(user_et) {
     this.get1To1Conversation(user_et).then(conversationEntity =>
-<<<<<<< HEAD
-      conversationEntity.status(ConversationStatus.CURRENT_MEMBER)
-=======
       conversationEntity.status(ConversationStatus.CURRENT_MEMBER),
->>>>>>> e5788ef0
     );
   }
 
@@ -837,11 +833,7 @@
 
   get_all_users_in_conversation(conversation_id) {
     return this.get_conversation_by_id(conversation_id).then(conversationEntity =>
-<<<<<<< HEAD
-      [this.selfUser()].concat(conversationEntity.participating_user_ets())
-=======
       [this.selfUser()].concat(conversationEntity.participating_user_ets()),
->>>>>>> e5788ef0
     );
   }
 
@@ -1028,11 +1020,7 @@
     return this.get_conversation_by_id(conversation_id)
       .then(conversationEntity => {
         return this.get_message_in_conversation_by_id(conversationEntity, message_id).then(
-<<<<<<< HEAD
-          message_et => conversationEntity.last_read_timestamp() >= message_et.timestamp()
-=======
           message_et => conversationEntity.last_read_timestamp() >= message_et.timestamp(),
->>>>>>> e5788ef0
         );
       })
       .catch(error => {
@@ -2079,11 +2067,7 @@
             quoteEntity,
             [linkPreview],
             this.expectReadReceipt(conversationEntity),
-<<<<<<< HEAD
-            this.legalHoldStatus(conversationEntity)
-=======
             this.legalHoldStatus(conversationEntity),
->>>>>>> e5788ef0
           );
           genericMessage[GENERIC_MESSAGE_TYPE.TEXT] = protoText;
 
@@ -2170,11 +2154,7 @@
       undefined,
       undefined,
       this.expectReadReceipt(conversationEntity),
-<<<<<<< HEAD
-      this.legalHoldStatus(conversationEntity)
-=======
       this.legalHoldStatus(conversationEntity),
->>>>>>> e5788ef0
     );
     const protoMessageEdit = new MessageEdit({replacingMessageId: originalMessageEntity.id, text: protoText});
     const genericMessage = new GenericMessage({
@@ -2281,11 +2261,7 @@
       quoteEntity,
       undefined,
       this.expectReadReceipt(conversationEntity),
-<<<<<<< HEAD
-      this.legalHoldStatus(conversationEntity)
-=======
       this.legalHoldStatus(conversationEntity),
->>>>>>> e5788ef0
     );
     let genericMessage = new GenericMessage({
       [GENERIC_MESSAGE_TYPE.TEXT]: protoText,
@@ -2328,11 +2304,7 @@
     quoteEntity,
     linkPreviews,
     expectsReadConfirmation,
-<<<<<<< HEAD
-    legalHoldStatus
-=======
     legalHoldStatus,
->>>>>>> e5788ef0
   ) {
     const protoText = new Text({content: textMessage, expectsReadConfirmation, legalHoldStatus});
 
@@ -2686,11 +2658,7 @@
           missingUserIds.map(async userId => {
             const clients = await this.user_repository.getClientsByUserId(userId, false);
             await Promise.all(clients.map(client => this.user_repository.addClientToUser(userId, client)));
-<<<<<<< HEAD
-          })
-=======
           }),
->>>>>>> e5788ef0
         );
       }
     }
@@ -2725,12 +2693,8 @@
       ];
       const isLegalHoldMessageType =
         eventInfoEntity.genericMessage && legalHoldMessageTypes.includes(eventInfoEntity.genericMessage.content);
-<<<<<<< HEAD
       const needsLegalHoldApproval =
         !this.selfUser().isOnLegalHold() && conversationEntity.needsLegalHoldApproval() && isLegalHoldMessageType;
-=======
-      const needsLegalHoldApproval = conversationEntity.needsLegalHoldApproval() && isLegalHoldMessageType;
->>>>>>> e5788ef0
       const verificationState = conversationEntity.verification_state();
       const conversationDegraded = verificationState === ConversationVerificationState.DEGRADED;
 
@@ -2910,11 +2874,7 @@
 
         this.logger.error(
           `Failed to upload asset for conversation '${conversationEntity.id}': ${error.message}`,
-<<<<<<< HEAD
-          error
-=======
           error,
->>>>>>> e5788ef0
         );
         return this.get_message_in_conversation_by_id(conversationEntity, message_id).then(message_et => {
           this.send_asset_upload_failed(conversationEntity, message_et.id);
