--- conflicted
+++ resolved
@@ -3888,13 +3888,8 @@
       : z.assets.AssetRemoteData.v2(conversation_et.id, id, otr_key, sha256);
 
     asset_et.original_resource(resource);
-<<<<<<< HEAD
-    asset_et.status(z.assets.AssetTransferState.UPLOADED);
+    asset_et.status(AssetTransferState.UPLOADED);
     message_et.status(StatusType.SENT);
-=======
-    asset_et.status(AssetTransferState.UPLOADED);
-    message_et.status(z.message.StatusType.SENT);
->>>>>>> ccbc4012
 
     return this.eventService.updateEventAsUploadSucceeded(message_et.primary_key, event_json);
   }
