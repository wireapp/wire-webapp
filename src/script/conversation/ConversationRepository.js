--- conflicted
+++ resolved
@@ -271,14 +271,10 @@
       return connectedUsers;
     });
 
-<<<<<<< HEAD
-    this.conversationLabelRepository = new ConversationLabelRepository(this.conversations_unarchived);
-=======
     this.conversationLabelRepository = new ConversationLabelRepository(
       this.conversations_unarchived,
       propertyRepository.propertiesService,
     );
->>>>>>> 12fead4e
   }
 
   checkMessageTimer(messageEntity) {
