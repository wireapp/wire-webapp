--- conflicted
+++ resolved
@@ -678,13 +678,8 @@
     conversationEntity.is_pending(true);
 
     return this.eventService
-<<<<<<< HEAD
-      .loadFollowingEvents(conversationEntity.id, messageDate, Config.MESSAGES_FETCH_LIMIT, includeMessage)
+      .loadFollowingEvents(conversationEntity.id, messageDate, Config.getConfig().MESSAGES_FETCH_LIMIT, includeMessage)
       .then(events => this._addEventsToConversation(events, conversationEntity, false))
-=======
-      .loadFollowingEvents(conversationEntity.id, messageDate, Config.getConfig().MESSAGES_FETCH_LIMIT, includeMessage)
-      .then(events => this._addEventsToConversation(events, conversationEntity))
->>>>>>> 9522f1e3
       .then(mappedNessageEntities => {
         conversationEntity.is_pending(false);
         return mappedNessageEntities;
