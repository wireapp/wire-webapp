/*
 * Wire
 * Copyright (C) 2019 Wire Swiss GmbH
 *
 * This program is free software: you can redistribute it and/or modify
 * it under the terms of the GNU General Public License as published by
 * the Free Software Foundation, either version 3 of the License, or
 * (at your option) any later version.
 *
 * This program is distributed in the hope that it will be useful,
 * but WITHOUT ANY WARRANTY; without even the implied warranty of
 * MERCHANTABILITY or FITNESS FOR A PARTICULAR PURPOSE. See the
 * GNU General Public License for more details.
 *
 * You should have received a copy of the GNU General Public License
 * along with this program. If not, see http://www.gnu.org/licenses/.
 *
 */

import {amplify} from 'amplify';
import ko from 'knockout';

import {t} from 'Util/LocalizerUtil';
import {Logger, getLogger} from 'Util/Logger';
import {createRandomUuid} from 'Util/util';

import {PropertiesService} from '../config/dependenciesGraph';
import {Conversation} from '../entity/Conversation';
import {BackendEvent} from '../event/Backend';
import {WebAppEvents} from '../event/WebApp';
import {ModalsViewModel} from '../view_model/ModalsViewModel';

export enum LabelType {
  Custom = 0,
  Favorite = 1,
}

export enum DefaultLabelIds {
  Groups = 'groups',
  Contacts = 'contacts',
  Favorites = 'favorites',
}

export interface ConversationLabel {
  id: string;
  name: string;
  conversations: ko.ObservableArray<Conversation>;
  type: LabelType;
}

interface ConversationLabelJson extends Omit<ConversationLabel, 'conversations'> {
  conversations: string[];
}

interface LabelProperty {
  labels: ConversationLabelJson[];
}

const propertiesKey = 'labels';

export const createLabel = (
  name: string,
  conversations: Conversation[] = [],
  id: string = createRandomUuid(),
  type: LabelType = LabelType.Custom,
): ConversationLabel => ({
  conversations: ko.observableArray(conversations),
  id,
  name,
  type,
});

export const createLabelGroups = (groups: Conversation[] = []) =>
  createLabel(t('conversationLabelGroups'), groups, DefaultLabelIds.Groups);

export const createLabelPeople = (contacts: Conversation[] = []) =>
  createLabel(t('conversationLabelPeople'), contacts, DefaultLabelIds.Contacts);

export const createLabelFavorites = (favorites: Conversation[] = []) =>
  createLabel(t('conversationLabelFavorites'), favorites, DefaultLabelIds.Favorites);

export class ConversationLabelRepository {
  labels: ko.ObservableArray<ConversationLabel>;
  allLabeledConversations: ko.Computed<Conversation[]>;
  logger: Logger;

  constructor(
    private readonly conversations: ko.ObservableArray<Conversation>,
    private readonly propertiesService: PropertiesService,
  ) {
    this.labels = ko.observableArray([]);
    this.allLabeledConversations = ko.computed(() =>
      this.labels().reduce(
        (accumulated: Conversation[], {conversations, type}) =>
          type === LabelType.Custom ? accumulated.concat(conversations()) : accumulated,
        [],
      ),
    );
    this.logger = getLogger('ConversationLabelRepository');
    amplify.subscribe(WebAppEvents.USER.EVENT_FROM_BACKEND, this.onUserEvent);
  }

  marshal = (): LabelProperty => {
    const labelJson = this.labels().map(({id, type, name, conversations}) => ({
      conversations: conversations().map(({id}) => id),
      id,
      name,
      type,
    }));
    return {labels: labelJson};
  };

  unmarshal = (labelJson: LabelProperty) => {
    const labels = labelJson.labels.map(
      ({id, type, name, conversations}): ConversationLabel => ({
<<<<<<< HEAD
        conversations: ko.observableArray(
          conversations
            .map(conversationId => this.conversations().find(({id}) => id === conversationId))
            .filter(conversation => !!conversation),
        ),
=======
        conversations: conversations
          .map(conversationId => this.conversations().find(({id}) => id === conversationId.toLowerCase()))
          .filter(conversation => !!conversation),
>>>>>>> da6725cd
        id,
        name,
        type,
      }),
    );
    this.labels(labels);
  };

  saveLabels = () => {
    this.propertiesService.putPropertiesByKey(propertiesKey, this.marshal());
  };

  loadLabels = async () => {
    try {
      const labelProperties = await this.propertiesService.getPropertiesByKey(propertiesKey);
      this.unmarshal(labelProperties);
    } catch (error) {
      this.logger.warn(`No labels were loaded: ${error.message}`);
    }
  };

  onUserEvent = (event: any) => {
    if (event.type === BackendEvent.USER.PROPERTIES_SET && event.key === propertiesKey) {
      this.unmarshal(event.value);
    }
  };

  getGroupsWithoutLabel = () => {
    return this.conversations().filter(
      conversation => conversation.isGroup() && !this.allLabeledConversations().includes(conversation),
    );
  };

  getContactsWithoutLabel = () => {
    return this.conversations().filter(
      conversation => !conversation.isGroup() && !this.allLabeledConversations().includes(conversation),
    );
  };

  getFavoriteLabel = (): ConversationLabel => this.labels().find(({type}) => type === LabelType.Favorite);
  getLabelById = (labelId: string): ConversationLabel => this.labels().find(({id}) => id === labelId);

  getFavorites = (): Conversation[] => this.getLabelConversations(this.getFavoriteLabel());

  getLabelConversations = (label: ConversationLabel): Conversation[] =>
    label ? this.conversations().filter(conversation => label.conversations().includes(conversation)) : [];

  isFavorite = (conversation: Conversation): boolean => this.getFavorites().includes(conversation);

  addConversationToFavorites = (addedConversation: Conversation): void => {
    let favoriteLabel = this.getFavoriteLabel();
    if (!favoriteLabel) {
      // The favorite label doesn't need a name since it is set at runtime for i18n compatibility
      favoriteLabel = createLabel('', undefined, undefined, LabelType.Favorite);
      this.labels.push(favoriteLabel);
    }
    favoriteLabel.conversations.push(addedConversation);
    this.labels.valueHasMutated();
    this.saveLabels();
  };

  removeConversationFromFavorites = (removedConversation: Conversation): void => {
    const favoriteLabel = this.getFavoriteLabel();
    if (favoriteLabel) {
      favoriteLabel.conversations(
        favoriteLabel.conversations().filter(conversation => conversation !== removedConversation),
      );
    }
    this.saveLabels();
  };

  getConversationLabelId = (conversation: Conversation) => {
    if (this.allLabeledConversations().includes(conversation)) {
      return this.getConversationCustomLabel(conversation).id;
    }
    if (this.getFavorites().includes(conversation)) {
      return DefaultLabelIds.Favorites;
    }
    if (conversation.isGroup()) {
      return DefaultLabelIds.Groups;
    }
    return DefaultLabelIds.Contacts;
  };

  getConversationCustomLabel = (conversation: Conversation, includeFavorites: boolean = false) =>
    this.labels().find(
      ({type, conversations}) =>
        (includeFavorites || type === LabelType.Custom) && conversations().includes(conversation),
    );

  getLabels = (): ConversationLabel[] =>
    this.labels()
      .filter(({type}) => type === LabelType.Custom)
      .sort(({name: nameA}, {name: nameB}) => nameA.localeCompare(nameB, undefined, {sensitivity: 'base'}));

  removeConversationFromLabel = (label: ConversationLabel, removeConversation: Conversation): void => {
    label.conversations(label.conversations().filter(conversation => conversation !== removeConversation));
    if (!label.conversations().length) {
      this.labels.remove(label);
    }
    this.saveLabels();
  };

  removeConversationFromAllLabels = (removeConversation: Conversation, removeFromFavorites: boolean = false): void => {
    this.labels().forEach(label => {
      const isCustom = label.type === LabelType.Custom;
      if (removeFromFavorites || isCustom) {
        label.conversations(label.conversations().filter(conversation => conversation !== removeConversation));
      }
      if (isCustom && !label.conversations().length) {
        this.labels.remove(label);
      }
    });
  };

  addConversationToLabel = (label: ConversationLabel, conversation: Conversation): void => {
    if (!label.conversations().includes(conversation)) {
      this.removeConversationFromAllLabels(conversation);
      label.conversations.push(conversation);
      amplify.publish(WebAppEvents.CONTENT.EXPAND_FOLDER, label.id);
      this.saveLabels();
    }
  };

  addConversationToNewLabel = (conversation: Conversation) => {
    amplify.publish(WebAppEvents.WARNING.MODAL, ModalsViewModel.TYPE.INPUT, {
      primaryAction: {
        action: (name: string) => {
          this.removeConversationFromAllLabels(conversation);
          const newFolder = createLabel(name, [conversation]);
          this.labels.push(newFolder);
          amplify.publish(WebAppEvents.CONTENT.EXPAND_FOLDER, newFolder.id);
          this.saveLabels();
        },
        text: t('modalCreateFolderAction'),
      },
      text: {
        input: t('modalCreateFolderPlaceholder'),
        message: t('modalCreateFolderMessage'),
        title: t('modalCreateFolderHeadline'),
      },
    });
  };
}<|MERGE_RESOLUTION|>--- conflicted
+++ resolved
@@ -113,17 +113,13 @@
   unmarshal = (labelJson: LabelProperty) => {
     const labels = labelJson.labels.map(
       ({id, type, name, conversations}): ConversationLabel => ({
-<<<<<<< HEAD
         conversations: ko.observableArray(
           conversations
-            .map(conversationId => this.conversations().find(({id}) => id === conversationId))
+            .map(conversationId =>
+              this.conversations().find(({id}) => id.toLowerCase() === conversationId.toLowerCase()),
+            )
             .filter(conversation => !!conversation),
         ),
-=======
-        conversations: conversations
-          .map(conversationId => this.conversations().find(({id}) => id === conversationId.toLowerCase()))
-          .filter(conversation => !!conversation),
->>>>>>> da6725cd
         id,
         name,
         type,
