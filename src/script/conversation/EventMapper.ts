/*
 * Wire
 * Copyright (C) 2018 Wire Swiss GmbH
 *
 * This program is free software: you can redistribute it and/or modify
 * it under the terms of the GNU General Public License as published by
 * the Free Software Foundation, either version 3 of the License, or
 * (at your option) any later version.
 *
 * This program is distributed in the hope that it will be useful,
 * but WITHOUT ANY WARRANTY; without even the implied warranty of
 * MERCHANTABILITY or FITNESS FOR A PARTICULAR PURPOSE. See the
 * GNU General Public License for more details.
 *
 * You should have received a copy of the GNU General Public License
 * along with this program. If not, see http://www.gnu.org/licenses/.
 *
 */

import {CONVERSATION_EVENT, ConversationEvent, ConversationProtocolUpdateEvent} from '@wireapp/api-client/lib/event/';
import {container} from 'tsyringe';

import {LinkPreview, Mention} from '@wireapp/protocol-messaging';

import {t} from 'Util/LocalizerUtil';
import {getLogger, Logger} from 'Util/Logger';
import {base64ToArray, supportsMLSMigration} from 'Util/util';

import {
  MemberJoinEvent,
  MemberLeaveEvent,
  TeamMemberLeaveEvent,
  ErrorEvent,
  ClientConversationEvent,
  FederationStopEvent,
} from './EventBuilder';

import {AssetRemoteData} from '../assets/AssetRemoteData';
import {AssetTransferState} from '../assets/AssetTransferState';
import {TERMINATION_REASON} from '../calling/enum/TerminationReason';
import {AssetData} from '../cryptography/CryptographyMapper';
import type {Conversation} from '../entity/Conversation';
import type {Asset} from '../entity/message/Asset';
import {Button} from '../entity/message/Button';
import {CallingTimeoutMessage} from '../entity/message/CallingTimeoutMessage';
import {CallMessage} from '../entity/message/CallMessage';
import {CompositeMessage} from '../entity/message/CompositeMessage';
import {ContentMessage} from '../entity/message/ContentMessage';
import {DecryptErrorMessage} from '../entity/message/DecryptErrorMessage';
import {DeleteMessage} from '../entity/message/DeleteMessage';
import {FailedToAddUsersMessage} from '../entity/message/FailedToAddUsersMessage';
import {FederationStopMessage} from '../entity/message/FederationStopMessage';
import {FileAsset} from '../entity/message/FileAsset';
import {FileTypeRestrictedMessage} from '../entity/message/FileTypeRestrictedMessage';
import {JoinedAfterMLSMigrationFinalisationMessage} from '../entity/message/JoinedAfterMLSMigrationFinalisationMessage';
import {LegalHoldMessage} from '../entity/message/LegalHoldMessage';
import {LinkPreview as LinkPreviewEntity, LinkPreviewData} from '../entity/message/LinkPreview';
import {Location} from '../entity/message/Location';
import {MediumImage} from '../entity/message/MediumImage';
import {MemberMessage} from '../entity/message/MemberMessage';
import type {Message} from '../entity/message/Message';
import {MessageTimerUpdateMessage} from '../entity/message/MessageTimerUpdateMessage';
import {MissedMessage} from '../entity/message/MissedMessage';
import {MLSConversationRecoveredMessage} from '../entity/message/MLSConversationRecoveredMessage';
import {PingMessage} from '../entity/message/PingMessage';
import {ProtocolUpdateMessage} from '../entity/message/ProtocolUpdateMessage';
import {ReceiptModeUpdateMessage} from '../entity/message/ReceiptModeUpdateMessage';
import {RenameMessage} from '../entity/message/RenameMessage';
import {Text} from '../entity/message/Text';
import type {Text as TextAsset} from '../entity/message/Text';
import {VerificationMessage} from '../entity/message/VerificationMessage';
import {ConversationError} from '../error/ConversationError';
import {ClientEvent} from '../event/Client';
import {isContentMessage} from '../guards/Message';
import {CALL_MESSAGE_TYPE} from '../message/CallMessageType';
import {MentionEntity} from '../message/MentionEntity';
import {QuoteEntity} from '../message/QuoteEntity';
import {StatusType} from '../message/StatusType';
import {SystemMessageType} from '../message/SystemMessageType';
import {APIClient} from '../service/APIClientSingleton';
import type {EventRecord, LegacyEventRecord} from '../storage';

// Event Mapper to convert all server side JSON events into core entities.
export class EventMapper {
  logger: Logger;
  /**
   * Construct a new Event Mapper.
   */
  constructor(private readonly apiClient = container.resolve(APIClient)) {
    this.logger = getLogger('EventMapper');
  }

  private get fallbackDomain() {
    return this.apiClient.context?.domain;
  }

  /**
   * Convert multiple JSON events into message entities.
   *
   * @param events Event data
   * @param conversationEntity Conversation entity the events belong to
   * @returns Resolves with the mapped message entities
   */
  async mapJsonEvents(events: EventRecord[], conversationEntity: Conversation): Promise<Message[]> {
    const reversedEvents = events.filter(event => !!event).reverse();
    const mappedEvents = await Promise.all(
      reversedEvents.map(async (event): Promise<Message | void> => {
        try {
          return await this._mapJsonEvent(event, conversationEntity);
        } catch (error) {
          const errorMessage = `Failure while mapping events. Affected '${event.type}' event: ${error.message}`;
          this.logger.error(errorMessage, error);
        }
      }),
    );
    return mappedEvents.filter(messageEntity => !!messageEntity) as Message[];
  }

  /**
   * Convert JSON event into a message entity.
   *
   * @param event Event data
   * @param conversationEntity Conversation entity the event belong to
   * @returns Resolves with the mapped message entity
   */
  mapJsonEvent(event: ConversationEvent | ClientConversationEvent, conversationEntity: Conversation) {
    return this._mapJsonEvent(event, conversationEntity).catch(error => {
      const isMessageNotFound = error.type === ConversationError.TYPE.MESSAGE_NOT_FOUND;
      if (isMessageNotFound) {
        throw error;
      }
      const errorMessage = `Failure while mapping events. Affected '${event.type}' event: ${error.message}`;
      this.logger.error(errorMessage, error);

      throw new ConversationError(
        ConversationError.TYPE.MESSAGE_NOT_FOUND,
        ConversationError.MESSAGE.MESSAGE_NOT_FOUND,
      );
    });
  }

  /**
   * Will update the content of the originalEntity with the new data given.
   * Will try to do as little updates as possible to avoid to many observable emission.
   *
   * @param originalEntity the original message to update
   * @param event new json data to feed into the entity
   * @returns the updated message entity
   */
  async updateMessageEvent(originalEntity: ContentMessage, event: LegacyEventRecord): Promise<ContentMessage> {
    const {id, data: eventData, edited_time: editedTime, conversation, qualified_conversation} = event;

    if (eventData.quote) {
      const {hash, message_id: messageId, user_id: userId, error} = eventData.quote;
      originalEntity.quote(new QuoteEntity({error, hash, messageId, userId}));
    }

    if (id !== originalEntity.id && originalEntity.hasAssetText()) {
      originalEntity.assets.removeAll();
      const textAsset = await this._mapAssetText(eventData);
      originalEntity.assets.push(textAsset);
    } else if (originalEntity.getFirstAsset) {
      const asset = originalEntity.getFirstAsset();
      if (eventData.status && (asset as FileAsset).status) {
        const assetEntity = this._mapAsset(event);
        originalEntity.assets([assetEntity]);
      }
      if (eventData.previews) {
        if ((asset as TextAsset).previews().length !== eventData.previews.length) {
          const previews = await this._mapAssetLinkPreviews(eventData.previews);
          (asset as TextAsset).previews(previews as LinkPreviewEntity[]);
        }
      }

      const {
        preview_id,
        preview_key,
        preview_domain = qualified_conversation?.domain || this.fallbackDomain,
        preview_otr_key,
        preview_sha256,
        preview_token,
      } = eventData as AssetData;
      if (preview_otr_key) {
        const remoteDataPreview = preview_key
          ? AssetRemoteData.v3(preview_key, preview_domain, preview_otr_key, preview_sha256, preview_token, true)
          : AssetRemoteData.v2(conversation, preview_id, preview_otr_key, preview_sha256, true);
        (asset as FileAsset).preview_resource(remoteDataPreview);
      }
    }

    if (event.reactions) {
      originalEntity.reactions(event.reactions);
      originalEntity.version = event.version;
    }

    if (event.failedToSend) {
      originalEntity.failedToSend(event.failedToSend);
    }

    if (event.fileData) {
      originalEntity.fileData(event.fileData);
    }

    if (event.selected_button_id) {
      originalEntity.version = event.version;
    }

    originalEntity.id = id;

    if (originalEntity.isContent() || (originalEntity as Message).isPing()) {
      originalEntity.status(event.status ?? StatusType.SENT);
    }

    originalEntity.replacing_message_id = eventData.replacing_message_id;
    if (editedTime || eventData.edited_time) {
      originalEntity.edited_timestamp(new Date(editedTime || eventData.edited_time).getTime());
    }

    return addMetadata(originalEntity, event);
  }

  /**
   * Convert JSON event into a message entity.
   *
   * @param event Event data
   * @param conversationEntity Conversation entity the event belong to
   * @returns Mapped message entity
   */
  async _mapJsonEvent(event: ConversationEvent | ClientConversationEvent, conversationEntity: Conversation) {
    let messageEntity;

    switch (event.type) {
      case CONVERSATION_EVENT.MEMBER_JOIN: {
        /* FIXME: the 'as any' is needed here because we need data that comes from the ServiceMiddleware.
         * We would need to create a super type that represents an event that has been decorated by middlewares...
         */
        messageEntity = this._mapEventMemberJoin(event as any, conversationEntity);
        break;
      }

      case CONVERSATION_EVENT.MEMBER_LEAVE: {
        messageEntity = this._mapEventMemberLeave(event);
        break;
      }

      case CONVERSATION_EVENT.RECEIPT_MODE_UPDATE: {
        messageEntity = this._mapEventReceiptModeUpdate(event);
        break;
      }

      case CONVERSATION_EVENT.MESSAGE_TIMER_UPDATE: {
        messageEntity = this._mapEventMessageTimerUpdate(event);
        break;
      }

      case CONVERSATION_EVENT.RENAME: {
        messageEntity = this._mapEventRename(event);
        break;
      }

      case supportsMLSMigration() && CONVERSATION_EVENT.PROTOCOL_UPDATE: {
        messageEntity = this._mapEventProtocolUpdate(event);
        break;
      }

      case ClientEvent.CONVERSATION.ASSET_ADD: {
        messageEntity = addMetadata(this._mapEventAssetAdd(event), event);
        break;
      }

      case ClientEvent.CONVERSATION.COMPOSITE_MESSAGE_ADD: {
        const addMessage = await this._mapEventCompositeMessageAdd(event);
        messageEntity = addMetadata(addMessage, event);
        break;
      }

      case ClientEvent.CONVERSATION.DELETE_EVERYWHERE: {
        messageEntity = this._mapEventDeleteEverywhere(event);
        break;
      }

      case ClientEvent.CONVERSATION.GROUP_CREATION: {
        messageEntity = this._mapEventGroupCreation(event);
        break;
      }

      case ClientEvent.CONVERSATION.INCOMING_MESSAGE_TOO_BIG:
      case ClientEvent.CONVERSATION.UNABLE_TO_DECRYPT: {
        messageEntity = this._mapEventUnableToDecrypt(event as ErrorEvent);
        break;
      }

      case ClientEvent.CONVERSATION.KNOCK: {
        messageEntity = addMetadata(this._mapEventPing(), event);
        break;
      }

      case ClientEvent.CONVERSATION.CALL_TIME_OUT: {
        messageEntity = this._mapEventCallingTimeout(event);
        break;
      }

      case ClientEvent.CONVERSATION.FAILED_TO_ADD_USERS: {
        messageEntity = this._mapEventFailedToAddUsers(event);
        break;
      }

      case ClientEvent.CONVERSATION.FEDERATION_STOP: {
        messageEntity = this._mapEventFederationStop(event);
        break;
      }

      case ClientEvent.CONVERSATION.LEGAL_HOLD_UPDATE: {
        messageEntity = this._mapEventLegalHoldUpdate(event);
        break;
      }

      case ClientEvent.CONVERSATION.LOCATION: {
        messageEntity = addMetadata(this._mapEventLocation(event), event);
        break;
      }

      case ClientEvent.CONVERSATION.MESSAGE_ADD: {
        const addMessage = await this._mapEventMessageAdd(event);
        messageEntity = addMetadata(addMessage, event);
        break;
      }

      case ClientEvent.CONVERSATION.MISSED_MESSAGES: {
        messageEntity = this._mapEventMissedMessages();
        break;
      }

<<<<<<< HEAD
      case ClientEvent.CONVERSATION.JOINED_AFTER_MLS_MIGRATION_FINALISATION: {
        messageEntity = this._mapEventJoinedAfterMLSMigrationFinalisationMessages();
=======
      case ClientEvent.CONVERSATION.MLS_CONVERSATION_RECOVERED: {
        messageEntity = this._mapEventMLSConversationRecovered();
>>>>>>> d70e5ead
        break;
      }

      case ClientEvent.CONVERSATION.ONE2ONE_CREATION: {
        messageEntity = this._mapEvent1to1Creation(event);
        break;
      }

      case ClientEvent.CONVERSATION.TEAM_MEMBER_LEAVE: {
        messageEntity = this._mapEventTeamMemberLeave(event);
        break;
      }

      case ClientEvent.CONVERSATION.VERIFICATION: {
        messageEntity = this._mapEventVerification(event);
        break;
      }

      case ClientEvent.CONVERSATION.VOICE_CHANNEL_ACTIVATE: {
        messageEntity = this._mapEventVoiceChannelActivate();
        break;
      }

      case ClientEvent.CONVERSATION.VOICE_CHANNEL_DEACTIVATE: {
        messageEntity = this._mapEventVoiceChannelDeactivate(event);
        break;
      }

      case ClientEvent.CONVERSATION.FILE_TYPE_RESTRICTED: {
        messageEntity = this._mapFileTypeRestricted(event);
        break;
      }

      default: {
        const {type, id} = event as LegacyEventRecord;
        this.logger.warn(`Ignored unhandled '${type}' event ${id ? `'${id}' ` : ''}`);
        throw new ConversationError(
          ConversationError.TYPE.MESSAGE_NOT_FOUND,
          ConversationError.MESSAGE.MESSAGE_NOT_FOUND,
        );
      }
    }

    const {
      category,
      data,
      from,
      qualified_from,
      id,
      primary_key,
      time,
      type,
      version,
      from_client_id,
      ephemeral_expires,
      ephemeral_started,
    } = event as LegacyEventRecord;

    messageEntity.category = category;
    messageEntity.conversation_id = conversationEntity.id;
    messageEntity.from = from;
    messageEntity.fromDomain = qualified_from?.domain;
    messageEntity.fromClientId = from_client_id;
    messageEntity.id = id;
    messageEntity.primary_key = primary_key;
    messageEntity.timestamp(new Date(time).getTime());
    messageEntity.type = type;
    messageEntity.version = version || 1;

    if (data) {
      messageEntity.legalHoldStatus = data.legal_hold_status;
    }

    if (messageEntity.isContent() || messageEntity.isPing()) {
      messageEntity.status((event as EventRecord).status ?? StatusType.SENT);
    }

    if (messageEntity.isComposite()) {
      const {selected_button_id, waiting_button_id} = event as LegacyEventRecord;
      messageEntity.selectedButtonId(selected_button_id);
      messageEntity.waitingButtonId(waiting_button_id);
    }
    if (messageEntity.isReactable()) {
      (messageEntity as ContentMessage).reactions((event as LegacyEventRecord).reactions || {});
    }

    if (ephemeral_expires) {
      messageEntity.ephemeral_expires(ephemeral_expires);
      messageEntity.ephemeral_started(Number(ephemeral_started) || 0);
    }

    if (isNaN(messageEntity.timestamp())) {
      this.logger.warn(`Could not get timestamp for message '${messageEntity.id}'. Skipping it.`);
      messageEntity = undefined;
    }

    return isContentMessage(messageEntity)
      ? this.updateMessageEvent(messageEntity, event as EventRecord)
      : messageEntity;
  }

  //##############################################################################
  // Event mappers
  //##############################################################################

  /**
   * Maps JSON data of conversation.one2one-creation message into message entity.
   *
   * @param eventData Message data
   * @returns Member message entity
   */
  private _mapEvent1to1Creation({data: eventData}: LegacyEventRecord) {
    const {has_service: hasService, userIds} = eventData;
    const messageEntity = new MemberMessage();
    messageEntity.memberMessageType = SystemMessageType.CONNECTION_ACCEPTED;
    messageEntity.userIds(userIds);

    if (hasService) {
      messageEntity.showServicesWarning = true;
    }

    return messageEntity;
  }

  /**
   * Maps JSON data of conversation.asset_add message into message entity.
   *
   * @param event Message data
   * @returns Content message entity
   */
  private _mapEventAssetAdd(event: LegacyEventRecord) {
    const messageEntity = new ContentMessage();

    const assetEntity = this._mapAsset(event);
    messageEntity.assets.push(assetEntity);

    return messageEntity;
  }

  /**
   * Maps JSON data of delete everywhere event to message entity.
   *
   * @param eventData Message data
   * @returns Delete message entity
   */
  private _mapEventDeleteEverywhere({data: eventData}: LegacyEventRecord) {
    const messageEntity = new DeleteMessage();
    messageEntity.deleted_timestamp = new Date(eventData.deleted_time).getTime();
    return messageEntity;
  }

  /**
   * Map JSON ata of group creation event to message entity.
   *
   * @param eventData Message data
   * @returns Member message entity
   */
  private _mapEventGroupCreation({data: eventData}: LegacyEventRecord) {
    const messageEntity = new MemberMessage();
    messageEntity.memberMessageType = SystemMessageType.CONVERSATION_CREATE;
    messageEntity.name(eventData.name || '');
    messageEntity.userIds(eventData.userIds);
    messageEntity.allTeamMembers = eventData.allTeamMembers;
    return messageEntity;
  }

  _mapEventCallingTimeout({data, time}: LegacyEventRecord) {
    return new CallingTimeoutMessage(data.reason, parseInt(time, 10));
  }

  _mapEventFailedToAddUsers({data, time}: LegacyEventRecord) {
    return new FailedToAddUsersMessage(data.qualifiedIds, data.reason, parseInt(time, 10));
  }

  _mapEventFederationStop({data, time}: FederationStopEvent) {
    return new FederationStopMessage(data.domains, parseInt(time, 10));
  }

  _mapEventLegalHoldUpdate({data, timestamp}: LegacyEventRecord) {
    return new LegalHoldMessage(data.legal_hold_status, timestamp);
  }

  /**
   * Maps JSON data of conversation.location message into message entity.
   *
   * @param eventData Message data
   * @returns Location message entity
   */
  private _mapEventLocation({data: eventData}: LegacyEventRecord) {
    const location = eventData.location;
    const messageEntity = new ContentMessage();
    const assetEntity = new Location();

    assetEntity.longitude = location.longitude;
    assetEntity.latitude = location.latitude;
    assetEntity.name = location.name;
    assetEntity.zoom = location.zoom;

    messageEntity.assets.push(assetEntity);

    return messageEntity;
  }

  /**
   * Maps JSON data of conversation.member_join message into message entity.
   *
   * @param event Message data
   * @param conversationEntity Conversation entity the event belong to
   * @returns Member message entity
   */
  private _mapEventMemberJoin(
    event: MemberJoinEvent & {data?: {has_service?: boolean}},
    conversationEntity: Conversation,
  ) {
    const {data: eventData, from: sender} = event;
    const {has_service: hasService} = eventData;
    const userIds = eventData.qualified_user_ids || eventData.user_ids.map(id => ({domain: '', id}));

    const messageEntity = new MemberMessage();

    const isSingleModeConversation = conversationEntity.is1to1() || conversationEntity.isRequest();
    messageEntity.visible(!isSingleModeConversation);

    if (conversationEntity.isGroup()) {
      const messageFromCreator = sender === conversationEntity.creator;
      const creatorIndex = userIds.findIndex(user => user.id === sender);
      const creatorIsJoiningMember = messageFromCreator && creatorIndex !== -1;

      if (creatorIsJoiningMember) {
        userIds.splice(creatorIndex, 1);
        messageEntity.memberMessageType = SystemMessageType.CONVERSATION_CREATE;
      }

      if (hasService) {
        messageEntity.showServicesWarning = true;
      }

      messageEntity.userIds(userIds);
    }

    return messageEntity;
  }

  /**
   * Maps JSON data of conversation.member_leave message into message entity.
   *
   * @param eventData Message data
   * @returns Member message entity
   */
  private _mapEventMemberLeave({data: eventData}: MemberLeaveEvent | TeamMemberLeaveEvent) {
    const messageEntity = new MemberMessage();
    const userIds = eventData.qualified_user_ids || eventData.user_ids.map(id => ({domain: '', id}));
    messageEntity.userIds(userIds);
    messageEntity.reason = eventData.reason;
    return messageEntity;
  }

  /**
   * Maps JSON data of conversation.message_add message into message entity.
   *
   * @param event Message data
   * @returns Content message entity
   */
  private async _mapEventMessageAdd(event: LegacyEventRecord) {
    const {data: eventData, edited_time: editedTime} = event;
    const messageEntity = new ContentMessage();

    const assets = await this._mapAssetText(eventData);
    messageEntity.assets.push(assets);
    messageEntity.replacing_message_id = eventData.replacing_message_id;
    messageEntity.edited_timestamp(new Date(editedTime || eventData.edited_time).getTime());

    if (eventData.quote) {
      const {message_id: messageId, user_id: userId, error} = eventData.quote;
      messageEntity.quote(new QuoteEntity({error, messageId, userId}));
    }

    return messageEntity;
  }

  private async _mapEventCompositeMessageAdd(event: LegacyEventRecord) {
    const {data: eventData} = event;
    const messageEntity = new CompositeMessage();
    const assets: (Asset | FileAsset | Text | MediumImage)[] = await Promise.all(
      eventData.items.map(
        async (item: {button: {id: string; text: string}; text: LegacyEventRecord}): Promise<void | Button | Text> => {
          if (item.button) {
            return new Button(item.button.id, item.button.text);
          }
          if (item.text) {
            return this._mapAssetText(item.text);
          }
        },
      ),
    );
    messageEntity.assets.push(...assets);
    return messageEntity;
  }

  /**
   * Maps JSON data of local missed message event to message entity.
   */
  private _mapEventMissedMessages(): MissedMessage {
    return new MissedMessage();
  }

  /**
<<<<<<< HEAD
   * Maps JSON data of local missed message event to message entity.
   */
  private _mapEventJoinedAfterMLSMigrationFinalisationMessages(): JoinedAfterMLSMigrationFinalisationMessage {
    return new JoinedAfterMLSMigrationFinalisationMessage();
=======
   * Maps JSON data of local MLS conversation recovered event to message entity.
   */
  private _mapEventMLSConversationRecovered(): MissedMessage {
    return new MLSConversationRecoveredMessage();
>>>>>>> d70e5ead
  }

  /**
   * Maps JSON data of `conversation.knock` message into message entity.
   */
  private _mapEventPing(): PingMessage {
    return new PingMessage();
  }

  /**
   * Maps JSON data of `conversation.protocol-update` message into message entity.
   */
  private _mapEventProtocolUpdate(event: ConversationProtocolUpdateEvent): ProtocolUpdateMessage {
    return new ProtocolUpdateMessage(event.data.protocol);
  }

  /**
   * Maps JSON data of conversation.rename message into message entity.
   *
   * @param eventData Message data
   * @returns Rename message entity
   */
  private _mapEventRename({data: eventData}: LegacyEventRecord) {
    return new RenameMessage(eventData.name);
  }

  /**
   * Maps JSON data of conversation.receipt-mode-update message into message entity.
   *
   * @param eventData Message data
   * @returns receipt mode update message entity
   */
  private _mapEventReceiptModeUpdate({data: eventData}: LegacyEventRecord) {
    return new ReceiptModeUpdateMessage(!!eventData.receipt_mode);
  }

  /**
   * Maps JSON data of conversation.message-timer-update message into message entity.
   *
   * @param eventData Message data
   * @returns message timer update message entity
   */
  private _mapEventMessageTimerUpdate({data: eventData}: LegacyEventRecord) {
    return new MessageTimerUpdateMessage(eventData.message_timer);
  }

  /**
   * Maps JSON data of conversation.team_leave message into message entity.
   *
   * @param event Message data
   * @returns Member message entity
   */
  private _mapEventTeamMemberLeave(event: TeamMemberLeaveEvent) {
    const messageEntity = this._mapEventMemberLeave(event);
    const eventData = event.data;
    messageEntity.name(eventData.name || t('conversationSomeone'));
    return messageEntity;
  }

  /**
   * Maps JSON data of local decrypt errors to message entity.
   *
   * @param error_code Error data received as JSON
   * @returns Decrypt error message entity
   */
  private _mapEventUnableToDecrypt({error_code: errorCode, error}: ErrorEvent) {
    const code = typeof errorCode === 'string' ? parseInt(errorCode.split(' ')[0], 10) : errorCode;
    const clientId = error.replace(/\n/g, '').replace(/^.*\(([\w\d]+)\)$/g, '$1');
    return new DecryptErrorMessage(clientId, code);
  }

  /**
   * Maps JSON data of conversation.verification message into message entity.
   *
   * @param eventData Message data
   * @returns Verification message entity
   */
  private _mapEventVerification({data: eventData}: LegacyEventRecord) {
    const messageEntity = new VerificationMessage();
    // Database can contain non-camelCased naming. For backwards compatibility reasons we handle both.
    messageEntity.userIds(eventData.userIds || eventData.user_ids);
    messageEntity.verificationMessageType(eventData.type);

    return messageEntity;
  }

  /**
   * Maps JSON data of conversation.voice-channel-activate message into message entity.
   * @returns Call message entity
   */
  private _mapEventVoiceChannelActivate() {
    const messageEntity = new CallMessage(CALL_MESSAGE_TYPE.ACTIVATED);
    messageEntity.visible(false);
    return messageEntity;
  }

  /**
   * Maps JSON data of conversation.voice-channel-deactivate message into message entity.
   *
   * @param eventData Message data
   * @returns Call message entity
   */
  private _mapEventVoiceChannelDeactivate({data: eventData}: LegacyEventRecord) {
    const messageEntity = new CallMessage(CALL_MESSAGE_TYPE.DEACTIVATED, eventData.reason, eventData.duration);

    if (typeof eventData.duration !== 'undefined') {
      // new message format, including duration
      messageEntity.visible(!messageEntity.wasCompleted());
    } else {
      // legacy format that we still need to map (no migration)
      messageEntity.visible(messageEntity.finished_reason === TERMINATION_REASON.MISSED);
    }

    return messageEntity;
  }

  //##############################################################################
  // Asset mappers
  //##############################################################################

  _mapAsset(event: LegacyEventRecord) {
    const eventData = event.data;
    const assetInfo = eventData.info;
    const isMediumImage = assetInfo && assetInfo.tag === 'medium';
    return isMediumImage ? this._mapAssetImage(event) : this._mapAssetFile(event);
  }

  /**
   * Maps JSON data of file asset into asset entity.
   *
   * @param event Asset data received as JSON
   * @returns FileAsset entity
   */
  private _mapAssetFile(event: LegacyEventRecord) {
    const {conversation: conversationId, qualified_conversation, data: eventData} = event;
    const {content_length, content_type, id, info, meta, status} = eventData;

    const assetEntity = new FileAsset(id);

    assetEntity.conversationId = conversationId;

    // Original
    assetEntity.file_size = content_length;
    assetEntity.file_type = content_type;
    assetEntity.meta = meta;

    // info
    if (info) {
      const {correlation_id, name} = info;
      assetEntity.correlation_id = correlation_id;
      assetEntity.file_name = name;
    }

    // Remote data - full
    const {key, otr_key, sha256, token, domain = qualified_conversation?.domain} = eventData as AssetData;
    const remoteData = key
      ? AssetRemoteData.v3(key, domain, otr_key, sha256, token)
      : AssetRemoteData.v2(conversationId, id, otr_key, sha256);
    assetEntity.original_resource(remoteData);

    // Remote data - preview
    const {
      preview_id,
      preview_key,
      preview_domain = qualified_conversation?.domain || this.fallbackDomain,
      preview_otr_key,
      preview_sha256,
      preview_token,
    } = eventData as AssetData;
    if (preview_otr_key) {
      const remoteDataPreview =
        key && preview_key
          ? AssetRemoteData.v3(preview_key, preview_domain, preview_otr_key, preview_sha256, preview_token, true)
          : AssetRemoteData.v2(conversationId, preview_id, preview_otr_key, preview_sha256, true);
      assetEntity.preview_resource(remoteDataPreview);
    }

    assetEntity.status(status || AssetTransferState.UPLOAD_PENDING);

    return assetEntity;
  }

  /**
   * Maps JSON data of medium image asset into asset entity.
   *
   * @param event Asset data received as JSON
   * @returns Medium image asset entity
   */
  private _mapAssetImage(event: LegacyEventRecord<AssetData>) {
    const {data: eventData, conversation: conversationId, qualified_conversation} = event;
    const {content_length, content_type, id: assetId, info} = eventData;
    const assetEntity = new MediumImage(assetId);
    assetEntity.file_size = content_length;
    assetEntity.file_type = content_type;

    if (info) {
      assetEntity.width = `${info.width}px`;
      assetEntity.height = `${info.height}px`;
    }

    const {key, otr_key, sha256, token, domain = qualified_conversation?.domain || this.fallbackDomain} = eventData;

    if (!otr_key || !sha256) {
      return assetEntity;
    }
    const remoteData = key
      ? AssetRemoteData.v3(key, domain, otr_key, sha256, token, true)
      : AssetRemoteData.v2(conversationId, assetId, otr_key, sha256, true);

    assetEntity.resource(remoteData);
    return assetEntity;
  }

  /**
   * Map link preview from proto message.
   *
   * @param linkPreview Link preview proto message
   * @returns Mapped link preview
   */
  private _mapAssetLinkPreview(linkPreview: LinkPreview): LinkPreviewEntity | void {
    if (linkPreview) {
      const {image, title, url, tweet} = linkPreview;
      const {image: article_image, title: article_title} = linkPreview.article || {};

      const linkPreviewData: LinkPreviewData = {
        title: title || article_title || '',
        tweet: tweet ?? undefined,
        url: url,
      };
      const previewImage = image || article_image;
      if (previewImage && previewImage.uploaded) {
        const {assetId: assetKey, assetToken, assetDomain} = previewImage.uploaded;

        if (assetKey) {
          let {otrKey, sha256} = previewImage.uploaded;

          otrKey = new Uint8Array(otrKey);
          sha256 = new Uint8Array(sha256);

          const remoteData = AssetRemoteData.v3(
            assetKey,
            assetDomain || this.fallbackDomain,
            otrKey,
            sha256,
            assetToken,
            true,
          );
          linkPreviewData.image = remoteData;
        }
      }

      return new LinkPreviewEntity(linkPreviewData);
    }
  }

  /**
   * Map link previews from proto messages.
   *
   * @param linkPreviews Link previews as base64 encoded proto messages
   * @returns Array of mapped link previews
   */
  private async _mapAssetLinkPreviews(linkPreviews: string[]) {
    const encodedLinkPreviews = await Promise.all(linkPreviews.map(base64 => base64ToArray(base64)));
    return encodedLinkPreviews
      .map(encodedLinkPreview => LinkPreview.decode(encodedLinkPreview))
      .map(linkPreview => this._mapAssetLinkPreview(linkPreview))
      .filter(linkPreviewEntity => linkPreviewEntity);
  }

  /**
   * Map mentions from proto messages.
   *
   * @param mentions Mentions as base64 encoded proto messages
   * @param messageText Text of message
   * @returns Array of mapped mentions
   */
  private async _mapAssetMentions(mentions: string[], messageText: string) {
    const encodedMentions = await Promise.all(mentions.map(base64 => base64ToArray(base64)));
    return encodedMentions
      .map(encodedMention => {
        const protoMention = Mention.decode(encodedMention);
        return new MentionEntity(
          protoMention.start,
          protoMention.length,
          protoMention.qualifiedUserId?.id || protoMention.userId,
          protoMention.qualifiedUserId?.domain,
        );
      })
      .filter((mentionEntity, _, allMentions): boolean | void => {
        if (mentionEntity) {
          try {
            return mentionEntity.validate(messageText, allMentions);
          } catch (error) {
            this.logger.warn(`Removed invalid mention when mapping message: ${error.message}`);
            return false;
          }
        }
      });
  }

  /**
   * Maps JSON data of text asset into asset entity.
   *
   * @param eventData Asset data received as JSON
   * @returns Text asset entity
   */
  private async _mapAssetText(eventData: LegacyEventRecord) {
    const {id, content, mentions, message, previews} = eventData;
    const messageText = content || message;
    const assetEntity = new Text(id, messageText);

    if (mentions && mentions.length) {
      const mappedMentions = await this._mapAssetMentions(mentions, messageText);
      assetEntity.mentions(mappedMentions);
    }
    if (previews && previews.length) {
      const mappedLinkPreviews = (await this._mapAssetLinkPreviews(previews)) as unknown as LinkPreviewEntity[];
      assetEntity.previews(mappedLinkPreviews);
    }

    return assetEntity;
  }

  _mapFileTypeRestricted(event: LegacyEventRecord) {
    const {
      data: {isIncoming, name, fileExt},
      time,
    } = event;
    return new FileTypeRestrictedMessage(isIncoming, name, fileExt, +time);
  }
}

// TODO: Method is probably being used for data from backend & database. If yes, it should be split up (Single-responsibility principle).
function addMetadata<T extends Message>(entity: T, event: LegacyEventRecord): T {
  const {data: eventData, read_receipts} = event;
  if (eventData) {
    entity.expectsReadConfirmation = eventData.expects_read_confirmation;
    entity.legalHoldStatus = eventData.legal_hold_status;
  }
  entity.readReceipts(read_receipts || []);
  return entity;
}<|MERGE_RESOLUTION|>--- conflicted
+++ resolved
@@ -331,13 +331,12 @@
         break;
       }
 
-<<<<<<< HEAD
       case ClientEvent.CONVERSATION.JOINED_AFTER_MLS_MIGRATION_FINALISATION: {
         messageEntity = this._mapEventJoinedAfterMLSMigrationFinalisationMessages();
-=======
+      }
+
       case ClientEvent.CONVERSATION.MLS_CONVERSATION_RECOVERED: {
         messageEntity = this._mapEventMLSConversationRecovered();
->>>>>>> d70e5ead
         break;
       }
 
@@ -645,17 +644,17 @@
   }
 
   /**
-<<<<<<< HEAD
    * Maps JSON data of local missed message event to message entity.
    */
   private _mapEventJoinedAfterMLSMigrationFinalisationMessages(): JoinedAfterMLSMigrationFinalisationMessage {
     return new JoinedAfterMLSMigrationFinalisationMessage();
-=======
+  }
+
+  /**
    * Maps JSON data of local MLS conversation recovered event to message entity.
    */
   private _mapEventMLSConversationRecovered(): MissedMessage {
     return new MLSConversationRecoveredMessage();
->>>>>>> d70e5ead
   }
 
   /**
