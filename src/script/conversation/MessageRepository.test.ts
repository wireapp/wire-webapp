--- conflicted
+++ resolved
@@ -91,73 +91,6 @@
     server.restore();
   });
 
-<<<<<<< HEAD
-  describe('asset upload', () => {
-    it('should update original asset when asset upload is complete', async () => {
-      const conversationEntity = generateConversation(CONVERSATION_TYPE.REGULAR);
-
-      const fileAssetEntity = new FileAsset();
-      fileAssetEntity.status(AssetTransferState.UPLOADING);
-
-      const messageEntity = new ContentMessage(createRandomUuid());
-      messageEntity.assets.push(fileAssetEntity);
-      conversationEntity.addMessage(messageEntity);
-
-      const event: Partial<AssetAddEvent> = {
-        conversation: conversationEntity.id,
-        data: {
-          id: createRandomUuid(),
-          otr_key: new Uint8Array([]),
-          sha256: new Uint8Array([]),
-        },
-        from: createRandomUuid(),
-        id: messageEntity.id,
-        time: new Date().toISOString(),
-        type: ClientEvent.CONVERSATION.ASSET_ADD,
-      };
-
-      const userState = new UserState();
-      const teamState = new TeamState(userState);
-      const conversationState = new ConversationState(userState, teamState);
-      const clientState = new ClientState();
-
-      const eventService = {
-        updateEventAsUploadSucceeded: jest.fn(),
-      };
-
-      const messageRepository = new MessageRepository(
-        {} as ClientRepository,
-        () => ({} as ConversationRepository),
-        {} as CryptographyRepository,
-        {
-          eventService: eventService as unknown as EventService,
-        } as EventRepository,
-        {} as MessageSender,
-        {} as PropertiesRepository,
-        {} as ServerTimeHandler,
-        {} as UserRepository,
-        {} as ConversationService,
-        {} as AssetRepository,
-        userState,
-        teamState,
-        conversationState,
-        clientState,
-      );
-
-      await messageRepository['onAssetUploadComplete'](conversationEntity, event as AssetAddEvent);
-
-      expect(eventService.updateEventAsUploadSucceeded).toHaveBeenCalled();
-
-      const firstAsset = messageEntity.assets()[0] as FileAsset;
-
-      expect(firstAsset.original_resource().otrKey).toBe(event.data.otr_key);
-      expect(firstAsset.original_resource().sha256).toBe(event.data.sha256);
-      expect(firstAsset.status()).toBe(AssetTransferState.UPLOADED);
-    });
-  });
-
-=======
->>>>>>> d102f0ee
   describe('sendTextWithLinkPreview', () => {
     it.skip('sends ephemeral message (within the range [1 second, 1 year])', async () => {
       const conversation = generateConversation();
