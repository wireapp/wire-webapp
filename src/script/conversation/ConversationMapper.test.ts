/*
 * Wire
 * Copyright (C) 2018 Wire Swiss GmbH
 *
 * This program is free software: you can redistribute it and/or modify
 * it under the terms of the GNU General Public License as published by
 * the Free Software Foundation, either version 3 of the License, or
 * (at your option) any later version.
 *
 * This program is distributed in the hope that it will be useful,
 * but WITHOUT ANY WARRANTY; without even the implied warranty of
 * MERCHANTABILITY or FITNESS FOR A PARTICULAR PURPOSE. See the
 * GNU General Public License for more details.
 *
 * You should have received a copy of the GNU General Public License
 * along with this program. If not, see http://www.gnu.org/licenses/.
 *
 */

import {
  CONVERSATION_TYPE,
  CONVERSATION_ACCESS,
  CONVERSATION_ACCESS_ROLE,
  Conversation as ConversationBackendData,
  Member as MemberBackendData,
  OtherMember as OtherMemberBackendData,
  RemoteConversations,
} from '@wireapp/api-client/lib/conversation/';
<<<<<<< HEAD
import {RECEIPT_MODE} from '@wireapp/api-client/lib/conversation/data';
import type {QualifiedId} from '@wireapp/api-client/lib/user/';

=======
import {createRandomUuid} from 'Util/util';
import {RECEIPT_MODE} from '@wireapp/api-client/lib/conversation/data';
import {Conversation} from 'src/script/entity/Conversation';
>>>>>>> 3c8bcb1e
import {
  ConversationDatabaseData,
  ConversationMapper,
  SelfStatusUpdateDatabaseData,
} from 'src/script/conversation/ConversationMapper';
import {ConversationStatus} from 'src/script/conversation/ConversationStatus';
import {NOTIFICATION_STATE} from 'src/script/conversation/NotificationSetting';
import {Conversation} from 'src/script/entity/Conversation';
import {BaseError} from 'src/script/error/BaseError';
import {createRandomUuid} from 'Util/util';

import {entities, payload} from '../../../test/api/payloads';
<<<<<<< HEAD
=======
import type {QualifiedId} from '@wireapp/api-client/lib/user/';
>>>>>>> 3c8bcb1e

describe('ConversationMapper', () => {
  describe('mapConversations', () => {
    it('throws an error for unexpected parameters', () => {
      //@ts-expect-error
      const functionCallUndefinedParam = () => ConversationMapper.mapConversations();

      expect(functionCallUndefinedParam).toThrow(BaseError.MESSAGE.MISSING_PARAMETER);

      const functionCallEmtpyArray = () => ConversationMapper.mapConversations([]);

      expect(functionCallEmtpyArray).toThrow(BaseError.MESSAGE.INVALID_PARAMETER);

      //@ts-expect-error
      const functionCallWrongType = () => ConversationMapper.mapConversations('Conversation');

      expect(functionCallWrongType).toThrow(BaseError.MESSAGE.INVALID_PARAMETER);

      const functionCallUndefinedInArray = () => ConversationMapper.mapConversations([undefined]);

      expect(functionCallUndefinedInArray).toThrow(BaseError.MESSAGE.MISSING_PARAMETER);

      //@ts-expect-error
      const functionCallStringInArray = () => ConversationMapper.mapConversations(['Conversation']);

      expect(functionCallStringInArray).toThrow(BaseError.MESSAGE.INVALID_PARAMETER);
    });

    it('maps a single conversation', () => {
      const conversation = entities.conversation;
      const initialTimestamp = Date.now();
      const [conversationEntity] = ConversationMapper.mapConversations([conversation], initialTimestamp);

      const expectedParticipantIds: QualifiedId[] = [
        conversation.members.others[0].id,
        conversation.members.others[1].id,
        conversation.members.others[2].id,
        conversation.members.others[3].id,
      ].map(id => ({domain: '', id}));

      expect(conversationEntity.participating_user_ids()).toEqual(expectedParticipantIds);
      expect(conversationEntity.id).toBe(conversation.id);
      expect(conversationEntity.getNumberOfParticipants()).toBe(conversation.members.others.length + 1);
      expect(conversationEntity.isGroup()).toBeTruthy();
      expect(conversationEntity.name()).toBe(conversation.name);
      expect(conversationEntity.mutedState()).toBe(0);
      expect(conversationEntity.team_id).toEqual(conversation.team);
      expect(conversationEntity.type()).toBe(CONVERSATION_TYPE.REGULAR);

      const expectedMutedTimestamp = new Date(conversation.members.self.otr_muted_ref).getTime();

      expect(conversationEntity['mutedTimestamp']()).toEqual(expectedMutedTimestamp);
      expect(conversationEntity.last_event_timestamp()).toBe(initialTimestamp);
      expect(conversationEntity.last_server_timestamp()).toBe(initialTimestamp);
    });

    it('maps multiple conversations', () => {
      const conversations = payload.conversations.get.conversations;
      const conversationEntities = ConversationMapper.mapConversations(conversations);

      expect(conversationEntities.length).toBe(conversations.length);

      const [firstConversationEntity, secondConversationEntity] = conversationEntities;

      expect(firstConversationEntity.id).toBe(conversations[0].id);
      expect(firstConversationEntity.last_event_timestamp()).toBe(1);
      expect(firstConversationEntity.last_server_timestamp()).toBe(1);
      expect(firstConversationEntity.name()).toBe(conversations[0].name);

      expect(secondConversationEntity.id).toBe(conversations[1].id);
      expect(secondConversationEntity.last_event_timestamp()).toBe(2);
      expect(secondConversationEntity.last_server_timestamp()).toBe(2);
      expect(secondConversationEntity.name()).toBe(conversations[1].name);
    });

    it('maps a team conversation', () => {
      const payload: Partial<ConversationDatabaseData> = {
        access: [CONVERSATION_ACCESS.INVITE],
        creator: 'f52eed1b-aa64-447f-ad4a-96529f72105f',
        id: 'f2520615-f860-4c72-8b90-9ace3b5f6c37',
        last_event_timestamp: new Date('1970-01-01T00:00:00.000Z').getDate(),
        members: {
          others: [{id: 'f52eed1b-aa64-447f-ad4a-96529f72105f', status: 0}],
          self: {
            hidden: false,
            hidden_ref: null,
            id: '39b7f597-dfd1-4dff-86f5-fe1b79cb70a0',
            otr_archived: false,
            otr_archived_ref: null,
            otr_muted_ref: null,
            otr_muted_status: NOTIFICATION_STATE.EVERYTHING,
            service: null,
            status_ref: '0.0',
            status_time: '1970-01-01T00:00:00.000Z',
          },
        },
        name: 'BennyTest',
        team: '5316fe03-24ee-4b19-b789-6d026bd3ce5f',
        type: 0,
      };

      const [conversationEntity] = ConversationMapper.mapConversations([payload] as ConversationDatabaseData[]);

      expect(conversationEntity.name()).toBe(payload.name);
      expect(conversationEntity.team_id).toBe(payload.team);
    });
  });

  describe('updateProperties', () => {
    it('can update the properties of a conversation', () => {
      const creatorId = createRandomUuid();
      const conversationsData = [payload.conversations.get.conversations[0]];
      const [conversationEntity] = ConversationMapper.mapConversations(conversationsData);
      const data: Partial<Record<keyof Conversation, string>> = {
        creator: creatorId,
        id: 'd5a39ffb-6ce3-4cc8-9048-0123456789abc',
        name: 'New foo bar conversation name',
      };
      const updatedConversationEntity = ConversationMapper.updateProperties(conversationEntity, data);

      expect(updatedConversationEntity.name()).toBe(data.name);
      expect(updatedConversationEntity.id).not.toBe(data.id);
      expect(updatedConversationEntity.creator).toBe(data.creator);
    });

    it('only updates existing properties', () => {
      const updatedName = 'Christmas 2017';
      const conversationEntity = new Conversation(createRandomUuid());
      conversationEntity.name('Christmas 2016');

      expect(conversationEntity.name()).toBeDefined();

      const updates: Partial<Record<keyof Conversation, string>> = {
        name: updatedName,
        //@ts-expect-error
        newProperty: 'abc',
      };
      ConversationMapper.updateProperties(conversationEntity, updates);

      expect(conversationEntity.name()).toBe(updatedName);
      //@ts-expect-error
      expect(conversationEntity.newProperty).toBeUndefined();
    });
  });

  describe('updateSelfStatus', () => {
    let conversationEntity: Conversation = undefined;

    beforeEach(() => {
      const conversationsData = [payload.conversations.get.conversations[0]];
      [conversationEntity] = ConversationMapper.mapConversations(conversationsData);
    });

    it('returns without updating if conversation entity does not exist', () => {
      conversationEntity = undefined;
      const selfStatus: Partial<SelfStatusUpdateDatabaseData> = {muted_state: 1};

      expect(conversationEntity).toBe(undefined);
      expect(ConversationMapper.updateSelfStatus(conversationEntity, selfStatus)).toBeFalsy();
    });

    it('can update the self status if the user leaves a conversation', () => {
      const selfStatus: Partial<SelfStatusUpdateDatabaseData> = {status: ConversationStatus.PAST_MEMBER};
      const updatedConversationEntity = ConversationMapper.updateSelfStatus(conversationEntity, selfStatus);

      expect(updatedConversationEntity.removed_from_conversation()).toBeTruthy();
    });

    it('can update the self status if the user joins a conversation', () => {
      const selfStatus: Partial<SelfStatusUpdateDatabaseData> = {status: ConversationStatus.CURRENT_MEMBER};
      const updatedConversationEntity = ConversationMapper.updateSelfStatus(conversationEntity, selfStatus);

      expect(updatedConversationEntity.removed_from_conversation()).toBeFalsy();
    });

    it('can update the self status with last event timestamp', () => {
      const timestamp = Date.now();
      const selfStatus: Partial<SelfStatusUpdateDatabaseData> = {last_event_timestamp: timestamp};
      const updatedConversationEntity = ConversationMapper.updateSelfStatus(conversationEntity, selfStatus);

      expect(updatedConversationEntity.last_event_timestamp()).toBe(timestamp);
    });

    it('can update the self status using otr_archived', () => {
      const timestamp = Date.now();
      conversationEntity.last_event_timestamp(timestamp);
      const selfStatus: Partial<SelfStatusUpdateDatabaseData> = {
        otr_archived: true,
        otr_archived_ref: new Date(timestamp).toISOString(),
      };
      const updatedConversationEntity = ConversationMapper.updateSelfStatus(conversationEntity, selfStatus);

      expect(updatedConversationEntity.archivedTimestamp()).toBe(timestamp);
      expect(updatedConversationEntity.archivedState()).toBe(true);
    });

    it('can update the self status using archived timestamp', () => {
      const timestamp = Date.now();
      const selfStatus: Partial<SelfStatusUpdateDatabaseData> = {
        archived_state: true,
        archived_timestamp: timestamp,
      };
      const updatedConversationEntity = ConversationMapper.updateSelfStatus(conversationEntity, selfStatus);

      expect(updatedConversationEntity.archivedTimestamp()).toBe(timestamp);
      expect(updatedConversationEntity.archivedState()).toBe(true);
    });

    it('can update the self when archive state is false', () => {
      const timestamp = Date.now();
      const selfStatus: Partial<SelfStatusUpdateDatabaseData> = {
        archived_state: false,
        archived_timestamp: timestamp,
      };
      const updatedConversationEntity = ConversationMapper.updateSelfStatus(conversationEntity, selfStatus);

      expect(updatedConversationEntity.archivedTimestamp()).toBe(timestamp);
      expect(updatedConversationEntity.archivedState()).toBe(false);
    });

    it('can update the self status if a conversation is cleared', () => {
      const timestamp = Date.now();
      const selfStatus: Partial<SelfStatusUpdateDatabaseData> = {
        cleared_timestamp: timestamp,
        last_event_timestamp: timestamp,
      };
      const updatedConversationEntity = ConversationMapper.updateSelfStatus(conversationEntity, selfStatus);

      expect(updatedConversationEntity.last_event_timestamp()).toBe(timestamp);
      expect(updatedConversationEntity.cleared_timestamp()).toBe(timestamp);
    });

    it('can update the self status if a conversation is read', () => {
      const timestamp = Date.now();
      const selfStatus: Partial<SelfStatusUpdateDatabaseData> = {last_read_timestamp: timestamp};
      const updatedConversationEntity = ConversationMapper.updateSelfStatus(conversationEntity, selfStatus);

      expect(updatedConversationEntity.last_read_timestamp()).toBe(timestamp);
    });

    it('can update the self status if a conversation is muted', () => {
      const timestamp = Date.now();
      conversationEntity.last_event_timestamp(timestamp);

      const selfStatus: Partial<SelfStatusUpdateDatabaseData> = {
        otr_muted_ref: new Date(timestamp).toISOString(),
        otr_muted_status: NOTIFICATION_STATE.NOTHING,
      };
      const updatedConversationEntity = ConversationMapper.updateSelfStatus(conversationEntity, selfStatus);

      expect(updatedConversationEntity.last_event_timestamp()).toBe(timestamp);
      expect(updatedConversationEntity['mutedTimestamp']()).toBe(timestamp);
      expect(updatedConversationEntity.notificationState()).toBe(NOTIFICATION_STATE.NOTHING);
    });

    it('accepts string values which must be parsed later on', () => {
      conversationEntity.last_read_timestamp(0);
      const lastReadTimestamp = 1480339377099;
      const selfStatus: Partial<SelfStatusUpdateDatabaseData> = {last_read_timestamp: lastReadTimestamp};
      const updatedConversationEntity = ConversationMapper.updateSelfStatus(conversationEntity, selfStatus);
      expect(updatedConversationEntity.last_read_timestamp()).toBe(lastReadTimestamp);
    });
  });

  describe('mergeConversation', () => {
    function getDataWithReadReceiptMode(
      localReceiptMode: RECEIPT_MODE,
      remoteReceiptMode: RECEIPT_MODE,
    ): Partial<ConversationDatabaseData>[] {
      const conversationCreatorId = createRandomUuid();
      const conversationId = createRandomUuid();
      const conversationName = 'Hello, World!';
      const selfUserId = createRandomUuid();
      const teamId = createRandomUuid();

      const localData: Partial<ConversationDatabaseData> = {
        archived_state: false,
        archived_timestamp: 0,
        cleared_timestamp: 0,
        ephemeral_timer: null,
        global_message_timer: null,
        id: conversationId,
        is_guest: false,
        is_managed: false,
        last_event_timestamp: 1545058511982,
        last_read_timestamp: 1545058511982,
        last_server_timestamp: 1545058511982,
        muted_state: 0,
        muted_timestamp: 0,
        name: conversationName,
        others: [conversationCreatorId],
        receipt_mode: localReceiptMode,
        status: 0,
        team_id: teamId,
        type: 0,
        verification_state: 0,
      };

      const remoteData: Partial<ConversationDatabaseData> = {
        access: [CONVERSATION_ACCESS.INVITE, CONVERSATION_ACCESS.CODE],
        access_role: CONVERSATION_ACCESS_ROLE.NON_ACTIVATED,
        creator: conversationCreatorId,
        id: conversationId,
        last_event_timestamp: new Date('1970-01-01T00:00:00.000Z').getTime(),
        members: {
          others: [
            {
              id: conversationCreatorId,
              status: 0,
            },
          ],
          self: {
            hidden: false,
            hidden_ref: null,
            id: selfUserId,
            otr_archived: false,
            otr_archived_ref: null,
            otr_muted_ref: null,
            otr_muted_status: NOTIFICATION_STATE.EVERYTHING,
            service: null,
            status_ref: '0.0',
            status_time: '1970-01-01T00:00:00.000Z',
          },
        },
        message_timer: null,
        name: conversationName,
        receipt_mode: remoteReceiptMode,
        team: teamId,
        type: 0,
      };

      return [localData, remoteData];
    }

    const remoteData: Partial<ConversationBackendData> = {
      access: [CONVERSATION_ACCESS.PRIVATE],
      creator: '532af01e-1e24-4366-aacf-33b67d4ee376',
      id: 'de7466b0-985c-4dc3-ad57-17877db45b4c',
      members: {
        others: [{id: '532af01e-1e24-4366-aacf-33b67d4ee376', status: 0}],
        self: {
          hidden: false,
          hidden_ref: null,
          id: '8b497692-7a38-4a5d-8287-e3d1006577d6',
          otr_archived: false,
          otr_archived_ref: '2017-02-16T10:06:41.118Z',
          otr_muted_ref: null,
          otr_muted_status: NOTIFICATION_STATE.EVERYTHING,
          service: null,
          status_ref: '0.0',
          status_time: '2015-01-07T16:26:51.363Z',
        },
      },
      name: 'Family Gathering',
      team: '5316fe03-24ee-4b19-b789-6d026bd3ce5f',
      type: 2,
    };

    it('incorporates remote data from backend into local data', () => {
      const local_data: Partial<ConversationDatabaseData> = {
        archived_state: false,
        archived_timestamp: 1487239601118,
        cleared_timestamp: 0,
        ephemeral_timer: 0,
        id: 'de7466b0-985c-4dc3-ad57-17877db45b4c',
        last_event_timestamp: 1488387380633,
        last_read_timestamp: 1488387380633,
        muted_state: NOTIFICATION_STATE.EVERYTHING,
        muted_timestamp: 0,
        verification_state: 0,
      };

      const [mergedConversation] = ConversationMapper.mergeConversation(
        [local_data] as ConversationDatabaseData[],
        {found: [remoteData]} as RemoteConversations,
      );

      expect(mergedConversation.creator).toBe(remoteData.creator);
      expect(mergedConversation.name).toBe(remoteData.name);
      expect(mergedConversation.others[0]).toBe(remoteData.members.others[0].id);
      expect(mergedConversation.team_id).toBe(remoteData.team);
      expect(mergedConversation.type).toBe(remoteData.type);

      expect(mergedConversation.archived_state).toBe(local_data.archived_state);
      expect(mergedConversation.archived_timestamp).toBe(local_data.archived_timestamp);
      expect(mergedConversation.cleared_timestamp).toBe(local_data.cleared_timestamp);
      expect(mergedConversation.ephemeral_timer).toBe(local_data.ephemeral_timer);
      expect(mergedConversation.id).toBe(local_data.id);
      expect(mergedConversation.last_event_timestamp).toBe(local_data.last_event_timestamp);
      expect(mergedConversation.last_read_timestamp).toBe(local_data.last_read_timestamp);
      expect(mergedConversation.muted_state).toBe(local_data.muted_state);
      expect(mergedConversation.muted_timestamp).toBe(local_data.muted_timestamp);
      expect(mergedConversation.verification_state).toBe(local_data.verification_state);
    });

    it('should set timestamps on local data if not present', () => {
      const localData: Partial<ConversationDatabaseData> = {
        cleared_timestamp: 0,
        ephemeral_timer: 0,
        id: 'de7466b0-985c-4dc3-ad57-17877db45b4c',
        last_event_timestamp: 1488387380633,
        last_read_timestamp: 1488387380633,
        verification_state: 0,
      };

      const remoteData2: ConversationBackendData = JSON.parse(JSON.stringify(remoteData));
      remoteData2.id = createRandomUuid();

      const [merged_conversation, merged_conversation_2] = ConversationMapper.mergeConversation(
        [localData] as ConversationDatabaseData[],
        {found: [remoteData, remoteData2]} as RemoteConversations,
      );

      expect(merged_conversation.creator).toBe(remoteData.creator);
      expect(merged_conversation.name).toBe(remoteData.name);
      expect(merged_conversation.others[0]).toBe(remoteData.members.others[0].id);
      expect(merged_conversation.type).toBe(remoteData.type);

      expect(merged_conversation.cleared_timestamp).toBe(localData.cleared_timestamp);
      expect(merged_conversation.ephemeral_timer).toBe(localData.ephemeral_timer);
      expect(merged_conversation.id).toBe(localData.id);
      expect(merged_conversation.last_event_timestamp).toBe(localData.last_event_timestamp);
      expect(merged_conversation.last_read_timestamp).toBe(localData.last_read_timestamp);
      expect(merged_conversation.last_server_timestamp).toBe(localData.last_event_timestamp);
      expect(merged_conversation.verification_state).toBe(localData.verification_state);

      const expectedArchivedTimestamp = new Date(remoteData.members.self.otr_archived_ref).getTime();

      expect(merged_conversation.archived_timestamp).toBe(expectedArchivedTimestamp);
      expect(merged_conversation.archived_state).toBe(remoteData.members.self.otr_archived);

      const expectedNotificationTimestamp = new Date(remoteData.members.self.otr_muted_ref).getTime();

      expect(merged_conversation.muted_state).toBe(NOTIFICATION_STATE.EVERYTHING);
      expect(merged_conversation.muted_timestamp).toBe(expectedNotificationTimestamp);

      expect(merged_conversation_2.last_event_timestamp).toBe(2);
      expect(merged_conversation_2.last_server_timestamp).toBe(2);
    });

    it('updates local message timer if present on the remote', () => {
      const baseConversation: Partial<ConversationDatabaseData> = {
        id: 'd5a39ffb-6ce3-4cc8-9048-0123456789abc',
        members: {others: [], self: {} as any},
      };
      [
        {
          expected: {message_timer: 10000},
          local: {...baseConversation, message_timer: undefined},
          remote: {...baseConversation, message_timer: 10000},
        },
        {
          expected: {message_timer: 0},
          local: {...baseConversation, message_timer: 1000},
          remote: {...baseConversation, message_timer: 0},
        },
      ].forEach(({local, remote, expected}) => {
        const [merged_conversation] = ConversationMapper.mergeConversation(
          [local] as ConversationDatabaseData[],
          {found: [remote]} as RemoteConversations,
        );

        expect(merged_conversation.message_timer).toEqual(expected.message_timer);
      });
    });

    it('updates local archive and muted timestamps if time of remote data is newer', () => {
      const localData: Partial<ConversationDatabaseData> = {
        archived_state: false,
        archived_timestamp: 1487066801118,
        cleared_timestamp: 0,
        ephemeral_timer: 0,
        id: 'de7466b0-985c-4dc3-ad57-17877db45b4c',
        last_event_timestamp: 1488387380633,
        last_read_timestamp: 1488387380633,
        muted_state: NOTIFICATION_STATE.EVERYTHING,
        muted_timestamp: 0,
        verification_state: 0,
      };

      const selfUpdate: Partial<MemberBackendData> = {
        otr_archived: true,
        otr_archived_ref: '2017-02-16T10:06:41.118Z',
        otr_muted_ref: '2017-02-16T10:06:41.118Z',
        otr_muted_status: NOTIFICATION_STATE.NOTHING,
      };

      remoteData.members.self = {...remoteData.members.self, ...selfUpdate};

      const [merged_conversation] = ConversationMapper.mergeConversation(
        [localData] as ConversationDatabaseData[],
        {found: [remoteData]} as RemoteConversations,
      );

      expect(merged_conversation.creator).toBe(remoteData.creator);
      expect(merged_conversation.name).toBe(remoteData.name);
      expect(merged_conversation.others[0]).toBe(remoteData.members.others[0].id);
      expect(merged_conversation.type).toBe(remoteData.type);

      expect(merged_conversation.cleared_timestamp).toBe(localData.cleared_timestamp);
      expect(merged_conversation.ephemeral_timer).toBe(localData.ephemeral_timer);
      expect(merged_conversation.id).toBe(localData.id);
      expect(merged_conversation.last_event_timestamp).toBe(localData.last_event_timestamp);
      expect(merged_conversation.last_read_timestamp).toBe(localData.last_read_timestamp);

      expect(merged_conversation.muted_timestamp).not.toBe(localData.muted_timestamp);
      expect(merged_conversation.verification_state).toBe(localData.verification_state);

      // remote one is newer
      const expectedArchivedTimestamp = new Date(remoteData.members.self.otr_archived_ref).getTime();

      expect(merged_conversation.archived_timestamp).toBe(expectedArchivedTimestamp);
      expect(merged_conversation.archived_state).toBe(remoteData.members.self.otr_archived);

      const expectedNotificationTimestamp = new Date(remoteData.members.self.otr_muted_ref).getTime();

      expect(merged_conversation.muted_state).toBe(NOTIFICATION_STATE.NOTHING);
      expect(merged_conversation.muted_timestamp).toBe(expectedNotificationTimestamp);
    });

    it('only maps other participants if they are still in the conversation', () => {
      const othersUpdate: OtherMemberBackendData[] = [
        {id: '39b7f597-dfd1-4dff-86f5-fe1b79cb70a0', status: 1},
        {id: '5eeba863-44be-43ff-8c47-7565a028f182', status: 0},
        {id: 'a187fd3e-479a-4e85-a77f-5e4ab95477cf', status: 1},
        {id: 'd270c7b4-6492-4953-b1bf-be817fe665b2', status: 0},
      ];

      remoteData.members.others = remoteData.members.others.concat(othersUpdate);

      const [merged_conversation] = ConversationMapper.mergeConversation([], {
        found: [remoteData],
      } as RemoteConversations);

      expect(merged_conversation.others.length).toBe(3);
    });

    it('updates server timestamp if event timestamp is greater', () => {
      const localData: Partial<ConversationDatabaseData> = {
        id: 'de7466b0-985c-4dc3-ad57-17877db45b4c',
        last_event_timestamp: 1488387380633,
        last_read_timestamp: 1488387380633,
        last_server_timestamp: 1377276270510,
        muted_state: NOTIFICATION_STATE.EVERYTHING,
        muted_timestamp: 0,
        verification_state: 0,
      };

      const [merged_conversation] = ConversationMapper.mergeConversation(
        [localData] as ConversationDatabaseData[],
        {found: [remoteData]} as RemoteConversations,
      );

      expect(merged_conversation.last_event_timestamp).toBe(localData.last_event_timestamp);
      expect(merged_conversation.last_server_timestamp).toBe(localData.last_event_timestamp);
    });

    it('prefers local data over remote data when mapping the read receipts value', () => {
      const localReceiptMode = 0;
      const [localData, remoteData] = getDataWithReadReceiptMode(localReceiptMode, 1);
      const [mergedConversation] = ConversationMapper.mergeConversation(
        [localData] as ConversationDatabaseData[],
        {found: [remoteData]} as RemoteConversations,
      );

      expect(mergedConversation.receipt_mode).toBe(localReceiptMode);
    });

    it('uses the remote receipt mode when there is no local receipt mode', () => {
      const remoteReceiptMode = 0;
      const [localData, remoteData] = getDataWithReadReceiptMode(null, remoteReceiptMode);

      const [mergedConversation] = ConversationMapper.mergeConversation(
        [localData] as ConversationDatabaseData[],
        {found: [remoteData]} as RemoteConversations,
      );

      expect(mergedConversation.receipt_mode).toBe(remoteReceiptMode);
    });
  });
});<|MERGE_RESOLUTION|>--- conflicted
+++ resolved
@@ -18,23 +18,17 @@
  */
 
 import {
-  CONVERSATION_TYPE,
+  Conversation as ConversationBackendData,
   CONVERSATION_ACCESS,
   CONVERSATION_ACCESS_ROLE,
-  Conversation as ConversationBackendData,
+  CONVERSATION_TYPE,
   Member as MemberBackendData,
   OtherMember as OtherMemberBackendData,
   RemoteConversations,
 } from '@wireapp/api-client/lib/conversation/';
-<<<<<<< HEAD
 import {RECEIPT_MODE} from '@wireapp/api-client/lib/conversation/data';
 import type {QualifiedId} from '@wireapp/api-client/lib/user/';
 
-=======
-import {createRandomUuid} from 'Util/util';
-import {RECEIPT_MODE} from '@wireapp/api-client/lib/conversation/data';
-import {Conversation} from 'src/script/entity/Conversation';
->>>>>>> 3c8bcb1e
 import {
   ConversationDatabaseData,
   ConversationMapper,
@@ -47,10 +41,6 @@
 import {createRandomUuid} from 'Util/util';
 
 import {entities, payload} from '../../../test/api/payloads';
-<<<<<<< HEAD
-=======
-import type {QualifiedId} from '@wireapp/api-client/lib/user/';
->>>>>>> 3c8bcb1e
 
 describe('ConversationMapper', () => {
   describe('mapConversations', () => {
