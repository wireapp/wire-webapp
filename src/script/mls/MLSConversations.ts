/*
 * Wire
 * Copyright (C) 2022 Wire Swiss GmbH
 *
 * This program is free software: you can redistribute it and/or modify
 * it under the terms of the GNU General Public License as published by
 * the Free Software Foundation, either version 3 of the License, or
 * (at your option) any later version.
 *
 * This program is distributed in the hope that it will be useful,
 * but WITHOUT ANY WARRANTY; without even the implied warranty of
 * MERCHANTABILITY or FITNESS FOR A PARTICULAR PURPOSE. See the
 * GNU General Public License for more details.
 *
 * You should have received a copy of the GNU General Public License
 * along with this program. If not, see http://www.gnu.org/licenses/.
 *
 */

import {QualifiedId} from '@wireapp/api-client/lib/user';
import {KeyPackageClaimUser} from '@wireapp/core/lib/conversation';

import {Account} from '@wireapp/core';

import {useMLSConversationState} from './mlsConversationState';

import {ConversationRepository} from '../conversation/ConversationRepository';
import {
<<<<<<< HEAD
  isMLSCapableConversation,
  isMLSConversation,
=======
>>>>>>> 75dfe1b1
  isSelfConversation,
  isTeamConversation,
  MLSCapableConversation,
  MLSConversation,
} from '../conversation/ConversationSelectors';
import {Conversation} from '../entity/Conversation';
import {User} from '../entity/User';

type MLSConversationRepository = Pick<
  ConversationRepository,
  'findConversationByGroupId' | 'getConversationById' | 'conversationRoleRepository'
>;

/**
 * Will initialize all the MLS conversations that the user is member of but that are not yet locally established.
 *
 * @param conversations - all the conversations that the user is part of
 * @param core - the instance of the core
 */
export async function initMLSConversations(
  mlsCapableConversations: MLSCapableConversation[],
  core: Account,
): Promise<void> {
  const mlsService = core.service?.mls;
  if (!mlsService) {
    throw new Error('MLS service not available');
  }

<<<<<<< HEAD
  const mlsCapableConversations = conversations.filter(isMLSCapableConversation);
=======
>>>>>>> 75dfe1b1
  await joinNewMLSConversations(mlsCapableConversations, core);

  return mlsService.schedulePeriodicKeyMaterialRenewals(mlsCapableConversations.map(({groupId}) => groupId));
}

/**
 * Will initialise the MLS callbacks for the core.
 * It should be called before processing messages queue as the callbacks are being used when decrypting mls messages.
 *
 * @param core - the instance of the core
 * @param conversationRepository - conversations repository
 */
export async function initMLSCallbacks(
  core: Account,
  conversationRepository: MLSConversationRepository,
): Promise<void> {
  return core.configureMLSCallbacks({
    groupIdFromConversationId: async conversationId => {
      const conversation = await conversationRepository.getConversationById(conversationId);
      return conversation?.groupId;
    },
    // These rules are enforced by backend, no need to implement them on the client side.
    authorize: async () => true,
    userAuthorize: async () => true,
  });
}

/**
 * Will join all the conversation that the current user is part of but that are not joined by the current user's device
 *
 * @param conversations - all the conversations that the user is part of
 * @param core - the instance of the core
 */
async function joinNewMLSConversations(conversations: MLSCapableConversation[], core: Account): Promise<void> {
  // We send external proposal to all the MLS conversations that are in an unknown state (not established nor pendingWelcome)
  await useMLSConversationState.getState().sendExternalToPendingJoin(
    conversations,
    groupId => core.service!.conversation.isMLSConversationEstablished(groupId),
    conversationId => core.service!.conversation.joinByExternalCommit(conversationId),
  );
}

/**
 * Will register self and team MLS conversations.
 * The self conversation and the team conversation are special conversations created by noone and, thus, need to be manually created by the first device that detects them
 *
 * @param conversations all the conversations the user is part of
 * @param core instance of the core
 */
export async function registerUninitializedSelfAndTeamConversations(
  mlsConversations: MLSConversation[],
  selfUser: User,
  selfClientId: string,
  core: Account,
): Promise<void> {
  const mlsService = core.service?.mls;

  if (!mlsService) {
    throw new Error('MLS service not available');
  }

  const uninitializedConversations = mlsConversations.filter(
    conversation => conversation.epoch === 0 && (isSelfConversation(conversation) || isTeamConversation(conversation)),
  );

  await Promise.all(
    uninitializedConversations.map(conversation =>
      mlsService.registerConversation(conversation.groupId, [selfUser.qualifiedId], {
        user: selfUser,
        client: selfClientId,
      }),
    ),
  );
}

/**
 * Will add all other user's self clients to the mls group.
 *
 * @param conversation id of the conversation
 * @param selfUserId id of the self user who's clients should be added
 * @param selfClientId id of the current client (that should be skipped)
 * @param core instance of the core
 */
export async function addOtherSelfClientsToMLSConversation(
  conversation: Conversation,
  selfUserId: QualifiedId,
  selfClientId: string,
  core: Account,
) {
  const {groupId, qualifiedId} = conversation;

  if (!groupId) {
    throw new Error(`No group id found for MLS conversation ${conversation.id}`);
  }

  const selfQualifiedUser: KeyPackageClaimUser = {
    ...selfUserId,
    skipOwnClientId: selfClientId,
  };

  await core.service?.conversation.addUsersToMLSConversation({
    conversationId: qualifiedId,
    groupId,
    qualifiedUsers: [selfQualifiedUser],
  });
}<|MERGE_RESOLUTION|>--- conflicted
+++ resolved
@@ -26,11 +26,6 @@
 
 import {ConversationRepository} from '../conversation/ConversationRepository';
 import {
-<<<<<<< HEAD
-  isMLSCapableConversation,
-  isMLSConversation,
-=======
->>>>>>> 75dfe1b1
   isSelfConversation,
   isTeamConversation,
   MLSCapableConversation,
@@ -59,10 +54,6 @@
     throw new Error('MLS service not available');
   }
 
-<<<<<<< HEAD
-  const mlsCapableConversations = conversations.filter(isMLSCapableConversation);
-=======
->>>>>>> 75dfe1b1
   await joinNewMLSConversations(mlsCapableConversations, core);
 
   return mlsService.schedulePeriodicKeyMaterialRenewals(mlsCapableConversations.map(({groupId}) => groupId));
