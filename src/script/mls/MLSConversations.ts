/*
 * Wire
 * Copyright (C) 2022 Wire Swiss GmbH
 *
 * This program is free software: you can redistribute it and/or modify
 * it under the terms of the GNU General Public License as published by
 * the Free Software Foundation, either version 3 of the License, or
 * (at your option) any later version.
 *
 * This program is distributed in the hope that it will be useful,
 * but WITHOUT ANY WARRANTY; without even the implied warranty of
 * MERCHANTABILITY or FITNESS FOR A PARTICULAR PURPOSE. See the
 * GNU General Public License for more details.
 *
 * You should have received a copy of the GNU General Public License
 * along with this program. If not, see http://www.gnu.org/licenses/.
 *
 */

import {QualifiedId} from '@wireapp/api-client/lib/user';
import {KeyPackageClaimUser} from '@wireapp/core/lib/conversation';

import {Account} from '@wireapp/core';

import {ConversationRepository} from '../conversation/ConversationRepository';
import {
  isSelfConversation,
  isTeamConversation,
  MLSCapableConversation,
  MLSConversation,
} from '../conversation/ConversationSelectors';
import {Conversation} from '../entity/Conversation';
import {User} from '../entity/User';

type MLSConversationRepository = Pick<
  ConversationRepository,
  'findConversationByGroupId' | 'getConversationById' | 'conversationRoleRepository'
>;

/**
 * Will initialize all the MLS conversations that the user is member of but that are not yet locally established.
 *
 * @param conversations - all the conversations that the user is part of
 * @param core - the instance of the core
 */
<<<<<<< HEAD
export async function initialiseEstablishedMLSCapableConversations(core: Account): Promise<void> {
  const mlsService = core.service?.mls;
  if (!mlsService) {
    throw new Error('MLS service not available');
  }

  // we reinitialize the periodic key material renewal for all the already established groups
  const alreadyEstablishedGroupIds = Array.from(useMLSConversationState.getState().established);
  mlsService.schedulePeriodicKeyMaterialRenewals(alreadyEstablishedGroupIds);
=======
export async function initMLSConversations(conversations: Conversation[], core: Account): Promise<void> {
  const {mls: mlsService, conversation: conversationService} = core.service || {};
  if (!mlsService || !conversationService) {
    throw new Error('MLS or Conversation service is not available!');
  }

  const mlsConversations = conversations.filter(isMLSConversation);

  await Promise.allSettled(
    mlsConversations.map(async mlsConversation => {
      const {groupId, qualifiedId} = mlsConversation;

      const isEstablished = await conversationService.isMLSConversationEstablished(groupId);

      //if group is already established, we just schedule periodic key material updates
      if (isEstablished) {
        return mlsService.scheduleKeyMaterialRenewal(groupId);
      }

      //otherwise we should try joining via external commit
      return conversationService.joinByExternalCommit(qualifiedId);
    }),
  );
>>>>>>> b14999bb
}

/**
 * Will initialise the MLS callbacks for the core.
 * It should be called before processing messages queue as the callbacks are being used when decrypting mls messages.
 *
 * @param core - the instance of the core
 * @param conversationRepository - conversations repository
 */
export async function initMLSCallbacks(
  core: Account,
  conversationRepository: MLSConversationRepository,
): Promise<void> {
  return core.configureMLSCallbacks({
    groupIdFromConversationId: async conversationId => {
      const conversation = await conversationRepository.getConversationById(conversationId);
      return conversation?.groupId;
    },
    // These rules are enforced by backend, no need to implement them on the client side.
    authorize: async () => true,
    userAuthorize: async () => true,
  });
}

/**
<<<<<<< HEAD
 * Will join (with external commit) all the conversation that the current user is part of but that are not joined by the current user's device.
 *
 * @param conversations - all the conversations that the user is part of
 * @param core - the instance of the core
 */
export async function joinNewMLSConversations(
  conversations: MLSCapableConversation[],
  core: Account,
  onSuccessfulJoin?: (conversation: Conversation) => void,
): Promise<void> {
  // We send external proposal to all the MLS conversations that are in an unknown state (not established nor pendingWelcome)
  return useMLSConversationState.getState().sendExternalToPendingJoin(
    conversations,
    groupId => core.service!.conversation.isMLSConversationEstablished(groupId),
    conversationId => core.service!.conversation.joinByExternalCommit(conversationId),
    onSuccessfulJoin,
  );
}

/**
=======
>>>>>>> b14999bb
 * Will register self and team MLS conversations.
 * The self conversation and the team conversation are special conversations created by noone and, thus, need to be manually created by the first device that detects them
 *
 * @param conversations all the conversations the user is part of
 * @param core instance of the core
 */
export async function registerUninitializedSelfAndTeamConversations(
  mlsConversations: MLSConversation[],
  selfUser: User,
  selfClientId: string,
  core: Account,
): Promise<void> {
  const mlsService = core.service?.mls;

  if (!mlsService) {
    throw new Error('MLS service not available');
  }

<<<<<<< HEAD
  const uninitializedConversations = mlsConversations.filter(
    conversation => conversation.epoch === 0 && (isSelfConversation(conversation) || isTeamConversation(conversation)),
=======
  const uninitializedConversations = conversations.filter(
    (conversation): conversation is MLSConversation =>
      isMLSConversation(conversation) &&
      conversation.epoch === 0 &&
      (isSelfConversation(conversation) || isTeamConversation(conversation)),
>>>>>>> b14999bb
  );

  await Promise.all(
    uninitializedConversations.map(conversation =>
      mlsService.registerConversation(conversation.groupId, [selfUser.qualifiedId], {
        user: selfUser,
        client: selfClientId,
      }),
    ),
  );
}

/**
 * Will add all other user's self clients to the mls group.
 *
 * @param conversation id of the conversation
 * @param selfUserId id of the self user who's clients should be added
 * @param selfClientId id of the current client (that should be skipped)
 * @param core instance of the core
 */
export async function addOtherSelfClientsToMLSConversation(
  conversation: Conversation,
  selfUserId: QualifiedId,
  selfClientId: string,
  core: Account,
) {
  const {groupId, qualifiedId} = conversation;

  if (!groupId) {
    throw new Error(`No group id found for MLS conversation ${conversation.id}`);
  }

  const selfQualifiedUser: KeyPackageClaimUser = {
    ...selfUserId,
    skipOwnClientId: selfClientId,
  };

  await core.service?.conversation.addUsersToMLSConversation({
    conversationId: qualifiedId,
    groupId,
    qualifiedUsers: [selfQualifiedUser],
  });
}<|MERGE_RESOLUTION|>--- conflicted
+++ resolved
@@ -24,9 +24,10 @@
 
 import {ConversationRepository} from '../conversation/ConversationRepository';
 import {
+  isMLSCapableConversation,
+  isMLSConversation,
   isSelfConversation,
   isTeamConversation,
-  MLSCapableConversation,
   MLSConversation,
 } from '../conversation/ConversationSelectors';
 import {Conversation} from '../entity/Conversation';
@@ -43,24 +44,17 @@
  * @param conversations - all the conversations that the user is part of
  * @param core - the instance of the core
  */
-<<<<<<< HEAD
-export async function initialiseEstablishedMLSCapableConversations(core: Account): Promise<void> {
-  const mlsService = core.service?.mls;
-  if (!mlsService) {
-    throw new Error('MLS service not available');
-  }
-
-  // we reinitialize the periodic key material renewal for all the already established groups
-  const alreadyEstablishedGroupIds = Array.from(useMLSConversationState.getState().established);
-  mlsService.schedulePeriodicKeyMaterialRenewals(alreadyEstablishedGroupIds);
-=======
-export async function initMLSConversations(conversations: Conversation[], core: Account): Promise<void> {
+export async function initMLSConversations(
+  conversations: Conversation[],
+  core: Account,
+  onSuccessfulJoin?: (conversation: Conversation) => void,
+): Promise<void> {
   const {mls: mlsService, conversation: conversationService} = core.service || {};
   if (!mlsService || !conversationService) {
     throw new Error('MLS or Conversation service is not available!');
   }
 
-  const mlsConversations = conversations.filter(isMLSConversation);
+  const mlsConversations = conversations.filter(isMLSCapableConversation);
 
   await Promise.allSettled(
     mlsConversations.map(async mlsConversation => {
@@ -74,10 +68,13 @@
       }
 
       //otherwise we should try joining via external commit
-      return conversationService.joinByExternalCommit(qualifiedId);
+      await conversationService.joinByExternalCommit(qualifiedId);
+
+      if (onSuccessfulJoin) {
+        return onSuccessfulJoin(mlsConversation);
+      }
     }),
   );
->>>>>>> b14999bb
 }
 
 /**
@@ -103,29 +100,6 @@
 }
 
 /**
-<<<<<<< HEAD
- * Will join (with external commit) all the conversation that the current user is part of but that are not joined by the current user's device.
- *
- * @param conversations - all the conversations that the user is part of
- * @param core - the instance of the core
- */
-export async function joinNewMLSConversations(
-  conversations: MLSCapableConversation[],
-  core: Account,
-  onSuccessfulJoin?: (conversation: Conversation) => void,
-): Promise<void> {
-  // We send external proposal to all the MLS conversations that are in an unknown state (not established nor pendingWelcome)
-  return useMLSConversationState.getState().sendExternalToPendingJoin(
-    conversations,
-    groupId => core.service!.conversation.isMLSConversationEstablished(groupId),
-    conversationId => core.service!.conversation.joinByExternalCommit(conversationId),
-    onSuccessfulJoin,
-  );
-}
-
-/**
-=======
->>>>>>> b14999bb
  * Will register self and team MLS conversations.
  * The self conversation and the team conversation are special conversations created by noone and, thus, need to be manually created by the first device that detects them
  *
@@ -133,7 +107,7 @@
  * @param core instance of the core
  */
 export async function registerUninitializedSelfAndTeamConversations(
-  mlsConversations: MLSConversation[],
+  conversations: Conversation[],
   selfUser: User,
   selfClientId: string,
   core: Account,
@@ -144,16 +118,11 @@
     throw new Error('MLS service not available');
   }
 
-<<<<<<< HEAD
-  const uninitializedConversations = mlsConversations.filter(
-    conversation => conversation.epoch === 0 && (isSelfConversation(conversation) || isTeamConversation(conversation)),
-=======
   const uninitializedConversations = conversations.filter(
     (conversation): conversation is MLSConversation =>
       isMLSConversation(conversation) &&
       conversation.epoch === 0 &&
       (isSelfConversation(conversation) || isTeamConversation(conversation)),
->>>>>>> b14999bb
   );
 
   await Promise.all(
