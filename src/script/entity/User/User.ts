--- conflicted
+++ resolved
@@ -149,11 +149,7 @@
 
     this.name = ko.observable('');
 
-<<<<<<< HEAD
-    this.supportedProtocols = ko.observableArray<ConversationProtocol>();
-=======
     this.supportedProtocols = ko.observableArray<ConversationProtocol>([]);
->>>>>>> 75dfe1b1
 
     this.managedBy = ko.observable(User.CONFIG.MANAGED_BY.WIRE);
 
