/*
 * Wire
 * Copyright (C) 2018 Wire Swiss GmbH
 *
 * This program is free software: you can redistribute it and/or modify
 * it under the terms of the GNU General Public License as published by
 * the Free Software Foundation, either version 3 of the License, or
 * (at your option) any later version.
 *
 * This program is distributed in the hope that it will be useful,
 * but WITHOUT ANY WARRANTY; without even the implied warranty of
 * MERCHANTABILITY or FITNESS FOR A PARTICULAR PURPOSE. See the
 * GNU General Public License for more details.
 *
 * You should have received a copy of the GNU General Public License
 * along with this program. If not, see http://www.gnu.org/licenses/.
 *
 */

import {t, Declension, joinNames} from 'Util/LocalizerUtil';
<<<<<<< HEAD
import {getFirstName} from 'Util/SanitizationUtil';
=======
import {capitalizeFirstChar} from 'Util/StringUtil';
>>>>>>> 445f7481

import {User} from '../User';
import {ClientEvent} from '../../event/Client';
import {BackendEvent} from '../../event/Backend';
import {SystemMessageType} from '../../message/SystemMessageType';
import {SuperType} from '../../message/SuperType';

window.z = window.z || {};
window.z.entity = z.entity || {};

z.entity.MemberMessage = class MemberMessage extends z.entity.SystemMessage {
  static get CONFIG() {
    return {
      MAX_USERS_VISIBLE: 17,
      MAX_WHOLE_TEAM_USERS_VISIBLE: 10,
      REDUCED_USERS_COUNT: 15,
    };
  }

  constructor() {
    super();

    this.super_type = SuperType.MEMBER;
    this.memberMessageType = SystemMessageType.NORMAL;

    this.userEntities = ko.observableArray();
    this.userIds = ko.observableArray();
    this.name = ko.observable('');

    this.exceedsMaxVisibleUsers = ko.pureComputed(() => {
      return this.joinedUserEntities().length > MemberMessage.CONFIG.MAX_USERS_VISIBLE;
    });
    this.visibleUsers = ko.observable([]);
    this.hiddenUserCount = ko.pureComputed(() => this.joinedUserEntities().length - this.visibleUsers().length);
    this.highlightedUsers = ko.pureComputed(() => {
      return this.type === BackendEvent.CONVERSATION.MEMBER_JOIN ? this.joinedUserEntities() : [];
    });

    this.hasUsers = ko.pureComputed(() => this.userEntities().length);
    this.allTeamMembers = undefined;
    this.showServicesWarning = false;

    // Users joined the conversation without sender
    this.joinedUserEntities = ko.pureComputed(() => {
      return this.userEntities()
        .filter(userEntity => !this.user() || this.user().id !== userEntity.id)
        .map(userEntity => userEntity);
    });

    this.joinedUserEntities.subscribe(joinedUserEntities => {
      const selfUser = joinedUserEntities.find(userEntity => userEntity.is_me);
      const visibleUsers = joinedUserEntities.filter(userEntity => !userEntity.is_me);
      if (this.exceedsMaxVisibleUsers()) {
        const spliceCount = MemberMessage.CONFIG.REDUCED_USERS_COUNT;
        visibleUsers.splice(selfUser ? spliceCount - 1 : spliceCount);
      }
      if (selfUser) {
        visibleUsers.push(selfUser);
      }
      this.visibleUsers(visibleUsers);
    });

    // Users joined the conversation without self
    this.remoteUserEntities = ko.pureComputed(() => {
      return this.userEntities()
        .filter(userEntity => !userEntity.is_me)
        .map(userEntity => userEntity);
    });

    this.senderName = ko.pureComputed(() => {
      const isTeamMemberLeave = this.type === ClientEvent.CONVERSATION.TEAM_MEMBER_LEAVE;
      return isTeamMemberLeave ? this.name() : getFirstName(this.user(), Declension.NOMINATIVE, true);
    });

    this.showNamedCreation = ko.pureComputed(() => this.isConversationCreate() && this.name().length);

    this.otherUser = ko.pureComputed(() => (this.hasUsers() ? this.userEntities()[0] : new User()));

    this.htmlCaption = ko.pureComputed(() => {
      if (!this.hasUsers()) {
        return '';
      }

      const replaceShowMore = {
        '/showmore': '</a>',
        showmore: '<a class="message-header-show-more" data-uie-name="do-show-more">',
      };

      const count = this.hiddenUserCount();
      const users = this._generateNameString(this.exceedsMaxVisibleUsers(), Declension.DATIVE);
      const name = this.senderName();

      switch (this.memberMessageType) {
        case SystemMessageType.CONNECTION_ACCEPTED:
        case SystemMessageType.CONNECTION_REQUEST: {
          if (this.otherUser()) {
            if (this.otherUser().isBlocked()) {
              return t('conversationConnectionBlocked');
            }

            if (this.otherUser().isOutgoingRequest()) {
              return '';
            }
          }

          return t('conversationConnectionAccepted');
        }

        case SystemMessageType.CONVERSATION_CREATE: {
          if (this.name().length) {
            const exceedsMaxTeam = this.joinedUserEntities().length > MemberMessage.CONFIG.MAX_WHOLE_TEAM_USERS_VISIBLE;
            if (this.allTeamMembers && exceedsMaxTeam) {
              const guestCount = this.joinedUserEntities().filter(userEntity => userEntity.isGuest()).length;
              if (!guestCount) {
                return t('conversationCreateTeam', {}, replaceShowMore);
              }

              const hasSingleGuest = guestCount === 1;
              return hasSingleGuest
                ? t('conversationCreateTeamGuest', {}, replaceShowMore)
                : t('conversationCreateTeamGuests', guestCount, replaceShowMore);
            }

            return this.exceedsMaxVisibleUsers()
              ? t('conversationCreateWithMore', {count, users}, replaceShowMore)
              : t('conversationCreateWith', users);
          }

          if (this.user().is_me) {
            return this.exceedsMaxVisibleUsers()
              ? t('conversationCreatedYouMore', {count, users}, replaceShowMore)
              : t('conversationCreatedYou', users);
          }

          return this.exceedsMaxVisibleUsers()
            ? t('conversationCreatedMore', {count, name, users}, replaceShowMore)
            : t('conversationCreated', {name, users});
        }

        case SystemMessageType.CONVERSATION_RESUME: {
          return t('conversationResume', this._generateNameString(false, Declension.DATIVE));
        }

        default:
          break;
      }

      switch (this.type) {
        case BackendEvent.CONVERSATION.MEMBER_JOIN: {
          const senderJoined = this.otherUser().id === this.user().id;
          if (senderJoined) {
            return this.user().is_me
              ? t('conversationMemberJoinedSelfYou')
              : t('conversationMemberJoinedSelf', this.senderName());
          }

          if (this.user().is_me) {
            return this.exceedsMaxVisibleUsers()
              ? t('conversationMemberJoinedYouMore', {count, users}, replaceShowMore)
              : t('conversationMemberJoinedYou', users, replaceShowMore);
          }
          return this.exceedsMaxVisibleUsers()
            ? t('conversationMemberJoinedMore', {count, name, users}, replaceShowMore)
            : t('conversationMemberJoined', {name, users}, replaceShowMore);
        }

        case BackendEvent.CONVERSATION.MEMBER_LEAVE: {
          const temporaryGuestRemoval = this.otherUser().is_me && this.otherUser().isTemporaryGuest();
          if (temporaryGuestRemoval) {
            return t('temporaryGuestLeaveMessage');
          }

          const senderLeft = this.otherUser().id === this.user().id;
          if (senderLeft) {
            return this.user().is_me ? t('conversationMemberLeftYou') : t('conversationMemberLeft', name);
          }

          const allUsers = this._generateNameString();
          return this.user().is_me
            ? t('conversationMemberRemovedYou', allUsers)
            : t('conversationMemberRemoved', {name, users: allUsers});
        }

        case ClientEvent.CONVERSATION.TEAM_MEMBER_LEAVE: {
          return t('conversationTeamLeft', name);
        }

        default:
          break;
      }
      return '';
    });

    this.htmlGroupCreationHeader = ko.pureComputed(() => {
      if (this.showNamedCreation()) {
        if (this.user().isTemporaryGuest()) {
          return t('conversationCreateTemporary');
        }

        const groupCreationString = this.user().is_me
          ? t('conversationCreatedNameYou')
          : t('conversationCreatedName', this.senderName());
        return capitalizeFirstChar(groupCreationString);
      }
      return '';
    });

    this.showLargeAvatar = () => {
      const largeAvatarTypes = [SystemMessageType.CONNECTION_ACCEPTED, SystemMessageType.CONNECTION_REQUEST];
      return largeAvatarTypes.includes(this.memberMessageType);
    };
  }

  _generateNameString(skipAnd = false, declension = Declension.ACCUSATIVE) {
    return joinNames(this.visibleUsers(), declension, skipAnd, true);
  }

  isConnection() {
    const connectionMessageTypes = [SystemMessageType.CONNECTION_ACCEPTED, SystemMessageType.CONNECTION_REQUEST];

    return connectionMessageTypes.includes(this.memberMessageType);
  }

  isConnectionRequest() {
    return this.memberMessageType === SystemMessageType.CONNECTION_REQUEST;
  }

  isCreation() {
    return [
      SystemMessageType.CONNECTION_ACCEPTED,
      SystemMessageType.CONNECTION_REQUEST,
      SystemMessageType.CONVERSATION_CREATE,
      SystemMessageType.CONVERSATION_RESUME,
    ].includes(this.memberMessageType);
  }

  isConversationCreate() {
    return this.memberMessageType === SystemMessageType.CONVERSATION_CREATE;
  }

  isConversationResume() {
    return this.memberMessageType === SystemMessageType.CONVERSATION_RESUME;
  }

  isGroupCreation() {
    return this.isConversationCreate() || this.isConversationResume();
  }

  isMemberChange() {
    return this.isMemberJoin() || this.isMemberLeave() || this.isTeamMemberLeave();
  }

  isMemberJoin() {
    return this.type === BackendEvent.CONVERSATION.MEMBER_JOIN;
  }

  isMemberLeave() {
    return this.type === BackendEvent.CONVERSATION.MEMBER_LEAVE;
  }

  isTeamMemberLeave() {
    return this.type === ClientEvent.CONVERSATION.TEAM_MEMBER_LEAVE;
  }

  isMemberRemoval() {
    return this.isMemberLeave() || this.isTeamMemberLeave();
  }

  isUserAffected(userId) {
    return this.userIds().includes(userId);
  }

  guestCount() {
    return this.joinedUserEntities().filter(user => user.isGuest()).length;
  }
};<|MERGE_RESOLUTION|>--- conflicted
+++ resolved
@@ -18,11 +18,8 @@
  */
 
 import {t, Declension, joinNames} from 'Util/LocalizerUtil';
-<<<<<<< HEAD
 import {getFirstName} from 'Util/SanitizationUtil';
-=======
 import {capitalizeFirstChar} from 'Util/StringUtil';
->>>>>>> 445f7481
 
 import {User} from '../User';
 import {ClientEvent} from '../../event/Client';
