/*
 * Wire
 * Copyright (C) 2018 Wire Swiss GmbH
 *
 * This program is free software: you can redistribute it and/or modify
 * it under the terms of the GNU General Public License as published by
 * the Free Software Foundation, either version 3 of the License, or
 * (at your option) any later version.
 *
 * This program is distributed in the hope that it will be useful,
 * but WITHOUT ANY WARRANTY; without even the implied warranty of
 * MERCHANTABILITY or FITNESS FOR A PARTICULAR PURPOSE. See the
 * GNU General Public License for more details.
 *
 * You should have received a copy of the GNU General Public License
 * along with this program. If not, see http://www.gnu.org/licenses/.
 *
 */

import ko from 'knockout';

import {getUserName} from 'Util/SanitizationUtil';
import {TIME_IN_MILLIS, formatDurationCaption, formatTimeShort, fromUnixTime} from 'Util/TimeUtil';

import {LegalHoldStatus} from '@wireapp/protocol-messaging';
import {AssetTransferState} from '../../assets/AssetTransferState';
import {AssetType} from '../../assets/AssetType';
import {EphemeralStatusType} from '../../message/EphemeralStatusType';
import {MessageCategory} from '../../message/MessageCategory';
import {StatusType} from '../../message/StatusType';
import {SuperType} from '../../message/SuperType';
import {User} from '../User';
import {CallMessage} from './CallMessage';
import {ContentMessage} from './ContentMessage';
import {File as FileAsset} from './File';
import {CompositeMessage} from './CompositeMessage';

export class Message {
  private readonly ephemeral_expires: ko.Observable<boolean | number | string>;
  private readonly ephemeral_remaining: ko.Observable<number>;
  private readonly ephemeral_started: ko.Observable<number>;
  private readonly ephemeral_status: ko.Computed<EphemeralStatusType>;
  private readonly status: ko.Observable<StatusType>;
  private readonly visible: ko.Observable<boolean>;
  private messageTimerStarted: boolean;
  protected readonly affect_order: ko.Observable<boolean>;
  public readonly accent_color: ko.PureComputed<string>;
  public category?: MessageCategory;
  public conversation_id: string;
  public readonly ephemeral_caption: ko.PureComputed<string>;
  public readonly ephemeral_duration: ko.Observable<number>;
  public readonly expectsReadConfirmation: boolean;
  public from: string;
  public fromClientId: string;
  public readonly headerSenderName: ko.PureComputed<string>;
  public id: string;
  public readonly isObfuscated: ko.PureComputed<boolean>;
  public readonly legalHoldStatus?: LegalHoldStatus;
  public primary_key?: string;
  public readonly timestamp: ko.Observable<number>;
  public readonly timestamp_affects_order: ko.PureComputed<boolean>;
  public readonly unsafeSenderName: ko.PureComputed<string>;
  public readonly user: ko.Observable<User>;
  public version: number;
  public readReceipts: ko.ObservableArray<{time: string; userId: string}>;
  public super_type: SuperType;
  public type: string;

  /**
   * Sort messages by timestamp
   * @param message_ets Message entities
   * @returns Sorted message entities
   */
  static sort_by_timestamp(message_ets: Message[]): Message[] {
    return message_ets.sort((m1, m2) => m1.timestamp() - m2.timestamp());
  }

  constructor(id: string = '0', super_type?: SuperType) {
    this.id = id;
    this.super_type = super_type;
    this.ephemeral_caption = ko.pureComputed(() => {
      const remainingTime = this.ephemeral_remaining();
      return remainingTime ? formatDurationCaption(remainingTime) : '';
    });
    this.ephemeral_duration = ko.observable(0);
    this.ephemeral_remaining = ko.observable(0);
    this.ephemeral_expires = ko.observable(false);
    this.ephemeral_started = ko.observable(0);
    this.ephemeral_status = ko.computed(() => {
      const isExpired = this.ephemeral_expires() === true;
      if (isExpired) {
        return EphemeralStatusType.TIMED_OUT;
      }

      if (typeof this.ephemeral_expires() === 'number') {
        return EphemeralStatusType.INACTIVE;
      }

      if (typeof this.ephemeral_expires() === 'string') {
        const isExpiring = Date.now() >= this.ephemeral_expires();
        return isExpiring ? EphemeralStatusType.TIMED_OUT : EphemeralStatusType.ACTIVE;
      }

      return EphemeralStatusType.NONE;
    });

    this.isObfuscated = ko.pureComputed(() => {
      const messageIsAtLeastSent = this.status() > StatusType.SENDING;
      const isEphemeralInactive = this.ephemeral_status() === EphemeralStatusType.INACTIVE;
      return messageIsAtLeastSent && (isEphemeralInactive || this.is_expired());
    });

    this.readReceipts = ko.observableArray([]);

    this.conversation_id = '';
    this.expectsReadConfirmation = false;
    this.from = '';
    this.fromClientId = '';
    this.legalHoldStatus = undefined;
    this.primary_key = undefined;
    this.status = ko.observable(StatusType.UNSPECIFIED);
    this.type = '';
    this.user = ko.observable(new User());
    this.version = 1;
    this.visible = ko.observable(true);

    this.affect_order = ko.observable(true);
    this.timestamp = ko.observable(Date.now());
    this.timestamp_affects_order = ko.pureComputed(() => this.visible() && this.affect_order());

    // MessageCategory
    this.category = undefined;

    this.unsafeSenderName = ko.pureComputed(() => getUserName(this.user(), undefined, true));
    this.headerSenderName = ko.pureComputed(() => {
      return this.user().name();
    });

    this.accent_color = ko.pureComputed(() => `accent-color-${this.user().accent_id()}`);
  }

  display_timestamp_short = (): string => {
    const date = fromUnixTime(this.timestamp() / TIME_IN_MILLIS.SECOND);
    return formatTimeShort(date);
  };

  equals = (messageEntity?: Message) => (messageEntity && this.id ? this.id === messageEntity.id : false);

  /**
   * Check if message contains an asset of type file.
   * @returns Message contains any file type asset
   */
  has_asset(): boolean {
    return this.is_content() ? this.assets().some(assetEntity => assetEntity.type === AssetType.FILE) : false;
  }

  /**
   * Check if message contains a file asset.
   * @returns Message contains a file
   */
  has_asset_file(): boolean {
    return this.is_content() ? this.assets().some(assetEntity => assetEntity.is_file()) : false;
  }

  /**
   * Check if message contains any image asset.
   * @returns Message contains any image
   */
  has_asset_image(): boolean {
    return this.is_content() ? this.assets().some(assetEntity => assetEntity.is_image()) : false;
  }

  /**
   * Check if message contains a location asset.
   * @returns Message contains a location
   */
  has_asset_location(): boolean {
    return this.is_content() ? this.assets().some(assetEntity => assetEntity.is_location()) : false;
  }

  /**
   * Check if message contains a text asset.
   * @returns Message contains text
   */
  has_asset_text(): boolean {
    return this.is_content() ? this.assets().some(assetEntity => assetEntity.is_text()) : false;
  }

  /**
   * Check if message is a call message.
   * @returns Is message of type call
   */
  is_call(): this is CallMessage {
    return this.super_type === SuperType.CALL;
  }

  /**
   * Check if message is a content message.
   * @returns Is message of type content
   */
  is_content(): this is ContentMessage {
    return this.super_type === SuperType.CONTENT;
  }

  isComposite(): this is CompositeMessage {
    return this.is_content() && this.hasOwnProperty('selectedButtonId');
  }

  /**
   * Check if message can be deleted.
   * @returns `true`, if message is deletable, `false` otherwise.
   */
  is_deletable(): boolean {
    return !this.isComposite() && this.status() !== StatusType.SENDING;
  }

  /**
   * Check if the message content can be downloaded.
   * @returns `true`, if the message has downloadable content, `false` otherwise.
   */
  is_downloadable(): boolean {
    const isExpiredEphemeral = this.ephemeral_status() === EphemeralStatusType.TIMED_OUT;
    if (isExpiredEphemeral) {
      return false;
    }

    if (this.hasUnavailableAsset()) {
      return false;
    }

    if (this.is_content()) {
      const assetEntity = this.get_first_asset();

      if (assetEntity && typeof (assetEntity as FileAsset).download === 'function') {
        return true;
      }
    }

    return false;
  }

  isEdited(): boolean {
    return this.is_content() && this.was_edited();
  }

  isLinkPreview(): boolean {
    return (
      this.has_asset_text() &&
      ((this as unknown) as ContentMessage)
        .assets()
        .some(assetEntity => assetEntity.is_text() && assetEntity.previews().length)
    );
  }

  /**
   * Check if message is a member message.
   * @returns Is message of type member
   */
  isMember(): boolean {
    return this.super_type === SuperType.MEMBER;
  }

  /**
   * Check if message is a ping message.
   * @returns Is message of type ping
   */
  is_ping(): boolean {
    return this.super_type === SuperType.PING;
  }

  /**
   * Check if message is a system message.
   * @returns Is message of type system
   */
  is_system(): boolean {
    return this.super_type === SuperType.SYSTEM;
  }

  /**
   * Check if message is an undecryptable message.
   * @returns Is message unable to decrypt
   */
  is_unable_to_decrypt(): boolean {
    return this.super_type === SuperType.UNABLE_TO_DECRYPT;
  }

  /**
   * Check if message is a verification message.
   * @returns Is message of type verification
   */
  is_verification(): boolean {
    return this.super_type === SuperType.VERIFICATION;
  }

  isLegalHold(): boolean {
    return this.super_type === SuperType.LEGALHOLD;
  }

  /**
   * Check if message can be copied.
   * @returns `true`, if message can be copied, `false` otherwise.
   */

  isCopyable(): boolean {
<<<<<<< HEAD
    return this.has_asset_text() && !this.isComposite() && (!this.is_ephemeral() || this.user().isMe);
=======
    return this.has_asset_text() && !this.isComposite() && (!this.is_ephemeral() || this.user().is_me);
>>>>>>> 9afcf242
  }

  /**
   * Check if message can be edited.
   * @returns `true`, if message can be edited, `false` otherwise.
   */
  is_editable(): boolean {
    return this.has_asset_text() && this.user().isMe && !this.is_ephemeral();
  }

  /**
   * Check if message is ephemeral.
   * @returns `true`, if message is ephemeral, `false` otherwise.
   */
  is_ephemeral(): boolean {
    return this.ephemeral_expires() !== false;
  }

  /**
   * Check if ephemeral message is expired.
   * @returns `true`, if message expired, `false` otherwise.
   */
  is_expired = (): boolean => this.ephemeral_expires() === true;

  /**
   * Check if message has an unavailable (uploading or failed) asset.
   * @returns `true`, if an asset is unavailable, `false` otherwise.
   */
  hasUnavailableAsset(): boolean {
    if (this.has_asset()) {
      return ((this as unknown) as ContentMessage).assets().some(asset => {
        const unavailableStatus = [
          AssetTransferState.UPLOAD_PENDING,
          AssetTransferState.UPLOADING,
          AssetTransferState.UPLOAD_FAILED,
        ];
        const assetStatus = (asset as FileAsset).status();
        return unavailableStatus.includes(assetStatus);
      });
    }
    return false;
  }

  /**
   * Check if message can be reacted to.
   * @returns `true`, if message type supports reactions, `false` otherwise.
   */
  isReactable(): boolean {
    return (
      this.is_content() &&
      !this.isComposite() &&
      !this.is_ephemeral() &&
      this.status() !== StatusType.SENDING &&
      !this.hasUnavailableAsset()
    );
  }

  /**
   * Check if message can be replied to.
   * @returns `true`, if message type supports replies, `false` otherwise.
   */
  isReplyable(): boolean {
    return (
      this.is_content() &&
      !this.isComposite() &&
      !this.is_ephemeral() &&
      this.status() !== StatusType.SENDING &&
      !this.hasUnavailableAsset()
    );
  }

  // Start the ephemeral timer for the message.
  startMessageTimer = (timeOffset: number): void => {
    if (this.messageTimerStarted) {
      return;
    }

    if (this.ephemeral_status() === EphemeralStatusType.INACTIVE) {
      const startingTimestamp = this.user().isMe ? Math.min(this.timestamp() + timeOffset, Date.now()) : Date.now();
      const expirationTimestamp = `${startingTimestamp + Number(this.ephemeral_expires())}`;
      this.ephemeral_expires(expirationTimestamp);
      this.ephemeral_started(startingTimestamp);
    }

    const remainingTime = Number(this.ephemeral_expires()) - this.ephemeral_started();
    this.ephemeral_remaining(remainingTime);
    this.messageTimerStarted = true;
  };

  /**
   * Update the status of a message.
   * @param updated_status New status of message
   * @returns Returns the new status on a successful update, otherwise "false"
   */
  update_status(updated_status: StatusType): StatusType | false {
    if (this.status() >= StatusType.SENT) {
      if (updated_status > this.status()) {
        return this.status(updated_status);
      }
    } else if (this.status() !== updated_status) {
      return this.status(updated_status);
    }
    return false;
  }
}<|MERGE_RESOLUTION|>--- conflicted
+++ resolved
@@ -302,11 +302,7 @@
    */
 
   isCopyable(): boolean {
-<<<<<<< HEAD
     return this.has_asset_text() && !this.isComposite() && (!this.is_ephemeral() || this.user().isMe);
-=======
-    return this.has_asset_text() && !this.isComposite() && (!this.is_ephemeral() || this.user().is_me);
->>>>>>> 9afcf242
   }
 
   /**
