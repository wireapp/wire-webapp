--- conflicted
+++ resolved
@@ -22,10 +22,6 @@
 import ko from 'knockout';
 
 import {copyText} from 'Util/ClipboardUtil';
-<<<<<<< HEAD
-=======
-import {QualifiedId} from '@wireapp/api-client/lib/user';
->>>>>>> 3c8bcb1e
 import {t} from 'Util/LocalizerUtil';
 import {formatLocale, formatTimeShort} from 'Util/TimeUtil';
 
@@ -39,11 +35,7 @@
 import type {QuoteEntity} from '../../message/QuoteEntity';
 import {SuperType} from '../../message/SuperType';
 import {UserReactionMap} from '../../storage';
-<<<<<<< HEAD
-import type {User} from '../User';
-=======
-import type {ReactionType} from '@wireapp/core/lib/conversation/ReactionType';
->>>>>>> 3c8bcb1e
+import {User} from '../User';
 
 export class ContentMessage extends Message {
   private readonly isLikedProvisional: ko.Observable<boolean>;
