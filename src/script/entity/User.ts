--- conflicted
+++ resolved
@@ -96,15 +96,6 @@
 
   static get ACCENT_COLOR() {
     return {
-<<<<<<< HEAD
-      [ACCENT_ID.BLUE]: '#54A6FF',
-      [ACCENT_ID.GREEN]: '#30DB5B',
-      [ACCENT_ID.ORANGE]: '#ff8900',
-      [ACCENT_ID.PINK]: '#5DE6FF',
-      [ACCENT_ID.PURPLE]: '#DA8FFF',
-      [ACCENT_ID.RED]: '#FF7770',
-      [ACCENT_ID.YELLOW]: '#FFD426',
-=======
       [ACCENT_ID.BLUE]: 'var(--blue-500)',
       [ACCENT_ID.GREEN]: 'var(--green-500)',
       [ACCENT_ID.PURPLE]: 'var(--purple-500)',
@@ -112,7 +103,6 @@
       [ACCENT_ID.RED]: 'var(--red-500)',
       [ACCENT_ID.PETROL]: 'var(--petrol-500)',
       [ACCENT_ID.YELLOW]: '#febf02',
->>>>>>> 31c2e68a
     };
   }
 
