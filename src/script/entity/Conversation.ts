/*
 * Wire
 * Copyright (C) 2018 Wire Swiss GmbH
 *
 * This program is free software: you can redistribute it and/or modify
 * it under the terms of the GNU General Public License as published by
 * the Free Software Foundation, either version 3 of the License, or
 * (at your option) any later version.
 *
 * This program is distributed in the hope that it will be useful,
 * but WITHOUT ANY WARRANTY; without even the implied warranty of
 * MERCHANTABILITY or FITNESS FOR A PARTICULAR PURPOSE. See the
 * GNU General Public License for more details.
 *
 * You should have received a copy of the GNU General Public License
 * along with this program. If not, see http://www.gnu.org/licenses/.
 *
 */

import {amplify} from 'amplify';
import ko from 'knockout';
import {Availability, LegalHoldStatus} from '@wireapp/protocol-messaging';
import {Cancelable, debounce} from 'underscore';
import {WebAppEvents} from '@wireapp/webapp-events';
import {CONVERSATION_ACCESS, CONVERSATION_ACCESS_ROLE, CONVERSATION_TYPE} from '@wireapp/api-client/src/conversation/';
import {getLogger, Logger} from 'Util/Logger';
import {t} from 'Util/LocalizerUtil';
import {truncate} from 'Util/StringUtil';
import {ACCESS_STATE} from '../conversation/AccessState';
import {NOTIFICATION_STATE} from '../conversation/NotificationSetting';
import {ConversationStatus} from '../conversation/ConversationStatus';
import {ConversationRepository} from '../conversation/ConversationRepository';
import {ConversationVerificationState} from '../conversation/ConversationVerificationState';
import {ClientRepository} from '../client/ClientRepository';
import {StatusType} from '../message/StatusType';
import {ConnectionEntity} from '../connection/ConnectionEntity';
import {ConversationError} from '../error/ConversationError';
import type {User} from './User';
import type {ContentMessage} from './message/ContentMessage';
import type {MemberMessage} from './message/MemberMessage';
import type {Message} from './message/Message';
import type {SystemMessage} from './message/SystemMessage';
import {Config} from '../Config';
import type {Call} from '../calling/Call';
import {RECEIPT_MODE} from '@wireapp/api-client/src/conversation/data';
import {ConversationRecord} from '../storage/record/ConversationRecord';
import {LegalHoldModalViewModel} from '../view_model/content/LegalHoldModalViewModel';
import type {QualifiedIdOptional} from '../conversation/EventBuilder';

interface UnreadState {
  allEvents: Message[];
  allMessages: ContentMessage[];
  calls: ContentMessage[];
  otherMessages: ContentMessage[];
  pings: ContentMessage[];
  selfMentions: ContentMessage[];
  selfReplies: ContentMessage[];
}

enum TIMESTAMP_TYPE {
  ARCHIVED = 'archivedTimestamp',
  CLEARED = 'cleared_timestamp',
  LAST_EVENT = 'last_event_timestamp',
  LAST_READ = 'last_read_timestamp',
  LAST_SERVER = 'last_server_timestamp',
  MUTED = 'mutedTimestamp',
}

export class Conversation {
  public readonly archivedState: ko.Observable<boolean>;
  private readonly incomingMessages: ko.ObservableArray<Message | ContentMessage | MemberMessage>;
  private readonly isManaged: boolean;
  private readonly isTeam1to1: ko.PureComputed<boolean>;
  public readonly last_server_timestamp: ko.Observable<number>;
  private readonly logger: Logger;
  public readonly mutedState: ko.Observable<number>;
  private readonly mutedTimestamp: ko.Observable<number>;
  private readonly publishPersistState: (() => void) & Cancelable;
  private shouldPersistStateChanges: boolean;
  public blockLegalHoldMessage: boolean;
  public hasCreationMessage: boolean;
  public needsLegalHoldApproval: boolean = false;
  public readonly accessCode: ko.Observable<string>;
  public readonly accessState: ko.Observable<string>;
  public readonly archivedTimestamp: ko.Observable<number>;
  public readonly availabilityOfUser: ko.PureComputed<Availability.Type>;
  public readonly call: ko.Observable<Call>;
  public readonly cleared_timestamp: ko.Observable<number>;
  public readonly connection: ko.Observable<ConnectionEntity>;
  // TODO(Federation): Currently the 'creator' just refers to a user id but it has to become a qualified id
  public creator: string;
  public readonly display_name: ko.PureComputed<string>;
  public readonly firstUserEntity: ko.PureComputed<User>;
  public readonly globalMessageTimer: ko.Observable<number>;
  public readonly hasAdditionalMessages: ko.Observable<boolean>;
  public readonly hasGlobalMessageTimer: ko.PureComputed<boolean>;
  public readonly hasGuest: ko.PureComputed<boolean>;
  public readonly hasLegalHold: ko.Computed<boolean>;
  public readonly hasService: ko.PureComputed<boolean>;
  public readonly hasUnread: ko.PureComputed<boolean>;
  public id: string;
  public readonly inTeam: ko.PureComputed<boolean>;
  public readonly is_archived: ko.Observable<boolean>;
  public readonly is_cleared: ko.PureComputed<boolean>;
  public readonly is_loaded: ko.Observable<boolean>;
  public readonly is_pending: ko.Observable<boolean>;
  public readonly is_verified: ko.PureComputed<boolean | undefined>;
  public readonly is1to1: ko.PureComputed<boolean>;
  public readonly isActiveParticipant: ko.PureComputed<boolean>;
  public readonly isClearable: ko.PureComputed<boolean>;
  public readonly isCreatedBySelf: ko.PureComputed<boolean>;
  public readonly isGroup: ko.PureComputed<boolean>;
  public readonly isGuest: ko.Observable<boolean>;
  public readonly isGuestRoom: ko.PureComputed<boolean>;
  public readonly isLeavable: ko.PureComputed<boolean>;
  public readonly isMutable: ko.PureComputed<boolean>;
  public readonly isRequest: ko.PureComputed<boolean>;
  public readonly isSelf: ko.PureComputed<boolean>;
  public readonly isTeamOnly: ko.PureComputed<boolean>;
  public readonly last_event_timestamp: ko.Observable<number>;
  public readonly last_read_timestamp: ko.Observable<number>;
  public readonly legalHoldStatus: ko.Observable<LegalHoldStatus>;
  public readonly localMessageTimer: ko.Observable<number>;
  public readonly messages_unordered: ko.ObservableArray<Message | ContentMessage | MemberMessage>;
  public readonly messages_visible: ko.PureComputed<(Message | ContentMessage | MemberMessage)[]>;
  public readonly messages: ko.PureComputed<(Message | ContentMessage | MemberMessage)[]>;
  public readonly messageTimer: ko.PureComputed<number>;
  public readonly name: ko.Observable<string>;
  public readonly notificationState: ko.PureComputed<number>;
  public readonly participating_user_ets: ko.ObservableArray<User>;
  public readonly participating_user_ids: ko.ObservableArray<QualifiedIdOptional>;
  public readonly receiptMode: ko.Observable<RECEIPT_MODE>;
  public readonly removed_from_conversation?: ko.PureComputed<boolean>;
  public readonly roles: ko.Observable<Record<string, string>>;
  public readonly selfUser: ko.Observable<User>;
  public readonly servicesCount: ko.PureComputed<number>;
  public readonly showNotificationsEverything: ko.PureComputed<boolean>;
  public readonly showNotificationsMentionsAndReplies: ko.PureComputed<boolean>;
  public readonly showNotificationsNothing: ko.PureComputed<boolean>;
  public status: ko.Observable<ConversationStatus>;
  public team_id: string;
  public readonly type: ko.Observable<CONVERSATION_TYPE>;
  public readonly unreadState: ko.PureComputed<UnreadState>;
  public readonly verification_state: ko.Observable<ConversationVerificationState>;
  public readonly withAllTeamMembers: ko.Observable<boolean>;
  public readonly hasExternal: ko.PureComputed<boolean>;
  public accessModes?: CONVERSATION_ACCESS[];
  public accessRole?: CONVERSATION_ACCESS_ROLE;
<<<<<<< HEAD
  public domain: string | null;
=======
  public domain: string;
>>>>>>> ea9bd7aa
  public isFederated: ko.PureComputed<boolean>;

  static get TIMESTAMP_TYPE(): typeof TIMESTAMP_TYPE {
    return TIMESTAMP_TYPE;
  }

  constructor(conversation_id: string = '', domain: string = '') {
    this.id = conversation_id;

    this.domain = domain || null;

    this.logger = getLogger(`Conversation (${this.id})`);

    this.accessState = ko.observable(ACCESS_STATE.UNKNOWN);
    this.accessCode = ko.observable();
    this.creator = undefined;
    this.name = ko.observable();
    this.team_id = undefined;
    this.type = ko.observable();

    this.is_loaded = ko.observable(false);
    this.is_pending = ko.observable(false);

    this.participating_user_ets = ko.observableArray([]); // Does not include self user
    this.participating_user_ids = ko.observableArray([]); // Does not include self user
    this.selfUser = ko.observable();
    this.roles = ko.observable({});

    this.hasCreationMessage = false;

    this.firstUserEntity = ko.pureComputed(() => this.participating_user_ets()[0]);
    this.availabilityOfUser = ko.pureComputed(() => this.firstUserEntity()?.availability());

    this.isGuest = ko.observable(false);
    this.isManaged = false;

    this.inTeam = ko.pureComputed(() => this.team_id && !this.isGuest());
    this.isGuestRoom = ko.pureComputed(() => this.accessState() === ACCESS_STATE.TEAM.GUEST_ROOM);
    this.isTeamOnly = ko.pureComputed(() => this.accessState() === ACCESS_STATE.TEAM.TEAM_ONLY);
    this.withAllTeamMembers = ko.observable(false);

    this.isTeam1to1 = ko.pureComputed(() => {
      const isGroupConversation = this.type() === CONVERSATION_TYPE.REGULAR;
      const hasOneParticipant = this.participating_user_ids().length === 1;
      return isGroupConversation && hasOneParticipant && this.team_id && !this.name();
    });
    this.isGroup = ko.pureComputed(() => {
      const isGroupConversation = this.type() === CONVERSATION_TYPE.REGULAR;
      return isGroupConversation && !this.isTeam1to1();
    });
    this.is1to1 = ko.pureComputed(() => {
      const is1to1Conversation = this.type() === CONVERSATION_TYPE.ONE_TO_ONE;
      return is1to1Conversation || this.isTeam1to1();
    });
    this.isRequest = ko.pureComputed(() => this.type() === CONVERSATION_TYPE.CONNECT);
    this.isSelf = ko.pureComputed(() => this.type() === CONVERSATION_TYPE.SELF);

    this.hasGuest = ko.pureComputed(() => {
      const hasGuestUser = this.participating_user_ets().some(userEntity => userEntity.isGuest());
      return hasGuestUser && this.isGroup() && this.selfUser()?.inTeam();
    });
    this.hasService = ko.pureComputed(() => this.participating_user_ets().some(userEntity => userEntity.isService));
    this.hasExternal = ko.pureComputed(() => this.participating_user_ets().some(userEntity => userEntity.isExternal()));
    this.servicesCount = ko.pureComputed(
      () => this.participating_user_ets().filter(userEntity => userEntity.isService).length,
    );

    // in case this is a one2one conversation this is the connection to that user
    this.connection = ko.observable(new ConnectionEntity());
    this.connection.subscribe(connectionEntity => {
      const connectedUserId = connectionEntity?.userId;
      // TODO(Federation): Check for domain once backend supports federated connections
      if (connectedUserId && this.participating_user_ids().every(user => user.id !== connectedUserId)) {
        this.participating_user_ids.push({domain: null, id: connectedUserId});
      }
    });

    // E2EE conversation states
    this.archivedState = ko.observable(false).extend({notify: 'always'});
    this.mutedState = ko.observable(NOTIFICATION_STATE.EVERYTHING);
    this.verification_state = ko.observable(ConversationVerificationState.UNVERIFIED);

    this.archivedTimestamp = ko.observable(0);
    this.cleared_timestamp = ko.observable(0);
    this.last_event_timestamp = ko.observable(0);
    this.last_read_timestamp = ko.observable(0);
    this.last_server_timestamp = ko.observable(0);
    this.mutedTimestamp = ko.observable(0);

    this.call = ko.observable(null);

    // Conversation states for view
    this.notificationState = ko.pureComputed(() => {
      if (!this.selfUser()) {
        return NOTIFICATION_STATE.NOTHING;
      }
      const mutedState = this.mutedState();

      const knownNotificationStates = Object.values(NOTIFICATION_STATE);
      if (knownNotificationStates.includes(mutedState)) {
        const isStateMentionsAndReplies = mutedState === NOTIFICATION_STATE.MENTIONS_AND_REPLIES;
        const isInvalidState = isStateMentionsAndReplies && !this.selfUser().inTeam();

        return isInvalidState ? NOTIFICATION_STATE.NOTHING : mutedState;
      }

      if (typeof mutedState === 'boolean') {
        const migratedMutedState = this.selfUser().inTeam()
          ? NOTIFICATION_STATE.MENTIONS_AND_REPLIES
          : NOTIFICATION_STATE.NOTHING;
        return this.mutedState() ? migratedMutedState : NOTIFICATION_STATE.EVERYTHING;
      }

      return NOTIFICATION_STATE.EVERYTHING;
    });

    this.is_archived = this.archivedState;
    this.is_cleared = ko.pureComputed(() => this.last_event_timestamp() <= this.cleared_timestamp());
    this.is_verified = ko.pureComputed(() => {
      if (!this.hasInitializedUsers()) {
        return undefined;
      }

      return this.allUserEntities.every(userEntity => userEntity.is_verified());
    });

    this.legalHoldStatus = ko.observable(LegalHoldStatus.DISABLED);

    this.hasLegalHold = ko.computed(() => {
      const isInitialized = this.hasInitializedUsers();
      const hasLegalHold = isInitialized && this.allUserEntities.some(userEntity => userEntity.isOnLegalHold());
      if (isInitialized) {
        this.legalHoldStatus(hasLegalHold ? LegalHoldStatus.ENABLED : LegalHoldStatus.DISABLED);
      }
      if (!hasLegalHold) {
        amplify.publish(LegalHoldModalViewModel.HIDE_DETAILS, this.id);
      }
      return hasLegalHold;
    });

    this.blockLegalHoldMessage = false;

    this.legalHoldStatus.subscribe(legalHoldStatus => {
      if (!this.blockLegalHoldMessage && this.hasInitializedUsers()) {
        amplify.publish(WebAppEvents.CONVERSATION.INJECT_LEGAL_HOLD_MESSAGE, {
          conversationEntity: this,
          legalHoldStatus,
          userId: {domain: this.selfUser().domain, id: this.selfUser().id},
        });
      }
    });

    this.isCreatedBySelf = ko.pureComputed(
      () => this.selfUser().id === this.creator && !this.removed_from_conversation(),
    );

    this.isFederated = ko.pureComputed(() => Config.getConfig().FEATURE.ENABLE_FEDERATION && !!this.domain);

    this.showNotificationsEverything = ko.pureComputed(() => {
      return this.notificationState() === NOTIFICATION_STATE.EVERYTHING;
    });
    this.showNotificationsNothing = ko.pureComputed(() => {
      return this.notificationState() === NOTIFICATION_STATE.NOTHING;
    });
    this.showNotificationsMentionsAndReplies = ko.pureComputed(() => {
      return this.notificationState() === NOTIFICATION_STATE.MENTIONS_AND_REPLIES;
    });

    this.status = ko.observable(ConversationStatus.CURRENT_MEMBER);
    this.removed_from_conversation = ko.pureComputed(() => {
      return this.status() === ConversationStatus.PAST_MEMBER;
    });
    this.isActiveParticipant = ko.pureComputed(() => !this.removed_from_conversation() && !this.isGuest());
    this.isClearable = ko.pureComputed(() => !this.isRequest() && !this.is_cleared());
    this.isLeavable = ko.pureComputed(() => this.isGroup() && !this.removed_from_conversation());
    this.isMutable = ko.pureComputed(() => !this.isRequest() && !this.removed_from_conversation());

    // Messages
    this.localMessageTimer = ko.observable(null);
    this.globalMessageTimer = ko.observable(null);

    this.receiptMode = ko.observable(RECEIPT_MODE.OFF);

    this.messageTimer = ko.pureComputed(() => this.globalMessageTimer() || this.localMessageTimer());
    this.hasGlobalMessageTimer = ko.pureComputed(() => this.globalMessageTimer() > 0);

    this.messages_unordered = ko.observableArray();
    this.messages = ko.pureComputed(() =>
      this.messages_unordered().sort((message_a, message_b) => {
        return message_a.timestamp() - message_b.timestamp();
      }),
    );

    this.incomingMessages = ko.observableArray();

    this.hasAdditionalMessages = ko.observable(true);

    this.messages_visible = ko
      .pureComputed(() => (!this.id ? [] : this.messages().filter(messageEntity => messageEntity.visible())))
      .extend({trackArrayChanges: true});

    // Calling
    this.unreadState = ko.pureComputed(() => {
      const unreadState: UnreadState = {
        allEvents: [],
        allMessages: [],
        calls: [],
        otherMessages: [],
        pings: [],
        selfMentions: [],
        selfReplies: [],
      };
      const messages = [...this.messages(), ...this.incomingMessages()];
      for (let index = messages.length - 1; index >= 0; index--) {
        const messageEntity = messages[index];
        if (messageEntity.visible()) {
          const isReadMessage = messageEntity.timestamp() <= this.last_read_timestamp() || messageEntity.user().isMe;
          if (isReadMessage) {
            break;
          }

          const isMissedCall = messageEntity.isCall() && !messageEntity.wasCompleted();
          const isPing = messageEntity.isPing();
          const isMessage = messageEntity.isContent();
          const isSelfMentioned =
            isMessage && this.selfUser() && (messageEntity as ContentMessage).isUserMentioned(this.selfUser().id);
          const isSelfQuoted =
            isMessage && this.selfUser() && (messageEntity as ContentMessage).isUserQuoted(this.selfUser().id);

          if (isMissedCall || isPing || isMessage) {
            unreadState.allMessages.push(messageEntity as ContentMessage);
          }

          if (isSelfMentioned) {
            unreadState.selfMentions.push(messageEntity as ContentMessage);
          } else if (isSelfQuoted) {
            unreadState.selfReplies.push(messageEntity as ContentMessage);
          } else if (isMissedCall) {
            unreadState.calls.push(messageEntity as ContentMessage);
          } else if (isPing) {
            unreadState.pings.push(messageEntity as ContentMessage);
          } else if (isMessage) {
            unreadState.otherMessages.push(messageEntity as ContentMessage);
          }

          unreadState.allEvents.push(messageEntity as ContentMessage);
        }
      }

      return unreadState;
    });

    this.hasUnread = ko.pureComputed(() => {
      const isIgnored = this.isRequest() || this.showNotificationsNothing();
      if (isIgnored) {
        return false;
      }
      const {
        allMessages: unreadMessages,
        selfMentions: unreadSelfMentions,
        selfReplies: unreadSelfReplies,
      } = this.unreadState();

      return this.showNotificationsMentionsAndReplies()
        ? unreadSelfMentions.length > 0 || unreadSelfReplies.length > 0
        : unreadMessages.length > 0;
    });

    /**
     * Display name strategy:
     *
     * 'One-to-One Conversations' and 'Connection Requests':
     * We should not use the conversation name received from the backend as fallback as it will always contain the
     * name of the user who received the connection request initially
     *
     * - Name of the other participant
     * - Name of the other user of the associated connection
     * - "..." if neither of those has been attached yet
     *
     * 'Group Conversation':
     * - Conversation name received from backend
     * - If unnamed, we will create a name from the participant names
     * - Join the user's first names to a comma separated list or uses the user's first name if only one user participating
     * - "..." if the user entities have not yet been attached yet
     */
    this.display_name = ko.pureComputed(() => {
      if (this.isRequest() || this.is1to1()) {
        const [userEntity] = this.participating_user_ets();
        const userName = userEntity?.name();
        return userName || '…';
      }

      if (this.isGroup()) {
        if (this.name()) {
          return this.name();
        }

        const hasUserEntities = !!this.participating_user_ets().length;
        if (hasUserEntities) {
          const isJustServices = this.participating_user_ets().every(userEntity => userEntity.isService);
          const joinedNames = this.participating_user_ets()
            .filter(userEntity => isJustServices || !userEntity.isService)
            .map(userEntity => userEntity.name())
            .join(', ');

          const maxLength = ConversationRepository.CONFIG.GROUP.MAX_NAME_LENGTH;
          return truncate(joinedNames, maxLength, false);
        }

        const hasUserIds = !!this.participating_user_ids().length;
        if (!hasUserIds) {
          return t('conversationsEmptyConversation');
        }
      }

      return '…';
    });

    this.shouldPersistStateChanges = false;
    this.publishPersistState = debounce(() => {
      amplify.publish(WebAppEvents.CONVERSATION.PERSIST_STATE, this);
    }, 100);

    this._initSubscriptions();
  }

  private hasInitializedUsers() {
    const hasMappedUsers = this.participating_user_ets().length || !this.participating_user_ids().length;
    return Boolean(this.selfUser() && hasMappedUsers);
  }

  private _initSubscriptions() {
    [
      this.archivedState,
      this.archivedTimestamp,
      this.cleared_timestamp,
      this.messageTimer,
      this.isGuest,
      this.last_event_timestamp,
      this.last_read_timestamp,
      this.last_server_timestamp,
      this.mutedState,
      this.mutedTimestamp,
      this.name,
      this.participating_user_ids,
      this.receiptMode,
      this.status,
      this.type,
      this.verification_state,
    ].forEach(property => (property as ko.Observable).subscribe(this.persistState));
  }

  get allUserEntities() {
    return [this.selfUser()].concat(this.participating_user_ets());
  }

  get isRemoteConversation(): boolean {
    if (!Config.getConfig().FEATURE.ENABLE_FEDERATION || typeof this.domain === 'undefined') {
      return false;
    }

    return this.domain != Config.getConfig().FEATURE.FEDERATION_DOMAIN;
  }

  readonly persistState = (): void => {
    if (this.shouldPersistStateChanges) {
      this.publishPersistState();
    }
  };

  setStateChangePersistence(persistChanges: boolean): void {
    this.shouldPersistStateChanges = persistChanges;
  }

  /**
   * Remove all message from conversation unless there are unread messages.
   */
  release(): void {
    if (!this.unreadState().allEvents.length) {
      this.removeMessages();
      this.is_loaded(false);
      this.hasAdditionalMessages(true);
    }
  }

  /**
   * Set the timestamp of a given type.
   * @note This will only increment timestamps
   * @param timestamp Timestamp to be set
   * @param type Type of timestamp to be updated
   * @param forceUpdate set the timestamp regardless of previous timestamp value (no checks)
   * @returns Timestamp value which can be `false` (boolean) if there is no timestamp
   */
  setTimestamp(timestamp: string | number, type: TIMESTAMP_TYPE, forceUpdate: boolean = false): number | false {
    if (typeof timestamp === 'string') {
      timestamp = window.parseInt(timestamp, 10);
    }

    let entityTimestamp: ko.Observable<number>;

    switch (type) {
      case TIMESTAMP_TYPE.ARCHIVED:
        entityTimestamp = this.archivedTimestamp;
        break;
      case TIMESTAMP_TYPE.CLEARED:
        entityTimestamp = this.cleared_timestamp;
        break;
      case TIMESTAMP_TYPE.LAST_EVENT:
        entityTimestamp = this.last_event_timestamp;
        break;
      case TIMESTAMP_TYPE.LAST_READ:
        entityTimestamp = this.last_read_timestamp;
        break;
      case TIMESTAMP_TYPE.LAST_SERVER:
        entityTimestamp = this.last_server_timestamp;
        break;
      case TIMESTAMP_TYPE.MUTED:
        entityTimestamp = this.mutedTimestamp;
        break;
    }

    if (!entityTimestamp) {
      throw new ConversationError(
        ConversationError.TYPE.INVALID_PARAMETER,
        ConversationError.MESSAGE.INVALID_PARAMETER,
      );
    }

    const updatedTimestamp = forceUpdate ? timestamp : this._incrementTimeOnly(entityTimestamp(), timestamp);

    if (updatedTimestamp !== false) {
      entityTimestamp(updatedTimestamp);
    }

    return updatedTimestamp;
  }

  /**
   * Increment only on timestamp update
   * @param currentTimestamp Current timestamp
   * @param updatedTimestamp Timestamp from update
   * @returns Updated timestamp or `false` if not increased
   */
  private _incrementTimeOnly(currentTimestamp: number, updatedTimestamp: number): number | false {
    const timestampIncreased = updatedTimestamp > currentTimestamp;
    return timestampIncreased ? updatedTimestamp : false;
  }

  /**
   * Adds a single message to the conversation.
   * @param messageEntity Message entity to be added to the conversation.
   * @returns If a message was replaced in the conversation
   */
  addMessage(messageEntity: Message | ContentMessage | MemberMessage): boolean | void {
    if (messageEntity) {
      const messageWithLinkPreview = () => this._findDuplicate(messageEntity.id, messageEntity.from);
      const editedMessage = () =>
        this._findDuplicate((messageEntity as ContentMessage).replacing_message_id, messageEntity.from);
      const alreadyAdded = messageWithLinkPreview() || editedMessage();
      if (alreadyAdded) {
        return false;
      }
      if (this.isShowingLastReceivedMessage()) {
        this.updateTimestamps(messageEntity);
        this.incomingMessages.remove(({id}) => messageEntity.id === id);
        this.messages_unordered.push(messageEntity);
      } else {
        this.incomingMessages.push(messageEntity);
      }
      amplify.publish(WebAppEvents.CONVERSATION.MESSAGE.ADDED, messageEntity);
      return true;
    }
  }

  /**
   * Adds multiple messages to the conversation.
   * @param message_ets Array of message entities to be added to the conversation
   */
  addMessages(message_ets: ContentMessage[]): void {
    message_ets = message_ets
      .map(message_et => this._checkForDuplicate(message_et))
      .filter(message_et => !!message_et) as ContentMessage[];

    // in order to avoid multiple db writes check the messages from the end and stop once
    // we found a message from self user
    for (let counter = message_ets.length - 1; counter >= 0; counter--) {
      const message_et = message_ets[counter];
      if (message_et.user()?.isMe) {
        this.updateTimestamps(message_et);
        break;
      }
    }
    const messageIds = message_ets.map(({id}) => id);
    this.incomingMessages.remove(({id}) => messageIds.includes(id));
    this.messages_unordered.push(...message_ets);
  }

  getFirstUnreadSelfMention(): ContentMessage {
    return this.unreadState().selfMentions.slice().pop();
  }

  getLastKnownTimestamp(currentTimestamp?: number): number {
    const last_known_timestamp = Math.max(this.last_server_timestamp(), this.last_event_timestamp());
    return last_known_timestamp || currentTimestamp;
  }

  getLatestTimestamp(currentTimestamp: number): number {
    return Math.max(this.last_server_timestamp(), this.last_event_timestamp(), currentTimestamp);
  }

  getNextIsoDate(currentTimestamp?: number): string {
    if (typeof currentTimestamp !== 'number') {
      currentTimestamp = Date.now();
    }
    const timestamp = Math.max(this.last_server_timestamp() + 1, currentTimestamp);
    return new Date(timestamp).toISOString();
  }

  getNumberOfServices(): number {
    return this.participating_user_ets().filter(userEntity => userEntity.isService).length;
  }

  getNumberOfParticipants(countSelf: boolean = true, countServices: boolean = true): number {
    const adjustCountForSelf = countSelf && !this.removed_from_conversation() ? 1 : 0;
    const adjustCountForServices = countServices ? 0 : this.getNumberOfServices();

    return this.participating_user_ids().length + adjustCountForSelf - adjustCountForServices;
  }

  getNumberOfClients(): number {
    const participantsMapped = this.participating_user_ids().length === this.participating_user_ets().length;
    if (participantsMapped) {
      return this.participating_user_ets().reduce((accumulator, userEntity) => {
        return userEntity.devices().length
          ? accumulator + userEntity.devices().length
          : accumulator + ClientRepository.CONFIG.AVERAGE_NUMBER_OF_CLIENTS;
      }, this.selfUser().devices().length);
    }

    return this.getNumberOfParticipants() * ClientRepository.CONFIG.AVERAGE_NUMBER_OF_CLIENTS;
  }

  /**
   * Prepends messages with new batch of messages.
   * @param message_ets Array of messages to be added to conversation
   */
  prependMessages(message_ets: ContentMessage[]): void {
    message_ets = message_ets
      .map(message_et => this._checkForDuplicate(message_et))
      .filter(message_et => !!message_et) as ContentMessage[];

    this.messages_unordered.unshift(...message_ets);
  }

  /**
   * Removes message from the conversation by message id.
   * @param message_id ID of the message entity to be removed from the conversation
   */
  removeMessageById(message_id: string): void {
    this.messages_unordered.remove(message_et => message_id && message_id === message_et.id);
  }

  /**
   * Removes messages from the conversation.
   * @param timestamp Optional timestamp which messages should be removed
   */
  removeMessages(timestamp?: number): void {
    if (timestamp && typeof timestamp === 'number') {
      this.messages_unordered.remove(message_et => timestamp >= message_et.timestamp());
      return;
    }
    this.messages_unordered.removeAll();
  }

  shouldUnarchive(): boolean {
    if (!this.archivedState() || this.showNotificationsNothing()) {
      return false;
    }

    const isNewerMessage = (messageEntity: Message) => messageEntity.timestamp() > this.archivedTimestamp();

    const {allEvents, allMessages, selfMentions, selfReplies} = this.unreadState();
    if (this.showNotificationsMentionsAndReplies()) {
      const mentionsAndReplies = selfMentions.concat(selfReplies);
      return mentionsAndReplies.some(isNewerMessage);
    }

    const hasNewMessage = allMessages.some(isNewerMessage);
    if (hasNewMessage) {
      return true;
    }

    return allEvents.some(messageEntity => {
      if (!isNewerMessage(messageEntity)) {
        return false;
      }

      const isCallActivation = messageEntity.isCall() && messageEntity.isActivation();
      const isMemberJoin = messageEntity.isMember() && (messageEntity as MemberMessage).isMemberJoin();
      const wasSelfUserAdded =
        isMemberJoin &&
        (messageEntity as MemberMessage).isUserAffected({domain: this.selfUser().domain, id: this.selfUser().id});

      return isCallActivation || wasSelfUserAdded;
    });
  }

  /**
   * Checks for message duplicates.
   *
   * @param messageEntity Message entity to be added to the conversation
   * @returns Message if it is not a duplicate
   */
  private _checkForDuplicate(messageEntity: ContentMessage): ContentMessage | undefined {
    if (messageEntity) {
      const existingMessageEntity = this._findDuplicate(messageEntity.id, messageEntity.from);
      if (existingMessageEntity) {
        const logData = {additionalMessage: messageEntity, existingMessage: existingMessageEntity};
        this.logger.warn(`Filtered message '${messageEntity.id}' as duplicate in view`, logData);
        return undefined;
      }
      return messageEntity;
    }
    return undefined;
  }

  private _findDuplicate(): undefined;
  private _findDuplicate(messageId: string, from: string): Message | ContentMessage | MemberMessage;
  private _findDuplicate(messageId?: string, from?: string): Message | ContentMessage | MemberMessage | undefined {
    if (messageId) {
      return this.messages_unordered().find(messageEntity => {
        const sameId = messageEntity.id === messageId;
        const sameSender = messageEntity.from === from;
        return sameId && sameSender;
      });
    }
    return undefined;
  }

  updateTimestampServer(time: number | string, is_backend_timestamp: boolean = false): void {
    if (is_backend_timestamp) {
      const timestamp = new Date(time).getTime();

      if (!isNaN(timestamp)) {
        this.setTimestamp(timestamp, TIMESTAMP_TYPE.LAST_SERVER);
      }
    }
  }

  /**
   * Update information about conversation activity from single message.
   *
   * @param message_et Message to be added to conversation
   * @param forceUpdate set the timestamp regardless of previous timestamp value (no checks)
   */
  updateTimestamps(
    message_et?: Message | ContentMessage | MemberMessage | SystemMessage,
    forceUpdate: boolean = false,
  ): void {
    if (message_et) {
      const timestamp = message_et.timestamp();
      if (timestamp <= this.last_server_timestamp()) {
        if (message_et.timestamp_affects_order()) {
          this.setTimestamp(timestamp, TIMESTAMP_TYPE.LAST_EVENT, forceUpdate);

          const from_self = message_et.user()?.isMe;
          if (from_self) {
            this.setTimestamp(timestamp, TIMESTAMP_TYPE.LAST_READ);
          }
        }
      }
    }
  }

  getAllMessages(): (Message | ContentMessage | MemberMessage | SystemMessage)[] {
    return this.messages();
  }

  /**
   * Get the first message of the conversation.
   */
  getFirstMessage(): Message | ContentMessage | MemberMessage | SystemMessage | undefined {
    return this.messages()[0];
  }

  /**
   * Get the last message of the conversation.
   */
  getLastMessage(): Message | ContentMessage | MemberMessage | SystemMessage | undefined {
    return this.messages()[this.messages().length - 1];
  }

  /**
   * Get the message before a given message.
   * @param message_et Message to look up from
   */
  getPreviousMessage(message_et: ContentMessage): Message | ContentMessage | MemberMessage | SystemMessage | undefined {
    const messages_visible = this.messages_visible();
    const message_index = messages_visible.indexOf(message_et);
    if (message_index > 0) {
      return messages_visible[message_index - 1];
    }
    return undefined;
  }

  /**
   * Get the last text message that was added by self user.
   */
  getLastEditableMessage(): Message | ContentMessage | MemberMessage | SystemMessage | undefined {
    const messages = this.messages();
    for (let index = messages.length - 1; index >= 0; index--) {
      const message_et = messages[index];
      if (message_et.isEditable()) {
        return message_et;
      }
    }
    return undefined;
  }

  /**
   * Get the last delivered message.
   */
  getLastDeliveredMessage(): Message | ContentMessage | MemberMessage | SystemMessage | undefined {
    return this.messages()
      .slice()
      .reverse()
      .find(messageEntity => {
        const isDelivered = messageEntity.status() >= StatusType.DELIVERED;
        return isDelivered && messageEntity.user().isMe;
      });
  }

  /**
   * Get a message by its unique ID.
   * Only lookup in the loaded message list which is a limited view of all the messages in DB.
   *
   * @param messageId ID of message to be retrieved
   */
  getMessage(messageId: string): Message | ContentMessage | MemberMessage | SystemMessage | undefined {
    return this.messages().find(messageEntity => messageEntity.id === messageId);
  }

  updateGuests(): void {
    this.getTemporaryGuests().forEach(userEntity => userEntity.checkGuestExpiration());
  }

  getTemporaryGuests(): User[] {
    const userEntities = this.selfUser()
      ? this.participating_user_ets().concat(this.selfUser())
      : this.participating_user_ets();
    return userEntities.filter(userEntity => userEntity.isTemporaryGuest());
  }

  getUsersWithUnverifiedClients(): User[] {
    const userEntities = this.selfUser()
      ? this.participating_user_ets().concat(this.selfUser())
      : this.participating_user_ets();
    return userEntities.filter(userEntity => !userEntity.is_verified());
  }

  supportsVideoCall(sftEnabled: boolean): boolean {
    if (sftEnabled) {
      return true;
    }
    const participantCount = this.getNumberOfParticipants(true, false);
    const config = Config.getConfig();
    return participantCount <= config.MAX_VIDEO_PARTICIPANTS;
  }

  readonly isShowingLastReceivedMessage = (): boolean => {
    return this.getLastMessage()?.timestamp() ? this.getLastMessage().timestamp() >= this.last_event_timestamp() : true;
  };

  serialize(): ConversationRecord {
    return {
      accessModes: this.accessModes,
      accessRole: this.accessRole,
      archived_state: this.archivedState(),
      archived_timestamp: this.archivedTimestamp(),
      cleared_timestamp: this.cleared_timestamp(),
      creator: this.creator,
      domain: this.domain,
      ephemeral_timer: this.localMessageTimer(),
      global_message_timer: this.globalMessageTimer(),
      id: this.id,
      is_guest: this.isGuest(),
      is_managed: this.isManaged,
      last_event_timestamp: this.last_event_timestamp(),
      last_read_timestamp: this.last_read_timestamp(),
      last_server_timestamp: this.last_server_timestamp(),
      legal_hold_status: this.legalHoldStatus(),
      muted_state: this.mutedState(),
      muted_timestamp: this.mutedTimestamp(),
      name: this.name(),
      others: this.participating_user_ids().map(user => user.id),
      qualified_others: this.participating_user_ids(),
      receipt_mode: this.receiptMode(),
      roles: this.roles(),
      status: this.status(),
      team_id: this.team_id,
      type: this.type(),
      verification_state: this.verification_state(),
    };
  }
}<|MERGE_RESOLUTION|>--- conflicted
+++ resolved
@@ -146,11 +146,7 @@
   public readonly hasExternal: ko.PureComputed<boolean>;
   public accessModes?: CONVERSATION_ACCESS[];
   public accessRole?: CONVERSATION_ACCESS_ROLE;
-<<<<<<< HEAD
-  public domain: string | null;
-=======
   public domain: string;
->>>>>>> ea9bd7aa
   public isFederated: ko.PureComputed<boolean>;
 
   static get TIMESTAMP_TYPE(): typeof TIMESTAMP_TYPE {
