--- conflicted
+++ resolved
@@ -45,11 +45,8 @@
 import type {MemberMessage} from './message/MemberMessage';
 import type {Message} from './message/Message';
 import type {SystemMessage} from './message/SystemMessage';
-<<<<<<< HEAD
 import {Config} from '../Config';
-=======
 import type {Call} from '../calling/Call';
->>>>>>> ad9339ae
 
 interface UnreadState {
   allEvents: Message[];
