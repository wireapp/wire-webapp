--- conflicted
+++ resolved
@@ -952,11 +952,7 @@
   /**
    * Get the last text message that was added by self user.
    */
-<<<<<<< HEAD
   getLastEditableMessage(): ContentMessage | undefined {
-=======
-  getLastEditableMessage(): Message | undefined {
->>>>>>> 0a29adce
     const messages = this.messages();
     for (let index = messages.length - 1; index >= 0; index--) {
       const message_et = messages[index];
