/*
 * Wire
 * Copyright (C) 2022 Wire Swiss GmbH
 *
 * This program is free software: you can redistribute it and/or modify
 * it under the terms of the GNU General Public License as published by
 * the Free Software Foundation, either version 3 of the License, or
 * (at your option) any later version.
 *
 * This program is distributed in the hope that it will be useful,
 * but WITHOUT ANY WARRANTY; without even the implied warranty of
 * MERCHANTABILITY or FITNESS FOR A PARTICULAR PURPOSE. See the
 * GNU General Public License for more details.
 *
 * You should have received a copy of the GNU General Public License
 * along with this program. If not, see http://www.gnu.org/licenses/.
 *
 */

import {Draft} from 'Util/DraftStateUtil';

import {ContentMessage} from '../entity/message/ContentMessage';
import {MemberMessage} from '../entity/message/MemberMessage';
import {SuperType} from '../message/SuperType';

<<<<<<< HEAD
export const isContentMessage = (message: any): message is ContentMessage =>
  message && 'super_type' in message && message.super_type === SuperType.CONTENT;

=======
>>>>>>> 307d9dc7
export const isMemberMessage = (message: any | undefined | null): message is MemberMessage =>
  message && 'super_type' in message && message.super_type === SuperType.MEMBER;

export const isDraftMessageWithReplyId = (message: any | undefined | null): message is Draft =>
  message && 'reply' in message && 'messageId' in message.reply;

export const isContentMessage = (message: any | undefined | null): message is ContentMessage =>
  message && 'super_type' in message && message.super_type === SuperType.CONTENT;<|MERGE_RESOLUTION|>--- conflicted
+++ resolved
@@ -23,17 +23,11 @@
 import {MemberMessage} from '../entity/message/MemberMessage';
 import {SuperType} from '../message/SuperType';
 
-<<<<<<< HEAD
 export const isContentMessage = (message: any): message is ContentMessage =>
   message && 'super_type' in message && message.super_type === SuperType.CONTENT;
 
-=======
->>>>>>> 307d9dc7
 export const isMemberMessage = (message: any | undefined | null): message is MemberMessage =>
   message && 'super_type' in message && message.super_type === SuperType.MEMBER;
 
 export const isDraftMessageWithReplyId = (message: any | undefined | null): message is Draft =>
-  message && 'reply' in message && 'messageId' in message.reply;
-
-export const isContentMessage = (message: any | undefined | null): message is ContentMessage =>
-  message && 'super_type' in message && message.super_type === SuperType.CONTENT;+  message && 'reply' in message && 'messageId' in message.reply;