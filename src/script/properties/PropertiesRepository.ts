--- conflicted
+++ resolved
@@ -83,12 +83,7 @@
         call: {
           enable_soundless_incoming_calls: false,
           enable_vbr_encoding: true,
-<<<<<<< HEAD
-          //@ts-ignore - push_to_talk_key is not used in the webapp, since it is currently being worked on
-          push_to_talk_key: null,
-=======
           enable_press_space_to_unmute: false,
->>>>>>> 21a7e486
         },
         emoji: {
           replace_inline: true,
@@ -97,11 +92,7 @@
           font_size: '',
           theme: 'default',
           view_folders: false,
-<<<<<<< HEAD
-          markdown_preview: false,
-=======
           markdown_preview: true,
->>>>>>> 21a7e486
         },
         notifications: NotificationPreference.ON,
         previews: {
