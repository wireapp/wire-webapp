/*
 * Wire
 * Copyright (C) 2018 Wire Swiss GmbH
 *
 * This program is free software: you can redistribute it and/or modify
 * it under the terms of the GNU General Public License as published by
 * the Free Software Foundation, either version 3 of the License, or
 * (at your option) any later version.
 *
 * This program is distributed in the hope that it will be useful,
 * but WITHOUT ANY WARRANTY; without even the implied warranty of
 * MERCHANTABILITY or FITNESS FOR A PARTICULAR PURPOSE. See the
 * GNU General Public License for more details.
 *
 * You should have received a copy of the GNU General Public License
 * along with this program. If not, see http://www.gnu.org/licenses/.
 *
 */

import {getLogger} from 'utils/Logger';
<<<<<<< HEAD
import {Environment} from 'utils/Environment';
=======
import {t} from 'utils/LocalizerUtil';
>>>>>>> 28ffdffb

import {ConsentType} from '../user/ConsentType';
import {ConsentValue} from '../user/ConsentValue';
import {ReceiptMode} from '../conversation/ReceiptMode';
import {WebappProperties} from './WebappProperties';
import {PROPERTIES_TYPE} from './PropertiesType';

import {ModalsViewModel} from '../view_model/ModalsViewModel';
import {WebAppEvents} from '../event/WebApp';

class PropertiesRepository {
  // Value names are specified by the protocol but key names can be changed.
  static get CONFIG() {
    return {
      WEBAPP_ACCOUNT_SETTINGS: 'webapp',
      WIRE_MARKETING_CONSENT: {
        defaultValue: ConsentValue.NOT_GIVEN,
        key: 'WIRE_MARKETING_CONSENT',
      },
      WIRE_RECEIPT_MODE: {
        defaultValue: ReceiptMode.DELIVERY,
        key: 'WIRE_RECEIPT_MODE',
      },
    };
  }

  constructor(propertiesService, selfService) {
    this.propertiesService = propertiesService;
    this.selfService = selfService;
    this.logger = getLogger('PropertiesRepository');

    this.properties = new WebappProperties();
    this.selfUser = ko.observable();
    this.receiptMode = ko.observable(PropertiesRepository.CONFIG.WIRE_RECEIPT_MODE.defaultValue);
    this.marketingConsent = ko.observable(PropertiesRepository.CONFIG.WIRE_MARKETING_CONSENT.defaultValue);
  }

  checkPrivacyPermission() {
    const isCheckConsentDisabled = !z.config.FEATURE.CHECK_CONSENT;
    const isPrivacyPreferenceSet = this.getPreference(PROPERTIES_TYPE.PRIVACY) !== undefined;

    return isCheckConsentDisabled || isPrivacyPreferenceSet
      ? Promise.resolve()
      : new Promise(resolve => {
          amplify.publish(WebAppEvents.WARNING.MODAL, ModalsViewModel.TYPE.CONFIRM, {
            action: () => {
              this.savePreference(PROPERTIES_TYPE.PRIVACY, true);
              this._publishProperties();
              resolve();
            },
            preventClose: true,
            secondary: () => {
              this.savePreference(PROPERTIES_TYPE.PRIVACY, false);
              resolve();
            },
            text: {
              action: t('modalImproveWireAction'),
              message: t('modalImproveWireMessage'),
              secondary: t('modalImproveWireSecondary'),
              title: t('modalImproveWireHeadline'),
            },
          });
        });
  }

  /**
   * Get the current preference for a property type.
   * @param {PROPERTIES_TYPE} propertiesType - Type of preference to get
   * @returns {*} Preference value
   */
  getPreference(propertiesType) {
    const typeParts = propertiesType.split('.');
    const [partOne, partTwo, partThree] = typeParts;

    switch (typeParts.length) {
      case 1:
        return this.properties[partOne];
      case 2:
        return this.properties[partOne][partTwo];
      case 3:
        return this.properties[partOne][partTwo][partThree];
      default:
        throw new Error(`Failed to get preference of type ${propertiesType}`);
    }
  }

  /**
   * Initialize properties on app startup.
   * @param {User} selfUserEntity - Self user
   * @returns {Promise} Resolves when repository has been initialized
   */
  init(selfUserEntity) {
    this.selfUser(selfUserEntity);

    return this.selfUser().isTemporaryGuest() ? this._initTemporaryGuestAccount() : this._initActivatedAccount();
  }

  _fetchWebAppAccountSettings() {
    return this.propertiesService
      .getPropertiesByKey(PropertiesRepository.CONFIG.WEBAPP_ACCOUNT_SETTINGS)
      .then(properties => {
        $.extend(true, this.properties, properties);
      })
      .catch(() => {
        this.logger.warn(
          `Property "${
            PropertiesRepository.CONFIG.WEBAPP_ACCOUNT_SETTINGS
          }" doesn't exist for this account. Continuing with the default value of "${this.properties.settings}".`
        );
      });
  }

  _fetchReadReceiptsSetting() {
    const property = PropertiesRepository.CONFIG.WIRE_RECEIPT_MODE;

    return this.propertiesService
      .getPropertiesByKey(property.key)
      .then(value => {
        this.setProperty(property.key, value);
      })
      .catch(() => {
        const message = `Property "${
          property.key
        }" doesn't exist for this account. Continuing with the default value of "${property.defaultValue}".`;
        this.logger.warn(message);
      });
  }

  _initActivatedAccount() {
    return Promise.all([this._fetchWebAppAccountSettings(), this._fetchReadReceiptsSetting()]).then(() => {
      this.logger.info('Loaded user properties', this.properties);
      this._publishProperties();
    });
  }

  _initTemporaryGuestAccount() {
    this.logger.info('Temporary guest user: Using default properties');
    this.savePreference(PROPERTIES_TYPE.PRIVACY, false);
    return Promise.resolve(this._publishProperties());
  }

  _publishProperties() {
    amplify.publish(WebAppEvents.PROPERTIES.UPDATED, this.properties);
    return this.properties;
  }

  /**
   * Save property setting.
   *
   * @param {PROPERTIES_TYPE} propertiesType - Type of preference to update
   * @param {*} updatedPreference - New property setting
   * @returns {undefined} No return value
   */
  savePreference(propertiesType, updatedPreference) {
    if (updatedPreference === undefined) {
      switch (propertiesType) {
        case PROPERTIES_TYPE.CONTACT_IMPORT.MACOS:
          updatedPreference = Date.now();
          break;
        default:
          updatedPreference = true;
      }
    }

    if (updatedPreference !== this.getPreference(propertiesType)) {
      this._setPreference(propertiesType, updatedPreference);

      const savePromise = this.selfUser().isTemporaryGuest()
        ? this._savePreferenceTemporaryGuestAccount(propertiesType, updatedPreference)
        : this._savePreferenceActivatedAccount(propertiesType, updatedPreference);

      savePromise.then(() => this._publishPropertyUpdate(propertiesType, updatedPreference));
    }
  }

  // Reset a property to it's default state. This method is only called from external event sources (when other clients sync the settings).
  deleteProperty(key) {
    switch (key) {
      case PropertiesRepository.CONFIG.WIRE_RECEIPT_MODE.key:
        this.setProperty(key, ReceiptMode.DELIVERY);
        break;
      case PropertiesRepository.CONFIG.WIRE_MARKETING_CONSENT.key:
        this.setProperty(key, ConsentValue.NOT_GIVEN);
        break;
    }
  }

  // Map a property and set it into our state
  setProperty(key, value) {
    this.logger.info(`Setting key "${key}"...`, value);

    switch (key) {
      case PropertiesRepository.CONFIG.WEBAPP_ACCOUNT_SETTINGS:
        if (this.properties.version === value.version) {
          this.properties = Object.assign({}, this.properties, value);
          this._publishProperties();
        }
        break;
      case PropertiesRepository.CONFIG.WIRE_MARKETING_CONSENT.key:
        this.marketingConsent(value);
        break;
      case PropertiesRepository.CONFIG.WIRE_RECEIPT_MODE.key:
        this.receiptMode(value);
        break;
    }
  }

  updateProperty(key, value) {
    switch (key) {
      case PropertiesRepository.CONFIG.WIRE_RECEIPT_MODE.key:
        if (value === ReceiptMode.DELIVERY) {
          return this.propertiesService.deletePropertiesByKey(key);
        }
        return this.propertiesService.putPropertiesByKey(key, value);
        break;
      case PropertiesRepository.CONFIG.WIRE_MARKETING_CONSENT.key:
        return this.selfService
          .putSelfConsent(ConsentType.MARKETING, value, `Webapp ${Environment.version(false)}`)
          .then(() => {
            if (value === ConsentValue.NOT_GIVEN) {
              return this.propertiesService.deletePropertiesByKey(key);
            }
            return this.propertiesService.putPropertiesByKey(key, value);
          });
        break;
    }
  }

  _savePreferenceActivatedAccount(propertiesType, updatedPreference) {
    return this.propertiesService
      .putPropertiesByKey(PropertiesRepository.CONFIG.WEBAPP_ACCOUNT_SETTINGS, this.properties)
      .then(() => this.logger.info(`Saved updated preference: '${propertiesType}' - '${updatedPreference}'`));
  }

  _savePreferenceTemporaryGuestAccount(propertiesType, updatedPreference) {
    this.logger.info(`Updated preference: '${propertiesType}' - '${updatedPreference}'`);
    return Promise.resolve();
  }

  _publishPropertyUpdate(propertiesType, updatedPreference) {
    switch (propertiesType) {
      case PROPERTIES_TYPE.CONTACT_IMPORT.MACOS:
        amplify.publish(WebAppEvents.PROPERTIES.UPDATE.CONTACTS, updatedPreference);
        break;
      case PROPERTIES_TYPE.INTERFACE.THEME:
        amplify.publish(WebAppEvents.PROPERTIES.UPDATE.INTERFACE.THEME, updatedPreference);
        break;
      case PROPERTIES_TYPE.EMOJI.REPLACE_INLINE:
        amplify.publish(WebAppEvents.PROPERTIES.UPDATE.EMOJI.REPLACE_INLINE, updatedPreference);
        break;
      case PROPERTIES_TYPE.ENABLE_DEBUGGING:
        amplify.publish(getLogger.prototype.LOG_ON_DEBUG, updatedPreference);
        break;
      case PROPERTIES_TYPE.NOTIFICATIONS:
        amplify.publish(WebAppEvents.PROPERTIES.UPDATE.NOTIFICATIONS, updatedPreference);
        break;
      case PROPERTIES_TYPE.PREVIEWS.SEND:
        amplify.publish(WebAppEvents.PROPERTIES.UPDATE.PREVIEWS.SEND, updatedPreference);
        break;
      case PROPERTIES_TYPE.PRIVACY:
        amplify.publish(WebAppEvents.PROPERTIES.UPDATE.PRIVACY, updatedPreference);
        break;
      case PROPERTIES_TYPE.SOUND_ALERTS:
        amplify.publish(WebAppEvents.PROPERTIES.UPDATE.SOUND_ALERTS, updatedPreference);
        break;
      default:
        throw new Error(`Failed to update preference of unhandled type '${propertiesType}'`);
    }
  }

  /**
   * Set the preference of specified type
   *
   * @private
   * @param {PROPERTIES_TYPE} propertiesType - Type of preference to set
   * @param {*} changedPreference - New preference to set
   * @returns {undefined} No return value
   */
  _setPreference(propertiesType, changedPreference) {
    const typeParts = propertiesType.split('.');
    const [partOne, partTwo, partThree] = typeParts;

    switch (typeParts.length) {
      case 1:
        this.properties[partOne] = changedPreference;
        break;
      case 2:
        this.properties[partOne][partTwo] = changedPreference;
        break;
      case 3:
        this.properties[partOne][partTwo][partThree] = changedPreference;
        break;
      default:
        throw new Error(`Failed to set preference of type ${propertiesType}`);
    }
  }
}

export {PropertiesRepository};<|MERGE_RESOLUTION|>--- conflicted
+++ resolved
@@ -18,11 +18,8 @@
  */
 
 import {getLogger} from 'utils/Logger';
-<<<<<<< HEAD
 import {Environment} from 'utils/Environment';
-=======
 import {t} from 'utils/LocalizerUtil';
->>>>>>> 28ffdffb
 
 import {ConsentType} from '../user/ConsentType';
 import {ConsentValue} from '../user/ConsentValue';
