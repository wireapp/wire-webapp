--- conflicted
+++ resolved
@@ -18,11 +18,8 @@
  */
 
 import keyboardJS from 'keyboardjs';
-<<<<<<< HEAD
 import {Environment} from 'utils/Environment';
-=======
 import {ShortcutType} from './ShortcutType';
->>>>>>> 28ffdffb
 
 import {WebAppEvents} from '../event/WebApp';
 
@@ -161,6 +158,7 @@
 };
 
 export const Shortcut = {
+  __test__assignEnvironment: data => Object.assign(Environment, data),
   getBeautifiedShortcutMac: shortcut => {
     return shortcut
       .replace(/\+/g, '')
@@ -182,30 +180,18 @@
       .replace(/\w+/g, string => z.util.StringUtil.capitalizeFirstChar(string));
   },
 
-<<<<<<< HEAD
-  const _getShortcut = shortcutName => {
+  getShortcut: shortcutName => {
     const platform = Environment.desktop ? 'electron' : 'webapp';
     const platformShortcuts = SHORTCUT_MAP[shortcutName].shortcut[platform];
     return Environment.os.mac ? platformShortcuts.macos : platformShortcuts.pc;
-  };
-=======
-  getShortcut: shortcutName => {
-    const platform = z.util.Environment.desktop ? 'electron' : 'webapp';
-    const platformShortcuts = SHORTCUT_MAP[shortcutName].shortcut[platform];
-    return z.util.Environment.os.mac ? platformShortcuts.macos : platformShortcuts.pc;
-  },
->>>>>>> 28ffdffb
+  },
 
   getShortcutTooltip: shortcutName => {
     const shortcut = Shortcut.getShortcut(shortcutName);
     if (shortcut) {
-<<<<<<< HEAD
-      return Environment.os.mac ? _getBeautifiedShortcutMac(shortcut) : _getBeautifiedShortcutWin(shortcut);
-=======
-      return z.util.Environment.os.mac
+      return Environment.os.mac
         ? Shortcut.getBeautifiedShortcutMac(shortcut)
         : Shortcut.getBeautifiedShortcutWin(shortcut);
->>>>>>> 28ffdffb
     }
   },
 
@@ -222,16 +208,4 @@
   shortcutMap: SHORTCUT_MAP,
 };
 
-<<<<<<< HEAD
-  return {
-    __test__assignEnvironment: data => Object.assign(Environment, data),
-    getBeautifiedShortcutMac: _getBeautifiedShortcutMac,
-    getBeautifiedShortcutWin: _getBeautifiedShortcutWin,
-    getShortcut: _getShortcut,
-    getShortcutTooltip: _getShortcutTooltip,
-    shortcutMap: SHORTCUT_MAP,
-  };
-})();
-=======
-Shortcut.init();
->>>>>>> 28ffdffb
+Shortcut.init();