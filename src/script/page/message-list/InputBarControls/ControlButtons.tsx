--- conflicted
+++ resolved
@@ -17,8 +17,7 @@
  *
  */
 
-<<<<<<< HEAD
-import React, {useRef} from 'react';
+import React from 'react';
 
 import {Icon} from 'Components/Icon';
 import {Conversation} from 'src/script/entity/Conversation';
@@ -26,17 +25,9 @@
 
 import {GiphyButton} from './GiphyButton';
 
-import {Config} from '../../../Config';
-import {MessageTimerButton} from '../MessageTimerButton';
-=======
-import Icon from 'Components/Icon';
-import React from 'react';
-import {MessageTimerButton} from '../MessageTimerButton';
-import {t} from 'Util/LocalizerUtil';
-import {Conversation} from 'src/script/entity/Conversation';
 import {AssetUploadButton} from '../AssetUploadButton';
 import {ImageUploadButton} from '../ImageUploadButton';
->>>>>>> 3c8bcb1e
+import {MessageTimerButton} from '../MessageTimerButton';
 
 export type ControlButtonsProps = {
   input: string;
@@ -107,55 +98,11 @@
             </li>
 
             <li>
-<<<<<<< HEAD
-              <button
-                type="button"
-                aria-label={t('tooltipConversationAddImage')}
-                title={t('tooltipConversationAddImage')}
-                className={`conversation-button controls-right-button no-radius file-button`}
-                onClick={() => imageRef.current?.click()}
-                data-uie-name="do-share-image"
-              >
-                <Icon.Image />
-
-                <input
-                  ref={imageRef}
-                  accept={acceptedImageTypes}
-                  tabIndex={-1}
-                  id="conversation-input-bar-photo"
-                  onChange={({target: {files}}) => files && onSelectImages(Array.from(files))}
-                  type="file"
-                />
-              </button>
-            </li>
-
-            <li>
-              <button
-                type="button"
-                aria-label={t('tooltipConversationFile')}
-                title={t('tooltipConversationFile')}
-                className={`conversation-button controls-right-button no-radius file-button`}
-                onClick={() => fileRef.current?.click()}
-                data-uie-name="do-share-file"
-              >
-                <Icon.Attachment />
-
-                <input
-                  ref={fileRef}
-                  accept={acceptedFileTypes ?? null}
-                  id="conversation-input-bar-files"
-                  tabIndex={-1}
-                  onChange={({target: {files}}) => files && onSelectFiles(Array.from(files))}
-                  type="file"
-                />
-              </button>
-=======
               <ImageUploadButton onSelectImages={onSelectImages} />
             </li>
 
             <li>
               <AssetUploadButton onSelectFiles={onSelectFiles} />
->>>>>>> 3c8bcb1e
             </li>
           </>
         )}
