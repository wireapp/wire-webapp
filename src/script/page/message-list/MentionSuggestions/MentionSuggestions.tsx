--- conflicted
+++ resolved
@@ -17,7 +17,7 @@
  *
  */
 
-import React, {useEffect, useMemo, useRef, useState} from 'react';
+import React, {useEffect, useMemo, useState} from 'react';
 
 import {registerReactComponent} from 'Util/ComponentUtil';
 import {KEY} from 'Util/KeyboardUtil';
@@ -28,11 +28,7 @@
 import {User} from '../../../entity/User';
 
 type MentionSuggestionListProps = {
-<<<<<<< HEAD
-  onSelectionValidated: (data: User, element: HTMLInputElement | null) => void;
-=======
   onSelectionValidated: (data: User) => void;
->>>>>>> 58ef7e9c
   suggestions: User[];
   targetInput?: HTMLTextAreaElement | null;
 };
@@ -41,13 +37,9 @@
   onSelectionValidated,
   targetInput,
 }) => {
-  const selectedItemElement = useRef<HTMLDivElement>(null);
-  const scrollbarElement = useRef<HTMLDivElement>(null);
-  useFadingScrollbar(scrollbarElement.current);
+  const [selectedItemElement, setSelectedItemElement] = useState<HTMLDivElement | null>(null);
   const [selectedSuggestionIndex, setSelectedSuggestionIndex] = useState(0);
-<<<<<<< HEAD
-=======
-  const [selectedItem, setSelectedItem] = useEffectRef();
+  const {setScrollbarElement} = useFadingScrollbar();
 
   const isVisible = suggestions.length > 0;
 
@@ -60,27 +52,12 @@
 
     return window.innerHeight - boundingClientRect.top + 24;
   }, [isVisible, targetInput]);
->>>>>>> 58ef7e9c
 
   useEffect(
-    () => selectedItemElement.current?.scrollIntoView({behavior: 'auto', block: 'nearest'}),
-    [selectedItemElement.current, suggestions.length],
+    () => selectedItemElement?.scrollIntoView({behavior: 'auto', block: 'nearest'}),
+    [selectedItemElement, suggestions.length],
   );
 
-<<<<<<< HEAD
-  const targetInput = useMemo(
-    () => document.querySelector<HTMLInputElement>(targetInputSelector),
-    [targetInputSelector],
-  );
-
-  const isVisible = suggestions.length > 0;
-  const bottom = useMemo(
-    () => (isVisible && targetInput ? window.innerHeight - targetInput.getBoundingClientRect().top + 24 : 0),
-    [isVisible, targetInput],
-  );
-
-=======
->>>>>>> 58ef7e9c
   useEffect(() => {
     const updateSelectedIndex = (delta: number = 0) => {
       setSelectedSuggestionIndex(curr => clamp(curr + delta, 0, suggestions.length - 1));
@@ -94,13 +71,8 @@
       };
 
       const validateSelection = () => {
-<<<<<<< HEAD
-        if (!event.shiftKey && targetInput) {
-          onSelectionValidated(suggestions[selectedSuggestionIndex], targetInput);
-=======
         if (!event.shiftKey) {
           onSelectionValidated(suggestions[selectedSuggestionIndex]);
->>>>>>> 58ef7e9c
           event.preventDefault();
           event.stopPropagation();
         }
@@ -134,7 +106,7 @@
       className="conversation-input-bar-mention-suggestion"
       style={{bottom, overflowY: 'auto'}}
       data-uie-name="list-mention-suggestions"
-      ref={scrollbarElement}
+      ref={setScrollbarElement}
     >
       <div className="mention-suggestion-list">
         {suggestions
@@ -145,7 +117,7 @@
               isSelected={index === selectedSuggestionIndex}
               onSuggestionClick={() => onSelectionValidated(suggestion)}
               onMouseEnter={() => setSelectedSuggestionIndex(index)}
-              ref={index === selectedSuggestionIndex ? selectedItemElement : undefined}
+              ref={index === selectedSuggestionIndex ? setSelectedItemElement : undefined}
             />
           ))
           .reverse()}
