/*
 * Wire
 * Copyright (C) 2022 Wire Swiss GmbH
 *
 * This program is free software: you can redistribute it and/or modify
 * it under the terms of the GNU General Public License as published by
 * the Free Software Foundation, either version 3 of the License, or
 * (at your option) any later version.
 *
 * This program is distributed in the hope that it will be useful,
 * but WITHOUT ANY WARRANTY; without even the implied warranty of
 * MERCHANTABILITY or FITNESS FOR A PARTICULAR PURPOSE. See the
 * GNU General Public License for more details.
 *
 * You should have received a copy of the GNU General Public License
 * along with this program. If not, see http://www.gnu.org/licenses/.
 *
 */

import {FC, useCallback, useEffect, useMemo} from 'react';

import {ConnectionStatus} from '@wireapp/api-client/lib/connection/';
import {Runtime} from '@wireapp/commons';
import {StyledApp, THEME_ID, useMatchMedia} from '@wireapp/react-ui-kit';
import {WebAppEvents} from '@wireapp/webapp-events';
import {amplify} from 'amplify';
import {container} from 'tsyringe';

import {CallingContainer} from 'Components/calling/CallingOverlayContainer';
import {GroupCreationModal} from 'Components/Modals/GroupCreation/GroupCreationModal';
import {LegalHoldModal} from 'Components/Modals/LegalHoldModal/LegalHoldModal';
import {useLegalHoldModalState} from 'Components/Modals/LegalHoldModal/LegalHoldModal.state';
import {PrimaryModal} from 'Components/Modals/PrimaryModal';
import {PrimaryModalComponent} from 'Components/Modals/PrimaryModal/PrimaryModal';
import {showUserModal, UserModal} from 'Components/Modals/UserModal';
import {iterateItem} from 'Util/ArrayUtil';
import {useKoSubscribableChildren} from 'Util/ComponentUtil';
import {t} from 'Util/LocalizerUtil';
import {matchQualifiedIds} from 'Util/QualifiedId';
import {isConversationEntity} from 'Util/TypePredicateUtil';

import {AppLock} from './AppLock';
import {LeftSidebar} from './LeftSidebar';
import {MainContent} from './MainContent';
import {PanelEntity, PanelState, RightSidebar} from './RightSidebar';
import {useAppMainState, ViewType} from './state';
import {useAppState, ContentState, ListState} from './useAppState';
import {usePopNotification} from './usePopNotification';
import {useWindowTitle} from './useWindowTitle';

import {Config} from '../Config';
import {ConversationState} from '../conversation/ConversationState';
import {Conversation} from '../entity/Conversation';
import {Message} from '../entity/message/Message';
import {User} from '../entity/User';
import {ConversationError} from '../error/ConversationError';
import {App} from '../main/app';
import {Router} from '../router/Router';
import {initializeRouter} from '../router/routerBindings';
import {TeamState} from '../team/TeamState';
import {showInitialModal} from '../user/AvailabilityModal';
import {UserState} from '../user/UserState';
import {MainViewModel} from '../view_model/MainViewModel';
import {WarningsContainer} from '../view_model/WarningsContainer/WarningsContainer';

export interface ShowConversationOptions {
  exposeMessage?: Message;
  openFirstSelfMention?: boolean;
  openNotificationSettings?: boolean;
}

export interface ShowConversationOverload {
  (conversation: Conversation, options: ShowConversationOptions): Promise<void>;
  (conversationId: string, options: ShowConversationOptions, domain: string | null): Promise<void>;
}

export type RightSidebarParams = {
  entity: PanelEntity | null;
  showLikes?: boolean;
  highlighted?: User[];
};

interface AppMainProps {
  app: App;
  selfUser: User;
  mainView: MainViewModel;
}

const sidebarId = 'left-column';

const AppMain: FC<AppMainProps> = ({app, mainView, selfUser}) => {
  const apiContext = app.getAPIContext();

  if (!apiContext) {
    throw new Error('API Context has not been set');
  }

  const {
    contentState,
    setContentState,
    previousContentState,
    setPreviousContentState,
    initialMessage,
    setInitialMessage,
    listState,
  } = useAppState();

  const {history, entity: currentEntity, clearHistory, goTo} = useAppMainState(state => state.rightSidebar);
  const {showRequestModal} = useLegalHoldModalState();

  const currentState = history.at(-1);

  const {repository: repositories} = app;
  const {conversation: conversationRepository} = repositories;

  const conversationState = container.resolve(ConversationState);
  const teamState = container.resolve(TeamState);
  const userState = container.resolve(UserState);

  const {accent_id, availability: userAvailability} = useKoSubscribableChildren(selfUser, [
    'accent_id',
    'availability',
  ]);
  const {activeConversation, conversations_unarchived: unarchivedConversations} = useKoSubscribableChildren(
    conversationState,
    ['activeConversation', 'conversations_unarchived'],
  );
  const {isTeam: isProAccount, supportsLegalHold} = useKoSubscribableChildren(teamState, [
    'isTeam',
    'supportsLegalHold',
  ]);
  const {connectRequests, isActivatedAccount, isTemporaryGuest} = useKoSubscribableChildren(userState, [
    'connectRequests',
    'isActivatedAccount',
    'isTemporaryGuest',
  ]);

  const visibleListItems = useMemo(() => {
    const isStatePreferences = listState === ListState.PREFERENCES;

    if (isStatePreferences) {
      const preferenceItems = [
        ContentState.PREFERENCES_ACCOUNT,
        ContentState.PREFERENCES_DEVICES,
        ContentState.PREFERENCES_OPTIONS,
        ContentState.PREFERENCES_AV,
      ];

      if (!Runtime.isDesktopApp()) {
        preferenceItems.push(ContentState.PREFERENCES_ABOUT);
      }

<<<<<<< HEAD
      return preferenceItems;
    }

    const hasConnectRequests = !!connectRequests.length;
    const states: (string | Conversation)[] = hasConnectRequests ? [ContentState.CONNECTION_REQUESTS] : [];

    return states.concat(unarchivedConversations);
  }, [connectRequests.length, listState, unarchivedConversations]);

  useWindowTitle();
  usePopNotification(contentState, repositories.preferenceNotification);
=======
  const {history, entity: currentEntity, close: closeRightSidebar, goTo} = useAppMainState(state => state.rightSidebar);
  const currentState = history.at(-1);
>>>>>>> 980eccfe

  const toggleRightSidebar = (panelState: PanelState, params: RightSidebarParams, compareEntityId = false) => {
    const isDifferentState = currentState !== panelState;
    const isDifferentId = compareEntityId && currentEntity?.id !== params?.entity?.id;

    if (isDifferentId || isDifferentState) {
      goTo(panelState, params);

      return;
    }

    closeRightSidebar();
  };

  // To be changed when design chooses a breakpoint, the conditional can be integrated to the ui-kit directly
  const smBreakpoint = useMatchMedia('max-width: 640px');

  const {currentView} = useAppMainState(state => state.responsiveView);
  const isLeftSidebarVisible = currentView == ViewType.LEFT_SIDEBAR;

  const releaseContent = (newContentState: ContentState) => {
    const isStateConversation = previousContentState === ContentState.CONVERSATION;
    setPreviousContentState(contentState);

    if (isStateConversation) {
      const isCollectionState = ContentState.COLLECTION === newContentState;

      if (!isCollectionState) {
        conversationState.activeConversation(null);
      }

      return activeConversation?.release();
    }
  };

  const shiftContent = (hideSidebar: boolean = false) => {
    const sidebar = document.querySelector(`#${sidebarId}`) as HTMLElement | null;

    if (hideSidebar) {
      if (sidebar) {
        sidebar.style.visibility = 'hidden';
      }
    } else if (sidebar) {
      sidebar.style.visibility = '';
    }
  };

  const showContent = (newContentState: ContentState) => {
    setContentState(newContentState);

    const isHistoryExport = newContentState === ContentState.HISTORY_EXPORT;
    const isHistoryImport = newContentState === ContentState.HISTORY_IMPORT;

    return shiftContent(isHistoryExport || isHistoryImport);
  };

  const checkContentAvailability = (newState: ContentState): ContentState => {
    const isStateRequests = newState === ContentState.CONNECTION_REQUESTS;

    if (isStateRequests) {
      const hasConnectRequests = !!connectRequests.length;

      if (!hasConnectRequests) {
        return ContentState.WATERMARK;
      }
    }

    return newState;
  };

  const switchContent = (newContentState: ContentState): void => {
    const isStateChange = newContentState !== contentState;

    if (isStateChange) {
      releaseContent(newContentState);
      showContent(checkContentAvailability(newContentState));
    }
  };

  const changeConversation = (conversationEntity: Conversation, messageEntity?: Message) => {
    // Clean up old conversation
    if (activeConversation) {
      activeConversation.release();
    }

    // Update new conversation
    if (messageEntity) {
      setInitialMessage(messageEntity);
    }
    conversationState.activeConversation(conversationEntity);
  };

  /**
   * Opens the specified conversation.
   *
   * @note If the conversation_et is not defined, it will open the incoming connection requests instead
   *
   * @param conversation Conversation entity or conversation ID
   * @param options State to open conversation in
   * @param domain Domain name
   */
  const showConversation = useCallback(
    async (conversation: Conversation | string, options: ShowConversationOptions, domain: string | null = null) => {
      const {
        exposeMessage: exposeMessageEntity,
        openFirstSelfMention = false,
        openNotificationSettings = false,
      } = options;

      if (!conversation) {
        switchContent(ContentState.CONNECTION_REQUESTS);

        return;
      }

      try {
        const conversationEntity = isConversationEntity(conversation)
          ? conversation
          : await conversationRepository.getConversationById({domain: domain || '', id: conversation});

        if (!conversationEntity) {
          throw new ConversationError(
            ConversationError.TYPE.CONVERSATION_NOT_FOUND,
            ConversationError.MESSAGE.CONVERSATION_NOT_FOUND,
          );
        }

        const isActiveConversation = conversationState.isActiveConversation(conversationEntity);
        const isConversationState = contentState === ContentState.CONVERSATION;
        const isOpenedConversation = conversationEntity && isActiveConversation && isConversationState;

        if (isOpenedConversation) {
          if (openNotificationSettings) {
            goTo(PanelState.NOTIFICATIONS, {entity: conversationEntity});
          }

          return;
        }

        releaseContent(contentState);

        setContentState(ContentState.CONVERSATION);
        mainView.list.openConversations();

        if (!isActiveConversation) {
          conversationState.activeConversation(conversationEntity);
        }

        const messageEntity = openFirstSelfMention
          ? conversationEntity.getFirstUnreadSelfMention()
          : exposeMessageEntity;

        if (conversationEntity.is_cleared()) {
          conversationEntity.cleared_timestamp(0);
        }

        if (conversationEntity.is_archived()) {
          await conversationRepository.unarchiveConversation(conversationEntity);
        }

        changeConversation(conversationEntity, messageEntity);
        showContent(ContentState.CONVERSATION);

        if (openNotificationSettings) {
          goTo(PanelState.NOTIFICATIONS, {entity: activeConversation});
        }
      } catch (error) {
        const conversationError = error as ConversationError;
        const isConversationNotFound = conversationError.type === ConversationError.TYPE.CONVERSATION_NOT_FOUND;

        if (isConversationNotFound) {
          const acknowledgeModalOptions = {
            text: {
              message: t('conversationNotFoundMessage'),
              title: t('conversationNotFoundTitle', Config.getConfig().BRAND_NAME),
            },
          };

          PrimaryModal.show(PrimaryModal.type.ACKNOWLEDGE, acknowledgeModalOptions, undefined);
        } else {
          throw error;
        }
      }
    },
    [activeConversation, contentState, conversationState],
  );

  const switchPreviousContent = () => {
    const isStateChange = previousContentState !== contentState;

    if (isStateChange) {
      const isStateRequests = previousContentState === ContentState.CONNECTION_REQUESTS;
      if (isStateRequests) {
        switchContent(ContentState.CONNECTION_REQUESTS);
      }

      const repoHasConversation = conversationState
        .conversations()
        .some(conversation => activeConversation && matchQualifiedIds(conversation, activeConversation));

      if (activeConversation && repoHasConversation && !activeConversation.is_archived()) {
        return showConversation(activeConversation, {});
      }

      return switchContent(ContentState.WATERMARK);
    }
  };

  const iterateActiveConversation = (reverse: boolean) => {
    const {contentState} = useAppState.getState();

    const isStateRequests = contentState === ContentState.CONNECTION_REQUESTS;
    const activeConversationItem = isStateRequests ? ContentState.CONNECTION_REQUESTS : activeConversation;
    const nextItem = iterateItem(visibleListItems, activeConversationItem, reverse);
    const isConnectionRequestItem = nextItem === ContentState.CONNECTION_REQUESTS;

    if (isConnectionRequestItem) {
      return switchContent(ContentState.CONNECTION_REQUESTS);
    }

    if (nextItem) {
      showConversation(nextItem, {});
    }
  };

  const iterateActivePreference = (reverse: boolean) => {
    let activePreference = contentState;
    const isDeviceDetails = activePreference === ContentState.PREFERENCES_DEVICE_DETAILS;

    if (isDeviceDetails) {
      activePreference = ContentState.PREFERENCES_DEVICES;
    }

    const nextPreference = iterateItem(visibleListItems, activePreference, reverse) as ContentState;

    if (nextPreference) {
      switchContent(nextPreference);
    }
  };

  const iterateActiveItem = (reverse = false) => {
    const isStatePreferences = listState === ListState.PREFERENCES;

    return isStatePreferences ? iterateActivePreference(reverse) : iterateActiveConversation(reverse);
  };

  const goToNext = () => iterateActiveItem(true);

  const goToPrevious = () => iterateActiveItem(false);

  const clickToArchive = (conversationEntity = activeConversation): void => {
    if (isActivatedAccount && conversationEntity) {
      mainView.actions.archiveConversation(conversationEntity);
    }
  };

  const clickToClear = (conversationEntity = activeConversation): void => {
    if (conversationEntity) {
      mainView.actions.clearConversation(conversationEntity);
    }
  };

  const clickToToggleMute = (conversationEntity = activeConversation): void => {
    if (conversationEntity) {
      mainView.actions.toggleMuteConversation(conversationEntity);
    }
  };

  const changeNotificationSetting = () => {
    if (isProAccount) {
      goTo(PanelState.NOTIFICATIONS, {entity: activeConversation});
    } else {
      clickToToggleMute();
    }
  };

  const initializeAppRouter = () => {
    const router = new Router({
      '/conversation/:conversationId(/:domain)': (conversationId: string, domain: string = apiContext.domain ?? '') => {
        showConversation(conversationId, {}, domain);
      },
      '/preferences/about': () => {
        mainView.list.openPreferencesAbout();
        switchContent(ContentState.PREFERENCES_ABOUT);
      },
      '/preferences/account': () => {
        mainView.list.openPreferencesAccount();
        switchContent(ContentState.PREFERENCES_ACCOUNT);
      },
      '/preferences/av': () => {
        mainView.list.openPreferencesAudioVideo();
        switchContent(ContentState.PREFERENCES_AV);
      },
      '/preferences/devices': () => {
        mainView.list.openPreferencesDevices();
        switchContent(ContentState.PREFERENCES_DEVICES);
      },
      '/preferences/options': () => {
        mainView.list.openPreferencesOptions();
        switchContent(ContentState.PREFERENCES_OPTIONS);
      },
      '/user/:userId(/:domain)': (userId: string, domain: string = apiContext.domain ?? '') => {
        showUserModal({domain, id: userId}, () => router.navigate('/'));
      },
    });

    initializeRouter(router);
    container.registerInstance(Router, router);
  };

  const initializeApp = () => {
    repositories.notification.setContentViewModelStates(contentState, mainView.multitasking);

    const redirect = localStorage.getItem(App.LOCAL_STORAGE_LOGIN_REDIRECT_KEY);

    if (redirect) {
      localStorage.removeItem(App.LOCAL_STORAGE_LOGIN_REDIRECT_KEY);
      window.location.replace(redirect);
    }

    const conversationRedirect = localStorage.getItem(App.LOCAL_STORAGE_LOGIN_CONVERSATION_KEY);

    if (conversationRedirect) {
      const {conversation, domain} = JSON.parse(conversationRedirect)?.data;
      localStorage.removeItem(App.LOCAL_STORAGE_LOGIN_CONVERSATION_KEY);
      window.location.replace(`#/conversation/${conversation}${domain ? `/${domain}` : ''}`);
    }

    repositories.properties.checkPrivacyPermission().then(() => {
      setTimeout(() => repositories.notification.checkPermission(), App.CONFIG.NOTIFICATION_CHECK);
    });
  };

  // Initialize this only once.
  useEffect(() => {
    initializeAppRouter();
    initializeApp();

    PrimaryModal.init();
    showInitialModal(userAvailability);

    amplify.subscribe(WebAppEvents.CONVERSATION.SHOW, showConversation);
  }, []);

  useEffect(() => {
    const conversationEntity = repositories.conversation.getMostRecentConversation();

    if (isTemporaryGuest) {
      mainView.list.showTemporaryGuest();
      showConversation(conversationEntity, {});
    } else if (conversationEntity) {
      showConversation(conversationEntity, {});
    } else if (connectRequests.length) {
      setContentState(ContentState.CONNECTION_REQUESTS);
    }
  }, []);

  useEffect(() => {
    const isStateRequests = contentState === ContentState.CONNECTION_REQUESTS;

    if (isStateRequests && !connectRequests.length) {
      showConversation(conversationRepository.getMostRecentConversation(), {});
    }
  }, [connectRequests, contentState, conversationRepository]);

  useEffect(() => {
    if (activeConversation?.connection().status() === ConnectionStatus.MISSING_LEGAL_HOLD_CONSENT) {
      showConversation(conversationRepository.getMostRecentConversation(), {});
    }
  }, [activeConversation, conversationRepository, showConversation]);

  useEffect(() => {
    // TODO: Will be moved in ListViewModel refactor
    amplify.subscribe('SWITCH_PREVIOUS_CONTENT', switchPreviousContent);
  }, [activeConversation, contentState, previousContentState]);

  useEffect(() => {
    if (supportsLegalHold) {
      showRequestModal(true);
    }
  }, [supportsLegalHold]);

  // Shortcuts
  useEffect(() => {
    amplify.subscribe(WebAppEvents.SHORTCUT.NEXT, goToNext);
    amplify.subscribe(WebAppEvents.SHORTCUT.PREV, goToPrevious);
    amplify.subscribe(WebAppEvents.SHORTCUT.ARCHIVE, clickToArchive);
    amplify.subscribe(WebAppEvents.SHORTCUT.DELETE, clickToClear);
    amplify.subscribe(WebAppEvents.SHORTCUT.NOTIFICATIONS, changeNotificationSetting);
    amplify.subscribe(WebAppEvents.SHORTCUT.SILENCE, changeNotificationSetting); // todo: deprecated - remove when user base of wrappers version >= 3.4 is large enough
  }, []);

  return (
    <StyledApp
      themeId={THEME_ID.DEFAULT}
      css={{backgroundColor: 'unset', height: '100%'}}
      className={`main-accent-color-${accent_id} show`}
      id="wire-main"
      data-uie-name="status-webapp"
      data-uie-value="is-loaded"
    >
      <div id="app" className="app">
        {(!smBreakpoint || isLeftSidebarVisible) && (
          <LeftSidebar
            listViewModel={mainView.list}
            selfUser={selfUser}
            isActivatedAccount={isActivatedAccount}
            showConversation={showConversation}
            switchContent={switchContent}
            repositories={repositories}
          />
        )}

        {(!smBreakpoint || !isLeftSidebarVisible) && activeConversation && (
          <MainContent
            activeConversation={activeConversation}
            actionsView={mainView.actions}
            callingView={mainView.calling}
            repositories={repositories}
            switchContent={switchContent}
            isRightSidebarOpen={!!currentState}
            openRightSidebar={toggleRightSidebar}
            showConversation={showConversation}
            switchPreviousContent={switchPreviousContent}
            initialMessage={initialMessage}
            isFederated={mainView.isFederated}
            removeDevice={mainView.actions.deleteClient}
          />
        )}

        {currentState && (
          <RightSidebar
            currentEntity={currentEntity}
            repositories={repositories}
            actionsViewModel={mainView.actions}
            isFederated={mainView.isFederated}
            teamState={teamState}
            userState={userState}
          />
        )}
      </div>

      <AppLock clientRepository={repositories.client} />
      <WarningsContainer />

      <CallingContainer
        multitasking={mainView.multitasking}
        callingRepository={repositories.calling}
        mediaRepository={repositories.media}
      />

      <LegalHoldModal
        userState={userState}
        conversationRepository={repositories.conversation}
        searchRepository={repositories.search}
        teamRepository={repositories.team}
        clientRepository={repositories.client}
        messageRepository={repositories.message}
        cryptographyRepository={repositories.cryptography}
      />

      {/*The order of these elements matter to show proper modals stack upon each other*/}
      <UserModal actionsView={mainView.actions} userRepository={repositories.user} />
      <PrimaryModalComponent />
      <GroupCreationModal
        repositories={repositories}
        showConversation={showConversation}
        userState={userState}
        teamState={teamState}
      />
    </StyledApp>
  );
};

export {AppMain};<|MERGE_RESOLUTION|>--- conflicted
+++ resolved
@@ -20,11 +20,12 @@
 import {FC, useCallback, useEffect, useMemo} from 'react';
 
 import {ConnectionStatus} from '@wireapp/api-client/lib/connection/';
+import {amplify} from 'amplify';
+import {container} from 'tsyringe';
+
 import {Runtime} from '@wireapp/commons';
 import {StyledApp, THEME_ID, useMatchMedia} from '@wireapp/react-ui-kit';
 import {WebAppEvents} from '@wireapp/webapp-events';
-import {amplify} from 'amplify';
-import {container} from 'tsyringe';
 
 import {CallingContainer} from 'Components/calling/CallingOverlayContainer';
 import {GroupCreationModal} from 'Components/Modals/GroupCreation/GroupCreationModal';
@@ -69,11 +70,6 @@
   openNotificationSettings?: boolean;
 }
 
-export interface ShowConversationOverload {
-  (conversation: Conversation, options: ShowConversationOptions): Promise<void>;
-  (conversationId: string, options: ShowConversationOptions, domain: string | null): Promise<void>;
-}
-
 export type RightSidebarParams = {
   entity: PanelEntity | null;
   showLikes?: boolean;
@@ -105,7 +101,7 @@
     listState,
   } = useAppState();
 
-  const {history, entity: currentEntity, clearHistory, goTo} = useAppMainState(state => state.rightSidebar);
+  const {history, entity: currentEntity, close: closeRightSidebar, goTo} = useAppMainState(state => state.rightSidebar);
   const {showRequestModal} = useLegalHoldModalState();
 
   const currentState = history.at(-1);
@@ -150,7 +146,6 @@
         preferenceItems.push(ContentState.PREFERENCES_ABOUT);
       }
 
-<<<<<<< HEAD
       return preferenceItems;
     }
 
@@ -162,10 +157,6 @@
 
   useWindowTitle();
   usePopNotification(contentState, repositories.preferenceNotification);
-=======
-  const {history, entity: currentEntity, close: closeRightSidebar, goTo} = useAppMainState(state => state.rightSidebar);
-  const currentState = history.at(-1);
->>>>>>> 980eccfe
 
   const toggleRightSidebar = (panelState: PanelState, params: RightSidebarParams, compareEntityId = false) => {
     const isDifferentState = currentState !== panelState;
@@ -268,7 +259,11 @@
    * @param domain Domain name
    */
   const showConversation = useCallback(
-    async (conversation: Conversation | string, options: ShowConversationOptions, domain: string | null = null) => {
+    async (
+      conversation?: Conversation | string,
+      options: ShowConversationOptions = {},
+      domain: string | null = null,
+    ) => {
       const {
         exposeMessage: exposeMessageEntity,
         openFirstSelfMention = false,
@@ -367,7 +362,7 @@
         .some(conversation => activeConversation && matchQualifiedIds(conversation, activeConversation));
 
       if (activeConversation && repoHasConversation && !activeConversation.is_archived()) {
-        return showConversation(activeConversation, {});
+        return showConversation(activeConversation);
       }
 
       return switchContent(ContentState.WATERMARK);
@@ -387,7 +382,7 @@
     }
 
     if (nextItem) {
-      showConversation(nextItem, {});
+      showConversation(nextItem);
     }
   };
 
@@ -515,9 +510,9 @@
 
     if (isTemporaryGuest) {
       mainView.list.showTemporaryGuest();
-      showConversation(conversationEntity, {});
+      showConversation(conversationEntity);
     } else if (conversationEntity) {
-      showConversation(conversationEntity, {});
+      showConversation(conversationEntity);
     } else if (connectRequests.length) {
       setContentState(ContentState.CONNECTION_REQUESTS);
     }
@@ -527,13 +522,13 @@
     const isStateRequests = contentState === ContentState.CONNECTION_REQUESTS;
 
     if (isStateRequests && !connectRequests.length) {
-      showConversation(conversationRepository.getMostRecentConversation(), {});
+      showConversation(conversationRepository.getMostRecentConversation());
     }
   }, [connectRequests, contentState, conversationRepository]);
 
   useEffect(() => {
     if (activeConversation?.connection().status() === ConnectionStatus.MISSING_LEGAL_HOLD_CONSENT) {
-      showConversation(conversationRepository.getMostRecentConversation(), {});
+      showConversation(conversationRepository.getMostRecentConversation());
     }
   }, [activeConversation, conversationRepository, showConversation]);
 
