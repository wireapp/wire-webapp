/*
 * Wire
 * Copyright (C) 2021 Wire Swiss GmbH
 *
 * This program is free software: you can redistribute it and/or modify
 * it under the terms of the GNU General Public License as published by
 * the Free Software Foundation, either version 3 of the License, or
 * (at your option) any later version.
 *
 * This program is distributed in the hope that it will be useful,
 * but WITHOUT ANY WARRANTY; without even the implied warranty of
 * MERCHANTABILITY or FITNESS FOR A PARTICULAR PURPOSE. See the
 * GNU General Public License for more details.
 *
 * You should have received a copy of the GNU General Public License
 * along with this program. If not, see http://www.gnu.org/licenses/.
 *
 */

import cx from 'classnames';
import {forwardRef, ForwardRefRenderFunction, ForwardedRef} from 'react';

import DragableClickWrapper from 'Components/DragableClickWrapper';
import Icon from 'Components/Icon';

import {t} from 'Util/LocalizerUtil';
import {noop} from 'Util/util';

export interface PanelHeaderProps {
  onClose: () => void;
<<<<<<< HEAD
  onBack?: () => void;
  onToggleMute?: () => void;
  title?: string;
  className?: string;
  backDataUieName?: string;
  isReversePanel?: boolean;
=======
  onGoBack?: () => void;
  className?: string;
>>>>>>> 950f802d
  showBackArrow?: boolean;
  showActionMute?: boolean;
  showNotificationsNothing?: boolean;
  isReverse?: boolean;
  closeUie?: string;
  goBackUie?: string;
  title?: string;
  tabIndex?: number;
  handleBlur?: () => void;
  onToggleMute?: () => void;
}

<<<<<<< HEAD
const PanelHeader: FC<PanelHeaderProps> = ({
  onBack,
  onClose,
  title = '',
  className = '',
  backDataUieName = '',
  isReversePanel = false,
  showBackArrow = false,
  showActionMute = false,
  showNotificationsNothing = false,
  onToggleMute = noop,
}) => {
  return (
    <div className={cx('panel__header', {'panel__header--reverse': isReversePanel}, className)}>
      {showBackArrow && (
        <button
          className="icon-button"
          type="button"
          onClick={onBack}
          title={t('accessibility.rightPanel.GoBack')}
          aria-label={t('accessibility.rightPanel.GoBack')}
          data-uie-name={backDataUieName}
        >
          <Icon.ArrowLeft />
        </button>
      )}

      {title && <h3 className="panel__header__title">{title}</h3>}

      <button
        className="right-panel-close icon-button"
        type="button"
        title={t('accessibility.rightPanel.close')}
        aria-label={t('accessibility.rightPanel.close')}
        onClick={onClose}
        data-uie-name="do-close"
      >
        <Icon.Close />
      </button>
=======
const PanelHeader: ForwardRefRenderFunction<HTMLButtonElement, PanelHeaderProps> = (
  {
    onClose,
    isReverse,
    className = '',
    showBackArrow = true,
    showActionMute = false,
    showNotificationsNothing = false,
    goBackUie,
    title = '',
    closeUie = 'do-close',
    tabIndex = 0,
    handleBlur = noop,
    onGoBack = noop,
    onToggleMute = noop,
  }: PanelHeaderProps,
  ref: ForwardedRef<HTMLButtonElement>,
) => {
  return (
    <div className={cx('panel__header', {'panel__header--reverse': isReverse}, className)}>
      {showBackArrow && (
        <DragableClickWrapper onClick={onGoBack}>
          <button
            ref={ref}
            className="icon-button"
            data-uie-name={goBackUie}
            title={t('accessibility.rightPanel.GoBack')}
            tabIndex={tabIndex}
            onBlur={handleBlur}
          >
            <Icon.ArrowLeft />
          </button>
        </DragableClickWrapper>
      )}
>>>>>>> 950f802d

      {title && (
        <h3 className="panel__header__title" tabIndex={0}>
          {title}
        </h3>
      )}

      <DragableClickWrapper onClick={onClose}>
        <button
          className="icon-button"
          data-uie-name={closeUie}
          title={t('accessibility.rightPanel.close')}
          tabIndex={tabIndex}
          onBlur={handleBlur}
        >
          <Icon.Close className="right-panel-close" />
        </button>
      </DragableClickWrapper>

      {showActionMute && (
        <DragableClickWrapper onClick={onToggleMute}>
          <button
            className={cx('right-panel-close icon-button', {
              'right-panel-mute--active': showNotificationsNothing,
            })}
            type="button"
            onClick={onToggleMute}
            data-uie-name="do-mute"
          >
            <Icon.Mute />
          </button>
        </DragableClickWrapper>
      )}
    </div>
  );
};

export default forwardRef(PanelHeader);<|MERGE_RESOLUTION|>--- conflicted
+++ resolved
@@ -28,17 +28,8 @@
 
 export interface PanelHeaderProps {
   onClose: () => void;
-<<<<<<< HEAD
-  onBack?: () => void;
-  onToggleMute?: () => void;
-  title?: string;
-  className?: string;
-  backDataUieName?: string;
-  isReversePanel?: boolean;
-=======
   onGoBack?: () => void;
   className?: string;
->>>>>>> 950f802d
   showBackArrow?: boolean;
   showActionMute?: boolean;
   showNotificationsNothing?: boolean;
@@ -51,47 +42,6 @@
   onToggleMute?: () => void;
 }
 
-<<<<<<< HEAD
-const PanelHeader: FC<PanelHeaderProps> = ({
-  onBack,
-  onClose,
-  title = '',
-  className = '',
-  backDataUieName = '',
-  isReversePanel = false,
-  showBackArrow = false,
-  showActionMute = false,
-  showNotificationsNothing = false,
-  onToggleMute = noop,
-}) => {
-  return (
-    <div className={cx('panel__header', {'panel__header--reverse': isReversePanel}, className)}>
-      {showBackArrow && (
-        <button
-          className="icon-button"
-          type="button"
-          onClick={onBack}
-          title={t('accessibility.rightPanel.GoBack')}
-          aria-label={t('accessibility.rightPanel.GoBack')}
-          data-uie-name={backDataUieName}
-        >
-          <Icon.ArrowLeft />
-        </button>
-      )}
-
-      {title && <h3 className="panel__header__title">{title}</h3>}
-
-      <button
-        className="right-panel-close icon-button"
-        type="button"
-        title={t('accessibility.rightPanel.close')}
-        aria-label={t('accessibility.rightPanel.close')}
-        onClick={onClose}
-        data-uie-name="do-close"
-      >
-        <Icon.Close />
-      </button>
-=======
 const PanelHeader: ForwardRefRenderFunction<HTMLButtonElement, PanelHeaderProps> = (
   {
     onClose,
@@ -126,7 +76,6 @@
           </button>
         </DragableClickWrapper>
       )}
->>>>>>> 950f802d
 
       {title && (
         <h3 className="panel__header__title" tabIndex={0}>
