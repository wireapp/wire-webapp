--- conflicted
+++ resolved
@@ -126,12 +126,7 @@
   const showOptionServices = isActiveGroupParticipant && isTeamConversation && !isMLSConversation(activeConversation);
   const showOptionNotifications1To1 = isMutable && !isGroupOrChannel;
   const showOptionReadReceipts = isTeamConversation;
-<<<<<<< HEAD
-  // TODO: only show channel options if the conversation is a channel
-  const showChannelOptions = isGroup;
-=======
   const showChannelOptions = isChannel && isChannelsEnabled;
->>>>>>> 9eee0db2
 
   const hasReceiptsEnabled = conversationRepository.expectReadReceipt(activeConversation);
 
@@ -166,25 +161,6 @@
               className="conversation-details__access"
               onClick={openAccessPanel}
               dataUieName="go-access"
-<<<<<<< HEAD
-              icon={<Icon.NotificationIcon />}
-              // add translation
-              title={'Access'}
-              statusUieName="status-access"
-              statusText={'Public'}
-            />
-
-            <ConversationDetailsOption
-              className="conversation-details__conversation-history"
-              onClick={openConversationHistoryPanel}
-              dataUieName="go-conversation-history"
-              icon={<Icon.TimerIcon />}
-              // add translation
-              title={'Conversation history'}
-              statusUieName="status-access"
-              statusText={'1 day'}
-            />
-=======
               icon={isChannelPublic ? <UnlockedIcon /> : <LockClosedIcon width={14} height={14} />}
               title={t('conversationAccessTitle')}
               statusUieName="status-access"
@@ -204,7 +180,6 @@
                 statusText={t('conversationHistoryOptionDay')}
               />
             )}
->>>>>>> 9eee0db2
           </>
         )}
 
