--- conflicted
+++ resolved
@@ -75,11 +75,13 @@
 
   const {conversationRoleRepository} = conversationRepository;
 
-<<<<<<< HEAD
-  const {actions: actionsViewModel, panel: panelViewModel, highlightedUsers} = contentViewModel.mainViewModel;
-=======
-  const {actions: actionsViewModel, panel: panelViewModel, showLikes, messageEntity} = contentViewModel.mainViewModel;
->>>>>>> d8165a29
+  const {
+    actions: actionsViewModel,
+    panel: panelViewModel,
+    showLikes,
+    messageEntity,
+    highlightedUsers,
+  } = contentViewModel.mainViewModel;
   const conversationState = container.resolve(ConversationState);
 
   const {isVisible, state} = useKoSubscribableChildren(panelViewModel, ['isVisible', 'state']);
@@ -140,17 +142,12 @@
 
   const backToConversationDetails = () => {
     if (activeConversation) {
-<<<<<<< HEAD
       if (previousState === PanelViewModel.STATE.CONVERSATION_PARTICIPANTS) {
-        togglePanel(PanelViewModel.STATE.CONVERSATION_PARTICIPANTS, {entity: activeConversation});
-
+        setCurrentState(PanelViewModel.STATE.CONVERSATION_PARTICIPANTS);
         return;
       }
 
-      togglePanel(PanelViewModel.STATE.CONVERSATION_DETAILS, {entity: activeConversation});
-=======
       setCurrentState(PanelViewModel.STATE.CONVERSATION_DETAILS);
->>>>>>> d8165a29
       setCurrentEntity(activeConversation);
     }
   };
@@ -173,15 +170,12 @@
   useEffect(() => {
     setCurrentState(state);
   }, [state]);
-<<<<<<< HEAD
-=======
 
   useEffect(() => {
     if (messageEntity) {
       setCurrentEntity(messageEntity);
     }
   }, [messageEntity]);
->>>>>>> d8165a29
 
   if (!isVisible) {
     return null;
@@ -296,21 +290,6 @@
         />
       )}
 
-<<<<<<< HEAD
-      {state === PanelViewModel.STATE.CONVERSATION_PARTICIPANTS && activeConversation && (
-        <ConversationParticipants
-          activeConversation={activeConversation}
-          conversationRepository={conversationRepository}
-          searchRepository={searchRepository}
-          teamRepository={teamRepository}
-          isVisible={isVisible}
-          togglePanel={togglePanel}
-          highlightedUsers={highlightedUsers}
-          onBack={backToConversationDetails}
-          onClose={onClose}
-        />
-      )}
-=======
       {currentState === PanelViewModel.STATE.MESSAGE_DETAILS &&
         activeConversation &&
         isContentMessage(currentEntity) && (
@@ -326,7 +305,20 @@
             onClose={onClose}
           />
         )}
->>>>>>> d8165a29
+
+      {state === PanelViewModel.STATE.CONVERSATION_PARTICIPANTS && activeConversation && (
+        <ConversationParticipants
+          activeConversation={activeConversation}
+          conversationRepository={conversationRepository}
+          searchRepository={searchRepository}
+          teamRepository={teamRepository}
+          isVisible={isVisible}
+          togglePanel={togglePanel}
+          highlightedUsers={highlightedUsers}
+          onBack={backToConversationDetails}
+          onClose={onClose}
+        />
+      )}
     </>
   );
 };
