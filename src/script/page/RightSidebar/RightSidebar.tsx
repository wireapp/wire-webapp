/*
 * Wire
 * Copyright (C) 2022 Wire Swiss GmbH
 *
 * This program is free software: you can redistribute it and/or modify
 * it under the terms of the GNU General Public License as published by
 * the Free Software Foundation, either version 3 of the License, or
 * (at your option) any later version.
 *
 * This program is distributed in the hope that it will be useful,
 * but WITHOUT ANY WARRANTY; without even the implied warranty of
 * MERCHANTABILITY or FITNESS FOR A PARTICULAR PURPOSE. See the
 * GNU General Public License for more details.
 *
 * You should have received a copy of the GNU General Public License
 * along with this program. If not, see http://www.gnu.org/licenses/.
 *
 */

import {FC, useEffect, useState} from 'react';
import {container} from 'tsyringe';

import {registerReactComponent, useKoSubscribableChildren} from 'Util/ComponentUtil';

import ConversationDetails from './ConversationDetails';

import {ConversationState} from '../../conversation/ConversationState';
import {UserState} from '../../user/UserState';
import {TeamState} from '../../team/TeamState';
import {ContentViewModel} from '../../view_model/ContentViewModel';
import {PanelParams, PanelViewModel} from '../../view_model/PanelViewModel';
import GroupParticipantUser from './GroupParticipantUser';
import {User} from '../../entity/User';
import {isUserEntity} from '../../guards/Panel';
import ParticipantDevices from './ParticipantDevices/ParticipantDevices';
import Notifications from './Notifications/Notifications';
import TimedMessages from './TimedMessages';
<<<<<<< HEAD
import AddParticipants from './AddParticipants';
=======
import GuestServicesOptions from './GuestServicesOptions/GuestServicesOptions';
>>>>>>> 725b5f4e

const migratedPanels = [
  PanelViewModel.STATE.CONVERSATION_DETAILS,
  PanelViewModel.STATE.GROUP_PARTICIPANT_USER,
  PanelViewModel.STATE.NOTIFICATIONS,
  PanelViewModel.STATE.PARTICIPANT_DEVICES,
  PanelViewModel.STATE.TIMED_MESSAGES,
<<<<<<< HEAD
  PanelViewModel.STATE.ADD_PARTICIPANTS,
=======
  PanelViewModel.STATE.GUEST_OPTIONS,
  PanelViewModel.STATE.SERVICES_OPTIONS,
>>>>>>> 725b5f4e
];

interface RightSidebarProps {
  contentViewModel: ContentViewModel;
  teamState: TeamState;
  userState: UserState;
}

const RightSidebar: FC<RightSidebarProps> = ({contentViewModel, teamState, userState}) => {
  const {
    conversation: conversationRepository,
    integration: integrationRepository,
    search: searchRepository,
    team: teamRepository,
  } = contentViewModel.repositories;

  const {conversationRoleRepository} = conversationRepository;

  const {actions: actionsViewModel, panel: panelViewModel} = contentViewModel.mainViewModel;
  const conversationState = container.resolve(ConversationState);

  const {isVisible, state} = useKoSubscribableChildren(panelViewModel, ['isVisible', 'state']);
  const {activeConversation} = useKoSubscribableChildren(conversationState, ['activeConversation']);

  const [isMounted, setIsMounted] = useState<boolean>(false);
  const [previousState, setPreviousState] = useState<string | null>(null);
  const [currentState, setCurrentState] = useState<string | null>(state);
  const [currentEntity, setCurrentEntity] = useState<PanelParams['entity'] | null>(null);

  const goToRoot = () => {
    if (activeConversation) {
      panelViewModel.goToRoot(PanelViewModel.STATE.CONVERSATION_DETAILS, {entity: activeConversation}, true);
    }
  };

  const togglePanel = (panel: string, params: PanelParams) => {
    const isMigratedPanel = migratedPanels.includes(panel);
    setPreviousState(currentState);
    setCurrentState(isMigratedPanel ? panel : null);
    setCurrentEntity(params.entity);

    panelViewModel.togglePanel(panel, params);
  };

  const onClose = () => {
    panelViewModel.closePanel();
    setCurrentState(null);
    setPreviousState(null);
    setIsMounted(false);
  };

  const backToConversationDetails = () => {
    if (activeConversation) {
      togglePanel(PanelViewModel.STATE.PARTICIPANT_DEVICES, {entity: activeConversation});
      setCurrentState(PanelViewModel.STATE.CONVERSATION_DETAILS);
      setCurrentEntity(activeConversation);
    }
  };

  const showDevices = (entity: User) => {
    togglePanel(PanelViewModel.STATE.PARTICIPANT_DEVICES, {entity});
  };

  const goBackToGroupOrConversationDetails = (entity: User) => {
    const isGroupUserPreviousState = previousState === PanelViewModel.STATE.GROUP_PARTICIPANT_USER;
    const newState = isGroupUserPreviousState
      ? PanelViewModel.STATE.GROUP_PARTICIPANT_USER
      : PanelViewModel.STATE.CONVERSATION_DETAILS;

    togglePanel(newState, {entity});
    setCurrentState(newState);
    setCurrentEntity(entity);
  };

  useEffect(() => {
    if (isVisible && !isMounted) {
      setCurrentState(PanelViewModel.STATE.CONVERSATION_DETAILS);
      setIsMounted(true);
    }
  }, [isMounted, isVisible]);

  useEffect(() => {
<<<<<<< HEAD
    if (isVisible && state && migratedPanels.includes(state) && activeConversation) {
      togglePanel(state, {entity: activeConversation});
=======
    if (isVisible && previousState && migratedPanels.includes(previousState) && activeConversation) {
      // togglePanel(state, {entity: activeConversation});
>>>>>>> 725b5f4e
    }
  }, [isVisible, state, activeConversation]);

  useEffect(
    () => () => {
      onClose();
    },
    [isVisible],
  );

  if (!isVisible) {
    return null;
  }

  return (
    <>
      {currentState === PanelViewModel.STATE.CONVERSATION_DETAILS && activeConversation && (
        <ConversationDetails
          onClose={onClose}
          showDevices={showDevices}
          togglePanel={togglePanel}
          activeConversation={activeConversation}
          actionsViewModel={actionsViewModel}
          conversationRepository={conversationRepository}
          integrationRepository={integrationRepository}
          searchRepository={searchRepository}
          teamRepository={teamRepository}
          teamState={teamState}
          userState={userState}
          isFederated={!!contentViewModel.isFederated}
        />
      )}

      {currentState === PanelViewModel.STATE.GROUP_PARTICIPANT_USER &&
        activeConversation &&
        currentEntity &&
        isUserEntity(currentEntity) && (
          <GroupParticipantUser
            onBack={backToConversationDetails}
            onClose={onClose}
            goToRoot={goToRoot}
            showDevices={showDevices}
            currentUser={currentEntity}
            activeConversation={activeConversation}
            actionsViewModel={actionsViewModel}
            conversationRoleRepository={conversationRoleRepository}
            teamRepository={teamRepository}
            teamState={teamState}
            userState={userState}
            isFederated={!!contentViewModel.isFederated}
          />
        )}

      {currentState === PanelViewModel.STATE.NOTIFICATIONS && activeConversation && (
        <Notifications
          activeConversation={activeConversation}
          repositories={contentViewModel.repositories}
          onClose={onClose}
          onGoBack={backToConversationDetails}
        />
      )}

      {currentState === PanelViewModel.STATE.PARTICIPANT_DEVICES && currentEntity && isUserEntity(currentEntity) && (
        <ParticipantDevices
          repositories={contentViewModel.repositories}
          onClose={onClose}
          onGoBack={goBackToGroupOrConversationDetails}
          user={currentEntity}
        />
      )}

      {currentState === PanelViewModel.STATE.TIMED_MESSAGES && activeConversation && (
        <TimedMessages
          activeConversation={activeConversation}
          repositories={contentViewModel.repositories}
          onClose={onClose}
          onGoBack={backToConversationDetails}
        />
      )}

<<<<<<< HEAD
      {currentState === PanelViewModel.STATE.ADD_PARTICIPANTS && activeConversation && (
        <AddParticipants
          activeConversation={activeConversation}
          onBack={backToConversationDetails}
          onClose={onClose}
          conversationRepository={conversationRepository}
          integrationRepository={integrationRepository}
          searchRepository={searchRepository}
          togglePanel={togglePanel}
          teamRepository={teamRepository}
          teamState={teamState}
          userState={userState}
        />
      )}
=======
      {(currentState === PanelViewModel.STATE.GUEST_OPTIONS ||
        currentState === PanelViewModel.STATE.SERVICES_OPTIONS) &&
        activeConversation && (
          <GuestServicesOptions
            isGuest={currentState === PanelViewModel.STATE.GUEST_OPTIONS}
            activeConversation={activeConversation}
            conversationRepository={conversationRepository}
            teamRepository={teamRepository}
            onClose={onClose}
            onBack={backToConversationDetails}
            teamState={teamState}
          />
        )}
>>>>>>> 725b5f4e
    </>
  );
};

export default RightSidebar;

registerReactComponent('right-sidebar', RightSidebar);<|MERGE_RESOLUTION|>--- conflicted
+++ resolved
@@ -35,11 +35,8 @@
 import ParticipantDevices from './ParticipantDevices/ParticipantDevices';
 import Notifications from './Notifications/Notifications';
 import TimedMessages from './TimedMessages';
-<<<<<<< HEAD
+import GuestServicesOptions from './GuestServicesOptions/GuestServicesOptions';
 import AddParticipants from './AddParticipants';
-=======
-import GuestServicesOptions from './GuestServicesOptions/GuestServicesOptions';
->>>>>>> 725b5f4e
 
 const migratedPanels = [
   PanelViewModel.STATE.CONVERSATION_DETAILS,
@@ -47,12 +44,9 @@
   PanelViewModel.STATE.NOTIFICATIONS,
   PanelViewModel.STATE.PARTICIPANT_DEVICES,
   PanelViewModel.STATE.TIMED_MESSAGES,
-<<<<<<< HEAD
-  PanelViewModel.STATE.ADD_PARTICIPANTS,
-=======
   PanelViewModel.STATE.GUEST_OPTIONS,
   PanelViewModel.STATE.SERVICES_OPTIONS,
->>>>>>> 725b5f4e
+  PanelViewModel.STATE.ADD_PARTICIPANTS,
 ];
 
 interface RightSidebarProps {
@@ -133,17 +127,6 @@
       setIsMounted(true);
     }
   }, [isMounted, isVisible]);
-
-  useEffect(() => {
-<<<<<<< HEAD
-    if (isVisible && state && migratedPanels.includes(state) && activeConversation) {
-      togglePanel(state, {entity: activeConversation});
-=======
-    if (isVisible && previousState && migratedPanels.includes(previousState) && activeConversation) {
-      // togglePanel(state, {entity: activeConversation});
->>>>>>> 725b5f4e
-    }
-  }, [isVisible, state, activeConversation]);
 
   useEffect(
     () => () => {
@@ -222,22 +205,6 @@
         />
       )}
 
-<<<<<<< HEAD
-      {currentState === PanelViewModel.STATE.ADD_PARTICIPANTS && activeConversation && (
-        <AddParticipants
-          activeConversation={activeConversation}
-          onBack={backToConversationDetails}
-          onClose={onClose}
-          conversationRepository={conversationRepository}
-          integrationRepository={integrationRepository}
-          searchRepository={searchRepository}
-          togglePanel={togglePanel}
-          teamRepository={teamRepository}
-          teamState={teamState}
-          userState={userState}
-        />
-      )}
-=======
       {(currentState === PanelViewModel.STATE.GUEST_OPTIONS ||
         currentState === PanelViewModel.STATE.SERVICES_OPTIONS) &&
         activeConversation && (
@@ -251,7 +218,21 @@
             teamState={teamState}
           />
         )}
->>>>>>> 725b5f4e
+
+      {currentState === PanelViewModel.STATE.ADD_PARTICIPANTS && activeConversation && (
+        <AddParticipants
+          activeConversation={activeConversation}
+          onBack={backToConversationDetails}
+          onClose={onClose}
+          conversationRepository={conversationRepository}
+          integrationRepository={integrationRepository}
+          searchRepository={searchRepository}
+          togglePanel={togglePanel}
+          teamRepository={teamRepository}
+          teamState={teamState}
+          userState={userState}
+        />
+      )}
     </>
   );
 };
