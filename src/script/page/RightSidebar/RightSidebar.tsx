/*
 * Wire
 * Copyright (C) 2022 Wire Swiss GmbH
 *
 * This program is free software: you can redistribute it and/or modify
 * it under the terms of the GNU General Public License as published by
 * the Free Software Foundation, either version 3 of the License, or
 * (at your option) any later version.
 *
 * This program is distributed in the hope that it will be useful,
 * but WITHOUT ANY WARRANTY; without even the implied warranty of
 * MERCHANTABILITY or FITNESS FOR A PARTICULAR PURPOSE. See the
 * GNU General Public License for more details.
 *
 * You should have received a copy of the GNU General Public License
 * along with this program. If not, see http://www.gnu.org/licenses/.
 *
 */

import {FC, useCallback, useEffect, useState} from 'react';
import {container} from 'tsyringe';

import {registerReactComponent, useKoSubscribableChildren} from 'Util/ComponentUtil';

import ConversationDetails from './ConversationDetails';

import {ConversationState} from '../../conversation/ConversationState';
import {UserState} from '../../user/UserState';
import {TeamState} from '../../team/TeamState';
import {ContentViewModel} from '../../view_model/ContentViewModel';
import {PanelParams, PanelViewModel} from '../../view_model/PanelViewModel';
import GroupParticipantUser from './GroupParticipantUser';
import {User} from '../../entity/User';
import {isUserEntity, isUserServiceEntity} from '../../guards/Panel';
import ParticipantDevices from './ParticipantDevices/ParticipantDevices';
import Notifications from './Notifications/Notifications';
import TimedMessages from './TimedMessages';
import GuestServicesOptions from './GuestServicesOptions/GuestServicesOptions';
<<<<<<< HEAD
import AddParticipants from './AddParticipants';
=======
import GroupParticipantService from './GroupParticipantService';
import {isServiceEntity} from '../../guards/Service';
import {ServiceEntity} from '../../integration/ServiceEntity';
>>>>>>> 5235e8b5

const migratedPanels = [
  PanelViewModel.STATE.CONVERSATION_DETAILS,
  PanelViewModel.STATE.GROUP_PARTICIPANT_USER,
  PanelViewModel.STATE.NOTIFICATIONS,
  PanelViewModel.STATE.PARTICIPANT_DEVICES,
  PanelViewModel.STATE.TIMED_MESSAGES,
  PanelViewModel.STATE.GUEST_OPTIONS,
  PanelViewModel.STATE.SERVICES_OPTIONS,
<<<<<<< HEAD
  PanelViewModel.STATE.ADD_PARTICIPANTS,
=======
  PanelViewModel.STATE.GROUP_PARTICIPANT_SERVICE,
>>>>>>> 5235e8b5
];

interface RightSidebarProps {
  contentViewModel: ContentViewModel;
  teamState: TeamState;
  userState: UserState;
}

const RightSidebar: FC<RightSidebarProps> = ({contentViewModel, teamState, userState}) => {
  const {
    conversation: conversationRepository,
    integration: integrationRepository,
    search: searchRepository,
    team: teamRepository,
  } = contentViewModel.repositories;

  const {conversationRoleRepository} = conversationRepository;

  const {actions: actionsViewModel, panel: panelViewModel} = contentViewModel.mainViewModel;
  const conversationState = container.resolve(ConversationState);

  const {isVisible, state} = useKoSubscribableChildren(panelViewModel, ['isVisible', 'state']);
  const {activeConversation} = useKoSubscribableChildren(conversationState, ['activeConversation']);

  const [isMounted, setIsMounted] = useState<boolean>(false);
  const [previousState, setPreviousState] = useState<string | null>(null);
  const [currentState, setCurrentState] = useState<string | null>(state);
  const [currentEntity, setCurrentEntity] = useState<PanelParams['entity'] | null>(null);
  const [currentServiceEntity, setCurrentServiceEntity] = useState<ServiceEntity | null>(null);
  const [isAddMode, setIsAddMode] = useState<PanelParams['addMode']>(false);

  const userEntity = currentEntity && isUserEntity(currentEntity) ? currentEntity : null;
  const userServiceEntity = currentEntity && isUserServiceEntity(currentEntity) ? currentEntity : null;

  const getServiceEntity = useCallback(
    async (entity: PanelParams['entity']) => {
      if (entity && isServiceEntity(entity)) {
        const serviceEntity = await integrationRepository.getServiceFromUser(entity);

        if (!serviceEntity) {
          return;
        }

        integrationRepository.addProviderNameToParticipant(serviceEntity);
        setCurrentServiceEntity(serviceEntity);
      }
    },
    [userEntity],
  );

  const goToRoot = () => {
    if (activeConversation) {
      panelViewModel.goToRoot(PanelViewModel.STATE.CONVERSATION_DETAILS, {entity: activeConversation}, true);
    }
  };

  const togglePanel = (panel: string, params: PanelParams) => {
    const isMigratedPanel = migratedPanels.includes(panel);
    setPreviousState(currentState);
    setCurrentState(isMigratedPanel ? panel : null);
    setCurrentEntity(params.entity);
    setIsAddMode(!!params.addMode);

    if (panel === PanelViewModel.STATE.GROUP_PARTICIPANT_SERVICE) {
      getServiceEntity(params.entity);
    }

    panelViewModel.togglePanel(panel, params);
  };

  const onClose = () => {
    panelViewModel.closePanel();
    setCurrentState(null);
    setPreviousState(null);
    setIsMounted(false);
  };

  const backToConversationDetails = () => {
    if (activeConversation) {
      togglePanel(PanelViewModel.STATE.PARTICIPANT_DEVICES, {entity: activeConversation});
      setCurrentState(PanelViewModel.STATE.CONVERSATION_DETAILS);
      setCurrentEntity(activeConversation);
    }
  };

  const showDevices = (entity: User) => {
    togglePanel(PanelViewModel.STATE.PARTICIPANT_DEVICES, {entity});
  };

  const goBackToGroupOrConversationDetails = (entity: User) => {
    const isGroupUserPreviousState = previousState === PanelViewModel.STATE.GROUP_PARTICIPANT_USER;
    const newState = isGroupUserPreviousState
      ? PanelViewModel.STATE.GROUP_PARTICIPANT_USER
      : PanelViewModel.STATE.CONVERSATION_DETAILS;

    togglePanel(newState, {entity});
    setCurrentState(newState);
    setCurrentEntity(entity);
  };

  useEffect(() => {
    if (isVisible && !isMounted) {
      setCurrentState(PanelViewModel.STATE.CONVERSATION_DETAILS);
      setIsMounted(true);
    }
  }, [isMounted, isVisible]);

  useEffect(
    () => () => {
      onClose();
    },
    [isVisible],
  );

  if (!isVisible) {
    return null;
  }

  return (
    <>
      {currentState === PanelViewModel.STATE.CONVERSATION_DETAILS && activeConversation && (
        <ConversationDetails
          onClose={onClose}
          showDevices={showDevices}
          togglePanel={togglePanel}
          activeConversation={activeConversation}
          actionsViewModel={actionsViewModel}
          conversationRepository={conversationRepository}
          integrationRepository={integrationRepository}
          searchRepository={searchRepository}
          teamRepository={teamRepository}
          teamState={teamState}
          userState={userState}
          isFederated={!!contentViewModel.isFederated}
        />
      )}

      {currentState === PanelViewModel.STATE.GROUP_PARTICIPANT_USER && activeConversation && userEntity && (
        <GroupParticipantUser
          onBack={backToConversationDetails}
          onClose={onClose}
          goToRoot={goToRoot}
          showDevices={showDevices}
          currentUser={userEntity}
          activeConversation={activeConversation}
          actionsViewModel={actionsViewModel}
          conversationRoleRepository={conversationRoleRepository}
          teamRepository={teamRepository}
          teamState={teamState}
          userState={userState}
          isFederated={!!contentViewModel.isFederated}
        />
      )}

      {currentState === PanelViewModel.STATE.NOTIFICATIONS && activeConversation && (
        <Notifications
          activeConversation={activeConversation}
          repositories={contentViewModel.repositories}
          onClose={onClose}
          onGoBack={backToConversationDetails}
        />
      )}

      {currentState === PanelViewModel.STATE.PARTICIPANT_DEVICES && userEntity && (
        <ParticipantDevices
          repositories={contentViewModel.repositories}
          onClose={onClose}
          onGoBack={goBackToGroupOrConversationDetails}
          user={userEntity}
        />
      )}

      {currentState === PanelViewModel.STATE.TIMED_MESSAGES && activeConversation && (
        <TimedMessages
          activeConversation={activeConversation}
          repositories={contentViewModel.repositories}
          onClose={onClose}
          onGoBack={backToConversationDetails}
        />
      )}

      {(currentState === PanelViewModel.STATE.GUEST_OPTIONS ||
        currentState === PanelViewModel.STATE.SERVICES_OPTIONS) &&
        activeConversation && (
          <GuestServicesOptions
            isGuest={currentState === PanelViewModel.STATE.GUEST_OPTIONS}
            activeConversation={activeConversation}
            conversationRepository={conversationRepository}
            teamRepository={teamRepository}
            onClose={onClose}
            onBack={backToConversationDetails}
            teamState={teamState}
          />
        )}

<<<<<<< HEAD
      {currentState === PanelViewModel.STATE.ADD_PARTICIPANTS && activeConversation && (
        <AddParticipants
          activeConversation={activeConversation}
          onBack={backToConversationDetails}
          onClose={onClose}
          conversationRepository={conversationRepository}
          integrationRepository={integrationRepository}
          searchRepository={searchRepository}
          togglePanel={togglePanel}
          teamRepository={teamRepository}
          teamState={teamState}
          userState={userState}
        />
      )}
=======
      {currentState === PanelViewModel.STATE.GROUP_PARTICIPANT_SERVICE &&
        activeConversation &&
        currentServiceEntity &&
        userServiceEntity && (
          <GroupParticipantService
            activeConversation={activeConversation}
            actionsViewModel={actionsViewModel}
            integrationRepository={integrationRepository}
            onBack={backToConversationDetails}
            onClose={onClose}
            serviceEntity={currentServiceEntity}
            userEntity={userServiceEntity}
            userState={userState}
            isAddMode={isAddMode}
          />
        )}
>>>>>>> 5235e8b5
    </>
  );
};

export default RightSidebar;

registerReactComponent('right-sidebar', RightSidebar);<|MERGE_RESOLUTION|>--- conflicted
+++ resolved
@@ -36,13 +36,10 @@
 import Notifications from './Notifications/Notifications';
 import TimedMessages from './TimedMessages';
 import GuestServicesOptions from './GuestServicesOptions/GuestServicesOptions';
-<<<<<<< HEAD
-import AddParticipants from './AddParticipants';
-=======
 import GroupParticipantService from './GroupParticipantService';
 import {isServiceEntity} from '../../guards/Service';
 import {ServiceEntity} from '../../integration/ServiceEntity';
->>>>>>> 5235e8b5
+import AddParticipants from './AddParticipants';
 
 const migratedPanels = [
   PanelViewModel.STATE.CONVERSATION_DETAILS,
@@ -52,11 +49,8 @@
   PanelViewModel.STATE.TIMED_MESSAGES,
   PanelViewModel.STATE.GUEST_OPTIONS,
   PanelViewModel.STATE.SERVICES_OPTIONS,
-<<<<<<< HEAD
+  PanelViewModel.STATE.GROUP_PARTICIPANT_SERVICE,
   PanelViewModel.STATE.ADD_PARTICIPANTS,
-=======
-  PanelViewModel.STATE.GROUP_PARTICIPANT_SERVICE,
->>>>>>> 5235e8b5
 ];
 
 interface RightSidebarProps {
@@ -252,22 +246,6 @@
           />
         )}
 
-<<<<<<< HEAD
-      {currentState === PanelViewModel.STATE.ADD_PARTICIPANTS && activeConversation && (
-        <AddParticipants
-          activeConversation={activeConversation}
-          onBack={backToConversationDetails}
-          onClose={onClose}
-          conversationRepository={conversationRepository}
-          integrationRepository={integrationRepository}
-          searchRepository={searchRepository}
-          togglePanel={togglePanel}
-          teamRepository={teamRepository}
-          teamState={teamState}
-          userState={userState}
-        />
-      )}
-=======
       {currentState === PanelViewModel.STATE.GROUP_PARTICIPANT_SERVICE &&
         activeConversation &&
         currentServiceEntity &&
@@ -284,7 +262,21 @@
             isAddMode={isAddMode}
           />
         )}
->>>>>>> 5235e8b5
+
+      {currentState === PanelViewModel.STATE.ADD_PARTICIPANTS && activeConversation && (
+        <AddParticipants
+          activeConversation={activeConversation}
+          onBack={backToConversationDetails}
+          onClose={onClose}
+          conversationRepository={conversationRepository}
+          integrationRepository={integrationRepository}
+          searchRepository={searchRepository}
+          togglePanel={togglePanel}
+          teamRepository={teamRepository}
+          teamState={teamState}
+          userState={userState}
+        />
+      )}
     </>
   );
 };
