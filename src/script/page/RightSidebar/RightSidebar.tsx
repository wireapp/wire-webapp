/*
 * Wire
 * Copyright (C) 2022 Wire Swiss GmbH
 *
 * This program is free software: you can redistribute it and/or modify
 * it under the terms of the GNU General Public License as published by
 * the Free Software Foundation, either version 3 of the License, or
 * (at your option) any later version.
 *
 * This program is distributed in the hope that it will be useful,
 * but WITHOUT ANY WARRANTY; without even the implied warranty of
 * MERCHANTABILITY or FITNESS FOR A PARTICULAR PURPOSE. See the
 * GNU General Public License for more details.
 *
 * You should have received a copy of the GNU General Public License
 * along with this program. If not, see http://www.gnu.org/licenses/.
 *
 */

import {FC, useCallback, useEffect, useState} from 'react';
import {container} from 'tsyringe';

import {registerReactComponent, useKoSubscribableChildren} from 'Util/ComponentUtil';

import ConversationDetails from './ConversationDetails';
import ConversationParticipants from './ConversationParticipants';

import {ConversationState} from '../../conversation/ConversationState';
import {UserState} from '../../user/UserState';
import {TeamState} from '../../team/TeamState';
import {ContentViewModel} from '../../view_model/ContentViewModel';
import {PanelParams, PanelViewModel} from '../../view_model/PanelViewModel';
import GroupParticipantUser from './GroupParticipantUser';
import {User} from '../../entity/User';
import {isUserEntity, isUserServiceEntity} from '../../guards/Panel';
import ParticipantDevices from './ParticipantDevices/ParticipantDevices';
import Notifications from './Notifications/Notifications';
import TimedMessages from './TimedMessages';
import GuestServicesOptions from './GuestServicesOptions/GuestServicesOptions';
import GroupParticipantService from './GroupParticipantService';
import {isServiceEntity} from '../../guards/Service';
import {ServiceEntity} from '../../integration/ServiceEntity';

const migratedPanels = [
  PanelViewModel.STATE.CONVERSATION_DETAILS,
  PanelViewModel.STATE.CONVERSATION_PARTICIPANTS,
  PanelViewModel.STATE.GROUP_PARTICIPANT_USER,
  PanelViewModel.STATE.NOTIFICATIONS,
  PanelViewModel.STATE.PARTICIPANT_DEVICES,
  PanelViewModel.STATE.TIMED_MESSAGES,
  PanelViewModel.STATE.GUEST_OPTIONS,
  PanelViewModel.STATE.SERVICES_OPTIONS,
  PanelViewModel.STATE.GROUP_PARTICIPANT_SERVICE,
];

interface RightSidebarProps {
  contentViewModel: ContentViewModel;
  teamState: TeamState;
  userState: UserState;
}

const RightSidebar: FC<RightSidebarProps> = ({contentViewModel, teamState, userState}) => {
  const {
    conversation: conversationRepository,
    integration: integrationRepository,
    search: searchRepository,
    team: teamRepository,
  } = contentViewModel.repositories;

  const {conversationRoleRepository} = conversationRepository;

  const {actions: actionsViewModel, panel: panelViewModel} = contentViewModel.mainViewModel;
  const conversationState = container.resolve(ConversationState);

  const {isVisible, state} = useKoSubscribableChildren(panelViewModel, ['isVisible', 'state']);
  const {activeConversation} = useKoSubscribableChildren(conversationState, ['activeConversation']);

  const [isMounted, setIsMounted] = useState<boolean>(false);
  const [previousState, setPreviousState] = useState<string | null>(null);
  const [currentState, setCurrentState] = useState<string | null>(state);
  const [currentEntity, setCurrentEntity] = useState<PanelParams['entity'] | null>(null);
  const [currentServiceEntity, setCurrentServiceEntity] = useState<ServiceEntity | null>(null);
  const [isAddMode, setIsAddMode] = useState<PanelParams['addMode']>(false);

  const userEntity = currentEntity && isUserEntity(currentEntity) ? currentEntity : null;
  const userServiceEntity = currentEntity && isUserServiceEntity(currentEntity) ? currentEntity : null;

  const getServiceEntity = useCallback(
    async (entity: PanelParams['entity']) => {
      if (entity && isServiceEntity(entity)) {
        const serviceEntity = await integrationRepository.getServiceFromUser(entity);

        if (!serviceEntity) {
          return;
        }

        integrationRepository.addProviderNameToParticipant(serviceEntity);
        setCurrentServiceEntity(serviceEntity);
      }
    },
    [userEntity],
  );

  const goToRoot = () => {
    if (activeConversation) {
      panelViewModel.goToRoot(PanelViewModel.STATE.CONVERSATION_DETAILS, {entity: activeConversation}, true);
    }
  };

  const togglePanel = (panel: string, params: PanelParams) => {
    const isMigratedPanel = migratedPanels.includes(panel);
    setPreviousState(currentState);
    setCurrentState(isMigratedPanel ? panel : null);
    setCurrentEntity(params.entity);
    setIsAddMode(!!params.addMode);

    if (panel === PanelViewModel.STATE.GROUP_PARTICIPANT_SERVICE) {
      getServiceEntity(params.entity);
    }

    panelViewModel.togglePanel(panel, params);
  };

  const onClose = () => {
    panelViewModel.closePanel();
    setCurrentState(null);
    setPreviousState(null);
    setIsMounted(false);
  };

  const backToConversationDetails = () => {
    if (activeConversation) {
      togglePanel(PanelViewModel.STATE.PARTICIPANT_DEVICES, {entity: activeConversation});
      setCurrentState(PanelViewModel.STATE.CONVERSATION_DETAILS);
      setCurrentEntity(activeConversation);
    }
  };

  const showDevices = (entity: User) => {
    togglePanel(PanelViewModel.STATE.PARTICIPANT_DEVICES, {entity});
  };

  const goBackToGroupOrConversationDetails = (entity: User) => {
    const isGroupUserPreviousState = previousState === PanelViewModel.STATE.GROUP_PARTICIPANT_USER;
    const newState = isGroupUserPreviousState
      ? PanelViewModel.STATE.GROUP_PARTICIPANT_USER
      : PanelViewModel.STATE.CONVERSATION_DETAILS;

    togglePanel(newState, {entity});
    setCurrentState(newState);
    setCurrentEntity(entity);
  };

  useEffect(() => {
    if (isVisible && !isMounted) {
      setCurrentState(PanelViewModel.STATE.CONVERSATION_DETAILS);
      setIsMounted(true);
    }
  }, [isMounted, isVisible]);

  useEffect(
    () => () => {
      onClose();
    },
    [isVisible],
  );

  if (!isVisible) {
    return null;
  }

  return (
    <>
      {currentState === PanelViewModel.STATE.CONVERSATION_DETAILS && activeConversation && (
        <ConversationDetails
          onClose={onClose}
          showDevices={showDevices}
          togglePanel={togglePanel}
          activeConversation={activeConversation}
          actionsViewModel={actionsViewModel}
          conversationRepository={conversationRepository}
          integrationRepository={integrationRepository}
          searchRepository={searchRepository}
          teamRepository={teamRepository}
          teamState={teamState}
          userState={userState}
          isFederated={!!contentViewModel.isFederated}
        />
      )}

      {currentState === PanelViewModel.STATE.GROUP_PARTICIPANT_USER && activeConversation && userEntity && (
        <GroupParticipantUser
          onBack={backToConversationDetails}
          onClose={onClose}
          goToRoot={goToRoot}
          showDevices={showDevices}
          currentUser={userEntity}
          activeConversation={activeConversation}
          actionsViewModel={actionsViewModel}
          conversationRoleRepository={conversationRoleRepository}
          teamRepository={teamRepository}
          teamState={teamState}
          userState={userState}
          isFederated={!!contentViewModel.isFederated}
        />
      )}

      {currentState === PanelViewModel.STATE.NOTIFICATIONS && activeConversation && (
        <Notifications
          activeConversation={activeConversation}
          repositories={contentViewModel.repositories}
          onClose={onClose}
          onGoBack={backToConversationDetails}
        />
      )}

      {currentState === PanelViewModel.STATE.PARTICIPANT_DEVICES && userEntity && (
        <ParticipantDevices
          repositories={contentViewModel.repositories}
          onClose={onClose}
          onGoBack={goBackToGroupOrConversationDetails}
          user={userEntity}
        />
      )}

      {currentState === PanelViewModel.STATE.TIMED_MESSAGES && activeConversation && (
        <TimedMessages
          activeConversation={activeConversation}
          repositories={contentViewModel.repositories}
          onClose={onClose}
          onGoBack={backToConversationDetails}
        />
      )}

      {(currentState === PanelViewModel.STATE.GUEST_OPTIONS ||
        currentState === PanelViewModel.STATE.SERVICES_OPTIONS) &&
        activeConversation && (
          <GuestServicesOptions
            isGuest={currentState === PanelViewModel.STATE.GUEST_OPTIONS}
            activeConversation={activeConversation}
            conversationRepository={conversationRepository}
            teamRepository={teamRepository}
            onClose={onClose}
            onBack={backToConversationDetails}
            teamState={teamState}
          />
        )}

<<<<<<< HEAD
      {state === PanelViewModel.STATE.CONVERSATION_PARTICIPANTS && activeConversation && (
        <ConversationParticipants
          activeConversation={activeConversation}
          conversationRepository={conversationRepository}
          searchRepository={searchRepository}
          teamRepository={teamRepository}
          isVisible={isVisible}
          togglePanel={panelViewModel.togglePanel}
        />
      )}
=======
      {currentState === PanelViewModel.STATE.GROUP_PARTICIPANT_SERVICE &&
        activeConversation &&
        currentServiceEntity &&
        userServiceEntity && (
          <GroupParticipantService
            activeConversation={activeConversation}
            actionsViewModel={actionsViewModel}
            integrationRepository={integrationRepository}
            onBack={backToConversationDetails}
            onClose={onClose}
            serviceEntity={currentServiceEntity}
            userEntity={userServiceEntity}
            userState={userState}
            isAddMode={isAddMode}
          />
        )}
>>>>>>> 5235e8b5
    </>
  );
};

export default RightSidebar;

registerReactComponent('right-sidebar', RightSidebar);<|MERGE_RESOLUTION|>--- conflicted
+++ resolved
@@ -246,18 +246,6 @@
           />
         )}
 
-<<<<<<< HEAD
-      {state === PanelViewModel.STATE.CONVERSATION_PARTICIPANTS && activeConversation && (
-        <ConversationParticipants
-          activeConversation={activeConversation}
-          conversationRepository={conversationRepository}
-          searchRepository={searchRepository}
-          teamRepository={teamRepository}
-          isVisible={isVisible}
-          togglePanel={panelViewModel.togglePanel}
-        />
-      )}
-=======
       {currentState === PanelViewModel.STATE.GROUP_PARTICIPANT_SERVICE &&
         activeConversation &&
         currentServiceEntity &&
@@ -274,7 +262,17 @@
             isAddMode={isAddMode}
           />
         )}
->>>>>>> 5235e8b5
+
+      {state === PanelViewModel.STATE.CONVERSATION_PARTICIPANTS && activeConversation && (
+        <ConversationParticipants
+          activeConversation={activeConversation}
+          conversationRepository={conversationRepository}
+          searchRepository={searchRepository}
+          teamRepository={teamRepository}
+          isVisible={isVisible}
+          togglePanel={panelViewModel.togglePanel}
+        />
+      )}
     </>
   );
 };
