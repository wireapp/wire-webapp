/*
 * Wire
 * Copyright (C) 2022 Wire Swiss GmbH
 *
 * This program is free software: you can redistribute it and/or modify
 * it under the terms of the GNU General Public License as published by
 * the Free Software Foundation, either version 3 of the License, or
 * (at your option) any later version.
 *
 * This program is distributed in the hope that it will be useful,
 * but WITHOUT ANY WARRANTY; without even the implied warranty of
 * MERCHANTABILITY or FITNESS FOR A PARTICULAR PURPOSE. See the
 * GNU General Public License for more details.
 *
 * You should have received a copy of the GNU General Public License
 * along with this program. If not, see http://www.gnu.org/licenses/.
 *
 */

import {FC, useCallback, useEffect, useState} from 'react';
import {container} from 'tsyringe';

import {registerReactComponent, useKoSubscribableChildren} from 'Util/ComponentUtil';

import ConversationDetails from './ConversationDetails';
import ConversationParticipants from './ConversationParticipants';

import {ConversationState} from '../../conversation/ConversationState';
import {UserState} from '../../user/UserState';
import {TeamState} from '../../team/TeamState';
import {ContentViewModel} from '../../view_model/ContentViewModel';
import {PanelParams, PanelViewModel} from '../../view_model/PanelViewModel';
import GroupParticipantUser from './GroupParticipantUser';
import {User} from '../../entity/User';
import {isUserEntity, isUserServiceEntity} from '../../guards/Panel';
import ParticipantDevices from './ParticipantDevices/ParticipantDevices';
import Notifications from './Notifications/Notifications';
import TimedMessages from './TimedMessages';
import GuestServicesOptions from './GuestServicesOptions/GuestServicesOptions';
import GroupParticipantService from './GroupParticipantService';
import {isServiceEntity} from '../../guards/Service';
import {ServiceEntity} from '../../integration/ServiceEntity';
import AddParticipants from './AddParticipants';

const migratedPanels = [
  PanelViewModel.STATE.CONVERSATION_DETAILS,
  PanelViewModel.STATE.CONVERSATION_PARTICIPANTS,
  PanelViewModel.STATE.GROUP_PARTICIPANT_USER,
  PanelViewModel.STATE.NOTIFICATIONS,
  PanelViewModel.STATE.PARTICIPANT_DEVICES,
  PanelViewModel.STATE.TIMED_MESSAGES,
  PanelViewModel.STATE.GUEST_OPTIONS,
  PanelViewModel.STATE.SERVICES_OPTIONS,
  PanelViewModel.STATE.GROUP_PARTICIPANT_SERVICE,
  PanelViewModel.STATE.ADD_PARTICIPANTS,
];

interface RightSidebarProps {
  contentViewModel: ContentViewModel;
  teamState: TeamState;
  userState: UserState;
}

const RightSidebar: FC<RightSidebarProps> = ({contentViewModel, teamState, userState}) => {
  const {
    conversation: conversationRepository,
    integration: integrationRepository,
    search: searchRepository,
    team: teamRepository,
  } = contentViewModel.repositories;

  const {conversationRoleRepository} = conversationRepository;

  const {actions: actionsViewModel, panel: panelViewModel} = contentViewModel.mainViewModel;
  const conversationState = container.resolve(ConversationState);

  const {isVisible, state} = useKoSubscribableChildren(panelViewModel, ['isVisible', 'state']);
  const {activeConversation} = useKoSubscribableChildren(conversationState, ['activeConversation']);

  const [isMounted, setIsMounted] = useState<boolean>(false);
  const [previousState, setPreviousState] = useState<string | null>(null);
  const [currentState, setCurrentState] = useState<string | null>(state);
  const [currentEntity, setCurrentEntity] = useState<PanelParams['entity'] | null>(null);
  const [currentServiceEntity, setCurrentServiceEntity] = useState<ServiceEntity | null>(null);
  const [isAddMode, setIsAddMode] = useState<PanelParams['addMode']>(false);

  const userEntity = currentEntity && isUserEntity(currentEntity) ? currentEntity : null;
  const userServiceEntity = currentEntity && isUserServiceEntity(currentEntity) ? currentEntity : null;

  const getServiceEntity = useCallback(
    async (entity: PanelParams['entity']) => {
      if (entity && isServiceEntity(entity)) {
        const serviceEntity = await integrationRepository.getServiceFromUser(entity);

        if (!serviceEntity) {
          return;
        }

        integrationRepository.addProviderNameToParticipant(serviceEntity);
        setCurrentServiceEntity(serviceEntity);
      }
    },
    [userEntity],
  );

  const goToRoot = () => {
    if (activeConversation) {
      panelViewModel.goToRoot(PanelViewModel.STATE.CONVERSATION_DETAILS, {entity: activeConversation}, true);
    }
  };

  const togglePanel = (panel: string, params: PanelParams) => {
    const isMigratedPanel = migratedPanels.includes(panel);
    setPreviousState(currentState);
    setCurrentState(isMigratedPanel ? panel : null);
    setCurrentEntity(params.entity);
    setIsAddMode(!!params.addMode);

    if (panel === PanelViewModel.STATE.GROUP_PARTICIPANT_SERVICE) {
      getServiceEntity(params.entity);
    }

    panelViewModel.togglePanel(panel, params);
  };

  const onClose = () => {
    panelViewModel.closePanel();
    setCurrentState(null);
    setPreviousState(null);
    setIsMounted(false);
  };

  const backToConversationDetails = () => {
    if (activeConversation) {
      togglePanel(PanelViewModel.STATE.PARTICIPANT_DEVICES, {entity: activeConversation});
      setCurrentState(PanelViewModel.STATE.CONVERSATION_DETAILS);
      setCurrentEntity(activeConversation);
    }
  };

  const showDevices = (entity: User) => {
    togglePanel(PanelViewModel.STATE.PARTICIPANT_DEVICES, {entity});
  };

  const goBackToGroupOrConversationDetails = (entity: User) => {
    const isGroupUserPreviousState = previousState === PanelViewModel.STATE.GROUP_PARTICIPANT_USER;
    const newState = isGroupUserPreviousState
      ? PanelViewModel.STATE.GROUP_PARTICIPANT_USER
      : PanelViewModel.STATE.CONVERSATION_DETAILS;

    togglePanel(newState, {entity});
    setCurrentState(newState);
    setCurrentEntity(entity);
  };

  useEffect(() => {
    if (isVisible && !isMounted) {
      setCurrentState(PanelViewModel.STATE.CONVERSATION_DETAILS);
      setIsMounted(true);
    }
  }, [isMounted, isVisible]);

  useEffect(
    () => () => {
      onClose();
    },
    [isVisible],
  );

  if (!isVisible) {
    return null;
  }

  return (
    <>
      {currentState === PanelViewModel.STATE.CONVERSATION_DETAILS && activeConversation && (
        <ConversationDetails
          onClose={onClose}
          showDevices={showDevices}
          togglePanel={togglePanel}
          activeConversation={activeConversation}
          actionsViewModel={actionsViewModel}
          conversationRepository={conversationRepository}
          integrationRepository={integrationRepository}
          searchRepository={searchRepository}
          teamRepository={teamRepository}
          teamState={teamState}
          userState={userState}
          isFederated={!!contentViewModel.isFederated}
        />
      )}

      {currentState === PanelViewModel.STATE.GROUP_PARTICIPANT_USER && activeConversation && userEntity && (
        <GroupParticipantUser
          onBack={backToConversationDetails}
          onClose={onClose}
          goToRoot={goToRoot}
          showDevices={showDevices}
          currentUser={userEntity}
          activeConversation={activeConversation}
          actionsViewModel={actionsViewModel}
          conversationRoleRepository={conversationRoleRepository}
          teamRepository={teamRepository}
          teamState={teamState}
          userState={userState}
          isFederated={!!contentViewModel.isFederated}
        />
      )}

      {currentState === PanelViewModel.STATE.NOTIFICATIONS && activeConversation && (
        <Notifications
          activeConversation={activeConversation}
          repositories={contentViewModel.repositories}
          onClose={onClose}
          onGoBack={backToConversationDetails}
        />
      )}

      {currentState === PanelViewModel.STATE.PARTICIPANT_DEVICES && userEntity && (
        <ParticipantDevices
          repositories={contentViewModel.repositories}
          onClose={onClose}
          onGoBack={goBackToGroupOrConversationDetails}
          user={userEntity}
        />
      )}

      {currentState === PanelViewModel.STATE.TIMED_MESSAGES && activeConversation && (
        <TimedMessages
          activeConversation={activeConversation}
          repositories={contentViewModel.repositories}
          onClose={onClose}
          onGoBack={backToConversationDetails}
        />
      )}

      {(currentState === PanelViewModel.STATE.GUEST_OPTIONS ||
        currentState === PanelViewModel.STATE.SERVICES_OPTIONS) &&
        activeConversation && (
          <GuestServicesOptions
            isGuest={currentState === PanelViewModel.STATE.GUEST_OPTIONS}
            activeConversation={activeConversation}
            conversationRepository={conversationRepository}
            teamRepository={teamRepository}
            onClose={onClose}
            onBack={backToConversationDetails}
            teamState={teamState}
          />
        )}

      {currentState === PanelViewModel.STATE.GROUP_PARTICIPANT_SERVICE &&
        activeConversation &&
        currentServiceEntity &&
        userServiceEntity && (
          <GroupParticipantService
            activeConversation={activeConversation}
            actionsViewModel={actionsViewModel}
            integrationRepository={integrationRepository}
            onBack={backToConversationDetails}
            onClose={onClose}
            serviceEntity={currentServiceEntity}
            userEntity={userServiceEntity}
            userState={userState}
            isAddMode={isAddMode}
          />
        )}

<<<<<<< HEAD
      {state === PanelViewModel.STATE.CONVERSATION_PARTICIPANTS && activeConversation && (
        <ConversationParticipants
          activeConversation={activeConversation}
          conversationRepository={conversationRepository}
          searchRepository={searchRepository}
          teamRepository={teamRepository}
          isVisible={isVisible}
          togglePanel={panelViewModel.togglePanel}
=======
      {currentState === PanelViewModel.STATE.ADD_PARTICIPANTS && activeConversation && (
        <AddParticipants
          activeConversation={activeConversation}
          onBack={backToConversationDetails}
          onClose={onClose}
          conversationRepository={conversationRepository}
          integrationRepository={integrationRepository}
          searchRepository={searchRepository}
          togglePanel={togglePanel}
          teamRepository={teamRepository}
          teamState={teamState}
          userState={userState}
>>>>>>> ce8ba349
        />
      )}
    </>
  );
};

export default RightSidebar;

registerReactComponent('right-sidebar', RightSidebar);<|MERGE_RESOLUTION|>--- conflicted
+++ resolved
@@ -265,16 +265,6 @@
           />
         )}
 
-<<<<<<< HEAD
-      {state === PanelViewModel.STATE.CONVERSATION_PARTICIPANTS && activeConversation && (
-        <ConversationParticipants
-          activeConversation={activeConversation}
-          conversationRepository={conversationRepository}
-          searchRepository={searchRepository}
-          teamRepository={teamRepository}
-          isVisible={isVisible}
-          togglePanel={panelViewModel.togglePanel}
-=======
       {currentState === PanelViewModel.STATE.ADD_PARTICIPANTS && activeConversation && (
         <AddParticipants
           activeConversation={activeConversation}
@@ -287,7 +277,17 @@
           teamRepository={teamRepository}
           teamState={teamState}
           userState={userState}
->>>>>>> ce8ba349
+        />
+      )}
+
+      {state === PanelViewModel.STATE.CONVERSATION_PARTICIPANTS && activeConversation && (
+        <ConversationParticipants
+          activeConversation={activeConversation}
+          conversationRepository={conversationRepository}
+          searchRepository={searchRepository}
+          teamRepository={teamRepository}
+          isVisible={isVisible}
+          togglePanel={panelViewModel.togglePanel}
         />
       )}
     </>
