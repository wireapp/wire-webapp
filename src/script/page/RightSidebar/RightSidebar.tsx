--- conflicted
+++ resolved
@@ -35,13 +35,10 @@
 import ParticipantDevices from './ParticipantDevices/ParticipantDevices';
 import Notifications from './Notifications/Notifications';
 import TimedMessages from './TimedMessages';
-<<<<<<< HEAD
+import GuestServicesOptions from './GuestServicesOptions/GuestServicesOptions';
 import GroupParticipantService from './GroupParticipantService';
 import {isServiceEntity} from '../../guards/Service';
 import {ServiceEntity} from '../../integration/ServiceEntity';
-=======
-import GuestServicesOptions from './GuestServicesOptions/GuestServicesOptions';
->>>>>>> 725b5f4e
 
 const migratedPanels = [
   PanelViewModel.STATE.CONVERSATION_DETAILS,
@@ -49,12 +46,9 @@
   PanelViewModel.STATE.NOTIFICATIONS,
   PanelViewModel.STATE.PARTICIPANT_DEVICES,
   PanelViewModel.STATE.TIMED_MESSAGES,
-<<<<<<< HEAD
-  PanelViewModel.STATE.GROUP_PARTICIPANT_SERVICE,
-=======
   PanelViewModel.STATE.GUEST_OPTIONS,
   PanelViewModel.STATE.SERVICES_OPTIONS,
->>>>>>> 725b5f4e
+  PanelViewModel.STATE.GROUP_PARTICIPANT_SERVICE,
 ];
 
 interface RightSidebarProps {
@@ -162,15 +156,6 @@
     }
   }, [isMounted, isVisible]);
 
-<<<<<<< HEAD
-=======
-  useEffect(() => {
-    if (isVisible && previousState && migratedPanels.includes(previousState) && activeConversation) {
-      // togglePanel(state, {entity: activeConversation});
-    }
-  }, [isVisible, state, activeConversation, previousState]);
-
->>>>>>> 725b5f4e
   useEffect(
     () => () => {
       onClose();
@@ -245,7 +230,20 @@
         />
       )}
 
-<<<<<<< HEAD
+      {(currentState === PanelViewModel.STATE.GUEST_OPTIONS ||
+        currentState === PanelViewModel.STATE.SERVICES_OPTIONS) &&
+        activeConversation && (
+          <GuestServicesOptions
+            isGuest={currentState === PanelViewModel.STATE.GUEST_OPTIONS}
+            activeConversation={activeConversation}
+            conversationRepository={conversationRepository}
+            teamRepository={teamRepository}
+            onClose={onClose}
+            onBack={backToConversationDetails}
+            teamState={teamState}
+          />
+        )}
+
       {currentState === PanelViewModel.STATE.GROUP_PARTICIPANT_SERVICE &&
         activeConversation &&
         currentServiceEntity &&
@@ -260,19 +258,6 @@
             userEntity={userServiceEntity}
             userState={userState}
             isAddMode={isAddMode}
-=======
-      {(currentState === PanelViewModel.STATE.GUEST_OPTIONS ||
-        currentState === PanelViewModel.STATE.SERVICES_OPTIONS) &&
-        activeConversation && (
-          <GuestServicesOptions
-            isGuest={currentState === PanelViewModel.STATE.GUEST_OPTIONS}
-            activeConversation={activeConversation}
-            conversationRepository={conversationRepository}
-            teamRepository={teamRepository}
-            onClose={onClose}
-            onBack={backToConversationDetails}
-            teamState={teamState}
->>>>>>> 725b5f4e
           />
         )}
     </>
