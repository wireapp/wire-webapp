--- conflicted
+++ resolved
@@ -131,29 +131,19 @@
 
   it('should display search results when term is typed', async () => {
     jest.useFakeTimers();
-<<<<<<< HEAD
-    const {getAllByText, queryByText, container} = render(
+    const {getAllByText, queryByText, getByTestId} = render(
       <Collection
         conversation={conversation}
         conversationRepository={mockConversationRepository as ConversationRepository}
         messageRepository={mockMessageRepository}
         assetRepository={mockAssetRepository}
       />,
-=======
-    const {getAllByText, queryByText, getByTestId} = render(
-      <Collection conversation={conversation} conversationRepository={mockConversationRepository as any} />,
->>>>>>> 5045b43f
     );
 
     await waitFor(() => getAllByText('CollectionItem'));
     await act(async () => {
-<<<<<<< HEAD
-      const input: HTMLInputElement | null = container.querySelector('[data-uie-name=full-search-header-input]');
-      fireEvent.change(input!, {target: {value: 'term'}});
-=======
       const input = getByTestId('full-search-header-input');
       fireEvent.change(input, {target: {value: 'term'}});
->>>>>>> 5045b43f
       jest.advanceTimersByTime(500);
       await waitFor(() => expect(mockConversationRepository.searchInConversation).toHaveBeenCalled());
     });
