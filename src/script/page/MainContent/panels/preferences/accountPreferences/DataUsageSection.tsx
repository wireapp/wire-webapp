/*
 * Wire
 * Copyright (C) 2021 Wire Swiss GmbH
 *
 * This program is free software: you can redistribute it and/or modify
 * it under the terms of the GNU General Public License as published by
 * the Free Software Foundation, either version 3 of the License, or
 * (at your option) any later version.
 *
 * This program is distributed in the hope that it will be useful,
 * but WITHOUT ANY WARRANTY; without even the implied warranty of
 * MERCHANTABILITY or FITNESS FOR A PARTICULAR PURPOSE. See the
 * GNU General Public License for more details.
 *
 * You should have received a copy of the GNU General Public License
 * along with this program. If not, see http://www.gnu.org/licenses/.
 *
 */

import React, {useEffect, useState} from 'react';

import {WebappProperties} from '@wireapp/api-client/lib/user/data/';
import {amplify} from 'amplify';
import {container} from 'tsyringe';

import {Checkbox, CheckboxLabel} from '@wireapp/react-ui-kit';
import {WebAppEvents} from '@wireapp/webapp-events';

import {isCountlyEnabled} from 'src/script/tracking/EventTrackingRepository';
import {useKoSubscribableChildren} from 'Util/ComponentUtil';
import {t} from 'Util/LocalizerUtil';

import {PropertiesRepository} from '../../../../../properties/PropertiesRepository';
import {PROPERTIES_TYPE} from '../../../../../properties/PropertiesType';
import {TeamState} from '../../../../../team/TeamState';
import {ConsentValue} from '../../../../../user/ConsentValue';
import {PreferencesSection} from '../components/PreferencesSection';

interface DataUsageSectionProps {
  brandName: string;
  isActivatedAccount: boolean;
  propertiesRepository: PropertiesRepository;
  teamState?: TeamState;
}

const DataUsageSection: React.FC<DataUsageSectionProps> = ({
  propertiesRepository,
  brandName,
  isActivatedAccount,
  teamState = container.resolve(TeamState),
}) => {
  const [optionTelemetry, setOptionTelemetry] = useState(
    propertiesRepository.properties.settings.privacy.telemetry_sharing,
  );

  const {marketingConsent} = useKoSubscribableChildren(propertiesRepository, ['marketingConsent']);
  const {isTeam} = useKoSubscribableChildren(teamState, ['isTeam']);

  useEffect(() => {
    const updateProperties = ({settings}: WebappProperties): void => {
      setOptionTelemetry(settings.privacy.telemetry_sharing);
    };
    amplify.subscribe(WebAppEvents.PROPERTIES.UPDATED, updateProperties);
    return () => amplify.unsubscribe(WebAppEvents.PROPERTIES.UPDATED, updateProperties);
  }, []);

  const showCountly = !isTeam || (isTeam && isCountlyEnabled);

  if (!showCountly && !isActivatedAccount) {
    return null;
  }

  return (
    <PreferencesSection hasSeparator title={t('preferencesAccountData')} className="preferences-section-data-usage">
<<<<<<< HEAD
      {showCountly && (
=======
      <>
        <Checkbox
          onChange={(event: React.ChangeEvent<HTMLInputElement>) => {
            const isChecked = event.target.checked;
            propertiesRepository.savePreference(PROPERTIES_TYPE.PRIVACY, isChecked);
            setOptionPrivacy(isChecked);
          }}
          checked={optionPrivacy}
          data-uie-name="status-preference-privacy"
        >
          <CheckboxLabel htmlFor="status-preference-privacy">{t('preferencesAccountDataCheckbox')}</CheckboxLabel>
        </Checkbox>
        <p className="preferences-detail preferences-detail-intended">{t('preferencesAccountDataDetail', brandName)}</p>
      </>

      {isTeam && isCountlyEnabled() && (
>>>>>>> a418508b
        <div className="checkbox-margin">
          <Checkbox
            onChange={(event: React.ChangeEvent<HTMLInputElement>) => {
              const isChecked = event.target.checked;
              propertiesRepository.savePreference(PROPERTIES_TYPE.TELEMETRY_SHARING, isChecked);
              setOptionTelemetry(isChecked);
            }}
            checked={optionTelemetry}
            data-uie-name="status-preference-telemetry"
          >
            <CheckboxLabel htmlFor="status-preference-telemetry">
              {t('preferencesAccountDataTelemetryCheckbox')}
            </CheckboxLabel>
          </Checkbox>
          <p className="preferences-detail preferences-detail-intended">
            {t('preferencesAccountDataTelemetry', brandName)}
          </p>
        </div>
      )}
      {isActivatedAccount && (
        <div className="checkbox-margin">
          <Checkbox
            onChange={async (event: React.ChangeEvent<HTMLInputElement>) => {
              const isChecked = event.target.checked;
              await propertiesRepository.updateProperty(
                PropertiesRepository.CONFIG.WIRE_MARKETING_CONSENT.key,
                isChecked ? ConsentValue.GIVEN : ConsentValue.NOT_GIVEN,
              );
            }}
            checked={!!marketingConsent}
            data-uie-name="status-preference-marketing"
          >
            <CheckboxLabel htmlFor="status-preference-marketing">
              {t('preferencesAccountMarketingConsentCheckbox')}
            </CheckboxLabel>
          </Checkbox>
          <p className="preferences-detail preferences-detail-intended">
            {t('preferencesAccountMarketingConsentDetail', brandName)}
          </p>
        </div>
      )}
    </PreferencesSection>
  );
};

export {DataUsageSection};<|MERGE_RESOLUTION|>--- conflicted
+++ resolved
@@ -72,26 +72,7 @@
 
   return (
     <PreferencesSection hasSeparator title={t('preferencesAccountData')} className="preferences-section-data-usage">
-<<<<<<< HEAD
       {showCountly && (
-=======
-      <>
-        <Checkbox
-          onChange={(event: React.ChangeEvent<HTMLInputElement>) => {
-            const isChecked = event.target.checked;
-            propertiesRepository.savePreference(PROPERTIES_TYPE.PRIVACY, isChecked);
-            setOptionPrivacy(isChecked);
-          }}
-          checked={optionPrivacy}
-          data-uie-name="status-preference-privacy"
-        >
-          <CheckboxLabel htmlFor="status-preference-privacy">{t('preferencesAccountDataCheckbox')}</CheckboxLabel>
-        </Checkbox>
-        <p className="preferences-detail preferences-detail-intended">{t('preferencesAccountDataDetail', brandName)}</p>
-      </>
-
-      {isTeam && isCountlyEnabled() && (
->>>>>>> a418508b
         <div className="checkbox-margin">
           <Checkbox
             onChange={(event: React.ChangeEvent<HTMLInputElement>) => {
