--- conflicted
+++ resolved
@@ -63,24 +63,15 @@
         type="button"
       >
         {t('preferencesOptionsBackupExportHeadline')}
-<<<<<<< HEAD
-      </button>
+      </Button>
 
       <p id="preferences-history-describe-1" className="preferences-detail">
         {t('preferencesOptionsBackupExportSecondary', brandName)}
       </p>
 
-      <div
-        className="button-text-primary preferences-history-restore-button"
-=======
-      </Button>
-      <p id="preferences-history-describe-1" className="preferences-detail">
-        {t('preferencesOptionsBackupExportSecondary', brandName)}
-      </p>
       <Button
         variant={ButtonVariant.TERTIARY}
         className="preferences-history-restore-button"
->>>>>>> ae492bb1
         role="button"
         tabIndex={0}
         onKeyDown={(event: React.KeyboardEvent<HTMLElement>) => handleKeyDown(event, fileInputClick)}
