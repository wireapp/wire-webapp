--- conflicted
+++ resolved
@@ -17,22 +17,11 @@
  *
  */
 
-import React, {ChangeEvent} from 'react';
+import {FC, useRef} from 'react';
 
 import {Button, ButtonVariant} from '@wireapp/react-ui-kit';
-<<<<<<< HEAD
-import {WebAppEvents} from '@wireapp/webapp-events';
-import {amplify} from 'amplify';
 
 import {CONFIG as HistoryExportConfig} from 'Components/HistoryExport';
-import {importHistoryFile} from 'Components/HistoryImport';
-=======
-import {FC, useRef} from 'react';
-
-import {CONFIG as HistoryExportConfig} from 'Components/HistoryExport';
-
-import {t} from 'Util/LocalizerUtil';
->>>>>>> f218cef5
 import {handleKeyDown} from 'Util/KeyboardUtil';
 import {t} from 'Util/LocalizerUtil';
 
