--- conflicted
+++ resolved
@@ -56,36 +56,21 @@
     [key: string]: any;
   } = {
     [Availability.Type.AVAILABLE]: (
-<<<<<<< HEAD
-      <Icon.AvailabilityAvailable
-=======
       <Icon.AvailabilityAvailableIcon
-        className="availability-state-icon"
->>>>>>> d3bea4ca
         css={{...iconStyles, fill: 'var(--green-500)', stroke: 'var(--green-500)'}}
         data-uie-name="status-availability-icon"
         data-uie-value="available"
       />
     ),
     [Availability.Type.BUSY]: (
-<<<<<<< HEAD
-      <Icon.AvailabilityBusy
-=======
       <Icon.AvailabilityBusyIcon
-        className="availability-state-icon"
->>>>>>> d3bea4ca
         css={{...iconStyles, fill: 'var(--amber-500)', stroke: 'var(--amber-500)'}}
         data-uie-name="status-availability-icon"
         data-uie-value="busy"
       />
     ),
     [Availability.Type.AWAY]: (
-<<<<<<< HEAD
-      <Icon.AvailabilityAway
-=======
       <Icon.AvailabilityAwayIcon
-        className="availability-state-icon"
->>>>>>> d3bea4ca
         css={{...iconStyles, fill: 'var(--red-500)', stroke: 'var(--red-500)'}}
         data-uie-name="status-availability-icon"
         data-uie-value="away"
