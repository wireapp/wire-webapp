--- conflicted
+++ resolved
@@ -132,11 +132,7 @@
           width: 560,
         }}
       >
-<<<<<<< HEAD
-        <div
-=======
         <h3
->>>>>>> 6499b996
           className="heading-h3"
           css={{
             marginBottom: 16,
