/*
 * Wire
 * Copyright (C) 2021 Wire Swiss GmbH
 *
 * This program is free software: you can redistribute it and/or modify
 * it under the terms of the GNU General Public License as published by
 * the Free Software Foundation, either version 3 of the License, or
 * (at your option) any later version.
 *
 * This program is distributed in the hope that it will be useful,
 * but WITHOUT ANY WARRANTY; without even the implied warranty of
 * MERCHANTABILITY or FITNESS FOR A PARTICULAR PURPOSE. See the
 * GNU General Public License for more details.
 *
 * You should have received a copy of the GNU General Public License
 * along with this program. If not, see http://www.gnu.org/licenses/.
 *
 */

import React, {useRef} from 'react';

import {ErrorBoundary} from 'react-error-boundary';
import {container} from 'tsyringe';

import {Runtime} from '@wireapp/commons';

import {Badges} from 'Components/Badges';
import {ErrorFallback} from 'Components/ErrorFallback';
import {PrimaryModal} from 'Components/Modals/PrimaryModal';
import {useEnrichedFields} from 'Components/panel/EnrichedFields';
import {ContentState} from 'src/script/page/useAppState';
import {useKoSubscribableChildren} from 'Util/ComponentUtil';
import {t} from 'Util/LocalizerUtil';
import {getLogger} from 'Util/Logger';
import {loadValue} from 'Util/StorageUtil';
import {isTemporaryClientAndNonPersistent} from 'Util/util';

import {AccountInput} from './accountPreferences/AccountInput';
import {AccountLink} from './accountPreferences/AccountLink';
import {AccountSecuritySection} from './accountPreferences/AccountSecuritySection';
import {AvailabilityButtons} from './accountPreferences/AvailabilityButtons';
import {AvatarInput} from './accountPreferences/AvatarInput';
import {DataUsageSection} from './accountPreferences/DataUsageSection';
import {EmailInput} from './accountPreferences/EmailInput';
import {HistoryBackupSection} from './accountPreferences/HistoryBackupSection';
import {LogoutSection} from './accountPreferences/LogoutSection';
import {NameInput} from './accountPreferences/NameInput';
import {PrivacySection} from './accountPreferences/PrivacySection';
import {UsernameInput} from './accountPreferences/UsernameInput';
import {PreferencesPage} from './components/PreferencesPage';
import {PreferencesSection} from './components/PreferencesSection';

import {ClientRepository} from '../../../../client';
import {Config} from '../../../../Config';
import {ConversationRepository} from '../../../../conversation/ConversationRepository';
import {User} from '../../../../entity/User';
import {PropertiesRepository} from '../../../../properties/PropertiesRepository';
import {StorageKey} from '../../../../storage';
import {TeamState} from '../../../../team/TeamState';
import {RichProfileRepository} from '../../../../user/RichProfileRepository';
import type {UserRepository} from '../../../../user/UserRepository';
import {UserState} from '../../../../user/UserState';
import {AccentColorPicker} from '../../../AccentColorPicker';

interface AccountPreferencesProps {
  importFile: (file: File) => void;
  clientRepository: ClientRepository;
  conversationRepository: ConversationRepository;
  propertiesRepository: PropertiesRepository;
  switchContent: (contentState: ContentState) => void;
  richProfileRepository?: RichProfileRepository;
  /** Should the domain be displayed */
  showDomain?: boolean;
  teamState?: TeamState;
  userRepository: UserRepository;
  userState?: UserState;
}

const logger = getLogger('AccountPreferences');

const AccountPreferences: React.FC<AccountPreferencesProps> = ({
  importFile,
  clientRepository,
  userRepository,
  propertiesRepository,
  switchContent,
  conversationRepository,
  showDomain = false,
  userState = container.resolve(UserState),
  teamState = container.resolve(TeamState),
}) => {
  const {self: selfUser, isActivatedAccount} = useKoSubscribableChildren(userState, ['self', 'isActivatedAccount']);
  const {isTeam, teamName} = useKoSubscribableChildren(teamState, ['isTeam', 'teamName']);
  const {
    name,
    email,
    availability,
    username,
    managedBy,
    phone,
    is_verified: isVerified,
  } = useKoSubscribableChildren(selfUser, [
    'name',
    'email',
    'availability',
    'username',
    'managedBy',
    'phone',
    'is_verified',
  ]);

  const canEditProfile = managedBy === User.CONFIG.MANAGED_BY.WIRE;
  const isDesktop = Runtime.isDesktopApp();
  const isTemporaryAndNonPersistent = useRef(isTemporaryClientAndNonPersistent(loadValue(StorageKey.AUTH.PERSIST)));
  const config = Config.getConfig();
  const brandName = config.BRAND_NAME;
  const isConsentCheckEnabled = config.FEATURE.CHECK_CONSENT;

  const richFields = useEnrichedFields(selfUser, {addDomain: showDomain, addEmail: false});
  const domain = selfUser.domain;

  const clickOnLeaveGuestRoom = (): void => {
    PrimaryModal.show(
      PrimaryModal.type.CONFIRM,
      {
        preventClose: true,
        primaryAction: {
          action: async (): Promise<void> => {
            try {
              await conversationRepository.leaveGuestRoom();
              clientRepository.logoutClient();
            } catch (error) {
              logger.warn('Error while leaving room', error);
            }
          },
          text: t('modalAccountLeaveGuestRoomAction'),
        },
        text: {
          message: t('modalAccountLeaveGuestRoomMessage'),
          title: t('modalAccountLeaveGuestRoomHeadline'),
        },
      },
      undefined,
    );
  };

  return (
    <PreferencesPage title={t('preferencesAccount')}>
<<<<<<< HEAD
      <div className="preferences-wrapper">
        <div className="preferences-account-name">
          <h3 className="heading-h3 text-center ellipsis" title={name}>
            {name}
          </h3>

          <Badges isProteusVerified={isVerified} />
        </div>

        <div className="preferences-account-image">
=======
      <div
        css={{
          alignItems: 'center',
          display: 'flex',
          flexDirection: 'column',
          width: 'var(--preferences-width)',
        }}
      >
        <h3
          className="heading-h3 text-center"
          title={name}
          css={{
            marginBottom: 16,
            width: '100%',
          }}
        >
          {name}
        </h3>

        <div>
>>>>>>> 1eb2d975
          <ErrorBoundary FallbackComponent={ErrorFallback}>
            <AvatarInput {...{isActivatedAccount, selfUser, userRepository}} />
          </ErrorBoundary>
        </div>

        {isActivatedAccount && isTeam && <AvailabilityButtons {...{availability}} />}

        {isActivatedAccount && (
          <div className="preferences-accent-color-picker">
            <AccentColorPicker user={selfUser} doSetAccentColor={id => userRepository.changeAccentColor(id)} />
          </div>
        )}
      </div>

      {isActivatedAccount ? (
        <PreferencesSection hasSeparator title={t('preferencesAccountInfo')}>
          <div
            css={{
              display: 'flex',
              flexDirection: 'row',
              flexWrap: 'wrap',
              marginLeft: '-8px',
            }}
          >
            <NameInput {...{canEditProfile, name, userRepository}} />
            <UsernameInput {...{canEditProfile, userRepository, username}} domain={showDomain ? domain : undefined} />
            {email && !selfUser.isNoPasswordSSO && <EmailInput {...{canEditProfile, email, userRepository}} />}
            {phone && <AccountInput label={t('preferencesAccountPhone')} value={phone} readOnly fieldName="phone" />}
            {isTeam && (
              <AccountInput label={t('preferencesAccountTeam')} value={teamName} readOnly fieldName="status-team" />
            )}
            {richFields.map(({type, value}) => (
              <AccountInput
                key={type}
                labelUie="item-enriched-key"
                valueUie="item-enriched-value"
                fieldName={type.replace(' ', '-')}
                label={type}
                value={value}
                readOnly
              />
            ))}
          </div>
          <AccountLink
            label={t('preferencesAccountLink')}
            value={`${Config.getConfig().URL.ACCOUNT_BASE}/user-profile/?id=${selfUser.id}`}
            data-uie-name="element-profile-link"
          />
        </PreferencesSection>
      ) : (
        <PreferencesSection hasSeparator>
          <button
            className="preferences-link"
            onClick={clickOnLeaveGuestRoom}
            data-uie-name="do-leave-guest-room"
            type="button"
          >
            {t('preferencesAccountLeaveGuestRoom')}
          </button>
          <div className="preferences-leave-disclaimer">{t('preferencesAccountLeaveGuestRoomDescription')}</div>
        </PreferencesSection>
      )}

      {isConsentCheckEnabled && <DataUsageSection {...{brandName, isActivatedAccount, propertiesRepository}} />}

      <PrivacySection {...{propertiesRepository}} />

      {isActivatedAccount && (
        <>
          {!isTemporaryAndNonPersistent.current && (
            <HistoryBackupSection brandName={brandName} importFile={importFile} switchContent={switchContent} />
          )}
          <AccountSecuritySection {...{selfUser, userRepository}} />
          {!isDesktop && <LogoutSection {...{clientRepository}} />}
        </>
      )}
    </PreferencesPage>
  );
};

export {AccountPreferences};<|MERGE_RESOLUTION|>--- conflicted
+++ resolved
@@ -146,10 +146,9 @@
 
   return (
     <PreferencesPage title={t('preferencesAccount')}>
-<<<<<<< HEAD
       <div className="preferences-wrapper">
         <div className="preferences-account-name">
-          <h3 className="heading-h3 text-center ellipsis" title={name}>
+          <h3 className="heading-h3 text-center" title={name}>
             {name}
           </h3>
 
@@ -157,28 +156,6 @@
         </div>
 
         <div className="preferences-account-image">
-=======
-      <div
-        css={{
-          alignItems: 'center',
-          display: 'flex',
-          flexDirection: 'column',
-          width: 'var(--preferences-width)',
-        }}
-      >
-        <h3
-          className="heading-h3 text-center"
-          title={name}
-          css={{
-            marginBottom: 16,
-            width: '100%',
-          }}
-        >
-          {name}
-        </h3>
-
-        <div>
->>>>>>> 1eb2d975
           <ErrorBoundary FallbackComponent={ErrorFallback}>
             <AvatarInput {...{isActivatedAccount, selfUser, userRepository}} />
           </ErrorBoundary>
