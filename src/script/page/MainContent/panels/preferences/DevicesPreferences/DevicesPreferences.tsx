/*
 * Wire
 * Copyright (C) 2023 Wire Swiss GmbH
 *
 * This program is free software: you can redistribute it and/or modify
 * it under the terms of the GNU General Public License as published by
 * the Free Software Foundation, either version 3 of the License, or
 * (at your option) any later version.
 *
 * This program is distributed in the hope that it will be useful,
 * but WITHOUT ANY WARRANTY; without even the implied warranty of
 * MERCHANTABILITY or FITNESS FOR A PARTICULAR PURPOSE. See the
 * GNU General Public License for more details.
 *
 * You should have received a copy of the GNU General Public License
 * along with this program. If not, see http://www.gnu.org/licenses/.
 *
 */

import React, {useEffect, useState} from 'react';

import {QualifiedId} from '@wireapp/api-client/lib/user';
import {WireIdentity} from '@wireapp/core-crypto/platforms/web/corecrypto';
import {container} from 'tsyringe';

import {ClientEntity} from 'src/script/client/ClientEntity';
import {CryptographyRepository} from 'src/script/cryptography/CryptographyRepository';
import {Conversation} from 'src/script/entity/Conversation';
import {User} from 'src/script/entity/User';
import {useKoSubscribableChildren} from 'Util/ComponentUtil';
import {t} from 'Util/LocalizerUtil';

import {DetailedDevice} from './components/DetailedDevice';
import {Device} from './components/Device';
import {DeviceDetailsPreferences} from './components/DeviceDetailsPreferences';

import {ClientState} from '../../../../../client/ClientState';
import {isMLSConversation} from '../../../../../conversation/ConversationSelectors';
import {ConversationState} from '../../../../../conversation/ConversationState';
import {E2EIHandler} from '../../../../../E2EIdentity';
import {PreferencesPage} from '../components/PreferencesPage';

interface DevicesPreferencesProps {
  clientState: ClientState;
  conversationState: ConversationState;
  cryptographyRepository: CryptographyRepository;
  selfUser: User;
  removeDevice: (device: ClientEntity) => Promise<unknown>;
  resetSession: (userId: QualifiedId, device: ClientEntity, conversation: Conversation) => Promise<void>;
  verifyDevice: (userId: QualifiedId, device: ClientEntity, isVerified: boolean) => void;
}

export const DevicesPreferences: React.FC<DevicesPreferencesProps> = ({
  clientState = container.resolve(ClientState),
  conversationState = container.resolve(ConversationState),
  cryptographyRepository,
  selfUser,
  removeDevice,
  verifyDevice,
  resetSession,
}) => {
  const [selectedDevice, setSelectedDevice] = useState<ClientEntity | undefined>();
  const [selectedDeviceIdentity, setSelectedDeviceIdentity] = useState<WireIdentity>();
  const [localFingerprint, setLocalFingerprint] = useState('');

  const {clients, currentClient} = useKoSubscribableChildren(clientState, ['clients', 'currentClient']);
  const {isVerified: isSelfClientVerified} = useKoSubscribableChildren(currentClient.meta, ['isVerified']);

  const getFingerprint = (device: ClientEntity) =>
    cryptographyRepository.getRemoteFingerprint(selfUser.qualifiedId, device.id);

  useEffect(() => {
    void cryptographyRepository.getLocalFingerprint().then(setLocalFingerprint);
  }, [cryptographyRepository]);

  if (selectedDevice) {
    return (
      <DeviceDetailsPreferences
        device={selectedDevice}
        deviceIdentity={selectedDeviceIdentity}
        getFingerprint={getFingerprint}
        onRemove={async device => {
          await removeDevice(device);
          setSelectedDevice(undefined);
        }}
        onClose={() => setSelectedDevice(undefined)}
        onVerify={(device, verified) => verifyDevice(selfUser.qualifiedId, device, verified)}
        onResetSession={device =>
          resetSession(selfUser.qualifiedId, device, conversationState.getSelfProteusConversation())
        }
      />
    );
  }

  const isSSO = selfUser.isNoPasswordSSO;

  const e2eiIdentity = E2EIHandler.getInstance();
  const certificate = e2eiIdentity.getCertificateData();

  const selectDevice = async (device: ClientEntity, deviceIdentity?: WireIdentity) => {
    setSelectedDevice(device);

    if (deviceIdentity) {
      setSelectedDeviceIdentity(deviceIdentity);
    }
  };

<<<<<<< HEAD
  const getDeviceIdentity = async (deviceId: string) => {
    const selfConversation = conversationState?.getSelfMLSConversation();

    if (!isMLSConversation(selfConversation)) {
      return null;
=======
    if (isMLSConversation(selfConversation)) {
      const groupId = selfConversation.groupId;
      const deviceIdentity = await e2eiIdentity.getUserDeviceEntities(groupId, {[device.id]: selfUser});

      setSelectedDeviceIdentity(deviceIdentity[0]);
>>>>>>> dad72e1e
    }

    const groupId = selfConversation.groupId;
    return e2eIdentity?.getUserDeviceEntities(groupId, {[deviceId]: selfUser});
  };

  return (
    <PreferencesPage title={t('preferencesDevices')}>
      <fieldset className="preferences-section" data-uie-name="preferences-device-current">
        <legend className="preferences-header">{t('preferencesDevicesCurrent')}</legend>

        <DetailedDevice
          device={currentClient}
          fingerprint={localFingerprint}
          certificate={certificate}
          isProteusVerified={isSelfClientVerified}
        />
      </fieldset>

      <hr className="preferences-devices-separator preferences-separator" />

      {clients.length > 0 && (
        <fieldset className="preferences-section">
          <legend className="preferences-header">{t('preferencesDevicesActive')}</legend>
          {clients.map((device, index) => (
            <Device
              device={device}
              key={device.id}
              isSSO={isSSO}
              onSelect={selectDevice}
              onRemove={removeDevice}
              deviceNumber={++index}
              getDeviceIdentity={getDeviceIdentity}
            />
          ))}
          <p className="preferences-detail">{t('preferencesDevicesActiveDetail')}</p>
        </fieldset>
      )}
    </PreferencesPage>
  );
};<|MERGE_RESOLUTION|>--- conflicted
+++ resolved
@@ -105,23 +105,15 @@
     }
   };
 
-<<<<<<< HEAD
   const getDeviceIdentity = async (deviceId: string) => {
     const selfConversation = conversationState?.getSelfMLSConversation();
 
     if (!isMLSConversation(selfConversation)) {
       return null;
-=======
-    if (isMLSConversation(selfConversation)) {
-      const groupId = selfConversation.groupId;
-      const deviceIdentity = await e2eiIdentity.getUserDeviceEntities(groupId, {[device.id]: selfUser});
-
-      setSelectedDeviceIdentity(deviceIdentity[0]);
->>>>>>> dad72e1e
     }
 
     const groupId = selfConversation.groupId;
-    return e2eIdentity?.getUserDeviceEntities(groupId, {[deviceId]: selfUser});
+    return e2eiIdentity.getUserDeviceEntities(groupId, {[deviceId]: selfUser});
   };
 
   return (
