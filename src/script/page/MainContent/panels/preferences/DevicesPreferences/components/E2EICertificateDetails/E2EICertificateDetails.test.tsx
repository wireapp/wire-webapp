/*
 * Wire
 * Copyright (C) 2023 Wire Swiss GmbH
 *
 * This program is free software: you can redistribute it and/or modify
 * it under the terms of the GNU General Public License as published by
 * the Free Software Foundation, either version 3 of the License, or
 * (at your option) any later version.
 *
 * This program is distributed in the hope that it will be useful,
 * but WITHOUT ANY WARRANTY; without even the implied warranty of
 * MERCHANTABILITY or FITNESS FOR A PARTICULAR PURPOSE. See the
 * GNU General Public License for more details.
 *
 * You should have received a copy of the GNU General Public License
 * along with this program. If not, see http://www.gnu.org/licenses/.
 *
 */

import {render, waitFor} from '@testing-library/react';
import {CONVERSATION_TYPE, MLSConversation} from '@wireapp/api-client/lib/conversation';
import {CredentialType} from '@wireapp/core/lib/messagingProtocols/mls';
import {container} from 'tsyringe';

import {User} from 'Repositories/entity/User';
import {UserState} from 'Repositories/user/UserState';
import {withTheme} from 'src/script/auth/util/test/TestUtil';
import {E2EIHandler, MLSStatuses, WireIdentity} from 'src/script/E2EIdentity';
import {Core} from 'src/script/service/CoreSingleton';
import {generateAPIConversation} from 'test/helper/ConversationGenerator';

import {E2EICertificateDetails} from './E2EICertificateDetails';

const generateIdentity = (status: MLSStatuses, credentialType = CredentialType.X509): WireIdentity => ({
  status,
  x509Identity: {
    free: jest.fn(),
    certificate: 'certificate',
    displayName: '',
    domain: '',
    handle: '',
    notAfter: BigInt(0),
    notBefore: BigInt(0),
    serialNumber: '',
<<<<<<< HEAD
=======
    [Symbol.dispose]: () => {},
>>>>>>> 85fac3ba
  },
  credentialType,
  deviceId: '',
  clientId: '',
  thumbprint: '',
  qualifiedUserId: {
    domain: '',
    id: '',
  },
});

const core = container.resolve(Core);

describe('E2EICertificateDetails', () => {
  beforeAll(async () => {
    jest.spyOn(core.service?.conversation!, 'getMLSSelfConversation').mockResolvedValue(
      generateAPIConversation({
        id: {id: 'id', domain: 'domain'},
        type: CONVERSATION_TYPE.ONE_TO_ONE,
        overwites: {group_id: 'groupId'},
      }) as MLSConversation,
    );

    const selfUser = new User('id', 'domain');
    container.resolve(UserState).self(selfUser);

    const handler = E2EIHandler.getInstance();
    await handler.initialize({discoveryUrl: '', gracePeriodInSeconds: 100});
  });

  describe('idicates the state of the e2ei identity', () => {
    it('is e2ei identity not downloaded', async () => {
      const {getByTestId} = render(withTheme(<E2EICertificateDetails />));

      const E2EIdentityStatus = getByTestId('e2ei-identity-status');
      expect(E2EIdentityStatus.getAttribute('data-uie-value')).toEqual(MLSStatuses.NOT_ACTIVATED);
    });

    it('is e2ei identity not downloaded for basic MLS device', async () => {
      const identity = generateIdentity(MLSStatuses.VALID, CredentialType.Basic);

      const {getByTestId} = render(withTheme(<E2EICertificateDetails identity={identity} />));

      const E2EIdentityStatus = getByTestId('e2ei-identity-status');
      expect(E2EIdentityStatus.getAttribute('data-uie-value')).toEqual(MLSStatuses.NOT_ACTIVATED);
    });

    it('is e2ei identity expired', async () => {
      const identity = generateIdentity(MLSStatuses.EXPIRED);

      const {getByTestId} = render(withTheme(<E2EICertificateDetails identity={identity} />));

      const E2EIdentityStatus = getByTestId('e2ei-identity-status');
      expect(E2EIdentityStatus.getAttribute('data-uie-value')).toEqual(MLSStatuses.EXPIRED);
    });

    it('is e2ei identity revoked', async () => {
      const identity = generateIdentity(MLSStatuses.REVOKED);

      const {getByTestId} = render(withTheme(<E2EICertificateDetails identity={identity} />));

      const E2EIdentityStatus = getByTestId('e2ei-identity-status');
      expect(E2EIdentityStatus.getAttribute('data-uie-value')).toEqual(MLSStatuses.REVOKED);
    });

    it('is e2ei identity verified', async () => {
      const identity = generateIdentity(MLSStatuses.VALID);

      const {getByTestId} = render(withTheme(<E2EICertificateDetails identity={identity} />));

      const E2EIdentityStatus = getByTestId('e2ei-identity-status');
      expect(E2EIdentityStatus.getAttribute('data-uie-value')).toEqual(MLSStatuses.VALID);
    });
  });

  describe('shows the update certificate button for the current device', () => {
    it('for expired certificate', async () => {
      const identity = generateIdentity(MLSStatuses.EXPIRED);

      const {getByText} = render(withTheme(<E2EICertificateDetails identity={identity} isCurrentDevice />));

      await waitFor(() => {
        const E2EIdentityStatus = getByText('E2EI.updateCertificate');
        expect(E2EIdentityStatus).toBeDefined();
      });
    });

    it('for certificate that expires soon', async () => {
      const identity = generateIdentity(MLSStatuses.VALID);

      const instance = E2EIHandler.getInstance();
      jest.spyOn(instance, 'hasGracePeriodStartedForSelfClient').mockResolvedValue(true);

      const {getByText} = render(withTheme(<E2EICertificateDetails identity={identity} isCurrentDevice />));

      await waitFor(() => {
        const E2EIdentityStatus = getByText('E2EI.updateCertificate');
        expect(E2EIdentityStatus).toBeDefined();
      });
    });

    it('for not downloaded certificate', async () => {
      const identity = generateIdentity(MLSStatuses.NOT_ACTIVATED);

      const {getByText} = render(withTheme(<E2EICertificateDetails identity={identity} isCurrentDevice />));

      const E2EIdentityStatus = getByText('E2EI.getCertificate');
      expect(E2EIdentityStatus).toBeDefined();
    });
  });
});<|MERGE_RESOLUTION|>--- conflicted
+++ resolved
@@ -42,10 +42,7 @@
     notAfter: BigInt(0),
     notBefore: BigInt(0),
     serialNumber: '',
-<<<<<<< HEAD
-=======
     [Symbol.dispose]: () => {},
->>>>>>> 85fac3ba
   },
   credentialType,
   deviceId: '',
