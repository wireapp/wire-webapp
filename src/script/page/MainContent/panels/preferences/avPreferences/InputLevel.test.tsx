--- conflicted
+++ resolved
@@ -17,22 +17,9 @@
  *
  */
 
-<<<<<<< HEAD
-import {TestPage} from 'Util/test/TestPage';
+import {render} from '@testing-library/react';
 
-import {InputLevel, InputLevelProps, MAX_AUDIO_BULLETS} from './InputLevel';
-
-class InputLevelTestPage extends TestPage<InputLevelProps> {
-  constructor(props?: InputLevelProps) {
-    super(InputLevel, props);
-  }
-
-  getActiveInputLevelBullets = () => this.getAll('.input-level__bullet--active');
-}
-=======
-import InputLevel, {MAX_AUDIO_BULLETS} from './InputLevel';
-import {render} from '@testing-library/react';
->>>>>>> a9a0378b
+import {InputLevel, MAX_AUDIO_BULLETS} from './InputLevel';
 
 describe('InputLevel', () => {
   let originalAudioContext: any;
