/*
 * Wire
 * Copyright (C) 2022 Wire Swiss GmbH
 *
 * This program is free software: you can redistribute it and/or modify
 * it under the terms of the GNU General Public License as published by
 * the Free Software Foundation, either version 3 of the License, or
 * (at your option) any later version.
 *
 * This program is distributed in the hope that it will be useful,
 * but WITHOUT ANY WARRANTY; without even the implied warranty of
 * MERCHANTABILITY or FITNESS FOR A PARTICULAR PURPOSE. See the
 * GNU General Public License for more details.
 *
 * You should have received a copy of the GNU General Public License
 * along with this program. If not, see http://www.gnu.org/licenses/.
 *
 */

import React, {useEffect, useState} from 'react';
import {ClientEntity} from 'src/script/client/ClientEntity';
import {Config} from '../../../../../Config';
import {t} from 'Util/LocalizerUtil';
import DetailedDevice from './components/DetailedDevice';
import {MotionDuration} from '../../../../../motion/MotionDuration';
import {useKoSubscribableChildren} from 'Util/ComponentUtil';
import {Button, ButtonVariant} from '@wireapp/react-ui-kit';

interface DevicesPreferencesProps {
  device: ClientEntity;
  getFingerprint: (device: ClientEntity) => Promise<string>;
  onClose: () => void;
  onRemove: (device: ClientEntity) => void;
  onResetSession: (device: ClientEntity) => Promise<void>;
  onVerify: (device: ClientEntity, verified: boolean) => void;
}

enum SessionResetState {
  CONFIRMATION = 'confirmation',
  ONGOING = 'ongoing',
  RESET = 'reset',
}

const DeviceDetailsPreferences: React.FC<DevicesPreferencesProps> = ({
  device,
  getFingerprint,
  onVerify,
  onRemove,
  onClose,
  onResetSession,
}) => {
  const {isVerified} = useKoSubscribableChildren(device.meta, ['isVerified']);
  const [resetState, setResetState] = useState<SessionResetState>(SessionResetState.RESET);
  const [fingerprint, setFingerprint] = useState('');
  const brandName = Config.getConfig().BRAND_NAME;

  const resetSession = async () => {
    setResetState(SessionResetState.ONGOING);
    await onResetSession(device);
    setTimeout(() => setResetState(SessionResetState.CONFIRMATION), MotionDuration.LONG);
    setTimeout(() => setResetState(SessionResetState.RESET), 5000);
  };

  useEffect(() => {
    getFingerprint(device).then(setFingerprint);
  }, []);

  return (
    <div
      id="preferences-device-details"
      className="preferences-page preferences-device-details"
      data-uie-name="preferences-devices-details"
    >
      <h2 className="preferences-titlebar">{t('preferencesDeviceDetails')}</h2>
      <div className="preferences-content">
        <fieldset className="preferences-section">
          <legend className="preferences-devices-details">
            <button
              type="button"
              className="preferences-devices-icon icon-back"
              onClick={onClose}
              data-uie-name="go-back"
              aria-label={t('accessibility.preferencesDeviceDetails.goBack')}
            />
          </legend>
          <DetailedDevice device={device} fingerprint={fingerprint} />

          <div className="preferences-devices-verification slider">
            <input
              className="slider-input"
              type="checkbox"
              name="preferences_device_verification_toggle"
              id="preferences_device_verification"
              checked={isVerified}
              onChange={event => onVerify(device, event.target.checked)}
            />

            <label className="button-label" htmlFor="preferences_device_verification" data-uie-name="do-verify">
              <span className="button-label__switch" />
              <span className="button-label__text">{t('preferencesDevicesVerification')}</span>
            </label>
          </div>

          <p className="preferences-detail">{t('preferencesDevicesFingerprintDetail', brandName)}</p>
        </fieldset>

        <section className="preferences-section">
          <header className="preferences-header">
            <hr className="preferences-separator" />
          </header>
        </section>

        <section className="preferences-section">
          <p className="preferences-info">{t('preferencesDevicesSessionDetail')}</p>
          <div className="preferences-devices-session" data-uie-name="preferences-device-details-session">
            {resetState === SessionResetState.RESET && (
              <Button
                variant={ButtonVariant.TERTIARY}
                type="button"
                className="preferences-button"
                onClick={resetSession}
                data-uie-name="do-session-reset"
              >
                {t('preferencesDevicesSessionReset')}
              </Button>
            )}
            {resetState === SessionResetState.ONGOING && (
              <p className="preferences-devices-session-reset">{t('preferencesDevicesSessionOngoing')}</p>
            )}
            {resetState === SessionResetState.CONFIRMATION && (
              <p className="preferences-devices-session-confirmation accent-text">
                {t('preferencesDevicesSessionConfirmation')}
              </p>
            )}
          </div>
        </section>

        {!device.isLegalHold() && (
          <section className="preferences-section">
<<<<<<< HEAD
            <div className="preferences-info">{t('preferencesDevicesRemoveDetail')}</div>
=======
            <p className="preferences-info">{t('preferencesDevicesRemoveDetail')}</p>
>>>>>>> a57a2eae
            <Button
              variant={ButtonVariant.TERTIARY}
              type="button"
              className="preferences-button"
              onClick={() => onRemove(device)}
              data-uie-name="go-remove-device"
            >
              {t('preferencesDevicesRemove')}
            </Button>
          </section>
        )}
      </div>
    </div>
  );
};

export default DeviceDetailsPreferences;<|MERGE_RESOLUTION|>--- conflicted
+++ resolved
@@ -137,11 +137,7 @@
 
         {!device.isLegalHold() && (
           <section className="preferences-section">
-<<<<<<< HEAD
-            <div className="preferences-info">{t('preferencesDevicesRemoveDetail')}</div>
-=======
             <p className="preferences-info">{t('preferencesDevicesRemoveDetail')}</p>
->>>>>>> a57a2eae
             <Button
               variant={ButtonVariant.TERTIARY}
               type="button"
