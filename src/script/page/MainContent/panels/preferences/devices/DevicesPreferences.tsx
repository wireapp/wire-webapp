--- conflicted
+++ resolved
@@ -55,21 +55,18 @@
   deviceNumber: number;
 }> = ({device, isSSO, onSelect, onRemove, deviceNumber}) => {
   const {isVerified} = useKoSubscribableChildren(device.meta, ['isVerified']);
-<<<<<<< HEAD
   const verifiedLabel = isVerified ? t('preferencesDevicesVerification') : t('preferencesDeviceNotVerified');
   const deviceAriaLabel = `${t('preferencesDevice')} ${deviceNumber}, ${device.getName()}, ${verifiedLabel}`;
-=======
-  const deviceAriaLabel = `${t('preferencesDevice')} ${deviceNumber}, ${device.getName()}, ${
-    isVerified ? t('preferencesDevicesVerification') : t('preferencesDeviceNotVerified')
-  }, `;
->>>>>>> a8ccad58
+
   const handleClick = (e: React.MouseEvent<HTMLButtonElement>) => {
     e.stopPropagation();
     onRemove(device);
   };
+
   const handleKeyPress = (e: React.KeyboardEvent<HTMLButtonElement>) => {
     e.stopPropagation();
   };
+
   return (
     <div
       className="preferences-devices-card"
@@ -82,6 +79,7 @@
         <div className="preferences-devices-card-icon" data-uie-value={device.id} data-uie-name="device-id">
           <VerifiedIcon data-uie-name={`user-device-${isVerified ? '' : 'not-'}verified`} isVerified={isVerified} />
         </div>
+
         <div className="preferences-devices-card-info">
           <div
             className="preferences-devices-model"
@@ -90,14 +88,17 @@
           >
             {device.getName()}
           </div>
+
           <div className="preferences-devices-id">
             <span>{t('preferencesDevicesId')}</span>
+
             <span data-uie-name="preferences-device-active-id">
               <FormattedId idSlices={device.formatId()} />
             </span>
           </div>
         </div>
       </div>
+
       <div className="preferences-devices-card-action">
         {!device.isLegalHold() && (
           <button
@@ -111,16 +112,13 @@
             <Icon.Delete />
           </button>
         )}
+
         <button
           className="icon-forward preferences-devices-card-action__forward"
           data-uie-name="go-device-details"
           aria-label={t('accessibility.headings.preferencesDeviceDetails')}
-<<<<<<< HEAD
           aria-hidden
-=======
-          aria-hidden={true}
->>>>>>> a8ccad58
-        ></button>
+        />
       </div>
     </div>
   );
