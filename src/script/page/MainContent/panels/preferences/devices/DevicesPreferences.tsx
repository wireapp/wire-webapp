--- conflicted
+++ resolved
@@ -55,11 +55,6 @@
   deviceNumber: number;
 }> = ({device, isSSO, onSelect, onRemove, deviceNumber}) => {
   const {isVerified} = useKoSubscribableChildren(device.meta, ['isVerified']);
-<<<<<<< HEAD
-  const deviceAriaLabel = `${t('preferencesDevice')} ${deviceNumber}, ${device.getName()}, ${
-    isVerified ? t('preferencesDevicesVerification') : t('preferencesDeviceNotVerified')
-  }, `;
-=======
   const verifiedLabel = isVerified ? t('preferencesDevicesVerification') : t('preferencesDeviceNotVerified');
   const deviceAriaLabel = `${t('preferencesDevice')} ${deviceNumber}, ${device.getName()}, ${verifiedLabel}`;
 
@@ -72,7 +67,6 @@
     e.stopPropagation();
   };
 
->>>>>>> aec51f62
   return (
     <div
       className="preferences-devices-card"
@@ -118,19 +112,12 @@
             <Icon.Delete />
           </button>
         )}
-<<<<<<< HEAD
-        <div
-          className="icon-forward preferences-devices-card-action__forward"
-          data-uie-name="go-device-details"
-          aria-hidden={true}
-=======
 
         <button
           className="icon-forward preferences-devices-card-action__forward"
           data-uie-name="go-device-details"
           aria-label={t('accessibility.headings.preferencesDeviceDetails')}
           aria-hidden
->>>>>>> aec51f62
         />
       </div>
     </div>
