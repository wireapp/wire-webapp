/*
 * Wire
 * Copyright (C) 2022 Wire Swiss GmbH
 *
 * This program is free software: you can redistribute it and/or modify
 * it under the terms of the GNU General Public License as published by
 * the Free Software Foundation, either version 3 of the License, or
 * (at your option) any later version.
 *
 * This program is distributed in the hope that it will be useful,
 * but WITHOUT ANY WARRANTY; without even the implied warranty of
 * MERCHANTABILITY or FITNESS FOR A PARTICULAR PURPOSE. See the
 * GNU General Public License for more details.
 *
 * You should have received a copy of the GNU General Public License
 * along with this program. If not, see http://www.gnu.org/licenses/.
 *
 */

import React, {useState} from 'react';
import {ClientEntity} from 'src/script/client/ClientEntity';
import {ClientState} from '../../../../../client/ClientState';
import {UserState} from '../../../../../user/UserState';
import {ConversationState} from '../../../../../conversation/ConversationState';
import {container} from 'tsyringe';
import {useKoSubscribableChildren} from '../../../../../util/ComponentUtil';
import {QualifiedId} from '@wireapp/api-client/src/user';
import {t} from 'Util/LocalizerUtil';
import VerifiedIcon from 'Components/VerifiedIcon';
import Icon from 'Components/Icon';
import {CryptographyRepository} from 'src/script/cryptography/CryptographyRepository';
import {initFadingScrollbar} from '../../../../../ui/fadingScrollbar';
import DetailedDevice from './components/DetailedDevice';
import DeviceDetailsPreferences from './DeviceDetailsPreferences';
import {Conversation} from '../../../../../entity/Conversation';
import {FormattedId} from './components/FormattedId';
import {handleKeyDown} from 'Util/KeyboardUtil';

interface DevicesPreferencesProps {
  clientState: ClientState;
  conversationState: ConversationState;
  cryptographyRepository: CryptographyRepository;
  removeDevice: (device: ClientEntity) => Promise<unknown>;
  resetSession: (userId: QualifiedId, device: ClientEntity, conversation: Conversation) => Promise<void>;
  userState: UserState;
  verifyDevice: (userId: QualifiedId, device: ClientEntity, isVerified: boolean) => void;
}

const Device: React.FC<{
  device: ClientEntity;
  isSSO: boolean;
  onRemove: (device: ClientEntity) => void;
  onSelect: (device: ClientEntity) => void;
  deviceNumber: number;
}> = ({device, isSSO, onSelect, onRemove, deviceNumber}) => {
  const {isVerified} = useKoSubscribableChildren(device.meta, ['isVerified']);
  const verifiedLabel = isVerified ? t('preferencesDevicesVerification') : t('preferencesDeviceNotVerified');
  const deviceAriaLabel = `${t('preferencesDevice')} ${deviceNumber}, ${device.getName()}, ${verifiedLabel}`;
<<<<<<< HEAD

=======
>>>>>>> a57a2eae
  const handleClick = (e: React.MouseEvent<HTMLButtonElement>) => {
    e.stopPropagation();
    onRemove(device);
  };

  const handleKeyPress = (e: React.KeyboardEvent<HTMLButtonElement>) => {
    e.stopPropagation();
  };

  return (
    <div
      className="preferences-devices-card"
      onClick={() => onSelect(device)}
      onKeyDown={e => handleKeyDown(e, onSelect.bind(null, device))}
      tabIndex={0}
      role="button"
    >
      <div className="preferences-devices-card-data">
        <div className="preferences-devices-card-icon" data-uie-value={device.id} data-uie-name="device-id">
          <VerifiedIcon data-uie-name={`user-device-${isVerified ? '' : 'not-'}verified`} isVerified={isVerified} />
        </div>

        <div className="preferences-devices-card-info">
          <div
            className="preferences-devices-model"
            data-uie-name="preferences-device-active-model"
            aria-label={deviceAriaLabel}
          >
            {device.getName()}
          </div>

          <div className="preferences-devices-id">
            <span>{t('preferencesDevicesId')}</span>

            <span data-uie-name="preferences-device-active-id">
              <FormattedId idSlices={device.formatId()} />
            </span>
          </div>
        </div>
      </div>

      <div className="preferences-devices-card-action">
        {!device.isLegalHold() && (
          <button
            aria-label={t('preferencesDevicesRemove')}
            type="button"
            className={`preferences-devices-card-action__delete ${isSSO && 'svg-red'}`}
            onClick={handleClick}
            onKeyDown={handleKeyPress}
            data-uie-name="do-device-remove"
          >
            <Icon.Delete />
          </button>
        )}

        <button
          className="icon-forward preferences-devices-card-action__forward"
          data-uie-name="go-device-details"
          aria-label={t('accessibility.headings.preferencesDeviceDetails')}
          aria-hidden
<<<<<<< HEAD
        />
=======
        ></button>
>>>>>>> a57a2eae
      </div>
    </div>
  );
};

const DevicesPreferences: React.FC<DevicesPreferencesProps> = ({
  clientState = container.resolve(ClientState),
  userState = container.resolve(UserState),
  conversationState = container.resolve(ConversationState),
  cryptographyRepository,
  removeDevice,
  verifyDevice,
  resetSession,
}) => {
  const [selectedDevice, setSelectedDevice] = useState<ClientEntity | undefined>();
  const {clients, currentClient} = useKoSubscribableChildren(clientState, ['clients', 'currentClient']);
  const {self} = useKoSubscribableChildren(userState, ['self']);
  const isSSO = self?.isNoPasswordSSO;
  const getFingerprint = (device: ClientEntity) =>
    cryptographyRepository.getRemoteFingerprint(self.qualifiedId, device.id);

  if (selectedDevice) {
    return (
      <DeviceDetailsPreferences
        device={selectedDevice}
        getFingerprint={getFingerprint}
        onRemove={async device => {
          await removeDevice(device);
          setSelectedDevice(undefined);
        }}
        onClose={() => setSelectedDevice(undefined)}
        onVerify={(device, verified) => verifyDevice(self.qualifiedId, device, verified)}
        onResetSession={device => resetSession(self.qualifiedId, device, conversationState.self_conversation())}
      />
    );
  }

  return (
    <div id="preferences-devices" className="preferences-page preferences-devices">
      <h2 className="preferences-titlebar">{t('preferencesDevices')}</h2>
      <div className="preferences-content" ref={initFadingScrollbar}>
        <fieldset className="preferences-section" data-uie-name="preferences-device-current">
          <legend className="preferences-header">{t('preferencesDevicesCurrent')}</legend>
          <DetailedDevice device={currentClient} fingerprint={cryptographyRepository.getLocalFingerprint()} />
        </fieldset>

        <hr className="preferences-devices-separator preferences-separator" />

        {clients.length > 0 && (
          <fieldset className="preferences-section">
            <legend className="preferences-header">{t('preferencesDevicesActive')}</legend>
            {clients.map((device, index) => (
              <Device
                device={device}
                key={device.id}
                isSSO={isSSO}
                onSelect={setSelectedDevice}
                onRemove={removeDevice}
                deviceNumber={++index}
              />
            ))}
            <p className="preferences-detail">{t('preferencesDevicesActiveDetail')}</p>
          </fieldset>
        )}
      </div>
    </div>
  );
};

export default DevicesPreferences;<|MERGE_RESOLUTION|>--- conflicted
+++ resolved
@@ -56,10 +56,6 @@
   const {isVerified} = useKoSubscribableChildren(device.meta, ['isVerified']);
   const verifiedLabel = isVerified ? t('preferencesDevicesVerification') : t('preferencesDeviceNotVerified');
   const deviceAriaLabel = `${t('preferencesDevice')} ${deviceNumber}, ${device.getName()}, ${verifiedLabel}`;
-<<<<<<< HEAD
-
-=======
->>>>>>> a57a2eae
   const handleClick = (e: React.MouseEvent<HTMLButtonElement>) => {
     e.stopPropagation();
     onRemove(device);
@@ -120,11 +116,7 @@
           data-uie-name="go-device-details"
           aria-label={t('accessibility.headings.preferencesDeviceDetails')}
           aria-hidden
-<<<<<<< HEAD
         />
-=======
-        ></button>
->>>>>>> a57a2eae
       </div>
     </div>
   );
