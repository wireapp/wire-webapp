/*
 * Wire
 * Copyright (C) 2024 Wire Swiss GmbH
 *
 * This program is free software: you can redistribute it and/or modify
 * it under the terms of the GNU General Public License as published by
 * the Free Software Foundation, either version 3 of the License, or
 * (at your option) any later version.
 *
 * This program is distributed in the hope that it will be useful,
 * but WITHOUT ANY WARRANTY; without even the implied warranty of
 * MERCHANTABILITY or FITNESS FOR A PARTICULAR PURPOSE. See the
 * GNU General Public License for more details.
 *
 * You should have received a copy of the GNU General Public License
 * along with this program. If not, see http://www.gnu.org/licenses/.
 *
 */

import {memo} from 'react';

import {TabIndex} from '@wireapp/react-ui-kit/lib/types/enums';
import cx from 'classnames';

import {Avatar, AVATAR_SIZE} from 'Components/Avatar';
import {LegalHoldDot} from 'Components/LegalHoldDot';
import {UserVerificationBadges} from 'Components/VerificationBadge';
import {useKoSubscribableChildren} from 'Util/ComponentUtil';
import {t} from 'Util/LocalizerUtil';

import * as styles from './UserDetails.styles';

import {User} from '../../../entity/User';
import {AvailabilityContextMenu} from '../../../ui/AvailabilityContextMenu';

interface AvailiabilityStateButtonWrapperProps {
  children: React.ReactElement;
  isTeam: boolean;
}

const AvailiabilityStateButtonWrapper = ({children, isTeam = false}: AvailiabilityStateButtonWrapperProps) => {
  return !isTeam ? (
    <button
      onClick={event => AvailabilityContextMenu.show(event.nativeEvent, 'left-list-availability-menu')}
      className="button-reset-default user-details-avatar"
    >
      {children}
    </button>
  ) : (
    children
  );
};

interface UserDetailsProps {
  user: User;
  groupId?: string;
  isTeam?: boolean;
  isSideBarOpen?: boolean;
}

const UserDetailsComponent = ({user, isTeam = false, groupId, isSideBarOpen = false}: UserDetailsProps) => {
  const {
    name: userName,
    username: userHandle,
    isOnLegalHold,
    hasPendingLegalHold,
  } = useKoSubscribableChildren(user, ['hasPendingLegalHold', 'isOnLegalHold', 'name', 'username']);

  const showLegalHold = isOnLegalHold || hasPendingLegalHold;

  return (
    <div css={styles.wrapper(isSideBarOpen)}>
<<<<<<< HEAD
      <Avatar
        className="see-through user-details-avatar"
        participant={user}
        avatarSize={isSideBarOpen ? AVATAR_SIZE.MEDIUM : AVATAR_SIZE.SMALL}
        avatarAlt={t('selfProfileImageAlt')}
      />
=======
      <AvailiabilityStateButtonWrapper isTeam={isTeam}>
        <Avatar
          availability={availability}
          className={cx('see-through', {'user-details-avatar': isTeam})}
          participant={user}
          avatarSize={AVATAR_SIZE.MEDIUM}
          avatarAlt={t('selfProfileImageAlt')}
        />
      </AvailiabilityStateButtonWrapper>
>>>>>>> 7b68634b

      <div css={styles.userDetailsWrapper(isSideBarOpen)}>
        {isTeam ? (
          <>
            <div css={styles.userDetails} data-uie-name="status-availability">
              <button
                css={styles.userFullName}
                onClick={event => AvailabilityContextMenu.show(event.nativeEvent, 'left-list-availability-menu')}
              >
                <span data-uie-name="status-label" css={{...styles.userName, ...styles.textEllipsis}} title={userName}>
                  {userName}
                </span>
              </button>

              <UserVerificationBadges user={user} isSelfUser groupId={groupId} />
            </div>

            {showLegalHold && (
              <div css={styles.legalHold}>
                <LegalHoldDot
                  isPending={hasPendingLegalHold}
                  dataUieName={hasPendingLegalHold ? 'status-legal-hold-pending' : 'status-legal-hold'}
                  showText
                  isInteractive
                />
              </div>
            )}
          </>
        ) : (
          <div css={styles.userFullName}>
            <span
              css={styles.textEllipsis}
              data-uie-name="status-name"
              role="presentation"
              tabIndex={TabIndex.FOCUSABLE}
              title={userName}
            >
              {userName}
            </span>
          </div>
        )}
      </div>

      <div css={styles.userHandle(isSideBarOpen)} data-uie-name="user-handle">
        @{userHandle}
      </div>
    </div>
  );
};

export const UserDetails = memo(UserDetailsComponent);<|MERGE_RESOLUTION|>--- conflicted
+++ resolved
@@ -33,13 +33,13 @@
 import {User} from '../../../entity/User';
 import {AvailabilityContextMenu} from '../../../ui/AvailabilityContextMenu';
 
-interface AvailiabilityStateButtonWrapperProps {
+interface AvailabilityStateButtonWrapperProps {
   children: React.ReactElement;
   isTeam: boolean;
 }
 
-const AvailiabilityStateButtonWrapper = ({children, isTeam = false}: AvailiabilityStateButtonWrapperProps) => {
-  return !isTeam ? (
+const AvailabilityStateButtonWrapper = ({children, isTeam = false}: AvailabilityStateButtonWrapperProps) => {
+  return isTeam ? (
     <button
       onClick={event => AvailabilityContextMenu.show(event.nativeEvent, 'left-list-availability-menu')}
       className="button-reset-default user-details-avatar"
@@ -70,24 +70,14 @@
 
   return (
     <div css={styles.wrapper(isSideBarOpen)}>
-<<<<<<< HEAD
-      <Avatar
-        className="see-through user-details-avatar"
-        participant={user}
-        avatarSize={isSideBarOpen ? AVATAR_SIZE.MEDIUM : AVATAR_SIZE.SMALL}
-        avatarAlt={t('selfProfileImageAlt')}
-      />
-=======
-      <AvailiabilityStateButtonWrapper isTeam={isTeam}>
+      <AvailabilityStateButtonWrapper isTeam={isTeam}>
         <Avatar
-          availability={availability}
           className={cx('see-through', {'user-details-avatar': isTeam})}
           participant={user}
           avatarSize={AVATAR_SIZE.MEDIUM}
           avatarAlt={t('selfProfileImageAlt')}
         />
-      </AvailiabilityStateButtonWrapper>
->>>>>>> 7b68634b
+      </AvailabilityStateButtonWrapper>
 
       <div css={styles.userDetailsWrapper(isSideBarOpen)}>
         {isTeam ? (
