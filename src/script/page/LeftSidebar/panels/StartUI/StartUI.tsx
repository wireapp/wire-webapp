/*
 * Wire
 * Copyright (C) 2022 Wire Swiss GmbH
 *
 * This program is free software: you can redistribute it and/or modify
 * it under the terms of the GNU General Public License as published by
 * the Free Software Foundation, either version 3 of the License, or
 * (at your option) any later version.
 *
 * This program is distributed in the hope that it will be useful,
 * but WITHOUT ANY WARRANTY; without even the implied warranty of
 * MERCHANTABILITY or FITNESS FOR A PARTICULAR PURPOSE. See the
 * GNU General Public License for more details.
 *
 * You should have received a copy of the GNU General Public License
 * along with this program. If not, see http://www.gnu.org/licenses/.
 *
 */

import React, {useRef, useState} from 'react';

import cx from 'classnames';
import {container} from 'tsyringe';

import {showInviteModal} from 'Components/Modals/InviteModal';
import {showServiceModal} from 'Components/Modals/ServiceModal';
import {showUserModal} from 'Components/Modals/UserModal';
import {SearchInput} from 'Components/SearchInput';
import {Conversation} from 'src/script/entity/Conversation';
import {User} from 'src/script/entity/User';
import {IntegrationRepository} from 'src/script/integration/IntegrationRepository';
import {ServiceEntity} from 'src/script/integration/ServiceEntity';
import {UserRepository} from 'src/script/user/UserRepository';
import {useKoSubscribableChildren} from 'Util/ComponentUtil';
import {t} from 'Util/LocalizerUtil';

import {PeopleTab, SearchResultsData} from './PeopleTab';
import {ServicesTab} from './ServicesTab';

import {Config} from '../../../../Config';
import {ConversationRepository} from '../../../../conversation/ConversationRepository';
import {ConversationState} from '../../../../conversation/ConversationState';
import {SearchRepository} from '../../../../search/SearchRepository';
import {TeamRepository} from '../../../../team/TeamRepository';
import {TeamState} from '../../../../team/TeamState';
import {generatePermissionHelpers} from '../../../../user/UserPermission';
import {UserState} from '../../../../user/UserState';
import {ActionsViewModel} from '../../../../view_model/ActionsViewModel';
import {ShowConversationOptions} from '../../../AppMain';
import {ListWrapper} from '../ListWrapper';

type StartUIProps = {
  conversationRepository: ConversationRepository;
  conversationState?: ConversationState;
  integrationRepository: IntegrationRepository;
  actionsView: ActionsViewModel;
  isFederated: boolean;
  onClose: () => void;
  searchRepository: SearchRepository;
  teamRepository: TeamRepository;
  showConversation: (
    conversation: Conversation | string,
    options?: ShowConversationOptions,
    domain?: string | null,
  ) => void;
  teamState?: TeamState;
  userRepository: UserRepository;
  userState?: UserState;
};

const enum Tabs {
  PEOPLE,
  SERVICES,
}

const StartUI: React.FC<StartUIProps> = ({
  onClose,
  userState = container.resolve(UserState),
  teamState = container.resolve(TeamState),
  conversationState = container.resolve(ConversationState),
  conversationRepository,
  searchRepository,
  integrationRepository,
  teamRepository,
  actionsView,
  userRepository,
  isFederated,
  showConversation,
}) => {
  const brandName = Config.getConfig().BRAND_NAME;
  const {self: selfUser} = useKoSubscribableChildren(userState, ['self']);
  const {
    canInviteTeamMembers,
    canSearchUnconnectedUsers,
    canManageServices,
    canChatWithServices,
    canCreateGuestRoom,
    canCreateGroupConversation,
  } = generatePermissionHelpers(selfUser.teamRole());

  const isTeam = teamState.isTeam();
  const teamName = teamState.teamName();

  const [searchQuery, setSearchQuery] = useState('');
  const [activeTab, setActiveTab] = useState(Tabs.PEOPLE);

  const peopleSearchResults = useRef<SearchResultsData | undefined>(undefined);

  const openFirstConversation = (): void => {
    if (peopleSearchResults.current) {
      const {contacts, groups} = peopleSearchResults.current;
      if (contacts.length > 0) {
        openContact(contacts[0]);
        return;
      }
      if (groups.length > 0) {
        openConversation(groups[0]);
      }
    }
  };

  const openContact = async (user: User) => {
<<<<<<< HEAD
    const conversationEntity = await actionsView.getOrCreate1to1Conversation(user);

    if (!conversationState.isActiveConversation(conversationEntity)) {
      const {rightSidebar} = useAppMainState.getState();
      rightSidebar.clearHistory();
    }

    actionsView.open1to1Conversation(conversationEntity);
=======
    const conversationEntity = await actions.getOrCreate1to1Conversation(user);
    actions.open1to1Conversation(conversationEntity);
>>>>>>> a2278221
  };

  const openOther = (user: User) => {
    if (user.isOutgoingRequest()) {
      openContact(user);
      return;
    }

    showUserModal({domain: user.domain, id: user.id});
  };

  const openService = (service: ServiceEntity) => {
    showServiceModal({
      actionsViewModel: actionsView,
      integrationRepository: integrationRepository,
      service: service,
    });
  };

  const openInviteModal = () => showInviteModal({userState});

  const openConversation = (conversation: Conversation): Promise<void> => {
    return actionsView.openGroupConversation(conversation).then(close);
  };

  const before = (
    <div id="start-ui-header" className={cx('start-ui-header', {'start-ui-header-integrations': isTeam})}>
      <div className="start-ui-header-user-input" data-uie-name="enter-search">
        <SearchInput
          input={searchQuery}
          placeholder={isFederated ? t('searchPlaceholderFederation') : t('searchPlaceholder')}
          selectedUsers={[]}
          setInput={setSearchQuery}
          enter={openFirstConversation}
          forceDark
        />
      </div>
      {isTeam && canChatWithServices() && (
        <ul className="start-ui-list-tabs">
          <li className={`start-ui-list-tab ${activeTab === Tabs.PEOPLE ? 'active' : ''}`}>
            <button
              className="start-ui-list-tab-button"
              type="button"
              disabled={activeTab === Tabs.PEOPLE}
              onClick={() => setActiveTab(Tabs.PEOPLE)}
              data-uie-name="do-add-people"
            >
              {t('searchPeople')}
            </button>
          </li>
          <li className={`start-ui-list-tab ${activeTab === Tabs.SERVICES ? 'active' : ''}`}>
            <button
              className="start-ui-list-tab-button"
              type="button"
              disabled={activeTab === Tabs.SERVICES}
              onClick={() => setActiveTab(Tabs.SERVICES)}
              data-uie-name="do-add-services"
            >
              {t('searchServices')}
            </button>
          </li>
        </ul>
      )}
    </div>
  );

  const content =
    activeTab === Tabs.PEOPLE ? (
      <PeopleTab
        searchQuery={searchQuery}
        isTeam={isTeam}
        isFederated={isFederated}
        teamRepository={teamRepository}
        teamState={teamState}
        userState={userState}
        canSearchUnconnectedUsers={canSearchUnconnectedUsers()}
        conversationState={conversationState}
        searchRepository={searchRepository}
        conversationRepository={conversationRepository}
        canInviteTeamMembers={canInviteTeamMembers()}
        canCreateGroupConversation={canCreateGroupConversation()}
        canCreateGuestRoom={canCreateGuestRoom()}
        userRepository={userRepository}
        onClickContact={openContact}
        onClickConversation={openConversation}
        onClickUser={openOther}
        onSearchResults={searchResult => (peopleSearchResults.current = searchResult)}
        showConversation={showConversation}
      />
    ) : (
      <ServicesTab
        searchQuery={searchQuery}
        canManageServices={canManageServices()}
        integrationRepository={integrationRepository}
        onClickService={openService}
      />
    );

  const footer = !isTeam ? (
    <button className="start-ui-import" onClick={openInviteModal} data-uie-name="show-invite-modal">
      <span className="icon-invite start-ui-import-icon"></span>
      <span>{t('searchInvite', brandName)}</span>
    </button>
  ) : undefined;

  return (
    <ListWrapper
      id={'start-ui'}
      header={teamName}
      headerUieName="status-team-name-search"
      onClose={onClose}
      before={before}
      footer={footer}
    >
      {content}
    </ListWrapper>
  );
};

export {StartUI};<|MERGE_RESOLUTION|>--- conflicted
+++ resolved
@@ -120,19 +120,8 @@
   };
 
   const openContact = async (user: User) => {
-<<<<<<< HEAD
     const conversationEntity = await actionsView.getOrCreate1to1Conversation(user);
-
-    if (!conversationState.isActiveConversation(conversationEntity)) {
-      const {rightSidebar} = useAppMainState.getState();
-      rightSidebar.clearHistory();
-    }
-
     actionsView.open1to1Conversation(conversationEntity);
-=======
-    const conversationEntity = await actions.getOrCreate1to1Conversation(user);
-    actions.open1to1Conversation(conversationEntity);
->>>>>>> a2278221
   };
 
   const openOther = (user: User) => {
