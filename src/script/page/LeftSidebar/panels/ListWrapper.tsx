--- conflicted
+++ resolved
@@ -112,24 +112,16 @@
       </header>
 
       {before ?? null}
-<<<<<<< HEAD
 
-      <div
-=======
       <FadingScrollbar
->>>>>>> 980296e7
         role="list"
         aria-label={t('accessibility.conversation.sectionLabel')}
         css={scrollStyle}
         ref={initBorderedScroll}
       >
         {children}
-<<<<<<< HEAD
-      </div>
+      </FadingScrollbar>
 
-=======
-      </FadingScrollbar>
->>>>>>> 980296e7
       {footer ?? null}
     </div>
   );
