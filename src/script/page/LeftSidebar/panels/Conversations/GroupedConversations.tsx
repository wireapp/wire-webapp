/*
 * Wire
 * Copyright (C) 2019 Wire Swiss GmbH
 *
 * This program is free software: you can redistribute it and/or modify
 * it under the terms of the GNU General Public License as published by
 * the Free Software Foundation, either version 3 of the License, or
 * (at your option) any later version.
 *
 * This program is distributed in the hope that it will be useful,
 * but WITHOUT ANY WARRANTY; without even the implied warranty of
 * MERCHANTABILITY or FITNESS FOR A PARTICULAR PURPOSE. See the
 * GNU General Public License for more details.
 *
 * You should have received a copy of the GNU General Public License
 * along with this program. If not, see http://www.gnu.org/licenses/.
 *
 */

import React, {useEffect, useState} from 'react';

import {QualifiedId} from '@wireapp/api-client/lib/user';
import {container} from 'tsyringe';

import {ListViewModel} from 'src/script/view_model/ListViewModel';
import {useKoSubscribableChildren} from 'Util/ComponentUtil';

import {GroupedConversationsFolder} from './GroupedConversationsFolder';
import {useFolderState} from './state';

import {CallState} from '../../../../calling/CallState';
import {
  ConversationLabel,
  ConversationLabelRepository,
  createLabel,
<<<<<<< HEAD
=======
  createLabelGroups,
  createLabelPeople,
>>>>>>> 534edde9
} from '../../../../conversation/ConversationLabelRepository';
import type {ConversationRepository} from '../../../../conversation/ConversationRepository';
import {ConversationState} from '../../../../conversation/ConversationState';
import type {Conversation} from '../../../../entity/Conversation';

const useLabels = (conversationLabelRepository: ConversationLabelRepository) => {
  const {labels: conversationLabels} = useKoSubscribableChildren(conversationLabelRepository, ['labels']);
  const [labels, setLabels] = useState<ConversationLabel[]>(conversationLabels);

  useEffect(() => {
    const updateLabels = () => setLabels([...(conversationLabels ?? [])]);
    updateLabels();
    const labelsSubscriptions = conversationLabels?.map(l => l.conversations.subscribe(updateLabels));

    return () => labelsSubscriptions?.forEach(l => l.dispose());
  }, [conversationLabels, conversationLabels?.length]);

  return labels;
};

export interface GroupedConversationsProps {
  callState: CallState;
  conversationRepository: ConversationRepository;
  conversationState: ConversationState;
  hasJoinableCall: (conversationId: QualifiedId) => boolean;
  isSelectedConversation: (conversationEntity: Conversation) => boolean;
  listViewModel: ListViewModel;
  onJoinCall: (conversationEntity: Conversation) => void;
}

const GroupedConversations: React.FC<GroupedConversationsProps> = ({
  conversationRepository,
  hasJoinableCall,
  isSelectedConversation,
  onJoinCall,
  listViewModel,
  conversationState = container.resolve(ConversationState),
  callState = container.resolve(CallState),
}) => {
  const {conversationLabelRepository} = conversationRepository;

  useKoSubscribableChildren(callState, ['activeCalls']);

  const expandedFolders = useFolderState(state => state.expandedFolders);
  const toggleFolder = useFolderState(state => state.toggleFolder);

  useLabels(conversationLabelRepository);

<<<<<<< HEAD
=======
  const groups = conversationLabelRepository.getGroupsWithoutLabel(conversations);
  const contacts = conversationLabelRepository.getContactsWithoutLabel(conversations);
>>>>>>> 534edde9
  const custom = conversationLabelRepository
    .getLabels()
    .map(label => createLabel(label.name, conversationLabelRepository.getLabelConversations(label), label.id))
    .filter(({conversations}) => !!conversations().length);

<<<<<<< HEAD
  const folders = [...custom];
=======
  const folders = [
    ...(groups.length > 0 ? [createLabelGroups(groups)] : []),
    ...(contacts.length > 0 ? [createLabelPeople(contacts)] : []),
    ...custom,
  ];
>>>>>>> 534edde9

  return (
    <ul className="conversation-folder-list">
      {folders.map(folder => (
        <GroupedConversationsFolder
          key={`${folder.id}-${folder.conversations().length}`}
          folder={folder}
          toggle={toggleFolder}
          onJoinCall={onJoinCall}
          listViewModel={listViewModel}
          expandedFolders={expandedFolders}
          hasJoinableCall={hasJoinableCall}
          isSelectedConversation={isSelectedConversation}
        />
      ))}
    </ul>
  );
};

export {GroupedConversations};<|MERGE_RESOLUTION|>--- conflicted
+++ resolved
@@ -33,11 +33,6 @@
   ConversationLabel,
   ConversationLabelRepository,
   createLabel,
-<<<<<<< HEAD
-=======
-  createLabelGroups,
-  createLabelPeople,
->>>>>>> 534edde9
 } from '../../../../conversation/ConversationLabelRepository';
 import type {ConversationRepository} from '../../../../conversation/ConversationRepository';
 import {ConversationState} from '../../../../conversation/ConversationState';
@@ -86,25 +81,10 @@
 
   useLabels(conversationLabelRepository);
 
-<<<<<<< HEAD
-=======
-  const groups = conversationLabelRepository.getGroupsWithoutLabel(conversations);
-  const contacts = conversationLabelRepository.getContactsWithoutLabel(conversations);
->>>>>>> 534edde9
-  const custom = conversationLabelRepository
+  const folders = conversationLabelRepository
     .getLabels()
     .map(label => createLabel(label.name, conversationLabelRepository.getLabelConversations(label), label.id))
     .filter(({conversations}) => !!conversations().length);
-
-<<<<<<< HEAD
-  const folders = [...custom];
-=======
-  const folders = [
-    ...(groups.length > 0 ? [createLabelGroups(groups)] : []),
-    ...(contacts.length > 0 ? [createLabelPeople(contacts)] : []),
-    ...custom,
-  ];
->>>>>>> 534edde9
 
   return (
     <ul className="conversation-folder-list">
