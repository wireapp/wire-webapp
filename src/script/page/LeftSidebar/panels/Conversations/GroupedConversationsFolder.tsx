/*
 * Wire
 * Copyright (C) 2021 Wire Swiss GmbH
 *
 * This program is free software: you can redistribute it and/or modify
 * it under the terms of the GNU General Public License as published by
 * the Free Software Foundation, either version 3 of the License, or
 * (at your option) any later version.
 *
 * This program is distributed in the hope that it will be useful,
 * but WITHOUT ANY WARRANTY; without even the implied warranty of
 * MERCHANTABILITY or FITNESS FOR A PARTICULAR PURPOSE. See the
 * GNU General Public License for more details.
 *
 * You should have received a copy of the GNU General Public License
 * along with this program. If not, see http://www.gnu.org/licenses/.
 *
 */

import React, {MouseEvent as ReactMouseEvent, KeyboardEvent as ReactKeyBoardEvent} from 'react';

import {css} from '@emotion/react';

import {ConversationListCell} from 'Components/list/ConversationListCell';
import type {ConversationLabel} from 'src/script/conversation/ConversationLabelRepository';
import {Conversation} from 'src/script/entity/Conversation';
import {ListViewModel} from 'src/script/view_model/ListViewModel';
import {useKoSubscribableChildren} from 'Util/ComponentUtil';

import {GroupedConversationHeader} from './GroupedConversationHeader';

import {useRoveFocus} from '../../../../hooks/useRoveFocus';
import {generateConversationUrl} from '../../../../router/routeGenerator';
import {createNavigate} from '../../../../router/routerBindings';

export interface GroupedConversationsFolderProps {
  expandedFolders: string[];
  folder: ConversationLabel;
  hasJoinableCall: (conversation: Conversation) => boolean;
  isSelectedConversation: (conversationEntity: Conversation) => boolean;
  listViewModel: ListViewModel;
  onJoinCall: (conversationEntity: Conversation) => void;
  toggle: (folderId: string) => void;
}

const GroupedConversationsFolder: React.FC<GroupedConversationsFolderProps> = ({
  folder,
  toggle,
  onJoinCall,
  listViewModel,
  expandedFolders,
  hasJoinableCall,
  isSelectedConversation,
}) => {
  const isExpanded: boolean = expandedFolders.includes(folder.id);
  const {conversations} = useKoSubscribableChildren(folder, ['conversations']);
  const {currentFocus, handleKeyDown, setCurrentFocus} = useRoveFocus(conversations.length);

  return (
    <li className="conversation-folder" data-uie-name="conversation-folder" data-uie-value={folder.name}>
      <GroupedConversationHeader onClick={() => toggle(folder.id)} conversationLabel={folder} isOpen={isExpanded} />
      <ul css={css({listStyle: 'none', padding: 0})} id={folder.id} aria-labelledby={folder.id}>
        {isExpanded &&
          conversations.map((conversation, index) => (
            <ConversationListCell
              dataUieName="item-conversation"
              key={conversation.id}
              index={index}
              focusConversation={currentFocus === index}
              isConversationListFocus
              handleFocus={setCurrentFocus}
              handleArrowKeyDown={handleKeyDown}
<<<<<<< HEAD
              onClick={(event: ReactMouseEvent<HTMLDivElement, MouseEvent> | ReactKeyBoardEvent<HTMLDivElement>) => {
                makeOnClick(conversation.id, conversation.domain);
              }}
=======
              onClick={createNavigate(generateConversationUrl(conversation.qualifiedId))}
>>>>>>> 4339fd70
              rightClick={(_, event) => listViewModel.onContextMenu(conversation, event)}
              conversation={conversation}
              showJoinButton={hasJoinableCall(conversation)}
              isSelected={isSelectedConversation}
              onJoinCall={onJoinCall}
              isFolder={true}
            />
          ))}
      </ul>
    </li>
  );
};

export {GroupedConversationsFolder};<|MERGE_RESOLUTION|>--- conflicted
+++ resolved
@@ -70,13 +70,9 @@
               isConversationListFocus
               handleFocus={setCurrentFocus}
               handleArrowKeyDown={handleKeyDown}
-<<<<<<< HEAD
               onClick={(event: ReactMouseEvent<HTMLDivElement, MouseEvent> | ReactKeyBoardEvent<HTMLDivElement>) => {
-                makeOnClick(conversation.id, conversation.domain);
+                createNavigate(generateConversationUrl(conversation.qualifiedId));
               }}
-=======
-              onClick={createNavigate(generateConversationUrl(conversation.qualifiedId))}
->>>>>>> 4339fd70
               rightClick={(_, event) => listViewModel.onContextMenu(conversation, event)}
               conversation={conversation}
               showJoinButton={hasJoinableCall(conversation)}
