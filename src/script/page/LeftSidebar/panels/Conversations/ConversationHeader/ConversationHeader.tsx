--- conflicted
+++ resolved
@@ -44,18 +44,11 @@
 interface ConversationHeaderProps {
   currentTab: SidebarTabs;
   selfUser: User;
-<<<<<<< HEAD
-  conversationLabelRepository: ConversationLabelRepository;
-}
-
-export const ConversationHeader = ({currentTab, selfUser, conversationLabelRepository}: ConversationHeaderProps) => {
-  const {expandedFolder} = useFolderState();
-
-=======
   showSearchInput?: boolean;
   searchValue?: string;
   setSearchValue: (searchValue: string) => void;
   searchInputPlaceholder: string;
+  conversationLabelRepository: ConversationLabelRepository;
 }
 
 export const ConversationHeader = ({
@@ -65,10 +58,11 @@
   searchValue = '',
   setSearchValue,
   searchInputPlaceholder,
+  conversationLabelRepository,
 }: ConversationHeaderProps) => {
->>>>>>> a8a55934
   const {canCreateGroupConversation} = generatePermissionHelpers(selfUser.teamRole());
   const isFolderView = currentTab === SidebarTabs.FOLDER;
+  const {expandedFolder} = useFolderState();
   const folders = conversationLabelRepository
     .getLabels()
     .map(label => createLabel(label.name, conversationLabelRepository.getLabelConversations(label), label.id))
@@ -88,16 +82,11 @@
   };
 
   return (
-<<<<<<< HEAD
-    <div css={header}>
-      <span css={label}>
-        {isFolderView && currentFolder ? currentFolder.name : conversationsHeaderTitle[currentTab]}
-      </span>
-=======
     <>
       <div css={header}>
-        <span css={label}>{conversationsHeaderTitle[currentTab]}</span>
->>>>>>> a8a55934
+        <span css={label}>
+          {isFolderView && currentFolder ? currentFolder.name : conversationsHeaderTitle[currentTab]}
+        </span>
 
         {currentTab !== SidebarTabs.ARCHIVES && canCreateGroupConversation() && (
           <Button
