--- conflicted
+++ resolved
@@ -49,18 +49,17 @@
   [Step.Success]: Success,
 } as const;
 
-<<<<<<< HEAD
 const stepCloseButtonLabelMap = {
   [Step.Introduction]: t('teamCreationIntroCloseLabel'),
   [Step.Form]: t('teamCreationCreateTeamCloseLabel'),
   [Step.Confirmation]: t('teamCreationConfirmCloseLabel'),
   [Step.Success]: t('teamCreationSuccessCloseLabel'),
-=======
+} as const;
+
 const segmentationModalStepMap = {
   [Step.Introduction]: Segmentation.TEAM_CREATION_STEP.MODAL_DISCLAIMERS,
   [Step.Form]: Segmentation.TEAM_CREATION_STEP.MODAL_TEAM_NAME,
   [Step.Confirmation]: Segmentation.TEAM_CREATION_STEP.MODAL_CONFIRMATION,
->>>>>>> 2c4b5874
 } as const;
 
 interface Props {
@@ -137,17 +136,13 @@
           {t('teamCreationTitle')}
         </h2>
 
-<<<<<<< HEAD
         <button
           type="button"
           className="modal__header__button"
-          onClick={modalOnClose}
+          onClick={closeModalHandler}
           data-uie-name="do-close"
           aria-label={stepCloseButtonLabelMap[currentStep]}
         >
-=======
-        <button type="button" className="modal__header__button" onClick={closeModalHandler} data-uie-name="do-close">
->>>>>>> 2c4b5874
           <Icon.CloseIcon />
         </button>
       </div>
