--- conflicted
+++ resolved
@@ -26,11 +26,8 @@
   ExternalLinkIcon,
   Tooltip,
   SupportIcon,
-<<<<<<< HEAD
   ChannelIcon,
-=======
   CollectionIcon,
->>>>>>> 582f323c
 } from '@wireapp/react-ui-kit';
 
 import * as Icon from 'Components/Icon';
@@ -136,15 +133,10 @@
       type: SidebarTabs.GROUPS,
       title: t('conversationLabelGroups'),
       dataUieName: 'go-groups-view',
-<<<<<<< HEAD
-      Icon: <GroupIcon />,
+      Icon: <GroupIcon height={20} width={20} />,
       unreadConversations: isChannelsEnabled
         ? groupConversationsLength
         : groupConversationsLength + channelConversationsLength,
-=======
-      Icon: <GroupIcon height={20} width={20} />,
-      unreadConversations: groupConversations.filter(filterUnreadAndArchivedConversations).length,
->>>>>>> 582f323c
     },
     {
       type: SidebarTabs.DIRECTS,
