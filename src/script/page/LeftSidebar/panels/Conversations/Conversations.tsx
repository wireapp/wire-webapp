/*
 * Wire
 * Copyright (C) 2022 Wire Swiss GmbH
 *
 * This program is free software: you can redistribute it and/or modify
 * it under the terms of the GNU General Public License as published by
 * the Free Software Foundation, either version 3 of the License, or
 * (at your option) any later version.
 *
 * This program is distributed in the hope that it will be useful,
 * but WITHOUT ANY WARRANTY; without even the implied warranty of
 * MERCHANTABILITY or FITNESS FOR A PARTICULAR PURPOSE. See the
 * GNU General Public License for more details.
 *
 * You should have received a copy of the GNU General Public License
 * along with this program. If not, see http://www.gnu.org/licenses/.
 *
 */

import React, {useEffect, useState} from 'react';

import {TabIndex} from '@wireapp/react-ui-kit/lib/types/enums';
import {amplify} from 'amplify';
import cx from 'classnames';
import {container} from 'tsyringe';

import {CircleCloseIcon, Input, SearchIcon} from '@wireapp/react-ui-kit';
import {WebAppEvents} from '@wireapp/webapp-events';

import {CallingCell} from 'Components/calling/CallingCell';
import {Icon} from 'Components/Icon';
import {LegalHoldDot} from 'Components/LegalHoldDot';
import {UserInfo} from 'Components/UserInfo';
import {UserVerificationBadges} from 'Components/VerificationBadge';
import {Config} from 'src/script/Config';
import {
  closeIconStyles,
  searchIconStyles,
  searchInputStyles,
  searchInputWrapperStyles,
} from 'src/script/page/LeftSidebar/panels/Conversations/Conversations.styles';
import {ListState} from 'src/script/page/useAppState';
import {useKoSubscribableChildren} from 'Util/ComponentUtil';
import {t} from 'Util/LocalizerUtil';

import {ConversationsList} from './ConversationsList';
import {useFolderState} from './state';

import {CallState} from '../../../../calling/CallState';
import {DefaultLabelIds} from '../../../../conversation/ConversationLabelRepository';
import {ConversationRepository} from '../../../../conversation/ConversationRepository';
import {ConversationState} from '../../../../conversation/ConversationState';
import {User} from '../../../../entity/User';
import {useConversationFocus} from '../../../../hooks/useConversationFocus';
import {PreferenceNotificationRepository} from '../../../../notification/PreferenceNotificationRepository';
import {PropertiesRepository} from '../../../../properties/PropertiesRepository';
import {PROPERTIES_TYPE} from '../../../../properties/PropertiesType';
import {TeamState} from '../../../../team/TeamState';
import {AvailabilityContextMenu} from '../../../../ui/AvailabilityContextMenu';
import {Shortcut} from '../../../../ui/Shortcut';
import {ShortcutType} from '../../../../ui/ShortcutType';
import {UserState} from '../../../../user/UserState';
import {ListViewModel} from '../../../../view_model/ListViewModel';
import {useAppMainState, ViewType} from '../../../state';
import {ListWrapper} from '../ListWrapper';

type ConversationsProps = {
  callState?: CallState;
  conversationRepository: ConversationRepository;
  conversationState?: ConversationState;
  listViewModel: ListViewModel;
  preferenceNotificationRepository: PreferenceNotificationRepository;
  propertiesRepository: PropertiesRepository;
  selfUser: User;
  switchList: (list: ListState) => void;
  teamState?: TeamState;
  userState?: UserState;
};

export enum ConversationViewStyle {
  RECENT,
  FOLDER,
}

const Conversations: React.FC<ConversationsProps> = ({
  propertiesRepository,
  conversationRepository,
  preferenceNotificationRepository,
  listViewModel,
  conversationState = container.resolve(ConversationState),
  teamState = container.resolve(TeamState),
  callState = container.resolve(CallState),
  userState = container.resolve(UserState),
  selfUser,
  switchList,
}) => {
  const [conversationsFilter, setConversationsFilter] = useState<string>('');
  const {
    name: userName,
    isOnLegalHold,
    hasPendingLegalHold,
  } = useKoSubscribableChildren(selfUser, ['hasPendingLegalHold', 'isOnLegalHold', 'name']);
  const {classifiedDomains} = useKoSubscribableChildren(teamState, ['classifiedDomains']);
  const {connectRequests} = useKoSubscribableChildren(userState, ['connectRequests']);
  const {activeConversation} = useKoSubscribableChildren(conversationState, ['activeConversation']);
  const {archivedConversations, visibleConversations: conversations} = useKoSubscribableChildren(conversationState, [
    'archivedConversations',
    'visibleConversations',
  ]);
  const {notifications} = useKoSubscribableChildren(preferenceNotificationRepository, ['notifications']);
  const {activeCalls} = useKoSubscribableChildren(callState, ['activeCalls']);

  const filteredConversations = conversations.filter(conversation =>
    conversation.display_name().toLowerCase().includes(conversationsFilter.toLowerCase()),
  );

  const initialViewStyle = propertiesRepository.getPreference(PROPERTIES_TYPE.INTERFACE.VIEW_FOLDERS)
    ? ConversationViewStyle.FOLDER
    : ConversationViewStyle.RECENT;

  const [viewStyle, setViewStyle] = useState<ConversationViewStyle>(initialViewStyle);
  const showBadge = notifications.length > 0;

  const isRecentViewStyle = viewStyle === ConversationViewStyle.RECENT;
  const isFolderViewStyle = viewStyle === ConversationViewStyle.FOLDER;

  const hasNoConversations = conversations.length + connectRequests.length === 0;
  const {isOpen: isFolderOpen, openFolder} = useFolderState();

  const {conversationLabelRepository} = conversationRepository;

  const {setCurrentView} = useAppMainState(state => state.responsiveView);
  const {close: closeRightSidebar} = useAppMainState(state => state.rightSidebar);

  const showLegalHold = isOnLegalHold || hasPendingLegalHold;

  const onClickPreferences = () => {
    setCurrentView(ViewType.LEFT_SIDEBAR);
    switchList(ListState.PREFERENCES);
    closeRightSidebar();
  };

  useEffect(() => {
    if (activeConversation && !conversationState.isVisible(activeConversation)) {
      // If the active conversation is not visible, switch to the recent view
      listViewModel.contentViewModel.loadPreviousContent();
    }
  }, [activeConversation, conversationState, listViewModel.contentViewModel, conversations.length]);

  useEffect(() => {
    if (!activeConversation) {
      return () => {};
    }

    const conversationLabels = conversationLabelRepository.getConversationLabelIds(activeConversation);
    amplify.subscribe(WebAppEvents.CONTENT.EXPAND_FOLDER, openFolder);

    if (!conversationLabels.some(isFolderOpen)) {
      openFolder(conversationLabels[0]);
    }

    return () => {
      amplify.unsubscribe(WebAppEvents.CONTENT.EXPAND_FOLDER, openFolder);
    };
  }, [activeConversation]);

  useEffect(() => {
    const openFavorites = () => openFolder(DefaultLabelIds.Favorites);
    conversationLabelRepository.addEventListener('conversation-favorited', openFavorites);
    return () => {
      conversationLabelRepository.removeEventListener('conversation-favorited', openFavorites);
    };
  }, []);

  useEffect(() => {
    propertiesRepository.savePreference(PROPERTIES_TYPE.INTERFACE.VIEW_FOLDERS, isFolderViewStyle);
  }, [isFolderViewStyle]);

  const header = (
    <>
      <button
        type="button"
        className={cx(`conversations-settings-button accent-text`, {'conversations-settings--badge': showBadge})}
        title={t('tooltipConversationsPreferences')}
        onClick={onClickPreferences}
        data-uie-name="go-preferences"
      >
        <Icon.Settings />
      </button>

      {teamState.isTeam() ? (
        <>
          <button
            type="button"
            className="left-list-header-availability"
            css={{...(showLegalHold && {gridColumn: '2/3'})}}
            onClick={event => AvailabilityContextMenu.show(event.nativeEvent, 'left-list-availability-menu')}
          >
            <UserInfo user={selfUser} className="availability-state" dataUieName="status-availability" showAvailability>
              <UserVerificationBadges
                user={selfUser}
                isSelfUser
                groupId={conversationState.selfMLSConversation()?.groupId}
              />
            </UserInfo>
          </button>

          {showLegalHold && (
            <LegalHoldDot
              isPending={hasPendingLegalHold}
              dataUieName={hasPendingLegalHold ? 'status-legal-hold-pending' : 'status-legal-hold'}
              showText
              isInteractive
            />
          )}
        </>
      ) : (
        <span
          className="left-list-header-text"
          data-uie-name="status-name"
          role="presentation"
          tabIndex={TabIndex.FOCUSABLE}
        >
          {userName}
        </span>
      )}
    </>
  );

  const sidebar = (
    <nav className="conversations-sidebar">
      <div
        role="tablist"
        aria-label={t('accessibility.headings.sidebar')}
        aria-owns="tab-1 tab-2 tab-3"
        className="conversations-sidebar-list"
      >
        <div className="conversations-sidebar-title">{t('conversationViewTooltip')}</div>
        <button
          id="tab-1"
          type="button"
          className="conversations-sidebar-btn"
          onClick={() => switchList(ListState.START_UI)}
          title={t('tooltipConversationsStart', Shortcut.getShortcutTooltip(ShortcutType.START))}
          data-uie-name="go-people"
        >
          <Icon.People className="people-outline" />
          <span className="conversations-sidebar-btn--text">{t('conversationFooterContacts')}</span>
        </button>

        <button
          id="tab-2"
          type="button"
          role="tab"
          className={cx(`conversations-sidebar-btn`, {active: isRecentViewStyle})}
          onClick={() => setViewStyle(ConversationViewStyle.RECENT)}
          title={t('conversationViewTooltip')}
          data-uie-name="go-recent-view"
          data-uie-status={isRecentViewStyle ? 'active' : 'inactive'}
          aria-selected={isRecentViewStyle}
        >
          <Icon.ConversationsOutline />
          <span className="conversations-sidebar-btn--text">{t('conversationViewTooltip')}</span>
        </button>

        <button
          id="tab-3"
          type="button"
          role="tab"
          className={cx(`conversations-sidebar-btn`, {active: isFolderViewStyle})}
          onClick={() => setViewStyle(ConversationViewStyle.FOLDER)}
          title={t('folderViewTooltip')}
          data-uie-name="go-folder-view"
          data-uie-status={isFolderViewStyle ? 'active' : 'inactive'}
          aria-selected={isFolderViewStyle}
        >
          <Icon.ConversationsFolder />
          <span className="conversations-sidebar-btn--text">{t('folderViewTooltip')}</span>
        </button>

        {archivedConversations.length > 0 && (
          <button
            type="button"
            className="conversations-sidebar-btn"
            data-uie-name="go-archive"
            onClick={() => switchList(ListState.ARCHIVE)}
            title={t('tooltipConversationsArchived', archivedConversations.length)}
          >
            <Icon.Archive />
            <span className="conversations-sidebar-btn--text">{t('conversationFooterArchive')}</span>
          </button>
        )}
      </div>
    </nav>
  );

  const callingView = (
    <>
      {activeCalls.map(call => {
        const conversation = conversationState.findConversation(call.conversationId);
        const callingViewModel = listViewModel.callingViewModel;
        const callingRepository = callingViewModel.callingRepository;

        return (
          conversation && (
            <div className="calling-cell" key={conversation.id}>
              <CallingCell
                classifiedDomains={classifiedDomains}
                call={call}
                callActions={callingViewModel.callActions}
                callingRepository={callingRepository}
                conversation={conversation}
                isFullUi
                hasAccessToCamera={callingViewModel.hasAccessToCamera()}
                isSelfVerified={selfUser.is_verified()}
                multitasking={callingViewModel.multitasking}
              />
            </div>
          )
        );
      })}
    </>
  );

  const {currentFocus, handleKeyDown, resetConversationFocus} = useConversationFocus(conversations);

  return (
<<<<<<< HEAD
    <div className="conversations-wrapper">
      <ListWrapper id="conversations" headerElement={header} sidebar={sidebar} before={callingView}>
        {hasNoConversations ? (
          <>
            {archivedConversations.length === 0 ? (
              <div className="conversations-hint" data-uie-name="status-start-conversation-hint">
                <div className="conversations-hint-text">{t('conversationsNoConversations')}</div>
                <Icon.ArrowDownLong className="conversations-hint-arrow" />
              </div>
            ) : (
              <div className="conversations-all-archived">{t('conversationsAllArchived')}</div>
            )}
          </>
        ) : (
          <ConversationsList
            connectRequests={connectRequests}
            callState={callState}
            conversations={conversations}
=======
    <ListWrapper id="conversations" headerElement={header} footer={footer} before={callingView}>
      {hasNoConversations ? (
        <>
          {archivedConversations.length === 0 ? (
            <div className="conversations-centered">
              <div>
                {t('conversationsWelcome', {
                  brandName: Config.getConfig().BRAND_NAME,
                })}
              </div>
              <button className="button-reset-default text-underline" onClick={() => switchList(ListState.START_UI)}>
                {t('conversationsNoConversations')}
              </button>
            </div>
          ) : (
            <div className="conversations-all-archived">{t('conversationsAllArchived')}</div>
          )}
        </>
      ) : (
        <>
          {isRecentViewStyle && (
            <Input
              className="label-1"
              value={conversationsFilter}
              onChange={event => {
                setConversationsFilter(event.currentTarget.value);
              }}
              startContent={<SearchIcon width={14} height={14} css={searchIconStyles} />}
              endContent={
                conversationsFilter && (
                  <CircleCloseIcon
                    className="cursor-pointer"
                    onClick={() => setConversationsFilter('')}
                    css={closeIconStyles}
                  />
                )
              }
              inputCSS={searchInputStyles}
              wrapperCSS={searchInputWrapperStyles}
              placeholder={t('searchConversations')}
            />
          )}
          {filteredConversations.length === 0 && (
            <div className="conversations-centered">
              <div>{t('searchConversationsNoResult')}</div>
              <button className="button-reset-default text-underline" onClick={() => switchList(ListState.START_UI)}>
                {t('searchConversationsNoResultConnectSuggestion')}
              </button>
            </div>
          )}
          <ConversationsList
            connectRequests={connectRequests}
            callState={callState}
            conversations={filteredConversations}
>>>>>>> 521d8c61
            viewStyle={viewStyle}
            listViewModel={listViewModel}
            conversationState={conversationState}
            conversationRepository={conversationRepository}
            currentFocus={currentFocus}
            resetConversationFocus={resetConversationFocus}
            handleArrowKeyDown={handleKeyDown}
          />
<<<<<<< HEAD
        )}
      </ListWrapper>
    </div>
=======
        </>
      )}
    </ListWrapper>
>>>>>>> 521d8c61
  );
};

export {Conversations};<|MERGE_RESOLUTION|>--- conflicted
+++ resolved
@@ -325,98 +325,73 @@
   const {currentFocus, handleKeyDown, resetConversationFocus} = useConversationFocus(conversations);
 
   return (
-<<<<<<< HEAD
     <div className="conversations-wrapper">
       <ListWrapper id="conversations" headerElement={header} sidebar={sidebar} before={callingView}>
         {hasNoConversations ? (
           <>
             {archivedConversations.length === 0 ? (
-              <div className="conversations-hint" data-uie-name="status-start-conversation-hint">
-                <div className="conversations-hint-text">{t('conversationsNoConversations')}</div>
-                <Icon.ArrowDownLong className="conversations-hint-arrow" />
+              <div className="conversations-centered">
+                <div>
+                  {t('conversationsWelcome', {
+                    brandName: Config.getConfig().BRAND_NAME,
+                  })}
+                </div>
+                <button className="button-reset-default text-underline" onClick={() => switchList(ListState.START_UI)}>
+                  {t('conversationsNoConversations')}
+                </button>
               </div>
             ) : (
               <div className="conversations-all-archived">{t('conversationsAllArchived')}</div>
             )}
           </>
         ) : (
-          <ConversationsList
-            connectRequests={connectRequests}
-            callState={callState}
-            conversations={conversations}
-=======
-    <ListWrapper id="conversations" headerElement={header} footer={footer} before={callingView}>
-      {hasNoConversations ? (
-        <>
-          {archivedConversations.length === 0 ? (
-            <div className="conversations-centered">
-              <div>
-                {t('conversationsWelcome', {
-                  brandName: Config.getConfig().BRAND_NAME,
-                })}
+          <>
+            {isRecentViewStyle && (
+              <Input
+                className="label-1"
+                value={conversationsFilter}
+                onChange={event => {
+                  setConversationsFilter(event.currentTarget.value);
+                }}
+                startContent={<SearchIcon width={14} height={14} css={searchIconStyles} />}
+                endContent={
+                  conversationsFilter && (
+                    <CircleCloseIcon
+                      className="cursor-pointer"
+                      onClick={() => setConversationsFilter('')}
+                      css={closeIconStyles}
+                    />
+                  )
+                }
+                inputCSS={searchInputStyles}
+                wrapperCSS={searchInputWrapperStyles}
+                placeholder={t('searchConversations')}
+              />
+            )}
+            {filteredConversations.length === 0 && (
+              <div className="conversations-centered">
+                <div>{t('searchConversationsNoResult')}</div>
+                <button className="button-reset-default text-underline" onClick={() => switchList(ListState.START_UI)}>
+                  {t('searchConversationsNoResultConnectSuggestion')}
+                </button>
               </div>
-              <button className="button-reset-default text-underline" onClick={() => switchList(ListState.START_UI)}>
-                {t('conversationsNoConversations')}
-              </button>
-            </div>
-          ) : (
-            <div className="conversations-all-archived">{t('conversationsAllArchived')}</div>
-          )}
-        </>
-      ) : (
-        <>
-          {isRecentViewStyle && (
-            <Input
-              className="label-1"
-              value={conversationsFilter}
-              onChange={event => {
-                setConversationsFilter(event.currentTarget.value);
-              }}
-              startContent={<SearchIcon width={14} height={14} css={searchIconStyles} />}
-              endContent={
-                conversationsFilter && (
-                  <CircleCloseIcon
-                    className="cursor-pointer"
-                    onClick={() => setConversationsFilter('')}
-                    css={closeIconStyles}
-                  />
-                )
-              }
-              inputCSS={searchInputStyles}
-              wrapperCSS={searchInputWrapperStyles}
-              placeholder={t('searchConversations')}
+            )}
+            <ConversationsList
+              connectRequests={connectRequests}
+              callState={callState}
+              conversations={filteredConversations}
+              viewStyle={viewStyle}
+              listViewModel={listViewModel}
+              conversationState={conversationState}
+              conversationRepository={conversationRepository}
+              currentFocus={currentFocus}
+              resetConversationFocus={resetConversationFocus}
+              handleArrowKeyDown={handleKeyDown}
             />
-          )}
-          {filteredConversations.length === 0 && (
-            <div className="conversations-centered">
-              <div>{t('searchConversationsNoResult')}</div>
-              <button className="button-reset-default text-underline" onClick={() => switchList(ListState.START_UI)}>
-                {t('searchConversationsNoResultConnectSuggestion')}
-              </button>
-            </div>
-          )}
-          <ConversationsList
-            connectRequests={connectRequests}
-            callState={callState}
-            conversations={filteredConversations}
->>>>>>> 521d8c61
-            viewStyle={viewStyle}
-            listViewModel={listViewModel}
-            conversationState={conversationState}
-            conversationRepository={conversationRepository}
-            currentFocus={currentFocus}
-            resetConversationFocus={resetConversationFocus}
-            handleArrowKeyDown={handleKeyDown}
-          />
-<<<<<<< HEAD
+          </>
         )}
       </ListWrapper>
     </div>
-=======
-        </>
-      )}
-    </ListWrapper>
->>>>>>> 521d8c61
   );
 };
 
