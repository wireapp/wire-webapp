--- conflicted
+++ resolved
@@ -69,7 +69,7 @@
   switchContent: (contentState: ContentState) => void;
   showConversation: (
     conversation: Conversation | string,
-    options: ShowConversationOptions,
+    options?: ShowConversationOptions,
     domain?: string | null,
   ) => void;
   teamState?: TeamState;
@@ -126,22 +126,14 @@
   const [isConversationListFocus, focusConversationList] = useState(false);
 
   const {setCurrentView} = useAppMainState(state => state.responsiveView);
-<<<<<<< HEAD
-  const {clearHistory} = useAppMainState(state => state.rightSidebar);
-=======
   const {close: closeRightSidebar} = useAppMainState(state => state.rightSidebar);
->>>>>>> 980eccfe
 
   const showLegalHold = isOnLegalHold || hasPendingLegalHold;
 
   const onClickPreferences = () => {
     setCurrentView(ViewType.LEFT_SIDEBAR);
     switchList(ListState.PREFERENCES);
-<<<<<<< HEAD
-    clearHistory();
-=======
     closeRightSidebar();
->>>>>>> 980eccfe
   };
 
   useEffect(() => {
