/*
 * Wire
 * Copyright (C) 2022 Wire Swiss GmbH
 *
 * This program is free software: you can redistribute it and/or modify
 * it under the terms of the GNU General Public License as published by
 * the Free Software Foundation, either version 3 of the License, or
 * (at your option) any later version.
 *
 * This program is distributed in the hope that it will be useful,
 * but WITHOUT ANY WARRANTY; without even the implied warranty of
 * MERCHANTABILITY or FITNESS FOR A PARTICULAR PURPOSE. See the
 * GNU General Public License for more details.
 *
 * You should have received a copy of the GNU General Public License
 * along with this program. If not, see http://www.gnu.org/licenses/.
 *
 */

import React, {useEffect, useState} from 'react';

import {amplify} from 'amplify';
import {container} from 'tsyringe';

import {ChevronIcon, useMatchMedia} from '@wireapp/react-ui-kit';
import {WebAppEvents} from '@wireapp/webapp-events';

import {CallingCell} from 'Components/calling/CallingCell';
import {FadingScrollbar} from 'Components/FadingScrollbar';
import {IntegrationRepository} from 'src/script/integration/IntegrationRepository';
import {Preferences} from 'src/script/page/LeftSidebar/panels/Preferences';
import {StartUI} from 'src/script/page/LeftSidebar/panels/StartUI';
import {ANIMATED_PAGE_TRANSITION_DURATION} from 'src/script/page/MainContent';
import {useAppMainState, ViewType} from 'src/script/page/state';
import {ContentState, ListState} from 'src/script/page/useAppState';
import {SearchRepository} from 'src/script/search/SearchRepository';
import {TeamRepository} from 'src/script/team/TeamRepository';
import {UserRepository} from 'src/script/user/UserRepository';
import {useKoSubscribableChildren} from 'Util/ComponentUtil';

import {ConversationHeader} from './ConversationHeader';
import {ConversationsList} from './ConversationsList';
import {ConversationTabs} from './ConversationTabs';
import {EmptyConversationList} from './EmptyConversationList';
import {getTabConversations} from './helpers';
import {useFolderState, useSidebarStore} from './state';

import {CallState} from '../../../../calling/CallState';
import {createLabel, DefaultLabelIds} from '../../../../conversation/ConversationLabelRepository';
import {ConversationRepository} from '../../../../conversation/ConversationRepository';
import {ConversationState} from '../../../../conversation/ConversationState';
import {User} from '../../../../entity/User';
import {useConversationFocus} from '../../../../hooks/useConversationFocus';
import {PreferenceNotificationRepository} from '../../../../notification/PreferenceNotificationRepository';
import {PropertiesRepository} from '../../../../properties/PropertiesRepository';
import {PROPERTIES_TYPE} from '../../../../properties/PropertiesType';
import {TeamState} from '../../../../team/TeamState';
import {UserState} from '../../../../user/UserState';
import {ListViewModel} from '../../../../view_model/ListViewModel';
import {UserDetails} from '../../UserDetails';
import {ListWrapper} from '../ListWrapper';

type ConversationsProps = {
  callState?: CallState;
  conversationRepository: ConversationRepository;
  conversationState?: ConversationState;
  listViewModel: ListViewModel;
  preferenceNotificationRepository: PreferenceNotificationRepository;
  propertiesRepository: PropertiesRepository;
  selfUser: User;
  teamState?: TeamState;
  userState?: UserState;
  integrationRepository: IntegrationRepository;
  searchRepository: SearchRepository;
  teamRepository: TeamRepository;
  userRepository: UserRepository;
};

export enum SidebarTabs {
  RECENT,
  FOLDER,
  FAVORITES,
  GROUPS,
  DIRECTS,
  ARCHIVES,
  CONNECT,
  PREFERENCES,
}

const Conversations: React.FC<ConversationsProps> = ({
  integrationRepository,
  searchRepository,
  teamRepository,
  userRepository,
  propertiesRepository,
  conversationRepository,
  preferenceNotificationRepository,
  listViewModel,
  conversationState = container.resolve(ConversationState),
  teamState = container.resolve(TeamState),
  callState = container.resolve(CallState),
  userState = container.resolve(UserState),
  selfUser,
}) => {
  const {isOpen: isSideBarOpen, toggleIsOpen: toggleSidebarIsOpen} = useSidebarStore();
  const [conversationsFilter, setConversationsFilter] = useState<string>('');
  const {activeCalls} = useKoSubscribableChildren(callState, ['activeCalls']);
  const {classifiedDomains} = useKoSubscribableChildren(teamState, ['classifiedDomains']);
  const {connectRequests} = useKoSubscribableChildren(userState, ['connectRequests']);

  const isSidebarCollapsed = !isSideBarOpen;

  const {
    activeConversation,
    unreadConversations,
    archivedConversations,
    groupConversations,
    directConversations,
    visibleConversations: conversations,
  } = useKoSubscribableChildren(conversationState, [
    'activeConversation',
    'archivedConversations',
    'groupConversations',
    'directConversations',
    'unreadConversations',
    'visibleConversations',
  ]);

  const {conversationLabelRepository} = conversationRepository;
  const favoriteConversations = conversationLabelRepository.getFavorites(conversations);

  const initialTab = propertiesRepository.getPreference(PROPERTIES_TYPE.INTERFACE.VIEW_FOLDERS)
    ? SidebarTabs.FOLDER
    : SidebarTabs.RECENT;

  const [currentTab, setCurrentTab] = useState<SidebarTabs>(initialTab);

  const isFolderTab = currentTab === SidebarTabs.FOLDER;
  const isPreferences = currentTab === SidebarTabs.PREFERENCES;

  const showSearchInput = [
    SidebarTabs.RECENT,
    SidebarTabs.FOLDER,
    SidebarTabs.FAVORITES,
    SidebarTabs.GROUPS,
    SidebarTabs.DIRECTS,
    SidebarTabs.ARCHIVES,
  ].includes(currentTab);

  const {setCurrentView} = useAppMainState(state => state.responsiveView);
  const {
    isOpen: isFolderOpen,
    openFolder,
    closeFolder,
    expandedFolder,
    isFoldersTabOpen,
    toggleFoldersTab,
  } = useFolderState();
  const {currentFocus, handleKeyDown, resetConversationFocus} = useConversationFocus(conversations);
  const {conversations: currentTabConversations, searchInputPlaceholder} = getTabConversations({
    currentTab,
    conversations,
    conversationsFilter,
    archivedConversations,
    groupConversations,
    directConversations,
    favoriteConversations,
  });

  const currentFolder = conversationLabelRepository
    .getLabels()
    .map(label => createLabel(label.name, conversationLabelRepository.getLabelConversations(label), label.id))
    .find(folder => folder.id === expandedFolder);

  function toggleSidebar() {
    if (isFoldersTabOpen) {
      toggleFoldersTab();
    }
    toggleSidebarIsOpen();
  }

  const hasNoConversations = conversations.length + connectRequests.length === 0;

  const mdBreakpoint = useMatchMedia('(max-width: 1000px)');

  useEffect(() => {
    if (activeConversation && !conversationState.isVisible(activeConversation)) {
      // If the active conversation is not visible, switch to the recent view
      listViewModel.contentViewModel.loadPreviousContent();
    }
  }, [activeConversation, conversationState, listViewModel.contentViewModel, conversations.length]);

  useEffect(() => {
    if (!activeConversation) {
      return () => {};
    }

    const conversationLabels = conversationLabelRepository.getConversationLabelIds(activeConversation);
    amplify.subscribe(WebAppEvents.CONTENT.EXPAND_FOLDER, openFolder);

    if (!conversationLabels.some(isFolderOpen)) {
      openFolder(conversationLabels[0]);
    }

    return () => {
      amplify.unsubscribe(WebAppEvents.CONTENT.EXPAND_FOLDER, openFolder);
    };
  }, [activeConversation]);

  useEffect(() => {
    const openFavorites = () => openFolder(DefaultLabelIds.Favorites);
    conversationLabelRepository.addEventListener('conversation-favorited', openFavorites);
    return () => {
      conversationLabelRepository.removeEventListener('conversation-favorited', openFavorites);
    };
  }, []);

  useEffect(() => {
    propertiesRepository.savePreference(PROPERTIES_TYPE.INTERFACE.VIEW_FOLDERS, isFolderTab);
  }, [isFolderTab]);

  function changeTab(nextTab: SidebarTabs, folderId?: string) {
    if (!folderId) {
      closeFolder();
    }

    if (nextTab === SidebarTabs.ARCHIVES) {
      // will eventually load missing events from the db
      conversationRepository.updateArchivedConversations();
    }

    if (nextTab !== SidebarTabs.PREFERENCES) {
      onExitPreferences();
    }

    setConversationsFilter('');
    setCurrentTab(nextTab);
  }

  const switchList = listViewModel.switchList;

  const onExitPreferences = () => {
    setCurrentView(ViewType.LEFT_SIDEBAR);
    switchList(ListState.CONVERSATIONS);
    listViewModel.contentViewModel.switchContent(ContentState.CONVERSATION);
  };

  function onClickPreferences(itemId: ContentState) {
    switchList(ListState.PREFERENCES);
    setCurrentView(ViewType.CENTRAL_COLUMN);
    listViewModel.contentViewModel.switchContent(itemId);

    setTimeout(() => {
      const centerColumn = document.getElementById('center-column');
      const nextElementToFocus = centerColumn?.querySelector("[tabindex='0']") as HTMLElement | null;
      nextElementToFocus?.focus();
    }, ANIMATED_PAGE_TRANSITION_DURATION + 1);
  }

  const sidebar = (
<<<<<<< HEAD
    <nav className="conversations-sidebar">
      <div className="conversations-sidebar-items" data-is-collapsed={isSidebarCollapsed || mdBreakpoint}>
        {!(isSidebarCollapsed || mdBreakpoint) && (
          <UserDetails
            user={selfUser}
            groupId={conversationState.selfMLSConversation()?.groupId}
            isTeam={teamState.isTeam()}
          />
        )}

        <ConversationTabs
          onChangeTab={changeTab}
          currentTab={currentTab}
          groupConversations={groupConversations}
          directConversations={directConversations}
          unreadConversations={unreadConversations}
          favoriteConversations={favoriteConversations}
          archivedConversations={archivedConversations}
          conversationRepository={conversationRepository}
          onClickPreferences={() => onClickPreferences(ContentState.PREFERENCES_ACCOUNT)}
        />
      </div>

      {!mdBreakpoint && (
        <button
          type="button"
          role="tab"
          className="conversations-sidebar-handle"
          data-is-collapsed={isSidebarCollapsed || mdBreakpoint}
          onClick={toggleSidebar}
        >
          <ChevronIcon width={12} height={12} />
        </button>
      )}
    </nav>
=======
    <div className="conversations-sidebar-wrapper">
      <nav className="conversations-sidebar" data-is-collapsed={isSidebarCollapsed || mdBreakpoint}>
        <FadingScrollbar className="conversations-sidebar-items">
          <div className="conversations-sidebar-items-children">
            <UserDetails
              user={selfUser}
              groupId={conversationState.selfMLSConversation()?.groupId}
              isTeam={teamState.isTeam()}
            />

            <ConversationTabs
              conversationRepository={conversationRepository}
              unreadConversations={unreadConversations}
              favoriteConversations={favoriteConversations}
              archivedConversations={archivedConversations}
              groupConversations={groupConversations}
              directConversations={directConversations}
              onChangeTab={changeTab}
              currentTab={currentTab}
              onClickPreferences={() => onClickPreferences(ContentState.PREFERENCES_ACCOUNT)}
            />
          </div>
          {!mdBreakpoint && (
            <button
              type="button"
              role="tab"
              className="conversations-sidebar-handle"
              data-is-collapsed={isSidebarCollapsed || mdBreakpoint}
              onClick={() => setIsSidebarCollapsed(previous => !previous)}
            >
              <div className="conversations-sidebar-handle-icon" data-is-collapsed={isSidebarCollapsed}>
                <ChevronIcon width={12} height={12} />
              </div>
            </button>
          )}
        </FadingScrollbar>
      </nav>
    </div>
>>>>>>> b1e500cc
  );

  const callingView = (
    <>
      {activeCalls.map(call => {
        const conversation = conversationState.findConversation(call.conversationId);

        if (!conversation) {
          return null;
        }

        const callingViewModel = listViewModel.callingViewModel;
        const {callingRepository} = callingViewModel;

        return (
          <div className="calling-cell" key={conversation.id}>
            <CallingCell
              classifiedDomains={classifiedDomains}
              call={call}
              callActions={callingViewModel.callActions}
              callingRepository={callingRepository}
              pushToTalkKey={propertiesRepository.getPreference(PROPERTIES_TYPE.CALL.PUSH_TO_TALK_KEY)}
              conversation={conversation}
              isFullUi
              hasAccessToCamera={callingViewModel.hasAccessToCamera()}
              isSelfVerified={selfUser.is_verified()}
              multitasking={callingViewModel.multitasking}
            />
          </div>
        );
      })}
    </>
  );

  return (
    <div className="conversations-wrapper">
      <ListWrapper
        id="conversations"
        headerElement={
          <ConversationHeader
            currentFolder={currentFolder}
            currentTab={currentTab}
            selfUser={selfUser}
            showSearchInput={(showSearchInput && currentTabConversations.length !== 0) || !!conversationsFilter}
            searchValue={conversationsFilter}
            setSearchValue={setConversationsFilter}
            searchInputPlaceholder={searchInputPlaceholder}
          />
        }
        hasHeader={!isPreferences}
        sidebar={sidebar}
        before={callingView}
      >
        {isPreferences ? (
          <Preferences
            onPreferenceItemClick={onClickPreferences}
            teamRepository={teamRepository}
            preferenceNotificationRepository={preferenceNotificationRepository}
          />
        ) : (
          <>
            {currentTab === SidebarTabs.CONNECT && (
              <StartUI
                conversationRepository={conversationRepository}
                searchRepository={searchRepository}
                teamRepository={teamRepository}
                integrationRepository={integrationRepository}
                mainViewModel={listViewModel.mainViewModel}
                userRepository={userRepository}
                isFederated={listViewModel.isFederated}
                selfUser={selfUser}
              />
            )}

            {((showSearchInput && currentTabConversations.length === 0) || hasNoConversations) && (
              <EmptyConversationList
                currentTab={currentTab}
                onChangeTab={changeTab}
                searchValue={conversationsFilter}
              />
            )}

            {showSearchInput && (
              <ConversationsList
                currentFolder={currentFolder}
                conversationLabelRepository={conversationLabelRepository}
                callState={callState}
                currentTab={currentTab}
                currentFocus={currentFocus}
                listViewModel={listViewModel}
                connectRequests={connectRequests}
                handleArrowKeyDown={handleKeyDown}
                conversationState={conversationState}
                conversations={currentTabConversations}
                conversationRepository={conversationRepository}
                resetConversationFocus={resetConversationFocus}
              />
            )}
          </>
        )}
      </ListWrapper>
    </div>
  );
};

export {Conversations};<|MERGE_RESOLUTION|>--- conflicted
+++ resolved
@@ -26,7 +26,6 @@
 import {WebAppEvents} from '@wireapp/webapp-events';
 
 import {CallingCell} from 'Components/calling/CallingCell';
-import {FadingScrollbar} from 'Components/FadingScrollbar';
 import {IntegrationRepository} from 'src/script/integration/IntegrationRepository';
 import {Preferences} from 'src/script/page/LeftSidebar/panels/Preferences';
 import {StartUI} from 'src/script/page/LeftSidebar/panels/StartUI';
@@ -258,7 +257,6 @@
   }
 
   const sidebar = (
-<<<<<<< HEAD
     <nav className="conversations-sidebar">
       <div className="conversations-sidebar-items" data-is-collapsed={isSidebarCollapsed || mdBreakpoint}>
         {!(isSidebarCollapsed || mdBreakpoint) && (
@@ -294,46 +292,6 @@
         </button>
       )}
     </nav>
-=======
-    <div className="conversations-sidebar-wrapper">
-      <nav className="conversations-sidebar" data-is-collapsed={isSidebarCollapsed || mdBreakpoint}>
-        <FadingScrollbar className="conversations-sidebar-items">
-          <div className="conversations-sidebar-items-children">
-            <UserDetails
-              user={selfUser}
-              groupId={conversationState.selfMLSConversation()?.groupId}
-              isTeam={teamState.isTeam()}
-            />
-
-            <ConversationTabs
-              conversationRepository={conversationRepository}
-              unreadConversations={unreadConversations}
-              favoriteConversations={favoriteConversations}
-              archivedConversations={archivedConversations}
-              groupConversations={groupConversations}
-              directConversations={directConversations}
-              onChangeTab={changeTab}
-              currentTab={currentTab}
-              onClickPreferences={() => onClickPreferences(ContentState.PREFERENCES_ACCOUNT)}
-            />
-          </div>
-          {!mdBreakpoint && (
-            <button
-              type="button"
-              role="tab"
-              className="conversations-sidebar-handle"
-              data-is-collapsed={isSidebarCollapsed || mdBreakpoint}
-              onClick={() => setIsSidebarCollapsed(previous => !previous)}
-            >
-              <div className="conversations-sidebar-handle-icon" data-is-collapsed={isSidebarCollapsed}>
-                <ChevronIcon width={12} height={12} />
-              </div>
-            </button>
-          )}
-        </FadingScrollbar>
-      </nav>
-    </div>
->>>>>>> b1e500cc
   );
 
   const callingView = (
