/*
 * Wire
 * Copyright (C) 2022 Wire Swiss GmbH
 *
 * This program is free software: you can redistribute it and/or modify
 * it under the terms of the GNU General Public License as published by
 * the Free Software Foundation, either version 3 of the License, or
 * (at your option) any later version.
 *
 * This program is distributed in the hope that it will be useful,
 * but WITHOUT ANY WARRANTY; without even the implied warranty of
 * MERCHANTABILITY or FITNESS FOR A PARTICULAR PURPOSE. See the
 * GNU General Public License for more details.
 *
 * You should have received a copy of the GNU General Public License
 * along with this program. If not, see http://www.gnu.org/licenses/.
 *
 */

import React, {useEffect, useState} from 'react';

import {amplify} from 'amplify';
import {container} from 'tsyringe';

import {ChevronIcon} from '@wireapp/react-ui-kit';
import {WebAppEvents} from '@wireapp/webapp-events';

import {CallingCell} from 'Components/calling/CallingCell';
import {IntegrationRepository} from 'src/script/integration/IntegrationRepository';
import {Preferences} from 'src/script/page/LeftSidebar/panels/Preferences';
import {StartUI} from 'src/script/page/LeftSidebar/panels/StartUI';
import {ANIMATED_PAGE_TRANSITION_DURATION} from 'src/script/page/MainContent';
import {useAppMainState, ViewType} from 'src/script/page/state';
import {ContentState, ListState} from 'src/script/page/useAppState';
import {SearchRepository} from 'src/script/search/SearchRepository';
import {TeamRepository} from 'src/script/team/TeamRepository';
import {UserRepository} from 'src/script/user/UserRepository';
import {useKoSubscribableChildren} from 'Util/ComponentUtil';

import {ConversationHeader} from './ConversationHeader';
import {ConversationsList} from './ConversationsList';
import {ConversationTabs} from './ConversationTabs';
import {EmptyConversationList} from './EmptyConversationList';
import {getTabConversations} from './helpers';
import {useFolderState} from './state';

import {CallState} from '../../../../calling/CallState';
import {DefaultLabelIds} from '../../../../conversation/ConversationLabelRepository';
import {ConversationRepository} from '../../../../conversation/ConversationRepository';
import {ConversationState} from '../../../../conversation/ConversationState';
import {User} from '../../../../entity/User';
import {useConversationFocus} from '../../../../hooks/useConversationFocus';
import {PreferenceNotificationRepository} from '../../../../notification/PreferenceNotificationRepository';
import {PropertiesRepository} from '../../../../properties/PropertiesRepository';
import {PROPERTIES_TYPE} from '../../../../properties/PropertiesType';
import {TeamState} from '../../../../team/TeamState';
import {UserState} from '../../../../user/UserState';
import {ListViewModel} from '../../../../view_model/ListViewModel';
import {UserDetails} from '../../UserDetails';
import {ListWrapper} from '../ListWrapper';

type ConversationsProps = {
  callState?: CallState;
  conversationRepository: ConversationRepository;
  conversationState?: ConversationState;
  listViewModel: ListViewModel;
  preferenceNotificationRepository: PreferenceNotificationRepository;
  propertiesRepository: PropertiesRepository;
  selfUser: User;
  teamState?: TeamState;
  userState?: UserState;
  integrationRepository: IntegrationRepository;
  searchRepository: SearchRepository;
  teamRepository: TeamRepository;
  userRepository: UserRepository;
};

export enum SidebarTabs {
  RECENT,
  FOLDER,
  FAVORITES,
  GROUPS,
  DIRECTS,
  ARCHIVES,
  CONNECT,
  PREFERENCES,
}

const Conversations: React.FC<ConversationsProps> = ({
  integrationRepository,
  searchRepository,
  teamRepository,
  userRepository,
  propertiesRepository,
  conversationRepository,
  preferenceNotificationRepository,
  listViewModel,
  conversationState = container.resolve(ConversationState),
  teamState = container.resolve(TeamState),
  callState = container.resolve(CallState),
  userState = container.resolve(UserState),
  selfUser,
}) => {
  const [isSidebarCollapsed, setIsSidebarCollapsed] = useState(false);
  const [conversationsFilter, setConversationsFilter] = useState<string>('');
  const {activeCalls} = useKoSubscribableChildren(callState, ['activeCalls']);
  const {classifiedDomains} = useKoSubscribableChildren(teamState, ['classifiedDomains']);
  const {connectRequests} = useKoSubscribableChildren(userState, ['connectRequests']);

  const {
    activeConversation,
    unreadConversations,
    archivedConversations,
    groupConversations,
    directConversations,
    visibleConversations: conversations,
  } = useKoSubscribableChildren(conversationState, [
    'activeConversation',
    'archivedConversations',
    'groupConversations',
    'directConversations',
    'unreadConversations',
    'visibleConversations',
  ]);

  const {conversationLabelRepository} = conversationRepository;
  const favoriteConversations = conversationLabelRepository.getFavorites(conversations);

  const initialTab = propertiesRepository.getPreference(PROPERTIES_TYPE.INTERFACE.VIEW_FOLDERS)
    ? SidebarTabs.FOLDER
    : SidebarTabs.RECENT;

  const [currentTab, setCurrentTab] = useState<SidebarTabs>(initialTab);

  const isFolderTab = currentTab === SidebarTabs.FOLDER;
  const isPreferences = currentTab === SidebarTabs.PREFERENCES;

  const showSearchInput = [
    SidebarTabs.RECENT,
    SidebarTabs.FOLDER,
    SidebarTabs.FAVORITES,
    SidebarTabs.GROUPS,
    SidebarTabs.DIRECTS,
    SidebarTabs.ARCHIVES,
  ].includes(currentTab);

  const {setCurrentView} = useAppMainState(state => state.responsiveView);
  const {isOpen: isFolderOpen, openFolder, closeFolder} = useFolderState();
  const {currentFocus, handleKeyDown, resetConversationFocus} = useConversationFocus(conversations);
  const {conversations: currentTabConversations, searchInputPlaceholder} = getTabConversations({
    currentTab,
    conversations,
    conversationsFilter,
    archivedConversations,
    groupConversations,
    directConversations,
    favoriteConversations,
  });

  const hasNoConversations = conversations.length + connectRequests.length === 0;

  useEffect(() => {
    if (activeConversation && !conversationState.isVisible(activeConversation)) {
      // If the active conversation is not visible, switch to the recent view
      listViewModel.contentViewModel.loadPreviousContent();
    }
  }, [activeConversation, conversationState, listViewModel.contentViewModel, conversations.length]);

  useEffect(() => {
    if (!activeConversation) {
      return () => {};
    }

    const conversationLabels = conversationLabelRepository.getConversationLabelIds(activeConversation);
    amplify.subscribe(WebAppEvents.CONTENT.EXPAND_FOLDER, openFolder);

    if (!conversationLabels.some(isFolderOpen)) {
      openFolder(conversationLabels[0]);
    }

    return () => {
      amplify.unsubscribe(WebAppEvents.CONTENT.EXPAND_FOLDER, openFolder);
    };
  }, [activeConversation]);

  useEffect(() => {
    const openFavorites = () => openFolder(DefaultLabelIds.Favorites);
    conversationLabelRepository.addEventListener('conversation-favorited', openFavorites);
    return () => {
      conversationLabelRepository.removeEventListener('conversation-favorited', openFavorites);
    };
  }, []);

  useEffect(() => {
    propertiesRepository.savePreference(PROPERTIES_TYPE.INTERFACE.VIEW_FOLDERS, isFolderTab);
  }, [isFolderTab]);

  function changeTab(nextTab: SidebarTabs, folderId?: string) {
    if (!folderId) {
      closeFolder();
    }

    if (nextTab === SidebarTabs.ARCHIVES) {
      // will eventually load missing events from the db
      conversationRepository.updateArchivedConversations();
    }

    if (nextTab !== SidebarTabs.PREFERENCES) {
      onExitPreferences();
    }

    setConversationsFilter('');
    setCurrentTab(nextTab);
  }

  const switchList = listViewModel.switchList;

  const onExitPreferences = () => {
    setCurrentView(ViewType.LEFT_SIDEBAR);
    switchList(ListState.CONVERSATIONS);
    listViewModel.contentViewModel.switchContent(ContentState.CONVERSATION);
  };

  function onClickPreferences(itemId: ContentState) {
    switchList(ListState.PREFERENCES);
    setCurrentView(ViewType.CENTRAL_COLUMN);
    listViewModel.contentViewModel.switchContent(itemId);

    setTimeout(() => {
      const centerColumn = document.getElementById('center-column');
      const nextElementToFocus = centerColumn?.querySelector("[tabindex='0']") as HTMLElement | null;
      nextElementToFocus?.focus();
    }, ANIMATED_PAGE_TRANSITION_DURATION + 1);
  }

  const sidebar = (
<<<<<<< HEAD
    <nav className="conversations-sidebar">
      <UserDetails
        user={selfUser}
        groupId={conversationState.selfMLSConversation()?.groupId}
        isTeam={teamState.isTeam()}
      />

      <ConversationTabs
        conversationRepository={conversationRepository}
        unreadConversations={unreadConversations}
        favoriteConversations={favoriteConversations}
        archivedConversations={archivedConversations}
        groupConversations={groupConversations}
        directConversations={directConversations}
        onChangeTab={changeTab}
        currentTab={currentTab}
        onClickPreferences={() => onClickPreferences(ContentState.PREFERENCES_ACCOUNT)}
      />
    </nav>
=======
    <div className="conversations-sidebar-wrapper">
      <nav className="conversations-sidebar" data-is-collapsed={isSidebarCollapsed}>
        <div className="conversations-sidebar-items">
          <div className="conversations-sidebar-items-children">
            <UserDetails
              user={selfUser}
              groupId={conversationState.selfMLSConversation()?.groupId}
              isTeam={teamState.isTeam()}
            />

            <ConversationTabs
              unreadConversations={unreadConversations}
              favoriteConversations={favoriteConversations}
              archivedConversations={archivedConversations}
              groupConversations={groupConversations}
              directConversations={directConversations}
              onChangeTab={changeTab}
              currentTab={currentTab}
              onClickPreferences={() => onClickPreferences(ContentState.PREFERENCES_ACCOUNT)}
            />
          </div>
          <button
            type="button"
            role="tab"
            className="conversations-sidebar-handle"
            data-is-collapsed={isSidebarCollapsed}
            onClick={() => setIsSidebarCollapsed(previous => !previous)}
          >
            <div className="conversations-sidebar-handle-icon" data-is-collapsed={isSidebarCollapsed}>
              <ChevronIcon width={12} height={12} />
            </div>
          </button>
        </div>
      </nav>
    </div>
>>>>>>> a8a55934
  );

  const callingView = (
    <>
      {activeCalls.map(call => {
        const conversation = conversationState.findConversation(call.conversationId);

        if (!conversation) {
          return null;
        }

        const callingViewModel = listViewModel.callingViewModel;
        const {callingRepository} = callingViewModel;

        return (
          <div className="calling-cell" key={conversation.id}>
            <CallingCell
              classifiedDomains={classifiedDomains}
              call={call}
              callActions={callingViewModel.callActions}
              callingRepository={callingRepository}
              conversation={conversation}
              isFullUi
              hasAccessToCamera={callingViewModel.hasAccessToCamera()}
              isSelfVerified={selfUser.is_verified()}
              multitasking={callingViewModel.multitasking}
            />
          </div>
        );
      })}
    </>
  );

  return (
    <div className="conversations-wrapper">
      <ListWrapper
        id="conversations"
        headerElement={
          <ConversationHeader
<<<<<<< HEAD
            conversationLabelRepository={conversationLabelRepository}
            currentTab={currentTab}
            selfUser={selfUser}
=======
            currentTab={currentTab}
            selfUser={selfUser}
            showSearchInput={(showSearchInput && currentTabConversations.length !== 0) || !!conversationsFilter}
            searchValue={conversationsFilter}
            setSearchValue={setConversationsFilter}
            searchInputPlaceholder={searchInputPlaceholder}
>>>>>>> a8a55934
          />
        }
        hasHeader={!isPreferences}
        sidebar={sidebar}
        before={callingView}
      >
        {isPreferences ? (
          <Preferences
            onPreferenceItemClick={onClickPreferences}
            teamRepository={teamRepository}
            preferenceNotificationRepository={preferenceNotificationRepository}
          />
        ) : (
          <>
            {currentTab === SidebarTabs.CONNECT && (
              <StartUI
                conversationRepository={conversationRepository}
                searchRepository={searchRepository}
                teamRepository={teamRepository}
                integrationRepository={integrationRepository}
                mainViewModel={listViewModel.mainViewModel}
                userRepository={userRepository}
                isFederated={listViewModel.isFederated}
                selfUser={selfUser}
              />
            )}

            {((showSearchInput && currentTabConversations.length === 0) || hasNoConversations) && (
              <EmptyConversationList
                currentTab={currentTab}
                onChangeTab={changeTab}
                searchValue={conversationsFilter}
              />
            )}

            {showSearchInput && (
              <ConversationsList
                conversationLabelRepository={conversationLabelRepository}
                callState={callState}
                currentTab={currentTab}
                currentFocus={currentFocus}
                listViewModel={listViewModel}
                connectRequests={connectRequests}
                handleArrowKeyDown={handleKeyDown}
                conversationState={conversationState}
                conversations={currentTabConversations}
                conversationRepository={conversationRepository}
                resetConversationFocus={resetConversationFocus}
              />
            )}
          </>
        )}
      </ListWrapper>
    </div>
  );
};

export {Conversations};<|MERGE_RESOLUTION|>--- conflicted
+++ resolved
@@ -234,27 +234,6 @@
   }
 
   const sidebar = (
-<<<<<<< HEAD
-    <nav className="conversations-sidebar">
-      <UserDetails
-        user={selfUser}
-        groupId={conversationState.selfMLSConversation()?.groupId}
-        isTeam={teamState.isTeam()}
-      />
-
-      <ConversationTabs
-        conversationRepository={conversationRepository}
-        unreadConversations={unreadConversations}
-        favoriteConversations={favoriteConversations}
-        archivedConversations={archivedConversations}
-        groupConversations={groupConversations}
-        directConversations={directConversations}
-        onChangeTab={changeTab}
-        currentTab={currentTab}
-        onClickPreferences={() => onClickPreferences(ContentState.PREFERENCES_ACCOUNT)}
-      />
-    </nav>
-=======
     <div className="conversations-sidebar-wrapper">
       <nav className="conversations-sidebar" data-is-collapsed={isSidebarCollapsed}>
         <div className="conversations-sidebar-items">
@@ -266,6 +245,7 @@
             />
 
             <ConversationTabs
+              conversationRepository={conversationRepository}
               unreadConversations={unreadConversations}
               favoriteConversations={favoriteConversations}
               archivedConversations={archivedConversations}
@@ -290,7 +270,6 @@
         </div>
       </nav>
     </div>
->>>>>>> a8a55934
   );
 
   const callingView = (
@@ -330,18 +309,13 @@
         id="conversations"
         headerElement={
           <ConversationHeader
-<<<<<<< HEAD
             conversationLabelRepository={conversationLabelRepository}
-            currentTab={currentTab}
-            selfUser={selfUser}
-=======
             currentTab={currentTab}
             selfUser={selfUser}
             showSearchInput={(showSearchInput && currentTabConversations.length !== 0) || !!conversationsFilter}
             searchValue={conversationsFilter}
             setSearchValue={setConversationsFilter}
             searchInputPlaceholder={searchInputPlaceholder}
->>>>>>> a8a55934
           />
         }
         hasHeader={!isPreferences}
