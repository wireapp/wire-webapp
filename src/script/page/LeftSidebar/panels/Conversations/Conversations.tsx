--- conflicted
+++ resolved
@@ -287,16 +287,7 @@
   const callingView = (
     <>
       {activeCalls.map(call => {
-<<<<<<< HEAD
-        const conversation = conversationState.findConversation(call.conversationId);
-
-        if (!conversation) {
-          return null;
-        }
-
-=======
         const {conversation} = call;
->>>>>>> f9f16320
         const callingViewModel = listViewModel.callingViewModel;
         const {callingRepository} = callingViewModel;
 
@@ -308,17 +299,9 @@
               callActions={callingViewModel.callActions}
               callingRepository={callingRepository}
               pushToTalkKey={propertiesRepository.getPreference(PROPERTIES_TYPE.CALL.PUSH_TO_TALK_KEY)}
-<<<<<<< HEAD
-              conversation={conversation}
               isFullUi
               hasAccessToCamera={callingViewModel.hasAccessToCamera()}
               isSelfVerified={selfUser.is_verified()}
-              multitasking={callingViewModel.multitasking}
-=======
-              isFullUi
-              hasAccessToCamera={callingViewModel.hasAccessToCamera()}
-              isSelfVerified={selfUser.is_verified()}
->>>>>>> f9f16320
             />
           </div>
         );
