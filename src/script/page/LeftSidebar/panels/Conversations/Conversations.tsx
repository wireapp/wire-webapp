/*
 * Wire
 * Copyright (C) 2022 Wire Swiss GmbH
 *
 * This program is free software: you can redistribute it and/or modify
 * it under the terms of the GNU General Public License as published by
 * the Free Software Foundation, either version 3 of the License, or
 * (at your option) any later version.
 *
 * This program is distributed in the hope that it will be useful,
 * but WITHOUT ANY WARRANTY; without even the implied warranty of
 * MERCHANTABILITY or FITNESS FOR A PARTICULAR PURPOSE. See the
 * GNU General Public License for more details.
 *
 * You should have received a copy of the GNU General Public License
 * along with this program. If not, see http://www.gnu.org/licenses/.
 *
 */

import React, {KeyboardEvent as ReactKeyBoardEvent, useEffect, useState} from 'react';

import {amplify} from 'amplify';
import {container} from 'tsyringe';

import {ChevronIcon, IconButton, useMatchMedia} from '@wireapp/react-ui-kit';
import {WebAppEvents} from '@wireapp/webapp-events';

import {CallingCell} from 'Components/calling/CallingCell';
import {FadingScrollbar} from 'Components/FadingScrollbar';
import {IntegrationRepository} from 'src/script/integration/IntegrationRepository';
import {Preferences} from 'src/script/page/LeftSidebar/panels/Preferences';
import {StartUI} from 'src/script/page/LeftSidebar/panels/StartUI';
import {ANIMATED_PAGE_TRANSITION_DURATION} from 'src/script/page/MainContent';
import {useAppMainState, ViewType} from 'src/script/page/state';
import {ContentState, ListState} from 'src/script/page/useAppState';
import {SearchRepository} from 'src/script/search/SearchRepository';
import {TeamRepository} from 'src/script/team/TeamRepository';
import {UserRepository} from 'src/script/user/UserRepository';
import {useKoSubscribableChildren} from 'Util/ComponentUtil';

import {ConversationHeader} from './ConversationHeader';
import {
  conversationsSpacerStyles,
  conversationsSidebarStyles,
  conversationsSidebarHandleStyles,
  conversationsSidebarHandleIconStyles,
} from './Conversations.styles';
import {ConversationsList} from './ConversationsList';
import {ConversationTabs} from './ConversationTabs';
import {EmptyConversationList} from './EmptyConversationList';
import {getTabConversations} from './helpers';
import {useFolderStore} from './useFoldersStore';
import {SidebarStatus, SidebarTabs, useSidebarStore} from './useSidebarStore';

import {CallState} from '../../../../calling/CallState';
import {createLabel} from '../../../../conversation/ConversationLabelRepository';
import {ConversationRepository} from '../../../../conversation/ConversationRepository';
import {ConversationState} from '../../../../conversation/ConversationState';
import type {Conversation} from '../../../../entity/Conversation';
import {User} from '../../../../entity/User';
import {useConversationFocus} from '../../../../hooks/useConversationFocus';
import {PreferenceNotificationRepository} from '../../../../notification/PreferenceNotificationRepository';
import {PropertiesRepository} from '../../../../properties/PropertiesRepository';
import {PROPERTIES_TYPE} from '../../../../properties/PropertiesType';
import {generateConversationUrl} from '../../../../router/routeGenerator';
import {createNavigateKeyboard} from '../../../../router/routerBindings';
import {TeamState} from '../../../../team/TeamState';
import {UserState} from '../../../../user/UserState';
import {ListViewModel} from '../../../../view_model/ListViewModel';
import {UserDetails} from '../../UserDetails';
import {ListWrapper} from '../ListWrapper';

type ConversationsProps = {
  callState?: CallState;
  conversationRepository: ConversationRepository;
  conversationState?: ConversationState;
  listViewModel: ListViewModel;
  preferenceNotificationRepository: PreferenceNotificationRepository;
  propertiesRepository: PropertiesRepository;
  selfUser: User;
  teamState?: TeamState;
  userState?: UserState;
  integrationRepository: IntegrationRepository;
  searchRepository: SearchRepository;
  teamRepository: TeamRepository;
  userRepository: UserRepository;
  inputRef: React.MutableRefObject<HTMLInputElement | null>;
  isConversationFilterFocused: boolean;
  setIsConversationFilterFocused: (isFocused: boolean) => void;
};

const Conversations: React.FC<ConversationsProps> = ({
  inputRef,
  integrationRepository,
  searchRepository,
  teamRepository,
  userRepository,
  propertiesRepository,
  conversationRepository,
  preferenceNotificationRepository,
  isConversationFilterFocused,
  setIsConversationFilterFocused,
  listViewModel,
  conversationState = container.resolve(ConversationState),
  teamState = container.resolve(TeamState),
  callState = container.resolve(CallState),
  userState = container.resolve(UserState),
  selfUser,
}) => {
  const {currentTab, status: sidebarStatus, setStatus: setSidebarStatus, setCurrentTab} = useSidebarStore();
  const [conversationsFilter, setConversationsFilter] = useState<string>('');
  const {classifiedDomains, isTeam} = useKoSubscribableChildren(teamState, ['classifiedDomains', 'isTeam']);
  const {connectRequests} = useKoSubscribableChildren(userState, ['connectRequests']);
  const {notifications} = useKoSubscribableChildren(preferenceNotificationRepository, ['notifications']);

  const {isTemporaryGuest} = useKoSubscribableChildren(selfUser, ['isTemporaryGuest']);

  const {
    activeConversation,
    unreadConversations,
    archivedConversations,
    groupConversations,
    directConversations,
    visibleConversations: conversations,
  } = useKoSubscribableChildren(conversationState, [
    'activeConversation',
    'archivedConversations',
    'groupConversations',
    'directConversations',
    'unreadConversations',
    'visibleConversations',
  ]);

  const {activeCalls} = useKoSubscribableChildren(callState, ['activeCalls']);

  const {conversationLabelRepository} = conversationRepository;
  const favoriteConversations = conversationLabelRepository.getFavorites(conversations);

  const isPreferences = currentTab === SidebarTabs.PREFERENCES;

  const showSearchInput = [
    SidebarTabs.RECENT,
    SidebarTabs.FOLDER,
    SidebarTabs.FAVORITES,
    SidebarTabs.GROUPS,
    SidebarTabs.DIRECTS,
    SidebarTabs.ARCHIVES,
  ].includes(currentTab);

  const {setCurrentView} = useAppMainState(state => state.responsiveView);
  const {openFolder, closeFolder, expandedFolder, isFoldersTabOpen, toggleFoldersTab} = useFolderStore();
  const {currentFocus, handleKeyDown, resetConversationFocus} = useConversationFocus(conversations);

  // false when screen is larger than 1000px
  // true when screen is smaller than 1000px
  const isScreenLessThanMdBreakpoint = useMatchMedia('(max-width: 1000px)');
<<<<<<< HEAD
  const isSideBarOpen =
    sidebarStatus === SidebarStatus.AUTO ? !isScreenLessThanMdBreakpoint : sidebarStatus === SidebarStatus.OPEN;
=======
  const isSideBarOpen = sidebarStatus === SidebarStatus.OPEN;

  useEffect(() => {
    if (isScreenLessThanMdBreakpoint) {
      setSidebarStatus(SidebarStatus.CLOSED);
    }
  }, [isScreenLessThanMdBreakpoint, setSidebarStatus]);
>>>>>>> ef9d4437

  const {conversations: currentTabConversations, searchInputPlaceholder} = getTabConversations({
    currentTab,
    conversations,
    conversationsFilter,
    archivedConversations,
    groupConversations,
    directConversations,
    favoriteConversations,
  });

  const currentFolder = conversationLabelRepository
    .getLabels()
    .map(label => createLabel(label.name, conversationLabelRepository.getLabelConversations(label), label.id))
    .find(folder => folder.id === expandedFolder);

  function toggleSidebar() {
    if (isFoldersTabOpen) {
      toggleFoldersTab();
    }

    setSidebarStatus(isSideBarOpen ? SidebarStatus.CLOSED : SidebarStatus.OPEN);
  }

  const hasNoConversations = conversations.length + connectRequests.length === 0;

  useEffect(() => {
    amplify.subscribe(WebAppEvents.CONVERSATION.SHOW, (conversation?: Conversation) => {
      if (!conversation) {
        return;
      }

      const includesConversation = currentTabConversations.includes(conversation);

      if (!includesConversation) {
        setCurrentTab(SidebarTabs.RECENT);
      }
    });
  }, [currentTabConversations]);

  useEffect(() => {
    if (activeConversation && !conversationState.isVisible(activeConversation)) {
      // If the active conversation is not visible, switch to the recent view
      listViewModel.contentViewModel.loadPreviousContent();
    }
  }, [activeConversation, conversationState, listViewModel.contentViewModel, conversations.length]);

  useEffect(() => {
    amplify.subscribe(WebAppEvents.CONVERSATION.SHOW, (conversation?: Conversation) => {
      if (!conversation) {
        return;
      }

      const includesConversation = currentTabConversations.includes(conversation);

      if (!includesConversation) {
        setCurrentTab(SidebarTabs.RECENT);
      }
    });
  }, [currentTabConversations]);

  useEffect(() => {
    if (!activeConversation) {
      return () => {};
    }

    amplify.subscribe(WebAppEvents.CONTENT.EXPAND_FOLDER, openFolder);

    return () => {
      amplify.unsubscribe(WebAppEvents.CONTENT.EXPAND_FOLDER, openFolder);
    };
  }, [activeConversation]);

  useEffect(() => {
    const openFavorites = () => changeTab(SidebarTabs.FAVORITES);
    conversationLabelRepository.addEventListener('conversation-favorited', openFavorites);
    return () => {
      conversationLabelRepository.removeEventListener('conversation-favorited', openFavorites);
    };
  }, []);

  const clearConversationFilter = () => setConversationsFilter('');

  function changeTab(nextTab: SidebarTabs, folderId?: string) {
    if (!folderId) {
      closeFolder();
    }

    if (nextTab === SidebarTabs.ARCHIVES) {
      // will eventually load missing events from the db
      void conversationRepository.updateArchivedConversations();
    }

    if (nextTab !== SidebarTabs.PREFERENCES) {
      onExitPreferences();
    }

    clearConversationFilter();
    setCurrentTab(nextTab);
  }

  const switchList = listViewModel.switchList;

  const onExitPreferences = () => {
    setCurrentView(ViewType.MOBILE_LEFT_SIDEBAR);
    switchList(ListState.CONVERSATIONS);
    listViewModel.contentViewModel.switchContent(ContentState.CONVERSATION);
  };

  function onClickPreferences(itemId: ContentState) {
    switchList(ListState.PREFERENCES);
    setCurrentView(ViewType.MOBILE_CENTRAL_COLUMN);
    listViewModel.contentViewModel.switchContent(itemId);

    setTimeout(() => {
      const centerColumn = document.getElementById('center-column');
      const nextElementToFocus = centerColumn?.querySelector("[tabindex='0']") as HTMLElement | null;
      nextElementToFocus?.focus();
    }, ANIMATED_PAGE_TRANSITION_DURATION + 1);
  }

  const sidebar = (
    <nav className="conversations-sidebar" css={conversationsSidebarStyles(isScreenLessThanMdBreakpoint)}>
      <FadingScrollbar className="conversations-sidebar-items" data-is-collapsed={!isSideBarOpen}>
        <UserDetails
          user={selfUser}
          groupId={conversationState.selfMLSConversation()?.groupId}
          isTeam={isTeam}
          isSideBarOpen={isSideBarOpen}
        />

        <ConversationTabs
          onChangeTab={changeTab}
          currentTab={currentTab}
          groupConversations={groupConversations}
          directConversations={directConversations}
          unreadConversations={unreadConversations}
          favoriteConversations={favoriteConversations}
          archivedConversations={archivedConversations}
          conversationRepository={conversationRepository}
          onClickPreferences={() => onClickPreferences(ContentState.PREFERENCES_ACCOUNT)}
          showNotificationsBadge={notifications.length > 0}
        />
      </FadingScrollbar>

      <IconButton
        css={conversationsSidebarHandleStyles(isSideBarOpen)}
        className="conversations-sidebar-handle"
        onClick={toggleSidebar}
      >
        <ChevronIcon css={conversationsSidebarHandleIconStyles} />
      </IconButton>
    </nav>
  );

  const callingView = (
    <>
      {activeCalls.map(call => {
        const {conversation} = call;
        const callingViewModel = listViewModel.callingViewModel;
        const {callingRepository} = callingViewModel;

        return (
          conversation && (
            <CallingCell
              key={conversation.id}
              classifiedDomains={classifiedDomains}
              call={call}
              callActions={callingViewModel.callActions}
              callingRepository={callingRepository}
              pushToTalkKey={propertiesRepository.getPreference(PROPERTIES_TYPE.CALL.PUSH_TO_TALK_KEY)}
              isFullUi
              hasAccessToCamera={callingViewModel.hasAccessToCamera()}
            />
          )
        );
      })}
    </>
  );

  const handleEnterSearchClick = (event: ReactKeyBoardEvent<HTMLDivElement>) => {
    const firstFoundConversation = currentTabConversations?.[0];

    if (firstFoundConversation) {
      createNavigateKeyboard(generateConversationUrl(firstFoundConversation.qualifiedId), true)(event);
      setConversationsFilter('');
    }
  };

  return (
    <div className="conversations-wrapper">
      <div className="conversations-sidebar-spacer" css={conversationsSpacerStyles(isScreenLessThanMdBreakpoint)} />
      <ListWrapper
        id="conversations"
        headerElement={
          <ConversationHeader
            ref={inputRef}
            currentFolder={currentFolder}
            currentTab={currentTab}
            selfUser={selfUser}
            showSearchInput={(showSearchInput && currentTabConversations.length !== 0) || !!conversationsFilter}
            searchValue={conversationsFilter}
            setSearchValue={setConversationsFilter}
            searchInputPlaceholder={searchInputPlaceholder}
            setIsConversationFilterFocused={value => setIsConversationFilterFocused(value)}
            onSearchEnterClick={handleEnterSearchClick}
          />
        }
        hasHeader={!isPreferences}
        {...(!isTemporaryGuest && {sidebar})}
        before={callingView}
      >
        {isPreferences ? (
          <Preferences
            onPreferenceItemClick={onClickPreferences}
            teamRepository={teamRepository}
            preferenceNotificationRepository={preferenceNotificationRepository}
            {...(isTemporaryGuest && {
              onClose: onExitPreferences,
            })}
          />
        ) : (
          <>
            {currentTab === SidebarTabs.CONNECT && (
              <StartUI
                conversationRepository={conversationRepository}
                searchRepository={searchRepository}
                teamRepository={teamRepository}
                integrationRepository={integrationRepository}
                mainViewModel={listViewModel.mainViewModel}
                userRepository={userRepository}
                isFederated={listViewModel.isFederated}
                selfUser={selfUser}
              />
            )}

            {((showSearchInput && currentTabConversations.length === 0) ||
              (hasNoConversations && currentTab !== SidebarTabs.ARCHIVES)) && (
              <EmptyConversationList
                currentTab={currentTab}
                onChangeTab={changeTab}
                searchValue={conversationsFilter}
              />
            )}

            {showSearchInput && (
              <ConversationsList
                conversationsFilter={conversationsFilter}
                currentFolder={currentFolder}
                conversationLabelRepository={conversationLabelRepository}
                callState={callState}
                currentTab={currentTab}
                currentFocus={currentFocus}
                listViewModel={listViewModel}
                connectRequests={connectRequests}
                handleArrowKeyDown={handleKeyDown}
                conversationState={conversationState}
                conversations={currentTabConversations}
                conversationRepository={conversationRepository}
                resetConversationFocus={resetConversationFocus}
                clearSearchFilter={clearConversationFilter}
                isConversationFilterFocused={isConversationFilterFocused}
              />
            )}
          </>
        )}
      </ListWrapper>
    </div>
  );
};

export {Conversations};<|MERGE_RESOLUTION|>--- conflicted
+++ resolved
@@ -154,10 +154,6 @@
   // false when screen is larger than 1000px
   // true when screen is smaller than 1000px
   const isScreenLessThanMdBreakpoint = useMatchMedia('(max-width: 1000px)');
-<<<<<<< HEAD
-  const isSideBarOpen =
-    sidebarStatus === SidebarStatus.AUTO ? !isScreenLessThanMdBreakpoint : sidebarStatus === SidebarStatus.OPEN;
-=======
   const isSideBarOpen = sidebarStatus === SidebarStatus.OPEN;
 
   useEffect(() => {
@@ -165,7 +161,6 @@
       setSidebarStatus(SidebarStatus.CLOSED);
     }
   }, [isScreenLessThanMdBreakpoint, setSidebarStatus]);
->>>>>>> ef9d4437
 
   const {conversations: currentTabConversations, searchInputPlaceholder} = getTabConversations({
     currentTab,
