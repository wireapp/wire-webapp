--- conflicted
+++ resolved
@@ -166,7 +166,6 @@
   const hasNoConversations = conversations.length + connectRequests.length === 0;
   const {isOpen: isFolderOpen, openFolder} = useFolderState();
 
-<<<<<<< HEAD
   // const {setCurrentView} = useAppMainState(state => state.responsiveView);
   // const {close: closeRightSidebar} = useAppMainState(state => state.rightSidebar);
   // const onClickPreferences = () => {
@@ -174,9 +173,6 @@
   //   // switchList(ListState.PREFERENCES);
   //   // closeRightSidebar();
   // };
-=======
-  const showLegalHold = isOnLegalHold || hasPendingLegalHold;
->>>>>>> ab689223
 
   useEffect(() => {
     if (activeConversation && !conversationState.isVisible(activeConversation)) {
@@ -214,61 +210,6 @@
     propertiesRepository.savePreference(PROPERTIES_TYPE.INTERFACE.VIEW_FOLDERS, isFolderTab);
   }, [isFolderTab]);
 
-<<<<<<< HEAD
-=======
-  function getHeader() {
-    if (isPreferences) {
-      return null;
-    }
-
-    return (
-      <>
-        {teamState.isTeam() ? (
-          <>
-            <button
-              type="button"
-              className="left-list-header-availability"
-              css={{...(showLegalHold && {gridColumn: '2/3'})}}
-              onClick={event => AvailabilityContextMenu.show(event.nativeEvent, 'left-list-availability-menu')}
-            >
-              <UserInfo
-                user={selfUser}
-                className="availability-state"
-                dataUieName="status-availability"
-                showAvailability
-              >
-                <UserVerificationBadges
-                  user={selfUser}
-                  isSelfUser
-                  groupId={conversationState.selfMLSConversation()?.groupId}
-                />
-              </UserInfo>
-            </button>
-
-            {showLegalHold && (
-              <LegalHoldDot
-                isPending={hasPendingLegalHold}
-                dataUieName={hasPendingLegalHold ? 'status-legal-hold-pending' : 'status-legal-hold'}
-                showText
-                isInteractive
-              />
-            )}
-          </>
-        ) : (
-          <span
-            className="left-list-header-text"
-            data-uie-name="status-name"
-            role="presentation"
-            tabIndex={TabIndex.FOCUSABLE}
-          >
-            {userName}
-          </span>
-        )}
-      </>
-    );
-  }
-
->>>>>>> ab689223
   function changeTab(nextTab: SidebarTabs) {
     if (nextTab === SidebarTabs.ARCHIVES) {
       // will eventually load missing events from the db
@@ -549,29 +490,6 @@
 
   const {conversations: currentTabConversations, searchInputPlaceholder} = getTabConversations();
 
-<<<<<<< HEAD
-  return (
-    <div className="conversations-wrapper">
-      {/* headerElement should be replaced with another data */}
-      <ListWrapper id="conversations" headerElement={<></>} sidebar={sidebar} before={callingView}>
-        {hasNoConversations ? (
-          <>
-            {archivedConversations.length === 0 ? (
-              <div className="conversations-centered">
-                <div>
-                  {t('conversationsWelcome', {
-                    brandName: Config.getConfig().BRAND_NAME,
-                  })}
-                </div>
-                <button className="button-reset-default text-underline" onClick={() => changeTab(SidebarTabs.CONNECT)}>
-                  {t('conversationsNoConversations')}
-                </button>
-              </div>
-            ) : (
-              <div className="conversations-all-archived">{t('conversationsAllArchived')}</div>
-            )}
-          </>
-=======
   const {setCurrentView} = useAppMainState(state => state.responsiveView);
 
   const switchList = listViewModel.switchList;
@@ -618,7 +536,6 @@
               {t('conversationsNoConversations')}
             </button>
           </div>
->>>>>>> ab689223
         ) : (
           <div className="conversations-all-archived">{t('conversationsAllArchived')}</div>
         )}
@@ -687,17 +604,9 @@
     );
   }
 
-  const header = getHeader();
-
   return (
     <div className="conversations-wrapper">
-      <ListWrapper
-        id="conversations"
-        headerElement={header}
-        hasHeader={Boolean(header)}
-        sidebar={sidebar}
-        before={callingView}
-      >
+      <ListWrapper id="conversations" headerElement={<></>} hasHeader={false} sidebar={sidebar} before={callingView}>
         {getListWrapperItems()}
       </ListWrapper>
     </div>
