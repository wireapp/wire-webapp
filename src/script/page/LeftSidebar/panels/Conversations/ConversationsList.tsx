--- conflicted
+++ resolved
@@ -39,12 +39,7 @@
 import {ConversationState} from '../../../../conversation/ConversationState';
 import {Conversation} from '../../../../entity/Conversation';
 import {generateConversationUrl} from '../../../../router/routeGenerator';
-<<<<<<< HEAD
-import {createNavigate, createNavigateKeyboard} from '../../../../router/routerBindings';
-import {ContentState} from '../../../../view_model/ContentViewModel';
-=======
 import {createNavigate} from '../../../../router/routerBindings';
->>>>>>> 982b6c3c
 import {ListViewModel} from '../../../../view_model/ListViewModel';
 import {useAppMainState, ViewType} from '../../../state';
 import {ContentState, useAppState} from '../../../useAppState';
@@ -116,24 +111,7 @@
               index={index}
               dataUieName="item-conversation"
               conversation={conversation}
-<<<<<<< HEAD
-              onClick={event => {
-                if (!isActiveConversation(conversation)) {
-                  const {rightSidebar} = useAppMainState.getState();
-                  rightSidebar.clearHistory();
-                }
-                if (event.type === 'keydown') {
-                  createNavigateKeyboard(
-                    generateConversationUrl(conversation.id, conversation.domain),
-                    true,
-                  )(event as unknown as React.KeyboardEvent);
-                } else {
-                  createNavigate(generateConversationUrl(conversation.id, conversation.domain))(event);
-                }
-              }}
-=======
               onClick={createNavigate(generateConversationUrl(conversation.id, conversation.domain))}
->>>>>>> 982b6c3c
               isSelected={isActiveConversation}
               onJoinCall={answerCall}
               rightClick={openContextMenu}
