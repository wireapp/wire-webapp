--- conflicted
+++ resolved
@@ -64,13 +64,6 @@
 
   return (
     <aside id="left-column" className={cx('left-column', {'left-column--light-theme': !isActivatedAccount})}>
-<<<<<<< HEAD
-      <header>
-        <h2 className="visually-hidden">{t('accessibility.headings.sidebar')}</h2>
-      </header>
-
-=======
->>>>>>> 851884e1
       <SwitchTransition>
         <Animated key={listState}>
           <>
