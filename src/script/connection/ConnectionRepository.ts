/*
 * Wire
 * Copyright (C) 2018 Wire Swiss GmbH
 *
 * This program is free software: you can redistribute it and/or modify
 * it under the terms of the GNU General Public License as published by
 * the Free Software Foundation, either version 3 of the License, or
 * (at your option) any later version.
 *
 * This program is distributed in the hope that it will be useful,
 * but WITHOUT ANY WARRANTY; without even the implied warranty of
 * MERCHANTABILITY or FITNESS FOR A PARTICULAR PURPOSE. See the
 * GNU General Public License for more details.
 *
 * You should have received a copy of the GNU General Public License
 * along with this program. If not, see http://www.gnu.org/licenses/.
 *
 */

<<<<<<< HEAD
import {ConnectionStatus} from '@wireapp/api-client/lib/connection/';
=======
import {Connection, ConnectionStatus} from '@wireapp/api-client/lib/connection/';
>>>>>>> 21a7e486
import {UserConnectionEvent, USER_EVENT, UserEvent} from '@wireapp/api-client/lib/event/';
import {BackendErrorLabel} from '@wireapp/api-client/lib/http/';
import {QualifiedId} from '@wireapp/api-client/lib/user';
import type {UserConnectionData, UserUpdateData} from '@wireapp/api-client/lib/user/data/';
import {amplify} from 'amplify';
import {container} from 'tsyringe';

import {WebAppEvents} from '@wireapp/webapp-events';

import {SelfService} from 'src/script/self/SelfService';
import {TeamService} from 'src/script/team/TeamService';
import {UserState} from 'src/script/user/UserState';
import {replaceLink, t} from 'Util/LocalizerUtil';
import {getLogger, Logger} from 'Util/Logger';
import {matchQualifiedIds} from 'Util/QualifiedId';
import {isBackendError} from 'Util/TypePredicateUtil';

import type {ConnectionEntity} from './ConnectionEntity';
import {ConnectionMapper} from './ConnectionMapper';
import type {ConnectionService} from './ConnectionService';
import {ConnectionState} from './ConnectionState';

import {PrimaryModal} from '../components/Modals/PrimaryModal';
import {Config} from '../Config';
import type {Conversation} from '../entity/Conversation';
import {MemberMessage} from '../entity/message/MemberMessage';
import type {User} from '../entity/User';
import {EventRepository} from '../event/EventRepository';
import type {EventSource} from '../event/EventSource';
import {SystemMessageType} from '../message/SystemMessageType';
import type {UserRepository} from '../user/UserRepository';

export class ConnectionRepository {
  private readonly connectionService: ConnectionService;
  private readonly userRepository: UserRepository;
  private readonly logger: Logger;
  private onDeleteConnectionRequestConversation?: (userId: QualifiedId) => Promise<void>;

  constructor(
    connectionService: ConnectionService,
    userRepository: UserRepository,
    private readonly selfService: SelfService,
    private readonly teamService: TeamService,
    private readonly connectionState = container.resolve(ConnectionState),
    private readonly userState = container.resolve(UserState),
  ) {
    this.connectionService = connectionService;
    this.userRepository = userRepository;

    this.logger = getLogger('ConnectionRepository');

    amplify.subscribe(WebAppEvents.USER.EVENT_FROM_BACKEND, this.onUserEvent);
  }

  /**
   * Listener for incoming user events.
   *
   * @param eventJson JSON data for event
   * @param source Source of event
   */
  private readonly onUserEvent = async (eventJson: UserEvent, source: EventSource) => {
    const eventType = eventJson.type;

    switch (eventType) {
      case USER_EVENT.CONNECTION:
        await this.onUserConnection(eventJson as UserConnectionEvent, source);
        break;
      case USER_EVENT.UPDATE:
        await this.onUserUpdate(eventJson);
        break;
    }
  };

  private async onUserUpdate(eventJson: UserUpdateData) {
    if (eventJson.user.id === this.userState.self()?.qualifiedId.id) {
      await this.deletePendingConnectionsToSelfNewTeamMembers();
      return;
    }
    await this.deletePendingConnectionToNewTeamMember(eventJson);
  }

  /**
   * Convert a JSON event into an entity and get the matching conversation.
   *
   * @param eventJson JSON data of 'user.connection' event
   * @param source Source of event
   */
  private async onUserConnection(eventJson: UserConnectionData, source: EventSource): Promise<void> {
    const connectionData = eventJson.connection;

    // Try to find existing connection
    let connectionEntity = this.getConnectionByUserId(
      connectionData.qualified_to || {domain: '', id: connectionData.to},
    );
    const previousStatus = connectionEntity?.status();

    // Update connection status
    if (connectionEntity) {
      ConnectionMapper.updateConnectionFromJson(connectionEntity, connectionData);
    } else {
      // Create new connection if there was no connection before
      connectionEntity = ConnectionMapper.mapConnectionFromJson(connectionData);
    }

    const user = await this.userRepository.getUserById(connectionEntity.userId);
    // If this is the connection request, but the user does not exist anymore, no need to attach a connection to a user or a conversation
    if (user?.isDeleted && connectionEntity.status() === ConnectionStatus.SENT) {
      return;
    }

    // Attach connection to user
    await this.attachConnectionToUser(connectionEntity);

    // Update info about user when connection gets accepted
    const wasConnectionAccepted = previousStatus === ConnectionStatus.SENT && connectionEntity.isConnected();
    if (wasConnectionAccepted) {
      await this.userRepository.refreshUser(connectionEntity.userId);
    }

    const isConnectionSent = connectionEntity.isOutgoingRequest();
    if (isConnectionSent || wasConnectionAccepted) {
      // Get conversation related to connection and set its type to 1:1
      // This case is important when the 'user.connection' event arrives after the 'conversation.member-join' event: https://wearezeta.atlassian.net/browse/SQCORE-348
      amplify.publish(WebAppEvents.CONVERSATION.MAP_CONNECTION, connectionEntity, source);
    }

    await this.sendNotification(connectionEntity, source, previousStatus);
  }

  /**
   * Accept a connection request.
   * @param userEntity User to update connection with
   * @returns Promise that resolves when the connection request was accepted
   */
  public acceptRequest(userEntity: User): Promise<void> {
    return this.updateStatus(userEntity, ConnectionStatus.ACCEPTED);
  }

  /**
   * Block a user.
   *
   * @param userEntity User to block
   * @param hideConversation Hide current conversation
   * @param nextConversationEntity Conversation to be switched to
   * @returns Promise that resolves when the user was blocked
   */
  public async blockUser(userEntity: User): Promise<void> {
    await this.updateStatus(userEntity, ConnectionStatus.BLOCKED);
  }

  /**
   * Cancel a connection request.
   *
   * @param userEntity User to cancel the sent connection request
   * @param hideConversation Hide current conversation
   * @param nextConversationEntity Conversation to be switched to
   * @returns Promise that resolves when an outgoing connection request was cancelled
   */
  public async cancelRequest(
    userEntity: User,
    hideConversation: boolean = false,
    nextConversationEntity?: Conversation,
  ): Promise<void> {
    await this.updateStatus(userEntity, ConnectionStatus.CANCELLED);
    if (hideConversation) {
      amplify.publish(WebAppEvents.CONVERSATION.SHOW, nextConversationEntity, {});
    }
  }

  /**
   * Create a connection request.
   *
   * @param userEntity User to connect to
   * @returns Promise that resolves to true if the request was successfully sent, false if not
   */
  public async createConnection(
    userEntity: User,
  ): Promise<{connectionStatus: ConnectionStatus; conversationId: QualifiedId} | null> {
    try {
      const response = await this.connectionService.postConnections(userEntity.qualifiedId);
      const connectionEvent = {connection: response, user: {name: userEntity.name()}};
      await this.onUserConnection(connectionEvent, EventRepository.SOURCE.INJECTED);
      return {
        connectionStatus: response.status,
        conversationId: response.qualified_conversation || {id: response.conversation, domain: ''},
      };
    } catch (error) {
      if (isBackendError(error)) {
        switch (error.label) {
          case BackendErrorLabel.LEGAL_HOLD_MISSING_CONSENT: {
            const replaceLinkLegalHold = replaceLink(
              Config.getConfig().URL.SUPPORT.LEGAL_HOLD_BLOCK,
              '',
              'read-more-legal-hold',
            );
            PrimaryModal.show(PrimaryModal.type.ACKNOWLEDGE, {
              text: {
                htmlMessage: t('modalUserCannotSendConnectionLegalHoldMessage', undefined, replaceLinkLegalHold),
                title: t('modalUserCannotConnectHeadline'),
              },
            });
            break;
          }

          case BackendErrorLabel.FEDERATION_NOT_ALLOWED: {
            PrimaryModal.show(PrimaryModal.type.ACKNOWLEDGE, {
              text: {
                htmlMessage: t('modalUserCannotSendConnectionNotFederatingMessage', {username: userEntity.name()}),
                title: t('modalUserCannotConnectHeadline'),
              },
            });
            break;
          }

          default: {
            this.logger.error(`Failed to send connection request to user '${userEntity.id}': ${error.message}`, error);
            PrimaryModal.show(PrimaryModal.type.ACKNOWLEDGE, {
              text: {
                htmlMessage: t('modalUserCannotSendConnectionMessage'),
                title: t('modalUserCannotConnectHeadline'),
              },
            });
            break;
          }
        }
        return null;
      }
      throw error;
    }
  }

  /**
   * Get a connection for a user ID.
   */
  private getConnectionByUserId(userId: QualifiedId): ConnectionEntity | undefined {
    return this.connectionState.connections().find(connection => matchQualifiedIds(connection.userId, userId));
  }

  /**
   * Get a connection for a conversation ID.
   * @param conversationId Conversation ID
   * @returns User connection entity
   */
  getConnectionByConversationId(conversationId: QualifiedId): ConnectionEntity | undefined {
    const connectionEntities = Object.values(this.connectionState.connections());
    return connectionEntities.find(connectionEntity =>
      matchQualifiedIds(connectionEntity.conversationId, conversationId),
    );
  }

  /**
   * Retrieve all connections from backend.
   *
   * @note Initially called by Wire for Web's app start to retrieve connections.
   *
   * @returns Promise that resolves when all connections have been retrieved and mapped
   */
<<<<<<< HEAD
  async getConnections(teamMembers: QualifiedId[]): Promise<ConnectionEntity[]> {
    const connectionData = await this.connectionService.getConnections();

    const acceptedConnectionsOrNoneTeamMembersConnections = connectionData.filter(connection => {
      const isTeamMember = teamMembers.some(teamMemberQualifiedId =>
        matchQualifiedIds(connection.qualified_to, teamMemberQualifiedId),
      );
      return !isTeamMember || connection.status === ConnectionStatus.ACCEPTED;
    });

    const connections = ConnectionMapper.mapConnectionsFromJson(acceptedConnectionsOrNoneTeamMembersConnections);
=======
  async getConnections(
    teamMembers: QualifiedId[],
  ): Promise<{connections: ConnectionEntity[]; deadConnections: ConnectionEntity[]}> {
    const connectionData = await this.connectionService.getConnections();

    const acceptedConnectionsOrNoneTeamMembersConnections: Connection[] = [];
    const deadConnections: Connection[] = [];

    connectionData.forEach(connection => {
      const isTeamMember = teamMembers.some(teamMemberQualifiedId =>
        matchQualifiedIds(connection.qualified_to, teamMemberQualifiedId),
      );

      if (!isTeamMember || connection.status === ConnectionStatus.ACCEPTED) {
        acceptedConnectionsOrNoneTeamMembersConnections.push(connection);
      }

      if (isTeamMember && connection.status !== ConnectionStatus.ACCEPTED) {
        deadConnections.push(connection);
      }
    });

    const connections = ConnectionMapper.mapConnectionsFromJson(acceptedConnectionsOrNoneTeamMembersConnections);
    const deadConnectionEntities = ConnectionMapper.mapConnectionsFromJson(deadConnections);
>>>>>>> 21a7e486

    this.connectionState.connections(connections);
    this.connectionState.deadConnections(deadConnectionEntities);
    return {connections, deadConnections: deadConnectionEntities};
  }

  /**
   * Ignore connection request.
   * @param userEntity User to ignore the connection request
   * @returns Promise that resolves when an incoming connection request was ignored
   */
  public ignoreRequest(userEntity: User): Promise<void> {
    return this.updateStatus(userEntity, ConnectionStatus.IGNORED);
  }

  /**
   * Unblock a user.
   *
   * @param userEntity User to unblock
   * @returns Promise that resolves when a user was unblocked
   */
  public unblockUser(userEntity: User): Promise<void> {
    return this.updateStatus(userEntity, ConnectionStatus.ACCEPTED);
  }

  addConnectionEntity(connection: ConnectionEntity): void {
    this.connectionState.connections().push(connection);
  }

  /**
   * Attach a connection to a user and cache that information in the connection state.
   * @returns Promise that resolves when the connection has been updated
   */
  private async attachConnectionToUser(connectionEntity: ConnectionEntity): Promise<ConnectionEntity> {
    this.addConnectionEntity(connectionEntity);
    // TODO(Federation): Update code once connections are implemented on the backend
    const userEntity = await this.userRepository.getUserById(connectionEntity.userId);
    return userEntity.connection(connectionEntity);
  }

  /**
   * Update the status of a connection.
   * @param userEntity User to update connection with
   * @param newStatus Connection status
   * @returns Promise that resolves when the connection status was updated
   */
  private async updateStatus(userEntity: User, newStatus: ConnectionStatus): Promise<void> {
    const currentStatus = userEntity.connection()?.status();
    try {
      const response = await this.connectionService.putConnections(userEntity.qualifiedId, newStatus);
      const connectionEvent = {connection: response, user: {name: userEntity.name()}};
      await this.onUserConnection(connectionEvent, EventRepository.SOURCE.INJECTED);
    } catch (error) {
      const logMessage = `Connection change from '${currentStatus}' to '${newStatus}' failed`;
      this.logger.error(`${logMessage} for '${userEntity.id}' failed: ${error.message}`, error);
      switch (newStatus) {
        case ConnectionStatus.ACCEPTED: {
          PrimaryModal.show(PrimaryModal.type.ACKNOWLEDGE, {
            text: {
              htmlMessage: t('modalUserCannotAcceptConnectionMessage'),
              title: t('modalUserCannotConnectHeadline'),
            },
          });
          break;
        }
        case ConnectionStatus.CANCELLED: {
          PrimaryModal.show(PrimaryModal.type.ACKNOWLEDGE, {
            text: {
              htmlMessage: t('modalUserCannotCancelConnectionMessage'),
              title: t('modalUserCannotConnectHeadline'),
            },
          });
          break;
        }
        case ConnectionStatus.IGNORED: {
          PrimaryModal.show(PrimaryModal.type.ACKNOWLEDGE, {
            text: {
              htmlMessage: t('modalUserCannotIgnoreConnectionMessage'),
              title: t('modalUserCannotConnectHeadline'),
            },
          });
          break;
        }
        default: {
          PrimaryModal.show(PrimaryModal.type.ACKNOWLEDGE, {
            text: {
              title: t('modalUserCannotConnectHeadline'),
            },
          });
          break;
        }
      }

      const user = await this.userRepository.refreshUser(userEntity.qualifiedId);

      const isNotConnectedError = isBackendError(error) && error.label === BackendErrorLabel.NOT_CONNECTED;

      // If connection failed because the user is deleted, delete the conversation representing the connection request (type 3 - CONNECT)
      if (isNotConnectedError && user.isDeleted) {
        await this.deleteConnectionWithUser(user);
      }
    }
  }

  public async deleteConnectionWithUser(user: User) {
    const connection = this.connectionState
      .connections()
      .find(connection => matchQualifiedIds(connection.userId, user.qualifiedId));

    await this.onDeleteConnectionRequestConversation?.(user.qualifiedId);

    if (connection) {
      this.connectionState.connections.remove(connection);
      user.connection(null);
    }
  }

  /**
   * Set callback for deleting a connection request conversation.
   * @param callback Callback function
   */
  public setDeleteConnectionRequestConversationHandler(callback: (userId: QualifiedId) => Promise<void>): void {
    this.onDeleteConnectionRequestConversation = callback;
  }

  /**
   * Send the user connection notification.
   *
   * @param connectionEntity Connection entity
   * @param source Source of event
   * @param previousStatus Previous connection status
   */
  private async sendNotification(
    connectionEntity: ConnectionEntity,
    source: EventSource,
    previousStatus: ConnectionStatus,
  ): Promise<void> {
    // We accepted the connection request or unblocked the user
    const expectedPreviousStatus = [
      ConnectionStatus.MISSING_LEGAL_HOLD_CONSENT,
      ConnectionStatus.BLOCKED,
      ConnectionStatus.PENDING,
    ];
    const wasExpectedPreviousStatus = expectedPreviousStatus.includes(previousStatus);
    const selfUserAccepted = connectionEntity.isConnected() && wasExpectedPreviousStatus;
    const isWebSocketEvent = source === EventRepository.SOURCE.WEB_SOCKET;

    const showNotification = isWebSocketEvent && !selfUserAccepted;
    if (showNotification) {
      // TODO(Federation): Update code once connections are implemented on the backend
      const userEntity = await this.userRepository.getUserById(connectionEntity.userId);
      const messageEntity = new MemberMessage();
      messageEntity.user(userEntity);

      if (connectionEntity.isConnected()) {
        const statusWasSent = previousStatus === ConnectionStatus.SENT;
        messageEntity.memberMessageType = statusWasSent
          ? SystemMessageType.CONNECTION_ACCEPTED
          : SystemMessageType.CONNECTION_CONNECTED;
      } else if (connectionEntity.isIncomingRequest()) {
        messageEntity.memberMessageType = SystemMessageType.CONNECTION_REQUEST;
      }

      amplify.publish(WebAppEvents.NOTIFICATION.NOTIFY, messageEntity, connectionEntity);
    }
  }

  async deletePendingConnectionsToSelfNewTeamMembers() {
    const freshSelf = await this.selfService.getSelf([]);
    const newTeamId = freshSelf.team;

    if (!newTeamId) {
      return;
    }

    const currentConnectionsUserIds = this.connectionState.connections().map(connection => connection.userId);
    const currentConnectionsUsers = await this.userRepository.getUsersById(currentConnectionsUserIds);

    const teamMembersToDeletePendingConnectionsWith = await this.teamService.getTeamMembersByIds(
      newTeamId,
      currentConnectionsUsers.map(user => user.qualifiedId.id),
    );

    const currentUsersToDeleteConnectionWith = currentConnectionsUsers.filter(user => {
      return teamMembersToDeletePendingConnectionsWith.some(member => member.user === user.qualifiedId.id);
    });

    for (const user of currentUsersToDeleteConnectionWith) {
      await this.deleteConnectionWithUser(user);
    }
  }

  async deletePendingConnectionToNewTeamMember(event: UserUpdateData) {
    const newlyJoinedUserId = event.user.id;
    const selfUserDomain = this.userState.self()?.domain;
    const newlyJoinedUserQualifiedId = {
      id: newlyJoinedUserId,
      /*
          we can assume that the domain of the user is the same as the self user domain
          because they have joined our team
        */
      domain: selfUserDomain ?? '',
    };

    const newlyJoinedUser = await this.userRepository.getUserById(newlyJoinedUserQualifiedId);
    const connectionWithNewlyJoinedUser = newlyJoinedUser.connection();
    const conversationIdWithNewlyJoinedUser = connectionWithNewlyJoinedUser?.conversationId;

    // If the connection is already accepted, we don't need to delete the conversation from our state
    // we're gonna use the previous 1:1 conversation with the newly joined user
    if (
      !connectionWithNewlyJoinedUser ||
      !conversationIdWithNewlyJoinedUser ||
      connectionWithNewlyJoinedUser?.status() === ConnectionStatus.ACCEPTED
    ) {
      return;
    }

    await this.deleteConnectionWithUser(newlyJoinedUser);
  }
}<|MERGE_RESOLUTION|>--- conflicted
+++ resolved
@@ -17,11 +17,7 @@
  *
  */
 
-<<<<<<< HEAD
-import {ConnectionStatus} from '@wireapp/api-client/lib/connection/';
-=======
 import {Connection, ConnectionStatus} from '@wireapp/api-client/lib/connection/';
->>>>>>> 21a7e486
 import {UserConnectionEvent, USER_EVENT, UserEvent} from '@wireapp/api-client/lib/event/';
 import {BackendErrorLabel} from '@wireapp/api-client/lib/http/';
 import {QualifiedId} from '@wireapp/api-client/lib/user';
@@ -279,19 +275,6 @@
    *
    * @returns Promise that resolves when all connections have been retrieved and mapped
    */
-<<<<<<< HEAD
-  async getConnections(teamMembers: QualifiedId[]): Promise<ConnectionEntity[]> {
-    const connectionData = await this.connectionService.getConnections();
-
-    const acceptedConnectionsOrNoneTeamMembersConnections = connectionData.filter(connection => {
-      const isTeamMember = teamMembers.some(teamMemberQualifiedId =>
-        matchQualifiedIds(connection.qualified_to, teamMemberQualifiedId),
-      );
-      return !isTeamMember || connection.status === ConnectionStatus.ACCEPTED;
-    });
-
-    const connections = ConnectionMapper.mapConnectionsFromJson(acceptedConnectionsOrNoneTeamMembersConnections);
-=======
   async getConnections(
     teamMembers: QualifiedId[],
   ): Promise<{connections: ConnectionEntity[]; deadConnections: ConnectionEntity[]}> {
@@ -316,7 +299,6 @@
 
     const connections = ConnectionMapper.mapConnectionsFromJson(acceptedConnectionsOrNoneTeamMembersConnections);
     const deadConnectionEntities = ConnectionMapper.mapConnectionsFromJson(deadConnections);
->>>>>>> 21a7e486
 
     this.connectionState.connections(connections);
     this.connectionState.deadConnections(deadConnectionEntities);
