--- conflicted
+++ resolved
@@ -25,17 +25,10 @@
 import {AvailabilityType} from '../user/AvailabilityType';
 
 import TERMINATION_REASON from '../calling/enum/TerminationReason';
-<<<<<<< HEAD
-import {PermissionStatusState} from '../permission/PermissionStatusState';
-
-window.z = window.z || {};
-window.z.notification = z.notification || {};
-=======
 import {PermissionState} from './PermissionState';
 import {PermissionStatusState} from '../permission/PermissionStatusState';
 import {PermissionType} from '../permission/PermissionType';
 import {NotificationPreference} from './NotificationPreference';
->>>>>>> 6ca97063
 
 /**
  * Notification repository to trigger browser and audio notifications.
@@ -122,11 +115,7 @@
       }
 
       if (z.util.Environment.browser.supports.permissions) {
-<<<<<<< HEAD
-        return this.permissionRepository.getPermissionState(z.permission.PermissionType.NOTIFICATIONS).then(() => {
-=======
         return this.permissionRepository.getPermissionState(PermissionType.NOTIFICATIONS).then(() => {
->>>>>>> 6ca97063
           const shouldRequestPermission = this.permissionState() === PermissionStatusState.PROMPT;
           return shouldRequestPermission ? this._requestPermission() : this._checkPermissionState();
         });
@@ -646,13 +635,8 @@
         return Promise.resolve(true);
       }
 
-<<<<<<< HEAD
-      case z.notification.PermissionState.IGNORED:
-      case z.notification.PermissionState.UNSUPPORTED:
-=======
       case PermissionState.IGNORED:
       case PermissionState.UNSUPPORTED:
->>>>>>> 6ca97063
       case PermissionStatusState.DENIED: {
         return Promise.resolve(false);
       }
@@ -770,11 +754,7 @@
     const activeConversation = document.hasFocus() && inConversationView && inActiveConversation && !inMaximizedCall;
     const messageFromSelf = messageEntity.user().is_me;
     const permissionDenied = this.permissionState() === PermissionStatusState.DENIED;
-<<<<<<< HEAD
-    const preferenceIsNone = this.notificationsPreference() === z.notification.NotificationPreference.NONE;
-=======
     const preferenceIsNone = this.notificationsPreference() === NotificationPreference.NONE;
->>>>>>> 6ca97063
     const supportsNotification = z.util.Environment.browser.supports.notifications;
 
     const hideNotification =
