--- conflicted
+++ resolved
@@ -17,11 +17,8 @@
  *
  */
 
-<<<<<<< HEAD
 import {Asset} from '@wireapp/protocol-messaging';
-=======
 import Logger from 'utils/Logger';
->>>>>>> 6b913427
 
 // AssetService for all asset handling and the calls to the backend REST API.
 export default class AssetService {
