--- conflicted
+++ resolved
@@ -30,16 +30,12 @@
 import {PROTO_MESSAGE_TYPE} from '../cryptography/ProtoMessageType';
 import {encryptAesAsset, EncryptedAsset, decryptAesAsset} from './AssetCrypto';
 import {AssetUploadData} from '@wireapp/api-client/dist/asset';
-<<<<<<< HEAD
-import {Asset} from '@wireapp/protocol-messaging';
 import {AssetRemoteData} from './AssetRemoteData';
 import {getAssetUrl, setAssetUrl} from './AssetURLCache';
 import {BackendClientError} from '../error/BackendClientError';
 import {ValidationUtilError} from 'Util/ValidationUtil';
 import {singleton, container} from 'tsyringe';
-=======
 import type {User} from '../entity/User';
->>>>>>> 567ef75a
 
 export interface CompressedImage {
   compressedBytes: Uint8Array;
@@ -247,12 +243,8 @@
       compressedImage,
     };
   }
-<<<<<<< HEAD
-
-  getAssetRetention(userEntity: any, conversationEntity: Conversation): AssetRetentionPolicy {
-=======
+
   getAssetRetention(userEntity: User, conversationEntity: Conversation): AssetRetentionPolicy {
->>>>>>> 567ef75a
     const isTeamMember = userEntity.inTeam();
     const isTeamConversation = conversationEntity.inTeam();
     const isTeamUserInConversation = conversationEntity
