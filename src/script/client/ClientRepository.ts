/*
 * Wire
 * Copyright (C) 2018 Wire Swiss GmbH
 *
 * This program is free software: you can redistribute it and/or modify
 * it under the terms of the GNU General Public License as published by
 * the Free Software Foundation, either version 3 of the License, or
 * (at your option) any later version.
 *
 * This program is distributed in the hope that it will be useful,
 * but WITHOUT ANY WARRANTY; without even the implied warranty of
 * MERCHANTABILITY or FITNESS FOR A PARTICULAR PURPOSE. See the
 * GNU General Public License for more details.
 *
 * You should have received a copy of the GNU General Public License
 * along with this program. If not, see http://www.gnu.org/licenses/.
 *
 */

import ko from 'knockout';
import {ClientType, PublicClient, RegisteredClient, ClientCapability} from '@wireapp/api-client/src/client/';
import {USER_EVENT, UserClientAddEvent, UserClientRemoveEvent} from '@wireapp/api-client/src/event';
import {QualifiedId} from '@wireapp/api-client/src/user/';
import {Runtime} from '@wireapp/commons';
import {amplify} from 'amplify';
import {WebAppEvents} from '@wireapp/webapp-events';
import {StatusCodes as HTTP_STATUS} from 'http-status-codes';
import {container} from 'tsyringe';
import murmurhash from 'murmurhash';
import {t} from 'Util/LocalizerUtil';
import {Logger, getLogger} from 'Util/Logger';
import {constructClientPrimaryKey, loadValue} from 'Util/StorageUtil';
import {SIGN_OUT_REASON} from '../auth/SignOutReason';
import {StorageKey} from '../storage/StorageKey';
import {ModalsViewModel} from '../view_model/ModalsViewModel';
import {ClientEntity} from './ClientEntity';
import {ClientMapper} from './ClientMapper';
import type {ClientService} from './ClientService';
import type {CryptographyRepository} from '../cryptography/CryptographyRepository';
import type {User} from '../entity/User';
import {ClientError} from '../error/ClientError';
import {ClientRecord} from '../storage';
import {ClientState} from './ClientState';

export type QualifiedUserClientEntityMap = {[domain: string]: {[userId: string]: ClientEntity[]}};
export type UserClientEntityMap = {[userId: string]: ClientEntity[]};

export class ClientRepository {
  private readonly logger: Logger;
  public selfUser: ko.Observable<User>;

  static get CONFIG() {
    return {
      AVERAGE_NUMBER_OF_CLIENTS: 4,
    };
  }

  static get PRIMARY_KEY_CURRENT_CLIENT() {
    return 'local_identity';
  }

  constructor(
    public readonly clientService: ClientService,
    public readonly cryptographyRepository: CryptographyRepository,
    private readonly clientState = container.resolve(ClientState),
  ) {
    this.cryptographyRepository = cryptographyRepository;
    this.selfUser = ko.observable(undefined);
    this.logger = getLogger('ClientRepository');

    this.clientState.clients = ko.pureComputed(() => (this.selfUser() ? this.selfUser().devices() : []));

    amplify.subscribe(WebAppEvents.LIFECYCLE.ASK_TO_CLEAR_DATA, this.logoutClient);
    amplify.subscribe(WebAppEvents.USER.EVENT_FROM_BACKEND, this.onUserEvent);
  }

  init(selfUser: User): void {
    this.selfUser(selfUser);
    this.logger.info(`Initialized repository with user ID '${this.selfUser().id}'`);
  }

  //##############################################################################
  // Service interactions
  //##############################################################################

  private deleteClientFromDb(userId: string, clientId: string, domain: string | null): Promise<string> {
    return this.clientService.deleteClientFromDb(constructClientPrimaryKey(domain, userId, clientId));
  }

  /**
   * Delete the temporary client on the backend.
   * @returns Resolves when the temporary client was deleted on the backend
   */
  private deleteTemporaryClient(): Promise<void> {
    return this.clientService.deleteTemporaryClient(this.clientState.currentClient().id);
  }

  /**
   * Load all known clients from the database.
   * @returns Resolves with all the clients found in the local database
   */
  getAllClientsFromDb(): Promise<{[userId: string]: ClientEntity[]}> {
    return this.clientService.loadAllClientsFromDb().then(clientRecords => {
      // TODO(Federation): Add domain to identifier
      const recipients: {[userId: string]: ClientEntity[]} = {};
      const skippedUserIds = [this.selfUser().id, ClientRepository.PRIMARY_KEY_CURRENT_CLIENT];

      for (const clientRecord of clientRecords) {
        const {userId} = ClientEntity.dismantleUserClientId(clientRecord.meta.primary_key);
        if (userId && !skippedUserIds.includes(userId)) {
          recipients[userId] ||= [];
          recipients[userId].push(ClientMapper.mapClient(clientRecord, false, clientRecord.domain));
        }
      }
      return recipients;
    });
  }

  /**
   * Retrieves meta information about specific client of the self user.
   * @param clientId ID of client to be retrieved
   * @returns Resolves with the retrieved client information
   */
  private getClientByIdFromBackend(clientId: string): Promise<RegisteredClient> {
    return this.clientService.getClientById(clientId).catch(error => {
      const status = error.response?.status;
      const clientNotFoundBackend = status === HTTP_STATUS.NOT_FOUND;
      if (clientNotFoundBackend) {
        this.logger.warn(`Local client '${clientId}' no longer exists on the backend`, error);
        throw new ClientError(ClientError.TYPE.NO_VALID_CLIENT, ClientError.MESSAGE.NO_VALID_CLIENT);
      }

      throw error;
    });
  }

  /**
   * Loads a client from the database (if it exists).
   * @returns Resolves with the local client
   */
  private getCurrentClientFromDb(): Promise<ClientEntity> {
    return this.clientService
      .loadClientFromDb(ClientRepository.PRIMARY_KEY_CURRENT_CLIENT)
      .catch(() => {
        throw new ClientError(ClientError.TYPE.DATABASE_FAILURE, ClientError.MESSAGE.DATABASE_FAILURE);
      })
      .then(clientRecord => {
        if (typeof clientRecord === 'string') {
          this.logger.info('No local client found in database');
          throw new ClientError(ClientError.TYPE.NO_VALID_CLIENT, ClientError.MESSAGE.NO_VALID_CLIENT);
        }

        const currentClient = ClientMapper.mapClient(clientRecord, true, clientRecord.domain);
        this.clientState.currentClient(currentClient);
        this.logger.info(`Loaded local client '${currentClient.id}'`, this.clientState.currentClient());
        return this.clientState.currentClient();
      });
  }

  /**
   * Save a client into the database.
   *
   * @param userId ID of user client to be stored belongs to
   * @param clientPayload Client data to be stored in database
   * @returns Resolves with the record stored in database
   */
  saveClientInDb(userId: string, clientPayload: ClientRecord): Promise<ClientRecord> {
    const primaryKey = constructClientPrimaryKey(clientPayload.domain, userId, clientPayload.id);
    return this.clientService.saveClientInDb(primaryKey, clientPayload);
  }

  /**
   * Updates properties for a client record in database.
   *
   * @todo Merge "meta" property before updating it, Object.assign(payload.meta, changes.meta)
   * @param userId User ID of the client owner
   * @param clientId Client ID which needs to get updated
   * @param changes New values which should be updated on the client
   * @param domain Domain of the remote participant (only available in federation-aware webapps)
   * @returns Number of updated records
   */
  private updateClientInDb(
    userId: string,
    clientId: string,
    changes: Partial<ClientRecord>,
    domain: string | null,
  ): Promise<number> {
    const primaryKey = constructClientPrimaryKey(domain, userId, clientId);
    // Preserve primary key on update
    changes.meta.primary_key = primaryKey;
    return this.clientService.updateClientInDb(primaryKey, changes);
  }

  /**
   * Change verification state of client.
   *
   * @param userId User ID of the client owner
   * @param clientEntity Client which needs to get updated
   * @param isVerified New state to apply
   * @returns Resolves when the verification state has been updated
   */
  async verifyClient(
    userId: string,
    clientEntity: ClientEntity,
    isVerified: boolean,
    domain: string | null,
  ): Promise<void> {
    await this.updateClientInDb(userId, clientEntity.id, {meta: {is_verified: isVerified}}, clientEntity.domain);
    clientEntity.meta.isVerified(isVerified);
    amplify.publish(WebAppEvents.CLIENT.VERIFICATION_STATE_CHANGED, {domain, id: userId}, clientEntity, isVerified);
  }

  /**
   * Updates a client payload if it does not fit the current database structure.
   *
   * @param userId User ID of the client owner
   * @param clientPayload Client data to be stored in database
   * @returns Resolves with the record stored in database
   */
  private updateClientSchemaInDb(
    userId: string,
    clientPayload: PublicClient,
    domain: string | null,
  ): Promise<ClientRecord> {
    const clientRecord: ClientRecord = {
      ...clientPayload,
      domain,
      meta: {
        is_verified: false,
        primary_key: constructClientPrimaryKey(domain, userId, clientPayload.id),
      },
    };
    return this.saveClientInDb(userId, clientRecord);
  }

  //##############################################################################
  // Login and registration
  //##############################################################################

  /**
   * Constructs the key for a cookie label.
   * @param login Email or phone number of the user
   * @param clientType Temporary or permanent client type
   * @returns Cookie label key
   */
  constructCookieLabelKey(login: string, clientType: ClientType = this.loadCurrentClientType()): string {
    const loginHash = murmurhash.v3(login || this.selfUser().id, 42);
    return `${StorageKey.AUTH.COOKIE_LABEL}@${loginHash}@${clientType}`;
  }

  /**
   * Get and validate the local client.
   * @returns Resolves with an observable containing the client if valid
   */
  async getValidLocalClient(): Promise<ko.Observable<ClientEntity>> {
    try {
      const clientEntity = await this.getCurrentClientFromDb();
      const clientPayload = await this.getClientByIdFromBackend(clientEntity.id);
      this.logger.info(`Client with ID '${clientPayload.id}' (${clientPayload.type}) validated on backend`);
      const currentClient = this.clientState.currentClient;

      await this.clientService.putClientCapabilities(currentClient().id, {
        capabilities: [ClientCapability.LEGAL_HOLD_IMPLICIT_CONSENT],
      });

      return currentClient;
    } catch (error) {
      const clientNotValidated = error.type === ClientError.TYPE.NO_VALID_CLIENT;
      if (!clientNotValidated) {
        this.logger.error(`Getting valid local client failed: ${error.code || error.message}`, error);
      }

      throw error;
    }
  }

  /**
   * Load current client type from amplify store.
   * @returns Type of current client
   */
  private loadCurrentClientType(): ClientType.PERMANENT | ClientType.TEMPORARY {
    if (this.clientState.currentClient()) {
      return this.clientState.currentClient().type;
    }
    const isPermanent = loadValue(StorageKey.AUTH.PERSIST);
    const type = isPermanent ? ClientType.PERMANENT : ClientType.TEMPORARY;
    return Runtime.isDesktopApp() ? ClientType.PERMANENT : type;
  }

  //##############################################################################
  // Client handling
  //##############################################################################

  /**
   * Delete client of a user on backend and removes it locally.
   *
   * @param clientId ID of the client that should be deleted
   * @param password Password entered by user
   * @returns Resolves with the remaining user devices
   */
  async deleteClient(clientId: string, password: string): Promise<ClientEntity[]> {
    const selfUser = this.selfUser();
    await this.clientService.deleteClient(clientId, password);
    await this.deleteClientFromDb(selfUser.id, clientId, selfUser.domain);
    selfUser.removeClient(clientId);
    amplify.publish(WebAppEvents.USER.CLIENT_REMOVED, {domain: selfUser.domain, id: selfUser.id}, clientId);
    return this.clientState.clients();
  }

  removeLocalClient(): void {
    this.cryptographyRepository.storageRepository.deleteCryptographyStores().then(() => {
      const shouldClearData = this.clientState.currentClient().isTemporary();
      amplify.publish(WebAppEvents.LIFECYCLE.SIGN_OUT, SIGN_OUT_REASON.CLIENT_REMOVED, shouldClearData);
    });
  }

  logoutClient = async (): Promise<void> => {
    if (this.clientState.currentClient()) {
      if (this.clientState.isTemporaryClient()) {
        await this.deleteTemporaryClient();
        amplify.publish(WebAppEvents.LIFECYCLE.SIGN_OUT, SIGN_OUT_REASON.USER_REQUESTED, true);
      } else {
        amplify.publish(WebAppEvents.WARNING.MODAL, ModalsViewModel.TYPE.OPTION, {
          preventClose: true,
          primaryAction: {
            action: (clearData: boolean) => {
              return amplify.publish(WebAppEvents.LIFECYCLE.SIGN_OUT, SIGN_OUT_REASON.USER_REQUESTED, clearData);
            },
            text: t('modalAccountLogoutAction'),
          },
          text: {
            option: t('modalAccountLogoutOption'),
            title: t('modalAccountLogoutHeadline'),
          },
        });
      }
    }
  };

  /**
   * Removes a stored client and the session connected with it.
   *
   * @param userId ID of user
   * @param clientId ID of client to be deleted
   * @returns Resolves when a client and its session have been deleted
   */
  async removeClient(userId: string, clientId: string, domain: string | null): Promise<string> {
    await this.cryptographyRepository.deleteSession(userId, clientId, domain);
    return this.deleteClientFromDb(userId, clientId, domain);
  }

  /**
   * Retrieves meta information about all the clients of a given user.
   * @note If you want to get very detailed information about the devices from the own user, then use `getClients()`.
   *
   * @param userIds User IDs to retrieve client information for
   * @param updateClients Automatically update the clients
   * @returns Resolves with an array of client entities
   */
  // TODO(Federation): A function that receives "QualifiedId" objects should always return a qualified client map
  async getClientsByQualifiedUserIds(
    userIds: QualifiedId[],
    updateClients: boolean,
  ): Promise<QualifiedUserClientEntityMap> {
    const clientEntityMap: QualifiedUserClientEntityMap = {};
    const qualifiedUserClientsMap = await this.clientService.getClientsByQualifiedUserIds(userIds);

    if (updateClients) {
      await Promise.all(
        Object.entries(qualifiedUserClientsMap).map(([domain, userClientMap]) =>
          Promise.all(
            Object.entries(userClientMap).map(async ([userId, clients]) => {
              clientEntityMap[domain] ||= {};
<<<<<<< HEAD
              clientEntityMap[domain] ||= {};
=======
>>>>>>> c92e1fcd
              clientEntityMap[domain][userId] = updateClients
                ? await this.updateClientsOfUserById(userId, clients, true, domain)
                : // TODO(Federation): Check if `isSelfClient` is needed here
                  ClientMapper.mapClients(clients, false, domain);
            }),
          ),
        ),
      );
    }

    return clientEntityMap;
  }

  async getClientsByUserIds(userIds: string[], updateClients: boolean): Promise<UserClientEntityMap> {
    const clientEntityMap: UserClientEntityMap = {};
    await Promise.all(
      userIds.map(async userId => {
        const clients = await this.clientService.getClientsByUserId(userId);
        clientEntityMap[userId] = updateClients
          ? await this.updateClientsOfUserById(userId, clients, true, null)
          : // TODO(Federation): Check if `isSelfClient` is needed here
            ClientMapper.mapClients(clients, false, null);
      }),
    );

    return clientEntityMap;
  }

  private async getClientByUserIdFromDb(
    requestedUserId: string,
    requestedDomain: string | null,
  ): Promise<ClientRecord[]> {
    const clients = await this.clientService.loadAllClientsFromDb();
    return clients.filter(client => {
      const {userId, domain} = ClientEntity.dismantleUserClientId(client.meta.primary_key);
      return userId === requestedUserId && (!domain || domain == requestedDomain);
    });
  }

  /**
   * Retrieves meta information about all other locally known clients of the self user.
   * @returns Resolves with all locally known clients except the current one
   */
  async getClientsForSelf(): Promise<ClientEntity[]> {
    this.logger.info('Retrieving all clients of the self user from database');
    const clientRecords = await this.getClientByUserIdFromDb(this.selfUser().id, this.selfUser().domain);
    const clientEntities = ClientMapper.mapClients(clientRecords, true, this.selfUser().domain);
    clientEntities.forEach(clientEntity => this.selfUser().addClient(clientEntity));
    return this.selfUser().devices();
  }

  /**
   * Is the current client permanent.
   * @returns Type of current client is permanent
   */
  isCurrentClientPermanent(): boolean {
    if (!this.clientState.currentClient()) {
      throw new ClientError(ClientError.TYPE.CLIENT_NOT_SET, ClientError.MESSAGE.CLIENT_NOT_SET);
    }
    return Runtime.isDesktopApp() || this.clientState.currentClient().isPermanent();
  }

  /**
   * Update clients of the self user.
   * @returns Resolves when the clients have been updated
   */
  async updateClientsForSelf(): Promise<ClientEntity[]> {
    const clientsData = await this.clientService.getClients();
    return this.updateClientsOfUserById(this.selfUser().id, clientsData, false, this.selfUser().domain);
  }

  /**
   * Update clients of a user with the given backend data.
   * @note This function matches clients retrieved from the backend with the data stored in the local database.
   *   Clients will then be updated with the backend payload in the database and mapped into entities.
   *
   * @param userId ID of user whose clients are updated
   * @param clientsData Clients data from backend
   * @param publish Change clients using amplify
   * @returns Resolves with the entities once clients have been updated
   */
  private updateClientsOfUserById(
    userId: string,
    clientsData: RegisteredClient[] | PublicClient[],
    publish: boolean = true,
    domain: string | null,
  ): Promise<ClientEntity[]> {
    const clientsFromBackend: {[clientId: string]: RegisteredClient | PublicClient} = {};
    const clientsStoredInDb: ClientRecord[] = [];
    const isSelfUser = userId === this.selfUser().id;

    for (const client of clientsData) {
      clientsFromBackend[client.id] = client;
    }

    // Find clients in database
    return this.getClientByUserIdFromDb(userId, domain)
      .then(clientsFromDatabase => {
        const promises = [];

        for (const databaseClient of clientsFromDatabase) {
          const clientId = databaseClient.id;
          const backendClient = clientsFromBackend[clientId];

          if (backendClient) {
            const {client, wasUpdated} = ClientMapper.updateClient(databaseClient, {...backendClient, domain});

            delete clientsFromBackend[clientId];

            if (this.clientState.currentClient() && this.isCurrentClient(userId, clientId)) {
              this.logger.warn(`Removing duplicate self client '${clientId}' locally`);
              this.removeClient(userId, clientId, domain);
            }

            // Locally known client changed on backend
            if (wasUpdated) {
              this.logger.info(`Updating client '${clientId}' of user '${userId}' locally`);
              promises.push(this.saveClientInDb(userId, client));
              continue;
            }

            // Locally known client unchanged on backend
            clientsStoredInDb.push(client);
            continue;
          }

          // Locally known client deleted on backend
          this.logger.warn(`Removing client '${clientId}' of user '${userId}' locally`);
          this.removeClient(userId, clientId, domain);
        }

        for (const clientId in clientsFromBackend) {
          const clientPayload = clientsFromBackend[clientId];

          if (this.clientState.currentClient() && this.isCurrentClient(userId, clientId)) {
            continue;
          }

          // Locally unknown client new on backend
          this.logger.info(`New client '${clientId}' of user '${userId}' will be stored locally`);
          if (this.selfUser().id === userId) {
            this.onClientAdd({client: clientPayload as RegisteredClient});
          }
          promises.push(this.updateClientSchemaInDb(userId, clientPayload, domain));
        }

        return Promise.all(promises);
      })
      .then(newRecords => ClientMapper.mapClients(clientsStoredInDb.concat(newRecords), isSelfUser, domain))
      .then(clientEntities => {
        if (publish) {
          amplify.publish(WebAppEvents.CLIENT.UPDATE, userId, clientEntities, domain);
        }
        return clientEntities;
      })
      .catch(error => {
        this.logger.error(`Unable to retrieve clients for user '${userId}': ${error.message}`, error);
        throw error;
      });
  }

  /**
   * Check if client is current local client.
   *
   * @param userId User ID to be checked
   * @param clientId ID of client to be checked
   * @returns Is the client the current local client
   */
  private isCurrentClient(userId: string, clientId: string): boolean {
    if (!this.clientState.currentClient()) {
      throw new ClientError(ClientError.TYPE.CLIENT_NOT_SET, ClientError.MESSAGE.CLIENT_NOT_SET);
    }
    if (!userId) {
      throw new ClientError(ClientError.TYPE.NO_USER_ID, ClientError.MESSAGE.NO_USER_ID);
    }
    if (!clientId) {
      throw new ClientError(ClientError.TYPE.NO_CLIENT_ID, ClientError.MESSAGE.NO_CLIENT_ID);
    }
    return userId === this.selfUser().id && clientId === this.clientState.currentClient().id;
  }

  //##############################################################################
  // Conversation Events
  //##############################################################################

  /**
   * Listener for incoming user events.
   *
   * @param eventJson JSON data for event
   */
  private readonly onUserEvent = (eventJson: UserClientAddEvent | UserClientRemoveEvent): void => {
    const type = eventJson.type;

    const isClientAdd = type === USER_EVENT.CLIENT_ADD;
    if (isClientAdd) {
      return this.onClientAdd(eventJson as UserClientAddEvent);
    }

    const isClientRemove = type === USER_EVENT.CLIENT_REMOVE;
    if (isClientRemove) {
      this.onClientRemove(eventJson as UserClientRemoveEvent);
    }
  };

  /**
   * A client was added by the self user.
   * @param eventJson JSON data of 'user.client-add' event
   */
  private onClientAdd(eventJson: Partial<UserClientAddEvent>): void {
    this.logger.info('Client of self user added', eventJson);
    amplify.publish(WebAppEvents.CLIENT.ADD, this.selfUser().id, eventJson.client, true, this.selfUser().domain);
  }

  /**
   * A client was removed by the self user.
   * @param JSON data of 'user.client-remove' event
   * @returns Resolves when the event has been handled
   */
  private async onClientRemove(eventJson?: UserClientRemoveEvent): Promise<void> {
    const clientId = eventJson?.client ? eventJson.client.id : undefined;
    if (!clientId) {
      return;
    }

    const isCurrentClient = clientId === this.clientState.currentClient().id;
    if (isCurrentClient) {
      return this.removeLocalClient();
    }
    const localClients = await this.getClientsForSelf();
    const removedClient = localClients.find(client => client.id === clientId);
    if (removedClient?.isLegalHold()) {
      amplify.publish(
        WebAppEvents.WARNING.MODAL,
        ModalsViewModel.TYPE.ACKNOWLEDGE,
        {
          text: {
            message: t('modalLegalHoldDeactivatedMessage'),
            title: t('modalLegalHoldDeactivatedTitle'),
          },
        },
        'legalHoldDeactivated',
      );
    }
    amplify.publish(WebAppEvents.CLIENT.REMOVE, this.selfUser().id, clientId, this.selfUser().domain);
  }
}<|MERGE_RESOLUTION|>--- conflicted
+++ resolved
@@ -371,10 +371,6 @@
           Promise.all(
             Object.entries(userClientMap).map(async ([userId, clients]) => {
               clientEntityMap[domain] ||= {};
-<<<<<<< HEAD
-              clientEntityMap[domain] ||= {};
-=======
->>>>>>> c92e1fcd
               clientEntityMap[domain][userId] = updateClients
                 ? await this.updateClientsOfUserById(userId, clients, true, domain)
                 : // TODO(Federation): Check if `isSelfClient` is needed here
