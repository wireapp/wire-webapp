/*
 * Wire
 * Copyright (C) 2018 Wire Swiss GmbH
 *
 * This program is free software: you can redistribute it and/or modify
 * it under the terms of the GNU General Public License as published by
 * the Free Software Foundation, either version 3 of the License, or
 * (at your option) any later version.
 *
 * This program is distributed in the hope that it will be useful,
 * but WITHOUT ANY WARRANTY; without even the implied warranty of
 * MERCHANTABILITY or FITNESS FOR A PARTICULAR PURPOSE. See the
 * GNU General Public License for more details.
 *
 * You should have received a copy of the GNU General Public License
 * along with this program. If not, see http://www.gnu.org/licenses/.
 *
 */

import ko from 'knockout';
import {ClientType, PublicClient, RegisteredClient} from '@wireapp/api-client/src/client/';
import {USER_EVENT, UserClientAddEvent, UserClientRemoveEvent} from '@wireapp/api-client/src/event';
import {Runtime} from '@wireapp/commons';
import {amplify} from 'amplify';
import {WebAppEvents} from '@wireapp/webapp-events';
import {StatusCodes as HTTP_STATUS} from 'http-status-codes';
<<<<<<< HEAD
import {container} from 'tsyringe';
=======
import murmurhash from 'murmurhash';
>>>>>>> 390ecc76

import {t} from 'Util/LocalizerUtil';
import {Logger, getLogger} from 'Util/Logger';
import {loadValue} from 'Util/StorageUtil';

import {SIGN_OUT_REASON} from '../auth/SignOutReason';
import {StorageKey} from '../storage/StorageKey';
import {ModalsViewModel} from '../view_model/ModalsViewModel';
import {ClientEntity} from './ClientEntity';
import {ClientMapper} from './ClientMapper';
import type {ClientService} from './ClientService';
import type {CryptographyRepository} from '../cryptography/CryptographyRepository';
import type {User} from '../entity/User';
import {ClientError} from '../error/ClientError';
import {ClientRecord} from '../storage';
import {ClientState} from './ClientState';

export class ClientRepository {
  private readonly logger: Logger;
  public selfUser: ko.Observable<User>;
  public readonly clientService: ClientService;
  public readonly cryptographyRepository: CryptographyRepository;

  static get CONFIG() {
    return {
      AVERAGE_NUMBER_OF_CLIENTS: 4,
    };
  }

  static get PRIMARY_KEY_CURRENT_CLIENT() {
    return 'local_identity';
  }

  constructor(
    clientService: ClientService,
    cryptographyRepository: CryptographyRepository,
    private readonly clientState = container.resolve(ClientState),
  ) {
    this.clientService = clientService;
    this.cryptographyRepository = cryptographyRepository;
    this.selfUser = ko.observable(undefined);
    this.logger = getLogger('ClientRepository');

    this.clientState.clients = ko.pureComputed(() => (this.selfUser() ? this.selfUser().devices() : []));

    amplify.subscribe(WebAppEvents.LIFECYCLE.ASK_TO_CLEAR_DATA, this.logoutClient);
    amplify.subscribe(WebAppEvents.USER.EVENT_FROM_BACKEND, this.onUserEvent);
  }

  init(selfUser: User): void {
    this.selfUser(selfUser);
    this.logger.info(`Initialized repository with user ID '${this.selfUser().id}'`);
  }

  //##############################################################################
  // Service interactions
  //##############################################################################

  private deleteClientFromDb(userId: string, clientId: string): Promise<string> {
    return this.clientService.deleteClientFromDb(this.constructPrimaryKey(userId, clientId));
  }

  /**
   * Delete the temporary client on the backend.
   * @returns Resolves when the temporary client was deleted on the backend
   */
  private deleteTemporaryClient(): Promise<void> {
    return this.clientService.deleteTemporaryClient(this.clientState.currentClient().id);
  }

  /**
   * Load all known clients from the database.
   * @returns Resolves with all the clients found in the local database
   */
  getAllClientsFromDb(): Promise<Record<string, ClientEntity[]>> {
    return this.clientService.loadAllClientsFromDb().then(clients => {
      const recipients: Record<string, ClientEntity[]> = {};
      const skippedUserIds = [this.selfUser().id, ClientRepository.PRIMARY_KEY_CURRENT_CLIENT];

      for (const client of clients) {
        const {userId} = ClientEntity.dismantleUserClientId(client.meta.primary_key);
        if (userId && !skippedUserIds.includes(userId)) {
          recipients[userId] ||= [];
          recipients[userId].push(ClientMapper.mapClient(client, false));
        }
      }
      return recipients;
    });
  }

  /**
   * Retrieves meta information about specific client of the self user.
   * @param clientId ID of client to be retrieved
   * @returns Resolves with the retrieved client information
   */
  private getClientByIdFromBackend(clientId: string): Promise<RegisteredClient> {
    return this.clientService.getClientById(clientId).catch(error => {
      const status = error.response?.status;
      const clientNotFoundBackend = status === HTTP_STATUS.NOT_FOUND;
      if (clientNotFoundBackend) {
        this.logger.warn(`Local client '${clientId}' no longer exists on the backend`, error);
        throw new ClientError(ClientError.TYPE.NO_VALID_CLIENT, ClientError.MESSAGE.NO_VALID_CLIENT);
      }

      throw error;
    });
  }

  /**
   * Loads a client from the database (if it exists).
   * @returns Resolves with the local client
   */
  private getCurrentClientFromDb(): Promise<ClientEntity> {
    return this.clientService
      .loadClientFromDb(ClientRepository.PRIMARY_KEY_CURRENT_CLIENT)
      .catch(() => {
        throw new ClientError(ClientError.TYPE.DATABASE_FAILURE, ClientError.MESSAGE.DATABASE_FAILURE);
      })
      .then(clientPayload => {
        if (typeof clientPayload === 'string') {
          this.logger.info('No local client found in database');
          throw new ClientError(ClientError.TYPE.NO_VALID_CLIENT, ClientError.MESSAGE.NO_VALID_CLIENT);
        }

        const currentClient = ClientMapper.mapClient(clientPayload, true);
        this.clientState.currentClient(currentClient);
        this.logger.info(`Loaded local client '${currentClient.id}'`, this.clientState.currentClient());
        return this.clientState.currentClient();
      });
  }

  /**
   * Construct the primary key to store clients in database.
   *
   * @param userId User ID from the owner of the client
   * @param clientId ID of the client
   * @returns Primary key
   */
  private constructPrimaryKey(userId: string, clientId: string): string {
    if (!userId) {
      throw new ClientError(ClientError.TYPE.NO_USER_ID, ClientError.MESSAGE.NO_USER_ID);
    }
    if (!clientId) {
      throw new ClientError(ClientError.TYPE.NO_CLIENT_ID, ClientError.MESSAGE.NO_CLIENT_ID);
    }
    return `${userId}@${clientId}`;
  }

  /**
   * Save a client into the database.
   *
   * @param userId ID of user client to be stored belongs to
   * @param clientPayload Client data to be stored in database
   * @returns Resolves with the record stored in database
   */
  saveClientInDb(userId: string, clientPayload: ClientRecord): Promise<ClientRecord> {
    const primaryKey = this.constructPrimaryKey(userId, clientPayload.id);
    return this.clientService.saveClientInDb(primaryKey, clientPayload);
  }

  /**
   * Updates properties for a client record in database.
   *
   * @todo Merge "meta" property before updating it, Object.assign(payload.meta, changes.meta)
   * @param userId User ID of the client owner
   * @param clientId Client ID which needs to get updated
   * @param changes New values which should be updated on the client
   * @returns Number of updated records
   */
  private updateClientInDb(userId: string, clientId: string, changes: Partial<ClientRecord>): Promise<number> {
    const primaryKey = this.constructPrimaryKey(userId, clientId);
    // Preserve primary key on update
    changes.meta.primary_key = primaryKey;
    return this.clientService.updateClientInDb(primaryKey, changes);
  }

  /**
   * Change verification state of client.
   *
   * @param userId User ID of the client owner
   * @param clientEntity Client which needs to get updated
   * @param isVerified New state to apply
   * @returns Resolves when the verification state has been updated
   */
  async verifyClient(userId: string, clientEntity: ClientEntity, isVerified: boolean): Promise<void> {
    await this.updateClientInDb(userId, clientEntity.id, {meta: {is_verified: isVerified}});
    clientEntity.meta.isVerified(isVerified);
    amplify.publish(WebAppEvents.CLIENT.VERIFICATION_STATE_CHANGED, userId, clientEntity, isVerified);
  }

  /**
   * Updates a client payload if it does not fit the current database structure.
   *
   * @param userId User ID of the client owner
   * @param clientPayload Client data to be stored in database
   * @returns Resolves with the record stored in database
   */
  private updateClientSchemaInDb(userId: string, clientPayload: ClientRecord): Promise<ClientRecord> {
    clientPayload.meta = {
      is_verified: false,
      primary_key: this.constructPrimaryKey(userId, clientPayload.id),
    };
    return this.saveClientInDb(userId, clientPayload);
  }

  //##############################################################################
  // Login and registration
  //##############################################################################

  /**
   * Constructs the key for a cookie label.
   * @param login Email or phone number of the user
   * @param clientType Temporary or permanent client type
   * @returns Cookie label key
   */
  constructCookieLabelKey(login: string, clientType: ClientType = this.loadCurrentClientType()): string {
    const loginHash = murmurhash.v3(login || this.selfUser().id, 42);
    return `${StorageKey.AUTH.COOKIE_LABEL}@${loginHash}@${clientType}`;
  }

  /**
   * Get and validate the local client.
   * @returns Resolves with an observable containing the client if valid
   */
  getValidLocalClient(): Promise<ko.Observable<ClientEntity>> {
    return this.getCurrentClientFromDb()
      .then(clientEntity => this.getClientByIdFromBackend(clientEntity.id))
      .then(clientPayload => {
        this.logger.info(`Client with ID '${clientPayload.id}' (${clientPayload.type}) validated on backend`);
        return this.clientState.currentClient;
      })
      .catch(error => {
        const clientNotValidated = error.type === ClientError.TYPE.NO_VALID_CLIENT;
        if (!clientNotValidated) {
          this.logger.error(`Getting valid local client failed: ${error.code || error.message}`, error);
        }

        throw error;
      });
  }

  /**
   * Load current client type from amplify store.
   * @returns Type of current client
   */
  private loadCurrentClientType(): ClientType.PERMANENT | ClientType.TEMPORARY {
    if (this.clientState.currentClient()) {
      return this.clientState.currentClient().type;
    }
    const isPermanent = loadValue(StorageKey.AUTH.PERSIST);
    const type = isPermanent ? ClientType.PERMANENT : ClientType.TEMPORARY;
    return Runtime.isDesktopApp() ? ClientType.PERMANENT : type;
  }

  //##############################################################################
  // Client handling
  //##############################################################################

  /**
   * Delete client of a user on backend and removes it locally.
   *
   * @param clientId ID of the client that should be deleted
   * @param password Password entered by user
   * @returns Resolves with the remaining user devices
   */
  async deleteClient(clientId: string, password: string): Promise<ClientEntity[]> {
    await this.clientService.deleteClient(clientId, password);
    await this.deleteClientFromDb(this.selfUser().id, clientId);
    this.selfUser().remove_client(clientId);
    amplify.publish(WebAppEvents.USER.CLIENT_REMOVED, this.selfUser().id, clientId);
    return this.clientState.clients();
  }

  removeLocalClient(): void {
    this.cryptographyRepository.storageRepository.deleteCryptographyStores().then(() => {
      const shouldClearData = this.clientState.currentClient().isTemporary();
      amplify.publish(WebAppEvents.LIFECYCLE.SIGN_OUT, SIGN_OUT_REASON.CLIENT_REMOVED, shouldClearData);
    });
  }

  logoutClient = async (): Promise<void> => {
    if (this.clientState.currentClient()) {
      if (this.clientState.isTemporaryClient()) {
        await this.deleteTemporaryClient();
        amplify.publish(WebAppEvents.LIFECYCLE.SIGN_OUT, SIGN_OUT_REASON.USER_REQUESTED, true);
      } else {
        amplify.publish(WebAppEvents.WARNING.MODAL, ModalsViewModel.TYPE.OPTION, {
          preventClose: true,
          primaryAction: {
            action: (clearData: boolean) => {
              return amplify.publish(WebAppEvents.LIFECYCLE.SIGN_OUT, SIGN_OUT_REASON.USER_REQUESTED, clearData);
            },
            text: t('modalAccountLogoutAction'),
          },
          text: {
            option: t('modalAccountLogoutOption'),
            title: t('modalAccountLogoutHeadline'),
          },
        });
      }
    }
  };

  /**
   * Removes a stored client and the session connected with it.
   *
   * @param userId ID of user
   * @param clientId ID of client to be deleted
   * @returns Resolves when a client and its session have been deleted
   */
  async removeClient(userId: string, clientId: string): Promise<string> {
    await this.cryptographyRepository.deleteSession(userId, clientId);
    return this.deleteClientFromDb(userId, clientId);
  }

  /**
   * Retrieves meta information about all the clients of a given user.
   * @note If you want to get very detailed information about the devices from the own user, then use `getClients()`.
   *
   * @param userId User ID to retrieve client information for
   * @param updateClients Automatically update the clients
   * @returns Resolves with an array of client entities
   */
  async getClientsByUserId(userId: string, updateClients: false): Promise<PublicClient[]>;
  async getClientsByUserId(userId: string, updateClients?: boolean): Promise<ClientEntity[]>;
  async getClientsByUserId(userId: string, updateClients: boolean = true): Promise<ClientEntity[] | PublicClient[]> {
    const clientsData = await this.clientService.getClientsByUserId(userId);
    if (updateClients) {
      return this.updateClientsOfUserById(userId, clientsData);
    }
    return clientsData;
  }

  private async getClientByUserIdFromDb(requestedUserId: string): Promise<ClientRecord[]> {
    const clients = await this.clientService.loadAllClientsFromDb();
    return clients.filter(client => {
      const {userId} = ClientEntity.dismantleUserClientId(client.meta.primary_key);
      return userId === requestedUserId;
    });
  }

  /**
   * Retrieves meta information about all other locally known clients of the self user.
   * @returns Resolves with all locally known clients except the current one
   */
  async getClientsForSelf(): Promise<ClientEntity[]> {
    this.logger.info('Retrieving all clients of the self user from database');
    const clientsData = await this.getClientByUserIdFromDb(this.selfUser().id);
    const clientEntities = ClientMapper.mapClients(clientsData, true);
    clientEntities.forEach(clientEntity => this.selfUser().addClient(clientEntity));
    return this.selfUser().devices();
  }

  /**
   * Is the current client permanent.
   * @returns Type of current client is permanent
   */
  isCurrentClientPermanent(): boolean {
    if (!this.clientState.currentClient()) {
      throw new ClientError(ClientError.TYPE.CLIENT_NOT_SET, ClientError.MESSAGE.CLIENT_NOT_SET);
    }
    return Runtime.isDesktopApp() || this.clientState.currentClient().isPermanent();
  }

  /**
   * Update clients of the self user.
   * @returns Resolves when the clients have been updated
   */
  async updateClientsForSelf(): Promise<ClientEntity[]> {
    const clientsData = await this.clientService.getClients();
    return this.updateClientsOfUserById(this.selfUser().id, clientsData, false);
  }

  /**
   * Update clients of a user with the given backend data.
   * @note This function matches clients retrieved from the backend with the data stored in the local database.
   *   Clients will then be updated with the backend payload in the database and mapped into entities.
   *
   * @param userId ID of user whose clients are updated
   * @param clientsData Clients data from backend
   * @param publish Change clients using amplify
   * @returns Resolves with the entities once clients have been updated
   */
  private updateClientsOfUserById(
    userId: string,
    clientsData: RegisteredClient[] | PublicClient[],
    publish: boolean = true,
  ): Promise<ClientEntity[]> {
    const clientsFromBackend: Record<string, RegisteredClient | PublicClient> = {};
    const clientsStoredInDb: ClientRecord[] = [];
    const isSelfUser = userId === this.selfUser().id;

    for (const client of clientsData) {
      clientsFromBackend[client.id] = client;
    }

    // Find clients in database
    return this.getClientByUserIdFromDb(userId)
      .then(clientsFromDatabase => {
        const promises = [];

        for (const databaseClient of clientsFromDatabase) {
          const clientId = databaseClient.id;
          const backendClient = clientsFromBackend[clientId];

          if (backendClient) {
            const {client, wasUpdated} = ClientMapper.updateClient(databaseClient, backendClient);

            delete clientsFromBackend[clientId];

            if (this.clientState.currentClient() && this.isCurrentClient(userId, clientId)) {
              this.logger.warn(`Removing duplicate self client '${clientId}' locally`);
              this.removeClient(userId, clientId);
            }

            // Locally known client changed on backend
            if (wasUpdated) {
              this.logger.info(`Updating client '${clientId}' of user '${userId}' locally`);
              promises.push(this.saveClientInDb(userId, client));
              continue;
            }

            // Locally known client unchanged on backend
            clientsStoredInDb.push(client);
            continue;
          }

          // Locally known client deleted on backend
          this.logger.warn(`Removing client '${clientId}' of user '${userId}' locally`);
          this.removeClient(userId, clientId);
        }

        for (const clientId in clientsFromBackend) {
          const clientPayload = clientsFromBackend[clientId];

          if (this.clientState.currentClient() && this.isCurrentClient(userId, clientId)) {
            continue;
          }

          // Locally unknown client new on backend
          this.logger.info(`New client '${clientId}' of user '${userId}' will be stored locally`);
          if (this.selfUser().id === userId) {
            this.onClientAdd({client: clientPayload as RegisteredClient});
          }
          promises.push(this.updateClientSchemaInDb(userId, clientPayload));
        }

        return Promise.all(promises);
      })
      .then(newRecords => ClientMapper.mapClients(clientsStoredInDb.concat(newRecords), isSelfUser))
      .then(clientEntities => {
        if (publish) {
          amplify.publish(WebAppEvents.CLIENT.UPDATE, userId, clientEntities);
        }
        return clientEntities;
      })
      .catch(error => {
        this.logger.error(`Unable to retrieve clients for user '${userId}': ${error.message}`, error);
        throw error;
      });
  }

  /**
   * Check if client is current local client.
   *
   * @param userId User ID to be checked
   * @param clientId ID of client to be checked
   * @returns Is the client the current local client
   */
  private isCurrentClient(userId: string, clientId: string): boolean {
    if (!this.clientState.currentClient()) {
      throw new ClientError(ClientError.TYPE.CLIENT_NOT_SET, ClientError.MESSAGE.CLIENT_NOT_SET);
    }
    if (!userId) {
      throw new ClientError(ClientError.TYPE.NO_USER_ID, ClientError.MESSAGE.NO_USER_ID);
    }
    if (!clientId) {
      throw new ClientError(ClientError.TYPE.NO_CLIENT_ID, ClientError.MESSAGE.NO_CLIENT_ID);
    }
    return userId === this.selfUser().id && clientId === this.clientState.currentClient().id;
  }

  //##############################################################################
  // Conversation Events
  //##############################################################################

  /**
   * Listener for incoming user events.
   *
   * @param eventJson JSON data for event
   */
  private readonly onUserEvent = (eventJson: UserClientAddEvent | UserClientRemoveEvent): void => {
    const type = eventJson.type;

    const isClientAdd = type === USER_EVENT.CLIENT_ADD;
    if (isClientAdd) {
      return this.onClientAdd(eventJson as UserClientAddEvent);
    }

    const isClientRemove = type === USER_EVENT.CLIENT_REMOVE;
    if (isClientRemove) {
      this.onClientRemove(eventJson as UserClientRemoveEvent);
    }
  };

  /**
   * A client was added by the self user.
   * @param eventJson JSON data of 'user.client-add' event
   */
  private onClientAdd(eventJson: Partial<UserClientAddEvent>): void {
    this.logger.info('Client of self user added', eventJson);
    amplify.publish(WebAppEvents.CLIENT.ADD, this.selfUser().id, eventJson.client, true);
  }

  /**
   * A client was removed by the self user.
   * @param JSON data of 'user.client-remove' event
   * @returns Resolves when the event has been handled
   */
  private async onClientRemove(eventJson?: UserClientRemoveEvent): Promise<void> {
    const clientId = eventJson?.client ? eventJson.client.id : undefined;
    if (!clientId) {
      return;
    }

    const isCurrentClient = clientId === this.clientState.currentClient().id;
    if (isCurrentClient) {
      return this.removeLocalClient();
    }
    const localClients = await this.getClientsForSelf();
    const removedClient = localClients.find(client => client.id === clientId);
    if (removedClient?.isLegalHold()) {
      amplify.publish(
        WebAppEvents.WARNING.MODAL,
        ModalsViewModel.TYPE.ACKNOWLEDGE,
        {
          text: {
            message: t('modalLegalHoldDeactivatedMessage'),
            title: t('modalLegalHoldDeactivatedTitle'),
          },
        },
        'legalHoldDeactivated',
      );
    }
    amplify.publish(WebAppEvents.CLIENT.REMOVE, this.selfUser().id, clientId);
  }
}<|MERGE_RESOLUTION|>--- conflicted
+++ resolved
@@ -24,11 +24,8 @@
 import {amplify} from 'amplify';
 import {WebAppEvents} from '@wireapp/webapp-events';
 import {StatusCodes as HTTP_STATUS} from 'http-status-codes';
-<<<<<<< HEAD
 import {container} from 'tsyringe';
-=======
 import murmurhash from 'murmurhash';
->>>>>>> 390ecc76
 
 import {t} from 'Util/LocalizerUtil';
 import {Logger, getLogger} from 'Util/Logger';
