/*
 * Wire
 * Copyright (C) 2018 Wire Swiss GmbH
 *
 * This program is free software: you can redistribute it and/or modify
 * it under the terms of the GNU General Public License as published by
 * the Free Software Foundation, either version 3 of the License, or
 * (at your option) any later version.
 *
 * This program is distributed in the hope that it will be useful,
 * but WITHOUT ANY WARRANTY; without even the implied warranty of
 * MERCHANTABILITY or FITNESS FOR A PARTICULAR PURPOSE. See the
 * GNU General Public License for more details.
 *
 * You should have received a copy of the GNU General Public License
 * along with this program. If not, see http://www.gnu.org/licenses/.
 *
 */

import {TimeUtil} from 'utils/TimeUtil';

import * as StorageUtil from 'utils/StorageUtil';
import {Environment} from 'utils/Environment';
import {WebAppEvents} from '../event/WebApp';
<<<<<<< HEAD
import {StorageKey} from '../storage/StorageKey';
=======
import {SIGN_OUT_REASON} from './SignOutReason';
import {QUEUE_STATE} from '../service/QueueState';
>>>>>>> 616387b3

export class AuthRepository {
  static get CONFIG() {
    return {
      REFRESH_THRESHOLD: TimeUtil.UNITS_IN_MILLIS.MINUTE,
    };
  }

  static get ACCESS_TOKEN_TRIGGER() {
    return {
      IMMEDIATE: 'AuthRepository.ACCESS_TOKEN_TRIGGER.IMMEDIATE',
      SCHEDULED: 'AuthRepository.ACCESS_TOKEN_TRIGGER.SCHEDULED',
      TEAMS_REGISTRATION: 'AuthRepository.ACCESS_TOKEN_TRIGGER.TEAMS_REGISTRATION',
      UNAUTHORIZED_REQUEST: 'AuthRepository.ACCESS_TOKEN_TRIGGER.UNAUTHORIZED_REQUEST',
      WEB_SOCKET: 'AuthRepository.ACCESS_TOKEN_TRIGGER.WEB_SOCKET',
    };
  }

  /**
   * Construct a new AuthService
   * @param {AuthService} authService - Service for authentication interactions with the backend
   * @param {Logger} logger - logger configured for this class
   */
  constructor(authService, logger) {
    this.accessTokenRefresh = undefined;
    this.authService = authService;
    this.logger = logger;

    this.queueState = this.authService.backendClient.queueState;

    amplify.subscribe(WebAppEvents.CONNECTION.ACCESS_TOKEN.RENEW, this.renewAccessToken.bind(this));
  }

  /**
   * Login (with email or phone) in order to obtain an access-token and cookie.
   *
   * @param {Object} login - Containing sign in information
   * @param {string} login.email - Email address for a password login
   * @param {string} login.phone - Phone number for a password or SMS login
   * @param {string} login.password - Password for a password login
   * @param {string} login.code - Login code for an SMS login
   * @param {boolean} persist - Request a persistent cookie instead of a session cookie
   * @returns {Promise} Promise that resolves with the received access token
   */
  login(login, persist) {
    return this.authService.postLogin(login, persist).then(accessTokenResponse => {
      this.saveAccessToken(accessTokenResponse);
      StorageUtil.setValue(StorageKey.AUTH.PERSIST, persist);
      StorageUtil.setValue(StorageKey.AUTH.SHOW_LOGIN, true);
      return accessTokenResponse;
    });
  }

  /**
   * Logout the user on the backend.
   * @returns {Promise} Will always resolve
   */
  logout() {
    return this.authService
      .postLogout()
      .then(() => this.logger.info('Log out on backend successful'))
      .catch(error => this.logger.warn(`Log out on backend failed: ${error.message}`, error));
  }

  /**
   * Request SMS validation code.
   * @param {Object} requestCode - Containing the phone number in E.164 format and whether a code should be forced
   * @returns {Promise} Resolves on success
   */
  requestLoginCode(requestCode) {
    return this.authService.postLoginSend(requestCode);
  }

  /**
   * Renew access-token provided a valid cookie.
   * @param {AuthRepository.ACCESS_TOKEN_TRIGGER} renewalTrigger - Trigger for access token renewal
   * @returns {undefined} No return value
   */
  renewAccessToken(renewalTrigger) {
    const isRefreshingToken = this.queueState() === QUEUE_STATE.ACCESS_TOKEN_REFRESH;

    if (!isRefreshingToken) {
      this.queueState(QUEUE_STATE.ACCESS_TOKEN_REFRESH);
      this.authService.backendClient.scheduleQueueUnblock();
      this.logger.info(`Access token renewal started. Source: ${renewalTrigger}`);

      this.getAccessToken()
        .then(() => {
          this.authService.backendClient.executeRequestQueue();
          amplify.publish(WebAppEvents.CONNECTION.ACCESS_TOKEN.RENEWED);
        })
        .catch(error => {
          const {message, type} = error;
          const isRequestForbidden = type === z.error.AccessTokenError.TYPE.REQUEST_FORBIDDEN;
          if (isRequestForbidden || Environment.frontend.isLocalhost()) {
            this.logger.warn(`Session expired on access token refresh: ${message}`, error);
            Raygun.send(error);
            return amplify.publish(WebAppEvents.LIFECYCLE.SIGN_OUT, SIGN_OUT_REASON.SESSION_EXPIRED, false);
          }

          this.queueState(QUEUE_STATE.READY);
          this.logger.error(`Refreshing access token failed: '${type}'`, error);
          amplify.publish(WebAppEvents.WARNING.SHOW, z.viewModel.WarningsViewModel.TYPE.CONNECTIVITY_RECONNECT);
        });
    }
  }

  /**
   * Deletes all access token data stored on the client.
   * @returns {undefined} No return value
   */
  deleteAccessToken() {
    StorageUtil.resetValue(StorageKey.AUTH.ACCESS_TOKEN.VALUE);
    StorageUtil.resetValue(StorageKey.AUTH.ACCESS_TOKEN.EXPIRATION);
    StorageUtil.resetValue(StorageKey.AUTH.ACCESS_TOKEN.TTL);
    StorageUtil.resetValue(StorageKey.AUTH.ACCESS_TOKEN.TYPE);
  }

  /**
   * Get the cached access token from the Amplify store.
   * @returns {Promise} Resolves when the access token was retrieved
   */
  getCachedAccessToken() {
    return new Promise((resolve, reject) => {
      const accessToken = StorageUtil.getValue(StorageKey.AUTH.ACCESS_TOKEN.VALUE);
      const accessTokenType = StorageUtil.getValue(StorageKey.AUTH.ACCESS_TOKEN.TYPE);

      if (accessToken) {
        this.logger.info('Cached access token found in Local Storage', {accessToken});
        this.authService.saveAccessTokenInClient(accessTokenType, accessToken);
        this._scheduleTokenRefresh(StorageUtil.getValue(StorageKey.AUTH.ACCESS_TOKEN.EXPIRATION));
        return resolve();
      }

      return reject(new z.error.AccessTokenError(z.error.AccessTokenError.TYPE.NOT_FOUND_IN_CACHE));
    });
  }

  /**
   * Initially get access-token provided a valid cookie.
   * @returns {Promise} Resolves with the access token data
   */
  getAccessToken() {
    return this.authService.postAccess().then(accessToken => this.saveAccessToken(accessToken));
  }

  /**
   * Store the access token using Amplify.
   *
   * @param {Object} accessTokenResponse - Access token data structure
   * @param {string} accessTokenResponse.access_token - Access token
   * @param {string} accessTokenResponse.expires_in - Expiration of access token in seconds
   * @param {string} accessTokenResponse.token_type - Type of access token
   * @returns {Object} Access token data
   */
  saveAccessToken(accessTokenResponse) {
    const {access_token: accessToken, expires_in: expiresIn, token_type: accessTokenType} = accessTokenResponse;
    const expiresInMillis = expiresIn * TimeUtil.UNITS_IN_MILLIS.SECOND;
    const expirationTimestamp = Date.now() + expiresInMillis;

    StorageUtil.setValue(StorageKey.AUTH.ACCESS_TOKEN.VALUE, accessToken, expiresIn);
    StorageUtil.setValue(StorageKey.AUTH.ACCESS_TOKEN.EXPIRATION, expirationTimestamp, expiresIn);
    StorageUtil.setValue(StorageKey.AUTH.ACCESS_TOKEN.TTL, expiresInMillis, expiresIn);
    StorageUtil.setValue(StorageKey.AUTH.ACCESS_TOKEN.TYPE, accessTokenType, expiresIn);

    this.authService.saveAccessTokenInClient(accessTokenType, accessToken);

    this._logAccessTokenUpdate(accessTokenResponse, expirationTimestamp);
    this._scheduleTokenRefresh(expirationTimestamp);
    return accessTokenResponse;
  }

  /**
   * Logs the update of the access token.
   *
   * @private
   * @param {Object} accessTokenResponse - Access token data structure
   * @param {number} expirationTimestamp - Timestamp when access token expires
   * @returns {undefined}
   */
  _logAccessTokenUpdate(accessTokenResponse, expirationTimestamp) {
    const expirationDate = TimeUtil.formatTimestamp(expirationTimestamp, false);
    this.logger.info(`Saved updated access token. It will expire on: ${expirationDate}`, accessTokenResponse);
  }

  /**
   * Refreshes the access token in time before it expires.
   *
   * @private
   * @note Access token will be refreshed 1 minute (60000ms) before it expires
   * @param {number} expirationTimestamp - The expiration date (and time) as timestamp
   * @returns {undefined} No undefined value
   */
  _scheduleTokenRefresh(expirationTimestamp) {
    if (this.accessTokenRefresh) {
      window.clearTimeout(this.accessTokenRefresh);
    }
    const callbackTimestamp = expirationTimestamp - AuthRepository.CONFIG.REFRESH_THRESHOLD;

    if (callbackTimestamp < Date.now()) {
      return this.renewAccessToken(AuthRepository.ACCESS_TOKEN_TRIGGER.IMMEDIATE);
    }
    const refreshDate = TimeUtil.formatTimestamp(callbackTimestamp, false);
    this.logger.info(`Scheduling next access token refresh for '${refreshDate}'`);

    this.accessTokenRefresh = window.setTimeout(() => {
      if (callbackTimestamp > Date.now() + 15000) {
        this.logger.info(`Access token refresh scheduled for '${refreshDate}' skipped because it was executed late`);
      }

      if (navigator.onLine) {
        return this.renewAccessToken(`Schedule for '${refreshDate}'`);
      }

      this.logger.info(`Access token refresh scheduled for '${refreshDate}' skipped because we are offline`);
    }, callbackTimestamp - Date.now());
  }
}<|MERGE_RESOLUTION|>--- conflicted
+++ resolved
@@ -21,13 +21,11 @@
 
 import * as StorageUtil from 'utils/StorageUtil';
 import {Environment} from 'utils/Environment';
+
 import {WebAppEvents} from '../event/WebApp';
-<<<<<<< HEAD
 import {StorageKey} from '../storage/StorageKey';
-=======
 import {SIGN_OUT_REASON} from './SignOutReason';
 import {QUEUE_STATE} from '../service/QueueState';
->>>>>>> 616387b3
 
 export class AuthRepository {
   static get CONFIG() {
