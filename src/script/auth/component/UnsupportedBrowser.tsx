--- conflicted
+++ resolved
@@ -54,13 +54,9 @@
 
 interface DispatchProps {}
 
-<<<<<<< HEAD
-export const _UnsupportedBrowser: React.SFC<Props & ConnectedProps & InjectedIntlProps> = ({
-=======
 type CombinedProps = Props & DispatchProps & ConnectedProps & InjectedIntlProps;
 
-export const UnsupportedBrowser = ({
->>>>>>> 9535a3db
+export const _UnsupportedBrowser = ({
   children,
   hasCookieSupport,
   hasIndexedDbSupport,
@@ -110,20 +106,6 @@
 
 export const UnsupportedBrowser = injectIntl(
   connect(
-<<<<<<< HEAD
-    (state: RootState): ConnectedProps => {
-      return {
-        hasCookieSupport: RuntimeSelector.hasCookieSupport(state),
-        hasIndexedDbSupport: RuntimeSelector.hasIndexedDbSupport(state),
-        isCheckingSupport: RuntimeSelector.isChecking(state),
-        isSupportedBrowser: RuntimeSelector.isSupportedBrowser(state),
-      };
-    },
-    (dispatch: ThunkDispatch): DispatchProps => {
-      return {};
-    }
-  )(_UnsupportedBrowser)
-=======
     (state: RootState) => ({
       hasCookieSupport: RuntimeSelector.hasCookieSupport(state),
       hasIndexedDbSupport: RuntimeSelector.hasIndexedDbSupport(state),
@@ -131,6 +113,5 @@
       isSupportedBrowser: RuntimeSelector.isSupportedBrowser(state),
     }),
     (dispatch: ThunkDispatch): DispatchProps => ({})
-  )(UnsupportedBrowser)
->>>>>>> 9535a3db
+  )(_UnsupportedBrowser)
 );