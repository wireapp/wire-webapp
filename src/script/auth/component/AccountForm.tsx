/*
 * Wire
 * Copyright (C) 2018 Wire Swiss GmbH
 *
 * This program is free software: you can redistribute it and/or modify
 * it under the terms of the GNU General Public License as published by
 * the Free Software Foundation, either version 3 of the License, or
 * (at your option) any later version.
 *
 * This program is distributed in the hope that it will be useful,
 * but WITHOUT ANY WARRANTY; without even the implied warranty of
 * MERCHANTABILITY or FITNESS FOR A PARTICULAR PURPOSE. See the
 * GNU General Public License for more details.
 *
 * You should have received a copy of the GNU General Public License
 * along with this program. If not, see http://www.gnu.org/licenses/.
 *
 */

import {ValidationUtil} from '@wireapp/commons';
import {Button, Checkbox, CheckboxLabel, ErrorMessage, Form, Input, InputBlock, Small} from '@wireapp/react-ui-kit';
import * as React from 'react';
import {FormattedHTMLMessage, InjectedIntlProps, injectIntl} from 'react-intl';
import {connect} from 'react-redux';
import {accountFormStrings} from '../../strings';
import {Config} from '../config';
import EXTERNAL_ROUTE from '../externalRoute';
import ROOT_ACTIONS from '../module/action/';
import BackendError from '../module/action/BackendError';
import ValidationError from '../module/action/ValidationError';
import {RootState, ThunkDispatch} from '../module/reducer';
import {RegistrationDataState} from '../module/reducer/authReducer';
import * as AuthSelector from '../module/selector/AuthSelector';
import * as AccentColor from '../util/AccentColor';
import {parseError, parseValidationErrors} from '../util/errorUtil';

interface Props extends React.FormHTMLAttributes<HTMLFormElement> {
  beforeSubmit?: () => Promise<void>;
  onSubmit: (event: React.FormEvent<HTMLFormElement>) => void;
  submitText?: string;
}

interface ConnectedProps {
  account: RegistrationDataState;
  authError: Error;
  isFetching: boolean;
  isPersonalFlow: boolean;
}

interface DispatchProps {
  doSendActivationCode: (email: string) => Promise<void>;
  pushAccountRegistrationData: (registrationData: Partial<RegistrationDataState>) => Promise<void>;
}

interface State {
  registrationData: {
    accent_id: number;
    email: string;
    name: string;
    password: string;
    termsAccepted: boolean;
  };
  validInputs: {
    [field: string]: boolean;
  };
  validationErrors: Error[];
}

type CombinedProps = Props & ConnectedProps & DispatchProps & InjectedIntlProps;

class AccountForm extends React.PureComponent<CombinedProps, State> {
  private readonly inputs: {
<<<<<<< HEAD
    name?: React.RefObject<HTMLInputElement>;
    email?: React.RefObject<HTMLInputElement>;
    password?: React.RefObject<HTMLInputElement>;
=======
    name: React.RefObject<HTMLInputElement>;
    email: React.RefObject<HTMLInputElement>;
    password: React.RefObject<HTMLInputElement>;
    terms: React.RefObject<HTMLInputElement>;
>>>>>>> aaa46645
  } = {
    email: React.createRef<HTMLInputElement>(),
    name: React.createRef<HTMLInputElement>(),
    password: React.createRef<HTMLInputElement>(),
<<<<<<< HEAD
=======
    terms: React.createRef<HTMLInputElement>(),
>>>>>>> aaa46645
  };

  state: State = {
    registrationData: {
      accent_id: AccentColor.random().id,
      email: this.props.account.email || '',
      name: this.props.account.name || '',
      password: this.props.account.password || '',
      termsAccepted: this.props.account.termsAccepted || false,
    },
    validInputs: {
      email: true,
      name: true,
      password: true,
      terms: true,
    },
    validationErrors: [],
  };

  componentWillReceiveProps({account}: CombinedProps) {
    if (account) {
      if (account.email !== this.state.registrationData.email) {
        this.setState({
          registrationData: {
            ...this.state.registrationData,
            email: account.email,
          },
        });
      }
      if (account.name !== this.props.account.name) {
        this.setState({
          registrationData: {
            ...this.state.registrationData,
            name: account.name,
          },
        });
      }
    }
  }

  createURLForToU = () => {
    return `${EXTERNAL_ROUTE.WIRE_WEBSITE}/legal/terms/${this.props.isPersonalFlow ? 'personal' : 'teams'}/`;
  };

  handleSubmit = async (event: React.FormEvent<HTMLFormElement>) => {
    event.preventDefault();
    const validInputs: {[field: string]: boolean} = this.state.validInputs;
    const errors: Error[] = [];

    Object.entries(this.inputs).forEach(([inputKey, currentInput]) => {
      const currentInputNode = currentInput.current;
      if (inputKey !== 'password' && inputKey !== 'terms') {
        currentInputNode.value = currentInputNode.value.trim();
      }
      if (!currentInputNode.checkValidity()) {
        errors.push(ValidationError.handleValidationState(currentInputNode.name, currentInputNode.validity));
      }
      validInputs[inputKey] = currentInputNode.validity.valid;
    });

    this.setState({validInputs, validationErrors: errors});
<<<<<<< HEAD
    return Promise.resolve()
      .then(() => {
        if (errors.length > 0) {
          throw errors[0];
        }
      })
      .then(() => this.props.beforeSubmit && this.props.beforeSubmit())
      .then(() => this.props.pushAccountRegistrationData({...this.state.registrationData}))
      .then(() => this.props.doSendActivationCode(this.state.registrationData.email))
      .then(() => this.props.onSubmit(event))
      .catch(error => {
        if (error.label) {
          switch (error.label) {
            case BackendError.AUTH_ERRORS.BLACKLISTED_EMAIL:
            case BackendError.AUTH_ERRORS.INVALID_EMAIL:
            case BackendError.AUTH_ERRORS.KEY_EXISTS: {
              this.inputs.email.current.setCustomValidity(error.label);
              this.setState(state => ({validInputs: {...state.validInputs, email: false}}));
              break;
            }
            case BackendError.AUTH_ERRORS.INVALID_CREDENTIALS:
            case BackendError.GENERAL_ERRORS.UNAUTHORIZED: {
              this.inputs.email.current.setCustomValidity(error.label);
              this.inputs.password.current.setCustomValidity(error.label);
              this.setState(state => ({validInputs: {...state.validInputs, email: false, password: false}}));
              break;
            }
            default: {
              const isValidationError = Object.values(ValidationError.ERROR).some(errorType =>
                error.label.endsWith(errorType)
              );
              if (!isValidationError) {
                throw error;
              }
=======
    try {
      if (errors.length > 0) {
        throw errors[0];
      }
      await (this.props.beforeSubmit && this.props.beforeSubmit());
      await this.props.pushAccountRegistrationData({...this.state.registrationData});
      await this.props.doSendActivationCode(this.state.registrationData.email);
      return this.props.onSubmit(event);
    } catch (error) {
      if (error.label) {
        switch (error.label) {
          case BackendError.AUTH_ERRORS.BLACKLISTED_EMAIL:
          case BackendError.AUTH_ERRORS.INVALID_EMAIL:
          case BackendError.AUTH_ERRORS.KEY_EXISTS: {
            this.setState(state => ({validInputs: {...state.validInputs, email: false}}));
            break;
          }
          case BackendError.AUTH_ERRORS.INVALID_CREDENTIALS:
          case BackendError.GENERAL_ERRORS.UNAUTHORIZED: {
            this.setState(state => ({validInputs: {...state.validInputs, email: false, password: false}}));
            break;
          }
          default: {
            const isValidationError = Object.values(ValidationError.ERROR).some(errorType =>
              error.label.endsWith(errorType)
            );
            if (!isValidationError) {
              throw error;
>>>>>>> aaa46645
            }
          }
        }
      } else {
        throw error;
      }
    }
  };

  render() {
    const {
      isFetching,
      isPersonalFlow,
      submitText,
      intl: {formatMessage: _},
    } = this.props;
    const {
      registrationData: {name, email, password, termsAccepted},
      validInputs,
    } = this.state;
    return (
      <Form onSubmit={this.handleSubmit} style={{display: 'flex', flexDirection: 'column'}}>
        <div>
          <InputBlock>
            <Input
              name="name"
              onChange={(event: React.ChangeEvent<HTMLInputElement>) =>
                this.setState({
                  registrationData: {
                    ...this.state.registrationData,
                    name: event.target.value,
                  },
                  validInputs: {...validInputs, name: true},
                })
              }
              ref={this.inputs.name}
              markInvalid={!validInputs.name}
              value={name}
              autoComplete="section-create-team username"
              placeholder={_(accountFormStrings.namePlaceholder)}
              onKeyDown={(event: React.KeyboardEvent<HTMLInputElement>) => {
                if (event.key === 'Enter') {
                  this.inputs.email.current.focus();
                }
              }}
              autoFocus
              maxLength={64}
              minLength={2}
              pattern=".{2,64}"
              required
              data-uie-name="enter-name"
            />
            <Input
              name="email"
              onChange={(event: React.ChangeEvent<HTMLInputElement>) =>
                this.setState({
                  registrationData: {
                    ...this.state.registrationData,
                    email: event.target.value,
                  },
                  validInputs: {...validInputs, email: true},
                })
              }
              ref={this.inputs.email}
              markInvalid={!validInputs.email}
              value={email}
              autoComplete="section-create-team email"
              placeholder={_(
                isPersonalFlow ? accountFormStrings.emailPersonalPlaceholder : accountFormStrings.emailTeamPlaceholder
              )}
              onKeyDown={(event: React.KeyboardEvent<HTMLInputElement>) => {
                if (event.key === 'Enter') {
                  this.inputs.password.current.focus();
                }
              }}
              maxLength={128}
              type="email"
              required
              data-uie-name="enter-email"
            />
            <Input
              name="password"
              onChange={(event: React.ChangeEvent<HTMLInputElement>) =>
                this.setState({
                  registrationData: {
                    ...this.state.registrationData,
                    password: event.target.value,
                  },
                  validInputs: {...validInputs, password: true},
                })
              }
              ref={this.inputs.password}
              markInvalid={!validInputs.password}
              value={password}
              autoComplete="section-create-team new-password"
              type="password"
              placeholder={_(accountFormStrings.passwordPlaceholder)}
              pattern={ValidationUtil.getNewPasswordPattern(Config.NEW_PASSWORD_MINIMUM_LENGTH)}
              required
              data-uie-name="enter-password"
            />
          </InputBlock>
          <Small
            style={{
              display: this.state.validationErrors.length ? 'none' : 'block',
              marginBottom: '32px',
              padding: '0 16px',
            }}
            data-uie-name="element-password-help"
          >
            {_(accountFormStrings.passwordHelp, {minPasswordLength: Config.NEW_PASSWORD_MINIMUM_LENGTH})}
          </Small>
          <ErrorMessage data-uie-name="error-message">{parseError(this.props.authError)}</ErrorMessage>
          <div data-uie-name="error-message">{parseValidationErrors(this.state.validationErrors)}</div>
        </div>
        <Checkbox
          ref={this.inputs.terms}
          onChange={(event: React.ChangeEvent<HTMLInputElement>) =>
            this.setState({
              registrationData: {
                ...this.state.registrationData,
                termsAccepted: event.target.checked,
              },
              validInputs: {...validInputs, terms: true},
            })
          }
          markInvalid={!validInputs.terms}
          name="accept"
          required
          checked={termsAccepted}
          data-uie-name="do-terms"
          style={{justifyContent: 'center'}}
        >
          <CheckboxLabel>
            <FormattedHTMLMessage
              {...accountFormStrings.terms}
              values={{
                linkParams: `target=_blank data-uie-name=go-terms href=${this.createURLForToU()}`,
              }}
            />
          </CheckboxLabel>
        </Checkbox>
        <Button
          disabled={!(email && name && password && termsAccepted) || isFetching}
          formNoValidate
          type="submit"
          style={{margin: '16px auto'}}
          data-uie-name="do-next"
        >
          {submitText || _(accountFormStrings.submitButton)}
        </Button>
      </Form>
    );
  }
}

export default injectIntl(
  connect(
    (state: RootState): ConnectedProps => {
      return {
        account: AuthSelector.getAccount(state),
        authError: AuthSelector.getError(state),
        isFetching: AuthSelector.isFetching(state),
        isPersonalFlow: AuthSelector.isPersonalFlow(state),
      };
    },
    (dispatch: ThunkDispatch): DispatchProps => {
      return {
        doSendActivationCode: (email: string) => dispatch(ROOT_ACTIONS.userAction.doSendActivationCode(email)),
        pushAccountRegistrationData: (registrationData: Partial<RegistrationDataState>) => {
          return dispatch(ROOT_ACTIONS.authAction.pushAccountRegistrationData(registrationData));
        },
      };
    }
  )(AccountForm)
);<|MERGE_RESOLUTION|>--- conflicted
+++ resolved
@@ -70,24 +70,15 @@
 
 class AccountForm extends React.PureComponent<CombinedProps, State> {
   private readonly inputs: {
-<<<<<<< HEAD
-    name?: React.RefObject<HTMLInputElement>;
-    email?: React.RefObject<HTMLInputElement>;
-    password?: React.RefObject<HTMLInputElement>;
-=======
     name: React.RefObject<HTMLInputElement>;
     email: React.RefObject<HTMLInputElement>;
     password: React.RefObject<HTMLInputElement>;
     terms: React.RefObject<HTMLInputElement>;
->>>>>>> aaa46645
   } = {
     email: React.createRef<HTMLInputElement>(),
     name: React.createRef<HTMLInputElement>(),
     password: React.createRef<HTMLInputElement>(),
-<<<<<<< HEAD
-=======
     terms: React.createRef<HTMLInputElement>(),
->>>>>>> aaa46645
   };
 
   state: State = {
@@ -149,42 +140,6 @@
     });
 
     this.setState({validInputs, validationErrors: errors});
-<<<<<<< HEAD
-    return Promise.resolve()
-      .then(() => {
-        if (errors.length > 0) {
-          throw errors[0];
-        }
-      })
-      .then(() => this.props.beforeSubmit && this.props.beforeSubmit())
-      .then(() => this.props.pushAccountRegistrationData({...this.state.registrationData}))
-      .then(() => this.props.doSendActivationCode(this.state.registrationData.email))
-      .then(() => this.props.onSubmit(event))
-      .catch(error => {
-        if (error.label) {
-          switch (error.label) {
-            case BackendError.AUTH_ERRORS.BLACKLISTED_EMAIL:
-            case BackendError.AUTH_ERRORS.INVALID_EMAIL:
-            case BackendError.AUTH_ERRORS.KEY_EXISTS: {
-              this.inputs.email.current.setCustomValidity(error.label);
-              this.setState(state => ({validInputs: {...state.validInputs, email: false}}));
-              break;
-            }
-            case BackendError.AUTH_ERRORS.INVALID_CREDENTIALS:
-            case BackendError.GENERAL_ERRORS.UNAUTHORIZED: {
-              this.inputs.email.current.setCustomValidity(error.label);
-              this.inputs.password.current.setCustomValidity(error.label);
-              this.setState(state => ({validInputs: {...state.validInputs, email: false, password: false}}));
-              break;
-            }
-            default: {
-              const isValidationError = Object.values(ValidationError.ERROR).some(errorType =>
-                error.label.endsWith(errorType)
-              );
-              if (!isValidationError) {
-                throw error;
-              }
-=======
     try {
       if (errors.length > 0) {
         throw errors[0];
@@ -199,11 +154,14 @@
           case BackendError.AUTH_ERRORS.BLACKLISTED_EMAIL:
           case BackendError.AUTH_ERRORS.INVALID_EMAIL:
           case BackendError.AUTH_ERRORS.KEY_EXISTS: {
+            this.inputs.email.current.setCustomValidity(error.label);
             this.setState(state => ({validInputs: {...state.validInputs, email: false}}));
             break;
           }
           case BackendError.AUTH_ERRORS.INVALID_CREDENTIALS:
           case BackendError.GENERAL_ERRORS.UNAUTHORIZED: {
+            this.inputs.email.current.setCustomValidity(error.label);
+            this.inputs.password.current.setCustomValidity(error.label);
             this.setState(state => ({validInputs: {...state.validInputs, email: false, password: false}}));
             break;
           }
@@ -213,7 +171,6 @@
             );
             if (!isValidationError) {
               throw error;
->>>>>>> aaa46645
             }
           }
         }
