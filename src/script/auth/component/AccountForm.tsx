/*
 * Wire
 * Copyright (C) 2018 Wire Swiss GmbH
 *
 * This program is free software: you can redistribute it and/or modify
 * it under the terms of the GNU General Public License as published by
 * the Free Software Foundation, either version 3 of the License, or
 * (at your option) any later version.
 *
 * This program is distributed in the hope that it will be useful,
 * but WITHOUT ANY WARRANTY; without even the implied warranty of
 * MERCHANTABILITY or FITNESS FOR A PARTICULAR PURPOSE. See the
 * GNU General Public License for more details.
 *
 * You should have received a copy of the GNU General Public License
 * along with this program. If not, see http://www.gnu.org/licenses/.
 *
 */

import {ValidationUtil} from '@wireapp/commons';
import {Button, Checkbox, CheckboxLabel, ErrorMessage, Form, Input, InputBlock, Small} from '@wireapp/react-ui-kit';
import * as React from 'react';
import {FormattedHTMLMessage, InjectedIntlProps, injectIntl} from 'react-intl';
import {connect} from 'react-redux';
import {accountFormStrings} from '../../strings';
import {Config} from '../config';
import {externalRoute as EXTERNAL_ROUTE} from '../externalRoute';
import {actionRoot as ROOT_ACTIONS} from '../module/action/';
import {BackendError} from '../module/action/BackendError';
import {ValidationError} from '../module/action/ValidationError';
import {RootState, ThunkDispatch} from '../module/reducer';
import {RegistrationDataState} from '../module/reducer/authReducer';
import * as AuthSelector from '../module/selector/AuthSelector';
import * as AccentColor from '../util/AccentColor';
import {parseError, parseValidationErrors} from '../util/errorUtil';

interface Props extends React.FormHTMLAttributes<HTMLFormElement> {
  beforeSubmit?: () => Promise<void>;
  onSubmit: (event: React.FormEvent<HTMLFormElement>) => void;
  submitText?: string;
}

interface ConnectedProps {
  account: RegistrationDataState;
  authError: Error;
  isFetching: boolean;
  isPersonalFlow: boolean;
}

interface DispatchProps {
  doSendActivationCode: (email: string) => Promise<void>;
  pushAccountRegistrationData: (registrationData: Partial<RegistrationDataState>) => Promise<void>;
}

interface State {
  registrationData: {
    accent_id: number;
    email: string;
    name: string;
    password: string;
    termsAccepted: boolean;
  };
  validInputs: {
    [field: string]: boolean;
  };
  validationErrors: Error[];
}

type CombinedProps = Props & ConnectedProps & DispatchProps & InjectedIntlProps;

class AccountForm extends React.PureComponent<CombinedProps, State> {
  private readonly inputs: {
    name: React.RefObject<HTMLInputElement>;
    email: React.RefObject<HTMLInputElement>;
    password: React.RefObject<HTMLInputElement>;
    terms: React.RefObject<HTMLInputElement>;
  } = {
    email: React.createRef<HTMLInputElement>(),
    name: React.createRef<HTMLInputElement>(),
    password: React.createRef<HTMLInputElement>(),
    terms: React.createRef<HTMLInputElement>(),
  };

  state: State = {
    registrationData: {
      accent_id: AccentColor.random().id,
      email: this.props.account.email || '',
      name: this.props.account.name || '',
      password: this.props.account.password || '',
      termsAccepted: this.props.account.termsAccepted || false,
    },
    validInputs: {
      email: true,
      name: true,
      password: true,
      terms: true,
    },
    validationErrors: [],
  };

  componentWillReceiveProps({account}: CombinedProps): void {
    if (account) {
      if (account.email !== this.state.registrationData.email) {
        this.setState({
          registrationData: {
            ...this.state.registrationData,
            email: account.email,
          },
        });
      }
      if (account.name !== this.props.account.name) {
        this.setState({
          registrationData: {
            ...this.state.registrationData,
            name: account.name,
          },
        });
      }
    }
  }

  createURLForToU = () => {
    return `${EXTERNAL_ROUTE.WIRE_WEBSITE}/legal/terms/${this.props.isPersonalFlow ? 'personal' : 'teams'}/`;
  };

  handleSubmit = async (event: React.FormEvent<HTMLFormElement>) => {
    event.preventDefault();
    const validInputs: {[field: string]: boolean} = this.state.validInputs;
    const errors: Error[] = [];

    Object.entries(this.inputs).forEach(([inputKey, currentInput]) => {
      const currentInputNode = currentInput.current;
      if (inputKey !== 'password' && inputKey !== 'terms') {
        currentInputNode.value = currentInputNode.value.trim();
      }
      if (!currentInputNode.checkValidity()) {
        errors.push(ValidationError.handleValidationState(currentInputNode.name, currentInputNode.validity));
      }
      validInputs[inputKey] = currentInputNode.validity.valid;
    });

    this.setState({validInputs, validationErrors: errors});
    try {
      if (errors.length > 0) {
        throw errors[0];
      }
      await (this.props.beforeSubmit && this.props.beforeSubmit());
      await this.props.pushAccountRegistrationData({...this.state.registrationData});
      await this.props.doSendActivationCode(this.state.registrationData.email);
      return this.props.onSubmit(event);
    } catch (error) {
      if (error && error.label) {
        switch (error.label) {
          case BackendError.AUTH_ERRORS.BLACKLISTED_EMAIL:
          case BackendError.AUTH_ERRORS.INVALID_EMAIL:
          case BackendError.AUTH_ERRORS.KEY_EXISTS: {
            this.inputs.email.current.setCustomValidity(error.label);
            this.setState(state => ({validInputs: {...state.validInputs, email: false}}));
            break;
          }
          case BackendError.AUTH_ERRORS.INVALID_CREDENTIALS:
          case BackendError.GENERAL_ERRORS.UNAUTHORIZED: {
            this.inputs.email.current.setCustomValidity(error.label);
            this.inputs.password.current.setCustomValidity(error.label);
            this.setState(state => ({validInputs: {...state.validInputs, email: false, password: false}}));
            break;
          }
          default: {
            const isValidationError = Object.values(ValidationError.ERROR).some(errorType =>
              error.label.endsWith(errorType)
            );
            if (!isValidationError) {
              throw error;
            }
          }
        }
      } else {
        // tslint:disable-next-line:no-console
        console.error('Account registration error', error);
      }
    }
  };

  render() {
    const {
      isFetching,
      isPersonalFlow,
      submitText,
      intl: {formatMessage: _},
    } = this.props;
    const {
      registrationData: {name, email, password, termsAccepted},
      validInputs,
    } = this.state;
    return (
      <Form onSubmit={this.handleSubmit} style={{display: 'flex', flexDirection: 'column'}}>
        <div>
          <InputBlock>
            <Input
              name="name"
              onChange={(event: React.ChangeEvent<HTMLInputElement>) => {
                this.inputs.name.current.setCustomValidity('');
                this.setState({
                  registrationData: {
                    ...this.state.registrationData,
                    name: event.target.value,
                  },
                  validInputs: {...validInputs, name: true},
                });
              }}
              ref={this.inputs.name}
              markInvalid={!validInputs.name}
              value={name}
              autoComplete="section-create-team username"
              placeholder={_(accountFormStrings.namePlaceholder)}
              onKeyDown={(event: React.KeyboardEvent<HTMLInputElement>) => {
                if (event.key === 'Enter') {
                  this.inputs.email.current.focus();
                }
              }}
              autoFocus
              maxLength={64}
              minLength={2}
              pattern=".{2,64}"
              required
              data-uie-name="enter-name"
            />
            <Input
              name="email"
              onChange={(event: React.ChangeEvent<HTMLInputElement>) => {
                this.inputs.email.current.setCustomValidity('');
                this.setState({
                  registrationData: {
                    ...this.state.registrationData,
                    email: event.target.value,
                  },
                  validInputs: {...validInputs, email: true},
                });
              }}
              ref={this.inputs.email}
              markInvalid={!validInputs.email}
              value={email}
              autoComplete="section-create-team email"
              placeholder={_(
                isPersonalFlow ? accountFormStrings.emailPersonalPlaceholder : accountFormStrings.emailTeamPlaceholder
              )}
              onKeyDown={(event: React.KeyboardEvent<HTMLInputElement>) => {
                if (event.key === 'Enter') {
                  this.inputs.password.current.focus();
                }
              }}
              maxLength={128}
              type="email"
              required
              data-uie-name="enter-email"
            />
            <Input
              name="password"
              onChange={(event: React.ChangeEvent<HTMLInputElement>) => {
                this.inputs.password.current.setCustomValidity('');
                this.setState({
                  registrationData: {
                    ...this.state.registrationData,
                    password: event.target.value,
                  },
                  validInputs: {...validInputs, password: true},
                });
              }}
              ref={this.inputs.password}
              markInvalid={!validInputs.password}
              value={password}
              autoComplete="section-create-team new-password"
              type="password"
              placeholder={_(accountFormStrings.passwordPlaceholder)}
              pattern={ValidationUtil.getNewPasswordPattern(Config.NEW_PASSWORD_MINIMUM_LENGTH)}
              required
              data-uie-name="enter-password"
            />
          </InputBlock>
          <Small
            style={{
              display: this.state.validationErrors.length ? 'none' : 'block',
              marginBottom: '32px',
              padding: '0 16px',
            }}
            data-uie-name="element-password-help"
          >
            {_(accountFormStrings.passwordHelp, {minPasswordLength: Config.NEW_PASSWORD_MINIMUM_LENGTH})}
          </Small>
          <ErrorMessage data-uie-name="error-message">{parseError(this.props.authError)}</ErrorMessage>
          <div data-uie-name="error-message">{parseValidationErrors(this.state.validationErrors)}</div>
        </div>
        <Checkbox
          ref={this.inputs.terms}
          onChange={(event: React.ChangeEvent<HTMLInputElement>) => {
            this.inputs.terms.current.setCustomValidity('');
            this.setState({
              registrationData: {
                ...this.state.registrationData,
                termsAccepted: event.target.checked,
              },
              validInputs: {...validInputs, terms: true},
            });
          }}
          markInvalid={!validInputs.terms}
          name="accept"
          required
          checked={termsAccepted}
          data-uie-name="do-terms"
          style={{justifyContent: 'center'}}
        >
          <CheckboxLabel>
            <FormattedHTMLMessage
              {...accountFormStrings.terms}
              values={{
                linkParams: `target=_blank data-uie-name=go-terms href=${this.createURLForToU()}`,
              }}
            />
          </CheckboxLabel>
        </Checkbox>
        <Button
          disabled={!(email && name && password && termsAccepted) || isFetching}
          formNoValidate
          type="submit"
          style={{margin: '16px auto'}}
          data-uie-name="do-next"
        >
          {submitText || _(accountFormStrings.submitButton)}
        </Button>
      </Form>
    );
  }
}

export default injectIntl(
  connect(
<<<<<<< HEAD
    (state: RootState): ConnectedProps => ({
      account: AuthSelector.getAccount(state),
      authError: AuthSelector.getError(state),
      isFetching: AuthSelector.isFetching(state),
      isPersonalFlow: AuthSelector.isPersonalFlow(state),
    }),
    (dispatch: ThunkDispatch): DispatchProps => ({
      doSendActivationCode: (email: string) => dispatch(ROOT_ACTIONS.userAction.doSendActivationCode(email)),
      pushAccountRegistrationData: (registrationData: Partial<RegistrationDataState>) => {
        return dispatch(ROOT_ACTIONS.authAction.pushAccountRegistrationData(registrationData));
      },
    })
=======
    (state: RootState): ConnectedProps => {
      return {
        account: AuthSelector.getAccount(state),
        authError: AuthSelector.getError(state),
        isFetching: AuthSelector.isFetching(state),
        isPersonalFlow: AuthSelector.isPersonalFlow(state),
      };
    },
    (dispatch: ThunkDispatch): DispatchProps => {
      return {
        doSendActivationCode: (email: string) => dispatch(ROOT_ACTIONS.userAction.doSendActivationCode(email)),
        pushAccountRegistrationData: (registrationData: Partial<RegistrationDataState>) => {
          return dispatch(ROOT_ACTIONS.authAction.pushAccountRegistrationData(registrationData));
        },
      };
    }
>>>>>>> d3b95a22
  )(AccountForm)
);<|MERGE_RESOLUTION|>--- conflicted
+++ resolved
@@ -334,7 +334,6 @@
 
 export default injectIntl(
   connect(
-<<<<<<< HEAD
     (state: RootState): ConnectedProps => ({
       account: AuthSelector.getAccount(state),
       authError: AuthSelector.getError(state),
@@ -343,27 +342,8 @@
     }),
     (dispatch: ThunkDispatch): DispatchProps => ({
       doSendActivationCode: (email: string) => dispatch(ROOT_ACTIONS.userAction.doSendActivationCode(email)),
-      pushAccountRegistrationData: (registrationData: Partial<RegistrationDataState>) => {
-        return dispatch(ROOT_ACTIONS.authAction.pushAccountRegistrationData(registrationData));
-      },
+      pushAccountRegistrationData: (registrationData: Partial<RegistrationDataState>) =>
+        dispatch(ROOT_ACTIONS.authAction.pushAccountRegistrationData(registrationData)),
     })
-=======
-    (state: RootState): ConnectedProps => {
-      return {
-        account: AuthSelector.getAccount(state),
-        authError: AuthSelector.getError(state),
-        isFetching: AuthSelector.isFetching(state),
-        isPersonalFlow: AuthSelector.isPersonalFlow(state),
-      };
-    },
-    (dispatch: ThunkDispatch): DispatchProps => {
-      return {
-        doSendActivationCode: (email: string) => dispatch(ROOT_ACTIONS.userAction.doSendActivationCode(email)),
-        pushAccountRegistrationData: (registrationData: Partial<RegistrationDataState>) => {
-          return dispatch(ROOT_ACTIONS.authAction.pushAccountRegistrationData(registrationData));
-        },
-      };
-    }
->>>>>>> d3b95a22
   )(AccountForm)
 );