/*
 * Wire
 * Copyright (C) 2019 Wire Swiss GmbH
 *
 * This program is free software: you can redistribute it and/or modify
 * it under the terms of the GNU General Public License as published by
 * the Free Software Foundation, either version 3 of the License, or
 * (at your option) any later version.
 *
 * This program is distributed in the hope that it will be useful,
 * but WITHOUT ANY WARRANTY; without even the implied warranty of
 * MERCHANTABILITY or FITNESS FOR A PARTICULAR PURPOSE. See the
 * GNU General Public License for more details.
 *
 * You should have received a copy of the GNU General Public License
 * along with this program. If not, see http://www.gnu.org/licenses/.
 *
 */

<<<<<<< HEAD
=======
import {LoginData} from '@wireapp/api-client/lib/auth';
import {ArrowIcon, Input, InputBlock, InputSubmitCombo, Loading, RoundIconButton, Select} from '@wireapp/react-ui-kit';
>>>>>>> 3c8bcb1e
import React, {useRef, useState} from 'react';

import {LoginData} from '@wireapp/api-client/lib/auth';
import {
  ArrowIcon,
  Input,
  InputBlock,
  InputSubmitCombo,
  Loading,
  QUERY,
  RoundIconButton,
  Select,
  useMatchMedia,
} from '@wireapp/react-ui-kit';
import {useIntl} from 'react-intl';

import {COUNTRY_CODES, getCountryByCode, getCountryCode} from 'Util/CountryCodes';

import {phoneLoginStrings} from '../../strings';

interface LoginFormProps {
  isFetching: boolean;
  onSubmit: (loginData: Partial<LoginData>, validationErrors: Error[]) => Promise<void>;
}

const PhoneLoginForm = ({isFetching, onSubmit}: LoginFormProps) => {
  const {formatMessage: _} = useIntl();
  const [phoneNumber, setPhoneNumber] = useState('');
  const [countryCode, setCountryCode] = useState('1');
  const [country, setCountry] = useState('US');
  const [validInput, setValidInput] = useState(true);
  const phoneInput = useRef(null);
  const countryCodeInput = useRef(null);
  const countryList = COUNTRY_CODES.map(({iso, name}) => ({
    label: name,
    value: iso,
  }));
  const expandedCountryList = [
    {label: _(phoneLoginStrings.accountCountryCode), value: 'X0'},
    {label: _(phoneLoginStrings.errorCountryCodeInvalid), value: 'X1'},
    ...countryList,
  ];
  const currentSelectValue = expandedCountryList.find(selectedCountry => selectedCountry.value === country);

  const isTiny = useMatchMedia('max-width: 480px');
  const isMobile = useMatchMedia(QUERY.mobile);

  const onCountryCodeChange = (event: React.ChangeEvent<HTMLInputElement>) => {
    const {value} = event.target;
    const codeNumbers = value.replace(/\D/g, '');
    setCountryCode(codeNumbers);
    setCountry(codeNumbers ? getCountryByCode(codeNumbers) || 'X1' : 'X0');
  };

  const onPhoneNumberChange = (event: React.ChangeEvent<HTMLInputElement>) => {
    setPhoneNumber(event.target.value);
    setValidInput(true);
  };

  const handleSubmit = (event: React.FormEvent) => {
    event.preventDefault();
    if (isFetching) {
      return;
    }
    onSubmit({phone: `+${countryCode}${phoneNumber}`}, []);
  };

  return (
    <div>
      <Select
        id="select-phone"
        onChange={country => {
          const selectedCountryValue = country?.value.toString();

          if (selectedCountryValue) {
            setCountry(selectedCountryValue);
            setCountryCode((getCountryCode(selectedCountryValue) || 'X2').toString(10));
          }
        }}
        dataUieName="select-phone"
        options={expandedCountryList}
        value={currentSelectValue}
      />

      <InputBlock>
        <InputSubmitCombo style={{background: 'none', boxShadow: 'inset 16px 16px 0 #fff, inset -100px -16px 0 #fff'}}>
          <Input
            id="enter-country-code"
            ref={countryCodeInput}
            value={`+${countryCode}`}
            onChange={onCountryCodeChange}
            data-uie-name="enter-country-code"
          />
          <Input
            id="enter-phone"
            name="phone-login"
            onChange={onPhoneNumberChange}
            style={{width: isTiny ? 'calc(100vw - 200px)' : isMobile ? 'calc(100vw - 250px)' : '280px'}}
            ref={phoneInput}
            markInvalid={!validInput}
            value={phoneNumber}
            autoComplete="section-login phone"
            pattern={'.{1,1024}'}
            type="tel"
            required
            placeholder="phone number"
            data-uie-name="enter-phone"
          />
          {isFetching ? (
            <Loading size={32} />
          ) : (
            <RoundIconButton
              disabled={!phoneNumber}
              type="submit"
              formNoValidate
              onClick={handleSubmit}
              data-uie-name="do-sign-in-phone"
            >
              <ArrowIcon />
            </RoundIconButton>
          )}
        </InputSubmitCombo>
      </InputBlock>
    </div>
  );
};
export {PhoneLoginForm};<|MERGE_RESOLUTION|>--- conflicted
+++ resolved
@@ -17,11 +17,6 @@
  *
  */
 
-<<<<<<< HEAD
-=======
-import {LoginData} from '@wireapp/api-client/lib/auth';
-import {ArrowIcon, Input, InputBlock, InputSubmitCombo, Loading, RoundIconButton, Select} from '@wireapp/react-ui-kit';
->>>>>>> 3c8bcb1e
 import React, {useRef, useState} from 'react';
 
 import {LoginData} from '@wireapp/api-client/lib/auth';
@@ -31,9 +26,9 @@
   InputBlock,
   InputSubmitCombo,
   Loading,
-  QUERY,
   RoundIconButton,
   Select,
+  QUERY,
   useMatchMedia,
 } from '@wireapp/react-ui-kit';
 import {useIntl} from 'react-intl';
