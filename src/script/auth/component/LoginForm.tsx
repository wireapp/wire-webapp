--- conflicted
+++ resolved
@@ -17,15 +17,10 @@
  *
  */
 
-<<<<<<< HEAD
-=======
-import {LoginData} from '@wireapp/api-client/lib/auth';
-import {Input, Loading, Button} from '@wireapp/react-ui-kit';
->>>>>>> 3c8bcb1e
 import React, {useRef, useState} from 'react';
 
 import {LoginData} from '@wireapp/api-client/lib/auth';
-import {Input, Loading, Button} from '@wireapp/react-ui-kit';
+import {Button, Input, Loading} from '@wireapp/react-ui-kit';
 import {useIntl} from 'react-intl';
 
 import {isValidEmail, isValidPhoneNumber, isValidUsername} from 'Util/ValidationUtil';
