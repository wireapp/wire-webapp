/*
 * Wire
 * Copyright (C) 2018 Wire Swiss GmbH
 *
 * This program is free software: you can redistribute it and/or modify
 * it under the terms of the GNU General Public License as published by
 * the Free Software Foundation, either version 3 of the License, or
 * (at your option) any later version.
 *
 * This program is distributed in the hope that it will be useful,
 * but WITHOUT ANY WARRANTY; without even the implied warranty of
 * MERCHANTABILITY or FITNESS FOR A PARTICULAR PURPOSE. See the
 * GNU General Public License for more details.
 *
 * You should have received a copy of the GNU General Public License
 * along with this program. If not, see http://www.gnu.org/licenses/.
 *
 */

<<<<<<< HEAD
import React, {useEffect, useState} from 'react';

=======
>>>>>>> 3c8bcb1e
import {RegisteredClient} from '@wireapp/api-client/lib/client/index';
import {
  COLOR,
  ContainerXS,
  DeviceIcon,
  Form,
  Input,
  Line,
  IconButton,
  Small,
  Text,
  TrashIcon,
  FlexBox,
} from '@wireapp/react-ui-kit';
import {useIntl} from 'react-intl';

import {t} from 'Util/LocalizerUtil';
import {splitFingerprint} from 'Util/StringUtil';

import {clientItemStrings} from '../../strings';
import {ValidationError} from '../module/action/ValidationError';
import {parseError, parseValidationErrors} from '../util/errorUtil';

export interface Props extends React.HTMLProps<HTMLDivElement> {
  client: RegisteredClient;
  onClick: (event: React.MouseEvent<HTMLDivElement>) => void;
  onClientRemoval: (password?: string) => void;
  requirePassword: boolean;
  selected: boolean;
  clientError?: Error;
}

const ClientItem = ({selected, onClientRemoval, onClick, client, clientError, requirePassword}: Props) => {
  const {formatMessage: _} = useIntl();
  const passwordInput = React.useRef<HTMLInputElement>(null);

  const CONFIG = {
    animationSteps: 8,
  };

  const [animationStep, setAnimationStep] = useState(selected ? CONFIG.animationSteps : 0);
  const [isSelected, setIsSelected] = useState(selected);
  const [isAnimating, setIsAnimating] = useState(false);
  const [password, setPassword] = useState('');
  const [isValidPassword, setIsValidPassword] = useState(true);
  const [validationError, setValidationError] = useState<ValidationError | null>(null);
  const [isOpen, setIsOpen] = useState(requirePassword && (isSelected || isAnimating));

  useEffect(() => {
    if (!selected && isSelected) {
      setIsAnimating(true);
      setIsSelected(false);
      setIsOpen(false);
      requestAnimationFrame(() => executeAnimateOut());
    } else if (selected && !isSelected) {
      setIsAnimating(true);
      setIsSelected(true);
      setIsOpen(true);
      requestAnimationFrame(() => executeAnimateIn());
    } else if (selected && isSelected) {
      setIsOpen(true);
    } else {
      setAnimationStep(0);
      setIsOpen(false);
    }
  }, [selected]);

  const formatId = (id = '?') => splitFingerprint(id).join(' ');

  const executeAnimateIn = (): void => {
    setAnimationStep(step => {
      if (step < CONFIG.animationSteps) {
        window.requestAnimationFrame(executeAnimateIn);
        return step + 1;
      }
      setIsAnimating(false);
      return step;
    });
  };

  const executeAnimateOut = (): void => {
    setAnimationStep(step => {
      if (step > 0) {
        window.requestAnimationFrame(executeAnimateOut);
        return step - 1;
      }
      setIsAnimating(false);
      return step;
    });
  };

  const formatDate = (dateString: string): string =>
    dateString
      ? new Date(dateString).toLocaleString('en-US', {
          day: 'numeric',
          hour: 'numeric',
          hour12: false,
          minute: 'numeric',
          month: 'short',
          weekday: 'short',
          year: 'numeric',
        })
      : '?';

  const formatName = (model: string, clazz: string): string | JSX.Element =>
    model || (
      <Text bold textTransform={'capitalize'}>
        {clazz}
      </Text>
    ) ||
    '?';

  const resetState = () => {
    setAnimationStep(selected ? CONFIG.animationSteps : 0);
    setIsAnimating(false);
  };

  const wrappedOnClick = (event: React.MouseEvent<HTMLDivElement>): void => {
    resetState();
    onClick(event);
  };

  const handlePasswordlessClientDeletion = (event: React.FormEvent): Promise<void> => {
    event.preventDefault();

    return Promise.resolve()
      .then(() => onClientRemoval())
      .catch(error => {
        if (!error.label) {
          throw error;
        }
      });
  };

  const handleSubmit = (event: React.FormEvent): Promise<void> => {
    event.preventDefault();
    let localValidationError = null;

    if (passwordInput.current) {
      if (!passwordInput.current.checkValidity()) {
        localValidationError = ValidationError.handleValidationState(
          passwordInput.current.name,
          passwordInput.current.validity,
        );
      }
      setIsValidPassword(passwordInput.current.validity.valid);
    }

    setValidationError(localValidationError);
    return Promise.resolve(localValidationError)
      .then(error => {
        if (error) {
          throw error;
        }
      })
      .then(() => onClientRemoval(password))
      .catch(error => {
        if (error.label) {
          switch (error.label) {
            default: {
              const isValidationError = Object.values(ValidationError.ERROR).some(errorType =>
                error.label.endsWith(errorType),
              );
              if (!isValidationError) {
                throw error;
              }
            }
          }
        } else {
          throw error;
        }
      });
  };

  const onPasswordChange = (event: React.ChangeEvent<HTMLInputElement>) => {
    setPassword(event.target.value);
    setIsValidPassword(true);
  };

  const animatedCardSpacing = {
    l: 32,
    m: 16,
    s: 12,
    xl: 48,
    xs: 8,
    xxs: 4,
  };

  const inputContainerHeight = 104;

  const animationPosition = animationStep / CONFIG.animationSteps;
  const smoothHeight = animationPosition * inputContainerHeight;
  const smoothMarginTop = animationPosition * animatedCardSpacing.m;

  return (
    <ContainerXS>
      <ContainerXS
        css={{
          ['&:focus-within']: {
            boxShadow: `0 0 0 1px ${COLOR.BLUE}`,
          },
          backgroundColor: selected ? '#FFF' : '',
          borderRadius: '12px',
          transition: 'background-color .35s linear',
        }}
        data-uie-value={client.model}
      >
        <ContainerXS
          onClick={(event: React.MouseEvent<HTMLDivElement>) => requirePassword && wrappedOnClick(event)}
          style={{
            cursor: requirePassword ? 'pointer' : 'auto',
            margin: `${smoothMarginTop}px 0 0 0`,
            padding: `0 ${animatedCardSpacing.m}px`,
          }}
          data-uie-name="go-remove-device"
        >
          <FlexBox>
            <div
              style={{
                flexBasis: animatedCardSpacing.l,
                margin: isOpen ? `${18 - smoothMarginTop / 2}px 0 0 0` : 'auto',
              }}
            >
              <DeviceIcon color="#323639" />
            </div>
            <div style={{flexGrow: 1, marginTop: isOpen ? smoothMarginTop : 0}}>
              {client.model && (
                <Text bold block color="#323639" data-uie-name="device-header-model">
                  {formatName(client.model, client.class)}
                </Text>
              )}
              <Small block data-uie-name="device-id">{`ID: ${formatId(client.id)}`}</Small>
              <Small block>{formatDate(client.time)}</Small>
            </div>
            {!requirePassword && (
              <IconButton
                aria-label={t('modalAccountRemoveDeviceAction')}
                data-uie-name="do-remove-device"
                formNoValidate
                onClick={handlePasswordlessClientDeletion}
                style={{margin: 'auto'}}
                type="submit"
              >
                <TrashIcon />
              </IconButton>
            )}
          </FlexBox>
          <Line
            color="rgba(51, 55, 58, .04)"
            style={{
              backgroundColor: 'transparent',
              margin: `${animatedCardSpacing.xxs}px 0 0 ${animatedCardSpacing.l}px`,
            }}
          />
        </ContainerXS>
        {isOpen && (
          <ContainerXS style={{overflow: 'hidden'}}>
            <Form>
              <FlexBox
                css={{
                  alignItems: 'center',
                  margin: `${animatedCardSpacing.s}px ${animatedCardSpacing.m}px 0px ${animatedCardSpacing.xl}px`,
                  maxHeight: smoothHeight,
                }}
              >
                <FlexBox css={{flexGrow: 1, marginRight: `${animatedCardSpacing.s}px`}}>
                  <Input
                    id="remove-device-password"
                    autoComplete="section-login password"
                    data-uie-name="remove-device-password"
                    ref={passwordInput}
                    name="password"
                    label={t('modalAccountRemoveDevicePlaceholder')}
                    onChange={onPasswordChange}
                    pattern=".{1,1024}"
                    placeholder={_(clientItemStrings.passwordPlaceholder)}
                    required
                    type="password"
                    value={password}
                  />
                </FlexBox>
                <IconButton
                  aria-label={t('modalAccountRemoveDeviceAction')}
                  data-uie-name="do-remove-device"
                  disabled={!password || !isValidPassword}
                  formNoValidate
                  css={{margin: `0 ${animatedCardSpacing.xs}px`}}
                  onClick={handleSubmit}
                  type="submit"
                >
                  <TrashIcon />
                </IconButton>
              </FlexBox>
            </Form>
          </ContainerXS>
        )}
      </ContainerXS>
      {validationError && selected ? (
        <div style={{margin: `${animatedCardSpacing.m}px 0 0 0`}}>{parseValidationErrors(validationError)}</div>
      ) : clientError && selected ? (
        <div style={{margin: `${animatedCardSpacing.m}px 0 0 0`}} data-uie-name="error-message">
          {parseError(clientError)}
        </div>
      ) : null}
    </ContainerXS>
  );
};

export {ClientItem};<|MERGE_RESOLUTION|>--- conflicted
+++ resolved
@@ -17,24 +17,21 @@
  *
  */
 
-<<<<<<< HEAD
 import React, {useEffect, useState} from 'react';
 
-=======
->>>>>>> 3c8bcb1e
 import {RegisteredClient} from '@wireapp/api-client/lib/client/index';
 import {
   COLOR,
   ContainerXS,
   DeviceIcon,
+  FlexBox,
   Form,
+  IconButton,
   Input,
   Line,
-  IconButton,
   Small,
   Text,
   TrashIcon,
-  FlexBox,
 } from '@wireapp/react-ui-kit';
 import {useIntl} from 'react-intl';
 
