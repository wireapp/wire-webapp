--- conflicted
+++ resolved
@@ -19,33 +19,8 @@
 
 import {APIClient} from '@wireapp/api-client';
 import {Account} from '@wireapp/core';
-<<<<<<< HEAD
-import {IndexedDBEngine} from '@wireapp/store-engine-dexie';
-import Dexie from 'dexie';
-import {StorageSchemata} from '../storage';
-
-const storeEngineProvider = async (storeName: string) => {
-  const db = new Dexie(storeName);
-  const databaseSchemata = StorageSchemata.SCHEMATA;
-  databaseSchemata.forEach(({schema, upgrade, version}) => {
-    if (upgrade) {
-      return db
-        .version(version)
-        .stores(schema)
-        .upgrade((transaction: Dexie.Transaction) => upgrade(transaction, db));
-    }
-    return db.version(version).stores(schema);
-  });
-  const engine = new IndexedDBEngine();
-  await engine.initWithDb(db);
-  return engine;
-};
-
-const configureCore = (apiClient: APIClient) => new Account(apiClient, storeEngineProvider);
-=======
 import {providePermanentEngine} from './StoreEngineProvider';
 
 const configureCore = (apiClient: APIClient) => new Account(apiClient, providePermanentEngine);
->>>>>>> 496ace56
 
 export {configureCore};