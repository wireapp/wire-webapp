--- conflicted
+++ resolved
@@ -1,10 +1,6 @@
 /*
  * Wire
-<<<<<<< HEAD
  * Copyright (C) 2019 Wire Swiss GmbH
-=======
- * Copyright (C) 2018 Wire Swiss GmbH
->>>>>>> ac2bf973
  *
  * This program is free software: you can redistribute it and/or modify
  * it under the terms of the GNU General Public License as published by
@@ -21,11 +17,7 @@
  *
  */
 
-<<<<<<< HEAD
-const supportedLocales: string[] = [
-=======
 export const supportedLocales: string[] = [
->>>>>>> ac2bf973
   'cs-CZ',
   'da-DK',
   'de-DE',
