--- conflicted
+++ resolved
@@ -48,11 +48,7 @@
 import {pathWithParams} from '../util/urlUtil';
 import Page from './Page';
 
-<<<<<<< HEAD
-interface Props extends React.HTMLAttributes<ChooseHandle>, RouteComponentProps<{}> {}
-=======
-interface Props extends React.HTMLProps<_ChooseHandle>, RouteComponentProps {}
->>>>>>> c46a0718
+interface Props extends React.HTMLProps<ChooseHandle>, RouteComponentProps {}
 
 interface ConnectedProps {
   hasUnsetMarketingConsent: boolean;
@@ -161,26 +157,6 @@
 export default injectIntl(
   withRouter(
     connect(
-<<<<<<< HEAD
-      (state: RootState): ConnectedProps => {
-        return {
-          hasUnsetMarketingConsent: SelfSelector.hasUnsetConsent(state, ConsentType.MARKETING) || false,
-          isFetching: SelfSelector.isFetching(state),
-          isTeamFlow: AuthSelector.isTeamFlow(state),
-          name: SelfSelector.getSelfName(state),
-        };
-      },
-      (dispatch: ThunkDispatch): DispatchProps => {
-        return {
-          checkHandles: (handles: string[]) => dispatch(ROOT_ACTIONS.userAction.checkHandles(handles)),
-          doGetConsents: () => dispatch(ROOT_ACTIONS.selfAction.doGetConsents()),
-          doSetConsent: (consentType: ConsentType, value: number) =>
-            dispatch(ROOT_ACTIONS.selfAction.doSetConsent(consentType, value)),
-          setHandle: (handle: string) => dispatch(ROOT_ACTIONS.selfAction.setHandle(handle)),
-        };
-      }
-    )(ChooseHandle)
-=======
       (state: RootState): ConnectedProps => ({
         hasUnsetMarketingConsent: SelfSelector.hasUnsetConsent(state, ConsentType.MARKETING) || false,
         isFetching: SelfSelector.isFetching(state),
@@ -193,8 +169,7 @@
         doSetConsent: (consentType: ConsentType, value: number) =>
           dispatch(ROOT_ACTIONS.selfAction.doSetConsent(consentType, value)),
         setHandle: (handle: string) => dispatch(ROOT_ACTIONS.selfAction.setHandle(handle)),
-      })
-    )(_ChooseHandle)
->>>>>>> c46a0718
-  )
+      }),
+    )(ChooseHandle),
+  ),
 );