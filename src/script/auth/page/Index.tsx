--- conflicted
+++ resolved
@@ -44,18 +44,13 @@
     <Page>
       <ContainerXS centerText verticalCenter style={{width: '380px'}}>
         <Logo scale={1.68} style={{marginBottom: '80px'}} data-uie-name="ui-wire-logo" />
-<<<<<<< HEAD
-        <Text block center style={{fontSize: '32px', fontWeight: 300, marginBottom: '48px'}}>
-          {_(indexStrings.welcome, {brandName: Config.getConfig().BACKEND_NAME})}
-=======
         <Text
           block
           center
           style={{fontSize: '32px', fontWeight: 300, marginBottom: '48px'}}
           data-uie-name="welcome-text"
         >
-          {_(indexStrings.welcome, {brandName: Config.getConfig().BRAND_NAME})}
->>>>>>> c50a5c66
+          {_(indexStrings.welcome, {brandName: Config.getConfig().BACKEND_NAME})}
         </Text>
         {Config.getConfig().FEATURE.ENABLE_ACCOUNT_REGISTRATION ? (
           <>
