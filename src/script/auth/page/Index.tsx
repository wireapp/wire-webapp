/*
 * Wire
 * Copyright (C) 2018 Wire Swiss GmbH
 *
 * This program is free software: you can redistribute it and/or modify
 * it under the terms of the GNU General Public License as published by
 * the Free Software Foundation, either version 3 of the License, or
 * (at your option) any later version.
 *
 * This program is distributed in the hope that it will be useful,
 * but WITHOUT ANY WARRANTY; without even the implied warranty of
 * MERCHANTABILITY or FITNESS FOR A PARTICULAR PURPOSE. See the
 * GNU General Public License for more details.
 *
 * You should have received a copy of the GNU General Public License
 * along with this program. If not, see http://www.gnu.org/licenses/.
 *
 */

import {
  Bold,
  COLOR,
  Column,
  Columns,
  ContainerXS,
  ICON_NAME,
  Link,
  Logo,
  RoundIconButton,
  Text,
} from '@wireapp/react-ui-kit';
import * as React from 'react';
import {InjectedIntlProps, injectIntl} from 'react-intl';
import {connect} from 'react-redux';
import {Redirect, RouteComponentProps} from 'react-router';
import {indexStrings} from '../../strings';
import {Config} from '../config';
import {RootState, ThunkDispatch} from '../module/reducer';
import * as LanguageSelector from '../module/selector/LanguageSelector';
import {ROUTE} from '../route';
import {isDesktopApp, isMacOS} from '../Runtime';
import {pathWithParams} from '../util/urlUtil';
import Page from './Page';

interface Props extends React.HTMLAttributes<Index>, RouteComponentProps {}

interface ConnectedProps {
  language: string;
}

interface DispatchProps {}

interface State {}

class Index extends React.Component<Props & ConnectedProps & DispatchProps & InjectedIntlProps, State> {
  onRegisterPersonalClick = () => {
    this.props.history.push(ROUTE.CREATE_ACCOUNT);
  };

  onRegisterTeamClick = () => {
    this.props.history.push(ROUTE.CREATE_TEAM);
  };

  onLoginClick = () => {
    this.props.history.push(ROUTE.LOGIN);
  };

  render() {
    const {
      intl: {formatMessage: _},
    } = this.props;
    const isMacOsWrapper = isDesktopApp() && isMacOS();
    return (
      <Page>
        {!Config.FEATURE.ENABLE_ACCOUNT_REGISTRATION && (
          <Redirect to={pathWithParams(ROUTE.LOGIN)} data-uie-name="redirect-login" />
        )}
        <ContainerXS centerText verticalCenter>
          <Logo scale={1.68} data-uie-name="ui-wire-logo" />
          <Columns style={{margin: '70px auto'}}>
            <Column style={{marginLeft: isMacOsWrapper ? 0 : 16}}>
              <Link onClick={this.onRegisterPersonalClick} data-uie-name="go-register-personal">
                <RoundIconButton
                  icon={ICON_NAME.PROFILE}
                  backgroundColor={COLOR.GREEN}
                  style={{marginBottom: 12}}
                  size={72}
                  iconHeight={31}
                  iconWidth={31}
                />
                <Bold fontSize="24px" color={COLOR.LINK}>
                  {_(indexStrings.createAccountForPersonalUse)}
                </Bold>
                <br />
                <Text
                  block
                  center
                  light
                  fontSize="16px"
                  color={COLOR.LINK}
                  style={{
                    marginTop: 8,
                  }}
                >
                  {_(indexStrings.createPersonalAccount)}
                </Text>
              </Link>
            </Column>
            {!isMacOsWrapper && (
              <Column>
                <Link onClick={this.onRegisterTeamClick} data-uie-name="go-register-team">
                  <RoundIconButton
                    style={{marginBottom: 12}}
                    size={72}
                    icon={ICON_NAME.TEAM}
                    iconHeight={31}
                    iconWidth={31}
                  />
                  <Bold fontSize="24px" color={COLOR.LINK}>
                    {_(indexStrings.createAccountForOrganizations)}
                  </Bold>
                  <br />
                  <Text
                    block
                    center
                    light
                    fontSize="16px"
                    color={COLOR.LINK}
                    style={{
                      marginTop: 8,
                    }}
                  >
                    {_(indexStrings.createTeam)}
                  </Text>
                </Link>
              </Column>
            )}
          </Columns>
          <Text>{_(indexStrings.loginInfo)}</Text>
          <br />
          <Link fontSize="24px" textTransform="none" onClick={this.onLoginClick} data-uie-name="go-login">
            {_(indexStrings.login)}
          </Link>
        </ContainerXS>
      </Page>
    );
  }
}

export default injectIntl(
  connect(
<<<<<<< HEAD
    (state: RootState): ConnectedProps => {
      return {language: LanguageSelector.getLanguage(state)};
    },
    (dispatch: ThunkDispatch): DispatchProps => {
      return {};
    }
  )(Index)
=======
    (state: RootState): ConnectedProps => ({language: LanguageSelector.getLanguage(state)}),
    (dispatch: ThunkDispatch): DispatchProps => ({})
  )(_Index)
>>>>>>> c46a0718
);<|MERGE_RESOLUTION|>--- conflicted
+++ resolved
@@ -149,17 +149,7 @@
 
 export default injectIntl(
   connect(
-<<<<<<< HEAD
-    (state: RootState): ConnectedProps => {
-      return {language: LanguageSelector.getLanguage(state)};
-    },
-    (dispatch: ThunkDispatch): DispatchProps => {
-      return {};
-    }
-  )(Index)
-=======
     (state: RootState): ConnectedProps => ({language: LanguageSelector.getLanguage(state)}),
-    (dispatch: ThunkDispatch): DispatchProps => ({})
-  )(_Index)
->>>>>>> c46a0718
+    (dispatch: ThunkDispatch): DispatchProps => ({}),
+  )(Index),
 );