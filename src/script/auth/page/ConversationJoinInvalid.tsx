/*
 * Wire
 * Copyright (C) 2018 Wire Swiss GmbH
 *
 * This program is free software: you can redistribute it and/or modify
 * it under the terms of the GNU General Public License as published by
 * the Free Software Foundation, either version 3 of the License, or
 * (at your option) any later version.
 *
 * This program is distributed in the hope that it will be useful,
 * but WITHOUT ANY WARRANTY; without even the implied warranty of
 * MERCHANTABILITY or FITNESS FOR A PARTICULAR PURPOSE. See the
 * GNU General Public License for more details.
 *
 * You should have received a copy of the GNU General Public License
 * along with this program. If not, see http://www.gnu.org/licenses/.
 *
 */
import {COLOR, ContainerXS, H2, Text} from '@wireapp/react-ui-kit';
import * as React from 'react';
import {FormattedHTMLMessage, InjectedIntlProps, injectIntl} from 'react-intl';
import {connect} from 'react-redux';
import {conversationJoinStrings} from '../../strings';
import UnsupportedBrowser from '../component/UnsupportedBrowser';
import WirelessContainer from '../component/WirelessContainer';
import {Config} from '../config';
import {RootState, ThunkDispatch} from '../module/reducer';

interface Props extends React.HTMLAttributes<ConversationJoinInvalid> {}

interface ConnectedProps {}

interface DispatchProps {}

interface State {}

class ConversationJoinInvalid extends React.PureComponent<
  Props & ConnectedProps & DispatchProps & InjectedIntlProps,
  State
> {
  state = {};

  render() {
    const {
      intl: {formatMessage: _},
    } = this.props;
    return (
      <UnsupportedBrowser isTemporaryGuest>
        <WirelessContainer>
          <ContainerXS style={{margin: 'auto 0'}}>
            <H2
              style={{fontWeight: 500, marginBottom: '10px', marginTop: '0'}}
              color={COLOR.GRAY}
              data-uie-name="status-invalid-headline"
            >
              <FormattedHTMLMessage
                {...conversationJoinStrings.invalidHeadline}
                values={{brandName: Config.BRAND_NAME}}
              />
            </H2>
            <Text style={{fontSize: '16px', marginTop: '10px'}} data-uie-name="status-invalid-text">
              {_(conversationJoinStrings.invalidSubhead)}
            </Text>
          </ContainerXS>
        </WirelessContainer>
      </UnsupportedBrowser>
    );
  }
}

export default injectIntl(
  connect(
<<<<<<< HEAD
    (state: RootState): ConnectedProps => {
      return {};
    },
    (dispatch: ThunkDispatch): DispatchProps => {
      return {};
    }
  )(ConversationJoinInvalid)
=======
    (state: RootState): ConnectedProps => ({}),
    (dispatch: ThunkDispatch): DispatchProps => ({})
  )(_ConversationJoinInvalid)
>>>>>>> c46a0718
);<|MERGE_RESOLUTION|>--- conflicted
+++ resolved
@@ -70,17 +70,7 @@
 
 export default injectIntl(
   connect(
-<<<<<<< HEAD
-    (state: RootState): ConnectedProps => {
-      return {};
-    },
-    (dispatch: ThunkDispatch): DispatchProps => {
-      return {};
-    }
-  )(ConversationJoinInvalid)
-=======
     (state: RootState): ConnectedProps => ({}),
-    (dispatch: ThunkDispatch): DispatchProps => ({})
-  )(_ConversationJoinInvalid)
->>>>>>> c46a0718
+    (dispatch: ThunkDispatch): DispatchProps => ({}),
+  )(ConversationJoinInvalid),
 );