/*
 * Wire
 * Copyright (C) 2019 Wire Swiss GmbH
 *
 * This program is free software: you can redistribute it and/or modify
 * it under the terms of the GNU General Public License as published by
 * the Free Software Foundation, either version 3 of the License, or
 * (at your option) any later version.
 *
 * This program is distributed in the hope that it will be useful,
 * but WITHOUT ANY WARRANTY; without even the implied warranty of
 * MERCHANTABILITY or FITNESS FOR A PARTICULAR PURPOSE. See the
 * GNU General Public License for more details.
 *
 * You should have received a copy of the GNU General Public License
 * along with this program. If not, see http://www.gnu.org/licenses/.
 *
 */

import {ReactWrapper} from 'enzyme';
import {createMemoryHistory} from 'history';
import React from 'react';
import waitForExpect from 'wait-for-expect';
import {actionRoot} from '../module/action';
import {BackendError} from '../module/action/BackendError';
import {initialRootState} from '../module/reducer';
import {ROUTE} from '../route';
import {mockStoreFactory} from '../util/test/mockStoreFactory';
import {mountComponent} from '../util/test/TestUtil';
import CheckPassword from './CheckPassword';

describe('"CheckPassword"', () => {
  let wrapper: ReactWrapper;

  const passwordInput = () => wrapper.find('input[data-uie-name="enter-password"]').first();
  const loginButton = () => wrapper.find('button[data-uie-name="do-sign-in"]').first();
  const errorMessage = (errorLabel?: string) =>
    wrapper.find(`[data-uie-name="error-message"]${errorLabel ? `[data-uie-value="${errorLabel}"]` : ''}`);

  it('has disabled submit button as long as there is no input', () => {
    wrapper = mountComponent(
      <CheckPassword />,
      mockStoreFactory()({
        ...initialRootState,
        runtimeState: {
          hasCookieSupport: true,
          hasIndexedDbSupport: true,
          isSupportedBrowser: true,
        },
      }),
    );

    expect(passwordInput().exists())
      .withContext('password input is present')
      .toBe(true);

    expect(loginButton().exists())
      .withContext('submit button is present')
      .toBe(true);

    expect(loginButton().props().disabled)
      .withContext('submit button is disabled')
      .toBe(true);

    passwordInput().simulate('change', {target: {value: 'e'}});

    expect(loginButton().props().disabled)
      .withContext('submit button should be enabled')
      .toBe(false);
  });

  it('navigates to the history page on valid password', async () => {
    const history = createMemoryHistory();
    const historyPushSpy = spyOn(history, 'push');

    spyOn(actionRoot.authAction, 'doLogin').and.returnValue(() => Promise.resolve());

    wrapper = mountComponent(
      <CheckPassword />,
      mockStoreFactory()({
        ...initialRootState,
        runtimeState: {
          hasCookieSupport: true,
          hasIndexedDbSupport: true,
          isSupportedBrowser: true,
        },
      }),
      history,
    );

    passwordInput().simulate('change', {target: {value: 'e'}});

    expect(loginButton().props().disabled)
      .withContext('submit button should be enabled')
      .toBe(false);

    loginButton().simulate('click');

    await waitForExpect(() => {
      expect(actionRoot.authAction.doLogin)
        .withContext('action was called')
        .toHaveBeenCalled();

      expect(historyPushSpy)
        .withContext('navigation to history page was triggered')
        .toHaveBeenCalledWith(ROUTE.HISTORY_INFO as any);
    });
  });

  it('handles invalid credentials', async () => {
    const error = new BackendError({code: 404, label: BackendError.LABEL.INVALID_CREDENTIALS});
    spyOn(actionRoot.authAction, 'doLogin').and.returnValue(() => Promise.reject(error));

    wrapper = mountComponent(
      <CheckPassword />,
      mockStoreFactory()({
        ...initialRootState,
        runtimeState: {
          hasCookieSupport: true,
          hasIndexedDbSupport: true,
          isSupportedBrowser: true,
        },
      }),
    );

    passwordInput().simulate('change', {target: {value: 'e'}});

    expect(loginButton().props().disabled)
      .withContext('submit button should be enabled')
      .toBe(false);

    loginButton().simulate('click');

    await waitForExpect(() => {
      expect(actionRoot.authAction.doLogin)
        .withContext('action was called')
<<<<<<< HEAD
        .toHaveBeenCalledTimes(1);
    });
    await waitForExpect(() => {
      wrapper.update();
      expect(errorMessage(BackendError.LABEL.INVALID_CREDENTIALS).exists())
=======
        .toHaveBeenCalled();

      expect(errorMessage().text())
>>>>>>> 968629e0
        .withContext('Shows invalid credentials error')
        .toBe(true);
    });
  });

  it('handles too many devices', async () => {
    const history = createMemoryHistory();
    const historyPushSpy = spyOn(history, 'push');

    const error = new BackendError({code: 404, label: BackendError.LABEL.TOO_MANY_CLIENTS});
    spyOn(actionRoot.authAction, 'doLogin').and.returnValue(() => Promise.reject(error));

    wrapper = mountComponent(
      <CheckPassword />,
      mockStoreFactory()({
        ...initialRootState,
        runtimeState: {
          hasCookieSupport: true,
          hasIndexedDbSupport: true,
          isSupportedBrowser: true,
        },
      }),
      history,
    );

    passwordInput().simulate('change', {target: {value: 'e'}});

    expect(loginButton().props().disabled)
      .withContext('submit button should be enabled')
      .toBe(false);

    loginButton().simulate('click');

    await waitForExpect(() => {
      expect(actionRoot.authAction.doLogin)
        .withContext('action was called')
        .toHaveBeenCalled();

      expect(historyPushSpy)
        .withContext('navigation to too many clients page was triggered')
        .toHaveBeenCalledWith(ROUTE.CLIENTS as any);
    });
  });
});<|MERGE_RESOLUTION|>--- conflicted
+++ resolved
@@ -134,17 +134,12 @@
     await waitForExpect(() => {
       expect(actionRoot.authAction.doLogin)
         .withContext('action was called')
-<<<<<<< HEAD
         .toHaveBeenCalledTimes(1);
     });
     await waitForExpect(() => {
       wrapper.update();
+
       expect(errorMessage(BackendError.LABEL.INVALID_CREDENTIALS).exists())
-=======
-        .toHaveBeenCalled();
-
-      expect(errorMessage().text())
->>>>>>> 968629e0
         .withContext('Shows invalid credentials error')
         .toBe(true);
     });
