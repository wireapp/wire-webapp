/*
 * Wire
 * Copyright (C) 2018 Wire Swiss GmbH
 *
 * This program is free software: you can redistribute it and/or modify
 * it under the terms of the GNU General Public License as published by
 * the Free Software Foundation, either version 3 of the License, or
 * (at your option) any later version.
 *
 * This program is distributed in the hope that it will be useful,
 * but WITHOUT ANY WARRANTY; without even the implied warranty of
 * MERCHANTABILITY or FITNESS FOR A PARTICULAR PURPOSE. See the
 * GNU General Public License for more details.
 *
 * You should have received a copy of the GNU General Public License
 * along with this program. If not, see http://www.gnu.org/licenses/.
 *
 */

import React, {useState} from 'react';

import {
  ForbiddenPhoneNumberError,
  InvalidPhoneNumberError,
  LoginData,
  PasswordExistsError,
} from '@wireapp/api-client/lib/auth';
import {ClientType} from '@wireapp/api-client/lib/client/index';
<<<<<<< HEAD
import {Runtime} from '@wireapp/commons';
=======
>>>>>>> 3c8bcb1e
import {
  ArrowIcon,
  COLOR,
  Checkbox,
  CheckboxLabel,
  Column,
  Columns,
  Container,
  ContainerXS,
  Form,
  H1,
  IsMobile,
} from '@wireapp/react-ui-kit';
import {useIntl} from 'react-intl';
import {connect} from 'react-redux';
import {useNavigate} from 'react-router-dom';
import {AnyAction, Dispatch} from 'redux';

import {Page} from './Page';

import {loginStrings, phoneLoginStrings} from '../../strings';
import {AppAlreadyOpen} from '../component/AppAlreadyOpen';
import {PhoneLoginForm} from '../component/PhoneLoginForm';
import {RouterLink} from '../component/RouterLink';
import {actionRoot} from '../module/action';
import {ValidationError} from '../module/action/ValidationError';
import {RootState, bindActionCreators} from '../module/reducer';
import * as AuthSelector from '../module/selector/AuthSelector';
import {ROUTE} from '../route';
import {isValidationError, parseError, parseValidationErrors} from '../util/errorUtil';

type Props = React.HTMLProps<HTMLDivElement>;

const PhoneLoginComponent = ({
  pushLoginData,
  doSendPhoneLoginCode,
  isFetching,
  loginData,
}: Props & ConnectedProps & DispatchProps) => {
  const {formatMessage: _} = useIntl();
  const navigate = useNavigate();

  const [error, setError] = useState();

  const handleSubmit = async (formLoginData: Partial<LoginData>, validationErrors: Error[]) => {
    try {
      if (validationErrors.length) {
        throw validationErrors[0];
      }
      await pushLoginData({phone: formLoginData.phone});
      await doSendPhoneLoginCode({phone: formLoginData.phone});
      return navigate(ROUTE.VERIFY_PHONE_CODE);
    } catch (error) {
      switch (true) {
        case error instanceof PasswordExistsError: {
          return navigate(ROUTE.CHECK_PASSWORD);
        }
        case error instanceof ValidationError:
        case error instanceof InvalidPhoneNumberError:
        case error instanceof ForbiddenPhoneNumberError: {
          setError(error);
          break;
        }
        default: {
          setError(error);
          throw error;
        }
      }
    }
  };

  const backArrow = (
    <RouterLink to={ROUTE.LOGIN} data-uie-name="go-login">
      <ArrowIcon direction="left" color={COLOR.TEXT} style={{opacity: 0.56}} />
    </RouterLink>
  );
  return (
    <Page>
      <IsMobile>
        <div style={{margin: 16}}>{backArrow}</div>
      </IsMobile>
      <Container centerText verticalCenter style={{width: '100%'}}>
        <AppAlreadyOpen />
        <Columns>
          <IsMobile not>
            <Column style={{display: 'flex'}}>
              <div style={{margin: 'auto'}}>{backArrow}</div>
            </Column>
          </IsMobile>
          <Column style={{flexBasis: 384, flexGrow: 0, padding: 0}}>
            <ContainerXS
              centerText
              style={{display: 'flex', flexDirection: 'column', height: 428, justifyContent: 'space-between'}}
            >
              <div>
                <H1 center>{_(phoneLoginStrings.loginHead)}</H1>
                <Form style={{marginTop: 30}} data-uie-name="login">
                  <PhoneLoginForm isFetching={isFetching} onSubmit={handleSubmit} />
                  {!error ? (
                    <div style={{marginTop: '4px'}}>&nbsp;</div>
                  ) : isValidationError(error) ? (
                    parseValidationErrors(error)
                  ) : (
                    parseError(error)
                  )}
                  {!Runtime.isDesktopApp() && (
                    <Checkbox
                      onChange={(event: React.ChangeEvent<HTMLInputElement>) => {
                        pushLoginData({clientType: event.target.checked ? ClientType.TEMPORARY : ClientType.PERMANENT});
                      }}
                      checked={loginData.clientType === ClientType.TEMPORARY}
                      data-uie-name="enter-public-computer-phone-sign-in"
                      style={{justifyContent: 'center', marginTop: '12px'}}
                      aligncenter
                    >
                      <CheckboxLabel>{_(loginStrings.publicComputer)}</CheckboxLabel>
                    </Checkbox>
                  )}
                </Form>
              </div>
            </ContainerXS>
          </Column>
          <Column />
        </Columns>
      </Container>
      <IsMobile>
        <div style={{minWidth: 48}} />
      </IsMobile>
    </Page>
  );
};

type ConnectedProps = ReturnType<typeof mapStateToProps>;
const mapStateToProps = (state: RootState) => ({
  isFetching: AuthSelector.isFetching(state),
  loginData: AuthSelector.getLoginData(state),
});

type DispatchProps = ReturnType<typeof mapDispatchToProps>;
const mapDispatchToProps = (dispatch: Dispatch<AnyAction>) =>
  bindActionCreators(
    {
      doSendPhoneLoginCode: actionRoot.authAction.doSendPhoneLoginCode,
      pushLoginData: actionRoot.authAction.pushLoginData,
    },
    dispatch,
  );

const PhoneLogin = connect(mapStateToProps, mapDispatchToProps)(PhoneLoginComponent);

export {PhoneLogin};<|MERGE_RESOLUTION|>--- conflicted
+++ resolved
@@ -26,15 +26,12 @@
   PasswordExistsError,
 } from '@wireapp/api-client/lib/auth';
 import {ClientType} from '@wireapp/api-client/lib/client/index';
-<<<<<<< HEAD
 import {Runtime} from '@wireapp/commons';
-=======
->>>>>>> 3c8bcb1e
 import {
   ArrowIcon,
-  COLOR,
   Checkbox,
   CheckboxLabel,
+  COLOR,
   Column,
   Columns,
   Container,
@@ -56,7 +53,7 @@
 import {RouterLink} from '../component/RouterLink';
 import {actionRoot} from '../module/action';
 import {ValidationError} from '../module/action/ValidationError';
-import {RootState, bindActionCreators} from '../module/reducer';
+import {bindActionCreators, RootState} from '../module/reducer';
 import * as AuthSelector from '../module/selector/AuthSelector';
 import {ROUTE} from '../route';
 import {isValidationError, parseError, parseValidationErrors} from '../util/errorUtil';
