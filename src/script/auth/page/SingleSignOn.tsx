/*
 * Wire
 * Copyright (C) 2018 Wire Swiss GmbH
 *
 * This program is free software: you can redistribute it and/or modify
 * it under the terms of the GNU General Public License as published by
 * the Free Software Foundation, either version 3 of the License, or
 * (at your option) any later version.
 *
 * This program is distributed in the hope that it will be useful,
 * but WITHOUT ANY WARRANTY; without even the implied warranty of
 * MERCHANTABILITY or FITNESS FOR A PARTICULAR PURPOSE. See the
 * GNU General Public License for more details.
 *
 * You should have received a copy of the GNU General Public License
 * along with this program. If not, see http://www.gnu.org/licenses/.
 *
 */

import {ClientType} from '@wireapp/api-client/dist/client/index';
import {UrlUtil} from '@wireapp/commons';
import {
  ArrowIcon,
  COLOR,
  Column,
  Columns,
  Container,
  ContainerXS,
  H1,
  IsMobile,
  Link,
  Logo,
  Muted,
  Overlay,
  Text,
} from '@wireapp/react-ui-kit';
import React, {useEffect, useRef, useState} from 'react';
import {useIntl} from 'react-intl';
import {connect} from 'react-redux';
import {AnyAction, Dispatch} from 'redux';
import useReactRouter from 'use-react-router';
import {getLogger} from 'Util/Logger';

import {Config} from '../../Config';
import {ssoLoginStrings} from '../../strings';
import AppAlreadyOpen from '../component/AppAlreadyOpen';
import RouterLink from '../component/RouterLink';
import {BackendError} from '../module/action/BackendError';
import {RootState, bindActionCreators} from '../module/reducer';
import {QUERY_KEY, ROUTE} from '../route';
import Page from './Page';
import SingleSignOnForm from './SingleSignOnForm';

interface Props extends React.HTMLAttributes<HTMLDivElement> {}

const logger = getLogger('SingleSignOn');

const SingleSignOn = ({}: Props & ConnectedProps & DispatchProps) => {
  const {formatMessage: _} = useIntl();
  const ssoWindowRef = useRef<Window>();
  const {match} = useReactRouter<{code?: string}>();
  const [isOverlayOpen, setIsOverlayOpen] = useState(false);
  const [clientType, setClientType] = useState(ClientType.PERMANENT);

  useEffect(() => {
    const queryClientType = UrlUtil.getURLParameter(QUERY_KEY.CLIENT_TYPE);
    if (queryClientType === ClientType.TEMPORARY) {
      setClientType(ClientType.TEMPORARY);
    }
  }, []);

  const handleSSOWindow = (code: string): Promise<void> => {
    const POPUP_HEIGHT = 520;
    const POPUP_WIDTH = 480;
    const SSO_WINDOW_CLOSE_POLLING_INTERVAL = 1000;

    return new Promise<void>((resolve, reject) => {
      let timerId: number = undefined;
      let onReceiveChildWindowMessage: (event: MessageEvent) => void = undefined;
      let onParentWindowClose: (event: Event) => void = undefined;

      const onChildWindowClose = () => {
        clearInterval(timerId);
        window.removeEventListener('message', onReceiveChildWindowMessage);
        window.removeEventListener('unload', onParentWindowClose);
        setIsOverlayOpen(false);
      };

      onReceiveChildWindowMessage = (event: MessageEvent) => {
        const isExpectedOrigin = event.origin === Config.BACKEND_REST;
        if (!isExpectedOrigin) {
          onChildWindowClose();
          ssoWindowRef.current.close();
          return reject(
            new BackendError({
              code: 500,
              label: BackendError.LABEL.SSO_GENERIC_ERROR,
              message: `Origin "${event.origin}" of event "${JSON.stringify(event)}" not matching "${
                Config.BACKEND_REST
              }"`,
            }),
          );
        }

        const eventType = event.data && event.data.type;
        switch (eventType) {
          case 'AUTH_SUCCESS': {
            onChildWindowClose();
            ssoWindowRef.current.close();
            return resolve();
          }
          case 'AUTH_ERROR': {
            onChildWindowClose();
            ssoWindowRef.current.close();
            return reject(
              new BackendError({
                code: 401,
                label: event.data.payload.label || BackendError.LABEL.SSO_GENERIC_ERROR,
                message: `Authentication error: "${JSON.stringify(event.data.payload)}"`,
              }),
            );
          }
          default: {
            logger.warn(`Received unmatched event type: "${JSON.stringify(event)}"`);
          }
        }
      };
      window.addEventListener('message', onReceiveChildWindowMessage, {once: false});

      const childPosition = calculateChildPosition(POPUP_HEIGHT, POPUP_WIDTH);

      ssoWindowRef.current = window.open(
        `${Config.BACKEND_REST}/sso/initiate-login/${code}`,
        'WIRE_SSO',
        `
          height=${POPUP_HEIGHT},
          left=${childPosition.left}
          location=no,
          menubar=no,
          resizable=no,
          status=no,
          toolbar=no,
          top=${childPosition.top},
          width=${POPUP_WIDTH}
        `,
      );

      setIsOverlayOpen(true);

      if (ssoWindowRef.current) {
        timerId = window.setInterval(() => {
          if (ssoWindowRef.current && ssoWindowRef.current.closed) {
            onChildWindowClose();
            reject(new BackendError({code: 500, label: BackendError.LABEL.SSO_USER_CANCELLED_ERROR}));
          }
        }, SSO_WINDOW_CLOSE_POLLING_INTERVAL);

        onParentWindowClose = () => {
          ssoWindowRef.current.close();
          reject(new BackendError({code: 500, label: BackendError.LABEL.SSO_USER_CANCELLED_ERROR}));
        };
        window.addEventListener('unload', onParentWindowClose);
      }
    });
  };

  const calculateChildPosition = (childHeight: number, childWidth: number) => {
    const screenLeft = window.screenLeft || window.screenX;
    const screenTop = window.screenTop || window.screenY;

    const hasInnerMeasurements = window.innerHeight && window.innerWidth;

    const parentHeight = hasInnerMeasurements
      ? window.innerHeight
      : document.documentElement.clientHeight || window.screen.height;
    const parentWidth = hasInnerMeasurements
      ? window.innerWidth
      : document.documentElement.clientWidth || window.screen.width;

    const left = parentWidth / 2 - childWidth / 2 + screenLeft;
    const top = parentHeight / 2 - childHeight / 2 + screenTop;
    return {left, top};
  };
  const focusChildWindow = () => ssoWindowRef.current && ssoWindowRef.current.focus();
  const backArrow = (
    <RouterLink to={ROUTE.INDEX} data-uie-name="go-login">
      <ArrowIcon direction="left" color={COLOR.TEXT} style={{opacity: 0.56}} />
    </RouterLink>
  );

  return (
    <Page>
      {isOverlayOpen && (
        <Overlay>
          <Container centerText style={{color: COLOR.WHITE, maxWidth: '330px'}}>
            <div style={{alignItems: 'center', display: 'flex', justifyContent: 'center', marginBottom: '30px'}}>
              <Logo height={24} color={COLOR.WHITE} />
            </div>
            <Text
              style={{fontSize: '14px', fontWeight: 400, marginTop: '32px'}}
              color={COLOR.WHITE}
              data-uie-name="status-overlay-description"
            >
              {_(ssoLoginStrings.overlayDescription)}
            </Text>
            <Link
              block
              center
              style={{
                color: COLOR.WHITE,
                fontSize: '14px',
                fontWeight: 600,
                marginTop: '24px',
                textDecoration: 'underline',
                textTransform: 'none',
              }}
              onClick={focusChildWindow}
              data-uie-name="do-focus-child-window"
            >
              {_(ssoLoginStrings.overlayFocusLink)}
            </Link>
          </Container>
        </Overlay>
      )}
      <IsMobile>
        <div style={{margin: 16}}>{backArrow}</div>
      </IsMobile>
      <Container centerText verticalCenter style={{width: '100%'}}>
        <AppAlreadyOpen />
        <Columns>
          <IsMobile not>
            <Column style={{display: 'flex'}}>
              <div style={{margin: 'auto'}}>{backArrow}</div>
            </Column>
          </IsMobile>
          <Column style={{flexBasis: 384, flexGrow: 0, padding: 0}}>
            <ContainerXS
              centerText
              style={{display: 'flex', flexDirection: 'column', height: 428, justifyContent: 'space-between'}}
            >
              <div>
                <H1 center>{_(ssoLoginStrings.headline)}</H1>
<<<<<<< HEAD
                <Muted>
                  {_(
                    Config.FEATURE.ENABLE_DOMAIN_DISCOVERY
                      ? ssoLoginStrings.subheadCodeOrEmail
                      : ssoLoginStrings.subheadCode,
                  )}
                </Muted>
                <SingleSignOnForm doLogin={handleSSOWindow} initialCode={match.params.code} />
=======
                <Muted>{_(ssoLoginStrings.subhead)}</Muted>
                <SingleSignOnForm
                  doLogin={handleSSOWindow}
                  initialCode={match.params.code}
                  initialClientType={clientType}
                />
>>>>>>> 1eb2067f
              </div>
            </ContainerXS>
          </Column>
          <Column />
        </Columns>
      </Container>
    </Page>
  );
};

type ConnectedProps = ReturnType<typeof mapStateToProps>;
const mapStateToProps = (state: RootState) => ({});

type DispatchProps = ReturnType<typeof mapDispatchToProps>;
const mapDispatchToProps = (dispatch: Dispatch<AnyAction>) => bindActionCreators({}, dispatch);

export default connect(mapStateToProps, mapDispatchToProps)(SingleSignOn);<|MERGE_RESOLUTION|>--- conflicted
+++ resolved
@@ -240,7 +240,6 @@
             >
               <div>
                 <H1 center>{_(ssoLoginStrings.headline)}</H1>
-<<<<<<< HEAD
                 <Muted>
                   {_(
                     Config.FEATURE.ENABLE_DOMAIN_DISCOVERY
@@ -248,15 +247,11 @@
                       : ssoLoginStrings.subheadCode,
                   )}
                 </Muted>
-                <SingleSignOnForm doLogin={handleSSOWindow} initialCode={match.params.code} />
-=======
-                <Muted>{_(ssoLoginStrings.subhead)}</Muted>
                 <SingleSignOnForm
                   doLogin={handleSSOWindow}
                   initialCode={match.params.code}
                   initialClientType={clientType}
                 />
->>>>>>> 1eb2067f
               </div>
             </ContainerXS>
           </Column>
