--- conflicted
+++ resolved
@@ -249,7 +249,6 @@
               centerText
               style={{display: 'flex', flexDirection: 'column', height: 428, justifyContent: 'space-between'}}
             >
-<<<<<<< HEAD
               {twoFactorLoginData && (
                 <div>
                   <H2 center>{_(loginStrings.twoFactorLoginTitle)}</H2>
@@ -293,7 +292,6 @@
                       )}
                       {!Runtime.isDesktopApp() && (
                         <Checkbox
-                          tabIndex={3}
                           onChange={(event: React.ChangeEvent<HTMLInputElement>) => {
                             pushLoginData({
                               clientType: event.target.checked ? ClientType.TEMPORARY : ClientType.PERMANENT,
@@ -303,77 +301,33 @@
                           data-uie-name="enter-public-computer-sign-in"
                           style={{justifyContent: 'center', marginTop: '12px'}}
                         >
-                          <CheckboxLabel>{_(loginStrings.publicComputer)}</CheckboxLabel>
+                          <CheckboxLabel htmlFor="enter-public-computer-sign-in">
+                            {_(loginStrings.publicComputer)}
+                          </CheckboxLabel>
                         </Checkbox>
                       )}
                     </Form>
                   </div>
                   <Columns>
                     <Column>
-                      <Link onClick={forgotPassword} data-uie-name="go-forgot-password">
+                      <Link
+                        href={EXTERNAL_ROUTE.WIRE_ACCOUNT_PASSWORD_RESET}
+                        target="_blank"
+                        data-uie-name="go-forgot-password"
+                      >
                         {_(loginStrings.forgotPassword)}
                       </Link>
                     </Column>
                     {Config.getConfig().FEATURE.ENABLE_PHONE_LOGIN && (
                       <Column>
-                        <Link onClick={() => history.push(ROUTE.LOGIN_PHONE)} data-uie-name="go-sign-in-phone">
+                        <RouterLink to={ROUTE.LOGIN_PHONE} data-uie-name="go-sign-in-phone">
                           {_(loginStrings.phoneLogin)}
-                        </Link>
+                        </RouterLink>
                       </Column>
                     )}
                   </Columns>
                 </>
               )}
-=======
-              <div>
-                <H1 center>{_(loginStrings.headline)}</H1>
-                <Muted>{_(loginStrings.subhead)}</Muted>
-                <Form style={{marginTop: 30}} data-uie-name="login">
-                  <LoginForm isFetching={isFetching} onSubmit={handleSubmit} />
-                  {validationErrors.length ? (
-                    parseValidationErrors(validationErrors)
-                  ) : loginError ? (
-                    parseError(loginError)
-                  ) : (
-                    <div style={{marginTop: '4px'}}>&nbsp;</div>
-                  )}
-                  {!Runtime.isDesktopApp() && (
-                    <Checkbox
-                      id="enter-public-computer-sign-in"
-                      name="enter-public-computer-sign-in"
-                      onChange={(event: React.ChangeEvent<HTMLInputElement>) => {
-                        pushLoginData({clientType: event.target.checked ? ClientType.TEMPORARY : ClientType.PERMANENT});
-                      }}
-                      checked={loginData.clientType === ClientType.TEMPORARY}
-                      data-uie-name="enter-public-computer-sign-in"
-                      style={{justifyContent: 'center', marginTop: '12px'}}
-                    >
-                      <CheckboxLabel htmlFor="enter-public-computer-sign-in">
-                        {_(loginStrings.publicComputer)}
-                      </CheckboxLabel>
-                    </Checkbox>
-                  )}
-                </Form>
-              </div>
-              <Columns>
-                <Column>
-                  <Link
-                    href={EXTERNAL_ROUTE.WIRE_ACCOUNT_PASSWORD_RESET}
-                    target="_blank"
-                    data-uie-name="go-forgot-password"
-                  >
-                    {_(loginStrings.forgotPassword)}
-                  </Link>
-                </Column>
-                {Config.getConfig().FEATURE.ENABLE_PHONE_LOGIN && (
-                  <Column>
-                    <RouterLink to={ROUTE.LOGIN_PHONE} data-uie-name="go-sign-in-phone">
-                      {_(loginStrings.phoneLogin)}
-                    </RouterLink>
-                  </Column>
-                )}
-              </Columns>
->>>>>>> 303edcf0
             </ContainerXS>
           </Column>
           <Column />
