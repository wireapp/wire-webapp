--- conflicted
+++ resolved
@@ -100,12 +100,9 @@
   loginData,
   defaultSSOCode,
   isSendingTwoFactorCode,
-<<<<<<< HEAD
   conversationInfo,
   conversationInfoFetching,
-=======
   embedded,
->>>>>>> dc9fef4f
 }: Props & ConnectedProps & DispatchProps) => {
   const logger = getLogger('Login');
   const {formatMessage: _} = useIntl();
@@ -242,7 +239,6 @@
 
       const hasKeyAndCode = conversationKey && conversationCode;
       if (hasKeyAndCode) {
-<<<<<<< HEAD
         try {
           await doLoginAndJoin(login, conversationKey, conversationCode, undefined, getEntropy, conversationPassword);
         } catch (error) {
@@ -254,11 +250,7 @@
         }
       } else {
         await doLogin(login, getEntropy);
-=======
-        await doLoginAndJoin(login, conversationKey, conversationCode, undefined, getEntropy);
->>>>>>> dc9fef4f
-      }
-      await doLogin(login, getEntropy);
+      }
 
       if (isOauth) {
         const queryString = getOAuthQueryString(window.location);
@@ -336,7 +328,7 @@
     setTwoFactorSubmitError('');
     // Do not auto submit if already failed once
     if (!twoFactorSubmitFailedOnce) {
-      handleSubmit({...twoFactorLoginData, verificationCode: code}, []);
+      void handleSubmit({...twoFactorLoginData, verificationCode: code}, []);
     }
   };
 
@@ -372,8 +364,7 @@
       ) : (
         <Container centerText verticalCenter style={{width: '100%'}}>
           {!isValidLink && <Navigate to={ROUTE.CONVERSATION_JOIN_INVALID} replace />}
-<<<<<<< HEAD
-          <AppAlreadyOpen />
+          {!embedded && <AppAlreadyOpen />}
           {isLinkPasswordModalOpen && (
             <JoinGuestLinkPasswordModal
               onClose={() => setIsLinkPasswordModalOpen(false)}
@@ -383,9 +374,6 @@
               onSubmitPassword={submitJoinCodeWithPassword}
             />
           )}
-=======
-          {!embedded && <AppAlreadyOpen />}
->>>>>>> dc9fef4f
           <Columns>
             {!embedded && (
               <IsMobile not>
@@ -459,7 +447,7 @@
                         {!Runtime.isDesktopApp() && (
                           <Checkbox
                             onChange={(event: React.ChangeEvent<HTMLInputElement>) => {
-                              pushLoginData({
+                              void pushLoginData({
                                 clientType: event.target.checked ? ClientType.TEMPORARY : ClientType.PERMANENT,
                               });
                             }}
