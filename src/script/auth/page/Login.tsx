/*
 * Wire
 * Copyright (C) 2018 Wire Swiss GmbH
 *
 * This program is free software: you can redistribute it and/or modify
 * it under the terms of the GNU General Public License as published by
 * the Free Software Foundation, either version 3 of the License, or
 * (at your option) any later version.
 *
 * This program is distributed in the hope that it will be useful,
 * but WITHOUT ANY WARRANTY; without even the implied warranty of
 * MERCHANTABILITY or FITNESS FOR A PARTICULAR PURPOSE. See the
 * GNU General Public License for more details.
 *
 * You should have received a copy of the GNU General Public License
 * along with this program. If not, see http://www.gnu.org/licenses/.
 *
 */

import {LoginData} from '@wireapp/api-client/dist/commonjs/auth';
import {ClientType, RegisteredClient} from '@wireapp/api-client/dist/commonjs/client/index';
import {
  ArrowIcon,
  COLOR,
  Checkbox,
  CheckboxLabel,
  Column,
  Columns,
  Container,
  ContainerXS,
  ErrorMessage,
  Form,
  H1,
  ICON_NAME,
  Input,
  InputBlock,
  InputSubmitCombo,
  IsMobile,
  Link,
  Loading,
  Muted,
  RoundIconButton,
  Small,
} from '@wireapp/react-ui-kit';
import * as React from 'react';
import {FormattedHTMLMessage, InjectedIntlProps, injectIntl} from 'react-intl';
import {connect} from 'react-redux';
import {Redirect, RouteComponentProps, withRouter} from 'react-router';

import {noop} from 'Util/util';
import {isValidEmail, isValidPhoneNumber, isValidUsername} from 'Util/ValidationUtil';

import {loginStrings, logoutReasonStrings} from '../../strings';
import AppAlreadyOpen from '../component/AppAlreadyOpen';
import RouterLink from '../component/RouterLink';
import {Config} from '../config';
import {externalRoute as EXTERNAL_ROUTE} from '../externalRoute';
import {actionRoot as ROOT_ACTIONS} from '../module/action/';
import {BackendError} from '../module/action/BackendError';
import {LabeledError} from '../module/action/LabeledError';
import {ValidationError} from '../module/action/ValidationError';
import {RootState, ThunkDispatch} from '../module/reducer';
import * as AuthSelector from '../module/selector/AuthSelector';
import * as ClientSelector from '../module/selector/ClientSelector';
import * as SelfSelector from '../module/selector/SelfSelector';
import {QUERY_KEY, ROUTE} from '../route';
import {isDesktopApp} from '../Runtime';
import {parseError, parseValidationErrors} from '../util/errorUtil';
import * as URLUtil from '../util/urlUtil';
import Page from './Page';

<<<<<<< HEAD
interface Props extends React.HTMLAttributes<_Login>, RouteComponentProps {}
=======
interface Props extends React.HTMLAttributes<Login>, RouteComponentProps {}
>>>>>>> e5788ef0

interface ConnectedProps {
  hasHistory: boolean;
  hasSelfHandle: boolean;
  isFetching: boolean;
  loginError: Error;
}

interface DispatchProps {
  doCheckConversationCode: (conversationKey: string, conversationCode: string) => Promise<void>;
  resetAuthError: () => Promise<void>;
  doInitializeClient: (clientType: ClientType, password?: string) => Promise<void>;
  doInit: (options: {isImmediateLogin: boolean}) => Promise<void>;
  doLoginAndJoin: (login: LoginData, conversationKey: string, conversationCode: string) => Promise<void>;
  doLogin: (login: LoginData) => Promise<void>;
  doGetAllClients: () => Promise<RegisteredClient[]>;
}

interface State {
  conversationCode: string;
  conversationKey: string;
  email: string;
  isValidLink: boolean;
  logoutReason: string;
  password: string;
  persist: boolean;
  validInputs: {
    [field: string]: boolean;
  };
  validationErrors: Error[];
}

type CombinedProps = Props & ConnectedProps & DispatchProps & InjectedIntlProps;

class Login extends React.Component<CombinedProps, State> {
  private readonly inputs: {
    email: React.RefObject<any>;
    password: React.RefObject<any>;
  } = {
    email: React.createRef(),
    password: React.createRef(),
  };

  state: State = {
    conversationCode: null,
    conversationKey: null,
    email: '',
    isValidLink: true,
    logoutReason: null,
    password: '',
    persist: true,
    validInputs: {
      email: true,
      password: true,
    },
    validationErrors: [],
  };

  readAndUpdateParamsFromUrl = (nextProps: CombinedProps) => {
    const logoutReason = URLUtil.getURLParameter(QUERY_KEY.LOGOUT_REASON) || null;
    const logoutReasonChanged = logoutReason !== this.state.logoutReason;

    if (logoutReason && logoutReasonChanged) {
      this.setState((state, props) => ({...state, logoutReason}));
    }

    const conversationCode = URLUtil.getURLParameter(QUERY_KEY.CONVERSATION_CODE) || null;
    const conversationKey = URLUtil.getURLParameter(QUERY_KEY.CONVERSATION_KEY) || null;

    const keyAndCodeExistent = conversationKey && conversationCode;
    const keyChanged = conversationKey !== this.state.conversationKey;
    const codeChanged = conversationCode !== this.state.conversationCode;
    const keyOrCodeChanged = keyChanged || codeChanged;
    if (keyAndCodeExistent && keyOrCodeChanged) {
      Promise.resolve()
        .then(() => {
          this.setState((state, props) => ({
            ...state,
            conversationCode,
            conversationKey,
            isValidLink: true,
            logoutReason,
          }));
        })
        .then(() => this.props.doCheckConversationCode(conversationKey, conversationCode))
        .catch(error => {
          this.setState((state, props) => ({
            ...state,
            isValidLink: false,
          }));
        });
    }
  };

  componentDidMount = () => {
    this.props.resetAuthError();
    const immediateLogin = URLUtil.hasURLParameter(QUERY_KEY.IMMEDIATE_LOGIN);
    if (immediateLogin) {
      return this.immediateLogin();
    }
    return this.readAndUpdateParamsFromUrl(this.props);
  };

  componentWillReceiveProps = (nextProps: CombinedProps) => this.readAndUpdateParamsFromUrl(nextProps);

  componentWillUnmount = () => {
    this.props.resetAuthError();
  };

  immediateLogin = () => {
    return Promise.resolve()
      .then(() => this.props.doInit({isImmediateLogin: true}))
      .then(() => this.props.doInitializeClient(ClientType.PERMANENT, undefined))
      .then(this.navigateChooseHandleOrWebapp)
      .catch(noop);
  };

  navigateChooseHandleOrWebapp = () => {
    return this.props.hasSelfHandle
      ? window.location.replace(URLUtil.pathWithParams(EXTERNAL_ROUTE.WEBAPP))
      : this.props.history.push(ROUTE.CHOOSE_HANDLE);
  };

  forgotPassword = () => URLUtil.openTab(EXTERNAL_ROUTE.WIRE_ACCOUNT_PASSWORD_RESET);

  handleSubmit = (event: React.FormEvent) => {
    event.preventDefault();
    if (this.props.isFetching) {
      return undefined;
    }
    this.inputs.email.current.value = this.inputs.email.current.value.trim();
    const validationErrors: Error[] = [];
    const validInputs: {[field: string]: boolean} = this.state.validInputs;

    Object.entries(this.inputs).forEach(([inputKey, currentInput]) => {
      if (!currentInput.current.checkValidity()) {
        validationErrors.push(
          ValidationError.handleValidationState(currentInput.current.name, currentInput.current.validity),
        );
      }
      validInputs[inputKey] = currentInput.current.validity.valid;
    });

    this.setState({validInputs, validationErrors});
    return Promise.resolve(validationErrors)
      .then(errors => {
        if (errors.length) {
          throw errors[0];
        }
      })
      .then(() => {
        const {password, persist} = this.state;
        const email = this.state.email.trim();
        const login: LoginData = {clientType: persist ? ClientType.PERMANENT : ClientType.TEMPORARY, password};

        if (isValidEmail(email)) {
          login.email = email;
        } else if (isValidUsername(email)) {
          login.handle = email.replace('@', '');
        } else if (Config.FEATURE.ENABLE_PHONE_LOGIN && isValidPhoneNumber(email)) {
          login.phone = email;
        }

        const hasKeyAndCode = this.state.conversationKey && this.state.conversationCode;
        return hasKeyAndCode
          ? this.props.doLoginAndJoin(login, this.state.conversationKey, this.state.conversationCode)
          : this.props.doLogin(login);
      })
      .then(this.navigateChooseHandleOrWebapp)
      .catch((error: Error | BackendError) => {
        if ((error as BackendError).label) {
          const backendError = error as BackendError;
          switch (backendError.label) {
            case BackendError.LABEL.NEW_CLIENT: {
              this.props.resetAuthError();
              /**
               * Show history screen if:
               *   1. database contains at least one event
               *   2. there is at least one previously registered client
               *   3. new local client is temporary
               */
              return this.props.doGetAllClients().then(clients => {
                const shouldShowHistoryInfo = this.props.hasHistory || clients.length > 1 || !this.state.persist;
                return shouldShowHistoryInfo
                  ? this.props.history.push(ROUTE.HISTORY_INFO)
                  : this.navigateChooseHandleOrWebapp();
              });
            }
            case BackendError.LABEL.TOO_MANY_CLIENTS: {
              this.props.resetAuthError();
              return this.props.history.push(ROUTE.CLIENTS);
            }
            case BackendError.LABEL.INVALID_CREDENTIALS:
            case LabeledError.GENERAL_ERRORS.LOW_DISK_SPACE: {
              return;
            }
            default: {
              const isValidationError = Object.values(ValidationError.ERROR).some(errorType =>
                backendError.label.endsWith(errorType),
              );
              if (!isValidationError) {
                throw backendError;
              }
            }
          }
        } else {
          throw error;
        }
      });
  };

  render() {
    const {
      intl: {formatMessage: _},
      loginError,
    } = this.props;
    const {logoutReason, isValidLink, email, password, persist, validInputs, validationErrors} = this.state;
    const backArrow = (
      <RouterLink to={ROUTE.INDEX} data-uie-name="go-index">
        <ArrowIcon direction="left" color={COLOR.TEXT} style={{opacity: 0.56}} />
      </RouterLink>
    );
    const isSSOCapable = !isDesktopApp() || (isDesktopApp() && window.wSSOCapable === true);
    return (
      <Page>
        {Config.FEATURE.ENABLE_ACCOUNT_REGISTRATION && (
          <IsMobile>
            <div style={{margin: 16}}>{backArrow}</div>
          </IsMobile>
        )}
        <Container centerText verticalCenter style={{width: '100%'}}>
          {!isValidLink && <Redirect to={ROUTE.CONVERSATION_JOIN_INVALID} />}
          <AppAlreadyOpen />
          <Columns>
            <IsMobile not>
              <Column style={{display: 'flex'}}>
                {Config.FEATURE.ENABLE_ACCOUNT_REGISTRATION && <div style={{margin: 'auto'}}>{backArrow}</div>}
              </Column>
            </IsMobile>
            <Column style={{flexBasis: 384, flexGrow: 0, padding: 0}}>
              <ContainerXS
                centerText
                style={{display: 'flex', flexDirection: 'column', height: 428, justifyContent: 'space-between'}}
              >
                <div>
                  <H1 center>{_(loginStrings.headline)}</H1>
                  <Muted>{_(loginStrings.subhead)}</Muted>
                  <Form style={{marginTop: 30}} data-uie-name="login">
                    <InputBlock>
                      <Input
                        name="email"
                        tabIndex={1}
                        onChange={(event: React.ChangeEvent<HTMLInputElement>) =>
                          this.setState({
                            email: event.target.value,
                            validInputs: {...validInputs, email: true},
                          })
                        }
                        ref={this.inputs.email}
                        markInvalid={!validInputs.email}
                        value={email}
                        autoComplete="username email"
                        placeholder={_(loginStrings.emailPlaceholder)}
                        maxLength={128}
                        type="text"
                        required
                        data-uie-name="enter-email"
                      />
                      <InputSubmitCombo>
                        <Input
                          name="password-login"
                          tabIndex={2}
                          onChange={(event: React.ChangeEvent<HTMLInputElement>) =>
                            this.setState({
                              password: event.target.value,
                              validInputs: {...validInputs, password: true},
                            })
                          }
                          ref={this.inputs.password}
                          markInvalid={!validInputs.password}
                          value={password}
                          autoComplete="section-login password"
                          type="password"
                          placeholder={_(loginStrings.passwordPlaceholder)}
                          pattern={`.{1,1024}`}
                          required
                          data-uie-name="enter-password"
                        />
                        {this.props.isFetching ? (
                          <Loading size={32} />
                        ) : (
                          <RoundIconButton
                            style={{marginLeft: 16}}
                            tabIndex={4}
                            disabled={!email || !password}
                            type="submit"
                            formNoValidate
                            icon={ICON_NAME.ARROW}
                            onClick={this.handleSubmit}
                            data-uie-name="do-sign-in"
                          />
                        )}
                      </InputSubmitCombo>
                    </InputBlock>
                    {validationErrors.length ? (
                      parseValidationErrors(validationErrors)
                    ) : loginError ? (
                      <ErrorMessage data-uie-name="error-message">{parseError(loginError)}</ErrorMessage>
                    ) : logoutReason ? (
                      <Small center style={{marginBottom: '16px'}} data-uie-name="status-logout-reason">
                        <FormattedHTMLMessage {...logoutReasonStrings[logoutReason]} />
                      </Small>
                    ) : (
                      <div style={{marginTop: '4px'}}>&nbsp;</div>
                    )}
                    {!isDesktopApp() && (
                      <Checkbox
                        tabIndex={3}
                        onChange={(event: React.ChangeEvent<HTMLInputElement>) =>
                          this.setState({persist: !event.target.checked})
                        }
                        checked={!persist}
                        data-uie-name="enter-public-computer-sign-in"
                        style={{justifyContent: 'center', marginTop: '12px'}}
                      >
                        <CheckboxLabel>{_(loginStrings.publicComputer)}</CheckboxLabel>
                      </Checkbox>
                    )}
                  </Form>
                </div>
                {Config.FEATURE.ENABLE_SSO && isSSOCapable ? (
                  <div style={{marginTop: '36px'}}>
                    <Link center onClick={this.forgotPassword} data-uie-name="go-forgot-password">
                      {_(loginStrings.forgotPassword)}
                    </Link>
                    <Columns style={{marginTop: '36px'}}>
                      <Column>
                        <RouterLink to="/sso" data-uie-name="go-sign-in-sso">
                          {_(loginStrings.ssoLogin)}
                        </RouterLink>
                      </Column>
                      {Config.FEATURE.ENABLE_PHONE_LOGIN && (
                        <Column>
                          <Link
                            href={URLUtil.pathWithParams(EXTERNAL_ROUTE.PHONE_LOGIN)}
                            data-uie-name="go-sign-in-phone"
                          >
                            {_(loginStrings.phoneLogin)}
                          </Link>
                        </Column>
                      )}
                    </Columns>
                  </div>
                ) : (
                  <Columns>
                    <Column>
                      <Link onClick={this.forgotPassword} data-uie-name="go-forgot-password">
                        {_(loginStrings.forgotPassword)}
                      </Link>
                    </Column>
                    {Config.FEATURE.ENABLE_PHONE_LOGIN && (
                      <Column>
                        <Link
                          href={URLUtil.pathWithParams(EXTERNAL_ROUTE.PHONE_LOGIN)}
                          data-uie-name="go-sign-in-phone"
                        >
                          {_(loginStrings.phoneLogin)}
                        </Link>
                      </Column>
                    )}
                  </Columns>
                )}
              </ContainerXS>
            </Column>
            <Column />
          </Columns>
        </Container>
      </Page>
    );
  }
}

export default withRouter(
  injectIntl(
    connect(
      (state: RootState): ConnectedProps => ({
        hasHistory: ClientSelector.hasHistory(state),
        hasSelfHandle: SelfSelector.hasSelfHandle(state),
        isFetching: AuthSelector.isFetching(state),
        loginError: AuthSelector.getError(state),
      }),
      (dispatch: ThunkDispatch): DispatchProps => ({
        doCheckConversationCode: (conversationKey: string, conversationCode: string) =>
          dispatch(ROOT_ACTIONS.conversationAction.doCheckConversationCode(conversationKey, conversationCode)),
        doGetAllClients: () => dispatch(ROOT_ACTIONS.clientAction.doGetAllClients()),
        doInit: (options: {isImmediateLogin: boolean; shouldValidateLocalClient: boolean}) =>
          dispatch(ROOT_ACTIONS.authAction.doInit(options)),
        doInitializeClient: (clientType: ClientType, password?: string) =>
          dispatch(ROOT_ACTIONS.clientAction.doInitializeClient(clientType, password)),
        doLogin: (login: LoginData) => dispatch(ROOT_ACTIONS.authAction.doLogin(login)),
        doLoginAndJoin: (login: LoginData, conversationKey: string, conversationCode: string) =>
          dispatch(ROOT_ACTIONS.authAction.doLoginAndJoin(login, conversationKey, conversationCode)),
        resetAuthError: () => dispatch(ROOT_ACTIONS.authAction.resetAuthError()),
      }),
    )(Login),
  ),
);<|MERGE_RESOLUTION|>--- conflicted
+++ resolved
@@ -69,11 +69,7 @@
 import * as URLUtil from '../util/urlUtil';
 import Page from './Page';
 
-<<<<<<< HEAD
-interface Props extends React.HTMLAttributes<_Login>, RouteComponentProps {}
-=======
 interface Props extends React.HTMLAttributes<Login>, RouteComponentProps {}
->>>>>>> e5788ef0
 
 interface ConnectedProps {
   hasHistory: boolean;
