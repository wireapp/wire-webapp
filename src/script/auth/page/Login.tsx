/*
 * Wire
 * Copyright (C) 2018 Wire Swiss GmbH
 *
 * This program is free software: you can redistribute it and/or modify
 * it under the terms of the GNU General Public License as published by
 * the Free Software Foundation, either version 3 of the License, or
 * (at your option) any later version.
 *
 * This program is distributed in the hope that it will be useful,
 * but WITHOUT ANY WARRANTY; without even the implied warranty of
 * MERCHANTABILITY or FITNESS FOR A PARTICULAR PURPOSE. See the
 * GNU General Public License for more details.
 *
 * You should have received a copy of the GNU General Public License
 * along with this program. If not, see http://www.gnu.org/licenses/.
 *
 */

import React, {useEffect, useRef, useState} from 'react';

import {LoginData} from '@wireapp/api-client/lib/auth';
import {ClientType} from '@wireapp/api-client/lib/client/index';
import {BackendError, BackendErrorLabel, SyntheticErrorLabel} from '@wireapp/api-client/lib/http/';
import {StatusCodes} from 'http-status-codes';
import {useIntl} from 'react-intl';
import {connect} from 'react-redux';
import {Navigate} from 'react-router';
import {useNavigate} from 'react-router-dom';
import {AnyAction, Dispatch} from 'redux';

import {Runtime, UrlUtil} from '@wireapp/commons';
import {
  ArrowIcon,
  Button,
  Checkbox,
  CheckboxLabel,
  CodeInput,
  COLOR,
  Column,
  Columns,
  Container,
  ContainerXS,
  FlexBox,
  Form,
  H1,
  H2,
  IsMobile,
  Label,
  Link,
  LinkVariant,
  Loading,
  Muted,
  Text,
  TextLink,
} from '@wireapp/react-ui-kit';

import {getLogger} from 'Util/Logger';
import {isBackendError} from 'Util/TypePredicateUtil';

import {EntropyContainer} from './EntropyContainer';
import {Page} from './Page';

import {Config} from '../../Config';
import {loginStrings, verifyStrings} from '../../strings';
import {AppAlreadyOpen} from '../component/AppAlreadyOpen';
import {LoginForm} from '../component/LoginForm';
import {RouterLink} from '../component/RouterLink';
import {EXTERNAL_ROUTE} from '../externalRoute';
import {actionRoot} from '../module/action/';
import {LabeledError} from '../module/action/LabeledError';
import {ValidationError} from '../module/action/ValidationError';
import {bindActionCreators, RootState} from '../module/reducer';
import * as AuthSelector from '../module/selector/AuthSelector';
import {QUERY_KEY, ROUTE} from '../route';
import {parseError, parseValidationErrors} from '../util/errorUtil';

type Props = React.HTMLProps<HTMLDivElement>;

const LoginComponent = ({
  authError,
  resetAuthError,
  doCheckConversationCode,
  doInit,
  doSetLocalStorage,
  doInitializeClient,
  doLoginAndJoin,
  doLogin,
  pushEntropyData,
  doSendTwoFactorCode,
  isFetching,
  pushLoginData,
  loginData,
  defaultSSOCode,
  isSendingTwoFactorCode,
}: Props & ConnectedProps & DispatchProps) => {
  const logger = getLogger('Login');
  const {formatMessage: _} = useIntl();
  const navigate = useNavigate();
  const [conversationCode, setConversationCode] = useState<string | null>(null);
  const [conversationKey, setConversationKey] = useState<string | null>(null);

  const [isValidLink, setIsValidLink] = useState(true);
  const [validationErrors, setValidationErrors] = useState<Error[]>([]);

  const [twoFactorSubmitError, setTwoFactorSubmitError] = useState<string | Error>('');
  const [twoFactorLoginData, setTwoFactorLoginData] = useState<LoginData>();
  const [verificationCode, setVerificationCode] = useState('');
  const [twoFactorSubmitFailedOnce, setTwoFactorSubmitFailedOnce] = useState(false);

  const isOauth = UrlUtil.hasURLParameter(QUERY_KEY.SCOPE);

  const [showEntropyForm, setShowEntropyForm] = useState(false);
  const isEntropyRequired = Config.getConfig().FEATURE.ENABLE_EXTRA_CLIENT_ENTROPY;
  const onEntropyGenerated = useRef<((entropy: Uint8Array) => void) | undefined>();
  const entropy = useRef<Uint8Array | undefined>();
  const getEntropy = isEntropyRequired
    ? () => {
        // This is somewhat hacky. When the login action detects a new device and that entropy is required, then we give back a promise to the login action.
        // This way we can just halt the login process, wait for the user to generate entropy and then give back the resulting entropy to the login action.
        setShowEntropyForm(true);
        return new Promise<Uint8Array>(resolve => {
          // we need to keep a reference to the resolve function of the promise as it's going to be called by the entropyContainer callback
          onEntropyGenerated.current = entropyData => {
            entropy.current = entropyData;
            resolve(entropyData);
          };
        });
      }
    : undefined;

  useEffect(() => {
    const queryClientType = UrlUtil.getURLParameter(QUERY_KEY.CLIENT_TYPE);
    if (queryClientType === ClientType.TEMPORARY) {
      pushLoginData({clientType: ClientType.TEMPORARY});
    }
  }, []);

  useEffect(() => {
    // Redirect to prefilled SSO login if default SSO code is set on backend
    if (defaultSSOCode) {
      navigate(`${ROUTE.SSO}/${defaultSSOCode}`);
    }
  }, [defaultSSOCode, navigate]);

  useEffect(() => {
    const queryConversationCode = UrlUtil.getURLParameter(QUERY_KEY.CONVERSATION_CODE) || null;
    const queryConversationKey = UrlUtil.getURLParameter(QUERY_KEY.CONVERSATION_KEY) || null;

    const keyAndCodeExistent = queryConversationKey && queryConversationCode;
    if (keyAndCodeExistent) {
      setConversationCode(queryConversationCode);
      setConversationKey(queryConversationKey);
      setIsValidLink(true);
      doCheckConversationCode(queryConversationKey, queryConversationCode).catch(error => {
        logger.warn('Invalid conversation code', error);
        setIsValidLink(false);
      });
    }
  }, []);

  useEffect(() => {
    resetAuthError();
    const isImmediateLogin = UrlUtil.hasURLParameter(QUERY_KEY.IMMEDIATE_LOGIN);
    const is2FAEntropy = UrlUtil.hasURLParameter(QUERY_KEY.TWO_FACTOR) && isEntropyRequired;

    if ((isImmediateLogin && !is2FAEntropy) || isOauth) {
      immediateLogin();
    }
    return () => {
      resetAuthError();
    };
  }, []);

  const immediateLogin = async () => {
    try {
      await doInit({isImmediateLogin: true, shouldValidateLocalClient: false});
      const entropyData = await getEntropy?.();
      await doInitializeClient(ClientType.PERMANENT, undefined, undefined, entropyData);

      if (isOauth) {
        return navigate(ROUTE.AUTHORIZE);
      }
      return navigate(ROUTE.HISTORY_INFO);
    } catch (error) {
      logger.error('Unable to login immediately', error);
      setShowEntropyForm(false);
    }
  };

  const handleSubmit = async (formLoginData: Partial<LoginData>, validationErrors: Error[] = []) => {
    setValidationErrors(validationErrors);
    try {
      const login: LoginData = {...formLoginData, clientType: loginData.clientType};
      if (validationErrors.length) {
        throw validationErrors[0];
      }

      const hasKeyAndCode = conversationKey && conversationCode;
      if (hasKeyAndCode) {
        await doLoginAndJoin(login, conversationKey, conversationCode, undefined, getEntropy);
      } else {
        await doLogin(login, getEntropy);
      }
<<<<<<< HEAD
=======

      if (isOauth) {
        return navigate(ROUTE.AUTHORIZE);
      }
>>>>>>> 93794cd4
      return navigate(ROUTE.HISTORY_INFO);
    } catch (error) {
      if (isBackendError(error)) {
        switch (error.label) {
          case BackendErrorLabel.TOO_MANY_CLIENTS: {
            await resetAuthError();
            if (formLoginData?.verificationCode) {
              await doSetLocalStorage(QUERY_KEY.CONVERSATION_CODE, formLoginData.verificationCode);
            }
            if (entropy.current) {
              await pushEntropyData(entropy.current);
            }
            navigate(ROUTE.CLIENTS);
            break;
          }

          case BackendErrorLabel.CODE_AUTHENTICATION_REQUIRED: {
            await resetAuthError();
            const login: LoginData = {...formLoginData, clientType: loginData.clientType};
            if (login.email || login.handle) {
              await doSendTwoFactorCode(login.email || login.handle || '');
              setTwoFactorLoginData(login);
              await doSetLocalStorage(QUERY_KEY.JOIN_EXPIRES, Date.now() + 1000 * 60 * 10);
            }
            break;
          }

          case BackendErrorLabel.CODE_AUTHENTICATION_FAILED: {
            setTwoFactorSubmitError(error);
            setTwoFactorSubmitFailedOnce(true);
            break;
          }
          case BackendErrorLabel.INVALID_CREDENTIALS:
          case BackendErrorLabel.ACCOUNT_SUSPENDED:
          case LabeledError.GENERAL_ERRORS.LOW_DISK_SPACE: {
            break;
          }
          default: {
            const backendError = error;
            const isValidationError = Object.values(ValidationError.ERROR).some(errorType =>
              backendError.label.endsWith(errorType),
            );
            if (!isValidationError) {
              throw error;
            }
          }
        }
      } else {
        throw error;
      }
    }
  };

  const resendTwoFactorCode = async () => {
    try {
      const email = twoFactorLoginData?.email;
      if (email) {
        await doSendTwoFactorCode(email);
      }
    } catch (error) {
      setTwoFactorSubmitError(
        new BackendError('', SyntheticErrorLabel.TOO_MANY_REQUESTS, StatusCodes.TOO_MANY_REQUESTS),
      );
    }
  };

  const submitTwoFactorLogin = (code?: string) => {
    setVerificationCode(code ?? '');
    setTwoFactorSubmitError('');
    // Do not auto submit if already failed once
    if (!twoFactorSubmitFailedOnce) {
      handleSubmit({...twoFactorLoginData, verificationCode: code}, []);
    }
  };

  const storeEntropy = async (entropyData: Uint8Array) => {
    onEntropyGenerated.current?.(entropyData);
  };

  const backArrow = (
    <RouterLink to={ROUTE.INDEX} data-uie-name="go-index" aria-label={_(loginStrings.goBack)}>
      <ArrowIcon direction="left" color={COLOR.TEXT} style={{opacity: 0.56}} />
    </RouterLink>
  );

  return (
    <Page>
      {(Config.getConfig().FEATURE.ENABLE_DOMAIN_DISCOVERY ||
        Config.getConfig().FEATURE.ENABLE_SSO ||
        Config.getConfig().FEATURE.ENABLE_ACCOUNT_REGISTRATION) && (
        <IsMobile>
          <div style={{margin: 16}}>{backArrow}</div>
        </IsMobile>
      )}
      {isEntropyRequired && showEntropyForm ? (
        <EntropyContainer onSetEntropy={storeEntropy} />
      ) : (
        <Container centerText verticalCenter style={{width: '100%'}}>
          {!isValidLink && <Navigate to={ROUTE.CONVERSATION_JOIN_INVALID} replace />}
          <AppAlreadyOpen />
          <Columns>
            <IsMobile not>
              <Column style={{display: 'flex'}}>
                {(Config.getConfig().FEATURE.ENABLE_DOMAIN_DISCOVERY ||
                  Config.getConfig().FEATURE.ENABLE_SSO ||
                  Config.getConfig().FEATURE.ENABLE_ACCOUNT_REGISTRATION) && (
                  <div style={{margin: 'auto'}}>{backArrow}</div>
                )}
              </Column>
            </IsMobile>
            <Column style={{flexBasis: 384, flexGrow: 0, padding: 0}}>
              <ContainerXS
                centerText
                style={{display: 'flex', flexDirection: 'column', height: 428, justifyContent: 'space-between'}}
              >
                {twoFactorLoginData ? (
                  <div>
                    <H2 center>{_(loginStrings.twoFactorLoginTitle)}</H2>
                    <Text data-uie-name="label-with-email">
                      {_(loginStrings.twoFactorLoginSubHead, {email: twoFactorLoginData.email})}
                    </Text>
                    <Label markInvalid={!!twoFactorSubmitError}>
                      <CodeInput
                        disabled={isFetching}
                        style={{marginTop: 60}}
                        onCodeComplete={submitTwoFactorLogin}
                        data-uie-name="enter-code"
                      />
                    </Label>
                    <div style={{display: 'flex', justifyContent: 'center', marginTop: 10}}>
                      {!!twoFactorSubmitError && parseError(twoFactorSubmitError)}
                    </div>
                    <div style={{marginTop: 20}}>
                      {isSendingTwoFactorCode ? (
                        <Loading size={20} />
                      ) : (
                        <TextLink onClick={resendTwoFactorCode} center data-uie-name="do-resend-code">
                          {_(verifyStrings.resendCode)}
                        </TextLink>
                      )}
                    </div>
                    <FlexBox justify="center">
                      <Button
                        disabled={!!twoFactorSubmitError || isFetching}
                        type="submit"
                        css={{marginTop: 65}}
                        onClick={() => handleSubmit({...twoFactorLoginData, verificationCode}, [])}
                      >
                        {_({id: 'login.submitTwoFactorButton'})}
                      </Button>
                    </FlexBox>
                  </div>
                ) : (
                  <>
                    <div>
                      <H1 center>{_(loginStrings.headline)}</H1>
                      <Muted>{_(loginStrings.subhead)}</Muted>
                      <Form style={{marginTop: 30}} data-uie-name="login">
                        <LoginForm isFetching={isFetching} onSubmit={handleSubmit} />
                        {validationErrors.length ? (
                          parseValidationErrors(validationErrors)
                        ) : authError ? (
                          parseError(authError)
                        ) : (
                          <div style={{marginTop: '4px'}}>&nbsp;</div>
                        )}
                        {!Runtime.isDesktopApp() && (
                          <Checkbox
                            onChange={(event: React.ChangeEvent<HTMLInputElement>) => {
                              pushLoginData({
                                clientType: event.target.checked ? ClientType.TEMPORARY : ClientType.PERMANENT,
                              });
                            }}
                            checked={loginData.clientType === ClientType.TEMPORARY}
                            data-uie-name="enter-public-computer-sign-in"
                            style={{justifyContent: 'center', marginTop: '12px'}}
                            aligncenter
                          >
                            <CheckboxLabel htmlFor="enter-public-computer-sign-in">
                              {_(loginStrings.publicComputer)}
                            </CheckboxLabel>
                          </Checkbox>
                        )}
                      </Form>
                    </div>
                    <Link
                      variant={LinkVariant.PRIMARY}
                      style={{paddingTop: '24px', textAlign: 'center'}}
                      href={EXTERNAL_ROUTE.WIRE_ACCOUNT_PASSWORD_RESET}
                      target="_blank"
                      data-uie-name="go-forgot-password"
                    >
                      {_(loginStrings.forgotPassword)}
                    </Link>
                    {Config.getConfig().FEATURE.ENABLE_PHONE_LOGIN && (
                      <RouterLink
                        variant={LinkVariant.PRIMARY}
                        style={{paddingTop: '12px', textAlign: 'center'}}
                        to={ROUTE.LOGIN_PHONE}
                        data-uie-name="go-sign-in-phone"
                      >
                        {_(loginStrings.phoneLogin)}
                      </RouterLink>
                    )}
                  </>
                )}
              </ContainerXS>
            </Column>
            <Column />
          </Columns>
        </Container>
      )}
      <IsMobile>
        <div style={{minWidth: 48}} />
      </IsMobile>
    </Page>
  );
};

type ConnectedProps = ReturnType<typeof mapStateToProps>;
const mapStateToProps = (state: RootState) => ({
  defaultSSOCode: AuthSelector.getDefaultSSOCode(state),
  isFetching: AuthSelector.isFetching(state),
  isSendingTwoFactorCode: AuthSelector.isSendingTwoFactorCode(state),
  loginData: AuthSelector.getLoginData(state),
  authError: AuthSelector.getError(state),
});

type DispatchProps = ReturnType<typeof mapDispatchToProps>;
const mapDispatchToProps = (dispatch: Dispatch<AnyAction>) =>
  bindActionCreators(
    {
      doCheckConversationCode: actionRoot.conversationAction.doCheckConversationCode,
      doInit: actionRoot.authAction.doInit,
      doInitializeClient: actionRoot.clientAction.doInitializeClient,
      doLogin: actionRoot.authAction.doLogin,
      doLoginAndJoin: actionRoot.authAction.doLoginAndJoin,
      doSendTwoFactorCode: actionRoot.authAction.doSendTwoFactorLoginCode,
      doSetLocalStorage: actionRoot.localStorageAction.setLocalStorage,
      pushEntropyData: actionRoot.authAction.pushEntropyData,
      pushLoginData: actionRoot.authAction.pushLoginData,
      resetAuthError: actionRoot.authAction.resetAuthError,
    },
    dispatch,
  );

const Login = connect(mapStateToProps, mapDispatchToProps)(LoginComponent);

export {Login};<|MERGE_RESOLUTION|>--- conflicted
+++ resolved
@@ -202,13 +202,10 @@
       } else {
         await doLogin(login, getEntropy);
       }
-<<<<<<< HEAD
-=======
 
       if (isOauth) {
         return navigate(ROUTE.AUTHORIZE);
       }
->>>>>>> 93794cd4
       return navigate(ROUTE.HISTORY_INFO);
     } catch (error) {
       if (isBackendError(error)) {
