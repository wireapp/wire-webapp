/*
 * Wire
 * Copyright (C) 2018 Wire Swiss GmbH
 *
 * This program is free software: you can redistribute it and/or modify
 * it under the terms of the GNU General Public License as published by
 * the Free Software Foundation, either version 3 of the License, or
 * (at your option) any later version.
 *
 * This program is distributed in the hope that it will be useful,
 * but WITHOUT ANY WARRANTY; without even the implied warranty of
 * MERCHANTABILITY or FITNESS FOR A PARTICULAR PURPOSE. See the
 * GNU General Public License for more details.
 *
 * You should have received a copy of the GNU General Public License
 * along with this program. If not, see http://www.gnu.org/licenses/.
 *
 */

<<<<<<< HEAD
import React, {useEffect, useRef, useState} from 'react';

import {LoginData} from '@wireapp/api-client/lib/auth';
import {ClientType} from '@wireapp/api-client/lib/client/index';
import {Runtime, UrlUtil} from '@wireapp/commons';
=======
import {LoginData} from '@wireapp/api-client/lib/auth';
import {ClientType} from '@wireapp/api-client/lib/client/index';
>>>>>>> 3c8bcb1e
import {
  ArrowIcon,
  COLOR,
  Checkbox,
  CheckboxLabel,
  CodeInput,
  Column,
  Columns,
  Container,
  ContainerXS,
  Form,
  H1,
  H2,
  Label,
  IsMobile,
  TextLink,
  Loading,
  Muted,
  Text,
  LinkVariant,
  Link,
} from '@wireapp/react-ui-kit';
import {StatusCodes} from 'http-status-codes';
import {useIntl} from 'react-intl';
import {connect} from 'react-redux';
import {Navigate} from 'react-router';
import {useNavigate} from 'react-router-dom';
import {AnyAction, Dispatch} from 'redux';

import {getLogger} from 'Util/Logger';

import {EntropyContainer} from './EntropyContainer';
import {Page} from './Page';

import {Config} from '../../Config';
import {loginStrings, verifyStrings} from '../../strings';
import {AppAlreadyOpen} from '../component/AppAlreadyOpen';
import {LoginForm} from '../component/LoginForm';
import {RouterLink} from '../component/RouterLink';
import {EXTERNAL_ROUTE} from '../externalRoute';
import {actionRoot} from '../module/action/';
import {BackendError} from '../module/action/BackendError';
import {LabeledError} from '../module/action/LabeledError';
import {ValidationError} from '../module/action/ValidationError';
import {RootState, bindActionCreators} from '../module/reducer';
import * as AuthSelector from '../module/selector/AuthSelector';
import {QUERY_KEY, ROUTE} from '../route';
import {parseError, parseValidationErrors} from '../util/errorUtil';

type Props = React.HTMLProps<HTMLDivElement>;

const LoginComponent = ({
  loginError,
  resetAuthError,
  doCheckConversationCode,
  doInit,
  doSetLocalStorage,
  doInitializeClient,
  doLoginAndJoin,
  doLogin,
  pushEntropyData,
  doSendTwoFactorCode,
  isFetching,
  pushLoginData,
  loginData,
  defaultSSOCode,
  isSendingTwoFactorCode,
}: Props & ConnectedProps & DispatchProps) => {
  const logger = getLogger('Login');
  const {formatMessage: _} = useIntl();
  const navigate = useNavigate();
  const [conversationCode, setConversationCode] = useState<string | null>(null);
  const [conversationKey, setConversationKey] = useState<string | null>(null);

  const [isValidLink, setIsValidLink] = useState(true);
  const [validationErrors, setValidationErrors] = useState([]);

  const [twoFactorSubmitError, setTwoFactorSubmitError] = useState<string | Error>('');
  const [twoFactorLoginData, setTwoFactorLoginData] = useState<LoginData>();

  const [showEntropyForm, setShowEntropyForm] = useState(false);
  const isEntropyRequired = Config.getConfig().FEATURE.ENABLE_EXTRA_CLIENT_ENTROPY;

  const onEntropyGenerated = useRef<((entropy: Uint8Array) => void) | undefined>();
  const entropy = useRef<Uint8Array | undefined>();
  const getEntropy = isEntropyRequired
    ? () => {
        // This is somewhat hacky. When the login action detects a new device and that entropy is required, then we give back a promise to the login action.
        // This way we can just halt the login process, wait for the user to generate entropy and then give back the resulting entropy to the login action.
        setShowEntropyForm(true);
        return new Promise<Uint8Array>(resolve => {
          // we need to keep a reference to the resolve function of the promise as it's going to be called by the entropyContainer callback
          onEntropyGenerated.current = entropyData => {
            entropy.current = entropyData;
            resolve(entropyData);
          };
        });
      }
    : undefined;

  useEffect(() => {
    const queryClientType = UrlUtil.getURLParameter(QUERY_KEY.CLIENT_TYPE);
    if (queryClientType === ClientType.TEMPORARY) {
      pushLoginData({clientType: ClientType.TEMPORARY});
    }
  }, []);

  useEffect(() => {
    // Redirect to prefilled SSO login if default SSO code is set on backend
    if (defaultSSOCode) {
      navigate(`${ROUTE.SSO}/${defaultSSOCode}`);
    }
  }, [defaultSSOCode]);

  useEffect(() => {
    const queryConversationCode = UrlUtil.getURLParameter(QUERY_KEY.CONVERSATION_CODE) || null;
    const queryConversationKey = UrlUtil.getURLParameter(QUERY_KEY.CONVERSATION_KEY) || null;

    const keyAndCodeExistent = queryConversationKey && queryConversationCode;
    if (keyAndCodeExistent) {
      setConversationCode(queryConversationCode);
      setConversationKey(queryConversationKey);
      setIsValidLink(true);
      doCheckConversationCode(queryConversationKey, queryConversationCode).catch(error => {
        logger.warn('Invalid conversation code', error);
        setIsValidLink(false);
      });
    }
  }, []);

  useEffect(() => {
    resetAuthError();
    const isImmediateLogin = UrlUtil.hasURLParameter(QUERY_KEY.IMMEDIATE_LOGIN);
    if (isImmediateLogin) {
      immediateLogin();
    }
    return () => {
      resetAuthError();
    };
  }, []);

  const immediateLogin = async () => {
    try {
      await doInit({isImmediateLogin: true, shouldValidateLocalClient: false});
      const entropyData = await getEntropy?.();
      await doInitializeClient(ClientType.PERMANENT, undefined, undefined, entropyData);
      return navigate(ROUTE.HISTORY_INFO);
    } catch (error) {
      logger.error('Unable to login immediately', error);
    }
  };

  const handleSubmit = async (formLoginData: Partial<LoginData>, validationErrors: Error[] = []) => {
    setValidationErrors(validationErrors);
    try {
      const login: LoginData = {...formLoginData, clientType: loginData.clientType};
      if (validationErrors.length) {
        throw validationErrors[0];
      }

      const hasKeyAndCode = conversationKey && conversationCode;
      if (hasKeyAndCode) {
        await doLoginAndJoin(login, conversationKey, conversationCode, undefined, getEntropy);
      } else {
        await doLogin(login, getEntropy);
      }

      return navigate(ROUTE.HISTORY_INFO);
    } catch (error) {
      if ((error as BackendError).label) {
        const backendError = error as BackendError;
        switch (backendError.label) {
          case BackendError.LABEL.TOO_MANY_CLIENTS: {
            resetAuthError();
            if (formLoginData?.verificationCode) {
              doSetLocalStorage(QUERY_KEY.CONVERSATION_CODE, formLoginData.verificationCode);
            }
            if (entropy.current) {
              pushEntropyData(entropy.current);
            }
            navigate(ROUTE.CLIENTS);
            break;
          }
          case BackendError.LABEL.CODE_AUTHENTICATION_REQUIRED: {
            const login: LoginData = {...formLoginData, clientType: loginData.clientType};
            setTwoFactorLoginData(login);
            doSendTwoFactorCode(login.email);
            doSetLocalStorage(QUERY_KEY.JOIN_EXPIRES, Date.now() + 1000 * 60 * 10);
            break;
          }
          case BackendError.LABEL.CODE_AUTHENTICATION_FAILED: {
            setTwoFactorSubmitError(error);
            break;
          }
          case BackendError.LABEL.INVALID_CREDENTIALS:
          case LabeledError.GENERAL_ERRORS.LOW_DISK_SPACE: {
            break;
          }
          default: {
            const isValidationError = Object.values(ValidationError.ERROR).some(errorType =>
              backendError.label.endsWith(errorType),
            );
            if (!isValidationError) {
              throw backendError;
            }
          }
        }
      } else {
        throw error;
      }
    }
  };

  const resendTwoFactorCode = async () => {
    try {
      await doSendTwoFactorCode(twoFactorLoginData.email);
    } catch (error) {
      setTwoFactorSubmitError(
        new BackendError({code: StatusCodes.TOO_MANY_REQUESTS, label: BackendError.GENERAL_ERRORS.TOO_MANY_REQUESTS}),
      );
    }
  };

  const submitTwoFactorLogin = (code: string) => {
    setTwoFactorSubmitError('');
    handleSubmit({...twoFactorLoginData, verificationCode: code}, []);
  };

  const storeEntropy = async (entropyData: Uint8Array) => {
    onEntropyGenerated.current?.(entropyData);
  };

  const backArrow = (
    <RouterLink to={ROUTE.INDEX} data-uie-name="go-index" aria-label={_(loginStrings.goBack)}>
      <ArrowIcon direction="left" color={COLOR.TEXT} style={{opacity: 0.56}} />
    </RouterLink>
  );

  return (
    <Page>
      {(Config.getConfig().FEATURE.ENABLE_DOMAIN_DISCOVERY ||
        Config.getConfig().FEATURE.ENABLE_SSO ||
        Config.getConfig().FEATURE.ENABLE_ACCOUNT_REGISTRATION) && (
        <IsMobile>
          <div style={{margin: 16}}>{backArrow}</div>
        </IsMobile>
      )}
      {isEntropyRequired && showEntropyForm ? (
        <EntropyContainer onSetEntropy={storeEntropy} />
      ) : (
        <Container centerText verticalCenter style={{width: '100%'}}>
          {!isValidLink && <Navigate to={ROUTE.CONVERSATION_JOIN_INVALID} replace />}
          <AppAlreadyOpen />
          <Columns>
            <IsMobile not>
              <Column style={{display: 'flex'}}>
                {(Config.getConfig().FEATURE.ENABLE_DOMAIN_DISCOVERY ||
                  Config.getConfig().FEATURE.ENABLE_SSO ||
                  Config.getConfig().FEATURE.ENABLE_ACCOUNT_REGISTRATION) && (
                  <div style={{margin: 'auto'}}>{backArrow}</div>
                )}
              </Column>
            </IsMobile>
            <Column style={{flexBasis: 384, flexGrow: 0, padding: 0}}>
              <ContainerXS
                centerText
                style={{display: 'flex', flexDirection: 'column', height: 428, justifyContent: 'space-between'}}
              >
                {twoFactorLoginData ? (
                  <div>
                    <H2 center>{_(loginStrings.twoFactorLoginTitle)}</H2>
                    <Text data-uie-name="label-with-email">
                      {_(loginStrings.twoFactorLoginSubHead, {email: twoFactorLoginData.email})}
                    </Text>
                    <Label markInvalid={!!twoFactorSubmitError}>
                      <CodeInput
                        style={{marginTop: 60}}
                        onCodeComplete={submitTwoFactorLogin}
                        data-uie-name="enter-code"
                        markInvalid={!!twoFactorSubmitError}
                      />
                    </Label>
                    <div style={{display: 'flex', justifyContent: 'center', marginTop: 10}}>
                      {!!twoFactorSubmitError && parseError(twoFactorSubmitError)}
                    </div>
                    <div style={{marginTop: 20}}>
                      {isSendingTwoFactorCode ? (
                        <Loading size={20} />
                      ) : (
                        <TextLink onClick={resendTwoFactorCode} center data-uie-name="do-resend-code">
                          {_(verifyStrings.resendCode)}
                        </TextLink>
                      )}
                    </div>
                  </div>
                ) : (
                  <>
                    <div>
                      <H1 center>{_(loginStrings.headline)}</H1>
                      <Muted>{_(loginStrings.subhead)}</Muted>
                      <Form style={{marginTop: 30}} data-uie-name="login">
                        <LoginForm isFetching={isFetching} onSubmit={handleSubmit} />
                        {validationErrors.length ? (
                          parseValidationErrors(validationErrors)
                        ) : loginError ? (
                          parseError(loginError)
                        ) : (
                          <div style={{marginTop: '4px'}}>&nbsp;</div>
                        )}
                        {!Runtime.isDesktopApp() && (
                          <Checkbox
                            onChange={(event: React.ChangeEvent<HTMLInputElement>) => {
                              pushLoginData({
                                clientType: event.target.checked ? ClientType.TEMPORARY : ClientType.PERMANENT,
                              });
                            }}
                            checked={loginData.clientType === ClientType.TEMPORARY}
                            data-uie-name="enter-public-computer-sign-in"
                            style={{justifyContent: 'center', marginTop: '12px'}}
                            aligncenter
                          >
                            <CheckboxLabel htmlFor="enter-public-computer-sign-in">
                              {_(loginStrings.publicComputer)}
                            </CheckboxLabel>
                          </Checkbox>
                        )}
                      </Form>
                    </div>
                    <Link
                      variant={LinkVariant.PRIMARY}
                      style={{paddingTop: '24px', textAlign: 'center'}}
                      href={EXTERNAL_ROUTE.WIRE_ACCOUNT_PASSWORD_RESET}
                      target="_blank"
                      data-uie-name="go-forgot-password"
                    >
                      {_(loginStrings.forgotPassword)}
                    </Link>
                    {Config.getConfig().FEATURE.ENABLE_PHONE_LOGIN && (
                      <RouterLink
                        variant={LinkVariant.PRIMARY}
                        style={{paddingTop: '12px', textAlign: 'center'}}
                        to={ROUTE.LOGIN_PHONE}
                        data-uie-name="go-sign-in-phone"
                      >
                        {_(loginStrings.phoneLogin)}
                      </RouterLink>
                    )}
                  </>
                )}
              </ContainerXS>
            </Column>
            <Column />
          </Columns>
        </Container>
      )}
      <IsMobile>
        <div style={{minWidth: 48}} />
      </IsMobile>
    </Page>
  );
};

type ConnectedProps = ReturnType<typeof mapStateToProps>;
const mapStateToProps = (state: RootState) => ({
  defaultSSOCode: AuthSelector.getDefaultSSOCode(state),
  isFetching: AuthSelector.isFetching(state),
  isSendingTwoFactorCode: AuthSelector.isSendingTwoFactorCode(state),
  loginData: AuthSelector.getLoginData(state),
  loginError: AuthSelector.getError(state),
});

type DispatchProps = ReturnType<typeof mapDispatchToProps>;
const mapDispatchToProps = (dispatch: Dispatch<AnyAction>) =>
  bindActionCreators(
    {
      doCheckConversationCode: actionRoot.conversationAction.doCheckConversationCode,
      doInit: actionRoot.authAction.doInit,
      doInitializeClient: actionRoot.clientAction.doInitializeClient,
      doLogin: actionRoot.authAction.doLogin,
      doLoginAndJoin: actionRoot.authAction.doLoginAndJoin,
      doSendTwoFactorCode: actionRoot.authAction.doSendTwoFactorLoginCode,
      doSetLocalStorage: actionRoot.localStorageAction.setLocalStorage,
      pushEntropyData: actionRoot.authAction.pushEntropyData,
      pushLoginData: actionRoot.authAction.pushLoginData,
      resetAuthError: actionRoot.authAction.resetAuthError,
    },
    dispatch,
  );

const Login = connect(mapStateToProps, mapDispatchToProps)(LoginComponent);

export {Login};<|MERGE_RESOLUTION|>--- conflicted
+++ resolved
@@ -17,22 +17,17 @@
  *
  */
 
-<<<<<<< HEAD
 import React, {useEffect, useRef, useState} from 'react';
 
 import {LoginData} from '@wireapp/api-client/lib/auth';
 import {ClientType} from '@wireapp/api-client/lib/client/index';
 import {Runtime, UrlUtil} from '@wireapp/commons';
-=======
-import {LoginData} from '@wireapp/api-client/lib/auth';
-import {ClientType} from '@wireapp/api-client/lib/client/index';
->>>>>>> 3c8bcb1e
 import {
   ArrowIcon,
-  COLOR,
   Checkbox,
   CheckboxLabel,
   CodeInput,
+  COLOR,
   Column,
   Columns,
   Container,
@@ -40,14 +35,14 @@
   Form,
   H1,
   H2,
+  IsMobile,
   Label,
-  IsMobile,
-  TextLink,
+  Link,
+  LinkVariant,
   Loading,
   Muted,
   Text,
-  LinkVariant,
-  Link,
+  TextLink,
 } from '@wireapp/react-ui-kit';
 import {StatusCodes} from 'http-status-codes';
 import {useIntl} from 'react-intl';
@@ -71,7 +66,7 @@
 import {BackendError} from '../module/action/BackendError';
 import {LabeledError} from '../module/action/LabeledError';
 import {ValidationError} from '../module/action/ValidationError';
-import {RootState, bindActionCreators} from '../module/reducer';
+import {bindActionCreators, RootState} from '../module/reducer';
 import * as AuthSelector from '../module/selector/AuthSelector';
 import {QUERY_KEY, ROUTE} from '../route';
 import {parseError, parseValidationErrors} from '../util/errorUtil';
