--- conflicted
+++ resolved
@@ -17,11 +17,8 @@
  *
  */
 
-<<<<<<< HEAD
 import {GenericMessage} from '@wireapp/protocol-messaging';
-=======
 import Logger from 'utils/Logger';
->>>>>>> 6b913427
 
 window.z = window.z || {};
 window.z.broadcast = z.broadcast || {};
