--- conflicted
+++ resolved
@@ -127,11 +127,7 @@
     this.logger.info(`Sending '${messageType}' broadcast message to '${receivingUsers.length}' users`, payload);
 
     return this.broadcastService
-<<<<<<< HEAD
       .postBroadcastProtobufMessage(payload, eventInfoEntity.options.precondition)
-=======
-      .postBroadcastMessage(payload, eventInfoEntity.options.precondition)
->>>>>>> b07a8bcd
       .then(async response => {
         await this.clientMismatchHandler.onClientMismatch(eventInfoEntity, response, payload);
         return response;
