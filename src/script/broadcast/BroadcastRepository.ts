--- conflicted
+++ resolved
@@ -23,7 +23,6 @@
 import type {NewOTRMessage, ClientMismatch} from '@wireapp/api-client/src/conversation';
 
 import {Logger, getLogger} from 'Util/Logger';
-import {arrayToBase64} from 'Util/util';
 
 import {BackendClientError} from '../error/BackendClientError';
 import {EventInfoEntity} from '../conversation/EventInfoEntity';
@@ -130,29 +129,8 @@
     const receivingUsers = Object.keys(payload.recipients);
     this.logger.info(`Sending '${messageType}' broadcast message to '${receivingUsers.length}' users`, payload);
 
-    // This can be removed as soon as `postBroadcastProtobufMessage` is used
-    const stringPayload: NewOTRMessage<string> = {
-      ...payload,
-      data: payload.data ? arrayToBase64(payload.data) : undefined,
-      recipients: Object.fromEntries(
-        Object.entries(payload.recipients).map(([userId, otrClientMap]) => {
-          const stringClientMap = Object.fromEntries(
-            Object.entries(otrClientMap).map(([clientId, clientPayload]) => {
-              return [clientId, arrayToBase64(clientPayload)];
-            }),
-          );
-
-          return [userId, stringClientMap];
-        }),
-      ),
-    };
-
     return this.broadcastService
-<<<<<<< HEAD
       .postBroadcastProtobufMessage(payload, eventInfoEntity.options.precondition)
-=======
-      .postBroadcastMessage(stringPayload, eventInfoEntity.options.precondition)
->>>>>>> eaa73c5d
       .then(async response => {
         await this.clientMismatchHandler.onClientMismatch(eventInfoEntity, response, payload);
         return response;
