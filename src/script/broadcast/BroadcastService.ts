/*
 * Wire
 * Copyright (C) 2018 Wire Swiss GmbH
 *
 * This program is free software: you can redistribute it and/or modify
 * it under the terms of the GNU General Public License as published by
 * the Free Software Foundation, either version 3 of the License, or
 * (at your option) any later version.
 *
 * This program is distributed in the hope that it will be useful,
 * but WITHOUT ANY WARRANTY; without even the implied warranty of
 * MERCHANTABILITY or FITNESS FOR A PARTICULAR PURPOSE. See the
 * GNU General Public License for more details.
 *
 * You should have received a copy of the GNU General Public License
 * along with this program. If not, see http://www.gnu.org/licenses/.
 *
 */

import {OTRRecipients, UserClients} from '@wireapp/api-client/dist/conversation';
import {BackendClient} from '../service/BackendClient';

export interface BroadcastPayload {
  recipients: OTRRecipients;
  /** Client ID of the sender */
  sender: string;
}

export class BroadcastService {
  private readonly backendClient: BackendClient;

<<<<<<< HEAD
  public static readonly CONFIG = {
    URL_BROADCAST: '/broadcast',
  };
=======
  // tslint:disable-next-line:typedef
  static get CONFIG() {
    return {
      URL_BROADCAST: '/broadcast',
    };
  }
>>>>>>> 38ec5b40

  constructor(backendClient: BackendClient) {
    this.backendClient = backendClient;
  }

  /**
   * Post an encrypted message to broadcast it.
   *
   * @see https://staging-nginz-https.zinfra.io/swagger-ui/#!/conversations/postOtrBroadcast
   *
   * @param payload Payload to be posted
   * @param preconditionOption Level that backend checks for missing clients
   * @returnsPromise that resolves when the message was sent
   */
  postBroadcastMessage(
    payload: {recipients: {}; sender: string},
    preconditionOption: string[] | boolean,
  ): Promise<UserClients> {
    let url = `${BroadcastService.CONFIG.URL_BROADCAST}/otr/messages`;
    if (Array.isArray(preconditionOption)) {
      url = `${url}?report_missing=${preconditionOption.join(',')}`;
    } else if (preconditionOption) {
      url = `${url}?ignore_missing=true`;
    }

    return this.backendClient.sendJson({
      data: payload,
      type: 'POST',
      url: url,
    });
  }
}<|MERGE_RESOLUTION|>--- conflicted
+++ resolved
@@ -29,18 +29,9 @@
 export class BroadcastService {
   private readonly backendClient: BackendClient;
 
-<<<<<<< HEAD
   public static readonly CONFIG = {
     URL_BROADCAST: '/broadcast',
   };
-=======
-  // tslint:disable-next-line:typedef
-  static get CONFIG() {
-    return {
-      URL_BROADCAST: '/broadcast',
-    };
-  }
->>>>>>> 38ec5b40
 
   constructor(backendClient: BackendClient) {
     this.backendClient = backendClient;
