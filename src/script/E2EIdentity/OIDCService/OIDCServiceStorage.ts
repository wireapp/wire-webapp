--- conflicted
+++ resolved
@@ -18,12 +18,7 @@
  */
 
 const TargetURLKey = 'E2EIdentity_OIDCService_TargetURL';
-<<<<<<< HEAD
-const clientDataKey = 'E2EIdentity_OIDCService_ClientData';
 const RefreshTokenKey = 'E2EIdentity_OIDCService_RefreshToken';
-=======
->>>>>>> f7508c75
-
 const OIDCServiceStore = {
   store: {
     targetURL: (url: string) => localStorage.setItem(TargetURLKey, url),
@@ -42,11 +37,7 @@
     refreshToken: () => localStorage.removeItem(RefreshTokenKey),
     all: () => {
       OIDCServiceStore.clear.targetURL();
-<<<<<<< HEAD
-      OIDCServiceStore.clear.clientData();
       OIDCServiceStore.clear.refreshToken();
-=======
->>>>>>> f7508c75
     },
   },
 };
