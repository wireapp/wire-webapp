--- conflicted
+++ resolved
@@ -63,17 +63,13 @@
       redirect_uri: redirectUri,
       response_type: 'code',
       scope: 'openid profile email offline_access',
-<<<<<<< HEAD
-      client_secret: secret,
+      client_secret: idpClientSecret,
       extraQueryParams: {
         access_type: 'offline',
         prompt: 'consent',
       },
       stateStore: new WebStorageStateStore({store: window.localStorage}),
       userStore: new WebStorageStateStore({store: window.localStorage}),
-=======
-      client_secret: idpClientSecret,
->>>>>>> b984c850
     };
 
     this.userManager = new UserManager(dexioConfig);
