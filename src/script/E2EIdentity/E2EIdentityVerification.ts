/*
 * Wire
 * Copyright (C) 2023 Wire Swiss GmbH
 *
 * This program is free software: you can redistribute it and/or modify
 * it under the terms of the GNU General Public License as published by
 * the Free Software Foundation, either version 3 of the License, or
 * (at your option) any later version.
 *
 * This program is distributed in the hope that it will be useful,
 * but WITHOUT ANY WARRANTY; without even the implied warranty of
 * MERCHANTABILITY or FITNESS FOR A PARTICULAR PURPOSE. See the
 * GNU General Public License for more details.
 *
 * You should have received a copy of the GNU General Public License
 * along with this program. If not, see http://www.gnu.org/licenses/.
 *
 */

import {QualifiedId} from '@wireapp/api-client/lib/user';
import {DeviceIdentity} from '@wireapp/core/lib/messagingProtocols/mls';
import {container} from 'tsyringe';

import {Core} from 'src/script/service/CoreSingleton';
import {base64ToArray, supportsMLS} from 'Util/util';

import {mapMLSStatus} from './certificateDetails';

import {Config} from '../Config';
import {ConversationState} from '../conversation/ConversationState';

// Define an interface for the device identity
interface SelfDeviceIdentity {
  activeCertificate?: string;
  activeCertificateStatus?: string;
}

export enum MLSStatuses {
  VALID = 'valid',
  NOT_DOWNLOADED = 'not_downloaded',
  EXPIRED = 'expired',
  EXPIRES_SOON = 'expires_soon',
}

export type WireIdentity = Omit<DeviceIdentity, 'status'> & {
  status: MLSStatuses;
};

export function getE2EIdentityService() {
  const e2eIdentityService = container.resolve(Core).service?.e2eIdentity;
  if (!e2eIdentityService) {
    throw new Error('trying to query E2EIdentity data in an non-e2eidentity environment');
  }
  return e2eIdentityService;
}

export function isE2EIEnabled(): boolean {
  return supportsMLS() && Config.getConfig().FEATURE.ENABLE_E2EI;
}

export async function getUsersIdentities(groupId: string, userIds: QualifiedId[]) {
  const userVerifications = await getE2EIdentityService().getUsersIdentities(groupId, userIds);

  const mappedUsers = new Map<string, WireIdentity[]>();

  for (const [userId, identities] of userVerifications.entries()) {
    mappedUsers.set(
      userId,
      identities.map(identity => ({...identity, status: mapMLSStatus(identity.status)})),
    );
  }

  return mappedUsers;
}

export async function getConversationVerificationState(groupId: string) {
  return getE2EIdentityService().getConversationState(base64ToArray(groupId));
}

/**
 * Checks if E2EI has active certificate.
 */
const fetchSelfDeviceIdentity = async (): Promise<WireIdentity | undefined> => {
  const conversationState = container.resolve(ConversationState);
  const selfMLSConversation = conversationState.getSelfMLSConversation();
  const userIdentities = await getUsersIdentities(
    selfMLSConversation.groupId,
    selfMLSConversation.allUserEntities().map(user => user.qualifiedId),
  );
  const currentClientId = selfMLSConversation.selfUser()?.localClient?.id;
  const userId = selfMLSConversation.selfUser()?.id;

  if (userId && currentClientId) {
    const identity = userIdentities.get(userId)?.find(identity => identity.deviceId === currentClientId);
    return identity;
  }
  return undefined;
};

export async function hasActiveCertificate(): Promise<boolean> {
<<<<<<< HEAD
  const certificate = await getActiveCertificate();

  if (!certificate) {
    return false;
  }

  const {activeCertificate} = certificate;
  return typeof activeCertificate === 'string' && Boolean(activeCertificate.length);
}

export async function getActiveCertificate(): Promise<SelfDeviceIdentity | undefined> {
=======
  const identity = await getActiveWireIdentity();
  if (!identity?.certificate) {
    return false;
  }
  return typeof identity.certificate === 'string' && Boolean(identity.certificate.length);
}

export async function getActiveWireIdentity(): Promise<WireIdentity | undefined> {
>>>>>>> ad67b9f6
  const selfDeviceIdentity = await fetchSelfDeviceIdentity();

  if (!selfDeviceIdentity) {
    return undefined;
  }

<<<<<<< HEAD
  return {activeCertificate: selfDeviceIdentity.certificate, activeCertificateStatus: selfDeviceIdentity.status};
=======
  return selfDeviceIdentity;
>>>>>>> ad67b9f6
}

export async function isFreshMLSSelfClient() {
  return getE2EIdentityService().isFreshMLSSelfClient();
}<|MERGE_RESOLUTION|>--- conflicted
+++ resolved
@@ -28,12 +28,6 @@
 
 import {Config} from '../Config';
 import {ConversationState} from '../conversation/ConversationState';
-
-// Define an interface for the device identity
-interface SelfDeviceIdentity {
-  activeCertificate?: string;
-  activeCertificateStatus?: string;
-}
 
 export enum MLSStatuses {
   VALID = 'valid',
@@ -98,19 +92,6 @@
 };
 
 export async function hasActiveCertificate(): Promise<boolean> {
-<<<<<<< HEAD
-  const certificate = await getActiveCertificate();
-
-  if (!certificate) {
-    return false;
-  }
-
-  const {activeCertificate} = certificate;
-  return typeof activeCertificate === 'string' && Boolean(activeCertificate.length);
-}
-
-export async function getActiveCertificate(): Promise<SelfDeviceIdentity | undefined> {
-=======
   const identity = await getActiveWireIdentity();
   if (!identity?.certificate) {
     return false;
@@ -119,18 +100,13 @@
 }
 
 export async function getActiveWireIdentity(): Promise<WireIdentity | undefined> {
->>>>>>> ad67b9f6
   const selfDeviceIdentity = await fetchSelfDeviceIdentity();
 
   if (!selfDeviceIdentity) {
     return undefined;
   }
 
-<<<<<<< HEAD
-  return {activeCertificate: selfDeviceIdentity.certificate, activeCertificateStatus: selfDeviceIdentity.status};
-=======
   return selfDeviceIdentity;
->>>>>>> ad67b9f6
 }
 
 export async function isFreshMLSSelfClient() {
