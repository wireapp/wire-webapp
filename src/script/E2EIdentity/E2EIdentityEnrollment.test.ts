--- conflicted
+++ resolved
@@ -73,10 +73,7 @@
     notAfter: BigInt(0),
     notBefore: BigInt(0),
     serialNumber: '',
-<<<<<<< HEAD
-=======
     [Symbol.dispose]: () => {},
->>>>>>> 85fac3ba
   },
   thumbprint: '',
   credentialType,
