--- conflicted
+++ resolved
@@ -124,10 +124,6 @@
     case ModalType.SELF_CERTIFICATE_REVOKED:
       options = {
         text: {
-<<<<<<< HEAD
-          closeBtnLabel: t('acme.selfCertificateRevoked.button.cancel'),
-=======
->>>>>>> 6a3ce524
           htmlMessage: t('acme.selfCertificateRevoked.text'),
           title: t('acme.selfCertificateRevoked.title'),
         },
@@ -135,12 +131,9 @@
           action: primaryActionFn,
           text: t('acme.selfCertificateRevoked.button.primary'),
         },
-<<<<<<< HEAD
-=======
         confirmCancelBtnLabel: t('acme.selfCertificateRevoked.button.cancel'),
         allButtonsFullWidth: true,
         primaryBtnFirst: true,
->>>>>>> 6a3ce524
       };
       modalType = PrimaryModal.type.CONFIRM;
       break;
