--- conflicted
+++ resolved
@@ -390,18 +390,13 @@
 
     // Show the modal with the provided modal type
     const {modalOptions, modalType: determinedModalType} = getModalOptions({
-<<<<<<< HEAD
-      hideSecondary: !isSnoozeTimeAvailable || hideSecondary,
+      hideSecondary: !isSnoozeTimeAvailable || hideSecondary || !!this.config?.isFreshMLSSelfClient,
       primaryActionFn: () => {
         if (modalType === ModalType.SNOOZE_REMINDER) {
           return undefined;
         }
         return this.enroll();
       },
-=======
-      hideSecondary: !isSnoozeTimeAvailable || !!this.config?.isFreshMLSSelfClient,
-      primaryActionFn: () => this.enroll(),
->>>>>>> 0dc2d061
       secondaryActionFn: () => {
         this.currentStep = E2EIHandlerStep.SNOOZE;
         this.config?.timer.delayPrompt();
