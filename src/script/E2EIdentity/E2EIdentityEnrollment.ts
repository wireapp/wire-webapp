/*
 * Wire
 * Copyright (C) 2023 Wire Swiss GmbH
 *
 * This program is free software: you can redistribute it and/or modify
 * it under the terms of the GNU General Public License as published by
 * the Free Software Foundation, either version 3 of the License, or
 * (at your option) any later version.
 *
 * This program is distributed in the hope that it will be useful,
 * but WITHOUT ANY WARRANTY; without even the implied warranty of
 * MERCHANTABILITY or FITNESS FOR A PARTICULAR PURPOSE. See the
 * GNU General Public License for more details.
 *
 * You should have received a copy of the GNU General Public License
 * along with this program. If not, see http://www.gnu.org/licenses/.
 *
 */

import {TimeInMillis} from '@wireapp/commons/lib/util/TimeUtil';
import {User} from 'oidc-client-ts';
import {container} from 'tsyringe';

import {TypedEventEmitter} from '@wireapp/commons';

import {PrimaryModal, removeCurrentModal} from 'Components/Modals/PrimaryModal';
import {Core} from 'src/script/service/CoreSingleton';
import {UserState} from 'src/script/user/UserState';
import {getCertificateDetails} from 'Util/certificateDetails';
import {getLogger} from 'Util/Logger';
import {TIME_IN_MILLIS} from 'Util/TimeUtil';
import {removeUrlParameters} from 'Util/UrlUtil';
import {supportsMLS} from 'Util/util';

import {DelayTimerService} from './DelayTimer/DelayTimer';
import {hasActiveCertificate, isE2EIEnabled} from './E2EIdentityVerification';
import {getModalOptions, ModalType} from './Modals';
import {OIDCService} from './OIDCService';
import {OIDCServiceStore} from './OIDCService/OIDCServiceStorage';

import {Config} from '../Config';

export enum E2EIHandlerStep {
  UNINITIALIZED = 'uninitialized',
  INITIALIZED = 'initialized',
  ENROLL = 'enroll',
  SUCCESS = 'success',
  ERROR = 'error',
  SNOOZE = 'snooze',
}

interface E2EIHandlerParams {
  discoveryUrl: string;
  gracePeriodInSeconds: number;
  isFreshMLSSelfClient: boolean;
}

type Events = {enrollmentSuccessful: void};

type EnrollmentConfig = {
  timer: DelayTimerService;
  discoveryUrl: string;
  gracePeriodInMs: number;
  isFreshMLSSelfClient: boolean;
};

<<<<<<< HEAD
=======
const historyTimeMS = 28 * TimeInMillis.DAY; //HT
>>>>>>> 4d1d9777
export class E2EIHandler extends TypedEventEmitter<Events> {
  private logger = getLogger('E2EIHandler');
  private static instance: E2EIHandler | null = null;
  private readonly core = container.resolve(Core);
  private readonly userState = container.resolve(UserState);
  private config?: EnrollmentConfig;
  private currentStep: E2EIHandlerStep | null = E2EIHandlerStep.UNINITIALIZED;
  private oidcService: OIDCService | null = null;

  private get coreE2EIService() {
    const e2eiService = this.core.service?.e2eIdentity;

    if (!e2eiService) {
      throw new Error('E2EI Service not available');
    }

    return e2eiService;
  }

  /**
   * Get the singleton instance of GracePeriodTimer or create a new one
   * For the first time, params are required to create the instance
   * After that, params are optional and can be used to update the grace period timer
   * @param params The params to create the grace period timer
   * @returns The singleton instance of GracePeriodTimer
   */
  public static getInstance() {
    E2EIHandler.instance = E2EIHandler.instance ?? new E2EIHandler();
    return E2EIHandler.instance;
  }

  /**
   * Reset the instance
   */
  public static resetInstance() {
    E2EIHandler.instance = null;
  }

<<<<<<< HEAD
  public initialize({discoveryUrl, gracePeriodInSeconds, isFreshMLSSelfClient}: E2EIHandlerParams) {
    if (isE2EIEnabled()) {
      if (!hasActiveCertificate()) {
        const gracePeriodInMs = gracePeriodInSeconds * TIME_IN_MILLIS.SECOND;
        this.config = {
          discoveryUrl,
          gracePeriodInMs,
          timer: DelayTimerService.getInstance({
            gracePeriodInMS: gracePeriodInMs,
            gracePeriodExpiredCallback: () => null,
            delayPeriodExpiredCallback: () => null,
          }),
          isFreshMLSSelfClient,
        };
        this.showE2EINotificationMessage();
      }
=======
  public initialize({discoveryUrl, gracePeriodInSeconds}: E2EIHandlerParams) {
    if (!isE2EIEnabled()) {
      return this;
    }
    const gracePeriodInMs = gracePeriodInSeconds * TIME_IN_MILLIS.SECOND;
    this.config = {
      discoveryUrl,
      gracePeriodInMs,
      timer: DelayTimerService.getInstance({
        gracePeriodInMS: gracePeriodInMs,
        gracePeriodExpiredCallback: () => null,
        delayPeriodExpiredCallback: () => null,
      }),
    };
    if (!hasActiveCertificate()) {
      this.showE2EINotificationMessage();
    } else {
      void this.handleCertificateRenewal();
>>>>>>> 4d1d9777
    }
    return this;
  }

  public async handleCertificateRenewal(): Promise<void> {
    const certificate = this.getCurrentDeviceCertificateData();

    if (!certificate) {
      return;
    }

    const {isValid, timeRemainingMS, certificateCreationTime} = getCertificateDetails(certificate);

    // Check if the certificate is still valid
    if (!isValid) {
      return;
    }

    // Check if an enrollment is already in progress
    if (this.coreE2EIService.isEnrollmentInProgress()) {
      await this.enroll();
      return;
    }

    const renewalTimeMS = this.calculateRenewalTime(timeRemainingMS, historyTimeMS, this.config!.gracePeriodInMs);
    const renewalPromptTime = new Date(certificateCreationTime + renewalTimeMS).getTime();
    const currentTime = new Date().getTime();

    // Check if it's time to renew the certificate
    if (currentTime >= renewalPromptTime) {
      await this.renewCertificate();
    }
  }

  /**
   * Renew the certificate without user action
   */
  private async renewCertificate(): Promise<void> {
    this.oidcService = new OIDCService();
    try {
      // Use the oidc service to get the user data via silent authentication (refresh token)
      const userData = await this.oidcService.handleSilentAuthentication();

      if (!userData) {
        throw new Error('Received no user data from OIDC service');
      }
      // renew without user action
      await this.enroll(true, userData);
    } catch (error) {
      this.logger.error('Silent authentication with refresh token failed', error);

      // If the silent authentication fails, clear the oidc service progress/data and renew manually
      await this.cleanUp();
      this.showE2EINotificationMessage(ModalType.CERTIFICATE_RENEWAL);
    }
  }

  /**
   * Calculates the date when the E2EI certificate renewal should be prompted.
   *
   * @param {number} timeRemainingMS - Certificate validity period in days (VP).
   * @param {number} historyTime - Maximum time messages are stored in days (HT).
   * @param {number} gracePeriod - Time to activate certificate in days (GP).
   * @returns {Date} - The date to start prompting for certificate renewal.
   */
  private calculateRenewalTime(timeRemainingMS: number, historyTimeMS: number, gracePeriodMS: number) {
    // Calculate a random time between 0 and 1 days
    const randomTimeInMS = Math.random() * TimeInMillis.DAY; // Up to 24 hours in milliseconds

    // Calculate the total days to subtract
    const totalDaysToSubtract = historyTimeMS + gracePeriodMS + randomTimeInMS;

    // Calculate the renewal date
    const renewalDate = timeRemainingMS - totalDaysToSubtract;

    return renewalDate;
  }

  get isE2EIEnabled(): boolean {
    return supportsMLS() && Config.getConfig().FEATURE.ENABLE_E2EI;
  }

  private async storeRedirectTargetAndRedirect(targetURL: string): Promise<void> {
    // store the target url in the persistent oidc service store, since the oidc service will be destroyed after the redirect
    OIDCServiceStore.store.targetURL(targetURL);
    this.oidcService = new OIDCService();
    await this.oidcService.authenticate();
  }

  /**
   * Used to clean the state/storage after a failed run
   */
  private async cleanUp() {
    // Remove the url parameters of the failed enrolment
    removeUrlParameters();
    // Clear the oidc service progress
    this.oidcService = new OIDCService();
    await this.oidcService.clearProgress();
    // Clear the e2e identity progress
    this.coreE2EIService.clearAllProgress();
    // Clear the oidc service store refresh token
    OIDCServiceStore.clear.refreshToken();
  }

  private getE2EIdentityService() {
    return container.resolve(Core).service?.e2eIdentity;
  }

  private getCurrentDeviceCertificateData() {
    if (!hasActiveCertificate()) {
      return undefined;
    }

    return this.getE2EIdentityService()?.getCertificateData();
  }

  public async enroll(refreshActiveCertificate = false, userData?: User) {
    if (!this.config) {
      throw new Error('Trying to enroll for E2EI without initializing the E2EIHandler');
    }
    try {
      // Notify user about E2EI enrolment in progress
      this.currentStep = E2EIHandlerStep.ENROLL;
      this.showLoadingMessage();
      let oAuthIdToken: string | undefined;

      if (!userData) {
        // If the enrolment is in progress, we need to get the id token from the oidc service, since oauth should have already been completed
        if (this.coreE2EIService.isEnrollmentInProgress()) {
          // The redirect-url which is needed inside the OIDCService is stored in the OIDCServiceStore previously
          this.oidcService = new OIDCService();
          const userData = await this.oidcService.handleAuthentication();
          if (!userData) {
            throw new Error('Received no user data from OIDC service');
          }
          oAuthIdToken = userData?.id_token;
        }
      } else {
        oAuthIdToken = userData?.id_token;
      }

      const displayName = this.userState.self()?.name();
      const handle = this.userState.self()?.username();
      // If the user has no username or handle, we cannot enroll
      if (!displayName || !handle) {
        throw new Error('Username or handle not found');
      }
      const data = await this.core.enrollE2EI({
        discoveryUrl: this.config.discoveryUrl,
        displayName,
        handle,
        oAuthIdToken,
      });
      // If the data is false or we dont get the ACMEChallenge, enrolment failed
      if (!data) {
        throw new Error('E2EI enrolment failed');
      }

      // Check if the data is a boolean, if not, we need to handle the oauth redirect
      if (typeof data !== 'boolean') {
        await this.storeRedirectTargetAndRedirect(data.target);
      }

      // Notify user about E2EI enrolment success
      // This setTimeout is needed because there was a timing with the success modal and the loading modal
      setTimeout(() => {
        removeCurrentModal();
      }, 0);

      this.currentStep = E2EIHandlerStep.SUCCESS;
      this.showSuccessMessage();
      this.emit('enrollmentSuccessful');

      // clear the oidc service progress/data and successful enrolment
      await this.cleanUp();
    } catch (error) {
      this.logger.error('E2EI enrollment failed', error);

      this.currentStep = E2EIHandlerStep.ERROR;

      setTimeout(() => {
        removeCurrentModal();
      }, 0);
      console.error('E2EI enrolment failed', error);
      await this.showErrorMessage();
    }
  }

  private showLoadingMessage(): void {
    if (this.currentStep !== E2EIHandlerStep.ENROLL) {
      return;
    }

    const {modalOptions, modalType} = getModalOptions({
      type: ModalType.LOADING,
      hideClose: true,
    });
    PrimaryModal.show(modalType, modalOptions);
  }

  private showSuccessMessage(): void {
    if (this.currentStep !== E2EIHandlerStep.SUCCESS) {
      return;
    }
    const {modalOptions, modalType} = getModalOptions({
      type: ModalType.SUCCESS,
      hideSecondary: true,
      hideClose: false,
    });
    PrimaryModal.show(modalType, modalOptions);
  }

  private async showErrorMessage(): Promise<void> {
    if (this.currentStep !== E2EIHandlerStep.ERROR) {
      return;
    }

    // Remove the url parameters of the failed enrolment
    removeUrlParameters();
    // Clear the oidc service progress
    await this.oidcService?.clearProgress();
    // Clear the e2e identity progress
    this.coreE2EIService.clearAllProgress();

    const {modalOptions, modalType} = getModalOptions({
      type: ModalType.ERROR,
      hideClose: true,
      primaryActionFn: () => {
        this.currentStep = E2EIHandlerStep.INITIALIZED;
        void this.enroll();
      },
      secondaryActionFn: () => {
        this.showE2EINotificationMessage();
      },
    });

    PrimaryModal.show(modalType, modalOptions);
  }

  private shouldShowNotification(): boolean {
    // If the user has already snoozed the notification, don't show it again until the snooze period has expired
    if (this.currentStep !== E2EIHandlerStep.UNINITIALIZED && this.currentStep !== E2EIHandlerStep.SNOOZE) {
      return false;
    }
    return true;
  }

  private initializeEnrollmentTimer(): void {
    // Only initialize the timer when the it is uninitialized
    if (this.currentStep === E2EIHandlerStep.UNINITIALIZED) {
      this.config?.timer.updateParams({
        gracePeriodInMS: this.config.gracePeriodInMs,
        gracePeriodExpiredCallback: () => {
          this.showE2EINotificationMessage();
        },
        delayPeriodExpiredCallback: () => {
          this.showE2EINotificationMessage();
        },
      });
      this.currentStep = E2EIHandlerStep.INITIALIZED;
    }
  }

  private showModal(modalType: ModalType = ModalType.ENROLL): void {
    // Check if config is defined and timer is available
    const isSnoozeTimeAvailable = this.config?.timer.isSnoozeTimeAvailable() ?? false;

    // Show the modal with the provided modal type
    const {modalOptions, modalType: determinedModalType} = getModalOptions({
      hideSecondary: !isSnoozeTimeAvailable,
      primaryActionFn: () => this.enroll(),
      secondaryActionFn: () => {
        this.currentStep = E2EIHandlerStep.SNOOZE;
        this.config?.timer.delayPrompt();
      },
      type: modalType,
      hideClose: true,
    });
    PrimaryModal.show(determinedModalType, modalOptions);
  }

  public showE2EINotificationMessage(modalType: ModalType = ModalType.ENROLL): void {
    // If the user has already started enrolment, don't show the notification. Instead, show the loading modal
    // This will occur after the redirect from the oauth provider
    if (this.coreE2EIService.isEnrollmentInProgress()) {
      void this.enroll();
      return;
    }

    // Early return if we shouldn't show the notification
    if (!this.shouldShowNotification()) {
      return;
    }

    this.initializeEnrollmentTimer();

    // If the timer is not active, show the notification modal
    if (this.config && !this.config.timer.isDelayTimerActive()) {
<<<<<<< HEAD
      const {modalOptions, modalType} = getModalOptions({
        hideSecondary: !this.config.timer.isSnoozeTimeAvailable() || this.config.isFreshMLSSelfClient,
        primaryActionFn: () => this.enroll(),
        secondaryActionFn: () => {
          this.currentStep = E2EIHandlerStep.SNOOZE;
          this.config?.timer.delayPrompt();
        },
        type: ModalType.ENROLL,
        hideClose: true,
      });
      PrimaryModal.show(modalType, modalOptions);
=======
      this.showModal(modalType);
>>>>>>> 4d1d9777
    }
  }
}<|MERGE_RESOLUTION|>--- conflicted
+++ resolved
@@ -52,7 +52,7 @@
 interface E2EIHandlerParams {
   discoveryUrl: string;
   gracePeriodInSeconds: number;
-  isFreshMLSSelfClient: boolean;
+  isFreshMLSSelfClient?: boolean;
 }
 
 type Events = {enrollmentSuccessful: void};
@@ -61,13 +61,10 @@
   timer: DelayTimerService;
   discoveryUrl: string;
   gracePeriodInMs: number;
-  isFreshMLSSelfClient: boolean;
+  isFreshMLSSelfClient?: boolean;
 };
 
-<<<<<<< HEAD
-=======
 const historyTimeMS = 28 * TimeInMillis.DAY; //HT
->>>>>>> 4d1d9777
 export class E2EIHandler extends TypedEventEmitter<Events> {
   private logger = getLogger('E2EIHandler');
   private static instance: E2EIHandler | null = null;
@@ -106,25 +103,7 @@
     E2EIHandler.instance = null;
   }
 
-<<<<<<< HEAD
-  public initialize({discoveryUrl, gracePeriodInSeconds, isFreshMLSSelfClient}: E2EIHandlerParams) {
-    if (isE2EIEnabled()) {
-      if (!hasActiveCertificate()) {
-        const gracePeriodInMs = gracePeriodInSeconds * TIME_IN_MILLIS.SECOND;
-        this.config = {
-          discoveryUrl,
-          gracePeriodInMs,
-          timer: DelayTimerService.getInstance({
-            gracePeriodInMS: gracePeriodInMs,
-            gracePeriodExpiredCallback: () => null,
-            delayPeriodExpiredCallback: () => null,
-          }),
-          isFreshMLSSelfClient,
-        };
-        this.showE2EINotificationMessage();
-      }
-=======
-  public initialize({discoveryUrl, gracePeriodInSeconds}: E2EIHandlerParams) {
+  public initialize({discoveryUrl, gracePeriodInSeconds, isFreshMLSSelfClient = false}: E2EIHandlerParams) {
     if (!isE2EIEnabled()) {
       return this;
     }
@@ -137,12 +116,12 @@
         gracePeriodExpiredCallback: () => null,
         delayPeriodExpiredCallback: () => null,
       }),
+      isFreshMLSSelfClient,
     };
     if (!hasActiveCertificate()) {
       this.showE2EINotificationMessage();
     } else {
       void this.handleCertificateRenewal();
->>>>>>> 4d1d9777
     }
     return this;
   }
@@ -412,7 +391,7 @@
 
     // Show the modal with the provided modal type
     const {modalOptions, modalType: determinedModalType} = getModalOptions({
-      hideSecondary: !isSnoozeTimeAvailable,
+      hideSecondary: !isSnoozeTimeAvailable || !!this.config?.isFreshMLSSelfClient,
       primaryActionFn: () => this.enroll(),
       secondaryActionFn: () => {
         this.currentStep = E2EIHandlerStep.SNOOZE;
@@ -441,21 +420,7 @@
 
     // If the timer is not active, show the notification modal
     if (this.config && !this.config.timer.isDelayTimerActive()) {
-<<<<<<< HEAD
-      const {modalOptions, modalType} = getModalOptions({
-        hideSecondary: !this.config.timer.isSnoozeTimeAvailable() || this.config.isFreshMLSSelfClient,
-        primaryActionFn: () => this.enroll(),
-        secondaryActionFn: () => {
-          this.currentStep = E2EIHandlerStep.SNOOZE;
-          this.config?.timer.delayPrompt();
-        },
-        type: ModalType.ENROLL,
-        hideClose: true,
-      });
-      PrimaryModal.show(modalType, modalOptions);
-=======
       this.showModal(modalType);
->>>>>>> 4d1d9777
     }
   }
 }