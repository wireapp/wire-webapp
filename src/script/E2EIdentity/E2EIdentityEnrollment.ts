/*
 * Wire
 * Copyright (C) 2023 Wire Swiss GmbH
 *
 * This program is free software: you can redistribute it and/or modify
 * it under the terms of the GNU General Public License as published by
 * the Free Software Foundation, either version 3 of the License, or
 * (at your option) any later version.
 *
 * This program is distributed in the hope that it will be useful,
 * but WITHOUT ANY WARRANTY; without even the implied warranty of
 * MERCHANTABILITY or FITNESS FOR A PARTICULAR PURPOSE. See the
 * GNU General Public License for more details.
 *
 * You should have received a copy of the GNU General Public License
 * along with this program. If not, see http://www.gnu.org/licenses/.
 *
 */

import {TimeInMillis} from '@wireapp/commons/lib/util/TimeUtil';
import {User} from 'oidc-client-ts';
import {container} from 'tsyringe';

import {TypedEventEmitter} from '@wireapp/commons';

import {PrimaryModal, removeCurrentModal} from 'Components/Modals/PrimaryModal';
import {Core} from 'src/script/service/CoreSingleton';
import {UserState} from 'src/script/user/UserState';
import {getCertificateDetails} from 'Util/certificateDetails';
import {getLogger} from 'Util/Logger';
import {TIME_IN_MILLIS} from 'Util/TimeUtil';
import {removeUrlParameters} from 'Util/UrlUtil';
import {supportsMLS} from 'Util/util';

import {DelayTimerService} from './DelayTimer/DelayTimer';
import {hasActiveCertificate, isE2EIEnabled} from './E2EIdentityVerification';
import {getModalOptions, ModalType} from './Modals';
import {OIDCService} from './OIDCService';
import {OIDCServiceStore} from './OIDCService/OIDCServiceStorage';

import {Config} from '../Config';

export enum E2EIHandlerStep {
  UNINITIALIZED = 'uninitialized',
  INITIALIZED = 'initialized',
  ENROLL = 'enroll',
  SUCCESS = 'success',
  ERROR = 'error',
  SNOOZE = 'snooze',
}

interface E2EIHandlerParams {
  discoveryUrl: string;
  gracePeriodInSeconds: number;
}

type Events = {enrollmentSuccessful: void};

type EnrollmentConfig = {
  timer: DelayTimerService;
  discoveryUrl: string;
  gracePeriodInMs: number;
};

const gracePeriodMS = 7 * TimeInMillis.DAY; //GP
const historyTimeMS = 28 * TimeInMillis.DAY; //HT
export class E2EIHandler extends TypedEventEmitter<Events> {
  private logger = getLogger('E2EIHandler');
  private static instance: E2EIHandler | null = null;
  private readonly core = container.resolve(Core);
  private readonly userState = container.resolve(UserState);
  private config?: EnrollmentConfig;
  private currentStep: E2EIHandlerStep | null = E2EIHandlerStep.UNINITIALIZED;
  private oidcService: OIDCService | null = null;

  private get coreE2EIService() {
    const e2eiService = this.core.service?.e2eIdentity;

    if (!e2eiService) {
      throw new Error('E2EI Service not available');
    }

    return e2eiService;
  }

  /**
   * Get the singleton instance of GracePeriodTimer or create a new one
   * For the first time, params are required to create the instance
   * After that, params are optional and can be used to update the grace period timer
   * @param params The params to create the grace period timer
   * @returns The singleton instance of GracePeriodTimer
   */
  public static getInstance() {
    E2EIHandler.instance = E2EIHandler.instance ?? new E2EIHandler();
    return E2EIHandler.instance;
  }

  /**
   * Reset the instance
   */
  public static resetInstance() {
    E2EIHandler.instance = null;
  }

  public initialize({discoveryUrl, gracePeriodInSeconds}: E2EIHandlerParams) {
    if (!isE2EIEnabled()) {
      return this;
    }
    const gracePeriodInMs = gracePeriodInSeconds * TIME_IN_MILLIS.SECOND;
    this.config = {
      discoveryUrl,
      gracePeriodInMs,
      timer: DelayTimerService.getInstance({
        gracePeriodInMS: gracePeriodInMs,
        gracePeriodExpiredCallback: () => null,
        delayPeriodExpiredCallback: () => null,
      }),
    };
    if (!hasActiveCertificate()) {
      this.showE2EINotificationMessage();
    } else {
      const certificate = this.getCurrentDeviceCertificateData();

      if (!certificate) {
        return this;
      }

      const {isValid, timeRemainingMS, certificateCreationTime} = getCertificateDetails(certificate);

      // CC will soon return valid/expired/revoked
      if (!isValid) {
        return this;
      }

      const renewalTimeMS = this.calculateRenewalTime(timeRemainingMS, historyTimeMS, gracePeriodMS);
      const renewalPromptTime = new Date(certificateCreationTime + renewalTimeMS).getTime();
      const currentTime = new Date().getTime();

      if (currentTime >= renewalPromptTime) {
        void this.renewCertificate();
      }
    }
    return this;
  }

  /**
   * Renew the certificate without user action
   */
  private async renewCertificate(): Promise<void> {
    const oidcService = getOIDCServiceInstance();
    try {
      // Use the oidc service to get the user data via silent authentication (refresh token)
      const userData = await oidcService.handleSilentAuthentication();

      if (!userData) {
        throw new Error('Received no user data from OIDC service');
      }
      // renew without user action
      await this.enroll(true, userData);
    } catch (error) {
      this.logger.error('Silent authentication with refresh token failed', error);

      // If the silent authentication fails, clear the oidc service progress/data and renew manually
      await this.cleanUp();
      this.showE2EINotificationMessage(ModalType.CERTIFICATE_RENEWAL);
    }
  }

  /**
   * Calculates the date when the E2EI certificate renewal should be prompted.
   *
   * @param {number} timeRemainingMS - Certificate validity period in days (VP).
   * @param {number} historyTime - Maximum time messages are stored in days (HT).
   * @param {number} gracePeriod - Time to activate certificate in days (GP).
   * @returns {Date} - The date to start prompting for certificate renewal.
   */
  private calculateRenewalTime(timeRemainingMS: number, historyTimeMS: number, gracePeriodMS: number) {
    // Calculate a random time between 0 and 1 days
    const randomTimeInMS = Math.random() * TimeInMillis.DAY; // Up to 24 hours in milliseconds

    // Calculate the total days to subtract
    const totalDaysToSubtract = historyTimeMS + gracePeriodMS + randomTimeInMS;

    // Calculate the renewal date
    const renewalDate = timeRemainingMS - totalDaysToSubtract;

    return renewalDate;
  }

  get isE2EIEnabled(): boolean {
    return supportsMLS() && Config.getConfig().FEATURE.ENABLE_E2EI;
  }

  private async storeRedirectTargetAndRedirect(targetURL: string): Promise<void> {
    // store the target url in the persistent oidc service store, since the oidc service will be destroyed after the redirect
    OIDCServiceStore.store.targetURL(targetURL);
    this.oidcService = new OIDCService();
    await this.oidcService.authenticate();
  }

  /**
   * Used to clean the state/storage after a failed run
   */
  private async cleanUp() {
    // Remove the url parameters of the failed enrolment
    removeUrlParameters();
    // Clear the oidc service progress
    const oidcService = getOIDCServiceInstance();
    await oidcService.clearProgress();
    // Clear the e2e identity progress
    this.coreE2EIService.clearAllProgress();
    // Clear the oidc service store refresh token
    OIDCServiceStore.clear.refreshToken();
  }

  private getE2EIdentityService() {
    return container.resolve(Core).service?.e2eIdentity;
  }

  private getCurrentDeviceCertificateData() {
    if (!hasActiveCertificate()) {
      return undefined;
    }

    return this.getE2EIdentityService()?.getCertificateData();
  }

  public async enroll(refreshActiveCertificate = false, userData?: User) {
    if (!this.config) {
      throw new Error('Trying to enroll for E2EI without initializing the E2EIHandler');
    }
    try {
      // Notify user about E2EI enrolment in progress
      this.currentStep = E2EIHandlerStep.ENROLL;
      this.showLoadingMessage();
      let oAuthIdToken: string | undefined;
<<<<<<< HEAD
      let oAuthRefreshToken: string | undefined;

      if (!userData) {
        // If the enrolment is in progress, we need to get the id token from the oidc service, since oauth should have already been completed
        if (this.coreE2EIService.isEnrollmentInProgress()) {
          const oidcService = getOIDCServiceInstance();
          const userData = await oidcService.handleAuthentication();
          if (!userData) {
            throw new Error('Received no user data from OIDC service');
          }
          oAuthIdToken = userData?.id_token;
          oAuthRefreshToken = userData?.refresh_token;

          if (oAuthRefreshToken) {
            OIDCServiceStore.store.refreshToken(oAuthRefreshToken);
          }
=======

      // If the enrolment is in progress, we need to get the id token from the oidc service, since oauth should have already been completed
      if (this.coreE2EIService.isEnrollmentInProgress()) {
        // The redirect-url which is needed inside the OIDCService is stored in the OIDCServiceStore previously
        this.oidcService = new OIDCService();
        const userData = await this.oidcService.handleAuthentication();
        if (!userData) {
          throw new Error('Received no user data from OIDC service');
>>>>>>> b984c850
        }
      } else {
        oAuthIdToken = userData?.id_token;
      }

      const displayName = this.userState.self()?.name();
      const handle = this.userState.self()?.username();
      // If the user has no username or handle, we cannot enroll
      if (!displayName || !handle) {
        throw new Error('Username or handle not found');
      }
      const data = await this.core.enrollE2EI({
        discoveryUrl: this.config.discoveryUrl,
        displayName,
        handle,
        oAuthIdToken,
      });

      // If the data is false or we dont get the ACMEChallenge, enrolment failed
      if (!data) {
        throw new Error('E2EI enrolment failed');
      }

      // Check if the data is a boolean, if not, we need to handle the oauth redirect
      if (typeof data !== 'boolean') {
        await this.storeRedirectTargetAndRedirect(data.target);
      }

      // Notify user about E2EI enrolment success
      // This setTimeout is needed because there was a timing with the success modal and the loading modal
      setTimeout(() => {
        removeCurrentModal();
      }, 0);

      this.currentStep = E2EIHandlerStep.SUCCESS;
      this.showSuccessMessage();
      // Remove the url parameters after enrolment
      removeUrlParameters();
    } catch (error) {
      this.logger.error('E2EI enrollment failed', error);

      this.currentStep = E2EIHandlerStep.ERROR;

      setTimeout(() => {
        removeCurrentModal();
      }, 0);
      // Notify user about E2EI enrolment error
      void this.showErrorMessage();
    }
  }

  private showLoadingMessage(): void {
    if (this.currentStep !== E2EIHandlerStep.ENROLL) {
      return;
    }

    const {modalOptions, modalType} = getModalOptions({
      type: ModalType.LOADING,
      hideClose: true,
    });
    PrimaryModal.show(modalType, modalOptions);
  }

  private showSuccessMessage(): void {
    if (this.currentStep !== E2EIHandlerStep.SUCCESS) {
      return;
    }

    const {modalOptions, modalType} = getModalOptions({
      type: ModalType.SUCCESS,
      hideSecondary: true,
      hideClose: false,
    });
    PrimaryModal.show(modalType, modalOptions);
  }

  private async showErrorMessage(): Promise<void> {
    if (this.currentStep !== E2EIHandlerStep.ERROR) {
      return;
    }

    // Remove the url parameters of the failed enrolment
    removeUrlParameters();
    // Clear the oidc service progress
    await this.oidcService?.clearProgress();
    // Clear the e2e identity progress
    this.coreE2EIService.clearAllProgress();

    const {modalOptions, modalType} = getModalOptions({
      type: ModalType.ERROR,
      hideClose: true,
      primaryActionFn: () => {
        this.currentStep = E2EIHandlerStep.INITIALIZED;
        void this.enroll();
      },
      secondaryActionFn: () => {
        this.showE2EINotificationMessage();
      },
    });

    PrimaryModal.show(modalType, modalOptions);
  }

  private shouldShowNotification(): boolean {
    // If the user has already snoozed the notification, don't show it again until the snooze period has expired
    if (this.currentStep !== E2EIHandlerStep.UNINITIALIZED && this.currentStep !== E2EIHandlerStep.SNOOZE) {
      return false;
    }
    return true;
  }

  private initializeEnrollmentTimer(): void {
    // Only initialize the timer when the it is uninitialized
    if (this.currentStep === E2EIHandlerStep.UNINITIALIZED) {
      this.config?.timer.updateParams({
        gracePeriodInMS: this.config.gracePeriodInMs,
        gracePeriodExpiredCallback: () => {
          this.showE2EINotificationMessage();
        },
        delayPeriodExpiredCallback: () => {
          this.showE2EINotificationMessage();
        },
      });
      this.currentStep = E2EIHandlerStep.INITIALIZED;
    }
  }

  private showModal(modalType: ModalType = ModalType.ENROLL): void {
    // Check if config is defined and timer is available
    const isSnoozeTimeAvailable = this.config?.timer.isSnoozeTimeAvailable() ?? false;

    // Show the modal with the provided modal type
    const {modalOptions, modalType: determinedModalType} = getModalOptions({
      hideSecondary: !isSnoozeTimeAvailable,
      primaryActionFn: () => this.enroll(),
      secondaryActionFn: () => {
        this.currentStep = E2EIHandlerStep.SNOOZE;
        this.config?.timer.delayPrompt();
      },
      type: modalType,
      hideClose: true,
    });
    PrimaryModal.show(determinedModalType, modalOptions);
  }

  public showE2EINotificationMessage(modalType: ModalType = ModalType.ENROLL): void {
    // If the user has already started enrolment, don't show the notification. Instead, show the loading modal
    // This will occur after the redirect from the oauth provider
    if (this.coreE2EIService.isEnrollmentInProgress()) {
      void this.enroll();
      return;
    }

    // Early return if we shouldn't show the notification
    if (!this.shouldShowNotification()) {
      return;
    }

    this.initializeEnrollmentTimer();

    // If the timer is not active, show the notification modal
    if (this.config && !this.config.timer.isDelayTimerActive()) {
      this.showModal(modalType);
    }
  }
}<|MERGE_RESOLUTION|>--- conflicted
+++ resolved
@@ -234,33 +234,17 @@
       this.currentStep = E2EIHandlerStep.ENROLL;
       this.showLoadingMessage();
       let oAuthIdToken: string | undefined;
-<<<<<<< HEAD
-      let oAuthRefreshToken: string | undefined;
 
       if (!userData) {
         // If the enrolment is in progress, we need to get the id token from the oidc service, since oauth should have already been completed
         if (this.coreE2EIService.isEnrollmentInProgress()) {
-          const oidcService = getOIDCServiceInstance();
-          const userData = await oidcService.handleAuthentication();
+          // The redirect-url which is needed inside the OIDCService is stored in the OIDCServiceStore previously
+          this.oidcService = new OIDCService();
+          const userData = await this.oidcService.handleAuthentication();
           if (!userData) {
             throw new Error('Received no user data from OIDC service');
           }
           oAuthIdToken = userData?.id_token;
-          oAuthRefreshToken = userData?.refresh_token;
-
-          if (oAuthRefreshToken) {
-            OIDCServiceStore.store.refreshToken(oAuthRefreshToken);
-          }
-=======
-
-      // If the enrolment is in progress, we need to get the id token from the oidc service, since oauth should have already been completed
-      if (this.coreE2EIService.isEnrollmentInProgress()) {
-        // The redirect-url which is needed inside the OIDCService is stored in the OIDCServiceStore previously
-        this.oidcService = new OIDCService();
-        const userData = await this.oidcService.handleAuthentication();
-        if (!userData) {
-          throw new Error('Received no user data from OIDC service');
->>>>>>> b984c850
         }
       } else {
         oAuthIdToken = userData?.id_token;
