--- conflicted
+++ resolved
@@ -320,13 +320,9 @@
       setTimeout(removeCurrentModal, 0);
 
       this.currentStep = E2EIHandlerStep.SUCCESS;
-<<<<<<< HEAD
       this.showSuccessMessage(isCertificateRenewal);
 
       this.emit('enrollmentSuccessful');
-=======
-      this.showSuccessMessage();
->>>>>>> 495fd603
 
       // clear the oidc service progress/data and successful enrolment
       await this.cleanUp(false);
@@ -357,12 +353,7 @@
 
     const {modalOptions, modalType} = getModalOptions({
       type: ModalType.SUCCESS,
-<<<<<<< HEAD
       hideSecondary: false,
-=======
-      primaryActionFn: () => this.emit('enrollmentSuccessful'),
-      hideSecondary: true,
->>>>>>> 495fd603
       hideClose: false,
       extraParams: {
         isRenewal: isCertificateRenewal,
@@ -425,11 +416,7 @@
     }
   }
 
-<<<<<<< HEAD
   private showModal(modalType: ModalType = ModalType.ENROLL, hideSecondary = false): void {
-=======
-  private showModal(modalType: ModalType = ModalType.ENROLL) {
->>>>>>> 495fd603
     // Check if config is defined and timer is available
     const isSnoozeTimeAvailable = this.config?.timer.isSnoozeTimeAvailable() ?? false;
 
