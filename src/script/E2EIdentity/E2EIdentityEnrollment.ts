--- conflicted
+++ resolved
@@ -36,11 +36,7 @@
 
 import {getDelayTime} from './DelayTimer/delay';
 import {DelayTimerService} from './DelayTimer/DelayTimer';
-<<<<<<< HEAD
-import {getActiveCertificate, hasActiveCertificate, isE2EIEnabled, MLSStatuses} from './E2EIdentityVerification';
-=======
-import {hasActiveCertificate, isE2EIEnabled, getActiveWireIdentity} from './E2EIdentityVerification';
->>>>>>> ad67b9f6
+import {hasActiveCertificate, isE2EIEnabled, getActiveWireIdentity, MLSStatuses} from './E2EIdentityVerification';
 import {getModalOptions, ModalType} from './Modals';
 import {OIDCService} from './OIDCService';
 import {OIDCServiceStore} from './OIDCService/OIDCServiceStorage';
@@ -141,21 +137,10 @@
       return;
     }
 
-<<<<<<< HEAD
-    const {activeCertificate, activeCertificateStatus} = certificate;
-
-    //console.log('activeCertificateStatus', activeCertificateStatus);
-    if (!activeCertificate) {
-      return;
-    }
-
-    const {timeRemainingMS, certificateCreationTime} = getCertificateDetails(activeCertificate);
-=======
-    const {isValid, timeRemainingMS, certificateCreationTime} = getCertificateDetails(identity.certificate);
->>>>>>> ad67b9f6
+    const {timeRemainingMS, certificateCreationTime} = getCertificateDetails(identity.certificate);
 
     // Check if the certificate is still valid
-    if (activeCertificateStatus !== MLSStatuses.VALID) {
+    if (identity.status !== MLSStatuses.VALID) {
       return;
     }
 
