/*
 * Wire
 * Copyright (C) 2024 Wire Swiss GmbH
 *
 * This program is free software: you can redistribute it and/or modify
 * it under the terms of the GNU General Public License as published by
 * the Free Software Foundation, either version 3 of the License, or
 * (at your option) any later version.
 *
 * This program is distributed in the hope that it will be useful,
 * but WITHOUT ANY WARRANTY; without even the implied warranty of
 * MERCHANTABILITY or FITNESS FOR A PARTICULAR PURPOSE. See the
 * GNU General Public License for more details.
 *
 * You should have received a copy of the GNU General Public License
 * along with this program. If not, see http://www.gnu.org/licenses/.
 *
 */

import {useState, useEffect, useRef} from 'react';

import keyboardjs from 'keyboardjs';
import {container} from 'tsyringe';

import {Button, Input, Switch} from '@wireapp/react-ui-kit';

import {ConversationState} from 'Repositories/conversation/ConversationState';
import {Config, Configuration} from 'src/script/Config';
import {useClickOutside} from 'src/script/hooks/useClickOutside';

import {wrapperStyles} from './ConfigToolbar.styles';

export function ConfigToolbar() {
  const [showConfig, setShowConfig] = useState(false);
  const [configFeaturesState, setConfigFeaturesState] = useState<Configuration['FEATURE']>(Config.getConfig().FEATURE);
  const [isMessageSendingActive, setIsMessageSendingActive] = useState(false);
  const messageCountRef = useRef<number>(0);
  const [prefix, setPrefix] = useState('Message -');
  const [messageDelaySec, setMessageDelaySec] = useState<number>(0);
  const wrapperRef = useRef(null);
<<<<<<< HEAD
  const [avsDebuggerEnabled, setAvsDebuggerEnabled] = useState(!!window.wire?.app?.debug?.isEnabledAvsDebugger()); //
  const [avsRustSftEnabled, setAvsRustSftEnabled] = useState(!!window.wire?.app?.debug?.isEnabledAvsRustSFT()); //
=======
  const [avsDebuggerEnabled, setAvsDebuggerEnabled] = useState(!!window.wire?.app?.debug?.isEnabledAvsDebugger());
>>>>>>> 4a50e5e9

  // Toggle config tool on 'cmd/ctrl + shift + 2'
  useEffect(() => {
    const handleKeyDown = () => {
      setShowConfig(prev => !prev);
    };

    keyboardjs.bind(['command+shift+2', 'ctrl+shift+2'], handleKeyDown);

    return () => {
      keyboardjs.unbind(['command+shift+2', 'ctrl+shift+2'], handleKeyDown);
    };
  }, []);

  useEffect(() => {
    if (!isMessageSendingActive) {
      return () => {};
    }

    let timeoutId: number | null = null;
    let isActive = true;

    const sendMessage = async (): Promise<void> => {
      if (!isActive) {
        return;
      }

      const conversationState = container.resolve(ConversationState);
      const activeConversation = conversationState?.activeConversation();

      if (!activeConversation) {
        if (isActive) {
          const MS_IN_SEC = 1000;
          timeoutId = window.setTimeout(sendMessage, messageDelaySec * MS_IN_SEC);
        }
        return;
      }

      try {
        await window.wire.app.repository.message.sendTextWithLinkPreview({
          conversation: activeConversation,
          textMessage: `${prefix} ${messageCountRef.current}`,
          mentions: [],
          quoteEntity: undefined,
        });
        messageCountRef.current++;
      } catch (error) {
        console.error('Error sending message:', error);
      }

      if (isActive) {
        const MS_IN_SEC = 1000;
        const delayMs = messageDelaySec * MS_IN_SEC;
        timeoutId = window.setTimeout(sendMessage, delayMs);
      }
    };

    void sendMessage();

    return () => {
      isActive = false;
      if (timeoutId !== null) {
        clearTimeout(timeoutId);
      }
    };
  }, [isMessageSendingActive, prefix, messageDelaySec]);

  const startSendingMessages = () => {
    messageCountRef.current = 0;
    setIsMessageSendingActive(true);
  };

  const stopSendingMessages = () => {
    setIsMessageSendingActive(false);
    messageCountRef.current = 0;
  };

  // Update the config state when form input changes
  const handleChange = (path: string, value: string | boolean | string[]) => {
    const updateConfig = (obj: any, keys: string[]): void => {
      if (keys.length === 1) {
        obj[keys[0]] = value;
      } else {
        updateConfig(obj[keys[0]], keys.slice(1));
      }
    };

    const updatedConfig = {...configFeaturesState};
    updateConfig(updatedConfig, path.split('.'));
    setConfigFeaturesState(updatedConfig);
    Config._dangerouslySetConfigFeaturesForDebug(updatedConfig);
  };

  const renderInput = (value: string | boolean | string[] | number | object | null, path: string) => {
    if (typeof value === 'boolean') {
      return <Switch checked={value} onToggle={isChecked => handleChange(path, isChecked)} />;
    }

    if (Array.isArray(value)) {
      return (
        <Input
          type="text"
          value={value.join(',')}
          onChange={event =>
            handleChange(
              path,
              event.currentTarget.value.split(',').map(value => value.trim()),
            )
          }
        />
      );
    }

    if (typeof value === 'object' && value !== null) {
      return renderConfig(value, path);
    }

    return (
      <Input type="text" value={value as string} onChange={event => handleChange(path, event.currentTarget.value)} />
    );
  };

  const renderConfig = (configObj: object, parentPath: string = '') => {
    const entries = Object.entries(configObj);

    return entries.map(([key, value]) => {
      const path = parentPath ? `${parentPath}.${key}` : key;
      return (
        <div key={path} style={{marginBottom: '10px'}}>
          <label style={{display: 'block', fontWeight: 'bold'}}>{key.split('_').join(' ')}</label>
          {renderInput(value, path)}
        </div>
      );
    });
  };

  useClickOutside(wrapperRef, () => setShowConfig(false));

  const handleAvsEnable = (isChecked: boolean) => {
    setAvsDebuggerEnabled(!!window.wire?.app?.debug?.enableAvsDebugger(isChecked));
  };

  const renderAvsSwitch = (value: boolean) => {
    return (
      <div style={{marginBottom: '10px'}}>
        <label htmlFor="avs-debugger-checkbox" style={{display: 'block', fontWeight: 'bold'}}>
          ENABLE AVS TRACK DEBUGGER
        </label>
        <Switch
          id="avs-debugger-checkbox"
          checked={avsDebuggerEnabled}
          onToggle={isChecked => handleAvsEnable(isChecked)}
        />
      </div>
    );
  };

  const handleAvsRustSftEnable = (isChecked: boolean) => {
    setAvsRustSftEnabled(!!window.wire?.app?.debug?.enableAvsRustSFT(isChecked));
  };
  const renderAvsRustSftSwitch = (value: boolean) => {
    return (
      <div style={{marginBottom: '10px'}}>
        <label htmlFor="avs-rust-sft-checkbox" style={{display: 'block', fontWeight: 'bold'}}>
          ENABLE AVS RUST SFT
        </label>
        <Switch
          id="avs-rust-sft-checkbox"
          checked={avsRustSftEnabled}
          onToggle={isChecked => handleAvsRustSftEnable(isChecked)}
        />
      </div>
    );
  };

  if (!showConfig) {
    return null;
  }

  return (
    <div ref={wrapperRef} css={wrapperStyles}>
      <h3>Developer Menu</h3>
      <h4 style={{color: 'red', fontWeight: 'bold'}}>
        Caution: Modifying these settings can affect the behavior of the application. Ensure you understand the
        implications of each change before proceeding. Changes may cause unexpected behavior.
      </h4>

      <hr />

      <h3>Debug Functions</h3>

      <Button onClick={() => window.wire?.app?.debug?.reconnectWebSocket()}>reconnectWebSocket</Button>
      <Button onClick={() => window.wire?.app?.debug?.enablePressSpaceToUnmute()}>enablePressSpaceToUnmute</Button>
      <Button onClick={() => window.wire?.app?.debug?.disablePressSpaceToUnmute()}>disablePressSpaceToUnmute</Button>

      <div>{renderAvsSwitch(avsDebuggerEnabled)}</div>

      <hr />

      <div>{renderAvsRustSftSwitch(avsRustSftEnabled)}</div>

      <hr />

      <h3>Message Automation</h3>
      <Input
        type="text"
        value={prefix}
        onChange={event => setPrefix(event.currentTarget.value)}
        placeholder="Prefix for the messages"
      />
      <div style={{marginTop: '8px'}}>
        <label htmlFor="message-delay-input" style={{display: 'block', fontWeight: 'bold'}}>
          Delay Between Messages (seconds)
        </label>
        <Input
          id="message-delay-input"
          type="number"
          min={0}
          step={0.1}
          value={messageDelaySec}
          onChange={event => {
            const val = parseFloat(event.currentTarget.value);
            setMessageDelaySec(Number.isNaN(val) || val < 0 ? 0 : val);
          }}
          placeholder="0"
        />
      </div>

      <Button onClick={isMessageSendingActive ? stopSendingMessages : startSendingMessages}>
        {isMessageSendingActive ? 'Stop Sending Messages' : 'Send Incremented Messages'}
      </Button>

      <h3>Environment Variables</h3>
      <div>{renderConfig(configFeaturesState)}</div>
    </div>
  );
}<|MERGE_RESOLUTION|>--- conflicted
+++ resolved
@@ -38,12 +38,8 @@
   const [prefix, setPrefix] = useState('Message -');
   const [messageDelaySec, setMessageDelaySec] = useState<number>(0);
   const wrapperRef = useRef(null);
-<<<<<<< HEAD
-  const [avsDebuggerEnabled, setAvsDebuggerEnabled] = useState(!!window.wire?.app?.debug?.isEnabledAvsDebugger()); //
-  const [avsRustSftEnabled, setAvsRustSftEnabled] = useState(!!window.wire?.app?.debug?.isEnabledAvsRustSFT()); //
-=======
   const [avsDebuggerEnabled, setAvsDebuggerEnabled] = useState(!!window.wire?.app?.debug?.isEnabledAvsDebugger());
->>>>>>> 4a50e5e9
+  const [avsRustSftEnabled, setAvsRustSftEnabled] = useState(!!window.wire?.app?.debug?.isEnabledAvsRustSFT());
 
   // Toggle config tool on 'cmd/ctrl + shift + 2'
   useEffect(() => {
