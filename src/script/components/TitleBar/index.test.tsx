/*
 * Wire
 * Copyright (C) 2022 Wire Swiss GmbH
 *
 * This program is free software: you can redistribute it and/or modify
 * it under the terms of the GNU General Public License as published by
 * the Free Software Foundation, either version 3 of the License, or
 * (at your option) any later version.
 *
 * This program is distributed in the hope that it will be useful,
 * but WITHOUT ANY WARRANTY; without even the implied warranty of
 * MERCHANTABILITY or FITNESS FOR A PARTICULAR PURPOSE. See the
 * GNU General Public License for more details.
 *
 * You should have received a copy of the GNU General Public License
 * along with this program. If not, see http://www.gnu.org/licenses/.
 *
 */

import {render, waitFor, fireEvent} from '@testing-library/react';
import {QualifiedId} from '@wireapp/api-client/src/user';
import {Runtime} from '@wireapp/commons';
import {WebAppEvents} from '@wireapp/webapp-events';
import {amplify} from 'amplify';
import ko from 'knockout';

import TitleBar from 'Components/TitleBar';

import {createRandomUuid} from 'Util/util';

import {UserState} from '../../user/UserState';
import {CallState} from '../../calling/CallState';
import {TeamState} from '../../team/TeamState';
import {TestFactory} from '../../../../test/helper/TestFactory';
import {CallingRepository} from '../../calling/CallingRepository';
import {Conversation} from '../../entity/Conversation';
import {LegalHoldModalViewModel} from '../../view_model/content/LegalHoldModalViewModel';
import {ConversationVerificationState} from '../../conversation/ConversationVerificationState';
import {User} from '../../entity/User';
import {ContentViewModel} from '../../view_model/ContentViewModel';
<<<<<<< HEAD
import {MainViewModel, ViewModelRepositories} from '../../view_model/MainViewModel';
=======
import * as uiKit from '@wireapp/react-ui-kit';

jest.mock('@wireapp/react-ui-kit', () => ({
  ...(jest.requireActual('@wireapp/react-ui-kit') as any),
  useMatchMedia: jest.fn(),
}));

const mockedUiKit = uiKit as jest.Mocked<typeof uiKit>;
>>>>>>> 067c432d

jest.spyOn(Runtime, 'isSupportingConferenceCalling').mockReturnValue(true);

const testFactory = new TestFactory();
let callingRepository: CallingRepository;

beforeAll(() => {
  return testFactory.exposeCallingActors().then(injectedCallingRepository => {
    callingRepository = injectedCallingRepository;
    return callingRepository;
  });
});

const callActions = {
  answer: jest.fn(),
  changePage: jest.fn(),
  leave: jest.fn(),
  reject: jest.fn(),
  startAudio: jest.fn(),
  startVideo: jest.fn(),
  switchCameraInput: jest.fn(),
  switchScreenInput: jest.fn(),
  toggleCamera: jest.fn(),
  toggleMute: jest.fn(),
  toggleScreenshare: jest.fn(),
};

const getDefaultProps = (callingRepository: CallingRepository) => ({
  callActions,
  callState: new CallState(),
  callingRepository,
  conversation: new Conversation(createRandomUuid()),
  legalHoldModal: {
    showRequestModal: () => Promise.resolve(),
    showUsers: () => Promise.resolve(),
  } as LegalHoldModalViewModel,
  mainViewModel: {} as MainViewModel,
  repositories: {
    calling: {
      supportsConferenceCalling: true,
    } as CallingRepository,
  } as ViewModelRepositories,
  teamState: new TeamState(),
  userState: new UserState(),
});

describe('TitleBar', () => {
  it('subscribes to shortcut PEOPLE and add ADD_PEOPLE events on mount', async () => {
    spyOn(amplify, 'subscribe').and.returnValue(undefined);
    await render(<TitleBar {...getDefaultProps(callingRepository)} />);
    await waitFor(() => {
      expect(amplify.subscribe).toHaveBeenCalledWith(WebAppEvents.SHORTCUT.PEOPLE, expect.anything());
      expect(amplify.subscribe).toHaveBeenCalledWith(WebAppEvents.SHORTCUT.ADD_PEOPLE, expect.anything());
    });
  });

  it("doesn't show conversation search button for user with activated account", async () => {
    const userState = createUserState({isActivatedAccount: ko.pureComputed(() => false)});
    const {queryByText} = render(<TitleBar {...getDefaultProps(callingRepository)} userState={userState} />);

    expect(queryByText('tooltipConversationSearch')).toBeNull();
  });

  it('opens search area after search button click', async () => {
    const userState = createUserState({isActivatedAccount: ko.pureComputed(() => true)});
    const {getByText} = render(<TitleBar {...getDefaultProps(callingRepository)} userState={userState} />);

    const searchButton = getByText('tooltipConversationSearch');
    expect(searchButton).toBeDefined();

    spyOn(amplify, 'publish').and.returnValue(undefined);
    fireEvent.click(searchButton);
    expect(amplify.publish).toHaveBeenCalledWith(WebAppEvents.CONTENT.SWITCH, ContentViewModel.STATE.COLLECTION);
  });

<<<<<<< HEAD
  // TODO: Fix this test
  // it('opens conversation details on conversation name click', async () => {
  //   const userState = createUserState({isActivatedAccount: ko.pureComputed(() => true)});
  //   const displayName = 'test name';
  //   const conversation = createConversationEntity({
  //     display_name: ko.pureComputed(() => displayName),
  //   });
  //
  //   const {getByText} = render(
  //     <TitleBar {...getDefaultProps(callingRepository)} userState={userState} conversation={conversation} />,
  //   );
  //
  //   const conversationName = getByText(displayName);
  //   expect(conversationName).toBeDefined();
  //
  //   fireEvent.click(conversationName);
  //   // expect(panelViewModel.togglePanel).toHaveBeenCalledWith(PanelViewModel.STATE.CONVERSATION_DETAILS, {
  //   //   entity: conversation,
  //   // });
  // });

  // TODO: Fix this test
  // it('opens conversation details on info button click', async () => {
  //   const userState = createUserState({isActivatedAccount: ko.pureComputed(() => true)});
  //   const conversation = createConversationEntity();
  //
  //   const {getByLabelText} = render(
  //     <TitleBar {...getDefaultProps(callingRepository)} userState={userState} conversation={conversation} />,
  //   );
  //
  //   const infoButton = getByLabelText('tooltipConversationInfo');
  //   expect(infoButton).toBeDefined();
  //   fireEvent.click(infoButton);
  //   // expect(panelViewModel.togglePanel).toHaveBeenCalledWith(PanelViewModel.STATE.CONVERSATION_DETAILS, {
  //   //   entity: conversation,
  //   // });
  // });
=======
  it('opens conversation details on conversation name click', async () => {
    const userState = createUserState({isActivatedAccount: ko.pureComputed(() => true)});
    const panelViewModel = createPanelViewModel();
    const displayName = 'test name';
    const conversation = createConversationEntity({
      display_name: ko.pureComputed(() => displayName),
    });

    const {getByText} = render(
      <TitleBar
        {...getDefaultProps(callingRepository)}
        userState={userState}
        conversation={conversation}
        panelViewModel={panelViewModel}
      />,
    );

    const conversationName = getByText(displayName);
    expect(conversationName).toBeDefined();

    fireEvent.click(conversationName);
    expect(panelViewModel.togglePanel).toHaveBeenCalledWith(PanelViewModel.STATE.CONVERSATION_DETAILS, {
      entity: conversation,
    });
  });

  it('opens conversation details on info button click', async () => {
    const userState = createUserState({isActivatedAccount: ko.pureComputed(() => true)});
    const panelViewModel = createPanelViewModel();
    const conversation = createConversationEntity();

    mockedUiKit.useMatchMedia.mockReturnValue(false);

    const {getByLabelText} = render(
      <TitleBar
        {...getDefaultProps(callingRepository)}
        userState={userState}
        conversation={conversation}
        panelViewModel={panelViewModel}
      />,
    );

    const infoButton = getByLabelText('tooltipConversationInfo');
    expect(infoButton).toBeDefined();
    fireEvent.click(infoButton);
    expect(panelViewModel.togglePanel).toHaveBeenCalledWith(PanelViewModel.STATE.CONVERSATION_DETAILS, {
      entity: conversation,
    });
  });
  it('hide info button and search button on scaled down view', async () => {
    mockedUiKit.useMatchMedia.mockReturnValue(true);

    const {queryByLabelText} = render(<TitleBar {...getDefaultProps(callingRepository)} />);

    const infoButton = queryByLabelText('tooltipConversationInfo');
    const videoCallButton = queryByLabelText('tooltipConversationVideoCall');
    expect(infoButton).toBe(null);
    expect(videoCallButton).toBe(null);
  });
>>>>>>> 067c432d

  it("doesn't show legal-hold icon for non legal-hold user", async () => {
    const userState = createUserState({isActivatedAccount: ko.pureComputed(() => true)});
    const conversation = createConversationEntity({hasLegalHold: ko.pureComputed(() => false)});

    const {container} = render(
      <TitleBar {...getDefaultProps(callingRepository)} userState={userState} conversation={conversation} />,
    );

    const legalHoldDotButton = container.querySelector('button[data-uie-name="status-legal-hold-conversation"]');
    expect(legalHoldDotButton).toBeNull();
  });

  it('shows legal-hold icon for legal-hold user', async () => {
    const userState = createUserState({isActivatedAccount: ko.pureComputed(() => true)});
    const conversation = createConversationEntity({hasLegalHold: ko.pureComputed(() => true)});

    const {container} = render(
      <TitleBar {...getDefaultProps(callingRepository)} userState={userState} conversation={conversation} />,
    );

    const legalHoldDotButton = container.querySelector('button[data-uie-name="status-legal-hold-conversation"]');
    expect(legalHoldDotButton).not.toBeNull();
  });

  it.each([ConversationVerificationState.UNVERIFIED, ConversationVerificationState.DEGRADED])(
    "doesn't show verified icon in not-verified conversation",
    async state => {
      const userState = createUserState({isActivatedAccount: ko.pureComputed(() => true)});
      const conversation = createConversationEntity({
        verification_state: ko.observable<ConversationVerificationState>(state),
      });

      const {container} = render(
        <TitleBar {...getDefaultProps(callingRepository)} userState={userState} conversation={conversation} />,
      );

      const verifiedIcon = container.querySelector('[data-uie-name="conversation-title-bar-verified-icon"]');
      expect(verifiedIcon).toBeNull();
    },
  );

  it('shows verified icon in verified conversation', async () => {
    const userState = createUserState({isActivatedAccount: ko.pureComputed(() => true)});
    const conversation = createConversationEntity({
      verification_state: ko.observable<ConversationVerificationState>(ConversationVerificationState.VERIFIED),
    });

    const {container} = render(
      <TitleBar {...getDefaultProps(callingRepository)} userState={userState} conversation={conversation} />,
    );

    const verifiedIcon = container.querySelector('[data-uie-name="conversation-title-bar-verified-icon"]');
    expect(verifiedIcon).not.toBeNull();
  });

  it('starts audio call on audio call button click', async () => {
    const firstUser = new User();
    const conversation = createConversationEntity({
      firstUserEntity: ko.pureComputed(() => firstUser),
      is1to1: ko.pureComputed(() => true),
      participating_user_ids: ko.observableArray([
        {domain: '', id: ''},
        {domain: '', id: ''},
      ] as QualifiedId[]),
    });
    const {getByLabelText} = render(<TitleBar {...getDefaultProps(callingRepository)} conversation={conversation} />);

    const audioCallButton = getByLabelText('tooltipConversationCall');
    expect(audioCallButton).toBeDefined();
    fireEvent.click(audioCallButton);
    expect(callActions.startAudio).toHaveBeenCalledWith(conversation);
  });

  it("doesn't show video call button when video calling is not enabled", async () => {
    const firstUser = new User();
    const conversation = createConversationEntity({
      firstUserEntity: ko.pureComputed(() => firstUser),
      is1to1: ko.pureComputed(() => true),
      participating_user_ids: ko.observableArray([
        {domain: '', id: ''},
        {domain: '', id: ''},
      ] as QualifiedId[]),
    });

    const teamState = createTeamState({isVideoCallingEnabled: ko.pureComputed(() => false)});

    const {queryByLabelText} = render(
      <TitleBar {...getDefaultProps(callingRepository)} conversation={conversation} teamState={teamState} />,
    );

    const videoCallButton = queryByLabelText('tooltipConversationVideoCall');
    expect(videoCallButton).toBeNull();
  });

  it('starts video call on video call button click', async () => {
    mockedUiKit.useMatchMedia.mockReturnValue(false);

    const firstUser = new User();
    const teamState = createTeamState({isVideoCallingEnabled: ko.pureComputed(() => true)});
    const conversation = createConversationEntity({
      firstUserEntity: ko.pureComputed(() => firstUser),
      is1to1: ko.pureComputed(() => true),
      participating_user_ids: ko.observableArray([
        {domain: '', id: ''},
        {domain: '', id: ''},
      ] as QualifiedId[]),
    });

    const {getByLabelText} = render(
      <TitleBar {...getDefaultProps(callingRepository)} conversation={conversation} teamState={teamState} />,
    );

    const videoCallButton = getByLabelText('tooltipConversationVideoCall');
    expect(videoCallButton).toBeDefined();

    fireEvent.click(videoCallButton);
    expect(callActions.startVideo).toHaveBeenCalledWith(conversation);
  });

  it('displays warning badge', async () => {
    const conversation = createConversationEntity({
      hasDirectGuest: ko.pureComputed(() => true),
      isGroup: ko.pureComputed(() => true),
    });

    const {getByText} = render(<TitleBar {...getDefaultProps(callingRepository)} conversation={conversation} />);

    expect(getByText('guestRoomConversationBadge')).toBeDefined();
  });
});

function createUserState(user?: Partial<UserState>) {
  const userState = new UserState();
  return Object.assign(userState, user) as UserState;
}

function createTeamState(team?: Partial<TeamState>) {
  const teamState = new TeamState();
  return Object.assign(teamState, team) as TeamState;
}

function createConversationEntity(conversation?: Partial<Conversation>) {
  const conversationEntity = new Conversation();
  return Object.assign(conversationEntity, conversation) as Conversation;
}<|MERGE_RESOLUTION|>--- conflicted
+++ resolved
@@ -20,6 +20,7 @@
 import {render, waitFor, fireEvent} from '@testing-library/react';
 import {QualifiedId} from '@wireapp/api-client/src/user';
 import {Runtime} from '@wireapp/commons';
+import * as uiKit from '@wireapp/react-ui-kit';
 import {WebAppEvents} from '@wireapp/webapp-events';
 import {amplify} from 'amplify';
 import ko from 'knockout';
@@ -38,10 +39,7 @@
 import {ConversationVerificationState} from '../../conversation/ConversationVerificationState';
 import {User} from '../../entity/User';
 import {ContentViewModel} from '../../view_model/ContentViewModel';
-<<<<<<< HEAD
 import {MainViewModel, ViewModelRepositories} from '../../view_model/MainViewModel';
-=======
-import * as uiKit from '@wireapp/react-ui-kit';
 
 jest.mock('@wireapp/react-ui-kit', () => ({
   ...(jest.requireActual('@wireapp/react-ui-kit') as any),
@@ -49,7 +47,6 @@
 }));
 
 const mockedUiKit = uiKit as jest.Mocked<typeof uiKit>;
->>>>>>> 067c432d
 
 jest.spyOn(Runtime, 'isSupportingConferenceCalling').mockReturnValue(true);
 
@@ -125,7 +122,6 @@
     expect(amplify.publish).toHaveBeenCalledWith(WebAppEvents.CONTENT.SWITCH, ContentViewModel.STATE.COLLECTION);
   });
 
-<<<<<<< HEAD
   // TODO: Fix this test
   // it('opens conversation details on conversation name click', async () => {
   //   const userState = createUserState({isActivatedAccount: ko.pureComputed(() => true)});
@@ -142,77 +138,35 @@
   //   expect(conversationName).toBeDefined();
   //
   //   fireEvent.click(conversationName);
-  //   // expect(panelViewModel.togglePanel).toHaveBeenCalledWith(PanelViewModel.STATE.CONVERSATION_DETAILS, {
-  //   //   entity: conversation,
-  //   // });
+  //   expect(panelViewModel.togglePanel).toHaveBeenCalledWith(PanelViewModel.STATE.CONVERSATION_DETAILS, {
+  //     entity: conversation,
+  //   });
   // });
-
-  // TODO: Fix this test
+  //
   // it('opens conversation details on info button click', async () => {
   //   const userState = createUserState({isActivatedAccount: ko.pureComputed(() => true)});
+  //   const panelViewModel = createPanelViewModel();
   //   const conversation = createConversationEntity();
   //
+  //   mockedUiKit.useMatchMedia.mockReturnValue(false);
+  //
   //   const {getByLabelText} = render(
-  //     <TitleBar {...getDefaultProps(callingRepository)} userState={userState} conversation={conversation} />,
+  //     <TitleBar
+  //       {...getDefaultProps(callingRepository)}
+  //       userState={userState}
+  //       conversation={conversation}
+  //       panelViewModel={panelViewModel}
+  //     />,
   //   );
   //
   //   const infoButton = getByLabelText('tooltipConversationInfo');
   //   expect(infoButton).toBeDefined();
   //   fireEvent.click(infoButton);
-  //   // expect(panelViewModel.togglePanel).toHaveBeenCalledWith(PanelViewModel.STATE.CONVERSATION_DETAILS, {
-  //   //   entity: conversation,
-  //   // });
+  //   expect(panelViewModel.togglePanel).toHaveBeenCalledWith(PanelViewModel.STATE.CONVERSATION_DETAILS, {
+  //     entity: conversation,
+  //   });
   // });
-=======
-  it('opens conversation details on conversation name click', async () => {
-    const userState = createUserState({isActivatedAccount: ko.pureComputed(() => true)});
-    const panelViewModel = createPanelViewModel();
-    const displayName = 'test name';
-    const conversation = createConversationEntity({
-      display_name: ko.pureComputed(() => displayName),
-    });
-
-    const {getByText} = render(
-      <TitleBar
-        {...getDefaultProps(callingRepository)}
-        userState={userState}
-        conversation={conversation}
-        panelViewModel={panelViewModel}
-      />,
-    );
-
-    const conversationName = getByText(displayName);
-    expect(conversationName).toBeDefined();
-
-    fireEvent.click(conversationName);
-    expect(panelViewModel.togglePanel).toHaveBeenCalledWith(PanelViewModel.STATE.CONVERSATION_DETAILS, {
-      entity: conversation,
-    });
-  });
-
-  it('opens conversation details on info button click', async () => {
-    const userState = createUserState({isActivatedAccount: ko.pureComputed(() => true)});
-    const panelViewModel = createPanelViewModel();
-    const conversation = createConversationEntity();
-
-    mockedUiKit.useMatchMedia.mockReturnValue(false);
-
-    const {getByLabelText} = render(
-      <TitleBar
-        {...getDefaultProps(callingRepository)}
-        userState={userState}
-        conversation={conversation}
-        panelViewModel={panelViewModel}
-      />,
-    );
-
-    const infoButton = getByLabelText('tooltipConversationInfo');
-    expect(infoButton).toBeDefined();
-    fireEvent.click(infoButton);
-    expect(panelViewModel.togglePanel).toHaveBeenCalledWith(PanelViewModel.STATE.CONVERSATION_DETAILS, {
-      entity: conversation,
-    });
-  });
+
   it('hide info button and search button on scaled down view', async () => {
     mockedUiKit.useMatchMedia.mockReturnValue(true);
 
@@ -223,7 +177,6 @@
     expect(infoButton).toBe(null);
     expect(videoCallButton).toBe(null);
   });
->>>>>>> 067c432d
 
   it("doesn't show legal-hold icon for non legal-hold user", async () => {
     const userState = createUserState({isActivatedAccount: ko.pureComputed(() => true)});
