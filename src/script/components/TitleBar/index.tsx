/*
 * Wire
 * Copyright (C) 2022 Wire Swiss GmbH
 *
 * This program is free software: you can redistribute it and/or modify
 * it under the terms of the GNU General Public License as published by
 * the Free Software Foundation, either version 3 of the License, or
 * (at your option) any later version.
 *
 * This program is distributed in the hope that it will be useful,
 * but WITHOUT ANY WARRANTY; without even the implied warranty of
 * MERCHANTABILITY or FITNESS FOR A PARTICULAR PURPOSE. See the
 * GNU General Public License for more details.
 *
 * You should have received a copy of the GNU General Public License
 * along with this program. If not, see http://www.gnu.org/licenses/.
 *
 */

import {WebAppEvents} from '@wireapp/webapp-events';
import {amplify} from 'amplify';
import React, {useMemo, useEffect, useCallback, useState} from 'react';
import {registerReactComponent, useKoSubscribableChildren} from 'Util/ComponentUtil';
import {StringIdentifer, t} from 'Util/LocalizerUtil';
import {ConversationVerificationState} from '../../conversation/ConversationVerificationState';
import LegalHoldDot from 'Components/LegalHoldDot';
import Icon from 'Components/Icon';
import {ContentViewModel} from '../../view_model/ContentViewModel';
import {Shortcut} from '../../ui/Shortcut';
import {ShortcutType} from '../../ui/ShortcutType';
import cx from 'classnames';
import {Conversation} from '../../entity/Conversation';
import {UserState} from '../../user/UserState';
import {CallState} from '../../calling/CallState';
import {TeamState} from '../../team/TeamState';
import {container} from 'tsyringe';
import {LegalHoldModalViewModel} from '../../view_model/content/LegalHoldModalViewModel';
import {ConversationFilter} from '../../conversation/ConversationFilter';
import {matchQualifiedIds} from 'Util/QualifiedId';
import {CallActions} from '../../view_model/CallingViewModel';
import {handleKeyDown} from 'Util/KeyboardUtil';
import {TIME_IN_MILLIS} from 'Util/TimeUtil';
<<<<<<< HEAD
import {openRightSidebar, PanelState} from '../../page/RightSidebar/RightSidebar';
import {MainViewModel, ViewModelRepositories} from '../../view_model/MainViewModel';
=======
import {IconButton, StyledApp, THEME_ID, useMatchMedia} from '@wireapp/react-ui-kit';
>>>>>>> 067c432d

export interface TitleBarProps {
  mainViewModel: MainViewModel;
  repositories: ViewModelRepositories;
  conversation: Conversation;
  legalHoldModal: LegalHoldModalViewModel;
  callActions: CallActions;
  userState: UserState;
  callState: CallState;
  teamState: TeamState;
  isFederated?: boolean;
}

const TitleBar: React.FC<TitleBarProps> = ({
  mainViewModel,
  repositories,
  conversation,
  legalHoldModal,
  callActions,
  isFederated = false,
  userState = container.resolve(UserState),
  callState = container.resolve(CallState),
  teamState = container.resolve(TeamState),
}) => {
  const {calling: callingRepository} = repositories;
  const {
    is1to1,
    isRequest,
    isActiveParticipant,
    isGroup,
    hasExternal,
    hasDirectGuest,
    hasService,
    hasFederatedUsers,
    firstUserEntity,
    hasLegalHold,
    display_name: displayName,
    verification_state: verificationState,
  } = useKoSubscribableChildren(conversation, [
    'is1to1',
    'isRequest',
    'isActiveParticipant',
    'isGroup',
    'hasExternal',
    'hasDirectGuest',
    'hasService',
    'hasFederatedUsers',
    'firstUserEntity',
    'hasLegalHold',
    'display_name',
    'verification_state',
  ]);

  const [isRightPanelOpen, setIsRightPanelOpen] = useState<boolean>(false);

  const {isActivatedAccount} = useKoSubscribableChildren(userState, ['isActivatedAccount']);
  const {joinedCall} = useKoSubscribableChildren(callState, ['joinedCall']);
  const {isVideoCallingEnabled} = useKoSubscribableChildren(teamState, ['isVideoCallingEnabled']);

  const badgeLabelCopy = useMemo(() => {
    if (is1to1 && isRequest) {
      return '';
    }

    const translationKey = generateWarningBadgeKey({
      hasExternal,
      hasFederated: hasFederatedUsers,
      hasGuest: hasDirectGuest,
      hasService,
    });

    if (translationKey) {
      return t(translationKey);
    }

    return '';
  }, [hasDirectGuest, hasExternal, hasFederatedUsers, hasService, is1to1, isRequest]);

  const hasCall = useMemo(() => {
    const hasEntities = !!joinedCall;
    return hasEntities && matchQualifiedIds(conversation.qualifiedId, joinedCall.conversationId);
  }, [conversation, joinedCall]);

  const showCallControls = ConversationFilter.showCallControls(conversation, hasCall);

  const supportsVideoCall = conversation.supportsVideoCall(callingRepository.supportsConferenceCalling);

  const conversationSubtitle = is1to1 && firstUserEntity?.isFederated ? firstUserEntity?.handle ?? '' : '';

  const shortcut = Shortcut.getShortcutTooltip(ShortcutType.PEOPLE);
  const peopleTooltip = t('tooltipConversationPeople', shortcut);

  const isScaledDown = useMatchMedia('max-width: 768px');

  const showDetails = useCallback(
    (addParticipants: boolean): void => {
      const panelId = addParticipants ? PanelState.ADD_PARTICIPANTS : PanelState.CONVERSATION_DETAILS;

      openRightSidebar({
        initialEntity: conversation,
        initialState: panelId,
        isFederated,
        mainViewModel,
        repositories,
        teamState,
        userState,
      });
    },
    [conversation],
  );

  const showAddParticipant = useCallback(() => {
    if (!isActiveParticipant) {
      return showDetails(false);
    }

    if (isGroup) {
      showDetails(true);
    } else {
      amplify.publish(WebAppEvents.CONVERSATION.CREATE_GROUP, 'conversation_details', firstUserEntity);
    }
  }, [firstUserEntity, isActiveParticipant, isGroup, showDetails]);

  useEffect(() => {
    // TODO remove the titlebar for now to ensure that buttons are clickable in macOS wrappers
    window.setTimeout(() => document.querySelector('.titlebar')?.remove(), TIME_IN_MILLIS.SECOND);

    window.setTimeout(() => {
      amplify.subscribe(WebAppEvents.SHORTCUT.PEOPLE, () => showDetails(false));
      amplify.subscribe(WebAppEvents.SHORTCUT.ADD_PEOPLE, () => {
        if (isActivatedAccount) {
          showAddParticipant();
        }
      });
    }, 50);

    return () => {
      amplify.unsubscribeAll(WebAppEvents.SHORTCUT.PEOPLE);
      amplify.unsubscribeAll(WebAppEvents.SHORTCUT.ADD_PEOPLE);
    };
  }, [isActivatedAccount, showAddParticipant, showDetails]);

  const onClickCollectionButton = () => {
    amplify.publish(WebAppEvents.CONTENT.SWITCH, ContentViewModel.STATE.COLLECTION);
  };

  const onClickDetails = () => {
    openRightSidebar({
      initialEntity: conversation,
      initialState: PanelState.CONVERSATION_DETAILS,
      isFederated,
      mainViewModel,
      repositories,
      teamState,
      userState,
    });
  };

  const onRightPanelToggle = (mutationList: MutationRecord[]) => {
    mutationList.forEach(mutation => {
      const {addedNodes, removedNodes} = mutation;

      addedNodes.forEach(node => {
        if (node instanceof Element) {
          const isElementExist = node.id === 'right-column';
          if (isElementExist) {
            setIsRightPanelOpen(true);
          }
        }
      });

      removedNodes.forEach(node => {
        if (node instanceof Element) {
          const isElementExist = node.id === 'right-column';
          if (isElementExist) {
            setIsRightPanelOpen(false);
          }
        }
      });
    });
  };

  const config = {childList: true};
  const observer = new MutationObserver(onRightPanelToggle);

  useEffect(() => {
    const rightPanel = document.querySelector('#app');

    if (rightPanel) {
      observer.observe(rightPanel, config);

      return () => observer.disconnect();
    }

    return () => undefined;
  }, []);

  return (
    <StyledApp themeId={THEME_ID.DEFAULT}>
      <ul id="conversation-title-bar" className="conversation-title-bar">
        <li className="conversation-title-bar-library">
          {isActivatedAccount && !isScaledDown && (
            <button
              className="conversation-title-bar-icon icon-search"
              type="button"
              title={t('tooltipConversationSearch')}
              aria-label={t('tooltipConversationSearch')}
              onClick={onClickCollectionButton}
              data-uie-name="do-collections"
            >
              <span className="visually-hidden">{t('tooltipConversationSearch')}</span>
            </button>
          )}
        </li>

        <li className="conversation-title-bar-name">
          <div
            id="show-participants"
            onClick={onClickDetails}
            title={peopleTooltip}
            aria-label={peopleTooltip}
            onKeyDown={e => handleKeyDown(e, onClickDetails)}
            data-placement="bottom"
            role="button"
            tabIndex={0}
            data-uie-name="do-participants"
          >
            <div className="conversation-title-bar-name-label--wrapper">
              {hasLegalHold && (
                <LegalHoldDot
                  dataUieName="status-legal-hold-conversation"
                  className="conversation-title-bar-legal-hold"
                  legalHoldModal={legalHoldModal}
                  conversation={conversation}
                />
              )}

              {verificationState === ConversationVerificationState.VERIFIED && (
                <Icon.Verified
                  data-uie-name="conversation-title-bar-verified-icon"
                  className="conversation-title-bar-name--verified"
                />
              )}

              <h2 className="conversation-title-bar-name-label" data-uie-name="status-conversation-title-bar-label">
                {displayName}
              </h2>
            </div>

            {conversationSubtitle && (
              <div className="conversation-title-bar-name--subtitle">{conversationSubtitle}</div>
            )}
          </div>
        </li>

        <li className="conversation-title-bar-icons">
          {showCallControls && !isScaledDown && (
            <div className="buttons-group">
              {supportsVideoCall && isVideoCallingEnabled && (
                <button
                  type="button"
                  className="conversation-title-bar-icon"
                  title={t('tooltipConversationVideoCall')}
                  aria-label={t('tooltipConversationVideoCall')}
                  onClick={() => callActions.startVideo(conversation)}
                  data-uie-name="do-video-call"
                >
                  <Icon.Camera />
                </button>
              )}

              <button
                type="button"
                className="conversation-title-bar-icon"
                title={t('tooltipConversationCall')}
                aria-label={t('tooltipConversationCall')}
                onClick={() => callActions.startAudio(conversation)}
                data-uie-name="do-call"
              >
                <Icon.Pickup />
              </button>
            </div>
          )}

          {isScaledDown ? (
            <>
              <IconButton
                className="icon-search"
                css={{marginBottom: 0}}
                title={t('tooltipConversationSearch')}
                aria-label={t('tooltipConversationSearch')}
                onClick={onClickCollectionButton}
                data-uie-name="do-collections"
              >
                <span className="visually-hidden">{t('tooltipConversationSearch')}</span>
              </IconButton>
              <IconButton
                title={t('tooltipConversationCall')}
                aria-label={t('tooltipConversationCall')}
                css={{marginBottom: 0}}
                onClick={() => callActions.startAudio(conversation)}
                data-uie-name="do-call"
              >
                <Icon.Pickup />
              </IconButton>
            </>
          ) : (
            <button
              type="button"
              title={t('tooltipConversationInfo')}
              aria-label={t('tooltipConversationInfo')}
              onClick={onClickDetails}
              className={cx('conversation-title-bar-icon', {active: isPanelVisible})}
              data-uie-name="do-open-info"
            >
              <Icon.Info />
            </button>
          )}
        </li>

        {badgeLabelCopy && (
          <li
            className="conversation-title-bar-indication-badge"
            data-uie-name="status-indication-badge"
            dangerouslySetInnerHTML={{__html: badgeLabelCopy}}
          />
        )}
<<<<<<< HEAD

        <button
          type="button"
          title={t('tooltipConversationInfo')}
          aria-label={t('tooltipConversationInfo')}
          onClick={onClickDetails}
          className={cx('conversation-title-bar-icon', {active: isRightPanelOpen})}
          data-uie-name="do-open-info"
        >
          <Icon.Info />
        </button>
      </li>

      {badgeLabelCopy && (
        <li
          className="conversation-title-bar-indication-badge"
          data-uie-name="status-indication-badge"
          dangerouslySetInnerHTML={{__html: badgeLabelCopy}}
        />
      )}
    </ul>
=======
      </ul>
    </StyledApp>
>>>>>>> 067c432d
  );
};

export function generateWarningBadgeKey({
  hasFederated,
  hasExternal,
  hasGuest,
  hasService,
}: {
  hasExternal?: boolean;
  hasFederated?: boolean;
  hasGuest?: boolean;
  hasService?: boolean;
}): StringIdentifer {
  const baseKey = 'guestRoomConversationBadge';
  const extras = [];
  if (hasGuest && !hasExternal && !hasService && !hasFederated) {
    return baseKey;
  }
  if (hasFederated) {
    extras.push('Federated');
  }
  if (hasExternal) {
    extras.push('External');
  }
  if (hasGuest) {
    extras.push('Guest');
  }
  if (hasService) {
    extras.push('Service');
  }
  if (!extras.length) {
    return '';
  }
  return `${baseKey}${extras.join('And')}` as StringIdentifer;
}

export default TitleBar;

registerReactComponent('title-bar', TitleBar);<|MERGE_RESOLUTION|>--- conflicted
+++ resolved
@@ -18,34 +18,34 @@
  */
 
 import {WebAppEvents} from '@wireapp/webapp-events';
+import {IconButton, StyledApp, THEME_ID, useMatchMedia} from '@wireapp/react-ui-kit';
 import {amplify} from 'amplify';
+import cx from 'classnames';
 import React, {useMemo, useEffect, useCallback, useState} from 'react';
-import {registerReactComponent, useKoSubscribableChildren} from 'Util/ComponentUtil';
-import {StringIdentifer, t} from 'Util/LocalizerUtil';
-import {ConversationVerificationState} from '../../conversation/ConversationVerificationState';
+import {container} from 'tsyringe';
+
 import LegalHoldDot from 'Components/LegalHoldDot';
 import Icon from 'Components/Icon';
-import {ContentViewModel} from '../../view_model/ContentViewModel';
+
+import {registerReactComponent, useKoSubscribableChildren} from 'Util/ComponentUtil';
+import {handleKeyDown} from 'Util/KeyboardUtil';
+import {StringIdentifer, t} from 'Util/LocalizerUtil';
+import {TIME_IN_MILLIS} from 'Util/TimeUtil';
+import {matchQualifiedIds} from 'Util/QualifiedId';
+
+import {CallState} from '../../calling/CallState';
+import {ConversationFilter} from '../../conversation/ConversationFilter';
+import {ConversationVerificationState} from '../../conversation/ConversationVerificationState';
+import {Conversation} from '../../entity/Conversation';
+import {openRightSidebar, PanelState} from '../../page/RightSidebar/RightSidebar';
+import {UserState} from '../../user/UserState';
+import {TeamState} from '../../team/TeamState';
 import {Shortcut} from '../../ui/Shortcut';
 import {ShortcutType} from '../../ui/ShortcutType';
-import cx from 'classnames';
-import {Conversation} from '../../entity/Conversation';
-import {UserState} from '../../user/UserState';
-import {CallState} from '../../calling/CallState';
-import {TeamState} from '../../team/TeamState';
-import {container} from 'tsyringe';
+import {CallActions} from '../../view_model/CallingViewModel';
+import {ContentViewModel} from '../../view_model/ContentViewModel';
+import {MainViewModel, ViewModelRepositories} from '../../view_model/MainViewModel';
 import {LegalHoldModalViewModel} from '../../view_model/content/LegalHoldModalViewModel';
-import {ConversationFilter} from '../../conversation/ConversationFilter';
-import {matchQualifiedIds} from 'Util/QualifiedId';
-import {CallActions} from '../../view_model/CallingViewModel';
-import {handleKeyDown} from 'Util/KeyboardUtil';
-import {TIME_IN_MILLIS} from 'Util/TimeUtil';
-<<<<<<< HEAD
-import {openRightSidebar, PanelState} from '../../page/RightSidebar/RightSidebar';
-import {MainViewModel, ViewModelRepositories} from '../../view_model/MainViewModel';
-=======
-import {IconButton, StyledApp, THEME_ID, useMatchMedia} from '@wireapp/react-ui-kit';
->>>>>>> 067c432d
 
 export interface TitleBarProps {
   mainViewModel: MainViewModel;
@@ -202,6 +202,8 @@
       teamState,
       userState,
     });
+
+    // showDetails(false);
   };
 
   const onRightPanelToggle = (mutationList: MutationRecord[]) => {
@@ -342,6 +344,7 @@
               >
                 <span className="visually-hidden">{t('tooltipConversationSearch')}</span>
               </IconButton>
+
               <IconButton
                 title={t('tooltipConversationCall')}
                 aria-label={t('tooltipConversationCall')}
@@ -358,7 +361,7 @@
               title={t('tooltipConversationInfo')}
               aria-label={t('tooltipConversationInfo')}
               onClick={onClickDetails}
-              className={cx('conversation-title-bar-icon', {active: isPanelVisible})}
+              className={cx('conversation-title-bar-icon', {active: isRightPanelOpen})}
               data-uie-name="do-open-info"
             >
               <Icon.Info />
@@ -373,32 +376,8 @@
             dangerouslySetInnerHTML={{__html: badgeLabelCopy}}
           />
         )}
-<<<<<<< HEAD
-
-        <button
-          type="button"
-          title={t('tooltipConversationInfo')}
-          aria-label={t('tooltipConversationInfo')}
-          onClick={onClickDetails}
-          className={cx('conversation-title-bar-icon', {active: isRightPanelOpen})}
-          data-uie-name="do-open-info"
-        >
-          <Icon.Info />
-        </button>
-      </li>
-
-      {badgeLabelCopy && (
-        <li
-          className="conversation-title-bar-indication-badge"
-          data-uie-name="status-indication-badge"
-          dangerouslySetInnerHTML={{__html: badgeLabelCopy}}
-        />
-      )}
-    </ul>
-=======
       </ul>
     </StyledApp>
->>>>>>> 067c432d
   );
 };
 
