--- conflicted
+++ resolved
@@ -198,7 +198,6 @@
   };
 
   const onClickDetails = () => showDetails(false);
-<<<<<<< HEAD
 
   const onRightPanelToggle = (mutationList: MutationRecord[]) => {
     mutationList.forEach(mutation => {
@@ -223,8 +222,6 @@
       });
     });
   };
-=======
->>>>>>> 307d9dc7
 
   // This observer getting if right panel is open.
   // It will be refactored for react statement if we migrate all wire-main to React.
