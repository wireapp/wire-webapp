/*
 * Wire
 * Copyright (C) 2018 Wire Swiss GmbH
 *
 * This program is free software: you can redistribute it and/or modify
 * it under the terms of the GNU General Public License as published by
 * the Free Software Foundation, either version 3 of the License, or
 * (at your option) any later version.
 *
 * This program is distributed in the hope that it will be useful,
 * but WITHOUT ANY WARRANTY; without even the implied warranty of
 * MERCHANTABILITY or FITNESS FOR A PARTICULAR PURPOSE. See the
 * GNU General Public License for more details.
 *
 * You should have received a copy of the GNU General Public License
 * along with this program. If not, see http://www.gnu.org/licenses/.
 *
 */

import React, {useLayoutEffect, useRef} from 'react';
import {registerReactComponent} from 'Util/ComponentUtil';
import type {User} from '../entity/User';
import {MAX_HANDLE_LENGTH} from '../user/UserHandleGenerator';
import {isEnterKey, isRemovalAction} from 'Util/KeyboardUtil';

export interface UserInputProps {
  enter?: () => void | Promise<void>;
  input: string;
  placeholder: string;
  selectedUsers: User[];
  setInput: (input: string) => void;
  setSelectedUsers: (users: User[]) => void;
}

const UserInput: React.FC<UserInputProps> = ({
  enter: onEnter,
  input,
  selectedUsers,
  setSelectedUsers,
  placeholder,
  setInput,
}: UserInputProps) => {
  const innerElement = useRef<HTMLDivElement>();
  const inputElement = useRef<HTMLInputElement>();

  const emptyInput = input.length === 0;
  const noSelectedUsers = selectedUsers.length === 0;

  useLayoutEffect(() => {
    inputElement.current.focus();
    const handle = window.requestAnimationFrame(() => {
      innerElement.current.scrollTop = inputElement.current.scrollHeight;
    });

    return () => {
      window.cancelAnimationFrame(handle);
    };
  }, [selectedUsers]);

  const placeHolderText = emptyInput && noSelectedUsers ? placeholder : '';

  return (
    <form autoComplete="off" className="search-outer">
      <div className="search-inner-wrap">
        <div className="search-inner" ref={innerElement}>
          <div className="search-icon icon-search" />
          {selectedUsers.map(({name, id}) => (
            <span key={id} data-uie-name="item-selected">
              {name()}
            </span>
          ))}
          <input
            className="search-input"
            data-uie-name="enter-users"
            maxLength={MAX_HANDLE_LENGTH}
            onChange={event => setInput(event.target.value)}
            onKeyDown={(event: React.KeyboardEvent<HTMLInputElement>) => {
              if (isRemovalAction(event.keyCode) && emptyInput) {
                setSelectedUsers(selectedUsers.slice(0, -1));
              } else if (isEnterKey(event.nativeEvent)) {
                onEnter?.();
              }
              return true;
            }}
            placeholder={placeHolderText}
            ref={inputElement}
            required
            spellCheck={false}
            type="text"
            value={input}
          />
        </div>
      </div>
    </form>
  );
};

export default UserInput;

registerReactComponent<UserInputProps>('user-input', {
  component: UserInput,
<<<<<<< HEAD
=======
  optionalParams: ['enter'],
>>>>>>> f8d4e001
  template:
    '<div data-bind="react: {enter, input: ko.unwrap(input), setInput: input, placeholder, selectedUsers: ko.unwrap(selected), setSelectedUsers: selected}"></div>',
});<|MERGE_RESOLUTION|>--- conflicted
+++ resolved
@@ -99,10 +99,6 @@
 
 registerReactComponent<UserInputProps>('user-input', {
   component: UserInput,
-<<<<<<< HEAD
-=======
-  optionalParams: ['enter'],
->>>>>>> f8d4e001
   template:
     '<div data-bind="react: {enter, input: ko.unwrap(input), setInput: input, placeholder, selectedUsers: ko.unwrap(selected), setSelectedUsers: selected}"></div>',
 });