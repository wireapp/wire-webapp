/*
 * Wire
 * Copyright (C) 2020 Wire Swiss GmbH
 *
 * This program is free software: you can redistribute it and/or modify
 * it under the terms of the GNU General Public License as published by
 * the Free Software Foundation, either version 3 of the License, or
 * (at your option) any later version.
 *
 * This program is distributed in the hope that it will be useful,
 * but WITHOUT ANY WARRANTY; without even the implied warranty of
 * MERCHANTABILITY or FITNESS FOR A PARTICULAR PURPOSE. See the
 * GNU General Public License for more details.
 *
 * You should have received a copy of the GNU General Public License
 * along with this program. If not, see http://www.gnu.org/licenses/.
 *
 */

import React from 'react';
import {COLOR} from '@wireapp/react-ui-kit';

import {User} from '../../entity/User';

import {useKoSubscribableChildren} from 'Util/ComponentUtil';
import {AVATAR_SIZE, STATE} from '../Avatar';
import AvatarBackground from './AvatarBackground';
import AvatarImage from './AvatarImage';
import AvatarInitials from './AvatarInitials';
import AvatarBadge from './AvatarBadge';
import AvatarBorder from './AvatarBorder';
import AvatarWrapper from './AvatarWrapper';
import {t} from 'Util/LocalizerUtil';

export interface UserAvatarProps extends React.HTMLProps<HTMLDivElement> {
  avatarSize: AVATAR_SIZE;
  avatarAlt?: string;
  noBadge?: boolean;
  noFilter?: boolean;
  onClick?: (event: React.MouseEvent<HTMLDivElement, MouseEvent>) => void;
  participant: User;
  state: STATE;
}

export const shouldShowBadge = (size: AVATAR_SIZE, state: STATE): boolean => {
  const isTooSmall = [AVATAR_SIZE.X_SMALL, AVATAR_SIZE.XX_SMALL, AVATAR_SIZE.XXX_SMALL].includes(size);
  const isBadgeState = [STATE.PENDING, STATE.BLOCKED].includes(state);
  return !isTooSmall && isBadgeState;
};

const UserAvatar: React.FunctionComponent<UserAvatarProps> = ({
  participant,
  avatarSize,
  avatarAlt = '',
  noBadge,
  noFilter,
  state,
  onClick,
  ...props
}) => {
  const isImageGrey = !noFilter && [STATE.BLOCKED, STATE.IGNORED, STATE.PENDING, STATE.UNKNOWN].includes(state);
  const backgroundColor = state === STATE.UNKNOWN ? COLOR.GRAY : undefined;
  const {
    mediumPictureResource,
    previewPictureResource,
    accent_color: accentColor,
    name,
    initials,
  } = useKoSubscribableChildren(participant, [
    'mediumPictureResource',
    'previewPictureResource',
    'accent_color',
    'name',
    'initials',
  ]);
  const avatarImgAlt = avatarAlt ? avatarAlt : `${t('userProfileImageAlt')} ${participant.name()}`;

  return (
    <AvatarWrapper
      avatarSize={avatarSize}
      color={accentColor}
      data-uie-name="element-avatar-user"
      data-uie-value={participant.id}
      data-uie-status={state}
      onClick={onClick}
      title={name}
      {...props}
    >
      <AvatarBackground backgroundColor={backgroundColor} />
<<<<<<< HEAD

      {initials && <AvatarInitials avatarSize={avatarSize} initials={initials} />}

      <AvatarImage
        avatarSize={avatarSize}
        avatarAlt={name}
        backgroundColor={backgroundColor}
        isGrey={isImageGrey}
        mediumPicture={mediumPictureResource}
        previewPicture={previewPictureResource}
      />

=======
      <AvatarInitials avatarSize={avatarSize} initials={participant.initials()} />
      <div tabIndex={0} role="button">
        <AvatarImage
          avatarSize={avatarSize}
          avatarAlt={avatarImgAlt}
          backgroundColor={backgroundColor}
          isGrey={isImageGrey}
          mediumPicture={mediumPictureResource}
          previewPicture={previewPictureResource}
        />
      </div>
>>>>>>> 35b6b2dc
      {!noBadge && shouldShowBadge(avatarSize, state) && <AvatarBadge state={state} />}

      {!isImageGrey && <AvatarBorder />}
    </AvatarWrapper>
  );
};

export default UserAvatar;<|MERGE_RESOLUTION|>--- conflicted
+++ resolved
@@ -73,7 +73,7 @@
     'name',
     'initials',
   ]);
-  const avatarImgAlt = avatarAlt ? avatarAlt : `${t('userProfileImageAlt')} ${participant.name()}`;
+  const avatarImgAlt = avatarAlt ? avatarAlt : `${t('userProfileImageAlt')} ${name}`;
 
   return (
     <AvatarWrapper
@@ -87,21 +87,9 @@
       {...props}
     >
       <AvatarBackground backgroundColor={backgroundColor} />
-<<<<<<< HEAD
 
       {initials && <AvatarInitials avatarSize={avatarSize} initials={initials} />}
 
-      <AvatarImage
-        avatarSize={avatarSize}
-        avatarAlt={name}
-        backgroundColor={backgroundColor}
-        isGrey={isImageGrey}
-        mediumPicture={mediumPictureResource}
-        previewPicture={previewPictureResource}
-      />
-
-=======
-      <AvatarInitials avatarSize={avatarSize} initials={participant.initials()} />
       <div tabIndex={0} role="button">
         <AvatarImage
           avatarSize={avatarSize}
@@ -112,7 +100,7 @@
           previewPicture={previewPictureResource}
         />
       </div>
->>>>>>> 35b6b2dc
+
       {!noBadge && shouldShowBadge(avatarSize, state) && <AvatarBadge state={state} />}
 
       {!isImageGrey && <AvatarBorder />}
