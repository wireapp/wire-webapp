/*
 * Wire
 * Copyright (C) 2020 Wire Swiss GmbH
 *
 * This program is free software: you can redistribute it and/or modify
 * it under the terms of the GNU General Public License as published by
 * the Free Software Foundation, either version 3 of the License, or
 * (at your option) any later version.
 *
 * This program is distributed in the hope that it will be useful,
 * but WITHOUT ANY WARRANTY; without even the implied warranty of
 * MERCHANTABILITY or FITNESS FOR A PARTICULAR PURPOSE. See the
 * GNU General Public License for more details.
 *
 * You should have received a copy of the GNU General Public License
 * along with this program. If not, see http://www.gnu.org/licenses/.
 *
 */

import React from 'react';
import {COLOR} from '@wireapp/react-ui-kit';

import {User} from '../../entity/User';

import {useKoSubscribableChildren} from 'Util/ComponentUtil';
import {AVATAR_SIZE, STATE} from '../Avatar';
import AvatarBackground from './AvatarBackground';
import AvatarImage from './AvatarImage';
import AvatarInitials from './AvatarInitials';
import AvatarBadge from './AvatarBadge';
import AvatarBorder from './AvatarBorder';
import AvatarWrapper from './AvatarWrapper';
import {t} from 'Util/LocalizerUtil';

export interface UserAvatarProps extends React.HTMLProps<HTMLDivElement> {
  avatarSize: AVATAR_SIZE;
  avatarAlt?: string;
  noBadge?: boolean;
  noFilter?: boolean;
  onClick?: (event: React.MouseEvent<HTMLDivElement, MouseEvent>) => void;
  participant: User;
  state: STATE;
}

export const shouldShowBadge = (size: AVATAR_SIZE, state: STATE): boolean => {
  const isTooSmall = [AVATAR_SIZE.X_SMALL, AVATAR_SIZE.XX_SMALL, AVATAR_SIZE.XXX_SMALL].includes(size);
  const isBadgeState = [STATE.PENDING, STATE.BLOCKED].includes(state);
  return !isTooSmall && isBadgeState;
};

const UserAvatar: React.FunctionComponent<UserAvatarProps> = ({
  participant,
  avatarSize,
  avatarAlt = '',
  noBadge,
  noFilter,
  state,
  onClick,
  ...props
}) => {
  const isImageGrey = !noFilter && [STATE.BLOCKED, STATE.IGNORED, STATE.PENDING, STATE.UNKNOWN].includes(state);
  const backgroundColor = state === STATE.UNKNOWN ? COLOR.GRAY : undefined;
  const {
    mediumPictureResource,
    previewPictureResource,
    accent_color: accentColor,
    name,
    initials,
  } = useKoSubscribableChildren(participant, [
    'mediumPictureResource',
    'previewPictureResource',
    'accent_color',
    'name',
    'initials',
  ]);
  const avatarImgAlt = avatarAlt ? avatarAlt : `${t('userProfileImageAlt')} ${name}`;

  return (
    <AvatarWrapper
      avatarSize={avatarSize}
      color={accentColor}
      data-uie-name="element-avatar-user"
      data-uie-value={participant.id}
      data-uie-status={state}
      onClick={onClick}
      title={name}
      {...props}
    >
      <AvatarBackground backgroundColor={backgroundColor} />
<<<<<<< HEAD

      {initials && <AvatarInitials avatarSize={avatarSize} initials={initials} />}

      <div tabIndex={0} role="button">
        <AvatarImage
          avatarSize={avatarSize}
          avatarAlt={avatarImgAlt}
          backgroundColor={backgroundColor}
          isGrey={isImageGrey}
          mediumPicture={mediumPictureResource}
          previewPicture={previewPictureResource}
        />
      </div>

=======
      <AvatarInitials avatarSize={avatarSize} initials={participant.initials()} />
      <AvatarImage
        avatarSize={avatarSize}
        avatarAlt={avatarImgAlt}
        backgroundColor={backgroundColor}
        isGrey={isImageGrey}
        mediumPicture={mediumPictureResource}
        previewPicture={previewPictureResource}
      />
>>>>>>> 3f58578f
      {!noBadge && shouldShowBadge(avatarSize, state) && <AvatarBadge state={state} />}

      {!isImageGrey && <AvatarBorder />}
    </AvatarWrapper>
  );
};

export default UserAvatar;<|MERGE_RESOLUTION|>--- conflicted
+++ resolved
@@ -87,22 +87,7 @@
       {...props}
     >
       <AvatarBackground backgroundColor={backgroundColor} />
-<<<<<<< HEAD
 
-      {initials && <AvatarInitials avatarSize={avatarSize} initials={initials} />}
-
-      <div tabIndex={0} role="button">
-        <AvatarImage
-          avatarSize={avatarSize}
-          avatarAlt={avatarImgAlt}
-          backgroundColor={backgroundColor}
-          isGrey={isImageGrey}
-          mediumPicture={mediumPictureResource}
-          previewPicture={previewPictureResource}
-        />
-      </div>
-
-=======
       <AvatarInitials avatarSize={avatarSize} initials={participant.initials()} />
       <AvatarImage
         avatarSize={avatarSize}
@@ -112,7 +97,6 @@
         mediumPicture={mediumPictureResource}
         previewPicture={previewPictureResource}
       />
->>>>>>> 3f58578f
       {!noBadge && shouldShowBadge(avatarSize, state) && <AvatarBadge state={state} />}
 
       {!isImageGrey && <AvatarBorder />}
