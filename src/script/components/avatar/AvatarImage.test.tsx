/*
 * Wire
 * Copyright (C) 2020 Wire Swiss GmbH
 *
 * This program is free software: you can redistribute it and/or modify
 * it under the terms of the GNU General Public License as published by
 * the Free Software Foundation, either version 3 of the License, or
 * (at your option) any later version.
 *
 * This program is distributed in the hope that it will be useful,
 * but WITHOUT ANY WARRANTY; without even the implied warranty of
 * MERCHANTABILITY or FITNESS FOR A PARTICULAR PURPOSE. See the
 * GNU General Public License for more details.
 *
 * You should have received a copy of the GNU General Public License
 * along with this program. If not, see http://www.gnu.org/licenses/.
 *
 */

import {waitFor} from '@testing-library/react';
import {act} from 'react-dom/test-utils';
<<<<<<< HEAD

import {AVATAR_SIZE} from 'Components/Avatar';
import {AssetRemoteData} from 'src/script/assets/AssetRemoteData';
import {TestPage} from 'Util/test/TestPage';

import {AvatarImage, AvatarImageProps} from './AvatarImage';

import {AssetRepository} from '../../assets/AssetRepository';
import {User} from '../../entity/User';
jest.mock('../../auth/util/SVGProvider');

class AvatarImagePage extends TestPage<AvatarImageProps> {
  constructor(props?: AvatarImageProps) {
    super(AvatarImage, props);
  }

  getImage = () => this.get('img');
}
=======
import AvatarImage from './AvatarImage';
import {User} from '../../entity/User';
import {AssetRepository} from '../../assets/AssetRepository';
import {AVATAR_SIZE} from 'Components/Avatar';
import {AssetRemoteData} from 'src/script/assets/AssetRemoteData';
import {render} from '@testing-library/react';
>>>>>>> a9a0378b

describe('AvatarImage', () => {
  it('fetches full avatar image for large avatars', async () => {
    const assetRepoSpy = {
      getObjectUrl: jasmine.createSpy().and.returnValue(Promise.resolve()),
    };
    const assetRepo = assetRepoSpy as unknown as AssetRepository;
    const participant = new User('id');
    const resource = {
      downloadProgress: () => 0,
    } as AssetRemoteData;
    participant.mediumPictureResource(resource);

    const props = {
      assetRepository: assetRepo,
      avatarAlt: participant.name(),
      avatarSize: AVATAR_SIZE.LARGE,
      devicePixelRatio: 2,
      mediumPicture: participant.mediumPictureResource(),
      previewPicture: participant.previewPictureResource(),
    };

    render(<AvatarImage {...props} />);

    await act(() => waitFor(() => expect(assetRepoSpy.getObjectUrl).toHaveBeenCalledWith(resource)));
  });

  it('fetches preview avatar image for low pixel ratio devices', async () => {
    const assetRepoSpy = {
      getObjectUrl: jasmine.createSpy().and.returnValue(Promise.resolve()),
    };
    const assetRepo = assetRepoSpy as unknown as AssetRepository;
    const participant = new User('id');
    const resource = {
      downloadProgress: () => 0,
    } as AssetRemoteData;
    participant.previewPictureResource(resource);

    const props = {
      assetRepository: assetRepo,
      avatarAlt: participant.name(),
      avatarSize: AVATAR_SIZE.LARGE,
      devicePixelRatio: 1,
      mediumPicture: participant.mediumPictureResource(),
      previewPicture: participant.previewPictureResource(),
    };

    render(<AvatarImage {...props} />);

    await act(() => waitFor(() => expect(assetRepoSpy.getObjectUrl).toHaveBeenCalledWith(resource)));
  });

  it('fetches preview avatar image for small avatars', async () => {
    const assetRepoSpy = {
      getObjectUrl: jasmine.createSpy().and.returnValue(Promise.resolve()),
    };
    const assetRepo = assetRepoSpy as unknown as AssetRepository;
    const participant = new User('id');
    participant.previewPictureResource({
      downloadProgress: () => 0,
    } as AssetRemoteData);

    const props = {
      assetRepository: assetRepo,
      avatarAlt: participant.name(),
      avatarSize: AVATAR_SIZE.SMALL,
      devicePixelRatio: 2,
      mediumPicture: participant.mediumPictureResource(),
      previewPicture: participant.previewPictureResource(),
    };

    render(<AvatarImage {...props} />);

    await act(() =>
      waitFor(() => expect(assetRepoSpy.getObjectUrl).toHaveBeenCalledWith(participant.previewPictureResource())),
    );
  });

  it('does not try to fetch non-existent avatar', async () => {
    const assetRepoSpy = {
      getObjectUrl: jasmine.createSpy().and.returnValue(Promise.resolve()),
    };
    const assetRepo = assetRepoSpy as unknown as AssetRepository;
    const participant = new User('id');

    const props = {
      assetRepository: assetRepo,
      avatarAlt: participant.name(),
      avatarSize: AVATAR_SIZE.LARGE,
      mediumPicture: participant.mediumPictureResource(),
      previewPicture: participant.previewPictureResource(),
    };

    render(<AvatarImage {...props} />);

    await act(() => waitFor(() => expect(assetRepoSpy.getObjectUrl).not.toHaveBeenCalled()));
  });
});<|MERGE_RESOLUTION|>--- conflicted
+++ resolved
@@ -17,35 +17,17 @@
  *
  */
 
-import {waitFor} from '@testing-library/react';
+import {waitFor, render} from '@testing-library/react';
 import {act} from 'react-dom/test-utils';
-<<<<<<< HEAD
 
 import {AVATAR_SIZE} from 'Components/Avatar';
 import {AssetRemoteData} from 'src/script/assets/AssetRemoteData';
-import {TestPage} from 'Util/test/TestPage';
 
-import {AvatarImage, AvatarImageProps} from './AvatarImage';
+import {AvatarImage} from './AvatarImage';
 
 import {AssetRepository} from '../../assets/AssetRepository';
 import {User} from '../../entity/User';
 jest.mock('../../auth/util/SVGProvider');
-
-class AvatarImagePage extends TestPage<AvatarImageProps> {
-  constructor(props?: AvatarImageProps) {
-    super(AvatarImage, props);
-  }
-
-  getImage = () => this.get('img');
-}
-=======
-import AvatarImage from './AvatarImage';
-import {User} from '../../entity/User';
-import {AssetRepository} from '../../assets/AssetRepository';
-import {AVATAR_SIZE} from 'Components/Avatar';
-import {AssetRemoteData} from 'src/script/assets/AssetRemoteData';
-import {render} from '@testing-library/react';
->>>>>>> a9a0378b
 
 describe('AvatarImage', () => {
   it('fetches full avatar image for large avatars', async () => {
