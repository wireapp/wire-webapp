--- conflicted
+++ resolved
@@ -40,19 +40,16 @@
   return true;
 }
 
-interface UserClassifiedBarProps {
+interface ClassifiedBarProps {
   classifiedDomains?: string[];
   style?: CSSObject;
   conversationDomain?: string;
 }
-<<<<<<< HEAD
-=======
 
 interface UserClassifiedBarProps extends ClassifiedBarProps {
   users: User[];
 }
 
->>>>>>> 1ef3f6ca
 export const UserClassifiedBar: React.FC<UserClassifiedBarProps> = ({
   users,
   conversationDomain,
@@ -78,37 +75,14 @@
   );
 };
 
-<<<<<<< HEAD
-interface ConversationClassifiedBarProps {
-  classifiedDomains?: string[];
-  style?: CSSObject;
-  conversation: Conversation;
-  conversationDomain?: string;
-=======
 interface ConversationClassifiedBarProps extends ClassifiedBarProps {
   conversation: Conversation;
->>>>>>> 1ef3f6ca
 }
 
 export const ConversationClassifiedBar: React.FC<ConversationClassifiedBarProps> = ({
   conversation,
-<<<<<<< HEAD
-  classifiedDomains,
-  style,
-}) => {
-  const {allUserEntities: users} = useKoSubscribableChildren(conversation, ['allUserEntities']);
-  return (
-    <UserClassifiedBar
-      users={users}
-      conversationDomain={conversation.domain}
-      classifiedDomains={classifiedDomains}
-      style={style}
-    />
-  );
-=======
   ...classifiedBarProps
 }) => {
   const {allUserEntities: users} = useKoSubscribableChildren(conversation, ['allUserEntities']);
   return <UserClassifiedBar users={users} conversationDomain={conversation.domain} {...classifiedBarProps} />;
->>>>>>> 1ef3f6ca
 };