/*
 * Wire
 * Copyright (C) 2022 Wire Swiss GmbH
 *
 * This program is free software: you can redistribute it and/or modify
 * it under the terms of the GNU General Public License as published by
 * the Free Software Foundation, either version 3 of the License, or
 * (at your option) any later version.
 *
 * This program is distributed in the hope that it will be useful,
 * but WITHOUT ANY WARRANTY; without even the implied warranty of
 * MERCHANTABILITY or FITNESS FOR A PARTICULAR PURPOSE. See the
 * GNU General Public License for more details.
 *
 * You should have received a copy of the GNU General Public License
 * along with this program. If not, see http://www.gnu.org/licenses/.
 *
 */

<<<<<<< HEAD
import {FC, useContext, useEffect, useState} from 'react';

import {WebAppEvents} from '@wireapp/webapp-events';
import {amplify} from 'amplify';
import {container} from 'tsyringe';
=======
import {container} from 'tsyringe';
import {FC, useContext, useEffect, useState} from 'react';
>>>>>>> f218cef5

import LoadingBar from 'Components/LoadingBar';
import {useKoSubscribableChildren} from 'Util/ComponentUtil';
import {t} from 'Util/LocalizerUtil';
import {getLogger} from 'Util/Logger';
import {getCurrentDate} from 'Util/TimeUtil';
import {downloadBlob} from 'Util/util';

import {Config} from '../../Config';
import {CancelError} from '../../backup/Error';
import {Config} from '../../Config';
import {RootContext} from '../../page/RootProvider';
import {UserState} from '../../user/UserState';
import {ContentState} from '../../view_model/ContentViewModel';

enum ExportState {
  COMPRESSING = 'ExportState.STATE.COMPRESSING',
  DONE = 'ExportState.STATE.DONE',
  EXPORTING = 'ExportState.STATE.EXPORTING',
  PREPARING = 'ExportState.STATE.PREPARING',
}

export const CONFIG = {
  FILE_EXTENSION: 'desktop_wbu',
};

interface HistoryExportProps {
  switchContent: (contentState: ContentState) => void;
  readonly userState: UserState;
}

const HistoryExport: FC<HistoryExportProps> = ({switchContent, userState = container.resolve(UserState)}) => {
  const logger = getLogger('HistoryExport');

  const [historyState, setHistoryState] = useState<ExportState>(ExportState.PREPARING);
  const [hasError, setHasError] = useState<boolean>(false);

  const [numberOfRecords, setNumberOfRecords] = useState<number>(0);
  const [numberOfProcessedRecords, setNumberOfProcessedRecords] = useState<number>(0);

  const [archiveBlob, setArchiveBlob] = useState<Blob | null>(null);

  const {self: selfUser} = useKoSubscribableChildren(userState, ['self']);

  const contentViewModel = useContext(RootContext);

  useEffect(() => {
    exportHistory();
  }, []);

  if (!contentViewModel) {
    return null;
  }

  const backupRepository = contentViewModel.repositories.backup;

  const loadingProgress = Math.floor((numberOfProcessedRecords / numberOfRecords) * 100);

  const isPreparing = !hasError && historyState === ExportState.PREPARING;
  const isExporting = !hasError && [ExportState.EXPORTING, ExportState.COMPRESSING].includes(historyState);
  const isDone = !hasError && historyState === ExportState.DONE;

  const replacements = {
    processed: numberOfProcessedRecords.toString(),
    progress: loadingProgress.toString(),
    total: numberOfRecords.toString(),
  };

  const historyMessages: Partial<Record<ExportState, string>> = {
    [ExportState.PREPARING]: t('backupExportProgressHeadline'),
    [ExportState.EXPORTING]: t('backupExportProgressSecondary', replacements),
    [ExportState.COMPRESSING]: t('backupExportProgressCompressing'),
  };

  const loadingMessage = historyMessages?.[historyState] || '';

  const dismissExport = () => {
    switchContent(ContentState.PREFERENCES_ACCOUNT);
  };

  const onProgress = (processedNumber: number) => {
    setHistoryState(ExportState.EXPORTING);
    setNumberOfProcessedRecords(prevState => prevState + processedNumber);
  };

  const onSuccess = (archiveBlob: Blob) => {
    setHistoryState(ExportState.DONE);
    setHasError(false);
    setArchiveBlob(archiveBlob);
  };

  const onError = (error: Error) => {
    if (error instanceof CancelError) {
      logger.log('History export was cancelled');
      dismissExport();

      return;
    }

    setHasError(true);
    logger.error(`Failed to export history: ${error.message}`, error);
  };

  const downloadArchiveFile = () => {
    const userName = selfUser.username();
    const fileExtension = CONFIG.FILE_EXTENSION;
    const sanitizedBrandName = Config.getConfig().BRAND_NAME.replace(/[^A-Za-z0-9_]/g, '');
    const filename = `${sanitizedBrandName}-${userName}-Backup_${getCurrentDate()}.${fileExtension}`;

    dismissExport();

    if (archiveBlob) {
      downloadBlob(archiveBlob, filename, 'application/octet-stream');
    }
  };

  const onCancel = () => backupRepository.cancelAction();

  const exportHistory = async () => {
    setHistoryState(ExportState.PREPARING);
    setHasError(false);

    try {
      const numberOfRecords = await backupRepository.getBackupInitData();
      logger.log(`Exporting '${numberOfRecords}' records from history`);

      setNumberOfRecords(numberOfRecords);
      setNumberOfProcessedRecords(0);

      const archiveBlob = await backupRepository.generateHistory(onProgress);

      onSuccess(archiveBlob);
      logger.log(`Completed export of '${numberOfRecords}' records from history`);
    } catch (error) {
      onError(error as Error);
    }
  };

  return (
    <div id="history-export">
      {isPreparing && <LoadingBar progress={loadingProgress} message={loadingMessage} />}

      {isExporting && (
        <>
          <LoadingBar progress={loadingProgress} message={loadingMessage} className="with-cancel" />

          <button
            type="button"
            className="cancel-button accent-text"
            onClick={onCancel}
            data-uie-name="do-cancel-history-export"
          >
            {t('backupCancel')}
          </button>
        </>
      )}

      {isDone && (
        <>
          <div className="history-message">
            <h2 className="history-message__headline" data-uie-name="status-history-export-success-headline">
              {t('backupExportSuccessHeadline')}
            </h2>

            <p className="history-message__info" data-uie-name="status-history-export-success-info">
              {t('backupExportSuccessSecondary')}
            </p>

            <div className="history-message__buttons">
              <button className="button" onClick={downloadArchiveFile} data-uie-name="do-save-history-export">
                {t('backupExportSaveFileAction')}
              </button>
            </div>
          </div>

          <button
            type="button"
            className="cancel-button accent-text"
            onClick={dismissExport}
            data-uie-name="do-cancel-history-export"
          >
            {t('backupCancel')}
          </button>
        </>
      )}

      {hasError && (
        <div className="history-message" data-uie-name="status-history-export-error">
          <h2 className="history-message__headline" data-uie-name="status-history-export-error-headline">
            {t('backupExportGenericErrorHeadline')}
          </h2>

          <p className="history-message__info" data-uie-name="status-history-export-error-info">
            {t('backupExportGenericErrorSecondary')}
          </p>

          <div className="history-message__buttons">
            <button
              className="button button-inverted"
              onClick={exportHistory}
              data-uie-name="do-try-again-history-export-error"
            >
              {t('backupTryAgain')}
            </button>

            <button className="button" data-uie-name="do-dismiss-history-export-error" onClick={dismissExport}>
              {t('backupCancel')}
            </button>
          </div>
        </div>
      )}
    </div>
  );
};

export default HistoryExport;<|MERGE_RESOLUTION|>--- conflicted
+++ resolved
@@ -17,16 +17,9 @@
  *
  */
 
-<<<<<<< HEAD
 import {FC, useContext, useEffect, useState} from 'react';
 
-import {WebAppEvents} from '@wireapp/webapp-events';
-import {amplify} from 'amplify';
 import {container} from 'tsyringe';
-=======
-import {container} from 'tsyringe';
-import {FC, useContext, useEffect, useState} from 'react';
->>>>>>> f218cef5
 
 import LoadingBar from 'Components/LoadingBar';
 import {useKoSubscribableChildren} from 'Util/ComponentUtil';
@@ -35,7 +28,6 @@
 import {getCurrentDate} from 'Util/TimeUtil';
 import {downloadBlob} from 'Util/util';
 
-import {Config} from '../../Config';
 import {CancelError} from '../../backup/Error';
 import {Config} from '../../Config';
 import {RootContext} from '../../page/RootProvider';
