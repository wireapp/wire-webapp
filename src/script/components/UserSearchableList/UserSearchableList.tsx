/*
 * Wire
 * Copyright (C) 2022 Wire Swiss GmbH
 *
 * This program is free software: you can redistribute it and/or modify
 * it under the terms of the GNU General Public License as published by
 * the Free Software Foundation, either version 3 of the License, or
 * (at your option) any later version.
 *
 * This program is distributed in the hope that it will be useful,
 * but WITHOUT ANY WARRANTY; without even the implied warranty of
 * MERCHANTABILITY or FITNESS FOR A PARTICULAR PURPOSE. See the
 * GNU General Public License for more details.
 *
 * You should have received a copy of the GNU General Public License
 * along with this program. If not, see http://www.gnu.org/licenses/.
 *
 */

import React, {useEffect, useState} from 'react';

import {QualifiedId} from '@wireapp/api-client/lib/user';
import {container} from 'tsyringe';
import {useDebouncedCallback} from 'use-debounce';

import {UserList} from 'Components/UserList';
import {partition} from 'Util/ArrayUtil';
import {t} from 'Util/LocalizerUtil';
import {matchQualifiedIds} from 'Util/QualifiedId';
import {sortByPriority} from 'Util/StringUtil';

import {ConversationState} from '../../conversation/ConversationState';
import type {User} from '../../entity/User';
import {SearchRepository} from '../../search/SearchRepository';
import type {TeamRepository} from '../../team/TeamRepository';
import {TeamState} from '../../team/TeamState';

export type UserListProps = React.ComponentProps<typeof UserList> & {
  conversationState?: ConversationState;
  highlightedUsers?: User[];
  users: User[];
  filter?: string;
  selected?: User[];
  onUpdateSelectedUsers?: (updatedUsers: User[]) => void;
  searchRepository: SearchRepository;
  selfFirst?: boolean;
  teamRepository: TeamRepository;
  teamState?: TeamState;
  truncate?: boolean;
  selfUser: User;
  dataUieName?: string;
  /** will prevent showing those users in the list */
  excludeUsers?: QualifiedId[];
  /** will do an extra request to the server when user types in (otherwise will only lookup given local users) */
  allowRemoteSearch?: boolean;
  filterRemoteTeamUsers?: boolean;
};

export const UserSearchableList = ({
  onUpdateSelectedUsers,
  filterRemoteTeamUsers = false,
  dataUieName = '',
  filter = '',
  highlightedUsers,
  selected: selectedUsers,
  allowRemoteSearch,
  selfUser,
  users,
  teamState = container.resolve(TeamState),
  ...props
}: UserListProps) => {
  const {searchRepository, teamRepository, selfFirst, ...userListProps} = props;
  const {conversationState = container.resolve(ConversationState)} = props;

  const [filteredUsers, setFilteredUsers] = useState<User[]>([]);
  const [remoteTeamMembers, setRemoteTeamMembers] = useState<User[]>([]);

  const filteredSelectedUsers = selectedUsers ? searchRepository.searchUserInSet(filter, selectedUsers) : undefined;

  const selfInTeam = teamState.isInTeam(selfUser);

  /**
   * Try to load additional members from the backend.
   * This is needed for large teams (>= 2000 members)
   */
<<<<<<< HEAD
  const fetchMembersFromBackend = useCallback(
    debounce(async (query: string, ignoreMembers: User[]) => {
      const resultUsers = await searchRepository.searchByName(query, selfUser.teamId);
      const selfTeamId = selfUser.teamId;
      const foundMembers = resultUsers.filter(user => user.teamId === selfTeamId);
      const ignoreIds = ignoreMembers.map(member => member.id);
      const uniqueMembers = foundMembers.filter(member => !ignoreIds.includes(member.id));

      // We shouldn't show any members that have the 'external' role and are not already locally known.
      const nonExternalMembers = await teamRepository.filterExternals(uniqueMembers);
      setRemoteTeamMembers(
        filterRemoteTeamUsers ? await teamRepository.filterRemoteDomainUsers(nonExternalMembers) : nonExternalMembers,
      );
    }, 300),
    [],
  );
=======
  const fetchMembersFromBackend = useDebouncedCallback(async (query: string, ignoreMembers: User[]) => {
    const resultUsers = await searchRepository.searchByName(query, selfUser.teamId);
    const selfTeamId = selfUser.teamId;
    const foundMembers = resultUsers.filter(user => user.teamId === selfTeamId);
    const ignoreIds = ignoreMembers.map(member => member.id);
    const uniqueMembers = foundMembers.filter(member => !ignoreIds.includes(member.id));

    // We shouldn't show any members that have the 'external' role and are not already locally known.
    const nonExternalMembers = await teamRepository.filterExternals(uniqueMembers);
    setRemoteTeamMembers(
      filterRemoteTeamUsers ? await teamRepository.filterRemoteDomainUsers(nonExternalMembers) : nonExternalMembers,
    );
  }, 300);
>>>>>>> 21a7e486

  // Filter all list items if a filter is provided

  useEffect(() => {
    const setUsers = async (users: User[]) => {
      setFilteredUsers(filterRemoteTeamUsers ? await teamRepository.filterRemoteDomainUsers(users) : users);
    };

    const {query: normalizedQuery} = searchRepository.normalizeQuery(filter);
    const results = searchRepository
      .searchUserInSet(filter, users)
      .filter(
        user =>
          user.isMe ||
          conversationState.hasConversationWith(user) ||
          teamRepository.isSelfConnectedTo(user.id) ||
          user.username() === normalizedQuery,
      );

    if (normalizedQuery !== '' && selfInTeam && allowRemoteSearch) {
      fetchMembersFromBackend(filter, results);
    }

    if (!selfFirst) {
      void setUsers(results);
      return;
    }

    // make sure the self user is the first one in the list
    const [selfUser, otherUsers] = partition(results, user => user.isMe);

    const concatUsers = selfUser.concat(otherUsers);
    void setUsers(concatUsers);
  }, [filter, users.length]);

  const foundUserEntities = () => {
    if (!remoteTeamMembers.length) {
      return filteredUsers;
    }
    const {query: normalizedQuery} = searchRepository.normalizeQuery(filter);
    return [...filteredUsers, ...remoteTeamMembers].sort((userA, userB) =>
      sortByPriority(userA.name(), userB.name(), normalizedQuery),
    );
  };

  const toggleUserSelection = selectedUsers
    ? (user: User) => {
        if (selectedUsers.find(selectedUser => selectedUser.id === user.id)) {
          onUpdateSelectedUsers?.([...selectedUsers].filter(selectedUser => selectedUser.id !== user.id));
        } else {
          onUpdateSelectedUsers?.([...selectedUsers, user]);
        }
      }
    : undefined;

  const userList = foundUserEntities().filter(
    user => !props.excludeUsers?.some(excludeId => matchQualifiedIds(user.qualifiedId, excludeId)),
  );
  const isEmptyUserList = userList.length === 0;
  const isSearching = filter.length > 0;
  const noResultsDataUieName = !isSearching ? 'status-all-added' : 'status-no-matches';
  const noResultsTranslationText = !isSearching ? 'searchListEveryoneParticipates' : 'searchListNoMatches';

  return (
    <div className="user-list-wrapper" data-uie-name={dataUieName} role="list">
      {isEmptyUserList ? (
        <p className="user-list__no-results" data-uie-name={noResultsDataUieName}>
          {t(noResultsTranslationText)}
        </p>
      ) : (
        <UserList
          {...userListProps}
          users={userList}
          selectedUsers={filteredSelectedUsers}
          highlightedUsers={highlightedUsers}
          onSelectUser={toggleUserSelection}
          selfUser={selfUser}
        />
      )}
    </div>
  );
};<|MERGE_RESOLUTION|>--- conflicted
+++ resolved
@@ -83,24 +83,6 @@
    * Try to load additional members from the backend.
    * This is needed for large teams (>= 2000 members)
    */
-<<<<<<< HEAD
-  const fetchMembersFromBackend = useCallback(
-    debounce(async (query: string, ignoreMembers: User[]) => {
-      const resultUsers = await searchRepository.searchByName(query, selfUser.teamId);
-      const selfTeamId = selfUser.teamId;
-      const foundMembers = resultUsers.filter(user => user.teamId === selfTeamId);
-      const ignoreIds = ignoreMembers.map(member => member.id);
-      const uniqueMembers = foundMembers.filter(member => !ignoreIds.includes(member.id));
-
-      // We shouldn't show any members that have the 'external' role and are not already locally known.
-      const nonExternalMembers = await teamRepository.filterExternals(uniqueMembers);
-      setRemoteTeamMembers(
-        filterRemoteTeamUsers ? await teamRepository.filterRemoteDomainUsers(nonExternalMembers) : nonExternalMembers,
-      );
-    }, 300),
-    [],
-  );
-=======
   const fetchMembersFromBackend = useDebouncedCallback(async (query: string, ignoreMembers: User[]) => {
     const resultUsers = await searchRepository.searchByName(query, selfUser.teamId);
     const selfTeamId = selfUser.teamId;
@@ -114,7 +96,6 @@
       filterRemoteTeamUsers ? await teamRepository.filterRemoteDomainUsers(nonExternalMembers) : nonExternalMembers,
     );
   }, 300);
->>>>>>> 21a7e486
 
   // Filter all list items if a filter is provided
 
