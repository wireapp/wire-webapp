--- conflicted
+++ resolved
@@ -189,49 +189,23 @@
                 )}
 
                 {callParticipantIsMuted && (
-<<<<<<< HEAD
-                  <NamedIcon
-                    name="mic-off-icon"
-                    className="mic-off-icon"
-                    data-uie-name="status-audio-off"
-                    width={12}
-                    height={12}
-                  />
-=======
                   <Icon.MicOff className="mic-off-icon" data-uie-name="status-audio-off" style={{height: 12}} />
->>>>>>> 56c177f5
                 )}
               </Fragment>
             )}
 
-<<<<<<< HEAD
-            {isUser && !isOthersMode && isGuest && (
-              <NamedIcon name="guest-icon" className="guest-icon" data-uie-name="status-guest" />
-            )}
-=======
             {isUser && !isOthersMode && isGuest && <Icon.Guest className="guest-icon" data-uie-name="status-guest" />}
->>>>>>> 56c177f5
 
             {participant instanceof User &&
               Config.getConfig().FEATURE.ENABLE_FEDERATION &&
               !participant.isOnSameFederatedDomain() && (
-<<<<<<< HEAD
-                <NamedIcon name="federation-icon" className="federation-icon" data-uie-name="status-federated-user" />
-              )}
-
-            {external && <NamedIcon name="external-icon" className="partner-icon" data-uie-name="status-external" />}
-
-            {isUser && isSelfVerified && isVerified && (
-              <NamedIcon name="verified-icon" className="verified-icon" data-uie-name="status-verified" />
-=======
                 <Icon.Federation className="federation-icon" data-uie-name="status-federated-user" />
               )}
 
-            {external && <Icon.Partner className="partner-icon" data-uie-name="status-external" />}
+            {external && <Icon.External className="partner-icon" data-uie-name="status-external" />}
 
             {isUser && isSelfVerified && isVerified && (
               <Icon.Verified className="verified-icon" data-uie-name="status-verified" />
->>>>>>> 56c177f5
             )}
 
             {canSelect && (
@@ -241,11 +215,7 @@
               />
             )}
 
-<<<<<<< HEAD
-            <NamedIcon name="disclose-icon" className="disclose-icon" />
-=======
             <Icon.Disclose className="disclose-icon" />
->>>>>>> 56c177f5
           </>
         )}
       </div>
