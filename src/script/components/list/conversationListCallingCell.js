/*
 * Wire
 * Copyright (C) 2018 Wire Swiss GmbH
 *
 * This program is free software: you can redistribute it and/or modify
 * it under the terms of the GNU General Public License as published by
 * the Free Software Foundation, either version 3 of the License, or
 * (at your option) any later version.
 *
 * This program is distributed in the hope that it will be useful,
 * but WITHOUT ANY WARRANTY; without even the implied warranty of
 * MERCHANTABILITY or FITNESS FOR A PARTICULAR PURPOSE. See the
 * GNU General Public License for more details.
 *
 * You should have received a copy of the GNU General Public License
 * along with this program. If not, see http://www.gnu.org/licenses/.
 *
 */

import {formatSeconds} from 'Util/TimeUtil';
import {afterRender} from 'Util/util';
import {t} from 'Util/LocalizerUtil';

<<<<<<< HEAD
import {PermissionState} from '../../notification/PermissionState';
import {TERMINATION_REASON} from '../../calling/enum/TerminationReason';
import {MediaType} from '../../media/MediaType';
import {ParticipantAvatar} from '../participantAvatar';
import {WebAppEvents} from '../../event/WebApp';
=======
//import {PermissionState} from '../../notification/PermissionState';
import {STATE as CALL_STATE, REASON as CALL_REASON, CALL_TYPE} from '@wireapp/avs';
>>>>>>> d687a6b0

import 'Components/list/participantItem';
import 'Components/calling/fullscreenVideoCall';
import 'Components/groupVideoGrid';

class ConversationListCallingCell {
<<<<<<< HEAD
  constructor(params) {
    this.conversation = params.conversation;

    this.callingRepository = params.callingRepository;
    const permissionRepository = params.permissionRepository;

    this.multitasking = params.multitasking;
    this.temporaryUserStyle = params.temporaryUserStyle;
    this.videoGridRepository = params.videoGridRepository;
    this.ParticipantAvatar = ParticipantAvatar;

    this.calls = this.callingRepository.calls;
    this.call = this.conversation.call;
    this.conversationParticipants = this.conversation.participating_user_ets;
    this.joinedCall = this.callingRepository.joinedCall;
    this.selfStreamState = this.callingRepository.selfStreamState;
    this.selfUser = this.conversation.selfUser();
    this.selfInTeam = this.selfUser.inTeam();

    this.isConnected = this.call().isConnected;

    this.isConnecting = this.call().isConnecting;
    this.isDeclined = this.call().isDeclined;
    this.isIncoming = this.call().isIncoming;
    this.isOngoing = this.call().isOngoing;
    this.isOutgoing = this.call().isOutgoing;
=======
  constructor({
    call,
    conversation,
    videoGrid,
    callingRepository,
    temporaryUserStyle = false,
    multitasking,
    callActions,
    hasAccessToCamera,
  }) {
    this.call = call;
    this.conversation = conversation;
    this.callingRepository = callingRepository;
    this.temporaryUserStyle = temporaryUserStyle;
    this.multitasking = multitasking;
    this.callActions = callActions;

    this.multitasking.isMinimized(false); // reset multitasking default value, the call will be fullscreen if there are some remote videos

    this.videoGrid = videoGrid;
    this.conversationParticipants = ko.pureComputed(
      () => this.conversation() && this.conversation().participating_user_ets(),
    );

    const isState = state => () => call.state() === state;
    this.isIdle = ko.pureComputed(isState(CALL_STATE.NONE));
    this.isOutgoing = ko.pureComputed(isState(CALL_STATE.OUTGOING));
    this.isConnecting = ko.pureComputed(isState(CALL_STATE.ANSWERED));
    this.isIncoming = ko.pureComputed(isState(CALL_STATE.INCOMING));
    this.isOngoing = ko.pureComputed(isState(CALL_STATE.MEDIA_ESTAB));

    this.isDeclined = ko.pureComputed(() =>
      [CALL_REASON.STILL_ONGOING, CALL_REASON.ANSWERED_ELSEWHERE].includes(call.reason()),
    );

    this.isMuted = callingRepository.isMuted;

    this.callDuration = ko.observable();
    let callDurationUpdateInterval;
    const startedAtSubscription = call.startedAt.subscribe(startedAt => {
      if (startedAt) {
        const updateTimer = () => {
          const time = Math.floor((Date.now() - startedAt) / 1000);
          this.callDuration(formatSeconds(time));
        };
        updateTimer();
        callDurationUpdateInterval = window.setInterval(updateTimer, 1000);
      }
    });
>>>>>>> d687a6b0

    this.showParticipants = ko.observable(false);
    this.showParticipantsButton = ko.pureComputed(() => this.isOngoing() && this.conversation().isGroup());
    this.participantsButtonLabel = ko.pureComputed(() => {
      return t('callParticipants', this.call.participants().length);
    });
    this.showMaximize = ko.pureComputed(() => this.multitasking.isMinimized() && this.isOngoing());

    const hasVideoGrid = () => {
      const grid = this.videoGrid();
      return grid.grid.filter(participant => !!participant).length > 0 || grid.thumbnail;
    };
    this.showVideoGrid = ko.pureComputed(() => {
      return hasVideoGrid() && (this.multitasking.isMinimized() || !this.isOngoing());
    });

    this.showVideoButton = ko.pureComputed(() => call.initialType === CALL_TYPE.VIDEO || this.isOngoing());
    this.disableScreenButton = !this.callingRepository.supportsScreenSharing;
    this.disableVideoButton = ko.pureComputed(() => {
      const isOutgoingVideoCall = this.isOutgoing() && call.selfParticipant.sharesCamera();
      const isVideoUnsupported = !call.selfParticipant.sharesCamera() && !conversation().supportsVideoCall(true);
      return isOutgoingVideoCall || isVideoUnsupported;
    });

    this.showNoCameraPreview = ko.computed(() => {
      return !hasAccessToCamera() && call.initialType === CALL_TYPE.VIDEO && !this.showVideoGrid() && !this.isOngoing();
    });

    this.dispose = () => {
      window.clearInterval(callDurationUpdateInterval);
      startedAtSubscription.dispose();
    };
  }

  endCall(call) {
    return this.isIncoming() ? this.callActions.reject(call) : this.callActions.leave(call);
  }

  showFullscreenVideoGrid() {
    this.multitasking.autoMinimize(false);
    this.multitasking.isMinimized(false);
  }

  toggleShowParticipants() {
    this.showParticipants(!this.showParticipants());

    // TODO: this is a very hacky way to get antiscroll to recalculate the height of the conversationlist.
    // Once there is a new solution to this, this needs to go.
    afterRender(() => window.dispatchEvent(new Event('resize')));
  }

  findUser(userId) {
    return this.conversationParticipants().find(user => user.id === userId);
  }
}

ko.components.register('conversation-list-calling-cell', {
  template: `
   <!-- ko if: conversation() && !isDeclined() -->
    <div class="conversation-list-calling-cell conversation-list-cell">
      <!-- ko ifnot: temporaryUserStyle -->
        <div class="conversation-list-cell-left">
          <!-- ko if: conversation().isGroup() -->
            <group-avatar class="conversation-list-cell-avatar-arrow call-ui__avatar" params="users: conversationParticipants(), conversation: conversation"></group-avatar>
          <!-- /ko -->
<<<<<<< HEAD
          <!-- ko if: !conversation.isGroup() && conversationParticipants().length -->
            <participant-avatar params="participant: conversationParticipants()[0], size: ParticipantAvatar.SIZE.SMALL"></participant-avatar>
=======
          <!-- ko if: !conversation().isGroup() && conversationParticipants().length -->
            <participant-avatar params="participant: conversationParticipants()[0], size: z.components.ParticipantAvatar.SIZE.SMALL"></participant-avatar>
>>>>>>> d687a6b0
          <!-- /ko -->
        </div>
      <!-- /ko -->

      <div class="conversation-list-cell-center" data-bind="css: {'conversation-list-cell-center-no-left': temporaryUserStyle}">
        <span class="conversation-list-cell-name" data-bind="text: conversation().display_name()"></span>
        <!-- ko if: isIncoming() -->
          <!-- ko if: call.isGroup -->
            <span class="conversation-list-cell-description" data-bind="text: t('callStateIncomingGroup', call.creatingUser.first_name())" data-uie-name="call-label-incoming"></span>
          <!-- /ko -->
          <!-- ko ifnot: call.isGroup -->
            <span class="conversation-list-cell-description" data-bind="text: t('callStateIncoming')" data-uie-name="call-label-incoming"></span>
          <!-- /ko -->
        <!-- /ko -->
        <!-- ko if: isOutgoing() -->
          <span class="conversation-list-cell-description" data-bind="text: t('callStateOutgoing')" data-uie-name="call-label-outgoing"></span>
        <!-- /ko -->
        <!-- ko if: isConnecting() -->
          <span class="conversation-list-cell-description" data-bind="text: t('callStateConnecting')" data-uie-name="call-label-connecting"></span>
        <!-- /ko -->
        <!-- ko if: callDuration() -->
          <span class="conversation-list-cell-description" data-bind="text: callDuration()" data-uie-name="call-duration"></span>
        <!-- /ko -->
      </div>

      <div class="conversation-list-cell-right">
        <!-- ko if: isConnecting() || isOngoing() -->
          <div class="call-ui__button call-ui__button--red" data-bind="click: () => callActions.leave(call)" data-uie-name="do-call-controls-call-leave">
            <hangup-icon class="small-icon"></hangup-icon>
          </div>
        <!-- /ko -->
      </div>
    </div>

    <!-- ko if: showVideoGrid() -->
      <div class="group-video__minimized-wrapper" data-bind="click: showFullscreenVideoGrid">
        <group-video-grid params="minimized: true, grid: videoGrid, selfUserId: call.selfParticipant.userId"></group-video-grid>
        <!-- ko if: showMaximize() -->
          <div class="group-video__minimized-wrapper__overlay" data-uie-name="do-maximize-call">
            <fullscreen-icon></fullscreen-icon>
          </div>
        <!-- /ko -->
      </div>
    <!-- /ko -->

    <!-- ko if: showNoCameraPreview() -->
      <div class="group-video__minimized-wrapper group-video__minimized-wrapper--no-camera-access" data-bind="text: t('callNoCameraAccess')" data-uie-name="label-no-camera-access-preview"></div>
    <!-- /ko -->


    <!-- ko if: !isDeclined() -->
      <div class="conversation-list-calling-cell-controls">
        <div class="conversation-list-calling-cell-controls-left">
          <div class="call-ui__button" data-bind="click: () => callActions.toggleMute(call, !isMuted()), css: {'call-ui__button--active': isMuted()}, attr: {'data-uie-value': !isMuted() ? 'inactive' : 'active'}" data-uie-name="do-toggle-mute">
            <micoff-icon class="small-icon"></micoff-icon>
          </div>
          <!-- ko if: showVideoButton() -->
            <button class="call-ui__button" data-bind="click: () => callActions.toggleCamera(call), css: {'call-ui__button--active': call.selfParticipant.sharesCamera()}, disable: disableVideoButton(), attr: {'data-uie-value': call.selfParticipant.sharesCamera() ? 'active' : 'inactive'}" data-uie-name="do-toggle-video">
              <camera-icon class="small-icon"></camera-icon>
            </button>
          <!-- /ko -->
          <!-- ko if: isOngoing() -->
            <div class="call-ui__button"
              data-bind="tooltip: {text: t('videoCallScreenShareNotSupported'),
                disabled: !disableScreenButton, position: 'bottom'},
                click: () => callActions.toggleScreenshare(call),
                css: {'call-ui__button--active': call.selfParticipant.sharesScreen(), 'call-ui__button--disabled': disableScreenButton},
                attr: {'data-uie-value': call.selfParticipant.sharesScreen() ? 'active' : 'inactive', 'data-uie-enabled': disableScreenButton ? 'false' : 'true'}"
              data-uie-name="do-call-controls-toggle-screenshare">
              <screenshare-icon class="small-icon"></screenshare-icon>
            </div>
          <!-- /ko -->
        </div>

        <div class="conversation-list-calling-cell-controls-right">
          <!-- ko if: showParticipantsButton() -->
            <div class="call-ui__button call-ui__button--participants" data-bind="click: toggleShowParticipants, css: {'call-ui__button--active': showParticipants()}" data-uie-name="do-toggle-participants">
              <span data-bind="text: participantsButtonLabel"></span><chevron-icon></chevron-icon>
            </div>
          <!-- /ko -->
          <!-- ko if: isIncoming() || isOutgoing() -->
            <div class="call-ui__button call-ui__button--red call-ui__button--large" data-bind="click: () => endCall(call)" data-uie-name="do-call-controls-call-decline">
              <hangup-icon class="small-icon"></hangup-icon>
            </div>
          <!-- /ko -->
          <!-- ko if: isIncoming() && !isDeclined() -->
            <div class="call-ui__button call-ui__button--green call-ui__button--large" data-bind="click: () => callActions.answer(call)" data-uie-name="do-call-controls-call-accept">
              <pickup-icon class="small-icon"></pickup-icon>
            </div>
          <!-- /ko -->
        </div>
      </div>

      <div class="call-ui__participant-list__wrapper" data-bind="css: {'call-ui__participant-list__wrapper--active': showParticipants}">
        <div class="call-ui__participant-list" data-bind="foreach: {data: call.participants(), as: 'participant', noChildContext: true}, fadingscrollbar" data-uie-name="list-call-ui-participants">
            <participant-item params="participant: findUser(participant.userId), hideInfo: true, showCamera: participant.hasActiveVideo(), selfInTeam: $parent.selfInTeam" data-bind="css: {'no-underline': true}"></participant-item>
        </div>
      </div>

    <!-- /ko -->
  <!-- /ko -->
  `,
  viewModel: ConversationListCallingCell,
});<|MERGE_RESOLUTION|>--- conflicted
+++ resolved
@@ -21,50 +21,14 @@
 import {afterRender} from 'Util/util';
 import {t} from 'Util/LocalizerUtil';
 
-<<<<<<< HEAD
-import {PermissionState} from '../../notification/PermissionState';
-import {TERMINATION_REASON} from '../../calling/enum/TerminationReason';
-import {MediaType} from '../../media/MediaType';
-import {ParticipantAvatar} from '../participantAvatar';
-import {WebAppEvents} from '../../event/WebApp';
-=======
 //import {PermissionState} from '../../notification/PermissionState';
 import {STATE as CALL_STATE, REASON as CALL_REASON, CALL_TYPE} from '@wireapp/avs';
->>>>>>> d687a6b0
 
 import 'Components/list/participantItem';
 import 'Components/calling/fullscreenVideoCall';
 import 'Components/groupVideoGrid';
 
 class ConversationListCallingCell {
-<<<<<<< HEAD
-  constructor(params) {
-    this.conversation = params.conversation;
-
-    this.callingRepository = params.callingRepository;
-    const permissionRepository = params.permissionRepository;
-
-    this.multitasking = params.multitasking;
-    this.temporaryUserStyle = params.temporaryUserStyle;
-    this.videoGridRepository = params.videoGridRepository;
-    this.ParticipantAvatar = ParticipantAvatar;
-
-    this.calls = this.callingRepository.calls;
-    this.call = this.conversation.call;
-    this.conversationParticipants = this.conversation.participating_user_ets;
-    this.joinedCall = this.callingRepository.joinedCall;
-    this.selfStreamState = this.callingRepository.selfStreamState;
-    this.selfUser = this.conversation.selfUser();
-    this.selfInTeam = this.selfUser.inTeam();
-
-    this.isConnected = this.call().isConnected;
-
-    this.isConnecting = this.call().isConnecting;
-    this.isDeclined = this.call().isDeclined;
-    this.isIncoming = this.call().isIncoming;
-    this.isOngoing = this.call().isOngoing;
-    this.isOutgoing = this.call().isOutgoing;
-=======
   constructor({
     call,
     conversation,
@@ -114,7 +78,6 @@
         callDurationUpdateInterval = window.setInterval(updateTimer, 1000);
       }
     });
->>>>>>> d687a6b0
 
     this.showParticipants = ko.observable(false);
     this.showParticipantsButton = ko.pureComputed(() => this.isOngoing() && this.conversation().isGroup());
@@ -180,13 +143,8 @@
           <!-- ko if: conversation().isGroup() -->
             <group-avatar class="conversation-list-cell-avatar-arrow call-ui__avatar" params="users: conversationParticipants(), conversation: conversation"></group-avatar>
           <!-- /ko -->
-<<<<<<< HEAD
-          <!-- ko if: !conversation.isGroup() && conversationParticipants().length -->
+          <!-- ko if: !conversation().isGroup() && conversationParticipants().length -->
             <participant-avatar params="participant: conversationParticipants()[0], size: ParticipantAvatar.SIZE.SMALL"></participant-avatar>
-=======
-          <!-- ko if: !conversation().isGroup() && conversationParticipants().length -->
-            <participant-avatar params="participant: conversationParticipants()[0], size: z.components.ParticipantAvatar.SIZE.SMALL"></participant-avatar>
->>>>>>> d687a6b0
           <!-- /ko -->
         </div>
       <!-- /ko -->
