/*
 * Wire
 * Copyright (C) 2018 Wire Swiss GmbH
 *
 * This program is free software: you can redistribute it and/or modify
 * it under the terms of the GNU General Public License as published by
 * the Free Software Foundation, either version 3 of the License, or
 * (at your option) any later version.
 *
 * This program is distributed in the hope that it will be useful,
 * but WITHOUT ANY WARRANTY; without even the implied warranty of
 * MERCHANTABILITY or FITNESS FOR A PARTICULAR PURPOSE. See the
 * GNU General Public License for more details.
 *
 * You should have received a copy of the GNU General Public License
 * along with this program. If not, see http://www.gnu.org/licenses/.
 *
 */

import ko from 'knockout';

import {CALL_TYPE, REASON as CALL_REASON, STATE as CALL_STATE} from '@wireapp/avs';

import {t} from 'Util/LocalizerUtil';
import {formatSeconds} from 'Util/TimeUtil';
import {afterRender} from 'Util/util';
import {sortUsersByPriority} from 'Util/StringUtil';

import {ParticipantAvatar} from 'Components/participantAvatar';
import {generateConversationUrl} from '../../router/routeGenerator';

import 'Components/calling/fullscreenVideoCall';
import 'Components/groupVideoGrid';
import 'Components/list/participantItem';
import type {Call} from '../../calling/Call';
import type {CallingRepository} from '../../calling/CallingRepository';
import type {Grid} from '../../calling/videoGridHandler';
import type {Conversation} from '../../entity/Conversation';
import type {User} from '../../entity/User';
import type {CallActions} from '../../view_model/CallingViewModel';
import type {Multitasking} from '../../notification/NotificationRepository';
import {Participant} from '../../calling/Participant';

interface ComponentParams {
  call: Call;
  callActions: CallActions;
  callingRepository: CallingRepository;
  conversation: ko.PureComputed<Conversation>;
  hasAccessToCamera: ko.Observable<boolean>;
  isSelfVerified: ko.Subscribable<boolean>;
  multitasking: Multitasking;
  temporaryUserStyle?: boolean;
  videoGrid: ko.PureComputed<Grid>;
}

class ConversationListCallingCell {
  readonly call: Call;
  readonly callActions: CallActions;
  readonly callDuration: ko.Observable<string>;
  readonly callingRepository: CallingRepository;
  readonly conversation: ko.PureComputed<Conversation>;
  readonly conversationParticipants: ko.PureComputed<User[]>;
  readonly conversationUrl: string;
  readonly disableScreenButton: boolean;
  readonly disableVideoButton: ko.PureComputed<boolean>;
  readonly dispose: () => void;
  readonly isConnecting: ko.PureComputed<boolean>;
  readonly isDeclined: ko.PureComputed<boolean>;
  readonly isIdle: ko.PureComputed<boolean>;
  readonly isIncoming: ko.PureComputed<boolean>;
  readonly isMuted: ko.Observable<boolean>;
  readonly isOngoing: ko.PureComputed<boolean>;
  readonly isOutgoing: ko.PureComputed<boolean>;
  readonly multitasking: Multitasking;
  readonly ParticipantAvatar: typeof ParticipantAvatar;
  readonly participantsButtonLabel: ko.PureComputed<string>;
  readonly showMaximize: ko.PureComputed<boolean>;
  readonly showNoCameraPreview: ko.Computed<boolean>;
  readonly showParticipants: ko.Observable<boolean>;
  readonly showParticipantsButton: ko.PureComputed<boolean>;
  readonly showVideoButton: ko.PureComputed<boolean>;
  readonly showVideoGrid: ko.PureComputed<boolean>;
  readonly temporaryUserStyle: boolean;
  readonly videoGrid: ko.PureComputed<Grid>;
  readonly isSelfVerified: ko.Subscribable<boolean>;
  readonly users: ko.PureComputed<User[]>;
  readonly selfParticipant: Participant;

  constructor({
    call,
    conversation,
    videoGrid,
    callingRepository,
    temporaryUserStyle = false,
    multitasking,
    callActions,
    hasAccessToCamera,
    isSelfVerified = ko.observable(false),
  }: ComponentParams) {
    this.call = call;
    this.conversation = conversation;
    this.callingRepository = callingRepository;
    this.temporaryUserStyle = temporaryUserStyle;
    this.multitasking = multitasking;
    this.callActions = callActions;
    this.ParticipantAvatar = ParticipantAvatar;
    this.isSelfVerified = isSelfVerified;

    this.conversationUrl = generateConversationUrl(conversation().id);
    this.multitasking.isMinimized(false); // reset multitasking default value, the call will be fullscreen if there are some remote videos

    this.videoGrid = videoGrid;
    this.conversationParticipants = ko.pureComputed(
      () =>
        this.conversation() && this.conversation().participating_user_ets().concat([this.conversation().selfUser()]),
    );

    const isState = (state: CALL_STATE) => () => call.state() === state;
    this.isIdle = ko.pureComputed(isState(CALL_STATE.NONE));
    this.isOutgoing = ko.pureComputed(isState(CALL_STATE.OUTGOING));
    this.isConnecting = ko.pureComputed(isState(CALL_STATE.ANSWERED));
    this.isIncoming = ko.pureComputed(isState(CALL_STATE.INCOMING));
    this.isOngoing = ko.pureComputed(isState(CALL_STATE.MEDIA_ESTAB));

    this.isDeclined = ko.pureComputed(() =>
      [CALL_REASON.STILL_ONGOING, CALL_REASON.ANSWERED_ELSEWHERE].includes(call.reason()),
    );

    this.isMuted = callingRepository.isMuted;

    this.callDuration = ko.observable();
    let callDurationUpdateInterval: number;
    const startedAtSubscription = call.startedAt.subscribe(startedAt => {
      if (startedAt) {
        const updateTimer = () => {
          const time = Math.floor((Date.now() - startedAt) / 1000);
          this.callDuration(formatSeconds(time));
        };
        updateTimer();
        callDurationUpdateInterval = window.setInterval(updateTimer, 1000);
      }
    });

    this.showParticipants = ko.observable(false);
    this.showParticipantsButton = ko.pureComputed(() => this.isOngoing() && this.conversation().isGroup());
    this.participantsButtonLabel = ko.pureComputed(() => {
      return t('callParticipants', this.users().length);
    });
    this.showMaximize = ko.pureComputed(() => this.multitasking.isMinimized() && this.isOngoing());

    const hasVideoGrid = () => {
      const grid = this.videoGrid();
      return grid.grid.filter(participant => !!participant).length > 0 || grid.thumbnail;
    };
    this.showVideoGrid = ko.pureComputed(() => {
      return hasVideoGrid() && (this.multitasking.isMinimized() || !this.isOngoing());
    });

    this.showVideoButton = ko.pureComputed(() => call.initialType === CALL_TYPE.VIDEO || this.isOngoing());
    this.disableScreenButton = !this.callingRepository.supportsScreenSharing;
    this.disableVideoButton = ko.pureComputed(() => {
<<<<<<< HEAD
      const selfParticipant = call.getSelfParticipant();
      const isOutgoingVideoCall = this.isOutgoing() && selfParticipant?.sharesCamera();
      const isVideoUnsupported = !selfParticipant?.sharesCamera() && !conversation().supportsVideoCall();
=======
      const isOutgoingVideoCall = this.isOutgoing() && call.selfParticipant.sharesCamera();
      const isVideoUnsupported = !call.selfParticipant.sharesCamera() && !conversation().supportsVideoCall();
>>>>>>> ee3816c7
      return isOutgoingVideoCall || isVideoUnsupported;
    });

    this.showNoCameraPreview = ko.computed(() => {
      return !hasAccessToCamera() && call.initialType === CALL_TYPE.VIDEO && !this.showVideoGrid() && !this.isOngoing();
    });

    this.users = ko.pureComputed(() =>
      call
        .participants()
        .map(({user}) => user)
        .sort(sortUsersByPriority),
    );

    this.selfParticipant = call.getSelfParticipant();

    this.dispose = () => {
      window.clearInterval(callDurationUpdateInterval);
      startedAtSubscription.dispose();
      this.showNoCameraPreview.dispose();
    };
  }

  endCall(call: Call): void {
    return this.isIncoming() ? this.callActions.reject(call) : this.callActions.leave(call);
  }

  showFullscreenVideoGrid(): void {
    this.multitasking.autoMinimize(false);
    this.multitasking.isMinimized(false);
  }

  toggleShowParticipants(): void {
    this.showParticipants(!this.showParticipants());

    // TODO: this is a very hacky way to get antiscroll to recalculate the height of the conversationlist.
    // Once there is a new solution to this, this needs to go.
    afterRender(() => window.dispatchEvent(new Event('resize')));
  }

  findUser(userId: string): User {
    return this.conversationParticipants().find(user => user.id === userId);
  }

  userHasCamera(userEntity: User): boolean {
    const participant = this.call.participants().find(({user}) => user === userEntity);
    return participant?.hasActiveVideo() ?? false;
  }
}

ko.components.register('conversation-list-calling-cell', {
  template: `
   <!-- ko if: conversation() && !isDeclined() -->
    <div class="conversation-list-calling-cell conversation-list-cell">
      <!-- ko ifnot: temporaryUserStyle -->
        <div class="conversation-list-cell-left" data-bind="link_to: conversationUrl">
          <!-- ko if: conversation().isGroup() -->
            <group-avatar class="conversation-list-cell-avatar-arrow call-ui__avatar" params="users: conversationParticipants(), conversation: conversation"></group-avatar>
          <!-- /ko -->
          <!-- ko if: !conversation().isGroup() && conversationParticipants().length -->
            <participant-avatar params="participant: conversationParticipants()[0], size: ParticipantAvatar.SIZE.SMALL"></participant-avatar>
          <!-- /ko -->
        </div>
      <!-- /ko -->

      <div class="conversation-list-cell-center" data-bind="css: {'conversation-list-cell-center-no-left': temporaryUserStyle}">
        <span class="conversation-list-cell-name" data-bind="link_to: conversationUrl, text: conversation().display_name()"></span>
        <!-- ko if: isIncoming() -->
          <!-- ko if: call.isGroup -->
            <span class="conversation-list-cell-description" data-bind="text: t('callStateIncomingGroup', call.creatingUser.name())" data-uie-name="call-label-incoming"></span>
          <!-- /ko -->
          <!-- ko ifnot: call.isGroup -->
            <span class="conversation-list-cell-description" data-bind="text: t('callStateIncoming')" data-uie-name="call-label-incoming"></span>
          <!-- /ko -->
        <!-- /ko -->
        <!-- ko if: isOutgoing() -->
          <span class="conversation-list-cell-description" data-bind="text: t('callStateOutgoing')" data-uie-name="call-label-outgoing"></span>
        <!-- /ko -->
        <!-- ko if: isConnecting() -->
          <span class="conversation-list-cell-description" data-bind="text: t('callStateConnecting')" data-uie-name="call-label-connecting"></span>
        <!-- /ko -->
        <!-- ko if: callDuration() -->
          <div class="conversation-list-info-wrapper">
            <span class="conversation-list-cell-description" data-bind="text: callDuration()" data-uie-name="call-duration"></span>
            <!-- ko if: call.isCbrEnabled -->
              <span class="conversation-list-cell-description" data-bind="text: t('callStateCbr')" data-uie-name="call-cbr"></span>
            <!-- /ko -->
          </div>
        <!-- /ko -->
      </div>

      <div class="conversation-list-cell-right">
        <!-- ko if: isConnecting() || isOngoing() -->
          <div class="call-ui__button call-ui__button--red" data-bind="click: () => callActions.leave(call), attr: {'title': t('videoCallOverlayHangUp')}" data-uie-name="do-call-controls-call-leave">
            <hangup-icon class="small-icon"></hangup-icon>
          </div>
        <!-- /ko -->
      </div>
    </div>

    <!-- ko if: showVideoGrid() -->
      <div class="group-video__minimized-wrapper" data-bind="click: showFullscreenVideoGrid">
        <group-video-grid params="minimized: true, grid: videoGrid, selfUserId: selfParticipant.userId"></group-video-grid>
        <!-- ko if: showMaximize() -->
          <div class="group-video__minimized-wrapper__overlay" data-uie-name="do-maximize-call">
            <fullscreen-icon></fullscreen-icon>
          </div>
        <!-- /ko -->
      </div>
    <!-- /ko -->

    <!-- ko if: showNoCameraPreview() -->
      <div class="group-video__minimized-wrapper group-video__minimized-wrapper--no-camera-access" data-bind="text: t('callNoCameraAccess')" data-uie-name="label-no-camera-access-preview"></div>
    <!-- /ko -->

    <!-- ko if: !isDeclined() -->
      <div class="conversation-list-calling-cell-controls">
        <div class="conversation-list-calling-cell-controls-left">
          <button class="call-ui__button" data-bind="click: () => callActions.toggleMute(call, !isMuted()), css: {'call-ui__button--active': isMuted()}, attr: {'data-uie-value': !isMuted() ? 'inactive' : 'active', 'title': t('videoCallOverlayMute')}" data-uie-name="do-toggle-mute">
            <micoff-icon class="small-icon"></micoff-icon>
          </button>
          <!-- ko if: showVideoButton() -->
            <button class="call-ui__button" data-bind="click: () => callActions.toggleCamera(call), css: {'call-ui__button--active': selfParticipant.sharesCamera()}, disable: disableVideoButton(), attr: {'data-uie-value': selfParticipant.sharesCamera() ? 'active' : 'inactive', 'title': t('videoCallOverlayVideo')}" data-uie-name="do-toggle-video">
              <camera-icon class="small-icon"></camera-icon>
            </button>
          <!-- /ko -->
          <!-- ko if: isOngoing() -->
            <div class="call-ui__button"
              data-bind="tooltip: {text: t('videoCallScreenShareNotSupported'),
                disabled: !disableScreenButton, position: 'bottom'},
                click: () => callActions.toggleScreenshare(call),
                css: {'call-ui__button--active': selfParticipant.sharesScreen(), 'call-ui__button--disabled': disableScreenButton},
                attr: {'data-uie-value': selfParticipant.sharesScreen() ? 'active' : 'inactive', 'data-uie-enabled': disableScreenButton ? 'false' : 'true', title: t('videoCallOverlayShareScreen')}"
              data-uie-name="do-call-controls-toggle-screenshare">
              <screenshare-icon class="small-icon"></screenshare-icon>
            </div>
          <!-- /ko -->
        </div>

        <div class="conversation-list-calling-cell-controls-right">
          <!-- ko if: showParticipantsButton() -->
            <div class="call-ui__button call-ui__button--participants" data-bind="click: toggleShowParticipants, css: {'call-ui__button--active': showParticipants()}" data-uie-name="do-toggle-participants">
              <span data-bind="text: participantsButtonLabel"></span><chevron-icon></chevron-icon>
            </div>
          <!-- /ko -->
          <!-- ko if: isIncoming() || isOutgoing() -->
            <div class="call-ui__button call-ui__button--red call-ui__button--large" data-bind="click: () => endCall(call), attr: {'title': t('videoCallOverlayHangUp')}" data-uie-name="do-call-controls-call-decline">
              <hangup-icon class="small-icon"></hangup-icon>
            </div>
          <!-- /ko -->
          <!-- ko if: isIncoming() && !isDeclined() -->
            <div class="call-ui__button call-ui__button--green call-ui__button--large" data-bind="click: () => callActions.answer(call)" data-uie-name="do-call-controls-call-accept">
              <pickup-icon class="small-icon"></pickup-icon>
            </div>
          <!-- /ko -->
        </div>
      </div>

      <div class="call-ui__participant-list__wrapper" data-bind="css: {'call-ui__participant-list__wrapper--active': showParticipants}">
        <div class="call-ui__participant-list" data-bind="foreach: {data: users, as: 'user', noChildContext: true}, fadingscrollbar" data-uie-name="list-call-ui-participants">
            <participant-item params="participant: user, hideInfo: true, showCamera: userHasCamera(user), selfInTeam: $parent.selfInTeam, isSelfVerified: isSelfVerified" data-bind="css: {'no-underline': true}"></participant-item>
        </div>
      </div>

    <!-- /ko -->
  <!-- /ko -->
  `,
  viewModel: ConversationListCallingCell,
});<|MERGE_RESOLUTION|>--- conflicted
+++ resolved
@@ -159,14 +159,9 @@
     this.showVideoButton = ko.pureComputed(() => call.initialType === CALL_TYPE.VIDEO || this.isOngoing());
     this.disableScreenButton = !this.callingRepository.supportsScreenSharing;
     this.disableVideoButton = ko.pureComputed(() => {
-<<<<<<< HEAD
       const selfParticipant = call.getSelfParticipant();
       const isOutgoingVideoCall = this.isOutgoing() && selfParticipant?.sharesCamera();
       const isVideoUnsupported = !selfParticipant?.sharesCamera() && !conversation().supportsVideoCall();
-=======
-      const isOutgoingVideoCall = this.isOutgoing() && call.selfParticipant.sharesCamera();
-      const isVideoUnsupported = !call.selfParticipant.sharesCamera() && !conversation().supportsVideoCall();
->>>>>>> ee3816c7
       return isOutgoingVideoCall || isVideoUnsupported;
     });
 
