/*
 * Wire
 * Copyright (C) 2018 Wire Swiss GmbH
 *
 * This program is free software: you can redistribute it and/or modify
 * it under the terms of the GNU General Public License as published by
 * the Free Software Foundation, either version 3 of the License, or
 * (at your option) any later version.
 *
 * This program is distributed in the hope that it will be useful,
 * but WITHOUT ANY WARRANTY; without even the implied warranty of
 * MERCHANTABILITY or FITNESS FOR A PARTICULAR PURPOSE. See the
 * GNU General Public License for more details.
 *
 * You should have received a copy of the GNU General Public License
 * along with this program. If not, see http://www.gnu.org/licenses/.
 *
 */

import {noop} from 'Util/util';

import {ConversationStatusIcon} from '../../conversation/ConversationStatusIcon';
import {MediaType} from '../../media/MediaType';
import {ParticipantAvatar} from '../participantAvatar';
import {generateCellState} from '../../conversation/ConversationCellState';

import 'Components/availabilityState';

class ConversationListCell {
  constructor({showJoinButton, conversation, onJoinCall, is_selected = noop, click = noop}) {
    this.conversation = conversation;
    this.is_selected = is_selected;
    this.on_click = click;
<<<<<<< HEAD
    this.ParticipantAvatar = ParticipantAvatar;
=======
    this.showJoinButton = showJoinButton;
>>>>>>> d687a6b0

    this.users = ko.pureComputed(() => this.conversation.participating_user_ets());

    this.cell_state = ko.observable('');
    this.cell_state_observable = ko
      .computed(() => this.cell_state(generateCellState(this.conversation)))
      .extend({rateLimit: 500});

    this.ConversationStatusIcon = ConversationStatusIcon;

    this.onJoinCall = (data, event) => {
      event.preventDefault();
      onJoinCall(conversation, MediaType.AUDIO);
    };
  }

  destroy() {
    this.cell_state_observable.dispose();
  }
}

ko.components.register('conversation-list-cell', {
  template: `
    <div class="conversation-list-cell" data-bind="attr: {'data-uie-uid': conversation.id, 'data-uie-value': conversation.display_name}, css: {'conversation-list-cell-active': is_selected(conversation)}">
      <div class="conversation-list-cell-left" data-bind="css: {'conversation-list-cell-left-opaque': conversation.removed_from_conversation() || conversation.participating_user_ids().length === 0}">
        <!-- ko if: conversation.isGroup() -->
          <group-avatar class="conversation-list-cell-avatar-arrow" params="users: users(), conversation: conversation"></group-avatar>
        <!-- /ko -->
        <!-- ko if: !conversation.isGroup() && users().length -->
          <div class="avatar-halo">
            <participant-avatar params="participant: users()[0], size: ParticipantAvatar.SIZE.SMALL"></participant-avatar>
          </div>
        <!-- /ko -->
      </div>
      <div class="conversation-list-cell-center">
        <!-- ko if: conversation.is1to1() && conversation.selfUser().inTeam() -->
          <availability-state class="conversation-list-cell-availability"
                              data-uie-name="status-availability-item"
                              params="availability: conversation.availabilityOfUser, label: conversation.display_name(), theme: is_selected(conversation)">
          </availability-state>
        <!-- /ko -->
        <!-- ko ifnot: conversation.is1to1() && conversation.selfUser().inTeam() -->
          <span class="conversation-list-cell-name" data-bind="text: conversation.display_name(), css: {'accent-text': is_selected(conversation)}"></span>
        <!-- /ko -->
        <span class="conversation-list-cell-description" data-bind="text: cell_state().description" data-uie-name="secondary-line"></span>
      </div>
      <div class="conversation-list-cell-right">
        <span class="conversation-list-cell-context-menu" data-bind="click: function(data, event) {on_click(conversation, event)}" data-uie-name="go-options"></span>
        <!-- ko ifnot: showJoinButton -->
          <!-- ko if: cell_state().icon === ConversationStatusIcon.PENDING_CONNECTION -->
            <span class="conversation-list-cell-badge cell-badge-dark" data-uie-name="status-pending"><pending-icon class="svg-icon"></pending-icon></span>
          <!-- /ko -->
          <!-- ko if: cell_state().icon === ConversationStatusIcon.UNREAD_MENTION -->
            <span class="conversation-list-cell-badge cell-badge-light" data-uie-name="status-mention"><mention-icon class="svg-icon"></mention-icon></span>
          <!-- /ko -->
          <!-- ko if: cell_state().icon === ConversationStatusIcon.UNREAD_REPLY -->
            <span class="conversation-list-cell-badge cell-badge-light" data-uie-name="status-reply"><reply-icon class="svg-icon"></reply-icon></span>
          <!-- /ko -->
          <!-- ko if: cell_state().icon === ConversationStatusIcon.UNREAD_PING -->
            <span class="conversation-list-cell-badge cell-badge-light" data-uie-name="status-ping"><ping-icon class="svg-icon"></ping-icon></span>
          <!-- /ko -->
          <!-- ko if: cell_state().icon === ConversationStatusIcon.MISSED_CALL -->
            <span class="conversation-list-cell-badge cell-badge-light" data-uie-name="status-missed-call"><hangup-icon class="svg-icon"></hangup-icon></span>
          <!-- /ko -->
          <!-- ko if: cell_state().icon === ConversationStatusIcon.MUTED -->
            <span class="conversation-list-cell-badge cell-badge-dark conversation-muted" data-uie-name="status-silence"><mute-icon class="svg-icon"></mute-icon></span>
          <!-- /ko -->
          <!-- ko if: cell_state().icon === ConversationStatusIcon.UNREAD_MESSAGES && conversation.unreadState().allMessages.length > 0 -->
            <span class="conversation-list-cell-badge cell-badge-light" data-bind="text: conversation.unreadState().allMessages.length" data-uie-name="status-unread"></span>
          <!-- /ko -->
        <!-- /ko -->
        <!-- ko if: showJoinButton -->
          <div class="call-ui__button call-ui__button--green call-ui__button--join" data-bind="click: onJoinCall, text: t('callJoin')" data-uie-name="do-call-controls-call-join"></div>
        <!-- /ko -->
      </div>
    </div>
  `,
  viewModel: ConversationListCell,
});<|MERGE_RESOLUTION|>--- conflicted
+++ resolved
@@ -31,11 +31,8 @@
     this.conversation = conversation;
     this.is_selected = is_selected;
     this.on_click = click;
-<<<<<<< HEAD
     this.ParticipantAvatar = ParticipantAvatar;
-=======
     this.showJoinButton = showJoinButton;
->>>>>>> d687a6b0
 
     this.users = ko.pureComputed(() => this.conversation.participating_user_ets());
 
