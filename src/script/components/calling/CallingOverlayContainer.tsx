--- conflicted
+++ resolved
@@ -65,7 +65,6 @@
     'videoSpeakersActiveTab',
     'joinedCall',
   ]);
-<<<<<<< HEAD
   const {
     maximizedParticipant,
     pages,
@@ -73,16 +72,6 @@
     participants,
     state: currentCallState,
   } = useKoSubscribableChildren(joinedCall, ['maximizedParticipant', 'pages', 'currentPage', 'participants', 'state']);
-=======
-  const {maximizedParticipant, pages, currentPage, participants, state} = useKoSubscribableChildren(joinedCall, [
-    'maximizedParticipant',
-    'pages',
-    'currentPage',
-    'participants',
-    'state',
-  ]);
-  const currentCallState = state as CALL_STATE;
->>>>>>> af69d84a
 
   useEffect(() => {
     if (currentCallState === CALL_STATE.MEDIA_ESTAB && joinedCall.initialType === CALL_TYPE.VIDEO) {
