--- conflicted
+++ resolved
@@ -123,21 +123,15 @@
 
   const toggleMute = (call: Call, muteState: boolean) => callingRepository.muteCall(call, muteState);
 
-<<<<<<< HEAD
-  if (!joinedCall || !joinedCall.conversation || joinedCall.conversation.removed_from_conversation()) {
-=======
   const conversation = joinedCall?.conversation;
 
-  if (isDetachedWindow || !joinedCall || !conversation || conversation.isSelfUserRemoved()) {
->>>>>>> 78f4956c
+  if (!joinedCall || !conversation || conversation.isSelfUserRemoved()) {
     return null;
   }
 
   const toggleDetachedWindowScreenShare = (call: Call) => {
     toggleScreenshare(call, DesktopScreenShareMenu.DETACHED_WINDOW);
   };
-
-  const {conversation} = joinedCall;
 
   const isScreenshareActive =
     hasAvailableScreensToShare && desktopScreenShareMenu === DesktopScreenShareMenu.DETACHED_WINDOW;
