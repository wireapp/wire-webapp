--- conflicted
+++ resolved
@@ -138,7 +138,7 @@
     [videoInput],
   );
   const showSwitchCamera = selfSharesCamera && availableCameras.length > 1;
-  const wrapperElement = useHideElement(FullscreenVideoCallConfig.HIDE_CONTROLS_TIMEOUT, 'video-controls__button');
+  const setWrapper = useHideElement(FullscreenVideoCallConfig.HIDE_CONTROLS_TIMEOUT, 'video-controls__button');
 
   const [hasUnreadMessages, setHasUnreadMessages] = useState(false);
   const updateUnreadCount = (unreadCount: number) => setHasUnreadMessages(unreadCount > 0);
@@ -171,9 +171,6 @@
   }, []);
 
   return (
-<<<<<<< HEAD
-    <div id="video-calling" className="video-calling" ref={wrapperElement}>
-=======
     <div id="video-calling" className="video-calling" ref={setWrapper}>
       <div id="video-title" className="video-title">
         {classifiedDomains && (
@@ -210,7 +207,6 @@
         )}
       </div>
 
->>>>>>> 58ef7e9c
       <div id="video-element-remote" className="video-element-remote">
         <GroupVideoGrid
           maximizedParticipant={maximizedParticipant}
