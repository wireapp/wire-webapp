--- conflicted
+++ resolved
@@ -55,10 +55,7 @@
   maximizedParticipant: Participant;
   mediaDevicesHandler: MediaDevicesHandler;
   multitasking: Multitasking;
-<<<<<<< HEAD
   muteState: MuteState;
-=======
->>>>>>> ef5d5f12
   setActiveCallViewTab: (tab: string) => void;
   setMaximizedParticipant: (call: Call, participant: Participant) => void;
   switchCameraInput: (call: Call, deviceId: string) => void;
