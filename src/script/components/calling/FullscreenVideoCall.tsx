/*
 * Wire
 * Copyright (C) 2020 Wire Swiss GmbH
 *
 * This program is free software: you can redistribute it and/or modify
 * it under the terms of the GNU General Public License as published by
 * the Free Software Foundation, either version 3 of the License, or
 * (at your option) any later version.
 *
 * This program is distributed in the hope that it will be useful,
 * but WITHOUT ANY WARRANTY; without even the implied warranty of
 * MERCHANTABILITY or FITNESS FOR A PARTICULAR PURPOSE. See the
 * GNU General Public License for more details.
 *
 * You should have received a copy of the GNU General Public License
 * along with this program. If not, see http://www.gnu.org/licenses/.
 *
 */

<<<<<<< HEAD
import React, {useCallback, useEffect, useRef, useState} from 'react';
=======
import React, {useEffect, useMemo, useRef, useState} from 'react';
>>>>>>> 9ac73cca
import {css} from '@emotion/core';
import {amplify} from 'amplify';
import {WebAppEvents} from '@wireapp/webapp-events';
import {CALL_TYPE, CONV_TYPE} from '@wireapp/avs';

import {TIME_IN_MILLIS} from 'Util/TimeUtil';
import {registerReactComponent} from 'Util/ComponentUtil';
import useHideElement from '../../hooks/useHideElement';
import {t} from '../../util/LocalizerUtil';
import GroupVideoGrid from './GroupVideoGrid';
import DeviceToggleButton from './DeviceToggleButton';

import type {Call} from '../../calling/Call';
import type {Grid} from '../../calling/videoGridHandler';
import type {Conversation} from '../../entity/Conversation';
import type {ElectronDesktopCapturerSource, MediaDevicesHandler} from '../../media/MediaDevicesHandler';
import {CallActions, VideoSpeakersTabs} from '../../view_model/CallingViewModel';
import type {Multitasking} from '../../notification/NotificationRepository';
import Duration from './Duration';
import NamedIcon from 'Components/NamedIcon';
import type {Participant} from 'src/script/calling/Participant';

export interface FullscreenVideoCallProps {
  call: Call;
  callActions: CallActions;
  canShareScreen: boolean;
  conversation: Conversation;
  isChoosingScreen: boolean;
  isMuted: boolean;
  maximizedParticipant: Participant;
  mediaDevicesHandler: MediaDevicesHandler;
  multitasking: Multitasking;
  videoGrid: Grid;
  videoInput: (ElectronDesktopCapturerSource | MediaDeviceInfo)[];
  videoSpeakersActiveTab: string;
}

const FullscreenVideoCallConfig = {
  AUTO_MINIMIZE_TIMEOUT: TIME_IN_MILLIS.SECOND * 4,
  HIDE_CONTROLS_TIMEOUT: TIME_IN_MILLIS.SECOND * 4,
};

const videoControlActiveStyles = css`
  background-color: #fff;
  svg > path {
    fill: #202123;
  }
`;

const videoControlDisabledStyles = css`
  ${videoControlActiveStyles};
  cursor: default;
  svg {
    opacity: 0.4;
  }
`;

const FullscreenVideoCall: React.FC<FullscreenVideoCallProps> = ({
  call,
  callActions,
  canShareScreen,
  conversation,
  isChoosingScreen,
  isMuted,
  mediaDevicesHandler,
  multitasking,
  videoGrid,
  videoInput,
  maximizedParticipant,
  videoSpeakersActiveTab,
}) => {
  const selfSharesScreen = call.getSelfParticipant().sharesScreen();
  const selfSharesCamera = call.getSelfParticipant().sharesCamera();
  const currentCameraDevice = mediaDevicesHandler.currentDeviceId.videoInput();
  const switchCameraSource = (call: Call, deviceId: string) => callActions.switchCameraInput(call, deviceId);
  const minimize = () => multitasking.isMinimized(true);
  const showToggleVideo =
    call.initialType === CALL_TYPE.VIDEO ||
    conversation.supportsVideoCall(call.conversationType === CONV_TYPE.CONFERENCE);
  const availableCameras = useMemo(
    () =>
      videoInput.map(device => (device as MediaDeviceInfo).deviceId || (device as ElectronDesktopCapturerSource).id),
    [videoInput],
  );
  const showSwitchCamera = selfSharesCamera && availableCameras.length > 1;
<<<<<<< HEAD
  const wrapper = useRef<HTMLDivElement>(null);
=======
  const wrapper = useRef<HTMLDivElement>();
>>>>>>> 9ac73cca
  useHideElement(wrapper.current, FullscreenVideoCallConfig.HIDE_CONTROLS_TIMEOUT, 'video-controls__button');

  const [hasUnreadMessages, setHasUnreadMessages] = useState(false);
  const updateUnreadCount = (unreadCount: number) => setHasUnreadMessages(unreadCount > 0);
  useEffect(() => {
    amplify.subscribe(WebAppEvents.LIFECYCLE.UNREAD_COUNT, updateUnreadCount);
    return () => {
      amplify.unsubscribe(WebAppEvents.LIFECYCLE.UNREAD_COUNT, updateUnreadCount);
    };
  }, []);

  useEffect(() => {
    let minimizeTimeout: number;
    if (!videoGrid.hasRemoteVideo && multitasking.autoMinimize()) {
      minimizeTimeout = window.setTimeout(() => {
        if (!isChoosingScreen) {
          multitasking.isMinimized(true);
        }
      }, FullscreenVideoCallConfig.AUTO_MINIMIZE_TIMEOUT);
    }
    return () => {
      window.clearTimeout(minimizeTimeout);
    };
  }, [videoGrid]);

  const [activeVideoSpeakers, setActiveVideoSpeakers] = useState(call.getActiveVideoSpeakers());

  useEffect(() => {
    const subscription = call.lastActiveSpeakersUpdateTime.subscribe(() => {
      setActiveVideoSpeakers(call.getActiveVideoSpeakers());
    });
    return () => {
      subscription.dispose();
    };
  }, []);

  return (
    <div id="video-calling" className="video-calling" ref={wrapper}>
      <div id="video-element-remote" className="video-element-remote">
        <GroupVideoGrid
          muted={isMuted}
          maximizedParticipant={maximizedParticipant}
          selfParticipant={call.getSelfParticipant()}
          grid={
            videoSpeakersActiveTab === VideoSpeakersTabs.speakers
              ? {
                  grid: activeVideoSpeakers,
                  hasRemoteVideo: activeVideoSpeakers.length > 0,
                  thumbnail: null,
                }
              : videoGrid
          }
          setMaximizedParticipant={callActions.setMaximizedTileVideoParticipant}
        />
      </div>

      {!isChoosingScreen && <div className="video-element-overlay hide-controls-hidden"></div>}

      <div id="video-title" className="video-title hide-controls-hidden">
        <div className="video-remote-name">{conversation.display_name()}</div>
        <div data-uie-name="video-timer" className="video-timer label-xs">
          <Duration startedAt={call.startedAt()} />
        </div>
      </div>

      {!isChoosingScreen && (
        <div id="video-controls" className="video-controls hide-controls-hidden">
          <div className="video-controls__fit-info" data-uie-name="label-fit-fill-info">
            {t('videoCallOverlayFitVideoLabel')}
          </div>
          <div className="video-controls__wrapper">
            <div className="video-controls__button" onClick={minimize} data-uie-name="do-call-controls-video-minimize">
              {hasUnreadMessages ? (
                <NamedIcon
                  name="message-unread-icon"
                  css={{
                    marginRight: '-2px',
                    marginTop: '-2px',
                  }}
                  width={18}
                  height={18}
                />
              ) : (
                <NamedIcon name="message-icon" width={16} height={16} />
              )}
              <div className="video-controls__button__label">{t('videoCallOverlayConversations')}</div>
            </div>

            <div
              className="video-controls__button"
              data-uie-value={!isMuted ? 'inactive' : 'active'}
              onClick={() => callActions.toggleMute(call, !isMuted)}
              css={isMuted ? videoControlActiveStyles : undefined}
              data-uie-name="do-call-controls-video-call-mute"
            >
              <NamedIcon name="mic-off-icon" width={16} height={16} />
              <div className="video-controls__button__label">{t('videoCallOverlayMute')}</div>
            </div>

            {showToggleVideo && (
              <div
                className="video-controls__button"
                data-uie-value={selfSharesCamera ? 'active' : 'inactive'}
                onClick={() => callActions.toggleCamera(call)}
                css={selfSharesCamera ? videoControlActiveStyles : undefined}
                data-uie-name="do-call-controls-toggle-video"
              >
                <NamedIcon name="camera-icon" width={16} height={12} />
                {showSwitchCamera ? (
                  <DeviceToggleButton
                    styles={css`
                      position: absolute;
                      bottom: -16px;
                      left: 50%;
                      transform: translateX(-50%);
                    `}
                    currentDevice={currentCameraDevice}
                    devices={availableCameras}
                    onChooseDevice={deviceId => switchCameraSource(call, deviceId)}
                  />
                ) : (
                  <div className="video-controls__button__label">{t('videoCallOverlayVideo')}</div>
                )}
              </div>
            )}

            <div
              className={`video-controls__button ${!canShareScreen ? 'with-tooltip with-tooltip--top' : ''}`}
              data-tooltip={t('videoCallScreenShareNotSupported')}
              css={
                !canShareScreen ? videoControlDisabledStyles : selfSharesScreen ? videoControlActiveStyles : undefined
              }
              onClick={() => callActions.toggleScreenshare(call)}
              data-uie-value={selfSharesScreen ? 'active' : 'inactive'}
              data-uie-enabled={canShareScreen ? 'true' : 'false'}
              data-uie-name="do-toggle-screen"
            >
              <NamedIcon name="screenshare-icon" width={16} height={16} />
              <div className="video-controls__button__label">{t('videoCallOverlayShareScreen')}</div>
            </div>

            <div
              className="video-controls__button video-controls__button--red"
              onClick={() => callActions.leave(call)}
              data-uie-name="do-call-controls-video-call-cancel"
            >
              <NamedIcon name="hangup-icon" width={20} height={8} />
              <div className="video-controls__button__label">{t('videoCallOverlayHangUp')}</div>
            </div>
          </div>
        </div>
      )}
    </div>
  );
};

export default FullscreenVideoCall;

registerReactComponent('fullscreen-video-call', {
  component: FullscreenVideoCall,
  template:
    '<div data-bind="react: {call, callActions, maximizedParticipant: ko.unwrap(maximizedParticipant), videoSpeakersActiveTab: ko.unwrap(videoSpeakersActiveTab), canShareScreen, mediaDevicesHandler, multitasking, videoInput: ko.unwrap(videoInput), conversation: ko.unwrap(conversation), isChoosingScreen: ko.unwrap(isChoosingScreen), isMuted: ko.unwrap(isMuted), videoGrid: ko.unwrap(videoGrid)}"></div>',
});<|MERGE_RESOLUTION|>--- conflicted
+++ resolved
@@ -17,11 +17,7 @@
  *
  */
 
-<<<<<<< HEAD
-import React, {useCallback, useEffect, useRef, useState} from 'react';
-=======
 import React, {useEffect, useMemo, useRef, useState} from 'react';
->>>>>>> 9ac73cca
 import {css} from '@emotion/core';
 import {amplify} from 'amplify';
 import {WebAppEvents} from '@wireapp/webapp-events';
@@ -107,11 +103,7 @@
     [videoInput],
   );
   const showSwitchCamera = selfSharesCamera && availableCameras.length > 1;
-<<<<<<< HEAD
-  const wrapper = useRef<HTMLDivElement>(null);
-=======
   const wrapper = useRef<HTMLDivElement>();
->>>>>>> 9ac73cca
   useHideElement(wrapper.current, FullscreenVideoCallConfig.HIDE_CONTROLS_TIMEOUT, 'video-controls__button');
 
   const [hasUnreadMessages, setHasUnreadMessages] = useState(false);
