/*
 * Wire
 * Copyright (C) 2020 Wire Swiss GmbH
 *
 * This program is free software: you can redistribute it and/or modify
 * it under the terms of the GNU General Public License as published by
 * the Free Software Foundation, either version 3 of the License, or
 * (at your option) any later version.
 *
 * This program is distributed in the hope that it will be useful,
 * but WITHOUT ANY WARRANTY; without even the implied warranty of
 * MERCHANTABILITY or FITNESS FOR A PARTICULAR PURPOSE. See the
 * GNU General Public License for more details.
 *
 * You should have received a copy of the GNU General Public License
 * along with this program. If not, see http://www.gnu.org/licenses/.
 *
 */

import React, {useEffect, useMemo} from 'react';

import {TabIndex} from '@wireapp/react-ui-kit/lib/types/enums';
import {container} from 'tsyringe';

<<<<<<< HEAD
import {CALL_TYPE, CONV_TYPE} from '@wireapp/avs';
import {IconButton, IconButtonVariant, Select, useMatchMedia} from '@wireapp/react-ui-kit';
=======
import {CALL_TYPE} from '@wireapp/avs';
import {IconButton, IconButtonVariant, useMatchMedia} from '@wireapp/react-ui-kit';
>>>>>>> 18b42a0c

import {useCallAlertState} from 'Components/calling/useCallAlertState';
import {Icon} from 'Components/Icon';
import {ConversationClassifiedBar} from 'Components/input/ClassifiedBar';
import {MediaDeviceType} from 'src/script/media/MediaDeviceType';
import {useKoSubscribableChildren} from 'Util/ComponentUtil';
import {KEY} from 'Util/KeyboardUtil';
import {t} from 'Util/LocalizerUtil';
import {preventFocusOutside} from 'Util/util';

import {ButtonGroup} from './ButtonGroup';
import {Duration} from './Duration';
import {
  videoControlActiveStyles,
  videoControlInActiveStyles,
  videoControlDisabledStyles,
  paginationButtonStyles,
  classifiedBarStyles,
} from './FullscreenVideoCall.styles';
import {GroupVideoGrid} from './GroupVideoGrid';
import {Pagination} from './Pagination';

import type {Call} from '../../calling/Call';
import {MuteState} from '../../calling/CallState';
import type {Participant} from '../../calling/Participant';
import type {Grid} from '../../calling/videoGridHandler';
import type {Conversation} from '../../entity/Conversation';
import {ElectronDesktopCapturerSource, MediaDevicesHandler} from '../../media/MediaDevicesHandler';
import type {Multitasking} from '../../notification/NotificationRepository';
import {useAppState} from '../../page/useAppState';
import {TeamState} from '../../team/TeamState';
import {CallViewTab, CallViewTabs} from '../../view_model/CallingViewModel';

export interface FullscreenVideoCallProps {
  activeCallViewTab: string;
  call: Call;
  canShareScreen: boolean;
  changePage: (newPage: number, call: Call) => void;
  conversation: Conversation;
  isChoosingScreen: boolean;
  isMuted: boolean;
  leave: (call: Call) => void;
  maximizedParticipant: Participant | null;
  mediaDevicesHandler: MediaDevicesHandler;
  multitasking: Multitasking;
  muteState: MuteState;
  setActiveCallViewTab: (tab: string) => void;
  setMaximizedParticipant: (call: Call, participant: Participant | null) => void;
  switchCameraInput: (call: Call, deviceId: string) => void;
  switchMicrophoneInput: (call: Call, deviceId: string) => void;
  switchSpeakerOutput: (call: Call, deviceId: string) => void;
  teamState?: TeamState;
  toggleCamera: (call: Call) => void;
  toggleMute: (call: Call, muteState: boolean) => void;
  toggleScreenshare: (call: Call) => void;
  videoGrid: Grid;
}

enum backgroundBlur {
  isBlurred = 'isBlurred',
  isNotBlurred = 'isNotBlurred',
}

const FullscreenVideoCall: React.FC<FullscreenVideoCallProps> = ({
  call,
  canShareScreen,
  conversation,
  isChoosingScreen,
  isMuted,
  muteState,
  mediaDevicesHandler,
  multitasking,
  videoGrid,
  maximizedParticipant,
  activeCallViewTab,
  switchCameraInput,
  switchMicrophoneInput,
  switchSpeakerOutput,
  setMaximizedParticipant,
  setActiveCallViewTab,
  toggleMute,
  toggleCamera,
  toggleScreenshare,
  leave,
  changePage,
  teamState = container.resolve(TeamState),
}) => {
  const selfParticipant = call.getSelfParticipant();
  const {sharesScreen: selfSharesScreen, sharesCamera: selfSharesCamera} = useKoSubscribableChildren(selfParticipant, [
    'sharesScreen',
    'sharesCamera',
  ]);

  const {
    activeSpeakers,
    currentPage,
    pages: callPages,
    startedAt,
    participants,
  } = useKoSubscribableChildren(call, ['activeSpeakers', 'currentPage', 'pages', 'startedAt', 'participants']);
  const {display_name: conversationName} = useKoSubscribableChildren(conversation, ['display_name']);
  const {isVideoCallingEnabled, classifiedDomains} = useKoSubscribableChildren(teamState, [
    'isVideoCallingEnabled',
    'classifiedDomains',
  ]);

  const {
    [MediaDeviceType.VIDEO_INPUT]: currentCameraDevice,
    [MediaDeviceType.AUDIO_INPUT]: currentMicrophoneDevice,
    [MediaDeviceType.AUDIO_OUTPUT]: currentSpeakerDevice,
  } = useKoSubscribableChildren(mediaDevicesHandler.currentDeviceId, [
    MediaDeviceType.VIDEO_INPUT,
    MediaDeviceType.AUDIO_INPUT,
    MediaDeviceType.AUDIO_OUTPUT,
  ]);

  const {videoinput, audioinput, audiooutput} = useKoSubscribableChildren(mediaDevicesHandler.availableDevices, [
    MediaDeviceType.VIDEO_INPUT,
    MediaDeviceType.AUDIO_INPUT,
    MediaDeviceType.AUDIO_OUTPUT,
  ]);
  const [audioOptionsOpen, setAudioOptionsOpen] = React.useState(false);
  const [videoOptionsOpen, setVideoOptionsOpen] = React.useState(false);
  const minimize = () => multitasking.isMinimized(true);

  const showToggleVideo =
    isVideoCallingEnabled &&
<<<<<<< HEAD
    (call.initialType === CALL_TYPE.VIDEO ||
      conversation.supportsVideoCall(call.conversationType === CONV_TYPE.CONFERENCE));

=======
    (call.initialType === CALL_TYPE.VIDEO || conversation.supportsVideoCall(call.isConference));
>>>>>>> 18b42a0c
  const availableCameras = useMemo(
    () => videoinput.map(device => (device as MediaDeviceInfo) || (device as ElectronDesktopCapturerSource)),
    [videoinput],
  );

  const availableMicrophones = useMemo(
    () => audioinput.map(device => (device as MediaDeviceInfo) || (device as ElectronDesktopCapturerSource)),
    [audioinput],
  );

  const availableSpeakers = useMemo(
    () => audiooutput.map(device => (device as MediaDeviceInfo) || (device as ElectronDesktopCapturerSource)),
    [audiooutput],
  );
  const showSwitchMicrophone = availableMicrophones.length > 1;

  const audioOptions = [
    {
      label: t('videoCallaudioInputMicrophone'),
      options: availableMicrophones.map(device => ({
        label: device.label,
        value: `${device.deviceId}-input`,
        dataUieName: `${device.deviceId}-input`,
        id: device.deviceId,
      })),
    },
    {
      label: t('videoCallaudioOutputSpeaker'),
      options: availableSpeakers.map(device => ({
        label: device.label,
        value: `${device.deviceId}-output`,
        dataUieName: `${device.deviceId}-output`,
        id: device.deviceId,
      })),
    },
  ];
  const [selectedAudioOptions, setSelectedAudioOptions] = React.useState(() =>
    [currentMicrophoneDevice, currentSpeakerDevice].flatMap(
      (device, index) => audioOptions[index].options.find(item => item.id === device) ?? audioOptions[index].options[0],
    ),
  );
  const updateAudioOptions = (selectedOption: string, input: boolean) => {
    const microphone = input
      ? audioOptions[0].options.find(item => item.value === selectedOption) ?? selectedAudioOptions[0]
      : selectedAudioOptions[0];
    const speaker = !input
      ? audioOptions[1].options.find(item => item.value === selectedOption) ?? selectedAudioOptions[1]
      : selectedAudioOptions[1];

    setSelectedAudioOptions([microphone, speaker]);
    switchMicrophoneInput(call, microphone.id);
    switchSpeakerOutput(call, speaker.id);
  };

  const videoOptions = [
    {
      label: t('videoCallvideoInputCamera'),
      options: availableCameras.map(device => ({
        label: device.label,
        value: device.deviceId,
        dataUieName: device.deviceId,
        id: device.deviceId,
      })),
    },
    {
      label: t('videoCallbackgroundBlurHeadline'),
      options: [
        {
          label: t('videoCallbackgroundBlur'),
          value: backgroundBlur.isBlurred,
          dataUieName: backgroundBlur.isBlurred,
          id: backgroundBlur.isBlurred,
        },
        {
          label: t('videoCallbackgroundNotBlurred'),
          value: backgroundBlur.isNotBlurred,
          dataUieName: backgroundBlur.isNotBlurred,
          id: backgroundBlur.isNotBlurred,
        },
      ],
    },
  ];

  const [selectedVideoOptions, setSelectedVideoOptions] = React.useState(() =>
    [currentCameraDevice].flatMap(
      device => videoOptions.flatMap(options => options.options.filter(item => item.id === device)) ?? [],
    ),
  );
  const updateVideoOptions = (selectedOption: string) => {
    const camera = videoOptions[0].options.find(item => item.value === selectedOption) ?? selectedVideoOptions[0];
    const blur = videoOptions[1].options.find(item => item.value === selectedOption) ?? selectedVideoOptions[1];
    setSelectedVideoOptions([camera, blur]);
    switchCameraInput(call, camera.id);
  };

  const unreadMessagesCount = useAppState(state => state.unreadMessagesCount);
  const hasUnreadMessages = unreadMessagesCount > 0;

  const {showAlert, isGroupCall, clearShowAlert} = useCallAlertState();

  const totalPages = callPages.length;

  const isSpaceOrEnterKey = (event: React.KeyboardEvent<HTMLButtonElement>) =>
    [KEY.ENTER, KEY.SPACE].includes(event.key);

  const handleToggleCameraKeydown = (event: React.KeyboardEvent<HTMLButtonElement>) => {
    if (isSpaceOrEnterKey(event)) {
      toggleCamera(call);
    }

    return true;
  };

  // To be changed when design chooses a breakpoint, the conditional can be integrated to the ui-kit directly
  const horizontalSmBreakpoint = useMatchMedia('max-width: 680px');
  const horizontalXsBreakpoint = useMatchMedia('max-width: 500px');
  const verticalBreakpoint = useMatchMedia('max-height: 420px');

  useEffect(() => {
    const onKeyDown = (event: KeyboardEvent): void => {
      preventFocusOutside(event, 'video-calling');
    };
    document.addEventListener('keydown', onKeyDown);
    return () => {
      document.removeEventListener('keydown', onKeyDown);
    };
  }, []);

  const callGroupStartedAlert = t(isGroupCall ? 'startedVideoGroupCallingAlert' : 'startedVideoCallingAlert', {
    conversationName,
    cameraStatus: t(selfSharesCamera ? 'cameraStatusOn' : 'cameraStatusOff'),
  });

  const onGoingGroupCallAlert = t(isGroupCall ? 'ongoingGroupVideoCall' : 'ongoingVideoCall', {
    conversationName,
    cameraStatus: t(selfSharesCamera ? 'cameraStatusOn' : 'cameraStatusOff'),
  });

  return (
    <div id="video-calling" className="video-calling">
      <div id="video-title" className="video-title">
        {horizontalSmBreakpoint && (
          <IconButton
            variant={IconButtonVariant.SECONDARY}
            className=" icon-back"
            css={{height: '25px', left: '5px', position: 'absolute', top: verticalBreakpoint ? '3px' : '10px'}}
            onClick={minimize}
          />
        )}

        {/* Calling conversation name and duration */}
        <div
          className="video-remote-name"
          aria-label={showAlert ? callGroupStartedAlert : onGoingGroupCallAlert}
          tabIndex={TabIndex.FOCUSABLE}
          ref={element => {
            if (showAlert) {
              element?.focus();
            }
          }}
          onBlur={() => clearShowAlert()}
        >
          <h2 className="video-remote-title">{conversationName}</h2>

          <div data-uie-name="video-timer" className="video-timer label-xs">
            <Duration startedAt={startedAt} />
          </div>
        </div>

        {muteState === MuteState.REMOTE_MUTED && (
          <div
            className="video-title__info-bar"
            style={{
              position: 'absolute',
              right: '12px',
            }}
          >
            {t('muteStateRemoteMute')}
          </div>
        )}
      </div>

      <div id="video-element-remote" className="video-element-remote">
        <GroupVideoGrid
          maximizedParticipant={maximizedParticipant}
          selfParticipant={selfParticipant}
          grid={
            activeCallViewTab === CallViewTab.SPEAKERS
              ? {
                  grid: activeSpeakers,
                  thumbnail: null,
                }
              : videoGrid
          }
          setMaximizedParticipant={participant => setMaximizedParticipant(call, participant)}
        />
        {classifiedDomains && (
          <ConversationClassifiedBar
            conversation={conversation}
            classifiedDomains={classifiedDomains}
            style={{
              ...classifiedBarStyles,
            }}
          />
        )}
        {!maximizedParticipant && activeCallViewTab === CallViewTab.ALL && totalPages > 1 && (
          <>
            {currentPage !== totalPages - 1 && (
              <button
                data-uie-name="pagination-next"
                onClick={() => changePage(currentPage + 1, call)}
                type="button"
                className="button-reset-default"
                css={{
                  ...paginationButtonStyles,
                  borderBottomLeftRadius: 32,
                  borderTopLeftRadius: 32,
                  right: 0,
                }}
              >
                <Icon.ArrowNext css={{left: 4, position: 'relative'}} />
              </button>
            )}
            {currentPage !== 0 && (
              <button
                data-uie-name="pagination-previous"
                type="button"
                onClick={() => changePage(currentPage - 1, call)}
                className="button-reset-default"
                css={{
                  ...paginationButtonStyles,
                  borderBottomRightRadius: 32,
                  borderTopRightRadius: 32,
                  left: 0,
                }}
              >
                <Icon.ArrowNext css={{position: 'relative', right: 4, transform: 'rotate(180deg)'}} />
              </button>
            )}
            {!verticalBreakpoint && (
              <div className="pagination-wrapper">
                <Pagination
                  totalPages={totalPages}
                  currentPage={currentPage}
                  onChangePage={newPage => changePage(newPage, call)}
                />
              </div>
            )}
          </>
        )}
      </div>

      {!isChoosingScreen && (
        <div id="video-controls" className="video-controls">
          <ul className="video-controls__wrapper">
            {!horizontalSmBreakpoint && (
              <li className="video-controls__item__minimize">
                <button
                  className="video-controls__button"
                  css={videoControlInActiveStyles}
                  onClick={minimize}
                  type="button"
                  aria-labelledby="minimize-label"
                  data-uie-name="do-call-controls-video-minimize"
                >
                  {hasUnreadMessages ? (
                    <Icon.MessageUnread
                      css={{
                        marginRight: '-2px',
                        marginTop: '-2px',
                      }}
                    />
                  ) : (
                    <Icon.Message />
                  )}
                  <span id="minimize-label" className="video-controls__button__label">
                    {t('videoCallOverlayConversations')}
                  </span>
                </button>
              </li>
            )}
            <div className="video-controls__centered-items">
              <li className="video-controls__item">
                <button
                  className="video-controls__button"
                  data-uie-value={!isMuted ? 'inactive' : 'active'}
                  onClick={() => toggleMute(call, !isMuted)}
                  css={!isMuted ? videoControlActiveStyles : videoControlInActiveStyles}
                  type="button"
                  aria-labelledby="mute-label"
                  data-uie-name="do-call-controls-video-call-mute"
                  role="switch"
                  aria-checked={!isMuted}
                >
                  <span id="mute-label" className="video-controls__button__label">
                    {t('videoCallOverlayMicrophone')}
                  </span>

                  {isMuted ? <Icon.MicOff width={16} height={16} /> : <Icon.MicOn width={16} height={16} />}
                </button>

                {showSwitchMicrophone && (
                  <button
                    className="device-toggle-button"
                    onClick={() => {
                      setAudioOptionsOpen(prev => !prev);
                    }}
                    onBlur={() => setAudioOptionsOpen(false)}
                  >
                    {audioOptionsOpen ? (
                      <>
                        <Select
                          value={selectedAudioOptions}
                          id="select-microphone"
                          dataUieName="select-microphone"
                          controlShouldRenderValue={false}
                          isClearable={false}
                          backspaceRemovesValue={false}
                          hideSelectedOptions={false}
                          options={audioOptions}
                          onChange={selectedOption => {
                            updateAudioOptions(
                              String(selectedOption?.value),
                              String(selectedOption?.value).includes('input'),
                            );
                          }}
                          menuPlacement="top"
                          menuIsOpen
                          wrapperCSS={{marginBottom: 0}}
                        />
                        <Icon.Chevron css={{height: '16px'}} />
                      </>
                    ) : (
                      <Icon.Chevron css={{rotate: '180deg', height: '16px'}} />
                    )}
                  </button>
                )}
              </li>

              {showToggleVideo && (
                <li className="video-controls__item">
                  <button
                    className="video-controls__button"
                    data-uie-value={selfSharesCamera ? 'active' : 'inactive'}
                    onClick={() => toggleCamera(call)}
                    onKeyDown={handleToggleCameraKeydown}
                    role="switch"
                    aria-checked={selfSharesCamera}
                    tabIndex={TabIndex.FOCUSABLE}
                    css={selfSharesCamera ? videoControlActiveStyles : videoControlInActiveStyles}
                    aria-labelledby="video-label"
                    data-uie-name="do-call-controls-toggle-video"
                  >
                    {selfSharesCamera ? (
                      <Icon.Camera width={16} height={16} />
                    ) : (
                      <Icon.CameraOff width={16} height={16} />
                    )}

                    <span id="video-label" className="video-controls__button__label">
                      {t('videoCallOverlayCamera')}
                    </span>
                  </button>

                  <button
                    className="device-toggle-button"
                    onClick={() => {
                      setVideoOptionsOpen(prev => !prev);
                    }}
                    onBlur={() => setVideoOptionsOpen(false)}
                  >
                    {videoOptionsOpen ? (
                      <>
                        <Select
                          value={selectedVideoOptions}
                          onChange={selectedOption => updateVideoOptions(String(selectedOption?.value))}
                          id="select-camera"
                          dataUieName="select-camera"
                          controlShouldRenderValue={false}
                          isClearable={false}
                          backspaceRemovesValue={false}
                          hideSelectedOptions={false}
                          options={videoOptions}
                          menuPlacement="top"
                          menuIsOpen
                          wrapperCSS={{marginBottom: 0}}
                        />
                        <Icon.Chevron css={{height: '16px'}} />
                      </>
                    ) : (
                      <Icon.Chevron css={{rotate: '180deg', height: '16px'}} />
                    )}
                  </button>
                </li>
              )}

              <li className="video-controls__item">
                <button
                  className={`video-controls__button ${!canShareScreen ? 'with-tooltip with-tooltip--top' : ''}`}
                  data-tooltip={t('videoCallScreenShareNotSupported')}
                  css={
                    !canShareScreen
                      ? videoControlDisabledStyles
                      : selfSharesScreen
                      ? videoControlActiveStyles
                      : videoControlInActiveStyles
                  }
                  onClick={() => toggleScreenshare(call)}
                  type="button"
                  aria-labelledby="screen-share-label"
                  data-uie-value={selfSharesScreen ? 'active' : 'inactive'}
                  data-uie-enabled={canShareScreen ? 'true' : 'false'}
                  data-uie-name="do-toggle-screen"
                >
                  {selfSharesScreen ? (
                    <Icon.Screenshare width={16} height={16} />
                  ) : (
                    <Icon.ScreenshareOff width={16} height={16} />
                  )}
                  <span id="screen-share-label" className="video-controls__button__label">
                    {t('videoCallOverlayShareScreen')}
                  </span>
                </button>
              </li>

              <li className="video-controls__item">
                <button
                  className="video-controls__button video-controls__button--red"
                  onClick={() => leave(call)}
                  type="button"
                  aria-labelledby="leave-label"
                  data-uie-name="do-call-controls-video-call-cancel"
                >
                  <Icon.Hangup />
                  <span id="leave-label" className="video-controls__button__label">
                    {t('videoCallOverlayHangUp')}
                  </span>
                </button>
              </li>
            </div>
            {!horizontalXsBreakpoint && (
              <div
                css={{...(!horizontalSmBreakpoint && {minWidth: '157px'}), display: 'flex', justifyContent: 'flex-end'}}
              >
                {participants.length > 2 && !horizontalXsBreakpoint && (
                  <ButtonGroup
                    items={Object.values(CallViewTabs)}
                    onChangeItem={item => {
                      setActiveCallViewTab(item);
                      setMaximizedParticipant(call, null);
                    }}
                    currentItem={activeCallViewTab}
                    textSubstitute={participants.length.toString()}
                  />
                )}
              </div>
            )}
          </ul>
        </div>
      )}
    </div>
  );
};

export {FullscreenVideoCall};<|MERGE_RESOLUTION|>--- conflicted
+++ resolved
@@ -22,13 +22,8 @@
 import {TabIndex} from '@wireapp/react-ui-kit/lib/types/enums';
 import {container} from 'tsyringe';
 
-<<<<<<< HEAD
-import {CALL_TYPE, CONV_TYPE} from '@wireapp/avs';
+import {CALL_TYPE} from '@wireapp/avs';
 import {IconButton, IconButtonVariant, Select, useMatchMedia} from '@wireapp/react-ui-kit';
-=======
-import {CALL_TYPE} from '@wireapp/avs';
-import {IconButton, IconButtonVariant, useMatchMedia} from '@wireapp/react-ui-kit';
->>>>>>> 18b42a0c
 
 import {useCallAlertState} from 'Components/calling/useCallAlertState';
 import {Icon} from 'Components/Icon';
@@ -156,13 +151,7 @@
 
   const showToggleVideo =
     isVideoCallingEnabled &&
-<<<<<<< HEAD
-    (call.initialType === CALL_TYPE.VIDEO ||
-      conversation.supportsVideoCall(call.conversationType === CONV_TYPE.CONFERENCE));
-
-=======
     (call.initialType === CALL_TYPE.VIDEO || conversation.supportsVideoCall(call.isConference));
->>>>>>> 18b42a0c
   const availableCameras = useMemo(
     () => videoinput.map(device => (device as MediaDeviceInfo) || (device as ElectronDesktopCapturerSource)),
     [videoinput],
