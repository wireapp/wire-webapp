--- conflicted
+++ resolved
@@ -133,17 +133,12 @@
   const selfParticipant = call.getSelfParticipant();
   const {sharesCamera: selfSharesCamera} = useKoSubscribableChildren(selfParticipant, ['sharesCamera']);
 
-<<<<<<< HEAD
-  const {blurredVideoStream} = useKoSubscribableChildren(selfParticipant, ['blurredVideoStream']);
-  const hasBlurredBackground = !!blurredVideoStream;
-=======
   // Warnings banner
   const warnings = useWarningsState(state => state.warnings);
   const visibleWarning = warnings[warnings.length - 1];
   const isConnectivityRecovery = visibleWarning === TYPE.CONNECTIVITY_RECOVERY;
   const hasOffset = warnings.length > 0 && !isConnectivityRecovery;
   const isMiniMode = CONFIG.MINI_MODES.includes(visibleWarning);
->>>>>>> 21a7e486
 
   const {
     activeSpeakers,
@@ -168,14 +163,6 @@
     callState,
     ['emojis', 'viewMode', 'detachedWindow', 'isScreenSharingSourceFromDetachedWindow'],
   );
-<<<<<<< HEAD
-
-  useClickOutside(emojiBarRef, () => setShowEmojisBar(false), emojiBarToggleButtonRef, detachedWindow?.document);
-
-  const [audioOptionsOpen, setAudioOptionsOpen] = useState(false);
-  const [videoOptionsOpen, setVideoOptionsOpen] = useState(false);
-=======
->>>>>>> 21a7e486
 
   const minimize = () => {
     const isSharingScreen = call?.getSelfParticipant().sharesScreen();
