--- conflicted
+++ resolved
@@ -130,15 +130,20 @@
     'classifiedDomains',
   ]);
 
-  const {[MediaDeviceType.VIDEO_INPUT]: currentCameraDevice, [MediaDeviceType.AUDIO_INPUT]: currentMicrophoneDevice} =
-    useKoSubscribableChildren(mediaDevicesHandler.currentDeviceId, [
-      MediaDeviceType.VIDEO_INPUT,
-      MediaDeviceType.AUDIO_INPUT,
-    ]);
-
-  const {videoinput, audioinput} = useKoSubscribableChildren(mediaDevicesHandler.availableDevices, [
+  const {
+    [MediaDeviceType.VIDEO_INPUT]: currentCameraDevice,
+    [MediaDeviceType.AUDIO_INPUT]: currentMicrophoneDevice,
+    [MediaDeviceType.AUDIO_OUTPUT]: currentSpeakerDevice,
+  } = useKoSubscribableChildren(mediaDevicesHandler.currentDeviceId, [
     MediaDeviceType.VIDEO_INPUT,
     MediaDeviceType.AUDIO_INPUT,
+    MediaDeviceType.AUDIO_OUTPUT,
+  ]);
+
+  const {videoinput, audioinput, audiooutput} = useKoSubscribableChildren(mediaDevicesHandler.availableDevices, [
+    MediaDeviceType.VIDEO_INPUT,
+    MediaDeviceType.AUDIO_INPUT,
+    MediaDeviceType.AUDIO_OUTPUT,
   ]);
   const [audioOptionsOpen, setAudioOptionsOpen] = React.useState(false);
   const [videoOptionsOpen, setVideoOptionsOpen] = React.useState(false);
@@ -150,40 +155,18 @@
       conversation.supportsVideoCall(call.conversationType === CONV_TYPE.CONFERENCE));
 
   const availableCameras = useMemo(
-<<<<<<< HEAD
-    () => videoInput.map(device => (device as MediaDeviceInfo) || (device as ElectronDesktopCapturerSource)),
-    [videoInput],
-=======
-    () =>
-      videoinput.map(device => (device as MediaDeviceInfo).deviceId || (device as ElectronDesktopCapturerSource).id),
+    () => videoinput.map(device => (device as MediaDeviceInfo) || (device as ElectronDesktopCapturerSource)),
     [videoinput],
->>>>>>> fe03910d
   );
 
-<<<<<<< HEAD
-  const {audioInput: currentMicrophoneDevice, audioOutput: currentSpeakerDevice} = useKoSubscribableChildren(
-    mediaDevicesHandler.currentDeviceId,
-    [DeviceTypes.AUDIO_INPUT, DeviceTypes.AUDIO_OUTPUT],
+  const availableMicrophones = useMemo(
+    () => audioinput.map(device => (device as MediaDeviceInfo) || (device as ElectronDesktopCapturerSource)),
+    [audioinput],
   );
-  const {audioInput, audioOutput} = useKoSubscribableChildren(mediaDevicesHandler.availableDevices, [
-    DeviceTypes.AUDIO_INPUT,
-    DeviceTypes.AUDIO_OUTPUT,
-  ]);
-
-  const availableMicrophones = useMemo(
-    () => audioInput.map(device => (device as MediaDeviceInfo) || (device as ElectronDesktopCapturerSource)),
-    [audioInput],
-=======
-  const availableMicrophones = useMemo(
-    () =>
-      audioinput.map(device => (device as MediaDeviceInfo).deviceId || (device as ElectronDesktopCapturerSource).id),
-    [audioinput],
->>>>>>> fe03910d
-  );
 
   const availableSpeakers = useMemo(
-    () => audioOutput.map(device => (device as MediaDeviceInfo) || (device as ElectronDesktopCapturerSource)),
-    [audioOutput],
+    () => audiooutput.map(device => (device as MediaDeviceInfo) || (device as ElectronDesktopCapturerSource)),
+    [audiooutput],
   );
   const showSwitchMicrophone = availableMicrophones.length > 1;
 
