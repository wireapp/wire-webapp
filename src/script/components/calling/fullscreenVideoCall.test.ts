--- conflicted
+++ resolved
@@ -116,20 +116,12 @@
   it('resets the maximized participant on active speaker switch', () => {
     const setMaximizedSpy = jasmine.createSpy();
     const props = createProps();
-<<<<<<< HEAD
-    props.callActions.setMaximizedTileVideoParticipant = setMaximizedSpy;
-    props.callActions.setVideoSpeakersActiveTab = () => {};
+    props.setMaximizedParticipant = setMaximizedSpy;
+    props.setVideoSpeakersActiveTab = () => {};
     props.call.addParticipant(new Participant(new User('a', null), 'a'));
     props.call.addParticipant(new Participant(new User('b', null), 'b'));
-    props.call.addParticipant(new Participant(new User('c', null), 'c'));
-=======
-    props.setMaximizedParticipant = setMaximizedSpy;
-    props.setVideoSpeakersActiveTab = () => {};
-    props.call.addParticipant(new Participant(new User('a'), 'a'));
-    props.call.addParticipant(new Participant(new User('b'), 'b'));
-    props.call.addParticipant(new Participant(new User('c'), 'd'));
-    props.call.addParticipant(new Participant(new User('e'), 'f'));
->>>>>>> 559e13fe
+    props.call.addParticipant(new Participant(new User('c', null), 'd'));
+    props.call.addParticipant(new Participant(new User('e', null), 'f'));
 
     const fullscreenVideoCall = new FullscreenVideoCallPage(props);
     const activeSpeakerToggle = fullscreenVideoCall.getActiveSpeakerToggle();
