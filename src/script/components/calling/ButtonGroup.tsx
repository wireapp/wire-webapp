--- conflicted
+++ resolved
@@ -55,11 +55,7 @@
   },
   display: 'flex',
   justifyContent: 'center',
-<<<<<<< HEAD
-  width: '145px',
-=======
   minWidth: '145px',
->>>>>>> b93052b9
 };
 
 const buttonGroupItemStyles: CSSObject = {
