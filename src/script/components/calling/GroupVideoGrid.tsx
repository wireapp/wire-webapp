/*
 * Wire
 * Copyright (C) 2020 Wire Swiss GmbH
 *
 * This program is free software: you can redistribute it and/or modify
 * it under the terms of the GNU General Public License as published by
 * the Free Software Foundation, either version 3 of the License, or
 * (at your option) any later version.
 *
 * This program is distributed in the hope that it will be useful,
 * but WITHOUT ANY WARRANTY; without even the implied warranty of
 * MERCHANTABILITY or FITNESS FOR A PARTICULAR PURPOSE. See the
 * GNU General Public License for more details.
 *
 * You should have received a copy of the GNU General Public License
 * along with this program. If not, see http://www.gnu.org/licenses/.
 *
 */

import React, {useState, useEffect, CSSProperties} from 'react';
import {css} from '@emotion/core';

import {registerReactComponent, useKoSubscribableChildren} from 'Util/ComponentUtil';
import {t} from 'Util/LocalizerUtil';
import Icon from 'Components/Icon';
import type {Grid} from '../../calling/videoGridHandler';
import Video from './Video';
import type {Participant} from '../../calling/Participant';
import GroupVideoGridTile from './GroupVideoGridTile';
import ParticipantMicOnIcon from './ParticipantMicOnIcon';
import Avatar, {AVATAR_SIZE} from 'Components/Avatar';

export interface GroupVideoGripProps {
  grid: Grid;
  maximizedParticipant: Participant;
  minimized?: boolean;
  muted?: boolean;
  selfParticipant: Participant;
  setMaximizedParticipant: (participant: Participant) => void;
}

interface RowsAndColumns extends CSSProperties {
  '--columns': number;
  '--rows': number;
}

const calculateRowsAndColumns = (totalCount: number): RowsAndColumns => {
  const columns = Math.ceil(Math.sqrt(totalCount));
  const rows = Math.ceil(totalCount / columns);
  return {'--columns': columns, '--rows': rows};
};

const GroupVideoThumbnailWrapper: React.FC<{minimized: boolean}> = ({minimized, children}) => (
  <div
    className="group-video__thumbnail"
    css={
      minimized
        ? css`
            top: unset;
            right: 8px;
            bottom: 8px;
            width: 80px;
            height: 60px;
            box-shadow: 0 2px 4px 0 rgba(0, 0, 0, 0.16);
          `
        : undefined
    }
    data-uie-name="self-video-thumbnail-wrapper"
  >
    {children}
  </div>
);

const GroupVideoGrid: React.FunctionComponent<GroupVideoGripProps> = ({
  minimized = false,
  grid,
  muted = false,
  selfParticipant,
  maximizedParticipant,
  setMaximizedParticipant,
}) => {
  const [thumbnailHasActiveVideo, setThumbnailHasActiveVideo] = useState(false);
  const [thumbnailSharesScreen, setThumbnailSharesScreen] = useState(false);
  const [thumbnailVideoStream, setThumbnailVideoStream] = useState<MediaStream>(null);

  useEffect(() => {
    setThumbnailHasActiveVideo(grid.thumbnail?.hasActiveVideo() ?? false);
    setThumbnailSharesScreen(grid.thumbnail?.sharesScreen() ?? false);
    setThumbnailVideoStream(grid.thumbnail?.videoStream() ?? null);
    const activeVideoSub = grid.thumbnail?.hasActiveVideo.subscribe(val => setThumbnailHasActiveVideo(val));
    const sharesScreenSub = grid.thumbnail?.sharesScreen.subscribe(val => setThumbnailSharesScreen(val));
    const videoStreamSub = grid.thumbnail?.videoStream.subscribe(val => setThumbnailVideoStream(val));
    return () => {
      activeVideoSub?.dispose();
      sharesScreenSub?.dispose();
      videoStreamSub?.dispose();
    };
  }, [grid]);

  const [rowsAndColumns, setRowsAndColumns] = useState<RowsAndColumns>(calculateRowsAndColumns(grid.grid.length));

  const doubleClickedOnVideo = (userId: string, clientId: string) => {
    if (maximizedParticipant !== null) {
      setMaximizedParticipant(null);
      return;
    }
    if (grid.thumbnail) {
      return;
    }
    const participant = grid.grid.find(participant => participant?.doesMatchIds(userId, clientId));
    setMaximizedParticipant(participant);
  };

  const participants = (maximizedParticipant ? [maximizedParticipant] : grid.grid).filter(p => !!p);

  useEffect(() => {
    setRowsAndColumns(calculateRowsAndColumns(participants.length));
  }, [participants.length]);

  const {isMuted: selfIsMuted, isActivelySpeaking: selfIsActivelySpeaking} = useKoSubscribableChildren(
    selfParticipant,
    ['isMuted', 'isActivelySpeaking'],
  );
  const {name: selfName} = useKoSubscribableChildren(selfParticipant?.user, ['name']);

  return (
    <div className="group-video">
      <div
        className="group-video-grid"
        css={{backgroundColor: '#000'}}
        style={rowsAndColumns}
        data-uie-name="grids-wrapper"
      >
        {grid.grid.length === 0 && (
          <div
            css={{
              alignItems: 'center',
              display: 'flex',
              flexDirection: 'column',
              justifyContent: 'center',
            }}
          >
            <Icon.Loading
              css={{
                '> path': {
                  fill: '#fff',
                },
                height: 32,
                marginBottom: 32,
                width: 32,
              }}
            />
            <div data-uie-name="no-active-speakers" css={{color: '#fff', fontSize: 11, fontWeight: 500}}>
              {t('noActiveVideoSpeakers')}
            </div>
          </div>
        )}
        {participants.map(participant => (
          <GroupVideoGridTile
            minimized={minimized}
            participant={participant}
            key={participant.clientId}
            selfParticipant={selfParticipant}
            participantCount={participants.length}
            maximizedParticipant={maximizedParticipant}
            onParticipantDoubleClick={doubleClickedOnVideo}
          />
        ))}
      </div>
      {thumbnailVideoStream && !maximizedParticipant && (
        <GroupVideoThumbnailWrapper minimized={minimized}>
          <Video
            className="group-video__thumbnail-video"
            autoPlay
            playsInline
            data-uie-name="self-video-thumbnail"
            css={{
              transform: thumbnailHasActiveVideo && !thumbnailSharesScreen ? 'rotateY(180deg)' : 'initial',
            }}
            srcObject={thumbnailVideoStream}
          />
          <div className="group-video-grid__element__label" css={{padding: 4}}>
            {selfIsMuted ? (
              <span
                className="group-video-grid__element__label__icon"
                css={{'> svg': {width: 12}, height: 12}}
                data-uie-name="status-call-audio-muted"
              >
                <Icon.MicOff data-uie-name="mic-icon-off" />
              </span>
            ) : (
              <ParticipantMicOnIcon
                isActive={selfIsActivelySpeaking}
                className="group-video-grid__element__label__icon"
                css={{'> svg': {width: 12}}}
              />
            )}
            <span
              data-uie-name={
                selfIsActivelySpeaking ? 'status-active-speaking' : selfIsMuted ? 'status-audio-off' : 'status-audio-on'
              }
              className="group-video-grid__element__label__name"
              css={{fontSize: 10}}
            >
              {selfName}
            </span>
          </div>
        </GroupVideoThumbnailWrapper>
      )}
<<<<<<< HEAD
      {!!grid.thumbnail && !thumbnailHasActiveVideo && selfParticipant && (
=======
      {!!grid.thumbnail && !thumbnailHasActiveVideo && !!selfParticipant && (
>>>>>>> 58de7608
        <GroupVideoThumbnailWrapper minimized={minimized}>
          <div
            css={{
              alignItems: 'center',
              display: 'flex',
              height: '100%',
              justifyContent: 'center',
              width: '100%',
            }}
          >
            <Avatar
              avatarSize={minimized ? AVATAR_SIZE.SMALL : AVATAR_SIZE.MEDIUM}
              participant={selfParticipant.user}
            />
          </div>
        </GroupVideoThumbnailWrapper>
      )}
    </div>
  );
};

export default GroupVideoGrid;

registerReactComponent('group-video-grid', {
  bindings:
    'grid: ko.unwrap(grid), selfParticipant: ko.unwrap(selfParticipant), maximizedParticipant: ko.unwrap(maximizedParticipant), minimized, muted: ko.unwrap(muted)',
  component: GroupVideoGrid,
  optionalParams: ['muted', 'minimized'],
});<|MERGE_RESOLUTION|>--- conflicted
+++ resolved
@@ -207,11 +207,7 @@
           </div>
         </GroupVideoThumbnailWrapper>
       )}
-<<<<<<< HEAD
-      {!!grid.thumbnail && !thumbnailHasActiveVideo && selfParticipant && (
-=======
       {!!grid.thumbnail && !thumbnailHasActiveVideo && !!selfParticipant && (
->>>>>>> 58de7608
         <GroupVideoThumbnailWrapper minimized={minimized}>
           <div
             css={{
