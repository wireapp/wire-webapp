--- conflicted
+++ resolved
@@ -17,7 +17,7 @@
  *
  */
 
-import React, {useState, useEffect, CSSProperties} from 'react';
+import React, {CSSProperties, useEffect, useState} from 'react';
 
 import {css} from '@emotion/react';
 import {QualifiedId} from '@wireapp/api-client/lib/user';
@@ -31,13 +31,7 @@
 import {Video} from './Video';
 
 import type {Participant} from '../../calling/Participant';
-<<<<<<< HEAD
 import type {Grid} from '../../calling/videoGridHandler';
-=======
-import GroupVideoGridTile from './GroupVideoGridTile';
-import Avatar, {AVATAR_SIZE} from 'Components/Avatar';
-import {QualifiedId} from '@wireapp/api-client/lib/user';
->>>>>>> 3c8bcb1e
 
 export interface GroupVideoGripProps {
   grid: Grid;
