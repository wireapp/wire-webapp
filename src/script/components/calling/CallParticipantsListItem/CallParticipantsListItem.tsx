--- conflicted
+++ resolved
@@ -81,18 +81,12 @@
       className="participant-item-wrapper no-interaction no-underline"
     >
       <div className="participant-item">
-<<<<<<< HEAD
         <Avatar
           avatarSize={AVATAR_SIZE.SMALL}
           participant={user}
           aria-hidden="true"
           className="participant-item__image"
         />
-=======
-        <div className="participant-item__image">
-          <Avatar avatarSize={AVATAR_SIZE.SMALL} participant={user} aria-hidden="true" />
-        </div>
->>>>>>> 4ee4e32d
 
         <ParticipantItemContent
           name={userName}
