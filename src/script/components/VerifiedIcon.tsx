import React from 'react';
import Icon from './Icon';

export interface VerifiedIconProps {
  className?: string;
  dataUieName?: string;
  isVerified: boolean;
}

<<<<<<< HEAD
const VerifiedIcon: React.FC<VerifiedIconProps> = ({isVerified, dataUieName, className, width, height}) => {
  return (
    <NamedIcon
      width={width}
      height={height}
      className={className || isVerified ? 'verified-icon' : 'not-verified-icon'}
      name={isVerified ? 'verified-icon' : 'not-verified-icon'}
      data-uie-name={dataUieName || isVerified ? 'user-device-verified' : 'user-device-not-verified'}
=======
const VerifiedIcon: React.FC<VerifiedIconProps> = ({isVerified, dataUieName, className}) => {
  return isVerified ? (
    <Icon.Verified className={className ?? 'verified-icon'} data-uie-name={dataUieName ?? 'user-device-verified'} />
  ) : (
    <Icon.NotVerified
      className={className ?? 'not-verified-icon'}
      data-uie-name={dataUieName ?? 'user-device-not-verified'}
>>>>>>> 56c177f5
    />
  );
};

export default VerifiedIcon;<|MERGE_RESOLUTION|>--- conflicted
+++ resolved
@@ -7,16 +7,6 @@
   isVerified: boolean;
 }
 
-<<<<<<< HEAD
-const VerifiedIcon: React.FC<VerifiedIconProps> = ({isVerified, dataUieName, className, width, height}) => {
-  return (
-    <NamedIcon
-      width={width}
-      height={height}
-      className={className || isVerified ? 'verified-icon' : 'not-verified-icon'}
-      name={isVerified ? 'verified-icon' : 'not-verified-icon'}
-      data-uie-name={dataUieName || isVerified ? 'user-device-verified' : 'user-device-not-verified'}
-=======
 const VerifiedIcon: React.FC<VerifiedIconProps> = ({isVerified, dataUieName, className}) => {
   return isVerified ? (
     <Icon.Verified className={className ?? 'verified-icon'} data-uie-name={dataUieName ?? 'user-device-verified'} />
@@ -24,7 +14,6 @@
     <Icon.NotVerified
       className={className ?? 'not-verified-icon'}
       data-uie-name={dataUieName ?? 'user-device-not-verified'}
->>>>>>> 56c177f5
     />
   );
 };
