--- conflicted
+++ resolved
@@ -52,11 +52,7 @@
           />
         </svg>
         <div className="media-button__icon">
-<<<<<<< HEAD
-          <NamedIcon name="close-icon" />
-=======
           <Icon.Close />
->>>>>>> 56c177f5
         </div>
       </div>
     </Fragment>
