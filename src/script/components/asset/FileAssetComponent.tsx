/*
 * Wire
 * Copyright (C) 2018 Wire Swiss GmbH
 *
 * This program is free software: you can redistribute it and/or modify
 * it under the terms of the GNU General Public License as published by
 * the Free Software Foundation, either version 3 of the License, or
 * (at your option) any later version.
 *
 * This program is distributed in the hope that it will be useful,
 * but WITHOUT ANY WARRANTY; without even the implied warranty of
 * MERCHANTABILITY or FITNESS FOR A PARTICULAR PURPOSE. See the
 * GNU General Public License for more details.
 *
 * You should have received a copy of the GNU General Public License
 * along with this program. If not, see http://www.gnu.org/licenses/.
 *
 */

import {ContentMessage} from '../../entity/message/ContentMessage';
import React, {useEffect, useState} from 'react';
import cx from 'classnames';
import AssetHeader from 'Components/asset/AssetHeader';
import RestrictedFile from 'Components/asset/RestrictedFile';
import {FileAsset} from '../../entity/message/FileAsset';
import {AssetRepository} from '../../assets/AssetRepository';
import {container} from 'tsyringe';
import {AssetTransferState} from '../../assets/AssetTransferState';
import AssetLoader from 'Components/asset/AssetLoader';
import {amplify} from 'amplify';
import {WebAppEvents} from '@wireapp/webapp-events';
import {formatBytes, getFileExtension, trimFileExtension} from 'Util/util';
import {t} from 'Util/LocalizerUtil';
import {registerReactComponent, useKoSubscribable, useKoSubscribableChildren} from 'Util/ComponentUtil';
import {TeamState} from '../../team/TeamState';

export interface FileAssetProps {
  header?: boolean;
  message: ContentMessage;
  teamState?: TeamState;
}

const FileAssetComponent: React.FC<FileAssetProps> = ({message, header, teamState = container.resolve(TeamState)}) => {
  const asset = message.getFirstAsset() as FileAsset;
  const plainAssetStatus = useKoSubscribable(asset.status);
  const fileName = trimFileExtension(asset.file_name);
  const formattedFileSize = formatBytes(parseInt(asset.file_size, 10));
  const fileExtension = getFileExtension(asset.file_name);

  const [assetStatus, setAssetStatus] = useState(plainAssetStatus);
  const assetRepository = container.resolve(AssetRepository);
  const uploadProgress = useKoSubscribable(assetRepository.getUploadProgress(message.id));
  const downloadProgress = useKoSubscribable(asset.downloadProgress);
  const {isFileSharingReceivingEnabled} = useKoSubscribableChildren(teamState, ['isFileSharingReceivingEnabled']);

  // This is a hack since we don't have a FileAsset available before it's
  // uploaded completely we have to check if there is upload progress to
  // transition into the `AssetTransferState.UPLOADING` state.
  useEffect(() => {
    if (uploadProgress > 0 && uploadProgress < 100) {
      setAssetStatus(AssetTransferState.UPLOADING);
    } else {
      setAssetStatus(plainAssetStatus);
    }
  }, [uploadProgress, plainAssetStatus]);

  const downloadAsset = () => assetRepository.downloadFile(asset);

  const cancelUpload = () => {
    assetRepository.cancelUpload(message.id);
    amplify.publish(WebAppEvents.CONVERSATION.ASSET.CANCEL, message.id);
  };

  const hasHeader = !!header;
  const isPendingUpload = assetStatus === AssetTransferState.UPLOAD_PENDING;
  const isNotUploading = !isPendingUpload;
  const isFailedUpload = assetStatus === AssetTransferState.UPLOAD_FAILED;
  const isUploaded = assetStatus === AssetTransferState.UPLOADED;
  const isDownloading = assetStatus === AssetTransferState.DOWNLOADING;
  const isUploading = assetStatus === AssetTransferState.UPLOADING;

  return (
    !message.isObfuscated() && (
      <>
        {!isFileSharingReceivingEnabled ? (
          <>
            {hasHeader && <AssetHeader message={message} />}
<<<<<<< HEAD
            <div className="file">
              <div className="file-icon icon-file" data-uie-name="file-icon">
                <span className="file-icon-ext icon-block"></span>
              </div>
              <div className="file-desc">
                <div className="label-bold-xs ellipsis" data-uie-name="file-name">
                  {fileName}
                </div>
                <ul className="file-desc-meta label-xs text-foreground">
                  <li data-uie-name="file-restrictions">{t('conversationAssetRestricted')}</li>
                </ul>
              </div>
            </div>
=======
            <RestrictedFile asset={asset} />
>>>>>>> b719be47
          </>
        ) : (
          <>
            {hasHeader && <AssetHeader message={message} />}
            <div
              className={cx('file', {
                'cursor-pointer': isUploaded,
              })}
              data-uie-name="file"
              data-uie-value={asset.file_name}
              onClick={() => {
                if (isUploaded) {
                  downloadAsset();
                }
              }}
            >
              {isPendingUpload && <div className="asset-placeholder loading-dots"></div>}
              {isNotUploading && (
                <>
                  {isUploaded && (
                    <div
                      className="file-icon icon-file"
                      onClick={event => {
                        event.stopPropagation();
                        downloadAsset();
                      }}
                      data-uie-name="file-icon"
                    >
                      <span className="file-icon-ext icon-view"></span>
                    </div>
                  )}

                  {isDownloading && <AssetLoader loadProgress={downloadProgress} onCancel={asset.cancelDownload} />}

                  {isUploading && <AssetLoader loadProgress={uploadProgress} onCancel={cancelUpload} />}

                  {isFailedUpload && <div className="media-button media-button-error"></div>}

                  <div className="file-desc">
                    <div className="label-bold-xs ellipsis" data-uie-name="file-name">
                      {fileName}
                    </div>
                    <ul className="file-desc-meta label-xs text-foreground">
                      <li data-uie-name="file-size">{formattedFileSize}</li>
                      {fileExtension && <li data-uie-name="file-type">{fileExtension}</li>}
                      {isUploading && <li data-uie-name="file-status">{t('conversationAssetUploading')}</li>}
                      {isFailedUpload && <li data-uie-name="file-status">{t('conversationAssetUploadFailed')}</li>}
                      {isDownloading && <li data-uie-name="file-status">{t('conversationAssetDownloading')}</li>}
                    </ul>
                  </div>
                </>
              )}
            </div>
          </>
        )}
      </>
    )
  );
};

export default FileAssetComponent;

registerReactComponent('file-asset', {
  component: FileAssetComponent,
  template:
    '<div data-bind="react: {header, message: ko.unwrap(message)}" style="width: 100%; align-self: center"></div>',
});<|MERGE_RESOLUTION|>--- conflicted
+++ resolved
@@ -85,23 +85,7 @@
         {!isFileSharingReceivingEnabled ? (
           <>
             {hasHeader && <AssetHeader message={message} />}
-<<<<<<< HEAD
-            <div className="file">
-              <div className="file-icon icon-file" data-uie-name="file-icon">
-                <span className="file-icon-ext icon-block"></span>
-              </div>
-              <div className="file-desc">
-                <div className="label-bold-xs ellipsis" data-uie-name="file-name">
-                  {fileName}
-                </div>
-                <ul className="file-desc-meta label-xs text-foreground">
-                  <li data-uie-name="file-restrictions">{t('conversationAssetRestricted')}</li>
-                </ul>
-              </div>
-            </div>
-=======
             <RestrictedFile asset={asset} />
->>>>>>> b719be47
           </>
         ) : (
           <>
