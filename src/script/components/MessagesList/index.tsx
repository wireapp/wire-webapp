--- conflicted
+++ resolved
@@ -57,28 +57,16 @@
     deleteMessage: (conversation: Conversation, message: MessageEntity) => void;
     deleteMessageEveryone: (conversation: Conversation, message: MessageEntity) => void;
   };
-<<<<<<< HEAD
-  messageRepository: Pick<MessageRepository, 'getMessageInConversationById' | 'sendButtonAction' | 'toggleLike'>;
-  onClickMessage: (message: ContentMessage | Text, event: React.MouseEvent) => void;
-  onLoading: (isLoading: boolean) => void;
-  resetSession: (messageError: DecryptErrorMessage) => void;
-  selfUser: User;
-  showImageDetails: (message: ContentMessage, event: React.MouseEvent | React.KeyboardEvent) => void;
-  showMessageDetails: (message: MessageEntity, showLikes?: boolean) => void;
-  showParticipants: (users: User[]) => void;
-  showUserDetails: (user: User) => void;
-  isLastReceivedMessage: (messageEntity: MessageEntity, conversationEntity: ConversationEntity) => boolean;
-=======
   messageRepository: MessageRepository;
   onClickMessage: (message: ContentMessage | Text, event: React.UIEvent) => void;
   onLoading: (isLoading: boolean) => void;
   resetSession: (messageError: DecryptErrorMessage) => void;
   selfUser: User;
-  showImageDetails: (message: MessageEntity, event: React.UIEvent) => void;
+  showImageDetails: (message: ContentMessage, event: React.UIEvent) => void;
   showMessageDetails: (message: MessageEntity, showLikes?: boolean) => void;
   showParticipants: (users: User[]) => void;
   showUserDetails: (user: User | ServiceEntity) => void;
->>>>>>> e68ac291
+  isLastReceivedMessage: (messageEntity: MessageEntity, conversationEntity: ConversationEntity) => boolean;
 }
 
 const filterDuplicatedMemberMessages = (messages: MessageEntity[]) => {
