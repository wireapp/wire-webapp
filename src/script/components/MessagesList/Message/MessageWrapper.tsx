--- conflicted
+++ resolved
@@ -180,11 +180,7 @@
     return entries;
   });
 
-<<<<<<< HEAD
   const handleReactionClick = (reaction: ReactionType): void => {
-=======
-  const handleReactionClick = (reaction: ReactionType) => {
->>>>>>> 45fc6210
     if (!message.isContent()) {
       return;
     }
