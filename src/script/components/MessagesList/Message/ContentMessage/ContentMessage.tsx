--- conflicted
+++ resolved
@@ -214,12 +214,8 @@
             knownUsers={conversation.allUserEntities()}
           />
         )}
-<<<<<<< HEAD
-        {status === StatusType.FAILED && (
-=======
 
         {[StatusType.FAILED, StatusType.FEDERATION_ERROR].includes(status) && (
->>>>>>> d0839264
           <CompleteFailureToSendWarning
             {...(status === StatusType.FEDERATION_ERROR && {unreachableDomain: conversation.domain})}
             isMessageFocused={msgFocusState}
