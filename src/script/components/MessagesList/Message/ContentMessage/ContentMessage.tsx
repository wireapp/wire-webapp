--- conflicted
+++ resolved
@@ -86,8 +86,7 @@
     [isMsgElementsFocusable, isMessageFocused],
   );
   const messageFocusedTabIndex = useMessageFocusedTabIndex(msgFocusState);
-<<<<<<< HEAD
-  const {headerSenderName, ephemeral_caption, ephemeral_status, assets, other_likes, was_edited} =
+  const {headerSenderName, ephemeral_caption, ephemeral_status, assets, other_likes, was_edited, failedToSend} =
     useKoSubscribableChildren(message, [
       'headerSenderName',
       'timestamp',
@@ -96,29 +95,8 @@
       'assets',
       'other_likes',
       'was_edited',
+      'failedToSend',
     ]);
-=======
-  const {entries: menuEntries} = useKoSubscribableChildren(contextMenu, ['entries']);
-  const {
-    headerSenderName,
-    timestamp,
-    ephemeral_caption,
-    ephemeral_status,
-    assets,
-    other_likes,
-    was_edited,
-    failedToSend,
-  } = useKoSubscribableChildren(message, [
-    'headerSenderName',
-    'timestamp',
-    'ephemeral_caption',
-    'ephemeral_status',
-    'assets',
-    'other_likes',
-    'was_edited',
-    'failedToSend',
-  ]);
->>>>>>> af994485
 
   const shouldShowAvatar = (): boolean => {
     if (!previousMessage || hasMarker) {
