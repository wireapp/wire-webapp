--- conflicted
+++ resolved
@@ -140,14 +140,8 @@
     setActionMenuVisibility(isMessageFocused || msgFocusState);
   }, [msgFocusState, isMessageFocused]);
 
-<<<<<<< HEAD
-  const reactionGroupedByUser = groupByReactionUsers(reactions);
-  const reactionsTotalCount = Array.from(reactionGroupedByUser).length;
-
   const isConversationReadonly = conversation.readOnlyState() !== null;
 
-=======
->>>>>>> a79a26e0
   return (
     <div
       aria-label={messageAriaLabel}
