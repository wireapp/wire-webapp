/*
 * Wire
 * Copyright (C) 2022 Wire Swiss GmbH
 *
 * This program is free software: you can redistribute it and/or modify
 * it under the terms of the GNU General Public License as published by
 * the Free Software Foundation, either version 3 of the License, or
 * (at your option) any later version.
 *
 * This program is distributed in the hope that it will be useful,
 * but WITHOUT ANY WARRANTY; without even the implied warranty of
 * MERCHANTABILITY or FITNESS FOR A PARTICULAR PURPOSE. See the
 * GNU General Public License for more details.
 *
 * You should have received a copy of the GNU General Public License
 * along with this program. If not, see http://www.gnu.org/licenses/.
 *
 */

import {useMemo, useState, useEffect, useRef} from 'react';

import {QualifiedId} from '@wireapp/api-client/lib/user';
import cx from 'classnames';
import ko from 'knockout';

<<<<<<< HEAD
import {OutlineCheck} from '@wireapp/react-ui-kit';

=======
import {DeliveredMessage} from 'Components/MessagesList/Message/DeliveredMessage';
>>>>>>> a6748fe8
import {ReadIndicator} from 'Components/MessagesList/Message/ReadIndicator';
import {Conversation} from 'src/script/entity/Conversation';
import {CompositeMessage} from 'src/script/entity/message/CompositeMessage';
import {ContentMessage} from 'src/script/entity/message/ContentMessage';
import {useRelativeTimestamp} from 'src/script/hooks/useRelativeTimestamp';
import {StatusType} from 'src/script/message/StatusType';
import {useKoSubscribableChildren} from 'Util/ComponentUtil';
import {getMessageAriaLabel} from 'Util/conversationMessages';

import {ContentAsset} from './asset';
import {deliveredMessageIndicator, messageBodyWrapper} from './ContentMessage.styles';
import {MessageActionsMenu} from './MessageActions/MessageActions';
import {useMessageActionsState} from './MessageActions/MessageActions.state';
import {MessageReactionsList} from './MessageActions/MessageReactions/MessageReactionsList';
import {MessageHeader} from './MessageHeader';
import {Quote} from './MessageQuote';
import {CompleteFailureToSendWarning, PartialFailureToSendWarning} from './Warnings';

import {MessageActions} from '..';
import type {FileAsset as FileAssetType} from '../../../../entity/message/FileAsset';
import {useClickOutside} from '../../../../hooks/useClickOutside';
import {EphemeralStatusType} from '../../../../message/EphemeralStatusType';
import {ContextMenuEntry} from '../../../../ui/ContextMenu';
import {EphemeralTimer} from '../EphemeralTimer';
import {MessageTime} from '../MessageTime';
import {useMessageFocusedTabIndex} from '../util';

export interface ContentMessageProps extends Omit<MessageActions, 'onClickResetSession'> {
  contextMenu: {entries: ko.Subscribable<ContextMenuEntry[]>};
  conversation: Conversation;
  findMessage: (conversation: Conversation, messageId: string) => Promise<ContentMessage | undefined>;
  focusMessage?: () => void;
  /** whether the message should display the user avatar and user name before the actual content */
  hideHeader: boolean;
  hasMarker?: boolean;
  isFocused: boolean;
  isLastDeliveredMessage: boolean;
  message: ContentMessage;
  onClickButton: (message: CompositeMessage, buttonId: string) => void;
  onRetry: (message: ContentMessage) => void;
  quotedMessage?: ContentMessage;
  selfId: QualifiedId;
  isMsgElementsFocusable: boolean;
  onClickReaction: (emoji: string) => void;
}

export const ContentMessageComponent = ({
  conversation,
  message,
  findMessage,
  selfId,
  hideHeader,
  isFocused,
  isLastDeliveredMessage,
  contextMenu,
  onClickAvatar,
  onClickImage,
  onClickTimestamp,
  onClickMessage,
  onClickReactionDetails,
  onClickButton,
  onRetry,
  isMsgElementsFocusable,
  onClickReaction,
  onClickDetails,
}: ContentMessageProps) => {
  const messageRef = useRef<HTMLDivElement | null>(null);

  // check if current message is focused and its elements focusable
  const msgFocusState = useMemo(() => isMsgElementsFocusable && isFocused, [isMsgElementsFocusable, isFocused]);
  const messageFocusedTabIndex = useMessageFocusedTabIndex(msgFocusState);
  const {
    senderName,
    timestamp,
    ephemeral_caption: ephemeralCaption,
    ephemeral_status,
    assets,
    was_edited,
    failedToSend,
    reactions,
    status,
    quote,
    isObfuscated,
    readReceipts,
  } = useKoSubscribableChildren(message, [
    'senderName',
    'timestamp',
    'ephemeral_caption',
    'ephemeral_status',
    'assets',
    'was_edited',
    'failedToSend',
    'reactions',
    'status',
    'quote',
    'isObfuscated',
    'readReceipts',
  ]);

  const timeAgo = useRelativeTimestamp(message.timestamp());

  const [messageAriaLabel] = getMessageAriaLabel({
    assets,
    displayTimestampShort: message.displayTimestampShort(),
    senderName,
  });

  const [isActionMenuVisible, setActionMenuVisibility] = useState(false);
  const isMenuOpen = useMessageActionsState(state => state.isMenuOpen);
  useEffect(() => {
    setActionMenuVisibility(isFocused || msgFocusState);
  }, [msgFocusState, isFocused]);

  const isConversationReadonly = conversation.readOnlyState() !== null;

  const contentMessageWrapperRef = (element: HTMLDivElement | null) => {
    messageRef.current = element;

    setTimeout(() => {
      if (element?.parentElement?.querySelector(':hover') === element) {
        // Trigger the action menu in case the component is rendered with the mouse already hovering over it
        setActionMenuVisibility(true);
      }
    });
  };

  const asset = assets?.[0] as FileAssetType | undefined;
  const isFileMessage = !!asset?.isFile();
  const isAudioMessage = !!asset?.isAudio();
  const isVideoMessage = !!asset?.isVideo();
  const isImageMessage = !!asset?.isImage();

  const isAssetMessage = isFileMessage || isAudioMessage || isVideoMessage || isImageMessage;

  const hideActionMenuVisibility = () => {
    if (isFocused) {
      setActionMenuVisibility(false);
    }
  };

  // Closing another ActionMenu on outside click
  useClickOutside(messageRef, hideActionMenuVisibility);

  return (
    <div
      aria-label={messageAriaLabel}
      className="content-message-wrapper"
      ref={contentMessageWrapperRef}
      onMouseEnter={() => {
        // open another floating action menu if none already open
        if (!isMenuOpen) {
          setActionMenuVisibility(true);
        }
      }}
      onMouseLeave={() => {
        // close floating message actions when no active menu is open like context menu/emoji picker
        if (!isMenuOpen) {
          setActionMenuVisibility(false);
        }
      }}
    >
      {(was_edited || !hideHeader) && (
        <MessageHeader onClickAvatar={onClickAvatar} message={message} focusTabIndex={messageFocusedTabIndex}>
          {was_edited && (
            <span className="message-header-label-icon icon-edit" title={message.displayEditedTimestamp()}></span>
          )}

          <span className="content-message-timestamp">
            <MessageTime timestamp={timestamp} data-timestamp-type="normal">
              {timeAgo}
            </MessageTime>
          </span>
        </MessageHeader>
      )}

      <div css={messageBodyWrapper}>
        <div
          className={cx('message-body', {
            'message-asset': isAssetMessage,
            'message-quoted': !!quote,
            'ephemeral-asset-expired': isObfuscated && isAssetMessage,
            'icon-file': isObfuscated && isFileMessage,
            'icon-movie': isObfuscated && isVideoMessage,
          })}
          {...(ephemeralCaption && {title: ephemeralCaption})}
        >
          {ephemeral_status === EphemeralStatusType.ACTIVE && (
            <div className="message-ephemeral-timer">
              <EphemeralTimer message={message} />
            </div>
          )}

          {quote && (
            <Quote
              conversation={conversation}
              quote={quote}
              selfId={selfId}
              findMessage={findMessage}
              showDetail={onClickImage}
              focusMessage={onClickTimestamp}
              handleClickOnMessage={onClickMessage}
              showUserDetails={onClickAvatar}
              isMessageFocused={msgFocusState}
            />
          )}

          {assets.map(asset => (
            <ContentAsset
              key={asset.type}
              asset={asset}
              message={message}
              selfId={selfId}
              onClickButton={onClickButton}
              onClickImage={onClickImage}
              onClickMessage={onClickMessage}
              isMessageFocused={msgFocusState}
              is1to1Conversation={conversation.is1to1()}
              onClickDetails={() => onClickDetails(message)}
            />
          ))}

          {isAssetMessage && (
            <ReadIndicator message={message} is1to1Conversation={conversation.is1to1()} onClick={onClickDetails} />
          )}

          {!isConversationReadonly && isActionMenuVisible && (
            <MessageActionsMenu
              isMsgWithHeader={!hideHeader}
              message={message}
              handleActionMenuVisibility={setActionMenuVisibility}
              contextMenu={contextMenu}
              isMessageFocused={msgFocusState}
              handleReactionClick={onClickReaction}
              reactionsTotalCount={reactions.length}
              isRemovedFromConversation={conversation.removed_from_conversation()}
            />
          )}
        </div>

        <div css={deliveredMessageIndicator}>
<<<<<<< HEAD
          {showDeliveredMessageIcon && (
            <div data-uie-name="status-message-read-receipt-delivered" title={t('conversationMessageDelivered')}>
              <OutlineCheck />
            </div>
          )}
=======
          <DeliveredMessage isLastDeliveredMessage={isLastDeliveredMessage} readReceipts={readReceipts} />
>>>>>>> a6748fe8
        </div>
      </div>

      {[StatusType.FAILED, StatusType.FEDERATION_ERROR].includes(status) && (
        <CompleteFailureToSendWarning
          {...(status === StatusType.FEDERATION_ERROR && {unreachableDomain: conversation.domain})}
          isMessageFocused={msgFocusState}
          onRetry={() => onRetry(message)}
        />
      )}

      {failedToSend && (
        <PartialFailureToSendWarning
          isMessageFocused={msgFocusState}
          failedToSend={failedToSend}
          knownUsers={conversation.allUserEntities()}
        />
      )}

      {!!reactions.length && (
        <MessageReactionsList
          reactions={reactions}
          selfUserId={selfId}
          handleReactionClick={onClickReaction}
          isMessageFocused={msgFocusState}
          onTooltipReactionCountClick={() => onClickReactionDetails(message)}
          onLastReactionKeyEvent={() => setActionMenuVisibility(false)}
          isRemovedFromConversation={conversation.removed_from_conversation()}
          users={conversation.allUserEntities()}
        />
      )}
    </div>
  );
};<|MERGE_RESOLUTION|>--- conflicted
+++ resolved
@@ -23,12 +23,7 @@
 import cx from 'classnames';
 import ko from 'knockout';
 
-<<<<<<< HEAD
-import {OutlineCheck} from '@wireapp/react-ui-kit';
-
-=======
 import {DeliveredMessage} from 'Components/MessagesList/Message/DeliveredMessage';
->>>>>>> a6748fe8
 import {ReadIndicator} from 'Components/MessagesList/Message/ReadIndicator';
 import {Conversation} from 'src/script/entity/Conversation';
 import {CompositeMessage} from 'src/script/entity/message/CompositeMessage';
@@ -269,15 +264,7 @@
         </div>
 
         <div css={deliveredMessageIndicator}>
-<<<<<<< HEAD
-          {showDeliveredMessageIcon && (
-            <div data-uie-name="status-message-read-receipt-delivered" title={t('conversationMessageDelivered')}>
-              <OutlineCheck />
-            </div>
-          )}
-=======
           <DeliveredMessage isLastDeliveredMessage={isLastDeliveredMessage} readReceipts={readReceipts} />
->>>>>>> a6748fe8
         </div>
       </div>
 
