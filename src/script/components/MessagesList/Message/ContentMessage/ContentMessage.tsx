/*
 * Wire
 * Copyright (C) 2022 Wire Swiss GmbH
 *
 * This program is free software: you can redistribute it and/or modify
 * it under the terms of the GNU General Public License as published by
 * the Free Software Foundation, either version 3 of the License, or
 * (at your option) any later version.
 *
 * This program is distributed in the hope that it will be useful,
 * but WITHOUT ANY WARRANTY; without even the implied warranty of
 * MERCHANTABILITY or FITNESS FOR A PARTICULAR PURPOSE. See the
 * GNU General Public License for more details.
 *
 * You should have received a copy of the GNU General Public License
 * along with this program. If not, see http://www.gnu.org/licenses/.
 *
 */

import React, {useMemo, useState, useEffect, useCallback} from 'react';

import {QualifiedId} from '@wireapp/api-client/lib/user';
import {ReactionType} from '@wireapp/core/lib/conversation';

import {Avatar, AVATAR_SIZE} from 'Components/Avatar';
import {Icon} from 'Components/Icon';
import {Config} from 'src/script/Config';
import {MessageRepository} from 'src/script/conversation/MessageRepository';
import {Conversation} from 'src/script/entity/Conversation';
import {CompositeMessage} from 'src/script/entity/message/CompositeMessage';
import {ContentMessage} from 'src/script/entity/message/ContentMessage';
import {Message} from 'src/script/entity/message/Message';
import {StatusType} from 'src/script/message/StatusType';
import {useKoSubscribableChildren} from 'Util/ComponentUtil';
import {getMessageAriaLabel} from 'Util/conversationMessages';
import {t} from 'Util/LocalizerUtil';

import {ContentAsset} from './asset';
import {MessageActionsMenu} from './MessageActions/MessageActions';
import {useMessageActionsState} from './MessageActions/MessageActions.state';
import {MessageReactionsList} from './MessageActions/MessageReactions/MessageReactionsList';
import {Quote} from './MessageQuote';
import {CompleteFailureToSendWarning, PartialFailureToSendWarning} from './Warnings';

import {MessageActions} from '..';
import {EphemeralStatusType} from '../../../../message/EphemeralStatusType';
import {ContextMenuEntry} from '../../../../ui/ContextMenu';
import {EphemeralTimer} from '../EphemeralTimer';
import {useMessageFocusedTabIndex} from '../util';

export interface ContentMessageProps extends Omit<MessageActions, 'onClickResetSession'> {
  contextMenu: {entries: ko.Subscribable<ContextMenuEntry[]>};
  conversation: Conversation;
  findMessage: (conversation: Conversation, messageId: string) => Promise<ContentMessage | undefined>;
  focusMessage?: () => void;
  hasMarker?: boolean;
  isMessageFocused: boolean;
  isLastDeliveredMessage: boolean;
  message: ContentMessage;
  onClickButton: (message: CompositeMessage, buttonId: string) => void;
  onDiscard: () => void;
  onRetry: (message: ContentMessage) => void;
  previousMessage?: Message;
  quotedMessage?: ContentMessage;
  selfId: QualifiedId;
  isMsgElementsFocusable: boolean;
  messageRepository: MessageRepository;
}

const ContentMessageComponent: React.FC<ContentMessageProps> = ({
  conversation,
  message,
  findMessage,
  selfId,
  hasMarker = false,
  isMessageFocused,
  isLastDeliveredMessage,
  contextMenu,
  previousMessage,
  onClickReceipts,
  onClickAvatar,
  onClickImage,
  onClickTimestamp,
  onClickMessage,
  onClickLikes,
  onClickButton,
  onLike,
  onDiscard,
  onRetry,
  isMsgElementsFocusable,
  messageRepository,
}) => {
  const msgFocusState = useMemo(
    () => isMsgElementsFocusable && isMessageFocused,
    [isMsgElementsFocusable, isMessageFocused],
  );
  const messageFocusedTabIndex = useMessageFocusedTabIndex(msgFocusState);
<<<<<<< HEAD
  const {headerSenderName, ephemeral_caption, ephemeral_status, assets, was_edited, failedToSend, reactions} =
    useKoSubscribableChildren(message, [
      'headerSenderName',
      'timestamp',
      'ephemeral_caption',
      'ephemeral_status',
      'assets',
      'other_likes',
      'was_edited',
      'failedToSend',
      'reactions',
    ]);
=======
  const {entries: menuEntries} = useKoSubscribableChildren(contextMenu, ['entries']);
  const {
    headerSenderName,
    timestamp,
    ephemeral_caption,
    ephemeral_status,
    assets,
    other_likes,
    was_edited,
    failedToSend,
    status,
  } = useKoSubscribableChildren(message, [
    'headerSenderName',
    'timestamp',
    'ephemeral_caption',
    'ephemeral_status',
    'assets',
    'other_likes',
    'was_edited',
    'failedToSend',
    'status',
  ]);
>>>>>>> ea1df95b

  const shouldShowAvatar = (): boolean => {
    if (!previousMessage || hasMarker) {
      return true;
    }

    if (message.isContent() && was_edited) {
      return true;
    }

    return !previousMessage.isContent() || previousMessage.user().id !== message.user().id;
  };

  // check if current message is focused and its elements focusable
  const avatarSection = shouldShowAvatar() ? (
    <div className="message-header">
      <div className="message-header-icon">
        <Avatar
          tabIndex={messageFocusedTabIndex}
          participant={message.user()}
          onAvatarClick={onClickAvatar}
          avatarSize={AVATAR_SIZE.X_SMALL}
        />
      </div>

      <div className="message-header-label">
        <h4
          className={`message-header-label-sender ${message.accent_color()}`}
          data-uie-name="sender-name"
          data-uie-uid={message.user().id}
        >
          {headerSenderName}
        </h4>

        {message.user().isService && (
          <span className="message-header-icon-service">
            <Icon.Service />
          </span>
        )}

        {message.user().isExternal() && (
          <span
            className="message-header-icon-external with-tooltip with-tooltip--external"
            data-tooltip={t('rolePartner')}
            data-uie-name="sender-external"
          >
            <Icon.External />
          </span>
        )}

        {message.user().isFederated && (
          <span
            className="message-header-icon-guest with-tooltip with-tooltip--external"
            data-tooltip={message.user().handle}
            data-uie-name="sender-federated"
          >
            <Icon.Federation />
          </span>
        )}

        {message.user().isDirectGuest() && (
          <span
            className="message-header-icon-guest with-tooltip with-tooltip--external"
            data-tooltip={t('conversationGuestIndicator')}
            data-uie-name="sender-guest"
          >
            <Icon.Guest />
          </span>
        )}

        {was_edited && (
          <span className="message-header-label-icon icon-edit" title={message.displayEditedTimestamp()}></span>
        )}
      </div>
    </div>
  ) : null;

  const [messageAriaLabel] = getMessageAriaLabel({
    assets,
    displayTimestampShort: message.displayTimestampShort(),
    headerSenderName,
  });

  const [isActionMenuVisible, setActionMenuVisibility] = useState(true);
  const isMenuOpen = useMessageActionsState(state => state.isMenuOpen);
  const isReactionFeatureEnabled = Config.getConfig().FEATURE.ENABLE_REACTION;

  useEffect(() => {
    if (isMessageFocused || msgFocusState) {
      setActionMenuVisibility(true);
    } else {
      setActionMenuVisibility(false);
    }
  }, [msgFocusState, isMessageFocused]);

  const handleReactionClick = useCallback(
    (reaction: ReactionType) => {
      messageRepository.onReactionClick(conversation, message, reaction);
    },
    [conversation, message, messageRepository],
  );
  return (
    <div
      aria-label={messageAriaLabel}
      className="content-message-wrapper"
      onMouseEnter={event => {
        // open another floating action menu if none already open
        if (!isMenuOpen) {
          setActionMenuVisibility(true);
        }
      }}
      onMouseLeave={event => {
        // close floating message actions when no active menu is open like context menu/emoji picker
        if (!isMenuOpen) {
          setActionMenuVisibility(false);
        }
      }}
    >
      {avatarSection}
      {message.quote() && (
        <Quote
          conversation={conversation}
          quote={message.quote()}
          selfId={selfId}
          findMessage={findMessage}
          showDetail={onClickImage}
          focusMessage={onClickTimestamp}
          handleClickOnMessage={onClickMessage}
          showUserDetails={onClickAvatar}
          isMessageFocused={msgFocusState}
        />
      )}
      <div className="message-body" title={ephemeral_caption}>
        {ephemeral_status === EphemeralStatusType.ACTIVE && (
          <div className="message-ephemeral-timer">
            <EphemeralTimer message={message} />
          </div>
        )}

        {assets.map(asset => (
          <ContentAsset
            key={asset.type}
            asset={asset}
            message={message}
            selfId={selfId}
            onClickButton={onClickButton}
            onClickImage={onClickImage}
            onClickMessage={onClickMessage}
            isMessageFocused={msgFocusState}
          />
        ))}

        {failedToSend && (
          <PartialFailureToSendWarning failedToSend={failedToSend} knownUsers={conversation.allUserEntities()} />
        )}

        {status === StatusType.FAILED && (
          <CompleteFailureToSendWarning
            isTextAsset={message.getFirstAsset().isText()}
            onDiscard={() => onDiscard()}
            onRetry={() => onRetry(message)}
          />
        )}

        {isActionMenuVisible && isReactionFeatureEnabled && (
          <MessageActionsMenu
            isMsgWithHeader={shouldShowAvatar()}
            message={message}
            handleActionMenuVisibility={setActionMenuVisibility}
            contextMenu={contextMenu}
            isMessageFocused={msgFocusState}
            messageWithSection={hasMarker}
            handleReactionClick={handleReactionClick}
          />
        )}
      </div>

      <MessageReactionsList reactions={reactions} handleReactionClick={handleReactionClick} />
    </div>
  );
};

export {ContentMessageComponent};<|MERGE_RESOLUTION|>--- conflicted
+++ resolved
@@ -95,8 +95,7 @@
     [isMsgElementsFocusable, isMessageFocused],
   );
   const messageFocusedTabIndex = useMessageFocusedTabIndex(msgFocusState);
-<<<<<<< HEAD
-  const {headerSenderName, ephemeral_caption, ephemeral_status, assets, was_edited, failedToSend, reactions} =
+  const {headerSenderName, ephemeral_caption, ephemeral_status, assets, was_edited, failedToSend, reactions, status} =
     useKoSubscribableChildren(message, [
       'headerSenderName',
       'timestamp',
@@ -107,31 +106,8 @@
       'was_edited',
       'failedToSend',
       'reactions',
+      'status',
     ]);
-=======
-  const {entries: menuEntries} = useKoSubscribableChildren(contextMenu, ['entries']);
-  const {
-    headerSenderName,
-    timestamp,
-    ephemeral_caption,
-    ephemeral_status,
-    assets,
-    other_likes,
-    was_edited,
-    failedToSend,
-    status,
-  } = useKoSubscribableChildren(message, [
-    'headerSenderName',
-    'timestamp',
-    'ephemeral_caption',
-    'ephemeral_status',
-    'assets',
-    'other_likes',
-    'was_edited',
-    'failedToSend',
-    'status',
-  ]);
->>>>>>> ea1df95b
 
   const shouldShowAvatar = (): boolean => {
     if (!previousMessage || hasMarker) {
