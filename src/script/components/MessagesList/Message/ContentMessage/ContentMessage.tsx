/*
 * Wire
 * Copyright (C) 2022 Wire Swiss GmbH
 *
 * This program is free software: you can redistribute it and/or modify
 * it under the terms of the GNU General Public License as published by
 * the Free Software Foundation, either version 3 of the License, or
 * (at your option) any later version.
 *
 * This program is distributed in the hope that it will be useful,
 * but WITHOUT ANY WARRANTY; without even the implied warranty of
 * MERCHANTABILITY or FITNESS FOR A PARTICULAR PURPOSE. See the
 * GNU General Public License for more details.
 *
 * You should have received a copy of the GNU General Public License
 * along with this program. If not, see http://www.gnu.org/licenses/.
 *
 */

import React, {useMemo, useState, useEffect, useCallback} from 'react';

import {QualifiedId} from '@wireapp/api-client/lib/user';
import {ReactionType} from '@wireapp/core/lib/conversation';

import {Avatar, AVATAR_SIZE} from 'Components/Avatar';
import {Icon} from 'Components/Icon';
import {Config} from 'src/script/Config';
import {MessageRepository} from 'src/script/conversation/MessageRepository';
import {Conversation} from 'src/script/entity/Conversation';
import {CompositeMessage} from 'src/script/entity/message/CompositeMessage';
import {ContentMessage} from 'src/script/entity/message/ContentMessage';
import {Message} from 'src/script/entity/message/Message';
import {StatusType} from 'src/script/message/StatusType';
import {useKoSubscribableChildren} from 'Util/ComponentUtil';
import {getMessageAriaLabel} from 'Util/conversationMessages';
import {t} from 'Util/LocalizerUtil';
<<<<<<< HEAD
import {groupByReactionUsers} from 'Util/ReactionUtil';
=======
>>>>>>> 07867053

import {ContentAsset} from './asset';
import {MessageActionsMenu} from './MessageActions/MessageActions';
import {useMessageActionsState} from './MessageActions/MessageActions.state';
import {MessageReactionsList} from './MessageActions/MessageReactions/MessageReactionsList';
import {Quote} from './MessageQuote';
import {CompleteFailureToSendWarning, PartialFailureToSendWarning} from './Warnings';

import {MessageActions} from '..';
import {EphemeralStatusType} from '../../../../message/EphemeralStatusType';
import {ContextMenuEntry} from '../../../../ui/ContextMenu';
import {EphemeralTimer} from '../EphemeralTimer';
import {useMessageFocusedTabIndex} from '../util';

export interface ContentMessageProps extends Omit<MessageActions, 'onClickResetSession'> {
  contextMenu: {entries: ko.Subscribable<ContextMenuEntry[]>};
  conversation: Conversation;
  findMessage: (conversation: Conversation, messageId: string) => Promise<ContentMessage | undefined>;
  focusMessage?: () => void;
  hasMarker?: boolean;
  isMessageFocused: boolean;
  isLastDeliveredMessage: boolean;
  message: ContentMessage;
  onClickButton: (message: CompositeMessage, buttonId: string) => void;
  onDiscard: () => void;
  onRetry: (message: ContentMessage) => void;
  previousMessage?: Message;
  quotedMessage?: ContentMessage;
  selfId: QualifiedId;
  isMsgElementsFocusable: boolean;
  messageRepository: MessageRepository;
}

const ContentMessageComponent: React.FC<ContentMessageProps> = ({
  conversation,
  message,
  findMessage,
  selfId,
  hasMarker = false,
  isMessageFocused,
  isLastDeliveredMessage,
  contextMenu,
  previousMessage,
  onClickReceipts,
  onClickAvatar,
  onClickImage,
  onClickTimestamp,
  onClickMessage,
  onClickLikes,
  onClickButton,
  onLike,
  onDiscard,
  onRetry,
  isMsgElementsFocusable,
  messageRepository,
}) => {
  const msgFocusState = useMemo(
    () => isMsgElementsFocusable && isMessageFocused,
    [isMsgElementsFocusable, isMessageFocused],
  );
  const messageFocusedTabIndex = useMessageFocusedTabIndex(msgFocusState);
  const {headerSenderName, ephemeral_caption, ephemeral_status, assets, was_edited, failedToSend, reactions, status} =
    useKoSubscribableChildren(message, [
      'headerSenderName',
      'timestamp',
      'ephemeral_caption',
      'ephemeral_status',
      'assets',
      'other_likes',
      'was_edited',
      'failedToSend',
      'reactions',
      'status',
    ]);

<<<<<<< HEAD
  const reactionGroupedByUser = groupByReactionUsers(reactions);

=======
>>>>>>> 07867053
  const shouldShowAvatar = (): boolean => {
    if (!previousMessage || hasMarker) {
      return true;
    }

    if (message.isContent() && was_edited) {
      return true;
    }

    return !previousMessage.isContent() || previousMessage.user().id !== message.user().id;
  };

  // check if current message is focused and its elements focusable
  const avatarSection = shouldShowAvatar() ? (
    <div className="message-header">
      <div className="message-header-icon">
        <Avatar
          tabIndex={messageFocusedTabIndex}
          participant={message.user()}
          onAvatarClick={onClickAvatar}
          avatarSize={AVATAR_SIZE.X_SMALL}
        />
      </div>

      <div className="message-header-label">
        <h4
          className={`message-header-label-sender ${message.accent_color()}`}
          data-uie-name="sender-name"
          data-uie-uid={message.user().id}
        >
          {headerSenderName}
        </h4>

        {message.user().isService && (
          <span className="message-header-icon-service">
            <Icon.Service />
          </span>
        )}

        {message.user().isExternal() && (
          <span
            className="message-header-icon-external with-tooltip with-tooltip--external"
            data-tooltip={t('rolePartner')}
            data-uie-name="sender-external"
          >
            <Icon.External />
          </span>
        )}

        {message.user().isFederated && (
          <span
            className="message-header-icon-guest with-tooltip with-tooltip--external"
            data-tooltip={message.user().handle}
            data-uie-name="sender-federated"
          >
            <Icon.Federation />
          </span>
        )}

        {message.user().isDirectGuest() && (
          <span
            className="message-header-icon-guest with-tooltip with-tooltip--external"
            data-tooltip={t('conversationGuestIndicator')}
            data-uie-name="sender-guest"
          >
            <Icon.Guest />
          </span>
        )}

        {was_edited && (
          <span className="message-header-label-icon icon-edit" title={message.displayEditedTimestamp()}></span>
        )}
      </div>
    </div>
  ) : null;

  const [messageAriaLabel] = getMessageAriaLabel({
    assets,
    displayTimestampShort: message.displayTimestampShort(),
    headerSenderName,
  });

  const [isActionMenuVisible, setActionMenuVisibility] = useState(true);
  const isMenuOpen = useMessageActionsState(state => state.isMenuOpen);
  const isReactionFeatureEnabled = Config.getConfig().FEATURE.ENABLE_REACTION;

  useEffect(() => {
    if (isMessageFocused || msgFocusState) {
      setActionMenuVisibility(true);
    } else {
      setActionMenuVisibility(false);
    }
  }, [msgFocusState, isMessageFocused]);

  const handleReactionClick = useCallback(
    (reaction: ReactionType) => {
      messageRepository.onReactionClick(conversation, message, reaction);
    },
    [conversation, message, messageRepository],
  );
  return (
    <div
      aria-label={messageAriaLabel}
      className="content-message-wrapper"
      onMouseEnter={event => {
        // open another floating action menu if none already open
        if (!isMenuOpen) {
          setActionMenuVisibility(true);
        }
      }}
      onMouseLeave={event => {
        // close floating message actions when no active menu is open like context menu/emoji picker
        if (!isMenuOpen) {
          setActionMenuVisibility(false);
        }
      }}
    >
      {avatarSection}
      {message.quote() && (
        <Quote
          conversation={conversation}
          quote={message.quote()}
          selfId={selfId}
          findMessage={findMessage}
          showDetail={onClickImage}
          focusMessage={onClickTimestamp}
          handleClickOnMessage={onClickMessage}
          showUserDetails={onClickAvatar}
          isMessageFocused={msgFocusState}
        />
      )}
      <div className="message-body" title={ephemeral_caption}>
        {ephemeral_status === EphemeralStatusType.ACTIVE && (
          <div className="message-ephemeral-timer">
            <EphemeralTimer message={message} />
          </div>
        )}

        {assets.map(asset => (
          <ContentAsset
            key={asset.type}
            asset={asset}
            message={message}
            selfId={selfId}
            onClickButton={onClickButton}
            onClickImage={onClickImage}
            onClickMessage={onClickMessage}
            isMessageFocused={msgFocusState}
          />
        ))}

        {failedToSend && (
          <PartialFailureToSendWarning failedToSend={failedToSend} knownUsers={conversation.allUserEntities()} />
        )}

        {status === StatusType.FAILED && (
          <CompleteFailureToSendWarning
            isTextAsset={message.getFirstAsset().isText()}
            onDiscard={() => onDiscard()}
            onRetry={() => onRetry(message)}
          />
        )}

        {isActionMenuVisible && isReactionFeatureEnabled && (
          <MessageActionsMenu
            isMsgWithHeader={shouldShowAvatar()}
            message={message}
            handleActionMenuVisibility={setActionMenuVisibility}
            contextMenu={contextMenu}
            isMessageFocused={msgFocusState}
            messageWithSection={hasMarker}
            handleReactionClick={handleReactionClick}
          />
        )}
      </div>

      <MessageReactionsList reactions={reactions} handleReactionClick={handleReactionClick} />
    </div>
  );
};

export {ContentMessageComponent};<|MERGE_RESOLUTION|>--- conflicted
+++ resolved
@@ -34,10 +34,6 @@
 import {useKoSubscribableChildren} from 'Util/ComponentUtil';
 import {getMessageAriaLabel} from 'Util/conversationMessages';
 import {t} from 'Util/LocalizerUtil';
-<<<<<<< HEAD
-import {groupByReactionUsers} from 'Util/ReactionUtil';
-=======
->>>>>>> 07867053
 
 import {ContentAsset} from './asset';
 import {MessageActionsMenu} from './MessageActions/MessageActions';
@@ -113,11 +109,6 @@
       'status',
     ]);
 
-<<<<<<< HEAD
-  const reactionGroupedByUser = groupByReactionUsers(reactions);
-
-=======
->>>>>>> 07867053
   const shouldShowAvatar = (): boolean => {
     if (!previousMessage || hasMarker) {
       return true;
