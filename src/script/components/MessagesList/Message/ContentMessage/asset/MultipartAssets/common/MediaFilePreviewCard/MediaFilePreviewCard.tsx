/*
 * Wire
 * Copyright (C) 2025 Wire Swiss GmbH
 *
 * This program is free software: you can redistribute it and/or modify
 * it under the terms of the GNU General Public License as published by
 * the Free Software Foundation, either version 3 of the License, or
 * (at your option) any later version.
 *
 * This program is distributed in the hope that it will be useful,
 * but WITHOUT ANY WARRANTY; without even the implied warranty of
 * MERCHANTABILITY or FITNESS FOR A PARTICULAR PURPOSE. See the
 * GNU General Public License for more details.
 *
 * You should have received a copy of the GNU General Public License
 * along with this program. If not, see http://www.gnu.org/licenses/.
 *
 */

import {ReactNode} from 'react';

import {UnavailableFileIcon} from '@wireapp/react-ui-kit';

import {t} from 'Util/LocalizerUtil';

import {
  errorIconStyles,
  errorTextStyles,
  loadingIconStyles,
  loadingWrapperStyles,
  wrapperErrorStyles,
  wrapperStyles,
} from './MediaFilePreviewCard.styles';

interface MediaFilePreviewCardProps {
  label: string;
  isLoading: boolean;
  isError: boolean;
  children: ReactNode;
}

export const MediaFilePreviewCard = ({label, isLoading, isError, children}: MediaFilePreviewCardProps) => {
  return (
    <article css={isError ? wrapperErrorStyles : wrapperStyles} aria-label={label}>
      {children}
      {isError && (
        <>
<<<<<<< HEAD
          <div css={iconWrapperStyles}>
            <AlertIcon css={alertIconStyles} width={14} height={14} />
          </div>
          <div css={errorLineWrapperStyles}>
            <div css={errorLineStyles} />
          </div>
=======
          <UnavailableFileIcon css={errorIconStyles} width={14} height={14} />
          <p css={errorTextStyles}>{t('cellsUnavailableFile')}</p>
>>>>>>> cb111a08
        </>
      )}
      {isLoading && (
        <div css={loadingWrapperStyles}>
          <div className="icon-spinner spin" css={loadingIconStyles} />
        </div>
      )}
    </article>
  );
};<|MERGE_RESOLUTION|>--- conflicted
+++ resolved
@@ -45,17 +45,8 @@
       {children}
       {isError && (
         <>
-<<<<<<< HEAD
-          <div css={iconWrapperStyles}>
-            <AlertIcon css={alertIconStyles} width={14} height={14} />
-          </div>
-          <div css={errorLineWrapperStyles}>
-            <div css={errorLineStyles} />
-          </div>
-=======
           <UnavailableFileIcon css={errorIconStyles} width={14} height={14} />
           <p css={errorTextStyles}>{t('cellsUnavailableFile')}</p>
->>>>>>> cb111a08
         </>
       )}
       {isLoading && (
