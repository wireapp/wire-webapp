/*
 * Wire
 * Copyright (C) 2023 Wire Swiss GmbH
 *
 * This program is free software: you can redistribute it and/or modify
 * it under the terms of the GNU General Public License as published by
 * the Free Software Foundation, either version 3 of the License, or
 * (at your option) any later version.
 *
 * This program is distributed in the hope that it will be useful,
 * but WITHOUT ANY WARRANTY; without even the implied warranty of
 * MERCHANTABILITY or FITNESS FOR A PARTICULAR PURPOSE. See the
 * GNU General Public License for more details.
 *
 * You should have received a copy of the GNU General Public License
 * along with this program. If not, see http://www.gnu.org/licenses/.
 *
 */

import {useState} from 'react';

import type {QualifiedUserClients} from '@wireapp/api-client/lib/conversation';
import {QualifiedId} from '@wireapp/api-client/lib/user';
import {countBy, map} from 'underscore';

import {Bold, Button, ButtonVariant, Link, LinkVariant} from '@wireapp/react-ui-kit';

import {useMessageFocusedTabIndex} from 'Components/MessagesList/Message/util';
import {Config} from 'src/script/Config';
import {t} from 'Util/LocalizerUtil';
import {matchQualifiedIds} from 'Util/QualifiedId';

import {backendErrorLink, warning} from '../Warnings.styles';

export type User = {qualifiedId: QualifiedId; name: () => string};
type Props = {
<<<<<<< HEAD
  failedToSend: {
    queued?: QualifiedUserClients | QualifiedId[];
    failed?: QualifiedId[];
  };
=======
  failedToSend: {queued?: QualifiedUserClients; failed?: QualifiedId[]};
  isMessageFocused: boolean;
>>>>>>> 53e67e6a
  knownUsers: User[];
};

const config = Config.getConfig();

type ParsedUsers = {namedUsers: User[]; unknownUsers: QualifiedId[]};

function generateNamedUsers(
  users: User[],
  userClientsOrQualifiedIds: QualifiedUserClients | QualifiedId[],
): ParsedUsers {
  if (Array.isArray(userClientsOrQualifiedIds)) {
    return userClientsOrQualifiedIds.reduce<ParsedUsers>(
      (parsedUsers, currentQulifiedId) => {
        const user = users.find(user =>
          matchQualifiedIds(user.qualifiedId, {id: currentQulifiedId.id, domain: currentQulifiedId.domain}),
        );
        if (user && user.name()) {
          parsedUsers.namedUsers.push(user);
        } else {
          parsedUsers.unknownUsers.push({id: currentQulifiedId.id, domain: currentQulifiedId.domain});
        }
        return parsedUsers;
      },
      {namedUsers: [], unknownUsers: []},
    );
  }
  return Object.entries(userClientsOrQualifiedIds).reduce<ParsedUsers>(
    (namedUsers, [domain, domainUsers]) => {
      const domainNamedUsers = Object.keys(domainUsers).reduce<ParsedUsers>(
        (domainNamedUsers, userId) => {
          const user = users.find(user => matchQualifiedIds(user.qualifiedId, {id: userId, domain}));
          if (user && user.name()) {
            domainNamedUsers.namedUsers.push(user);
          } else {
            domainNamedUsers.unknownUsers.push({id: userId, domain});
          }
          return domainNamedUsers;
        },
        {namedUsers: [], unknownUsers: []},
      );
      namedUsers.namedUsers.push(...domainNamedUsers.namedUsers);
      namedUsers.unknownUsers.push(...domainNamedUsers.unknownUsers);
      return namedUsers;
    },
    {namedUsers: [], unknownUsers: []},
  );
}

function generateUnreachableUsers(users: QualifiedId[]) {
  const userCountByDomain = countBy(users, 'domain');
  return map(userCountByDomain, (count, domain) => ({count, domain}));
}

function joinWith(elements: React.ReactNode[], separator: string) {
  return elements.reduce<React.ReactNode[]>((prev, element) => {
    return prev.length === 0 ? [element] : [...prev, separator, element];
  }, []);
}

export const PartialFailureToSendWarning = ({failedToSend, isMessageFocused, knownUsers}: Props) => {
  const [isOpen, setIsOpen] = useState(false);
  const {queued = {}, failed = []} = failedToSend;

<<<<<<< HEAD
  const userCount = Array.isArray(queued)
    ? queued.length
    : Object.entries(queued).reduce((count, [_domain, users]) => count + Object.keys(users).length, 0) + failed.length;
=======
  const messageFocusedTabIndex = useMessageFocusedTabIndex(isMessageFocused);

  const userCount =
    Object.entries(queued).reduce((count, [_domain, users]) => count + Object.keys(users).length, 0) + failed.length;
>>>>>>> 53e67e6a

  const showToggle = userCount > 1;

  const {namedUsers, unknownUsers} = generateNamedUsers(knownUsers, queued);

  const unreachableUsers = generateUnreachableUsers([...failed, ...unknownUsers]);

  const message = {head: '', rest: ''};
  if (showToggle) {
    message.head = t('messageFailedToSendParticipants', {count: userCount.toString()});
    message.rest = t('messageFailedToSendPlural');
  } else if (namedUsers.length === 1) {
    message.head = namedUsers[0].name();
    message.rest = t('messageFailedToSendWillReceiveSingular');
  } else if (unreachableUsers.length === 1) {
    message.head = t('messageFailedToSendParticipantsFromDomainSingular', {domain: unreachableUsers[0].domain});
    message.rest = t('messageFailedToSendWillNotReceiveSingular');
  }

  return (
    <div>
      <p css={warning}>
        <Bold css={warning}>{message.head}</Bold> {message.rest}
      </p>
      {showToggle && (
        <>
          {isOpen && (
            <>
              {/* maps through the known users that will receive the message later:
              "Alice, Bob will get your message later" */}
              {namedUsers.length !== 0 && (
                <p css={warning}>
                  {joinWith(
                    namedUsers.map(user => (
                      <Bold
                        css={warning}
                        data-uie-name="named-user"
                        data-uie-value={user.qualifiedId.id}
                        key={user.qualifiedId.id}
                      >
                        {user.name()}
                      </Bold>
                    )),
                    ', ',
                  )}
                  {` ${t('messageFailedToSendWillReceivePlural')}`}
                </p>
              )}

              {/* maps through the unreachable users that will never receive the message:
              "3 participants from alpha.domain, 1 participant from beta.domain won't get your message" */}
              {unreachableUsers.length !== 0 && (
                <p css={warning}>
                  {joinWith(
                    unreachableUsers.map(user => (
                      <Bold css={warning} data-uie-name="unreachable-domain" key={user.domain + user.count.toString()}>
                        {user.count > 1
                          ? t('messageFailedToSendParticipantsFromDomainPlural', {
                              count: user.count.toString(),
                              domain: user.domain,
                            })
                          : t('messageFailedToSendParticipantsFromDomainSingular', {
                              domain: user.domain,
                            })}
                      </Bold>
                    )),
                    ', ',
                  )}
                  {unreachableUsers.length === 1
                    ? ` ${t('messageFailedToSendWillNotReceiveSingular')}`
                    : ` ${t('messageFailedToSendWillNotReceivePlural')}`}{' '}
                  <Link
                    tabIndex={messageFocusedTabIndex}
                    targetBlank
                    variant={LinkVariant.PRIMARY}
                    href={config.URL.SUPPORT.OFFLINE_BACKEND}
                    data-uie-name="go-offline-backend"
                    css={backendErrorLink}
                  >
                    {t('offlineBackendLearnMore')}
                  </Link>
                </p>
              )}
            </>
          )}
          <Button
            type="button"
            tabIndex={messageFocusedTabIndex}
            variant={ButtonVariant.TERTIARY}
            onClick={() => setIsOpen(state => !state)}
          >
            {isOpen ? t('messageFailedToSendHideDetails') : t('messageFailedToSendShowDetails')}
          </Button>
        </>
      )}
    </div>
  );
};<|MERGE_RESOLUTION|>--- conflicted
+++ resolved
@@ -34,15 +34,11 @@
 
 export type User = {qualifiedId: QualifiedId; name: () => string};
 type Props = {
-<<<<<<< HEAD
   failedToSend: {
     queued?: QualifiedUserClients | QualifiedId[];
     failed?: QualifiedId[];
   };
-=======
-  failedToSend: {queued?: QualifiedUserClients; failed?: QualifiedId[]};
   isMessageFocused: boolean;
->>>>>>> 53e67e6a
   knownUsers: User[];
 };
 
@@ -107,16 +103,10 @@
   const [isOpen, setIsOpen] = useState(false);
   const {queued = {}, failed = []} = failedToSend;
 
-<<<<<<< HEAD
   const userCount = Array.isArray(queued)
     ? queued.length
     : Object.entries(queued).reduce((count, [_domain, users]) => count + Object.keys(users).length, 0) + failed.length;
-=======
   const messageFocusedTabIndex = useMessageFocusedTabIndex(isMessageFocused);
-
-  const userCount =
-    Object.entries(queued).reduce((count, [_domain, users]) => count + Object.keys(users).length, 0) + failed.length;
->>>>>>> 53e67e6a
 
   const showToggle = userCount > 1;
 
