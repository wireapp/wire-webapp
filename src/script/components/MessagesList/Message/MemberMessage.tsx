--- conflicted
+++ resolved
@@ -143,15 +143,10 @@
 
           {isGroupCreation && shouldShowInvitePeople && (
             <div className="message-member-footer">
-<<<<<<< HEAD
-              <div>{t('guestRoomConversationHead')}</div>
+              <p>{t('guestRoomConversationHead')}</p>
 
               <Button
                 variant={ButtonVariant.TERTIARY}
-=======
-              <p>{t('guestRoomConversationHead')}</p>
-              <button
->>>>>>> f411d42d
                 type="button"
                 onClick={onClickInvitePeople}
                 data-uie-name="do-invite-people"
