--- conflicted
+++ resolved
@@ -18,18 +18,11 @@
  */
 
 import {FC, useEffect, useState} from 'react';
-<<<<<<< HEAD
-
-import {WebAppEvents} from '@wireapp/webapp-events';
-import {amplify} from 'amplify';
-=======
->>>>>>> f218cef5
 
 import Icon from 'Components/Icon';
 import LoadingBar from 'Components/LoadingBar';
 import {t} from 'Util/LocalizerUtil';
 import {getLogger} from 'Util/Logger';
-import renderElement from 'Util/renderElement';
 import {formatDuration} from 'Util/TimeUtil';
 import {loadFileBuffer} from 'Util/util';
 import {WebWorker} from 'Util/worker';
