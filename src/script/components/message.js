/*
 * Wire
 * Copyright (C) 2018 Wire Swiss GmbH
 *
 * This program is free software: you can redistribute it and/or modify
 * it under the terms of the GNU General Public License as published by
 * the Free Software Foundation, either version 3 of the License, or
 * (at your option) any later version.
 *
 * This program is distributed in the hope that it will be useful,
 * but WITHOUT ANY WARRANTY; without even the implied warranty of
 * MERCHANTABILITY or FITNESS FOR A PARTICULAR PURPOSE. See the
 * GNU General Public License for more details.
 *
 * You should have received a copy of the GNU General Public License
 * along with this program. If not, see http://www.gnu.org/licenses/.
 *
 */

import moment from 'moment';

import EphemeralStatusType from '../message/EphemeralStatusType';
import {t} from 'utils/LocalizerUtil';

import './asset/audioAsset';
import './asset/fileAsset';
import './asset/imageAsset';
import './asset/linkPreviewAsset';
import './asset/locationAsset';
import './asset/videoAsset';

class Message {
  constructor({
    message,
    conversation,
    selfId,
    isSelfTemporaryGuest,
    isLastDeliveredMessage,
    shouldShowAvatar,
    shouldShowInvitePeople,
    onClickAvatar,
    onClickImage,
    onClickInvitePeople,
    onClickLikes,
    onClickMessage,
    onClickTimestamp,
    onClickParticipants,
    onClickReceipts,
    onClickResetSession,
    onClickCancelRequest,
    onLike,
    conversationRepository,
    actionsViewModel,
  }) {
    this.message = message;
    this.conversation = conversation;

    this.shouldShowAvatar = shouldShowAvatar;
    this.shouldShowInvitePeople = shouldShowInvitePeople;
    this.selfId = selfId;
    this.isSelfTemporaryGuest = isSelfTemporaryGuest;
    this.isLastDeliveredMessage = isLastDeliveredMessage;
    this.accentColor = ko.pureComputed(() => message.user().accent_color());

    this.onClickImage = onClickImage;
    this.onClickInvitePeople = onClickInvitePeople;
    this.onClickAvatar = onClickAvatar;
    this.onClickMessage = onClickMessage;
    this.onClickTimestamp = onClickTimestamp;
    this.onClickParticipants = onClickParticipants;
    this.onClickReceipts = onClickReceipts;
    this.onClickLikes = onClickLikes;
    this.onClickResetSession = onClickResetSession;
    this.onClickCancelRequest = onClickCancelRequest;
    this.onLike = onLike;

    this.conversationRepository = conversationRepository;
    this.EphemeralStatusType = EphemeralStatusType;

    this.actionsViewModel = actionsViewModel;

    this.hasReadReceiptsTurnedOn = this.conversationRepository.expectReadReceipt(this.conversation());

    this.bindShowMore = this.bindShowMore.bind(this);

    this.readReceiptTooltip = ko.pureComputed(() => {
      const receipts = this.message.readReceipts();
      if (!receipts.length || !this.conversation().is1to1()) {
        return '';
      }
      return moment(receipts[0].time).format('DD.MM.YY');
    });

    this.readReceiptText = ko.pureComputed(() => {
      const receipts = this.message.readReceipts();
      if (!receipts.length) {
        return '';
      }
      const is1to1 = this.conversation().is1to1();
      return is1to1 ? moment(receipts[0].time).format('HH:mm') : receipts.length.toString(10);
    });
  }

  getSystemMessageIconComponent(message) {
    const iconComponents = {
      [z.message.SystemMessageType.CONVERSATION_RENAME]: 'edit-icon',
      [z.message.SystemMessageType.CONVERSATION_MESSAGE_TIMER_UPDATE]: 'timer-icon',
      [z.message.SystemMessageType.CONVERSATION_RECEIPT_MODE_UPDATE]: 'read-icon',
    };
    return iconComponents[message.system_message_type];
  }

  showDevice(messageEntity) {
    const topic = messageEntity.isSelfClient()
      ? z.event.WebApp.PREFERENCES.MANAGE_DEVICES
      : z.event.WebApp.SHORTCUT.PEOPLE;
    amplify.publish(topic);
  }

  showContextMenu(messageEntity, event) {
    const entries = [];

    if (messageEntity.is_downloadable()) {
      entries.push({
        click: () => messageEntity.download(),
        label: t('conversationContextMenuDownload'),
      });
    }

    if (messageEntity.isReactable() && !this.conversation().removed_from_conversation()) {
      const label = messageEntity.is_liked() ? t('conversationContextMenuUnlike') : t('conversationContextMenuLike');

      entries.push({
        click: () => this.onLike(messageEntity, false),
        label,
      });
    }

    if (messageEntity.is_editable() && !this.conversation().removed_from_conversation()) {
      entries.push({
        click: () => amplify.publish(z.event.WebApp.CONVERSATION.MESSAGE.EDIT, messageEntity),
        label: t('conversationContextMenuEdit'),
      });
    }

    if (messageEntity.isReplyable() && !this.conversation().removed_from_conversation()) {
      entries.push({
        click: () => amplify.publish(z.event.WebApp.CONVERSATION.MESSAGE.REPLY, messageEntity),
        label: t('conversationContextMenuReply'),
      });
    }

    if (messageEntity.isCopyable()) {
      entries.push({
        click: () => messageEntity.copy(),
        label: t('conversationContextMenuCopy'),
      });
    }

    if (
      !this.conversation().is1to1() &&
      !messageEntity.is_ephemeral() &&
      !this.conversation().removed_from_conversation()
    ) {
      entries.push({
        click: () => this.onClickReceipts(this),
        label: t('conversationContextMenuDetails'),
      });
    }

    if (messageEntity.is_deletable()) {
      entries.push({
        click: () => this.actionsViewModel.deleteMessage(this.conversation(), messageEntity),
        label: t('conversationContextMenuDelete'),
      });
    }

    const isSendingMessage = messageEntity.status() === z.message.StatusType.SENDING;
    const canDelete =
      messageEntity.user().is_me && !this.conversation().removed_from_conversation() && !isSendingMessage;
    if (canDelete) {
      entries.push({
        click: () => this.actionsViewModel.deleteMessageEveryone(this.conversation(), messageEntity),
        label: t('conversationContextMenuDeleteEveryone'),
      });
    }

    z.ui.Context.from(event, entries, 'message-options-menu');
  }

  bindShowMore(elements, scope) {
    const label = elements.find(element => element.className === 'message-header-label');
    if (!label) {
      return;
    }
    const link = label.querySelector('.message-header-show-more');
    if (link) {
      link.addEventListener('click', () => this.onClickParticipants(scope.message.highlightedUsers()));
    }
  }
}

const receiptStatusTemplate = `
  <!-- ko if: isLastDeliveredMessage() && readReceiptText() === '' -->
    <span class="message-status" data-bind="text: t('conversationMessageDelivered')"></span>
  <!-- /ko -->
  <!-- ko if: readReceiptText() -->
    <span class="message-status-read" data-bind="
        css: {'message-status-read--visible': isLastDeliveredMessage(),
          'with-tooltip with-tooltip--receipt': readReceiptTooltip(),
          'message-status-read--clickable': !conversation().is1to1()},
        attr: {'data-tooltip': readReceiptTooltip()},
        click: conversation().is1to1() ? null : onClickReceipts
        "
        data-uie-name="status-message-read-receipts">
      <read-icon></read-icon>
      <span class="message-status-read__count" data-bind="text: readReceiptText()" data-uie-name="status-message-read-receipt-count"></span>
    </span>
  <!-- /ko -->
`;

const normalTemplate = `
  <!-- ko if: shouldShowAvatar -->
    <div class="message-header">
      <div class="message-header-icon">
        <participant-avatar class="sender-avatar" params="participant: message.user, click: onClickAvatar, size: z.components.ParticipantAvatar.SIZE.X_SMALL"></participant-avatar>
      </div>
      <div class="message-header-label">
        <span class="message-header-label-sender" data-bind='css: message.accent_color(), text: message.headerSenderName()' data-uie-name="sender-name"></span>
        <!-- ko if: message.user().isService -->
          <service-icon class="message-header-icon-service"></service-icon>
        <!-- /ko -->
        <!-- ko if: message.was_edited() -->
          <span class="message-header-label-icon icon-edit" data-bind="attr: {title: message.display_edited_timestamp()}"></span>
        <!-- /ko -->
      </div>
    </div>
  <!-- /ko -->
  <!-- ko if: message.quote() -->
    <message-quote params="
        conversation: conversation,
        quote: message.quote(),
        selfId: selfId,
        conversationRepository: conversationRepository,
        showDetail: onClickImage,
        focusMessage: onClickTimestamp,
        handleClickOnMessage: onClickMessage,
        showUserDetails: onClickAvatar,
      "></message-quote>
  <!-- /ko -->

  <div class="message-body" data-bind="attr: {'title': message.ephemeral_caption()}">
    <!-- ko if: message.ephemeral_status() === EphemeralStatusType.ACTIVE -->
      <ephemeral-timer class="message-ephemeral-timer" params="message: message"></ephemeral-timer>
    <!-- /ko -->

    <!-- ko foreach: {data: message.assets, as: 'asset', noChildContext: true} -->
      <!-- ko if: asset.is_image() -->
<<<<<<< HEAD
        <image-asset params="asset: asset, message: $parent.message, onClick: $parent.onClickImage"></image-asset>
=======
        <div class="message-asset-image">
          <div class="image image-loading" data-bind="
            attr: {'data-uie-visible': message.visible() && !message.isObfuscated()},
            background_image: asset.resource(),
            click: (data, event) => onClickImage(message, event),
            css: {'bg-color-ephemeral': message.isObfuscated()},
            " data-uie-name="go-image-detail">
            <!-- ko if: message.isObfuscated() -->
              <div class="icon-library flex-center full-screen text-white"></div>
            <!-- /ko -->
            <img class="image-element" data-bind="attr: {src: asset.dummy_url}, css: {'image-ephemeral': message.isObfuscated()}"/>
            <!-- ko ifnot: message.isObfuscated() -->
              <span class="image-placeholder-icon">
                <div class="three-dots">
                  <span></span>
                  <span></span>
                  <span></span>
                </div>
              </span>
            <!-- /ko -->
          </div>
        </div>
>>>>>>> 5af6ad71
      <!-- /ko -->
      <!-- ko if: asset.is_text() -->
        <!-- ko if: asset.should_render_text -->
          <div class="text" data-bind="html: asset.render(selfId(), accentColor()), event: {click: onClickMessage}, css: {'text-large': z.util.EmojiUtil.includesOnlyEmojies(asset.text), 'text-foreground': message.status() === z.message.StatusType.SENDING, 'ephemeral-message-obfuscated': message.isObfuscated()}" dir="auto"></div>
        <!-- /ko -->
        <!-- ko foreach: asset.previews() -->
          <link-preview-asset class="message-asset" data-bind="css: {'ephemeral-asset-expired': $parent.message.isObfuscated()}" params="message: message"></link-preview-asset>
        <!-- /ko -->
      <!-- /ko -->
      <!-- ko if: asset.is_video() -->
        <video-asset class="message-asset" data-bind="css: {'ephemeral-asset-expired icon-movie': message.isObfuscated()}" params="message: message"></video-asset>
      <!-- /ko -->
      <!-- ko if: asset.is_audio() -->
        <audio-asset class="message-asset" data-bind="css: {'ephemeral-asset-expired icon-microphone': message.isObfuscated()}" params="message: message"></audio-asset>
      <!-- /ko -->
      <!-- ko if: asset.is_file() -->
        <file-asset class="message-asset" data-bind="css: {'ephemeral-asset-expired icon-file': message.isObfuscated()}" params="message: message"></file-asset>
      <!-- /ko -->
      <!-- ko if: asset.is_location() -->
        <location-asset params="asset: asset"></location-asset>
      <!-- /ko -->
    <!-- /ko -->

    <!-- ko if: !message.other_likes().length && message.isReactable() -->
      <div class="message-body-like">
        <span class="message-body-like-icon like-button message-show-on-hover" data-bind="attr: {'data-ui-value': message.is_liked()}, css: {'like-button-liked': message.is_liked()}, style: {opacity: message.is_liked() ? 1 : ''}, click: () => onLike(message)">
          <span class="icon-like-small"></span>
          <span class="icon-liked-small"></span>
        </span>
      </div>
    <!-- /ko -->

    <div class="message-body-actions">
      <span class="context-menu icon-more font-size-xs" data-bind="click: (data, event) => showContextMenu(message, event)"></span>
      <!-- ko if: message.ephemeral_status() === EphemeralStatusType.ACTIVE -->
        <time class="time" data-bind="text: message.display_timestamp_short(), attr: {'data-timestamp': message.timestamp, 'data-uie-uid': message.id, 'title': message.ephemeral_caption()}, showAllTimestamps"></time>
      <!-- /ko -->
      <!-- ko ifnot: message.ephemeral_status() === EphemeralStatusType.ACTIVE -->
        <time class="time" data-bind="text: message.display_timestamp_short(), attr: {'data-timestamp': message.timestamp, 'data-uie-uid': message.id}, showAllTimestamps"></time>
      <!-- /ko -->
      ${receiptStatusTemplate}
    </div>

  </div>
  <!-- ko if: message.other_likes().length -->
    <div class="message-footer">
      <div class="message-footer-icon">
        <span class="like-button" data-bind="attr: {'data-ui-value': message.is_liked()}, css: {'like-button-liked': message.is_liked()}, style: {opacity: message.is_liked() ? 1 : ''}, click: () => onLike(message)">
          <span class="icon-like-small"></span>
          <span class="icon-liked-small"></span>
        </span>
      </div>
      <div class="message-footer-label " data-bind="css: {'cursor-pointer': !conversation().is1to1()}, click: !conversation().is1to1() ? onClickLikes : null ">
        <span class="font-size-xs text-foreground" data-bind="text: message.like_caption(), attr: {'data-uie-value': message.reactions_user_ids()}"  data-uie-name="message-liked-names"></span>
      </div>
    </div>
  <!-- /ko -->
  `;

const missedTemplate = `
  <div class="message-header">
    <div class="message-header-icon">
      <span class="icon-sysmsg-error text-red"></span>
    </div>
    <div class="message-header-label" data-bind="text: t('conversationMissedMessages')"></div>
  </div>
  `;

const unableToDecryptTemplate = `
  <div class="message-header">
    <div class="message-header-icon">
      <span class="icon-sysmsg-error text-red"></span>
    </div>
    <div class="message-header-label ellipsis">
      <span data-bind="html: message.htmlCaption()"></span>
      <span>&nbsp;</span>
      <a class="text-theme" data-bind="text: t('conversationUnableToDecryptLink'), attr: {'href': message.link}" rel="nofollow noopener noreferrer" target="_blank"></a>
      <hr class="message-header-line" />
    </div>
  </div>
  <div class="message-body message-body-decrypt-error">
    <div class="message-header-decrypt-error-label" data-bind="html: message.htmlErrorMessage()"></div>
    <!-- ko if: message.is_recoverable -->
      <div class="message-header-decrypt-reset-session">
        <loading-icon class="svg-accent-color" data-bind="style : {visibility : message.is_resetting_session() ? 'visible' : 'hidden'}" data-uie-name="status-loading"></loading-icon>
        <span class="message-header-decrypt-reset-session-action button-label text-theme"
              data-bind="click: () => onClickResetSession(message), text: t('conversationUnableToDecryptResetSession'), style : {visibility : !message.is_resetting_session() ? 'visible' : 'hidden'}"></span>
      </div>
    <!-- /ko -->
  </div>
  `;

const systemTemplate = `
  <div class="message-header">
    <div class="message-header-icon message-header-icon--svg text-foreground">
      <span data-bind="component: getSystemMessageIconComponent(message)"></span>
    </div>
    <div class="message-header-label">
      <span class="message-header-sender-name" data-bind='text: message.unsafeSenderName()'></span>
      <span class="ellipsis" data-bind="text: message.caption()"></span>
      <hr class="message-header-line" />
    </div>
    <div class="message-body-actions">
      <time class="time" data-bind="text: message.display_timestamp_short(), attr: {'data-timestamp': message.timestamp}, showAllTimestamps"></time>
    </div>
  </div>
  <div class="message-body font-weight-bold" data-bind="text: message.name"></div>
  `;

const pingTemplate = `
  <div class="message-header">
    <div class="message-header-icon">
      <div class="icon-ping" data-bind="css: message.get_icon_classes"></div>
    </div>
    <div class="message-header-label" data-bind="attr: {title: message.ephemeral_caption()}, css: {'ephemeral-message-obfuscated': message.isObfuscated()}">
      <span class="message-header-sender-name" data-bind='text: message.unsafeSenderName()'></span>
      <span class="ellipsis" data-bind="text: message.caption"></span>
    </div>
    <div class="message-body-actions">
      <time class="time" data-bind="text: message.display_timestamp_short(), attr: {'data-timestamp': message.timestamp}, showAllTimestamps"></time>
      ${receiptStatusTemplate}
    </div>
  </div>
  `;

const deleteTemplate = `
  <div class="message-header">
    <div class="message-header-icon">
      <participant-avatar class="sender-avatar" params="participant: message.user, click: onClickAvatar, size: z.components.ParticipantAvatar.SIZE.X_SMALL"></participant-avatar>
    </div>
    <div class="message-header-label">
      <span class="message-header-label-sender" data-bind='text: message.unsafeSenderName()'></span>
      <span class="message-header-label-icon icon-trash" data-bind="attr: {title: message.display_deleted_timestamp()}"></span>
    </div>
    <div class="message-body-actions message-body-actions-large">
      <time class="time" data-bind="text: message.display_deleted_timestamp(), attr: {'data-timestamp': message.deleted_timestamp, 'data-uie-uid': message.id}, showAllTimestamps" data-uie-name="item-message-delete-timestamp"></time>
    </div>
  </div>
  `;

const verificationTemplate = `
  <div class="message-header">
    <div class="message-header-icon">
      <!-- ko if: message.isTypeVerified() -->
        <verified-icon></verified-icon>
      <!-- /ko -->
      <!-- ko ifnot: message.isTypeVerified() -->
        <not-verified-icon></not-verified-icon>
      <!-- /ko -->
    </div>
    <div class="message-header-label">
      <!-- ko if: message.isTypeVerified() -->
        <span data-bind="text: t('tooltipConversationAllVerified')"></span>
      <!-- /ko -->
      <!-- ko if: message.isTypeUnverified() -->
        <span class="message-header-sender-name" data-bind="text: message.unsafeSenderName()"></span>
        <span class="ellipsis" data-bind="text: t('conversationDeviceUnverified')"></span>
        <span class="message-verification-action text-theme" data-bind="click: () => showDevice(message), text: message.captionUnverifiedDevice" data-uie-name="go-devices"></span>
      <!-- /ko -->
      <!-- ko if: message.isTypeNewDevice() -->
        <span class="message-header-plain-sender-name" data-bind='text: message.captionUser'></span>
        <span class="ellipsis" data-bind="text: message.captionStartedUsing"></span>
        <span class="message-verification-action text-theme" data-bind="click: () => showDevice(message), text: message.captionNewDevice" data-uie-name="go-devices"></span>
      <!-- /ko -->
      <!-- ko if: message.isTypeNewMember() -->
        <span class="ellipsis" data-bind="text: t('conversationDeviceNewPeopleJoined')"></span>&nbsp;<span class="message-verification-action text-theme" data-bind="click: () => showDevice(message), text: t('conversationDeviceNewPeopleJoinedVerify')" data-uie-name="go-devices"></span>
      <!-- /ko -->
      <hr class="message-header-line" />
    </div>
  </div>
  `;

const callTemplate = `
  <div class="message-header">
    <div class="message-header-icon message-header-icon--svg">
      <!-- ko if: message.was_completed() -->
        <div class="svg-green"><pickup-icon></pickup-icon></div>
      <!-- /ko -->
      <!-- ko if: message.was_missed() -->
        <div class="svg-red"><hangup-icon></hangup-icon></div>
      <!-- /ko -->
    </div>
    <div class="message-header-label">
      <span class="message-header-sender-name" data-bind='text: message.unsafeSenderName()'></span>
      <span class="ellipsis" data-bind="text: message.caption()"></span>
    </div>
    <div class="message-body-actions">
      <time class="time" data-bind="text: message.display_timestamp_short(), attr: {'data-timestamp': message.timestamp}, showAllTimestamps"></time>
    </div>
  </div>
  `;

const memberTemplate = `
  <!-- ko if: message.showLargeAvatar() -->
    <div class="message-connected">
      <span class="message-connected-header" data-bind='text: message.otherUser().name()'></span>
      <!-- ko if: message.otherUser().isService -->
        <span class="message-connected-provider-name" data-bind='text: message.otherUser().providerName()'></span>
      <!-- /ko -->
      <!-- ko ifnot: message.otherUser().isService -->
        <span class="message-connected-username label-username" data-bind='text: message.otherUser().username()'></span>
      <!-- /ko -->
      <participant-avatar class="message-connected-avatar avatar-no-badge cursor-default"
                   data-bind="css: {'avatar-no-badge': message.otherUser().isOutgoingRequest()}"
                   params="participant: message.otherUser, size: z.components.ParticipantAvatar.SIZE.X_LARGE"></participant-avatar>
      <!-- ko if: message.otherUser().isOutgoingRequest() -->
        <div class="message-connected-cancel text-theme"
             data-bind="click: () => onClickCancelRequest(message),
                        text: t('conversationConnectionCancelRequest')"
             data-uie-name="do-cancel-request"></div>
      <!-- /ko -->
      <!-- ko if: message.showServicesWarning -->
        <div class="message-services-warning" data-bind="text: t('conversationServicesWarning')" data-uie-name="label-services-warning"></div>
      <!-- /ko -->
    </div>
  <!-- /ko -->
  <!-- ko ifnot: message.showLargeAvatar() -->
    <!-- ko if: message.showNamedCreation() -->
      <div class="message-group-creation-header">
        <div class="message-group-creation-header-text" data-bind="html: message.htmlGroupCreationHeader()"></div>
        <div class="message-group-creation-header-name" data-bind="text: message.name()"></div>
      </div>
    <!-- /ko -->

    <!-- ko if: message.hasUsers() -->
      <div class="message-header" data-bind="template: {afterRender: bindShowMore}">
        <div class="message-header-icon message-header-icon--svg text-foreground">
          <message-icon data-bind="visible: message.isGroupCreation()"></message-icon>
          <span class="icon-minus" data-bind="visible: message.isMemberRemoval()"></span>
          <span class="icon-plus" data-bind="visible: message.isMemberJoin()"></span>
        </div>
        <div class="message-header-label">
          <span class="message-header-caption" data-bind="html: message.htmlCaption()"></span>
          <hr class="message-header-line" />
        </div>
        <!-- ko if: message.isMemberChange() -->
          <div class="message-body-actions">
            <time class="time" data-bind="text: message.display_timestamp_short(), attr: {'data-timestamp': message.timestamp}, showAllTimestamps"></time>
          </div>
        <!-- /ko -->
      </div>
      <!-- ko if: message.showServicesWarning -->
        <div class="message-services-warning" data-bind="text: t('conversationServicesWarning')" data-uie-name="label-services-warning"></div>
      <!-- /ko -->
    <!-- /ko -->

    <!-- ko if: message.isGroupCreation() -->
      <!-- ko if: shouldShowInvitePeople -->
        <div class="message-member-footer">
          <div data-bind="text: t('guestRoomConversationHead')"></div>
          <div class="message-member-footer-button" data-bind="click: onClickInvitePeople, text: t('guestRoomConversationButton')" data-uie-name="do-invite-people"></div>
        </div>
      <!-- /ko -->
      <!-- ko if: isSelfTemporaryGuest -->
        <div class="message-member-footer">
          <div class="message-member-footer-message" data-bind="text: t('temporaryGuestJoinMessage')"></div>
          <div class="message-member-footer-description" data-bind="text: t('temporaryGuestJoinDescription')"></div>
        </div>
      <!-- /ko -->
      <!-- ko if: hasReadReceiptsTurnedOn -->
        <div class="message-header" data-uie-name="label-group-creation-receipts">
          <div class="message-header-icon message-header-icon--svg text-foreground">
            <read-icon></read-icon>
          </div>
          <div class="message-header-label">
            <span class="ellipsis" data-bind="text: t('conversationCreateReceiptsEnabled')"></span>
            <hr class="message-header-line" />
          </div>
        </div>
      <!-- /ko -->
    <!-- /ko -->

    <!-- ko if: message.isMemberLeave() && message.user().is_me && isSelfTemporaryGuest -->
      <div class="message-member-footer">
        <div class="message-member-footer-description" data-bind="text: t('temporaryGuestLeaveDescription')"></div>
      </div>
    <!-- /ko -->
  <!-- /ko -->  `;

ko.components.register('message', {
  template: `
    <!-- ko if: message.super_type === 'normal' -->
      ${normalTemplate}
    <!-- /ko -->
    <!-- ko if: message.super_type === 'missed' -->
      ${missedTemplate}
    <!-- /ko -->
    <!-- ko if: message.super_type === 'unable-to-decrypt' -->
      ${unableToDecryptTemplate}
    <!-- /ko -->
    <!-- ko if: message.super_type === 'verification' -->
      ${verificationTemplate}
    <!-- /ko -->
    <!-- ko if: message.super_type === 'delete' -->
      ${deleteTemplate}
    <!-- /ko -->
    <!-- ko if: message.super_type === 'call' -->
      ${callTemplate}
    <!-- /ko -->
    <!-- ko if: message.super_type === 'system' -->
      ${systemTemplate}
    <!-- /ko -->
    <!-- ko if: message.super_type === 'member' -->
      ${memberTemplate}
    <!-- /ko -->
    <!-- ko if: message.super_type === 'ping' -->
      ${pingTemplate}
    <!-- /ko -->
    `,
  viewModel: Message,
});<|MERGE_RESOLUTION|>--- conflicted
+++ resolved
@@ -256,32 +256,7 @@
 
     <!-- ko foreach: {data: message.assets, as: 'asset', noChildContext: true} -->
       <!-- ko if: asset.is_image() -->
-<<<<<<< HEAD
-        <image-asset params="asset: asset, message: $parent.message, onClick: $parent.onClickImage"></image-asset>
-=======
-        <div class="message-asset-image">
-          <div class="image image-loading" data-bind="
-            attr: {'data-uie-visible': message.visible() && !message.isObfuscated()},
-            background_image: asset.resource(),
-            click: (data, event) => onClickImage(message, event),
-            css: {'bg-color-ephemeral': message.isObfuscated()},
-            " data-uie-name="go-image-detail">
-            <!-- ko if: message.isObfuscated() -->
-              <div class="icon-library flex-center full-screen text-white"></div>
-            <!-- /ko -->
-            <img class="image-element" data-bind="attr: {src: asset.dummy_url}, css: {'image-ephemeral': message.isObfuscated()}"/>
-            <!-- ko ifnot: message.isObfuscated() -->
-              <span class="image-placeholder-icon">
-                <div class="three-dots">
-                  <span></span>
-                  <span></span>
-                  <span></span>
-                </div>
-              </span>
-            <!-- /ko -->
-          </div>
-        </div>
->>>>>>> 5af6ad71
+        <image-asset params="asset: asset, message: message, onClick: onClickImage"></image-asset>
       <!-- /ko -->
       <!-- ko if: asset.is_text() -->
         <!-- ko if: asset.should_render_text -->
