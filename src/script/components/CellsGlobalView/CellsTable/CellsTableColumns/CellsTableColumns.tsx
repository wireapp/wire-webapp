/*
 * Wire
 * Copyright (C) 2025 Wire Swiss GmbH
 *
 * This program is free software: you can redistribute it and/or modify
 * it under the terms of the GNU General Public License as published by
 * the Free Software Foundation, either version 3 of the License, or
 * (at your option) any later version.
 *
 * This program is distributed in the hope that it will be useful,
 * but WITHOUT ANY WARRANTY; without even the implied warranty of
 * MERCHANTABILITY or FITNESS FOR A PARTICULAR PURPOSE. See the
 * GNU General Public License for more details.
 *
 * You should have received a copy of the GNU General Public License
 * along with this program. If not, see http://www.gnu.org/licenses/.
 *
 */

import {createColumnHelper} from '@tanstack/react-table';

import {CellsRepository} from 'src/script/cells/CellsRepository';
import {t} from 'Util/LocalizerUtil';

import {textWithEllipsisStyles} from './CellsTableColumns.styles';
import {CellsTableDateColumn} from './CellsTableDateColumn/CellsTableDateColumn';
import {CellsTableNameColumn} from './CellsTableNameColumn/CellsTableNameColumn';
import {CellsTableRowOptions} from './CellsTableRowOptions/CellsTableRowOptions';
import {CellsTableSharedColumn} from './CellsTableSharedColumn/CellsTableSharedColumn';

import {CellNode} from '../../common/cellNode/cellNode';

const columnHelper = createColumnHelper<CellNode>();

<<<<<<< HEAD
export const getCellsTableColumns = ({cellsRepository}: {cellsRepository: CellsRepository}) => [
=======
export const getCellsTableColumns = ({
  onDeleteNode,
  cellsRepository,
}: {
  onDeleteNode: (uuid: string) => void;
  cellsRepository: CellsRepository;
}) => [
>>>>>>> 78415536
  columnHelper.accessor('name', {
    header: t('cellsGlobalView.tableRowName'),
    cell: info => <CellsTableNameColumn node={info.row.original} />,
  }),
  columnHelper.accessor('conversationName', {
    header: t('cellsGlobalView.tableRowConversationName'),
    cell: info => <span css={textWithEllipsisStyles}>{info.getValue()}</span>,
    size: 190,
  }),
  columnHelper.accessor('owner', {
    header: t('cellsGlobalView.tableRowOwner'),
    cell: info => <span css={textWithEllipsisStyles}>{info.getValue()}</span>,
    size: 175,
  }),
  columnHelper.accessor('sizeMb', {
    header: t('cellsGlobalView.tableRowSize'),
    cell: info => info.getValue(),
    size: 100,
  }),
  columnHelper.accessor('uploadedAtTimestamp', {
    header: t('cellsGlobalView.tableRowCreated'),
    cell: info => <CellsTableDateColumn timestamp={info.getValue()} />,
    size: 125,
  }),
  columnHelper.accessor('publicLink', {
    header: t('cellsGlobalView.tableRowPublicLink'),
    cell: info => <CellsTableSharedColumn isShared={!!info.getValue()?.alreadyShared} />,
    size: 60,
  }),
  columnHelper.accessor('id', {
    header: () => <span className="visually-hidden">{t('cellsGlobalView.tableRowActions')}</span>,
    size: 40,
<<<<<<< HEAD
    cell: info => <CellsTableRowOptions file={info.row.original} cellsRepository={cellsRepository} />,
=======
    cell: info => (
      <CellsTableRowOptions node={info.row.original} onDelete={onDeleteNode} cellsRepository={cellsRepository} />
    ),
>>>>>>> 78415536
  }),
];<|MERGE_RESOLUTION|>--- conflicted
+++ resolved
@@ -32,17 +32,7 @@
 
 const columnHelper = createColumnHelper<CellNode>();
 
-<<<<<<< HEAD
 export const getCellsTableColumns = ({cellsRepository}: {cellsRepository: CellsRepository}) => [
-=======
-export const getCellsTableColumns = ({
-  onDeleteNode,
-  cellsRepository,
-}: {
-  onDeleteNode: (uuid: string) => void;
-  cellsRepository: CellsRepository;
-}) => [
->>>>>>> 78415536
   columnHelper.accessor('name', {
     header: t('cellsGlobalView.tableRowName'),
     cell: info => <CellsTableNameColumn node={info.row.original} />,
@@ -75,12 +65,6 @@
   columnHelper.accessor('id', {
     header: () => <span className="visually-hidden">{t('cellsGlobalView.tableRowActions')}</span>,
     size: 40,
-<<<<<<< HEAD
     cell: info => <CellsTableRowOptions file={info.row.original} cellsRepository={cellsRepository} />,
-=======
-    cell: info => (
-      <CellsTableRowOptions node={info.row.original} onDelete={onDeleteNode} cellsRepository={cellsRepository} />
-    ),
->>>>>>> 78415536
   }),
 ];