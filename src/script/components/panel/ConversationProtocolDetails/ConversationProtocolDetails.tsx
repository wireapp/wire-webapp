/*
 * Wire
 * Copyright (C) 2022 Wire Swiss GmbH
 *
 * This program is free software: you can redistribute it and/or modify
 * it under the terms of the GNU General Public License as published by
 * the Free Software Foundation, either version 3 of the License, or
 * (at your option) any later version.
 *
 * This program is distributed in the hope that it will be useful,
 * but WITHOUT ANY WARRANTY; without even the implied warranty of
 * MERCHANTABILITY or FITNESS FOR A PARTICULAR PURPOSE. See the
 * GNU General Public License for more details.
 *
 * You should have received a copy of the GNU General Public License
 * along with this program. If not, see http://www.gnu.org/licenses/.
 *
 */

import React from 'react';

import {CSSObject} from '@emotion/react';
import {ConversationProtocol} from '@wireapp/api-client/lib/conversation/NewConversation';

import {t} from 'Util/LocalizerUtil';

export enum Ciphersuite {
  /**
   * DH KEM x25519 | AES-GCM 128 | SHA2-256 | Ed25519
   */
  MLS_128_DHKEMX25519_AES128GCM_SHA256_Ed25519,
  /**
   * DH KEM P256 | AES-GCM 128 | SHA2-256 | EcDSA P256
   */
  MLS_128_DHKEMP256_AES128GCM_SHA256_P256,
  /**
   * DH KEM x25519 | Chacha20Poly1305 | SHA2-256 | Ed25519
   */
  MLS_128_DHKEMX25519_CHACHA20POLY1305_SHA256_Ed25519,
  /**
   * DH KEM x448 | AES-GCM 256 | SHA2-512 | Ed448
   */
  MLS_256_DHKEMX448_AES256GCM_SHA512_Ed448,
  /**
   * DH KEM P521 | AES-GCM 256 | SHA2-512 | EcDSA P521
   */
  MLS_256_DHKEMP521_AES256GCM_SHA512_P521,
  /**
   * DH KEM x448 | Chacha20Poly1305 | SHA2-512 | Ed448
   */
  MLS_256_DHKEMX448_CHACHA20POLY1305_SHA512_Ed448,
  /**
   * DH KEM P384 | AES-GCM 256 | SHA2-384 | EcDSA P384
   */
  MLS_256_DHKEMP384_AES256GCM_SHA384_P384,
}

export interface ConversationProtocolDetailsProps {
  protocol: ConversationProtocol;
  cipherSuite?: number;
}

const titleStyles: CSSObject = {
  fontSize: '0.875rem',
  fontWeight: 400,
};

const subTitleStyles: CSSObject = {
  color: 'var(--gray-70)',
  fontSize: '0.75rem',
  fontWeight: 400,
  marginBottom: 16,
  wordBreak: 'break-all',
};

const wrapperStyles: CSSObject = {
  marginLeft: 'auto',
  maxWidth: 'calc(100% - 20px)',
  paddingTop: 4,
};

<<<<<<< HEAD
const ConversationProtocolDetails: React.FC<ConversationProtocolDetailsProps> = ({protocol, cipherSuite}) => (
  <div>
    <h5 className="conversation-details__list-head">{t('conversationDetailsProtocolDetails')}</h5>

    <div css={wrapperStyles}>
      <div css={titleStyles}>Protocol</div>

      <div css={subTitleStyles} data-uie-name="protocol-name">
        {protocol.toUpperCase()}
=======
const ConversationProtocolDetails: React.FC<ConversationProtocolDetailsProps> = ({protocol, cipherSuite}) => {
  return (
    <div>
      <div className="conversation-details__list-head">{t('conversationDetailsProtocolDetails')}</div>
      <div css={wrapperStyles}>
        <div css={titleStyles}>Protocol</div>
        <p css={subTitleStyles} data-uie-name="protocol-name">
          {protocol.toUpperCase()}
        </p>
        {protocol === ConversationProtocol.MLS && cipherSuite && (
          <>
            <div css={titleStyles}>Cipher Suite</div>
            <p css={subTitleStyles} data-uie-name="cipher-suite">
              {Ciphersuite[cipherSuite]}
            </p>
          </>
        )}
>>>>>>> c1db2062
      </div>

      {protocol === ConversationProtocol.MLS && cipherSuite && (
        <>
          <div css={titleStyles}>Cipher Suite</div>
          <div css={subTitleStyles} data-uie-name="cipher-suite">
            {Ciphersuite[cipherSuite]}
          </div>
        </>
      )}
    </div>
  </div>
);

export {ConversationProtocolDetails};<|MERGE_RESOLUTION|>--- conflicted
+++ resolved
@@ -79,7 +79,6 @@
   paddingTop: 4,
 };
 
-<<<<<<< HEAD
 const ConversationProtocolDetails: React.FC<ConversationProtocolDetailsProps> = ({protocol, cipherSuite}) => (
   <div>
     <h5 className="conversation-details__list-head">{t('conversationDetailsProtocolDetails')}</h5>
@@ -87,35 +86,16 @@
     <div css={wrapperStyles}>
       <div css={titleStyles}>Protocol</div>
 
-      <div css={subTitleStyles} data-uie-name="protocol-name">
+      <p css={subTitleStyles} data-uie-name="protocol-name">
         {protocol.toUpperCase()}
-=======
-const ConversationProtocolDetails: React.FC<ConversationProtocolDetailsProps> = ({protocol, cipherSuite}) => {
-  return (
-    <div>
-      <div className="conversation-details__list-head">{t('conversationDetailsProtocolDetails')}</div>
-      <div css={wrapperStyles}>
-        <div css={titleStyles}>Protocol</div>
-        <p css={subTitleStyles} data-uie-name="protocol-name">
-          {protocol.toUpperCase()}
-        </p>
-        {protocol === ConversationProtocol.MLS && cipherSuite && (
-          <>
-            <div css={titleStyles}>Cipher Suite</div>
-            <p css={subTitleStyles} data-uie-name="cipher-suite">
-              {Ciphersuite[cipherSuite]}
-            </p>
-          </>
-        )}
->>>>>>> c1db2062
-      </div>
+      </p>
 
       {protocol === ConversationProtocol.MLS && cipherSuite && (
         <>
           <div css={titleStyles}>Cipher Suite</div>
-          <div css={subTitleStyles} data-uie-name="cipher-suite">
+          <p css={subTitleStyles} data-uie-name="cipher-suite">
             {Ciphersuite[cipherSuite]}
-          </div>
+          </p>
         </>
       )}
     </div>
