--- conflicted
+++ resolved
@@ -177,8 +177,11 @@
     isNotConnectedUser &&
     canConnect && {
       click: async () => {
-<<<<<<< HEAD
-        await actionsViewModel.sendConnectionRequest(user);
+        const connectionIsSent = await actionsViewModel.sendConnectionRequest(user);
+        if (!connectionIsSent) {
+          // Sending the connection failed, there is nothing more to do
+          return;
+        }
         if (Config.getConfig().FEATURE.FEDERATION_DOMAIN) {
           /**
            * This can be generalize to any 1:1 conversation creation. Though, this is quite a big change and we will keep it for federated backends for now.
@@ -194,13 +197,6 @@
           await create1to1Conversation(user, !conversation);
         }
         onAction(Actions.SEND_REQUEST);
-=======
-        const connectionIsSent = await actionsViewModel.sendConnectionRequest(user);
-        if (connectionIsSent) {
-          await create1to1Conversation(user, !conversation);
-          onAction(Actions.SEND_REQUEST);
-        }
->>>>>>> 5168b127
       },
       icon: 'plus-icon',
       identifier: ActionIdentifier[Actions.SEND_REQUEST],
