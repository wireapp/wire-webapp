/*
 * Wire
 * Copyright (C) 2019 Wire Swiss GmbH
 *
 * This program is free software: you can redistribute it and/or modify
 * it under the terms of the GNU General Public License as published by
 * the Free Software Foundation, either version 3 of the License, or
 * (at your option) any later version.
 *
 * This program is distributed in the hope that it will be useful,
 * but WITHOUT ANY WARRANTY; without even the implied warranty of
 * MERCHANTABILITY or FITNESS FOR A PARTICULAR PURPOSE. See the
 * GNU General Public License for more details.
 *
 * You should have received a copy of the GNU General Public License
 * along with this program. If not, see http://www.gnu.org/licenses/.
 *
 */

import React from 'react';

<<<<<<< HEAD
import Icon from '../../Icon';
=======
import {registerReactComponent} from 'Util/ComponentUtil';

>>>>>>> 25548cbf
import {listCSS} from './PanelActions.styles';

import Icon from '../../Icon';

export interface MenuItem {
  click: () => void;
  icon: string;
  identifier: string;
  label: string;
}

export interface PanelActionsProps {
  items: MenuItem[];
}

const PanelActions: React.FC<PanelActionsProps> = ({items}) => {
  return (
    <ul css={listCSS}>
      {items.map(({click, identifier, icon, label}) => (
        <li key={identifier}>
          <button className="panel__action-item" onClick={click} data-uie-name={identifier} type="button">
            <span className="panel__action-item__icon">
              <Icon name={icon} />
            </span>
            <span data-uie-name={`${identifier}-item-text`} className="panel__action-item__text">
              {label}
            </span>
          </button>
        </li>
      ))}
    </ul>
  );
};

export default PanelActions;<|MERGE_RESOLUTION|>--- conflicted
+++ resolved
@@ -19,12 +19,6 @@
 
 import React from 'react';
 
-<<<<<<< HEAD
-import Icon from '../../Icon';
-=======
-import {registerReactComponent} from 'Util/ComponentUtil';
-
->>>>>>> 25548cbf
 import {listCSS} from './PanelActions.styles';
 
 import Icon from '../../Icon';
