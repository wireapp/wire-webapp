/*
 * Wire
 * Copyright (C) 2021 Wire Swiss GmbH
 *
 * This program is free software: you can redistribute it and/or modify
 * it under the terms of the GNU General Public License as published by
 * the Free Software Foundation, either version 3 of the License, or
 * (at your option) any later version.
 *
 * This program is distributed in the hope that it will be useful,
 * but WITHOUT ANY WARRANTY; without even the implied warranty of
 * MERCHANTABILITY or FITNESS FOR A PARTICULAR PURPOSE. See the
 * GNU General Public License for more details.
 *
 * You should have received a copy of the GNU General Public License
 * along with this program. If not, see http://www.gnu.org/licenses/.
 *
 */

import React, {useId} from 'react';

import cx from 'classnames';
<<<<<<< HEAD

import {registerReactComponent} from 'Util/ComponentUtil';
=======
>>>>>>> f218cef5

export interface InfoToggleProps {
  dataUieName: string;
  info: string;
  isChecked: boolean;
  isDisabled: boolean;
  name: string;
  className?: string;
  setIsChecked: (checked: boolean) => void;
}

const InfoToggle: React.FC<InfoToggleProps> = ({
  dataUieName,
  className = '',
  info,
  isChecked,
  isDisabled,
  name,
  setIsChecked,
}) => {
  const dataUieNameInfoText = `status-info-toggle-${dataUieName}`;
  const dataUieNameLabelText = `do-toggle-${dataUieName}`;
  const inputId = useId();

  return (
    <div className={cx('info-toggle', className)}>
      <div className="info-toggle__row">
        <label htmlFor={inputId} className="info-toggle__name">
          {name}
        </label>
        <div className={cx('slider', {disabled: isDisabled})}>
          <input
            className="slider-input"
            name={inputId}
            id={inputId}
            checked={isChecked}
            onChange={event => setIsChecked(event.target.checked)}
            type="checkbox"
            data-uie-name="info-toggle-input"
          />
          <button
            className="button-label"
            aria-pressed={isChecked}
            onClick={() => setIsChecked(!isChecked)}
            data-uie-name={dataUieNameLabelText}
            data-uie-value={isChecked ? 'checked' : 'unchecked'}
          >
            <span className="button-label__switch" />
            <span className="visually-hidden">{name}</span>
          </button>
        </div>
      </div>
      <p className="info-toggle__details" data-uie-name={dataUieNameInfoText}>
        {info}
      </p>
    </div>
  );
};

export default InfoToggle;<|MERGE_RESOLUTION|>--- conflicted
+++ resolved
@@ -20,11 +20,6 @@
 import React, {useId} from 'react';
 
 import cx from 'classnames';
-<<<<<<< HEAD
-
-import {registerReactComponent} from 'Util/ComponentUtil';
-=======
->>>>>>> f218cef5
 
 export interface InfoToggleProps {
   dataUieName: string;
