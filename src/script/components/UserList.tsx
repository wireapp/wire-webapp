/*
 * Wire
 * Copyright (C) 2022 Wire Swiss GmbH
 *
 * This program is free software: you can redistribute it and/or modify
 * it under the terms of the GNU General Public License as published by
 * the Free Software Foundation, either version 3 of the License, or
 * (at your option) any later version.
 *
 * This program is distributed in the hope that it will be useful,
 * but WITHOUT ANY WARRANTY; without even the implied warranty of
 * MERCHANTABILITY or FITNESS FOR A PARTICULAR PURPOSE. See the
 * GNU General Public License for more details.
 *
 * You should have received a copy of the GNU General Public License
 * along with this program. If not, see http://www.gnu.org/licenses/.
 *
 */

import React, {Fragment, useState, ChangeEvent} from 'react';

import cx from 'classnames';
import {container} from 'tsyringe';

import ParticipantItem from 'Components/list/ParticipantItem';
import {useKoSubscribableChildren} from 'Util/ComponentUtil';
import {isEnterKey, isSpaceKey} from 'Util/KeyboardUtil';
import {t} from 'Util/LocalizerUtil';

import InViewport from './utils/InViewport';

import type {ConversationRepository} from '../conversation/ConversationRepository';
import {ConversationState} from '../conversation/ConversationState';
import type {Conversation} from '../entity/Conversation';
import type {User} from '../entity/User';
import {TeamState} from '../team/TeamState';
<<<<<<< HEAD
import {UserState} from '../user/UserState';
=======
import InViewport from './utils/InViewport';
import {ChangeEvent} from 'react';
>>>>>>> 72cbedee

export enum UserlistMode {
  COMPACT = 'UserlistMode.COMPACT',
  DEFAULT = 'UserlistMode.DEFAULT',
  OTHERS = 'UserlistMode.OTHERS',
}

const USER_CHUNK_SIZE = 64;

export interface UserListProps {
  conversation?: Conversation;
  conversationRepository: ConversationRepository;
  conversationState?: ConversationState;
  highlightedUsers?: User[];
  infos?: Record<string, string>;
  maxVisibleUsers?: number;
  mode?: UserlistMode;
  noSelfInteraction?: boolean;
  noUnderline?: boolean;
  showArrow?: boolean;
  onClick?: (userEntity: User, event: MouseEvent | KeyboardEvent | ChangeEvent) => void;
  onSelectUser?: (user: User) => void;
  reducedUserCount?: number;
  selectedUsers?: User[];
  showEmptyAdmin?: boolean;
  teamState?: TeamState;
  truncate?: boolean;
  users: User[];
  userState?: UserState;
}

const UserList: React.FC<UserListProps> = ({
  onClick,
  conversationRepository,
  users,
  infos,
  highlightedUsers = [],
  noUnderline = false,
  mode = UserlistMode.DEFAULT,
  conversation,
  truncate = false,
  selectedUsers = [],
  maxVisibleUsers = 7,
  reducedUserCount = 5,
  showEmptyAdmin = false,
  noSelfInteraction = false,
  showArrow = false,
  userState = container.resolve(UserState),
  teamState = container.resolve(TeamState),
  onSelectUser,
}) => {
  const [maxShownUsers, setMaxShownUsers] = useState(USER_CHUNK_SIZE);

  const hasMoreUsers = !truncate && users.length > maxShownUsers;

  const highlightedUserIds = highlightedUsers.map(user => user.id);
  const selfInTeam = userState.self().inTeam();
  const {self} = useKoSubscribableChildren(userState, ['self']);
  const {is_verified: isSelfVerified} = useKoSubscribableChildren(self, ['is_verified']);
  const isSelectEnabled = !!onSelectUser;

  // subscribe to roles changes in order to react to them
  useKoSubscribableChildren(conversation, ['roles']);

  const isCompactMode = mode === UserlistMode.COMPACT;
  const cssClasses = isCompactMode ? 'search-list-sm' : 'search-list-lg';

  const onUserKeyPressed = (userEntity: User, event: KeyboardEvent) => {
    if (isSpaceKey(event) || isEnterKey(event)) {
      onClickOrKeyPressed(userEntity, event);
    }
    return true;
  };

  const onClickOrKeyPressed = (userEntity: User, event: MouseEvent | KeyboardEvent | ChangeEvent) => {
    onSelectUser?.(userEntity);
    onClick?.(userEntity, event);
  };

  const isSelected = (userEntity: User): boolean =>
    isSelectEnabled && selectedUsers.some(user => user.id === userEntity.id);

  let content;

  const showRoles = !!conversation;
  if (showRoles) {
    let members: User[] = [];
    let admins: User[] = [];
    let adminCount = 0;
    let memberCount = 0;

    users.forEach((userEntity: User) => {
      if (userEntity.isService) {
        return;
      }
      if (conversationRepository.conversationRoleRepository.isUserGroupAdmin(conversation, userEntity)) {
        admins.push(userEntity);
      } else {
        members.push(userEntity);
      }
    });
    adminCount = admins.length;
    memberCount = members.length;

    if (truncate && admins.length + members.length > maxVisibleUsers) {
      admins = admins.slice(0, reducedUserCount);
      members = members.slice(0, reducedUserCount - admins.length);
    }

    content = (
      <>
        {(admins.length > 0 || showEmptyAdmin) && (
          <Fragment>
            <div className="user-list__header" data-uie-name="label-conversation-admins">
              {t('searchListAdmins', adminCount)}
            </div>
            {admins.length > 0 && (
              <ul className={cx('search-list', cssClasses)} data-uie-name="list-admins">
                {admins.slice(0, maxShownUsers).map(user => (
                  <li key={user.id}>
                    <ParticipantItem
                      noInteraction={noSelfInteraction && user.isMe}
                      participant={user}
                      noUnderline={noUnderline}
                      highlighted={highlightedUserIds.includes(user.id)}
                      customInfo={infos && infos[user.id]}
                      canSelect={isSelectEnabled}
                      isSelected={isSelected(user)}
                      mode={mode}
                      external={teamState.isExternal(user.id)}
                      selfInTeam={selfInTeam}
                      isSelfVerified={isSelfVerified}
                      onClick={onClickOrKeyPressed}
                      onKeyDown={onUserKeyPressed}
                      showArrow={showArrow}
                    />
                  </li>
                ))}
              </ul>
            )}
            {!(admins.length > 0) && (
              <div className="user-list__no-admin" data-uie-name="status-no-admins">
                {t('searchListNoAdmins')}
              </div>
            )}
          </Fragment>
        )}
        {members.length > 0 && maxShownUsers > admins.length && (
          <Fragment>
            <div className="user-list__header" data-uie-name="label-conversation-members">
              {t('searchListMembers', memberCount)}
            </div>
            <ul className={cx('search-list', cssClasses)} data-uie-name="list-members">
              {members.slice(0, maxShownUsers - admins.length).map(user => (
                <li key={user.id}>
                  <ParticipantItem
                    noInteraction={noSelfInteraction && user.isMe}
                    participant={user}
                    noUnderline={noUnderline}
                    highlighted={highlightedUserIds.includes(user.id)}
                    customInfo={infos && infos[user.id]}
                    canSelect={isSelectEnabled}
                    isSelected={isSelected(user)}
                    mode={mode}
                    external={teamState.isExternal(user.id)}
                    selfInTeam={selfInTeam}
                    isSelfVerified={isSelfVerified}
                    onClick={onClickOrKeyPressed}
                    onKeyDown={onUserKeyPressed}
                    showArrow={showArrow}
                  />
                </li>
              ))}
            </ul>
          </Fragment>
        )}
      </>
    );
  } else {
    const truncatedUsers = truncate ? users.slice(0, reducedUserCount) : users;

    content = (
      <div className={cx('search-list', cssClasses)}>
        {truncatedUsers.slice(0, maxShownUsers).map(user => (
          <ParticipantItem
            key={user.id}
            noInteraction={noSelfInteraction && user.isMe}
            participant={user}
            noUnderline={noUnderline}
            highlighted={highlightedUserIds.includes(user.id)}
            customInfo={infos && infos[user.id]}
            canSelect={isSelectEnabled}
            isSelected={isSelected(user)}
            mode={mode}
            external={teamState.isExternal(user.id)}
            selfInTeam={selfInTeam}
            isSelfVerified={isSelfVerified}
            onClick={onClickOrKeyPressed}
            showArrow={showArrow}
          />
        ))}
      </div>
    );
  }

  return (
    <>
      {content}
      {hasMoreUsers && (
        <InViewport
          onVisible={() => setMaxShownUsers(maxShownUsers + USER_CHUNK_SIZE)}
          key={`in-viewport-${Math.random()}`}
          style={{height: 10, transform: 'translateY(-60px)', width: 10}}
        />
      )}
    </>
  );
};

export default UserList;<|MERGE_RESOLUTION|>--- conflicted
+++ resolved
@@ -17,7 +17,7 @@
  *
  */
 
-import React, {Fragment, useState, ChangeEvent} from 'react';
+import React, {ChangeEvent, Fragment, useState} from 'react';
 
 import cx from 'classnames';
 import {container} from 'tsyringe';
@@ -34,12 +34,7 @@
 import type {Conversation} from '../entity/Conversation';
 import type {User} from '../entity/User';
 import {TeamState} from '../team/TeamState';
-<<<<<<< HEAD
 import {UserState} from '../user/UserState';
-=======
-import InViewport from './utils/InViewport';
-import {ChangeEvent} from 'react';
->>>>>>> 72cbedee
 
 export enum UserlistMode {
   COMPACT = 'UserlistMode.COMPACT',
