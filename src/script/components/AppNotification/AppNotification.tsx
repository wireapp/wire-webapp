/*
 * Wire
 * Copyright (C) 2024 Wire Swiss GmbH
 *
 * This program is free software: you can redistribute it and/or modify
 * it under the terms of the GNU General Public License as published by
 * the Free Software Foundation, either version 3 of the License, or
 * (at your option) any later version.
 *
 * This program is distributed in the hope that it will be useful,
 * but WITHOUT ANY WARRANTY; without even the implied warranty of
 * MERCHANTABILITY or FITNESS FOR A PARTICULAR PURPOSE. See the
 * GNU General Public License for more details.
 *
 * You should have received a copy of the GNU General Public License
 * along with this program. If not, see http://www.gnu.org/licenses/.
 *
 */

<<<<<<< HEAD
// import {useCallback, useEffect, useRef, useState} from 'react';

// import {createRoot} from 'react-dom/client';

// import * as Icon from 'Components/Icon';

// import {buttonStyles, closeIcon, content, wrapper} from './AppNotification.styles';

// const DEFAULT_NOTIFICATION_TIMEOUT = 3000;
// const ANIMATION_DURATION = 300;
// const APP_NOTIFICATION_SELECTOR = '#app-notification';

// interface AppNotificationProps {
//   message: string;
//   onClose: () => void;
//   notificationTimeout?: number;
// }

// export const AppNotification = ({
//   message,
//   onClose,
//   notificationTimeout = DEFAULT_NOTIFICATION_TIMEOUT,
// }: AppNotificationProps) => {
//   const closeTimeoutRef = useRef<ReturnType<typeof setTimeout> | null>(null);

//   const [isAnimated, setIsAnimated] = useState(false);
//   const [isClosing, setIsClosing] = useState(false);

//   const handleCloseNotification = useCallback(() => {
//     closeTimeoutRef.current = setTimeout(() => {
//       setIsClosing(true);
//       setTimeout(() => {
//         onClose();
//       }, ANIMATION_DURATION);
//     }, notificationTimeout - ANIMATION_DURATION);
//   }, [notificationTimeout, onClose]);

//   useEffect(() => {
//     setIsAnimated(true);
//     handleCloseNotification();

//     return () => {
//       if (closeTimeoutRef.current) {
//         clearTimeout(closeTimeoutRef.current);
//       }
//     };
//   }, [handleCloseNotification]);

//   return (
//     <div css={{...wrapper, top: isAnimated && !isClosing ? '50px' : '0', opacity: !isAnimated || isClosing ? 0 : 1}}>
//       <div css={content}>{message}</div>

//       <button css={buttonStyles} onClick={onClose}>
//         <Icon.CloseIcon css={closeIcon} />
//       </button>
//     </div>
//   );
// };

export const showAppNotification = (message: string) => {
  const appNotificationContainer = document.querySelector(APP_NOTIFICATION_SELECTOR);

  if (!appNotificationContainer) {
    return;
  }

  const root = createRoot(appNotificationContainer);
  const closeNotification = () => root.unmount();

  root.render(<AppNotification message={message} onClose={closeNotification} />);
};

// export const createAppNotification = ({message, closeAfterMs}: {message: string; closeAfterMs?: number}) => {
//   const appNotificationContainer = document.querySelector(APP_NOTIFICATION_SELECTOR);
//   let isShown: boolean;

//   if (!appNotificationContainer) {
//     throw new Error('appNotificationContainer is not defined');
//   }

//   const root = createRoot(appNotificationContainer);
//   const closeNotification = () => root.unmount();

//   return {
//     show: () => {
//       if (isShown) {
//         return;
//       }
//       root.render(<AppNotification message={message} onClose={closeNotification} notificationTimeout={closeAfterMs} />);
//       isShown = true;
//     },
//     close: () => {
//       closeNotification();
//       isShown = false;
//     },
//   };
// };

import {useState, useCallback, useEffect} from 'react';

import {createRoot} from 'react-dom/client';

import * as Icon from 'Components/Icon';

const DEFAULT_NOTIFICATION_TIMEOUT = 3000;
const ANIMATION_DURATION = 300;
const APP_NOTIFICATION_SELECTOR = '#app-notification';

interface AppNotificationProps {
  message: string;
  onClose: () => void;
  notificationTimeout?: number | null;
  isClosing?: boolean;
}

const AppNotification = ({
  message,
  notificationTimeout = DEFAULT_NOTIFICATION_TIMEOUT,
  onClose,
  isClosing = false,
}: AppNotificationProps) => {
  const [visible, setVisible] = useState(false);

  useEffect(() => {
    setVisible(true);

    if (typeof notificationTimeout === 'number') {
      const timer = setTimeout(onClose, notificationTimeout - ANIMATION_DURATION);
      return () => clearTimeout(timer);
    }
  }, [notificationTimeout, onClose]);

  if (!visible) {
    return null;
  }

  return (
    <div
      className="notification"
      style={{
        top: !isClosing ? '50px' : '0',
        opacity: isClosing ? 0 : 1,
        transition: `all ${ANIMATION_DURATION}ms ease-in-out`,
      }}
    >
      <div className="notification__content">{message}</div>
      <button className="notification__button" onClick={onClose}>
        <Icon.CloseIcon className="notification__close-icon" />
      </button>
    </div>
  );
};

const NotificationContainer = () => {
  const [notification, setNotification] = useState({message: '', timeout: null as number | null});
  const [isClosing, setIsClosing] = useState(false);

  const handleClose = useCallback(() => {
    setIsClosing(true);
    setTimeout(() => {
      setNotification({message: '', timeout: null});
      setIsClosing(false);
    }, ANIMATION_DURATION);
  }, []);

  useEffect(() => {
    globalNotificationManager = (message, timeout) => {
      if (message) {
        setNotification({message, timeout});
        setIsClosing(false);
      } else {
        handleClose();
      }
    };
  }, [handleClose]);

  if (!notification.message) {
    return null;
  }

  return (
    <AppNotification
      message={notification.message}
      notificationTimeout={notification.timeout}
      onClose={handleClose}
      isClosing={isClosing}
    />
  );
};

let root: ReturnType<typeof createRoot> | null = null;
let globalNotificationManager: ((message: string, timeout?: number | null) => void) | null = null;
let previousContainer: Window;

export const createAppNotification = ({
  message,
  timeout,

  container = window,
}: {
  message: string;
  timeout?: number | null;
  container?: Window;
}) => {
  const notificationContainer = container.document.querySelector(APP_NOTIFICATION_SELECTOR);

  if (!notificationContainer) {
    console.warn(`Notification container with selector ${APP_NOTIFICATION_SELECTOR} not found.`);
    return;
  }

  if (!root || previousContainer.name !== container.name) {
    previousContainer = container;
    root = createRoot(notificationContainer);
    root.render(<NotificationContainer />);
  }

  return {
    show: () => {
      globalNotificationManager?.(message, timeout);
    },
    close: () => globalNotificationManager?.('', 0),
  };
=======
import {useEffect, useRef} from 'react';

import {createRoot, Root} from 'react-dom/client';
import {toast, Toaster} from 'sonner';

import {CloseIcon} from 'Components/Icon';

interface AppNotificationOptions {
  message?: string;
  /**
   * The window in which the notification should be displayed.
   * @default window
   */
  activeWindow?: Window;
  /**
   * Additional icon to be displayed in the notification.
   */
  icon?: React.ElementType<any>;
  /**
   * Whether the notification should have a close button.
   */
  withCloseButton?: boolean;
  /**
   * Whether the notification should be automatically closed after a certain time.
   * @default true
   */
  autoClose?: boolean;
}

const NOTIFICATION_TIMEOUT_MS = 3000;
const APP_NOTIFICATION_SELECTOR = '#app-notification';

// Small delay to ensure rendering is complete.
// In some cases (switching between windows) the notification is not displayed without this delay.
// It's caused by the rendering behavior of the toast library (injecting the <Toaster/> into the DOM node).
const ACTION_DELAY_MS = 1;

// Stores React roots for different windows (activeWindow).
// Each window (identified by its 'name' property or 'default' if not available) gets its own root.
// This prevents multiple calls to createRoot() for the same container, ensuring a single root per window.
// It's necessary to display notifications in different windows (e.g. main window and detached call window).
let roots: Record<string, Root> = {};

/**
 * Hook to display app notifications.
 *
 * Usage, based on the default options:
 * ```tsx
 * const notification = useAppNotification({message: 'Hello, World!'});
 * notification.show();
 * ```
 *
 * Usage, with the show method options (useful when the message is dynamic, based on some other action):
 *
 * ```tsx
 * const notification = useAppNotification();
 * notification.show({message: 'Hello, World!'});
 * ```
 *
 */
export const useAppNotification = (props?: AppNotificationOptions) => {
  const notificationId = useRef<string | number | null>(null);

  const activeWindow = props?.activeWindow || window;

  useEffect(() => {
    setTimeout(() => {
      clearRoots();
    }, ACTION_DELAY_MS);
  }, [activeWindow]);

  return {
    show: (options?: Pick<AppNotificationOptions, 'message'>) => {
      injectToaster(activeWindow);

      setTimeout(() => {
        const id = toast.custom(
          toastId => (
            <AppNotification
              message={options?.message || props?.message || ''}
              icon={props?.icon}
              withCloseButton={props?.withCloseButton}
              onClose={() => toast.dismiss(toastId)}
            />
          ),
          {
            duration: props?.autoClose === false ? Infinity : NOTIFICATION_TIMEOUT_MS,
            position: 'top-center',
            unstyled: true,
            dismissible: false,
            style: {
              top: 24,
            },
          },
        );
        notificationId.current = id;
      }, ACTION_DELAY_MS);
    },
    close: () => {
      if (!notificationId.current) {
        return;
      }

      toast.dismiss(notificationId.current);
    },
  };
};

export const injectToaster = (activeWindow: Window) => {
  const windowKey = activeWindow.name || 'default';

  if (roots[windowKey]) {
    return;
  }

  const container = activeWindow.document.querySelector(APP_NOTIFICATION_SELECTOR);

  if (!container) {
    throw new Error('Notification container not found!');
  }

  const root = createRoot(container);

  roots[windowKey] = root;

  root.render(<Toaster expand />);
};

// Clear all roots to prevent memory leaks.
// Necessary, when the activeWindow changes (e.g. switching from the main window to the detached call window).
// Without cleaning the roots (unmounting) the <Toaster /> from the DOM note, would be rendered in both windows.
const clearRoots = () => {
  // eslint-disable-next-line id-length
  Object.entries(roots).forEach(([_, rootEntry]) => {
    rootEntry.unmount();
  });
  roots = {};
};

interface AppNotificationProps extends Pick<AppNotificationOptions, 'message' | 'icon' | 'withCloseButton'> {
  onClose?: () => void;
}

const AppNotification = ({message, icon: Icon, withCloseButton, onClose}: AppNotificationProps) => {
  return (
    <div className="app-notification">
      {Icon && <Icon className="app-notification__icon" />}
      <div className="app-notification__content">{message}</div>
      {withCloseButton && (
        <button className="app-notification__button" onClick={onClose}>
          <CloseIcon className="app-notification__icon" />
        </button>
      )}
    </div>
  );
>>>>>>> cd61a9aa
};<|MERGE_RESOLUTION|>--- conflicted
+++ resolved
@@ -17,231 +17,6 @@
  *
  */
 
-<<<<<<< HEAD
-// import {useCallback, useEffect, useRef, useState} from 'react';
-
-// import {createRoot} from 'react-dom/client';
-
-// import * as Icon from 'Components/Icon';
-
-// import {buttonStyles, closeIcon, content, wrapper} from './AppNotification.styles';
-
-// const DEFAULT_NOTIFICATION_TIMEOUT = 3000;
-// const ANIMATION_DURATION = 300;
-// const APP_NOTIFICATION_SELECTOR = '#app-notification';
-
-// interface AppNotificationProps {
-//   message: string;
-//   onClose: () => void;
-//   notificationTimeout?: number;
-// }
-
-// export const AppNotification = ({
-//   message,
-//   onClose,
-//   notificationTimeout = DEFAULT_NOTIFICATION_TIMEOUT,
-// }: AppNotificationProps) => {
-//   const closeTimeoutRef = useRef<ReturnType<typeof setTimeout> | null>(null);
-
-//   const [isAnimated, setIsAnimated] = useState(false);
-//   const [isClosing, setIsClosing] = useState(false);
-
-//   const handleCloseNotification = useCallback(() => {
-//     closeTimeoutRef.current = setTimeout(() => {
-//       setIsClosing(true);
-//       setTimeout(() => {
-//         onClose();
-//       }, ANIMATION_DURATION);
-//     }, notificationTimeout - ANIMATION_DURATION);
-//   }, [notificationTimeout, onClose]);
-
-//   useEffect(() => {
-//     setIsAnimated(true);
-//     handleCloseNotification();
-
-//     return () => {
-//       if (closeTimeoutRef.current) {
-//         clearTimeout(closeTimeoutRef.current);
-//       }
-//     };
-//   }, [handleCloseNotification]);
-
-//   return (
-//     <div css={{...wrapper, top: isAnimated && !isClosing ? '50px' : '0', opacity: !isAnimated || isClosing ? 0 : 1}}>
-//       <div css={content}>{message}</div>
-
-//       <button css={buttonStyles} onClick={onClose}>
-//         <Icon.CloseIcon css={closeIcon} />
-//       </button>
-//     </div>
-//   );
-// };
-
-export const showAppNotification = (message: string) => {
-  const appNotificationContainer = document.querySelector(APP_NOTIFICATION_SELECTOR);
-
-  if (!appNotificationContainer) {
-    return;
-  }
-
-  const root = createRoot(appNotificationContainer);
-  const closeNotification = () => root.unmount();
-
-  root.render(<AppNotification message={message} onClose={closeNotification} />);
-};
-
-// export const createAppNotification = ({message, closeAfterMs}: {message: string; closeAfterMs?: number}) => {
-//   const appNotificationContainer = document.querySelector(APP_NOTIFICATION_SELECTOR);
-//   let isShown: boolean;
-
-//   if (!appNotificationContainer) {
-//     throw new Error('appNotificationContainer is not defined');
-//   }
-
-//   const root = createRoot(appNotificationContainer);
-//   const closeNotification = () => root.unmount();
-
-//   return {
-//     show: () => {
-//       if (isShown) {
-//         return;
-//       }
-//       root.render(<AppNotification message={message} onClose={closeNotification} notificationTimeout={closeAfterMs} />);
-//       isShown = true;
-//     },
-//     close: () => {
-//       closeNotification();
-//       isShown = false;
-//     },
-//   };
-// };
-
-import {useState, useCallback, useEffect} from 'react';
-
-import {createRoot} from 'react-dom/client';
-
-import * as Icon from 'Components/Icon';
-
-const DEFAULT_NOTIFICATION_TIMEOUT = 3000;
-const ANIMATION_DURATION = 300;
-const APP_NOTIFICATION_SELECTOR = '#app-notification';
-
-interface AppNotificationProps {
-  message: string;
-  onClose: () => void;
-  notificationTimeout?: number | null;
-  isClosing?: boolean;
-}
-
-const AppNotification = ({
-  message,
-  notificationTimeout = DEFAULT_NOTIFICATION_TIMEOUT,
-  onClose,
-  isClosing = false,
-}: AppNotificationProps) => {
-  const [visible, setVisible] = useState(false);
-
-  useEffect(() => {
-    setVisible(true);
-
-    if (typeof notificationTimeout === 'number') {
-      const timer = setTimeout(onClose, notificationTimeout - ANIMATION_DURATION);
-      return () => clearTimeout(timer);
-    }
-  }, [notificationTimeout, onClose]);
-
-  if (!visible) {
-    return null;
-  }
-
-  return (
-    <div
-      className="notification"
-      style={{
-        top: !isClosing ? '50px' : '0',
-        opacity: isClosing ? 0 : 1,
-        transition: `all ${ANIMATION_DURATION}ms ease-in-out`,
-      }}
-    >
-      <div className="notification__content">{message}</div>
-      <button className="notification__button" onClick={onClose}>
-        <Icon.CloseIcon className="notification__close-icon" />
-      </button>
-    </div>
-  );
-};
-
-const NotificationContainer = () => {
-  const [notification, setNotification] = useState({message: '', timeout: null as number | null});
-  const [isClosing, setIsClosing] = useState(false);
-
-  const handleClose = useCallback(() => {
-    setIsClosing(true);
-    setTimeout(() => {
-      setNotification({message: '', timeout: null});
-      setIsClosing(false);
-    }, ANIMATION_DURATION);
-  }, []);
-
-  useEffect(() => {
-    globalNotificationManager = (message, timeout) => {
-      if (message) {
-        setNotification({message, timeout});
-        setIsClosing(false);
-      } else {
-        handleClose();
-      }
-    };
-  }, [handleClose]);
-
-  if (!notification.message) {
-    return null;
-  }
-
-  return (
-    <AppNotification
-      message={notification.message}
-      notificationTimeout={notification.timeout}
-      onClose={handleClose}
-      isClosing={isClosing}
-    />
-  );
-};
-
-let root: ReturnType<typeof createRoot> | null = null;
-let globalNotificationManager: ((message: string, timeout?: number | null) => void) | null = null;
-let previousContainer: Window;
-
-export const createAppNotification = ({
-  message,
-  timeout,
-
-  container = window,
-}: {
-  message: string;
-  timeout?: number | null;
-  container?: Window;
-}) => {
-  const notificationContainer = container.document.querySelector(APP_NOTIFICATION_SELECTOR);
-
-  if (!notificationContainer) {
-    console.warn(`Notification container with selector ${APP_NOTIFICATION_SELECTOR} not found.`);
-    return;
-  }
-
-  if (!root || previousContainer.name !== container.name) {
-    previousContainer = container;
-    root = createRoot(notificationContainer);
-    root.render(<NotificationContainer />);
-  }
-
-  return {
-    show: () => {
-      globalNotificationManager?.(message, timeout);
-    },
-    close: () => globalNotificationManager?.('', 0),
-  };
-=======
 import {useEffect, useRef} from 'react';
 
 import {createRoot, Root} from 'react-dom/client';
@@ -397,5 +172,4 @@
       )}
     </div>
   );
->>>>>>> cd61a9aa
 };