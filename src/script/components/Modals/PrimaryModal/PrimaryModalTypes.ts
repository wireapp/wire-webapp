/*
 * Wire
 * Copyright (C) 2022 Wire Swiss GmbH
 *
 * This program is free software: you can redistribute it and/or modify
 * it under the terms of the GNU General Public License as published by
 * the Free Software Foundation, either version 3 of the License, or
 * (at your option) any later version.
 *
 * This program is distributed in the hope that it will be useful,
 * but WITHOUT ANY WARRANTY; without even the implied warranty of
 * MERCHANTABILITY or FITNESS FOR A PARTICULAR PURPOSE. See the
 * GNU General Public License for more details.
 *
 * You should have received a copy of the GNU General Public License
 * along with this program. If not, see http://www.gnu.org/licenses/.
 *
 */

import {ClientNotificationData} from '../../../notification/PreferenceNotificationRepository';

export interface Action {
  action?: Function;
  uieName?: string;
  text?: string;
}

export interface Text {
  htmlMessage?: string;
  input?: string;
  message?: React.ReactNode;
  option?: string;
  title?: string;
  closeBtnLabel?: string;
}

export interface ModalOptions {
  close?: () => void;
  closeOnConfirm?: boolean;
  /** Set to `true` to add a password copy to clipboard button */
  copyPassword?: boolean;
  /** Content needed for visualization on modal */
  data?: ClientNotificationData[] | boolean;
  hideSecondary?: boolean;
  /** Set to `true` to add a password generator button */
  passwordGenerator?: boolean;
  /** Set to `true` to disable autoclose behavior */
  preventClose?: boolean;
  /** Called when action in modal is triggered */
  primaryAction?: Action;
  /** Called when secondary action in modal is triggered */
  secondaryAction?: Action[] | Action;
  hideCloseBtn?: boolean;
  text?: Text;
  passwordOptional?: boolean;
}

export enum PrimaryModalType {
  ACCOUNT_NEW_DEVICES = 'modal-account-new-devices',
  ACCOUNT_READ_RECEIPTS_CHANGED = 'modal-account-read-receipts-changed',
  ACKNOWLEDGE = 'modal-template-acknowledge',
  CONFIRM = 'modal-template-confirm',
  INPUT = 'modal-template-input',
  MULTI_ACTIONS = 'modal-multi-actions',
  OPTION = 'modal-template-option',
  PASSWORD = 'modal-template-password',
<<<<<<< HEAD
  GUEST_LINK_PASSWORD = 'modal-template-guest-link-password',
  JOIN_GUEST_LINK_PASSWORD = 'modal-template-join-guest-link-password',
=======
  PASSWORD_ADVANCED_SECURITY = 'modal-template-password-advance',
>>>>>>> dc9fef4f
  SESSION_RESET = 'modal-session-reset',
  WITHOUT_TITLE = 'modal-without-title',
  LOADING = 'modal-loading',
}

export interface ModalContent {
  checkboxLabel: string;
  closeBtnTitle?: string;
  closeFn: () => void;
  closeOnConfirm?: boolean;
  copyPassword?: boolean;
  currentType: string;
  inputPlaceholder: string;
  messageHtml: string;
  messageText: React.ReactNode;
  modalUie: string;
  onBgClick: () => void;
  passwordGenerator?: boolean;
  primaryAction: Action | null;
  secondaryAction: Action[] | Action | null;
  titleText: string;
  hideCloseBtn?: boolean;
  passwordOptional?: boolean;
}

export type ModalItem = {id: string; options: ModalOptions; type: PrimaryModalType};

export type ModalQueue = ModalItem[];<|MERGE_RESOLUTION|>--- conflicted
+++ resolved
@@ -64,12 +64,9 @@
   MULTI_ACTIONS = 'modal-multi-actions',
   OPTION = 'modal-template-option',
   PASSWORD = 'modal-template-password',
-<<<<<<< HEAD
   GUEST_LINK_PASSWORD = 'modal-template-guest-link-password',
   JOIN_GUEST_LINK_PASSWORD = 'modal-template-join-guest-link-password',
-=======
   PASSWORD_ADVANCED_SECURITY = 'modal-template-password-advance',
->>>>>>> dc9fef4f
   SESSION_RESET = 'modal-session-reset',
   WITHOUT_TITLE = 'modal-without-title',
   LOADING = 'modal-loading',
