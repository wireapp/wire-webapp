--- conflicted
+++ resolved
@@ -205,11 +205,7 @@
         >
           {user && (
             <>
-<<<<<<< HEAD
-              <UserDetails participant={user} isSelfVerified={isSelfVerified} classifiedDomains={classifiedDomains} />
-=======
-              <UserDetails avatarStyles={{marginTop: 60}} participant={user} classifiedDomains={classifiedDomains} />
->>>>>>> 4a52f19d
+              <UserDetails participant={user} classifiedDomains={classifiedDomains} />
 
               <EnrichedFields user={user} showDomain={isFederated} />
 
