--- conflicted
+++ resolved
@@ -18,16 +18,11 @@
  */
 
 import React, {useEffect, useLayoutEffect, useRef} from 'react';
-<<<<<<< HEAD
 
-import Icon from 'Components/Icon';
-import {registerReactComponent} from 'Util/ComponentUtil';
-=======
-import type {User} from '../entity/User';
-import {MAX_HANDLE_LENGTH} from '../user/UserHandleGenerator';
->>>>>>> f218cef5
-import {isEnterKey, isRemovalAction} from 'Util/KeyboardUtil';
+import {isRemovalAction, isEnterKey} from 'Util/KeyboardUtil';
 import {t} from 'Util/LocalizerUtil';
+
+import Icon from './Icon';
 
 import type {User} from '../entity/User';
 import {MAX_HANDLE_LENGTH} from '../user/UserHandleGenerator';
