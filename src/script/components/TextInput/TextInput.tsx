--- conflicted
+++ resolved
@@ -17,12 +17,9 @@
  *
  */
 
-<<<<<<< HEAD
 import React, {ForwardRefRenderFunction, useEffect, useRef} from 'react';
 import {registerReactComponent} from 'Util/ComponentUtil';
-=======
-import React, {useEffect} from 'react';
->>>>>>> 83f7e746
+
 import Icon from 'Components/Icon';
 import {CheckIcon, COLOR} from '@wireapp/react-ui-kit';
 import {cancelButtonCSS, containerCSS, errorMessageCSS, getIconCSS, getInputCSS, getLabelCSS} from './TextInput.styles';
