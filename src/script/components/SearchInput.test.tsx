--- conflicted
+++ resolved
@@ -17,31 +17,13 @@
  *
  */
 
-<<<<<<< HEAD
-=======
-import SearchInput from 'Components/SearchInput';
->>>>>>> a9a0378b
+import {fireEvent, render} from '@testing-library/react';
 import ko from 'knockout';
 
-import {SearchInput, SearchInputProps} from 'Components/SearchInput';
+import {SearchInput} from 'Components/SearchInput';
 import {KEY} from 'Util/KeyboardUtil';
-<<<<<<< HEAD
-import {TestPage} from 'Util/test/TestPage';
 
 import {User} from '../entity/User';
-
-class SearchInputPage extends TestPage<SearchInputProps> {
-  constructor(props?: SearchInputProps) {
-    super(SearchInput, props);
-  }
-
-  getInput = () => this.get('[data-uie-name="enter-users"]');
-  getSelectedUsers = () => this.getAll('[data-uie-name="item-selected"]');
-  pressBackSpace = () => this.keyDown(this.getInput(), KEY.BACKSPACE);
-}
-=======
-import {render, fireEvent} from '@testing-library/react';
->>>>>>> a9a0378b
 
 describe('SearchInput', () => {
   it('lists all selected users', async () => {
