/*
 * Wire
 * Copyright (C) 2023 Wire Swiss GmbH
 *
 * This program is free software: you can redistribute it and/or modify
 * it under the terms of the GNU General Public License as published by
 * the Free Software Foundation, either version 3 of the License, or
 * (at your option) any later version.
 *
 * This program is distributed in the hope that it will be useful,
 * but WITHOUT ANY WARRANTY; without even the implied warranty of
 * MERCHANTABILITY or FITNESS FOR A PARTICULAR PURPOSE. See the
 * GNU General Public License for more details.
 *
 * You should have received a copy of the GNU General Public License
 * along with this program. If not, see http://www.gnu.org/licenses/.
 *
 */

import {ReactElement, useRef} from 'react';

import {CodeHighlightNode, CodeNode} from '@lexical/code';
import {LinkNode} from '@lexical/link';
import {ListItemNode, ListNode} from '@lexical/list';
import {$convertToMarkdownString} from '@lexical/markdown';
import {ClearEditorPlugin} from '@lexical/react/LexicalClearEditorPlugin';
import {InitialConfigType, LexicalComposer} from '@lexical/react/LexicalComposer';
import {ContentEditable} from '@lexical/react/LexicalContentEditable';
import {EditorRefPlugin} from '@lexical/react/LexicalEditorRefPlugin';
import {LexicalErrorBoundary} from '@lexical/react/LexicalErrorBoundary';
import {HorizontalRuleNode} from '@lexical/react/LexicalHorizontalRuleNode';
import {ListPlugin} from '@lexical/react/LexicalListPlugin';
import {MarkdownShortcutPlugin} from '@lexical/react/LexicalMarkdownShortcutPlugin';
import {OnChangePlugin} from '@lexical/react/LexicalOnChangePlugin';
import {RichTextPlugin} from '@lexical/react/LexicalRichTextPlugin';
import {HeadingNode, QuoteNode} from '@lexical/rich-text';
import cx from 'classnames';
import {LexicalEditor, EditorState, $nodesOfType} from 'lexical';

import {DraftState} from 'Components/InputBar/util/DraftStateUtil';
import {ContentMessage} from 'src/script/entity/message/ContentMessage';
import {User} from 'src/script/entity/User';
import {getLogger} from 'Util/Logger';

import {FormatToolbar} from './components/FormatToolbar/FormatToolbar';
import {EmojiNode} from './nodes/EmojiNode';
import {MentionNode} from './nodes/MentionNode';
import {AutoFocusPlugin} from './plugins/AutoFocusPlugin';
import {CodeHighlightPlugin} from './plugins/CodeHighlightPlugin/CodeHighlightPlugin';
import {DraftStatePlugin} from './plugins/DraftStatePlugin';
import {EditedMessagePlugin} from './plugins/EditedMessagePlugin/EditedMessagePlugin';
import {EmojiPickerPlugin} from './plugins/EmojiPickerPlugin';
import {GlobalEventsPlugin} from './plugins/GlobalEventsPlugin';
import {HistoryPlugin} from './plugins/HistoryPlugin';
import {findAndTransformEmoji, ReplaceEmojiPlugin} from './plugins/InlineEmojiReplacementPlugin';
import {ListItemTabIndentationPlugin} from './plugins/ListIndentationPlugin/ListIndentationPlugin';
import {ListMaxIndentLevelPlugin} from './plugins/ListMaxIndentLevelPlugin/ListMaxIndentLevelPlugin';
import {MentionsPlugin} from './plugins/MentionsPlugin';
import {ReplaceCarriageReturnPlugin} from './plugins/ReplaceCarriageReturnPlugin/ReplaceCarriageReturnPlugin';
import {SendPlugin} from './plugins/SendPlugin';
import {markdownTransformers} from './utils/markdownTransformers';

import {MentionEntity} from '../../message/MentionEntity';

const theme = {
  ltr: 'ltr',
  rtl: 'rtl',
  placeholder: 'editor-placeholder',
  paragraph: 'editor-paragraph',
  mentions: {
    '@': `at-mentions`, // use the trigger name as the key
    '@Focused': 'focused-mentions', // add the "Focused" suffix to style the focused mention
  },
  text: {
    bold: 'editor-bold',
    italic: 'editor-italic',
    underline: 'editor-underline',
    strikethrough: 'editor-strikethrough',
    code: 'editor-inline-code',
  },
  list: {
    ul: 'editor-list editor-list-unordered',
    ol: 'editor-list editor-list-ordered',
    listitem: 'editor-list__item',
    nested: {
      listitem: 'editor-list__item--nested',
    },
    olDepth: ['editor-list-ordered--1', 'editor-list-ordered--2', 'editor-list-ordered--3'],
  },
  heading: {
    h1: 'editor-heading editor-heading--1',
    h2: 'editor-heading editor-heading--2',
    h3: 'editor-heading editor-heading--3',
  },
  code: 'editor-code',
  codeHighlight: {
    atrule: 'editor-tokenAtrule',
    attr: 'editor-tokenAttr',
    boolean: 'editor-tokenBoolean',
    builtin: 'editor-tokenBuiltin',
    cdata: 'editor-tokenCdata',
    char: 'editor-tokenChar',
    class: 'editor-tokenClass',
    'class-name': 'editor-tokenClassName',
    comment: 'editor-tokenComment',
    constant: 'editor-tokenConstant',
    deleted: 'editor-tokenDeleted',
    doctype: 'editor-tokenDoctype',
    entity: 'editor-tokenEntity',
    function: 'editor-tokenFunction',
    important: 'editor-tokenImportant',
    inserted: 'editor-tokenInserted',
    keyword: 'editor-tokenKeyword',
    namespace: 'editor-tokenNamespace',
    number: 'editor-tokenNumber',
    operator: 'editor-tokenOperator',
    prolog: 'editor-tokenProlog',
    property: 'editor-tokenProperty',
    punctuation: 'editor-tokenPunctuation',
    regex: 'editor-tokenRegex',
    selector: 'editor-tokenSelector',
    string: 'editor-tokenString',
    symbol: 'editor-tokenSymbol',
    tag: 'editor-tokenTag',
    url: 'editor-tokenUrl',
    variable: 'editor-tokenVariable',
  },
};

export type RichTextContent = {
  text: string;
  mentions?: MentionEntity[];
};

const logger = getLogger('LexicalInput');

interface RichTextEditorProps {
  placeholder: string;
  replaceEmojis?: boolean;
  editedMessage?: ContentMessage;
  children: ReactElement;
  hasLocalEphemeralTimer: boolean;
  showFormatToolbar: boolean;
  showMarkdownPreview: boolean;
  getMentionCandidates: (search?: string | null) => User[];
  saveDraftState: (editor: string) => void;
  loadDraftState: () => Promise<DraftState>;
  onUpdate: (content: RichTextContent) => void;
  onArrowUp: () => void;
  onEscape: () => void;
  onShiftTab: () => void;
  onSend: () => void;
  onBlur: () => void;
  onSetup?: (editor: LexicalEditor) => void;
}

const createMentionEntity = (user: Pick<User, 'id' | 'name' | 'domain'>, mentionPosition: number): MentionEntity => {
  const userName = user.name();
  const mentionLength = userName.length + 1;

  return new MentionEntity(mentionPosition, mentionLength, user.id, user.domain);
};

const parseMentions = (editor: LexicalEditor, textValue: string, mentions: User[]) => {
  const editorMentions = editor.getEditorState().read(() =>
    $nodesOfType(MentionNode)
      // The nodes given by lexical are not sorted by their position in the text. Instead they are sorted according to the moment they were inserted into the global text.
      // We need to manually sort the nodes by their position before parsing the mentions in the entire text
      .sort((m1, m2) => (m1.isBefore(m2) ? -1 : 1))
      .map(node => node.getValue()),
  );
  let position = -1;

  return editorMentions.flatMap(mention => {
    const mentionPosition = textValue.indexOf(`@${mention}`, position + 1);
    const mentionOption = mentions.find(user => user.name() === mention);

    position = mentionPosition;
    return mentionOption ? [createMentionEntity(mentionOption, mentionPosition)] : [];
  });
};

const editorConfig: InitialConfigType = {
  namespace: 'WireLexicalEditor',
  theme,
  onError(error: unknown) {
    logger.error(error);
  },
  nodes: [
    MentionNode,
    EmojiNode,
    ListItemNode,
    ListNode,
    HeadingNode,
    HorizontalRuleNode,
    QuoteNode,
    CodeNode,
    CodeHighlightNode,
    LinkNode,
  ],
};

export const RichTextEditor = ({
  placeholder,
  children,
  hasLocalEphemeralTimer,
  replaceEmojis,
  editedMessage,
  showFormatToolbar,
  showMarkdownPreview,
  onUpdate,
  saveDraftState,
  loadDraftState,
  onEscape,
  onArrowUp,
  getMentionCandidates,
  onShiftTab,
  onBlur,
  onSend,
  onSetup = () => {},
}: RichTextEditorProps) => {
  const editorRef = useRef<LexicalEditor | null>(null);
  const emojiPickerOpen = useRef<boolean>(true);
  const mentionsOpen = useRef<boolean>(true);

  const handleChange = (editorState: EditorState) => {
    saveDraftState(JSON.stringify(editorState.toJSON()));

    editorState.read(() => {
      if (!editorRef.current) {
        return;
      }

      const markdown = $convertToMarkdownString(markdownTransformers);

      onUpdate({
        text: replaceEmojis ? findAndTransformEmoji(markdown) : markdown,
        mentions: parseMentions(editorRef.current!, markdown, getMentionCandidates()),
      });
    });
  };

  return (
    <LexicalComposer initialConfig={editorConfig}>
      <div className="controls-center input-bar-field">
        <div className="input-bar--wrapper">
          <AutoFocusPlugin />
          <GlobalEventsPlugin onShiftTab={onShiftTab} onEscape={onEscape} onArrowUp={onArrowUp} onBlur={onBlur} />
          <EditorRefPlugin
            editorRef={editor => {
              editorRef.current = editor;
              onSetup(editor!);
            }}
          />
          <DraftStatePlugin loadDraftState={loadDraftState} />
          <EditedMessagePlugin message={editedMessage} showMarkdownPreview={showMarkdownPreview} />
          <EmojiPickerPlugin openStateRef={emojiPickerOpen} />
          <HistoryPlugin />
          <ListPlugin />
          {replaceEmojis && <ReplaceEmojiPlugin />}

          <ReplaceCarriageReturnPlugin />
<<<<<<< HEAD

          {showMarkdownPreview && (
            <>
              <ListItemTabIndentationPlugin />
              <ListMaxIndentLevelPlugin maxDepth={3} />
              <MarkdownShortcutPlugin transformers={markdownTransformers} />
            </>
          )}

=======
          <MarkdownShortcutPlugin transformers={markdownTransformers} />
          <CodeHighlightPlugin />
>>>>>>> 0ff79f17
          <RichTextPlugin
            contentEditable={<ContentEditable className="conversation-input-bar-text" data-uie-name="input-message" />}
            placeholder={<Placeholder text={placeholder} hasLocalEphemeralTimer={hasLocalEphemeralTimer} />}
            ErrorBoundary={LexicalErrorBoundary}
          />

          <ClearEditorPlugin />
          <MentionsPlugin
            onSearch={search => (typeof search === 'string' ? getMentionCandidates(search) : [])}
            openStateRef={mentionsOpen}
          />

          <OnChangePlugin onChange={handleChange} ignoreSelectionChange />
          <SendPlugin
            onSend={() => {
              if (!mentionsOpen.current && !emojiPickerOpen.current) {
                onSend();
              }
            }}
          />
        </div>
      </div>
      {showFormatToolbar && (
        <div className="input-bar-toolbar">
          <FormatToolbar />
        </div>
      )}
      {children}
    </LexicalComposer>
  );
};

function Placeholder({text, hasLocalEphemeralTimer}: {text: string; hasLocalEphemeralTimer: boolean}) {
  return (
    <div
      className={cx('editor-placeholder', {'conversation-input-bar-text--accent': hasLocalEphemeralTimer})}
      data-uie-name="input-placeholder"
    >
      {text}
    </div>
  );
}<|MERGE_RESOLUTION|>--- conflicted
+++ resolved
@@ -17,113 +17,123 @@
  *
  */
 
-import {ReactElement, useRef} from 'react';
-
-import {CodeHighlightNode, CodeNode} from '@lexical/code';
-import {LinkNode} from '@lexical/link';
-import {ListItemNode, ListNode} from '@lexical/list';
-import {$convertToMarkdownString} from '@lexical/markdown';
-import {ClearEditorPlugin} from '@lexical/react/LexicalClearEditorPlugin';
-import {InitialConfigType, LexicalComposer} from '@lexical/react/LexicalComposer';
-import {ContentEditable} from '@lexical/react/LexicalContentEditable';
-import {EditorRefPlugin} from '@lexical/react/LexicalEditorRefPlugin';
-import {LexicalErrorBoundary} from '@lexical/react/LexicalErrorBoundary';
-import {HorizontalRuleNode} from '@lexical/react/LexicalHorizontalRuleNode';
-import {ListPlugin} from '@lexical/react/LexicalListPlugin';
-import {MarkdownShortcutPlugin} from '@lexical/react/LexicalMarkdownShortcutPlugin';
-import {OnChangePlugin} from '@lexical/react/LexicalOnChangePlugin';
-import {RichTextPlugin} from '@lexical/react/LexicalRichTextPlugin';
-import {HeadingNode, QuoteNode} from '@lexical/rich-text';
-import cx from 'classnames';
-import {LexicalEditor, EditorState, $nodesOfType} from 'lexical';
-
-import {DraftState} from 'Components/InputBar/util/DraftStateUtil';
-import {ContentMessage} from 'src/script/entity/message/ContentMessage';
-import {User} from 'src/script/entity/User';
-import {getLogger} from 'Util/Logger';
-
-import {FormatToolbar} from './components/FormatToolbar/FormatToolbar';
-import {EmojiNode} from './nodes/EmojiNode';
-import {MentionNode} from './nodes/MentionNode';
-import {AutoFocusPlugin} from './plugins/AutoFocusPlugin';
-import {CodeHighlightPlugin} from './plugins/CodeHighlightPlugin/CodeHighlightPlugin';
-import {DraftStatePlugin} from './plugins/DraftStatePlugin';
-import {EditedMessagePlugin} from './plugins/EditedMessagePlugin/EditedMessagePlugin';
-import {EmojiPickerPlugin} from './plugins/EmojiPickerPlugin';
-import {GlobalEventsPlugin} from './plugins/GlobalEventsPlugin';
-import {HistoryPlugin} from './plugins/HistoryPlugin';
-import {findAndTransformEmoji, ReplaceEmojiPlugin} from './plugins/InlineEmojiReplacementPlugin';
-import {ListItemTabIndentationPlugin} from './plugins/ListIndentationPlugin/ListIndentationPlugin';
-import {ListMaxIndentLevelPlugin} from './plugins/ListMaxIndentLevelPlugin/ListMaxIndentLevelPlugin';
-import {MentionsPlugin} from './plugins/MentionsPlugin';
-import {ReplaceCarriageReturnPlugin} from './plugins/ReplaceCarriageReturnPlugin/ReplaceCarriageReturnPlugin';
-import {SendPlugin} from './plugins/SendPlugin';
-import {markdownTransformers} from './utils/markdownTransformers';
-
-import {MentionEntity} from '../../message/MentionEntity';
+import { ReactElement, useRef } from "react";
+
+import { CodeHighlightNode, CodeNode } from "@lexical/code";
+import { LinkNode } from "@lexical/link";
+import { ListItemNode, ListNode } from "@lexical/list";
+import { $convertToMarkdownString } from "@lexical/markdown";
+import { ClearEditorPlugin } from "@lexical/react/LexicalClearEditorPlugin";
+import {
+  InitialConfigType,
+  LexicalComposer,
+} from "@lexical/react/LexicalComposer";
+import { ContentEditable } from "@lexical/react/LexicalContentEditable";
+import { EditorRefPlugin } from "@lexical/react/LexicalEditorRefPlugin";
+import { LexicalErrorBoundary } from "@lexical/react/LexicalErrorBoundary";
+import { HorizontalRuleNode } from "@lexical/react/LexicalHorizontalRuleNode";
+import { ListPlugin } from "@lexical/react/LexicalListPlugin";
+import { MarkdownShortcutPlugin } from "@lexical/react/LexicalMarkdownShortcutPlugin";
+import { OnChangePlugin } from "@lexical/react/LexicalOnChangePlugin";
+import { RichTextPlugin } from "@lexical/react/LexicalRichTextPlugin";
+import { HeadingNode, QuoteNode } from "@lexical/rich-text";
+import cx from "classnames";
+import { LexicalEditor, EditorState, $nodesOfType } from "lexical";
+
+import { DraftState } from "Components/InputBar/util/DraftStateUtil";
+import { ContentMessage } from "src/script/entity/message/ContentMessage";
+import { User } from "src/script/entity/User";
+import { getLogger } from "Util/Logger";
+
+import { FormatToolbar } from "./components/FormatToolbar/FormatToolbar";
+import { EmojiNode } from "./nodes/EmojiNode";
+import { MentionNode } from "./nodes/MentionNode";
+import { AutoFocusPlugin } from "./plugins/AutoFocusPlugin";
+import { CodeHighlightPlugin } from "./plugins/CodeHighlightPlugin/CodeHighlightPlugin";
+import { DraftStatePlugin } from "./plugins/DraftStatePlugin";
+import { EditedMessagePlugin } from "./plugins/EditedMessagePlugin/EditedMessagePlugin";
+import { EmojiPickerPlugin } from "./plugins/EmojiPickerPlugin";
+import { GlobalEventsPlugin } from "./plugins/GlobalEventsPlugin";
+import { HistoryPlugin } from "./plugins/HistoryPlugin";
+import {
+  findAndTransformEmoji,
+  ReplaceEmojiPlugin,
+} from "./plugins/InlineEmojiReplacementPlugin";
+import { ListItemTabIndentationPlugin } from "./plugins/ListIndentationPlugin/ListIndentationPlugin";
+import { ListMaxIndentLevelPlugin } from "./plugins/ListMaxIndentLevelPlugin/ListMaxIndentLevelPlugin";
+import { MentionsPlugin } from "./plugins/MentionsPlugin";
+import { ReplaceCarriageReturnPlugin } from "./plugins/ReplaceCarriageReturnPlugin/ReplaceCarriageReturnPlugin";
+import { SendPlugin } from "./plugins/SendPlugin";
+import { markdownTransformers } from "./utils/markdownTransformers";
+
+import { MentionEntity } from "../../message/MentionEntity";
 
 const theme = {
-  ltr: 'ltr',
-  rtl: 'rtl',
-  placeholder: 'editor-placeholder',
-  paragraph: 'editor-paragraph',
+  ltr: "ltr",
+  rtl: "rtl",
+  placeholder: "editor-placeholder",
+  paragraph: "editor-paragraph",
   mentions: {
-    '@': `at-mentions`, // use the trigger name as the key
-    '@Focused': 'focused-mentions', // add the "Focused" suffix to style the focused mention
+    "@": `at-mentions`, // use the trigger name as the key
+    "@Focused": "focused-mentions", // add the "Focused" suffix to style the focused mention
   },
   text: {
-    bold: 'editor-bold',
-    italic: 'editor-italic',
-    underline: 'editor-underline',
-    strikethrough: 'editor-strikethrough',
-    code: 'editor-inline-code',
+    bold: "editor-bold",
+    italic: "editor-italic",
+    underline: "editor-underline",
+    strikethrough: "editor-strikethrough",
+    code: "editor-inline-code",
   },
   list: {
-    ul: 'editor-list editor-list-unordered',
-    ol: 'editor-list editor-list-ordered',
-    listitem: 'editor-list__item',
+    ul: "editor-list editor-list-unordered",
+    ol: "editor-list editor-list-ordered",
+    listitem: "editor-list__item",
     nested: {
-      listitem: 'editor-list__item--nested',
+      listitem: "editor-list__item--nested",
     },
-    olDepth: ['editor-list-ordered--1', 'editor-list-ordered--2', 'editor-list-ordered--3'],
+    olDepth: [
+      "editor-list-ordered--1",
+      "editor-list-ordered--2",
+      "editor-list-ordered--3",
+    ],
   },
   heading: {
-    h1: 'editor-heading editor-heading--1',
-    h2: 'editor-heading editor-heading--2',
-    h3: 'editor-heading editor-heading--3',
-  },
-  code: 'editor-code',
+    h1: "editor-heading editor-heading--1",
+    h2: "editor-heading editor-heading--2",
+    h3: "editor-heading editor-heading--3",
+  },
+  code: "editor-code",
   codeHighlight: {
-    atrule: 'editor-tokenAtrule',
-    attr: 'editor-tokenAttr',
-    boolean: 'editor-tokenBoolean',
-    builtin: 'editor-tokenBuiltin',
-    cdata: 'editor-tokenCdata',
-    char: 'editor-tokenChar',
-    class: 'editor-tokenClass',
-    'class-name': 'editor-tokenClassName',
-    comment: 'editor-tokenComment',
-    constant: 'editor-tokenConstant',
-    deleted: 'editor-tokenDeleted',
-    doctype: 'editor-tokenDoctype',
-    entity: 'editor-tokenEntity',
-    function: 'editor-tokenFunction',
-    important: 'editor-tokenImportant',
-    inserted: 'editor-tokenInserted',
-    keyword: 'editor-tokenKeyword',
-    namespace: 'editor-tokenNamespace',
-    number: 'editor-tokenNumber',
-    operator: 'editor-tokenOperator',
-    prolog: 'editor-tokenProlog',
-    property: 'editor-tokenProperty',
-    punctuation: 'editor-tokenPunctuation',
-    regex: 'editor-tokenRegex',
-    selector: 'editor-tokenSelector',
-    string: 'editor-tokenString',
-    symbol: 'editor-tokenSymbol',
-    tag: 'editor-tokenTag',
-    url: 'editor-tokenUrl',
-    variable: 'editor-tokenVariable',
+    atrule: "editor-tokenAtrule",
+    attr: "editor-tokenAttr",
+    boolean: "editor-tokenBoolean",
+    builtin: "editor-tokenBuiltin",
+    cdata: "editor-tokenCdata",
+    char: "editor-tokenChar",
+    class: "editor-tokenClass",
+    "class-name": "editor-tokenClassName",
+    comment: "editor-tokenComment",
+    constant: "editor-tokenConstant",
+    deleted: "editor-tokenDeleted",
+    doctype: "editor-tokenDoctype",
+    entity: "editor-tokenEntity",
+    function: "editor-tokenFunction",
+    important: "editor-tokenImportant",
+    inserted: "editor-tokenInserted",
+    keyword: "editor-tokenKeyword",
+    namespace: "editor-tokenNamespace",
+    number: "editor-tokenNumber",
+    operator: "editor-tokenOperator",
+    prolog: "editor-tokenProlog",
+    property: "editor-tokenProperty",
+    punctuation: "editor-tokenPunctuation",
+    regex: "editor-tokenRegex",
+    selector: "editor-tokenSelector",
+    string: "editor-tokenString",
+    symbol: "editor-tokenSymbol",
+    tag: "editor-tokenTag",
+    url: "editor-tokenUrl",
+    variable: "editor-tokenVariable",
   },
 };
 
@@ -132,7 +142,7 @@
   mentions?: MentionEntity[];
 };
 
-const logger = getLogger('LexicalInput');
+const logger = getLogger("LexicalInput");
 
 interface RichTextEditorProps {
   placeholder: string;
@@ -154,34 +164,48 @@
   onSetup?: (editor: LexicalEditor) => void;
 }
 
-const createMentionEntity = (user: Pick<User, 'id' | 'name' | 'domain'>, mentionPosition: number): MentionEntity => {
+const createMentionEntity = (
+  user: Pick<User, "id" | "name" | "domain">,
+  mentionPosition: number
+): MentionEntity => {
   const userName = user.name();
   const mentionLength = userName.length + 1;
 
-  return new MentionEntity(mentionPosition, mentionLength, user.id, user.domain);
-};
-
-const parseMentions = (editor: LexicalEditor, textValue: string, mentions: User[]) => {
+  return new MentionEntity(
+    mentionPosition,
+    mentionLength,
+    user.id,
+    user.domain
+  );
+};
+
+const parseMentions = (
+  editor: LexicalEditor,
+  textValue: string,
+  mentions: User[]
+) => {
   const editorMentions = editor.getEditorState().read(() =>
     $nodesOfType(MentionNode)
       // The nodes given by lexical are not sorted by their position in the text. Instead they are sorted according to the moment they were inserted into the global text.
       // We need to manually sort the nodes by their position before parsing the mentions in the entire text
       .sort((m1, m2) => (m1.isBefore(m2) ? -1 : 1))
-      .map(node => node.getValue()),
+      .map((node) => node.getValue())
   );
   let position = -1;
 
-  return editorMentions.flatMap(mention => {
+  return editorMentions.flatMap((mention) => {
     const mentionPosition = textValue.indexOf(`@${mention}`, position + 1);
-    const mentionOption = mentions.find(user => user.name() === mention);
+    const mentionOption = mentions.find((user) => user.name() === mention);
 
     position = mentionPosition;
-    return mentionOption ? [createMentionEntity(mentionOption, mentionPosition)] : [];
+    return mentionOption
+      ? [createMentionEntity(mentionOption, mentionPosition)]
+      : [];
   });
 };
 
 const editorConfig: InitialConfigType = {
-  namespace: 'WireLexicalEditor',
+  namespace: "WireLexicalEditor",
   theme,
   onError(error: unknown) {
     logger.error(error);
@@ -235,7 +259,11 @@
 
       onUpdate({
         text: replaceEmojis ? findAndTransformEmoji(markdown) : markdown,
-        mentions: parseMentions(editorRef.current!, markdown, getMentionCandidates()),
+        mentions: parseMentions(
+          editorRef.current!,
+          markdown,
+          getMentionCandidates()
+        ),
       });
     });
   };
@@ -245,44 +273,60 @@
       <div className="controls-center input-bar-field">
         <div className="input-bar--wrapper">
           <AutoFocusPlugin />
-          <GlobalEventsPlugin onShiftTab={onShiftTab} onEscape={onEscape} onArrowUp={onArrowUp} onBlur={onBlur} />
+          <GlobalEventsPlugin
+            onShiftTab={onShiftTab}
+            onEscape={onEscape}
+            onArrowUp={onArrowUp}
+            onBlur={onBlur}
+          />
           <EditorRefPlugin
-            editorRef={editor => {
+            editorRef={(editor) => {
               editorRef.current = editor;
               onSetup(editor!);
             }}
           />
           <DraftStatePlugin loadDraftState={loadDraftState} />
-          <EditedMessagePlugin message={editedMessage} showMarkdownPreview={showMarkdownPreview} />
+          <EditedMessagePlugin
+            message={editedMessage}
+            showMarkdownPreview={showMarkdownPreview}
+          />
           <EmojiPickerPlugin openStateRef={emojiPickerOpen} />
           <HistoryPlugin />
           <ListPlugin />
           {replaceEmojis && <ReplaceEmojiPlugin />}
 
           <ReplaceCarriageReturnPlugin />
-<<<<<<< HEAD
 
           {showMarkdownPreview && (
             <>
               <ListItemTabIndentationPlugin />
               <ListMaxIndentLevelPlugin maxDepth={3} />
               <MarkdownShortcutPlugin transformers={markdownTransformers} />
+              <CodeHighlightPlugin />
             </>
           )}
 
-=======
-          <MarkdownShortcutPlugin transformers={markdownTransformers} />
-          <CodeHighlightPlugin />
->>>>>>> 0ff79f17
           <RichTextPlugin
-            contentEditable={<ContentEditable className="conversation-input-bar-text" data-uie-name="input-message" />}
-            placeholder={<Placeholder text={placeholder} hasLocalEphemeralTimer={hasLocalEphemeralTimer} />}
+            contentEditable={
+              <ContentEditable
+                className="conversation-input-bar-text"
+                data-uie-name="input-message"
+              />
+            }
+            placeholder={
+              <Placeholder
+                text={placeholder}
+                hasLocalEphemeralTimer={hasLocalEphemeralTimer}
+              />
+            }
             ErrorBoundary={LexicalErrorBoundary}
           />
 
           <ClearEditorPlugin />
           <MentionsPlugin
-            onSearch={search => (typeof search === 'string' ? getMentionCandidates(search) : [])}
+            onSearch={(search) =>
+              typeof search === "string" ? getMentionCandidates(search) : []
+            }
             openStateRef={mentionsOpen}
           />
 
@@ -306,10 +350,18 @@
   );
 };
 
-function Placeholder({text, hasLocalEphemeralTimer}: {text: string; hasLocalEphemeralTimer: boolean}) {
+function Placeholder({
+  text,
+  hasLocalEphemeralTimer,
+}: {
+  text: string;
+  hasLocalEphemeralTimer: boolean;
+}) {
   return (
     <div
-      className={cx('editor-placeholder', {'conversation-input-bar-text--accent': hasLocalEphemeralTimer})}
+      className={cx("editor-placeholder", {
+        "conversation-input-bar-text--accent": hasLocalEphemeralTimer,
+      })}
       data-uie-name="input-placeholder"
     >
       {text}
