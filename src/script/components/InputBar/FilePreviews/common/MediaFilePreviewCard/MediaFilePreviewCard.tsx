--- conflicted
+++ resolved
@@ -17,7 +17,7 @@
  *
  */
 
-import {ReactNode, useState} from 'react';
+import {ReactNode} from 'react';
 
 import {AlertIcon} from '@wireapp/react-ui-kit';
 
@@ -53,15 +53,8 @@
   children,
   uploadProgress,
 }: MediaFilePreviewCardProps) => {
-  const [isHovered, setIsHovered] = useState(false);
-
   return (
-    <article
-      css={wrapperStyles}
-      aria-label={label}
-      onMouseEnter={() => setIsHovered(true)}
-      onMouseLeave={() => setIsHovered(false)}
-    >
+    <article css={wrapperStyles} aria-label={label}>
       {children}
       {isError && (
         <>
@@ -74,13 +67,8 @@
           </div>
         </>
       )}
-<<<<<<< HEAD
-      {isLoading && <FilePreviewLoading />}
-      {(!isError && !isLoading) || (isLoading && isHovered) ? <FilePreviewDeleteButton onDelete={onDelete} /> : null}
-=======
       {!isError && <FilePreviewDeleteButton onDelete={onDelete} />}
       <FileCard.Loading progress={uploadProgress} />
->>>>>>> 7b6ef72d
     </article>
   );
 };