/*
 * Wire
 * Copyright (C) 2025 Wire Swiss GmbH
 *
 * This program is free software: you can redistribute it and/or modify
 * it under the terms of the GNU General Public License as published by
 * the Free Software Foundation, either version 3 of the License, or
 * (at your option) any later version.
 *
 * This program is distributed in the hope that it will be useful,
 * but WITHOUT ANY WARRANTY; without even the implied warranty of
 * MERCHANTABILITY or FITNESS FOR A PARTICULAR PURPOSE. See the
 * GNU General Public License for more details.
 *
 * You should have received a copy of the GNU General Public License
 * along with this program. If not, see http://www.gnu.org/licenses/.
 *
 */

import {useState} from 'react';

import {FileCard} from 'Components/FileCard/FileCard';

import {wrapperStyles} from './FilePreviewCard.styles';

import {FilePreviewDeleteButton} from '../common/FilePreviewDeleteButton/FilePreviewDeleteButton';
import {FilePreviewErrorMoreButton} from '../common/FilePreviewErrorMoreButton/FilePreviewErrorMoreButton';

interface FilePreviewCardProps {
  extension: string;
  name: string;
  size: string;
  isError: boolean;
  isLoading: boolean;
  onDelete: () => void;
  onRetry: () => void;
  uploadProgress: number;
}

export const FilePreviewCard = ({
  extension,
  name,
  size,
  isError,
  isLoading,
  onDelete,
  onRetry,
  uploadProgress,
}: FilePreviewCardProps) => {
  const [isHovered, setIsHovered] = useState(false);

  return (
    <div css={wrapperStyles} onMouseEnter={() => setIsHovered(true)} onMouseLeave={() => setIsHovered(false)}>
      <FileCard.Root extension={extension} name={name} size={size}>
        <FileCard.Header>
          <FileCard.Icon type={isError ? 'error' : 'file'} />
          <FileCard.Type />
        </FileCard.Header>
        <FileCard.Name />
        {isError && (
          <>
            <FileCard.Error />
            <FilePreviewErrorMoreButton onDelete={onDelete} onRetry={onRetry} />
          </>
        )}
<<<<<<< HEAD
        {isLoading && <FilePreviewLoading />}
        {(!isError && !isLoading) || (isLoading && isHovered) ? <FilePreviewDeleteButton onDelete={onDelete} /> : null}
=======
        {!isError && <FilePreviewDeleteButton onDelete={onDelete} />}
        <FileCard.Loading progress={uploadProgress} />
>>>>>>> 7b6ef72d
      </FileCard.Root>
    </div>
  );
};<|MERGE_RESOLUTION|>--- conflicted
+++ resolved
@@ -16,8 +16,6 @@
  * along with this program. If not, see http://www.gnu.org/licenses/.
  *
  */
-
-import {useState} from 'react';
 
 import {FileCard} from 'Components/FileCard/FileCard';
 
@@ -47,10 +45,8 @@
   onRetry,
   uploadProgress,
 }: FilePreviewCardProps) => {
-  const [isHovered, setIsHovered] = useState(false);
-
   return (
-    <div css={wrapperStyles} onMouseEnter={() => setIsHovered(true)} onMouseLeave={() => setIsHovered(false)}>
+    <div css={wrapperStyles}>
       <FileCard.Root extension={extension} name={name} size={size}>
         <FileCard.Header>
           <FileCard.Icon type={isError ? 'error' : 'file'} />
@@ -63,13 +59,8 @@
             <FilePreviewErrorMoreButton onDelete={onDelete} onRetry={onRetry} />
           </>
         )}
-<<<<<<< HEAD
-        {isLoading && <FilePreviewLoading />}
-        {(!isError && !isLoading) || (isLoading && isHovered) ? <FilePreviewDeleteButton onDelete={onDelete} /> : null}
-=======
         {!isError && <FilePreviewDeleteButton onDelete={onDelete} />}
         <FileCard.Loading progress={uploadProgress} />
->>>>>>> 7b6ef72d
       </FileCard.Root>
     </div>
   );
