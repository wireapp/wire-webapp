/*
 * Wire
 * Copyright (C) 2022 Wire Swiss GmbH
 *
 * This program is free software: you can redistribute it and/or modify
 * it under the terms of the GNU General Public License as published by
 * the Free Software Foundation, either version 3 of the License, or
 * (at your option) any later version.
 *
 * This program is distributed in the hope that it will be useful,
 * but WITHOUT ANY WARRANTY; without even the implied warranty of
 * MERCHANTABILITY or FITNESS FOR A PARTICULAR PURPOSE. See the
 * GNU General Public License for more details.
 *
 * You should have received a copy of the GNU General Public License
 * along with this program. If not, see http://www.gnu.org/licenses/.
 *
 */

import {act, fireEvent, render, waitFor} from '@testing-library/react';

import {InputBar} from 'Components/InputBar/index';
import {withTheme} from 'src/script/auth/util/test/TestUtil';
import {Config} from 'src/script/Config';
import {PropertiesService} from 'src/script/properties/PropertiesService';
import {SelfService} from 'src/script/self/SelfService';
import {createMentionEntity, getMentionCandidate} from 'Util/MentionUtil';
import {createRandomUuid} from 'Util/util';

import {TestFactory} from '../../../../test/helper/TestFactory';
import {AssetRepository} from '../../assets/AssetRepository';
import {AssetService} from '../../assets/AssetService';
import {ConversationRepository} from '../../conversation/ConversationRepository';
import {MessageRepository} from '../../conversation/MessageRepository';
import {Conversation} from '../../entity/Conversation';
import {User} from '../../entity/User';
import {EventRepository} from '../../event/EventRepository';
import {PropertiesRepository} from '../../properties/PropertiesRepository';
import {SearchRepository} from '../../search/SearchRepository';
import {StorageRepository} from '../../storage';
import {TeamState} from '../../team/TeamState';
import {UserState} from '../../user/UserState';

const testFactory = new TestFactory();

let eventRepository: EventRepository;
let searchRepository: SearchRepository;
let storageRepository: StorageRepository;

beforeAll(() => {
  testFactory.exposeEventActors().then(factory => {
    eventRepository = factory;
    return eventRepository;
  });

  testFactory.exposeSearchActors().then(factory => {
    searchRepository = factory;
    return searchRepository;
  });

  testFactory.exposeStorageActors().then(factory => {
    storageRepository = factory;
    return storageRepository;
  });

  spyOn(Config, 'getConfig').and.returnValue({
    ALLOWED_IMAGE_TYPES: [],
    FEATURE: {ALLOWED_FILE_UPLOAD_EXTENSIONS: ['*']},
  });
});

<<<<<<< HEAD
const getDefaultProps = () => ({
  assetRepository: new AssetRepository(new AssetService()),
  conversationEntity: new Conversation(createRandomUuid()),
  conversationRepository,
  eventRepository,
  messageRepository: {} as MessageRepository,
  openGiphy: jest.fn(),
  propertiesRepository: new PropertiesRepository({} as any, {} as any),
  searchRepository,
  storageRepository,
  teamState: new TeamState(),
  userState: {
    self: () => new User('id'),
  } as UserState,
  onShiftTab: jest.fn(),
  uploadDroppedFiles: jest.fn(),
  uploadImages: jest.fn(),
  uploadFiles: jest.fn(),
});

=======
>>>>>>> dda44d2c
describe('InputBar', () => {
  let propertiesRepository: PropertiesRepository;

  const getDefaultProps = () => ({
    assetRepository: new AssetRepository(new AssetService()),
    conversationEntity: new Conversation(createRandomUuid()),
    conversationRepository: {
      sendTypingStart: jest.fn(),
      sendTypingStop: jest.fn(),
    } as unknown as ConversationRepository,
    eventRepository,
    messageRepository: {} as MessageRepository,
    openGiphy: jest.fn(),
    propertiesRepository,
    searchRepository,
    storageRepository,
    teamState: new TeamState(),
    userState: {
      self: () => new User('id'),
    } as UserState,
    onShiftTab: jest.fn(),
  });

  beforeEach(() => {
    const propertiesService = new PropertiesService();
    const selfService = new SelfService();
    propertiesRepository = new PropertiesRepository(propertiesService, selfService);
  });

  afterEach(() => {
    jest.clearAllMocks();
  });

  const testMessage = 'Write custom text message';
  const pngFile = new File(['(⌐□_□)'], 'wire-example-image.png', {type: 'image/png'});

  it('has passed value', async () => {
    const promise = Promise.resolve();
    const props = getDefaultProps();
    const {getByTestId} = render(withTheme(<InputBar {...props} />));
    await act(() => promise);

    const textArea = getByTestId('input-message');

    expect(textArea).not.toBeNull();
    fireEvent.change(textArea!, {target: {value: testMessage}});

    await waitFor(() => {
      expect((textArea as HTMLTextAreaElement).value).toBe(testMessage);
    });
  });

  it('typing request is sent if the typing indicator mode is enabled and user is typing', async () => {
    const props = getDefaultProps();
    const {getByTestId} = render(withTheme(<InputBar {...props} />));
    const textArea = getByTestId('input-message');

    expect(textArea).not.toBeNull();
    fireEvent.change(textArea!, {target: {value: testMessage}});

    await waitFor(() => {
      expect((textArea as HTMLTextAreaElement).value).toBe(testMessage);
    });

    const property = PropertiesRepository.CONFIG.WIRE_TYPING_MODE;
    const defaultValue = property.defaultValue;

    expect(propertiesRepository.typingIndicatorMode()).toBe(defaultValue);
    expect(props.conversationRepository.sendTypingStart).toHaveBeenCalledTimes(1);
  });

  it('typing request is not sent when user is typing but the typing indicator mode is disabled', async () => {
    const props = getDefaultProps();
    const {getByTestId} = render(withTheme(<InputBar {...props} />));
    const textArea = getByTestId('input-message');
    const property = PropertiesRepository.CONFIG.WIRE_TYPING_MODE;
    const defaultValue = property.defaultValue;

    propertiesRepository.setProperty(property.key, !defaultValue);
    expect(propertiesRepository.typingIndicatorMode()).not.toBe(defaultValue);

    expect(textArea).not.toBeNull();
    fireEvent.change(textArea!, {target: {value: testMessage}});

    await waitFor(() => {
      expect((textArea as HTMLTextAreaElement).value).toBe(testMessage);
    });
    expect(props.conversationRepository.sendTypingStart).not.toHaveBeenCalled();
    expect(props.conversationRepository.sendTypingStop).not.toHaveBeenCalled();
  });

  it('has pasted image', async () => {
    const promise = Promise.resolve();
    const props = getDefaultProps();
    const {container} = render(withTheme(<InputBar {...props} />));
    await act(() => promise);

    const textArea = await container.querySelector('textarea[data-uie-name="input-message"]');

    expect(textArea).not.toBeNull();

    fireEvent.paste(textArea!, {
      clipboardData: {
        files: [pngFile],
        types: ['image/png'],
      },
    });

    await waitFor(() => {
      const pastedFileControls = container.querySelector('[data-uie-name="pasted-file-controls"]');
      expect(pastedFileControls).toBeDefined();
    });
  });

  it('matches multibyte characters in mentioned user names', () => {
    const selectionStart = 5;
    const selectionEnd = 5;
    const inputValue = 'Hi @p';
    const userName = 'rzemvs';

    const mentionCandidate = getMentionCandidate([], selectionStart, selectionEnd, inputValue);

    const userEntity = new User(createRandomUuid());
    userEntity.name(userName);

    const mentionEntity = createMentionEntity(userEntity, mentionCandidate);

    expect(mentionEntity?.startIndex).toBe(3);
    expect(mentionEntity?.length).toBe(7);
  });
});<|MERGE_RESOLUTION|>--- conflicted
+++ resolved
@@ -69,29 +69,6 @@
   });
 });
 
-<<<<<<< HEAD
-const getDefaultProps = () => ({
-  assetRepository: new AssetRepository(new AssetService()),
-  conversationEntity: new Conversation(createRandomUuid()),
-  conversationRepository,
-  eventRepository,
-  messageRepository: {} as MessageRepository,
-  openGiphy: jest.fn(),
-  propertiesRepository: new PropertiesRepository({} as any, {} as any),
-  searchRepository,
-  storageRepository,
-  teamState: new TeamState(),
-  userState: {
-    self: () => new User('id'),
-  } as UserState,
-  onShiftTab: jest.fn(),
-  uploadDroppedFiles: jest.fn(),
-  uploadImages: jest.fn(),
-  uploadFiles: jest.fn(),
-});
-
-=======
->>>>>>> dda44d2c
 describe('InputBar', () => {
   let propertiesRepository: PropertiesRepository;
 
@@ -113,6 +90,9 @@
       self: () => new User('id'),
     } as UserState,
     onShiftTab: jest.fn(),
+    uploadDroppedFiles: jest.fn(),
+    uploadImages: jest.fn(),
+    uploadFiles: jest.fn(),
   });
 
   beforeEach(() => {
