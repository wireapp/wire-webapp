/*
 * Wire
 * Copyright (C) 2025 Wire Swiss GmbH
 *
 * This program is free software: you can redistribute it and/or modify
 * it under the terms of the GNU General Public License as published by
 * the Free Software Foundation, either version 3 of the License, or
 * (at your option) any later version.
 *
 * This program is distributed in the hope that it will be useful,
 * but WITHOUT ANY WARRANTY; without even the implied warranty of
 * MERCHANTABILITY or FITNESS FOR A PARTICULAR PURPOSE. See the
 * GNU General Public License for more details.
 *
 * You should have received a copy of the GNU General Public License
 * along with this program. If not, see http://www.gnu.org/licenses/.
 *
 */

import {useState} from 'react';

import {QualifiedId} from '@wireapp/api-client/lib/user';

import {Button, ButtonVariant, DropdownMenu, PlusIcon} from '@wireapp/react-ui-kit';

import {CellsRepository} from 'src/script/cells/CellsRepository';
import {t} from 'Util/LocalizerUtil';

import {CellsNewItemModal} from './CellsNewItemModal/CellsNewItemModal';
import {buttonStyles, iconStyles} from './CellsNewMenu.styles';

import {CellNode} from '../../common/cellNode/cellNode';
import {getCellsFilesPath} from '../../common/getCellsFilesPath/getCellsFilesPath';

interface CellsNewMenuProps {
  cellsRepository: CellsRepository;
  conversationQualifiedId: QualifiedId;
  onRefresh: () => void;
}

export const CellsNewMenu = ({cellsRepository, conversationQualifiedId, onRefresh}: CellsNewMenuProps) => {
  const [isModalOpen, setIsModalOpen] = useState(false);
  const [modalType, setModalType] = useState<CellNode['type']>('file');

  const openModal = (type: CellNode['type']) => {
    setModalType(type);
    setIsModalOpen(true);
  };

<<<<<<< HEAD
  const showOptionsMenu = (event: ReactMouseEvent<HTMLButtonElement> | MouseEvent) => {
    showContextMenu({
      event,
      entries: [
        {
          label: t('cells.newItemMenu.folder'),
          click: () => openModal('folder'),
        },
        {
          label: t('cells.newItemMenu.file'),
          click: () => openModal('file'),
        },
      ],
      identifier: 'cells-new-menu',
    });
  };

  const handleKeyDown = (event: KeyboardEvent<HTMLButtonElement>) => {
    if (isSpaceOrEnterKey(event.key)) {
      const newEvent = setContextMenuPosition(event);
      showOptionsMenu(newEvent);
    }
  };

  return (
    <>
      <Button variant={ButtonVariant.TERTIARY} onKeyDown={handleKeyDown} onClick={showOptionsMenu} css={buttonStyles}>
        <PlusIcon css={iconStyles} />
        {t('cells.newItemMenu.button')}
      </Button>
=======
  return (
    <>
      <DropdownMenu>
        <DropdownMenu.Trigger asChild>
          <Button variant={ButtonVariant.TERTIARY} css={buttonStyles}>
            <PlusIcon css={iconStyles} />
            {t('cellsNewItemMenu.button')}
          </Button>
        </DropdownMenu.Trigger>
        <DropdownMenu.Content>
          <DropdownMenu.Item onClick={() => openModal('folder')}>{t('cellsNewItemMenu.folder')}</DropdownMenu.Item>
          <DropdownMenu.Item onClick={() => openModal('file')}>{t('cellsNewItemMenu.file')}</DropdownMenu.Item>
        </DropdownMenu.Content>
      </DropdownMenu>
>>>>>>> daf93bf2
      {isModalOpen && (
        <CellsNewItemModal
          type={modalType}
          currentPath={getCellsFilesPath()}
          isOpen={isModalOpen}
          onClose={() => setIsModalOpen(false)}
          cellsRepository={cellsRepository}
          conversationQualifiedId={conversationQualifiedId}
          onSuccess={() => {
            onRefresh();
            setIsModalOpen(false);
          }}
        />
      )}
    </>
  );
};<|MERGE_RESOLUTION|>--- conflicted
+++ resolved
@@ -47,53 +47,20 @@
     setIsModalOpen(true);
   };
 
-<<<<<<< HEAD
-  const showOptionsMenu = (event: ReactMouseEvent<HTMLButtonElement> | MouseEvent) => {
-    showContextMenu({
-      event,
-      entries: [
-        {
-          label: t('cells.newItemMenu.folder'),
-          click: () => openModal('folder'),
-        },
-        {
-          label: t('cells.newItemMenu.file'),
-          click: () => openModal('file'),
-        },
-      ],
-      identifier: 'cells-new-menu',
-    });
-  };
-
-  const handleKeyDown = (event: KeyboardEvent<HTMLButtonElement>) => {
-    if (isSpaceOrEnterKey(event.key)) {
-      const newEvent = setContextMenuPosition(event);
-      showOptionsMenu(newEvent);
-    }
-  };
-
-  return (
-    <>
-      <Button variant={ButtonVariant.TERTIARY} onKeyDown={handleKeyDown} onClick={showOptionsMenu} css={buttonStyles}>
-        <PlusIcon css={iconStyles} />
-        {t('cells.newItemMenu.button')}
-      </Button>
-=======
   return (
     <>
       <DropdownMenu>
         <DropdownMenu.Trigger asChild>
           <Button variant={ButtonVariant.TERTIARY} css={buttonStyles}>
             <PlusIcon css={iconStyles} />
-            {t('cellsNewItemMenu.button')}
+            {t('cells.newItemMenu.button')}
           </Button>
         </DropdownMenu.Trigger>
         <DropdownMenu.Content>
-          <DropdownMenu.Item onClick={() => openModal('folder')}>{t('cellsNewItemMenu.folder')}</DropdownMenu.Item>
-          <DropdownMenu.Item onClick={() => openModal('file')}>{t('cellsNewItemMenu.file')}</DropdownMenu.Item>
+          <DropdownMenu.Item onClick={() => openModal('folder')}>{t('cells.newItemMenu.folder')}</DropdownMenu.Item>
+          <DropdownMenu.Item onClick={() => openModal('file')}>{t('cells.newItemMenu.file')}</DropdownMenu.Item>
         </DropdownMenu.Content>
       </DropdownMenu>
->>>>>>> daf93bf2
       {isModalOpen && (
         <CellsNewItemModal
           type={modalType}
