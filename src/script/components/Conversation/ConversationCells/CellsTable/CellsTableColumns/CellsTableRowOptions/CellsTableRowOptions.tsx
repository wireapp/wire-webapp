/*
 * Wire
 * Copyright (C) 2025 Wire Swiss GmbH
 *
 * This program is free software: you can redistribute it and/or modify
 * it under the terms of the GNU General Public License as published by
 * the Free Software Foundation, either version 3 of the License, or
 * (at your option) any later version.
 *
 * This program is distributed in the hope that it will be useful,
 * but WITHOUT ANY WARRANTY; without even the implied warranty of
 * MERCHANTABILITY or FITNESS FOR A PARTICULAR PURPOSE. See the
 * GNU General Public License for more details.
 *
 * You should have received a copy of the GNU General Public License
 * along with this program. If not, see http://www.gnu.org/licenses/.
 *
 */

import {useState} from 'react';

import {QualifiedId} from '@wireapp/api-client/lib/user';

import {DropdownMenu, MoreIcon} from '@wireapp/react-ui-kit';

import {useAppNotification} from 'Components/AppNotification/AppNotification';
import {CellNode} from 'Components/Conversation/ConversationCells/common/cellNode/cellNode';
import {openFolder} from 'Components/Conversation/ConversationCells/common/openFolder/openFolder';
import {
  isInRecycleBin,
  isRootRecycleBinPath,
} from 'Components/Conversation/ConversationCells/common/recycleBin/recycleBin';
import {CellsRepository} from 'src/script/cells/CellsRepository';
import {t} from 'Util/LocalizerUtil';
import {forcedDownloadFile} from 'Util/util';

import {CellsMoveNodeModal} from './CellsMoveNodeModal/CellsMoveNodeModal';
import {CellsRenameNodeModal} from './CellsRenameNodeModal/CellsRenameNodeModal';
import {buttonStyles, iconStyles, textStyles} from './CellsTableRowOptions.styles';
import {CellsTagsModal} from './CellsTagsModal/CellsTagsModal';
import {showDeletePermanentlyModal} from './showDeletePermanentlyModal/showDeletePermanentlyModal';
import {showMoveToRecycleBinModal} from './showMoveToRecycleBinModal/showMoveToRecycleBinModal';
import {showRestoreNestedNodeModal} from './showRestoreNestedNodeModal/showRestoreNestedNodeModal';
import {showRestoreRootNodeModal} from './showRestoreRootNodeModal/showRestoreRootNodeModal';
import {useDeleteNode} from './useDeleteNode/useDeleteNode';
import {useRestoreNestedNode} from './useRestoreNestedNode/useRestoreNestedNode';
import {useRestoreParentNode} from './useRestoreParentNode/useRestoreParentNode';

import {useCellsFilePreviewModal} from '../../common/CellsFilePreviewModalContext/CellsFilePreviewModalContext';
import {showShareModal} from '../CellsNodeShareModal/CellsNodeShareModal';

interface CellsTableRowOptionsProps {
  node: CellNode;
  cellsRepository: CellsRepository;
  conversationQualifiedId: QualifiedId;
  conversationName: string;
  onRefresh: () => void;
}

export const CellsTableRowOptions = ({
  node,
  cellsRepository,
  conversationQualifiedId,
  conversationName,
  onRefresh,
}: CellsTableRowOptionsProps) => {
  return (
    <DropdownMenu>
      <DropdownMenu.Trigger asChild>
        <button css={buttonStyles} aria-label={t('cells.options.label')}>
          <MoreIcon css={iconStyles} />
          <span css={textStyles}>{t('cells.options.label')}</span>
        </button>
      </DropdownMenu.Trigger>
      <CellsTableRowOptionsContent
        node={node}
        cellsRepository={cellsRepository}
        conversationQualifiedId={conversationQualifiedId}
        conversationName={conversationName}
        onRefresh={onRefresh}
      />
    </DropdownMenu>
  );
};

const CellsTableRowOptionsContent = ({
  node,
  cellsRepository,
  conversationQualifiedId,
  conversationName,
  onRefresh,
}: CellsTableRowOptionsProps) => {
  const {handleOpenFile} = useCellsFilePreviewModal();
<<<<<<< HEAD
  const {removeNode} = useCellsStore();

=======
>>>>>>> bc3f6b05
  const [isMoveNodeModalOpen, setIsMoveNodeModalOpen] = useState(false);
  const [isTagsModalOpen, setIsTagsModalOpen] = useState(false);
  const [isRenameNodeModalOpen, setIsRenameNodeModalOpen] = useState(false);

  const url = node.url;
  const name = node.type === 'folder' ? `${node.name}.zip` : node.name;

  const restoreNodeFailedNotification = useAppNotification({
    message: t('cells.restore.error'),
  });

  const {restoreNestedNode} = useRestoreNestedNode({
    node,
    conversationQualifiedId,
    cellsRepository,
    onError: restoreNodeFailedNotification.show,
  });

  const {restoreParentNode, rootParentName} = useRestoreParentNode({
    childNode: node,
    conversationQualifiedId,
    cellsRepository,
    onError: restoreNodeFailedNotification.show,
  });

  const {deleteNode} = useDeleteNode({
    conversationQualifiedId,
    cellsRepository,
  });

  const isRootRecycleBin = isRootRecycleBinPath();
  const isNestedRecycleBin = isInRecycleBin();

<<<<<<< HEAD
  //   const handleRenameNode = async () => {
  //     await cellsRepository.renameNode({currentPath: node.path, newName: 'renamed-sss.txt'});
  //   };

  if (isRootRecycleBinPath()) {
=======
  if (isRootRecycleBin || isNestedRecycleBin) {
>>>>>>> bc3f6b05
    return (
      <DropdownMenu.Content>
        <DropdownMenu.Item
          onClick={() =>
            isRootRecycleBin
              ? showRestoreRootNodeModal({
                  node,
                  onRestoreNode: restoreNestedNode,
                })
              : showRestoreNestedNodeModal({
                  node,
                  onRestoreNode: restoreParentNode,
                  parentNodeName: rootParentName,
                })
          }
        >
          {t('cells.options.restore')}
        </DropdownMenu.Item>
        <DropdownMenu.Item
          onClick={() =>
            showDeletePermanentlyModal({
              node,
              onDeletePermanently: () => deleteNode({uuid: node.id, permanently: true}),
            })
          }
        >
          {t('cells.options.deletePermanently')}
        </DropdownMenu.Item>
      </DropdownMenu.Content>
    );
  }

  return (
    <>
      <DropdownMenu.Content>
        <DropdownMenu.Item onClick={() => setIsMoveNodeModalOpen(true)}>{t('cells.options.move')}</DropdownMenu.Item>
        <DropdownMenu.Item
          onClick={() =>
            showShareModal({
              type: node.type,
              uuid: node.id,
              conversationId: conversationQualifiedId.id,
              cellsRepository,
            })
          }
        >
          {t('cells.options.share')}
        </DropdownMenu.Item>
        <DropdownMenu.Item
          onClick={() =>
            node.type === 'folder' ? openFolder({conversationQualifiedId, name: node.name}) : handleOpenFile(node)
          }
        >
          {t('cells.options.open')}
        </DropdownMenu.Item>
        {url && (
          <DropdownMenu.Item onClick={() => forcedDownloadFile({url, name})}>
            {t('cells.options.download')}
          </DropdownMenu.Item>
        )}
        <DropdownMenu.Item onClick={() => setIsTagsModalOpen(true)}>{t('cells.options.tags')}</DropdownMenu.Item>
        <DropdownMenu.Item onClick={() => setIsRenameNodeModalOpen(true)}>Rename</DropdownMenu.Item>
        <DropdownMenu.Item
          onClick={() =>
            showMoveToRecycleBinModal({
              node,
              onMoveToRecycleBin: () => deleteNode({uuid: node.id, permanently: false}),
            })
          }
        >
          {t('cells.options.delete')}
        </DropdownMenu.Item>
      </DropdownMenu.Content>
      <CellsMoveNodeModal
        nodeToMove={node}
        isOpen={isMoveNodeModalOpen}
        onClose={() => setIsMoveNodeModalOpen(false)}
        cellsRepository={cellsRepository}
        conversationQualifiedId={conversationQualifiedId}
        conversationName={conversationName}
      />
      <CellsTagsModal
        uuid={node.id}
        isOpen={isTagsModalOpen}
        onClose={() => setIsTagsModalOpen(false)}
        cellsRepository={cellsRepository}
        selectedTags={node.tags}
        onRefresh={onRefresh}
      />
      <CellsRenameNodeModal
        isOpen={isRenameNodeModalOpen}
        onClose={() => setIsRenameNodeModalOpen(false)}
        node={node}
        cellsRepository={cellsRepository}
        onRefresh={onRefresh}
      />
    </>
  );
};<|MERGE_RESOLUTION|>--- conflicted
+++ resolved
@@ -91,11 +91,6 @@
   onRefresh,
 }: CellsTableRowOptionsProps) => {
   const {handleOpenFile} = useCellsFilePreviewModal();
-<<<<<<< HEAD
-  const {removeNode} = useCellsStore();
-
-=======
->>>>>>> bc3f6b05
   const [isMoveNodeModalOpen, setIsMoveNodeModalOpen] = useState(false);
   const [isTagsModalOpen, setIsTagsModalOpen] = useState(false);
   const [isRenameNodeModalOpen, setIsRenameNodeModalOpen] = useState(false);
@@ -129,15 +124,7 @@
   const isRootRecycleBin = isRootRecycleBinPath();
   const isNestedRecycleBin = isInRecycleBin();
 
-<<<<<<< HEAD
-  //   const handleRenameNode = async () => {
-  //     await cellsRepository.renameNode({currentPath: node.path, newName: 'renamed-sss.txt'});
-  //   };
-
-  if (isRootRecycleBinPath()) {
-=======
   if (isRootRecycleBin || isNestedRecycleBin) {
->>>>>>> bc3f6b05
     return (
       <DropdownMenu.Content>
         <DropdownMenu.Item
