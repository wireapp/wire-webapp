/*
 * Wire
 * Copyright (C) 2025 Wire Swiss GmbH
 *
 * This program is free software: you can redistribute it and/or modify
 * it under the terms of the GNU General Public License as published by
 * the Free Software Foundation, either version 3 of the License, or
 * (at your option) any later version.
 *
 * This program is distributed in the hope that it will be useful,
 * but WITHOUT ANY WARRANTY; without even the implied warranty of
 * MERCHANTABILITY or FITNESS FOR A PARTICULAR PURPOSE. See the
 * GNU General Public License for more details.
 *
 * You should have received a copy of the GNU General Public License
 * along with this program. If not, see http://www.gnu.org/licenses/.
 *
 */

import {flexRender, getCoreRowModel, useReactTable} from '@tanstack/react-table';
import {QualifiedId} from '@wireapp/api-client/lib/user/';

import {CellsRepository} from 'src/script/cells/CellsRepository';

import {CellsFilePreviewModal} from './CellsFilePreviewModal/CellsFilePreviewModal';
import {
  headerCellStyles,
  tableActionsCellStyles,
  tableCellRow,
  tableCellStyles,
  tableStyles,
  wrapperStyles,
} from './CellsTable.styles';
import {getCellsTableColumns} from './CellsTableColumns/CellsTableColumns';
import {CellsFilePreviewModalProvider} from './common/CellsFilePreviewModalContext/CellsFilePreviewModalContext';

import {CellNode} from '../common/cellNode/cellNode';

interface CellsTableProps {
  nodes: Array<CellNode>;
  cellsRepository: CellsRepository;
  conversationQualifiedId: QualifiedId;
  conversationName: string;
<<<<<<< HEAD
  onUpdateBodyHeight: (height: number) => void;
  onRefresh: () => void;
}

export const CellsTable = ({
  nodes,
  cellsRepository,
  conversationQualifiedId,
  conversationName,
  onUpdateBodyHeight,
  onRefresh,
}: CellsTableProps) => {
  const {tableBodyRef} = useTableHeight({
    nodes,
    onUpdate: onUpdateBodyHeight,
  });

=======
}

export const CellsTable = ({nodes, cellsRepository, conversationQualifiedId, conversationName}: CellsTableProps) => {
>>>>>>> 0b27c10f
  const table = useReactTable({
    data: nodes,
    columns: getCellsTableColumns({cellsRepository, conversationQualifiedId, conversationName, onRefresh}),
    getCoreRowModel: getCoreRowModel(),
  });

  const rows = table.getRowModel().rows;

  return (
    <CellsFilePreviewModalProvider>
      <div css={wrapperStyles}>
        <table css={tableStyles}>
          <thead>
            {table.getHeaderGroups().map(headerGroup => (
              <tr key={headerGroup.id}>
                {headerGroup.headers.map(header => {
                  return (
                    <th
                      key={header.id}
                      css={headerCellStyles}
                      style={{
                        width: header.id == 'name' ? undefined : header.getSize(),
                      }}
                    >
                      {header.isPlaceholder ? null : flexRender(header.column.columnDef.header, header.getContext())}
                    </th>
                  );
                })}
              </tr>
            ))}
          </thead>
          {rows.length > 0 && (
            <tbody>
              {rows.map(row => (
                <tr key={row.id} css={tableCellRow}>
                  {row.getVisibleCells().map(cell => (
                    <td
                      key={cell.id}
                      css={cell.column.id === 'id' ? tableActionsCellStyles : tableCellStyles}
                      data-cell={cell.column.id === 'id' ? undefined : cell.column.columnDef.header}
                      style={{
                        width: cell.column.id == 'name' ? undefined : cell.column.getSize(),
                      }}
                    >
                      {flexRender(cell.column.columnDef.cell, cell.getContext())}
                    </td>
                  ))}
                </tr>
              ))}
            </tbody>
          )}
        </table>
        <CellsFilePreviewModal />
      </div>
    </CellsFilePreviewModalProvider>
  );
};<|MERGE_RESOLUTION|>--- conflicted
+++ resolved
@@ -41,8 +41,6 @@
   cellsRepository: CellsRepository;
   conversationQualifiedId: QualifiedId;
   conversationName: string;
-<<<<<<< HEAD
-  onUpdateBodyHeight: (height: number) => void;
   onRefresh: () => void;
 }
 
@@ -51,19 +49,8 @@
   cellsRepository,
   conversationQualifiedId,
   conversationName,
-  onUpdateBodyHeight,
   onRefresh,
 }: CellsTableProps) => {
-  const {tableBodyRef} = useTableHeight({
-    nodes,
-    onUpdate: onUpdateBodyHeight,
-  });
-
-=======
-}
-
-export const CellsTable = ({nodes, cellsRepository, conversationQualifiedId, conversationName}: CellsTableProps) => {
->>>>>>> 0b27c10f
   const table = useReactTable({
     data: nodes,
     columns: getCellsTableColumns({cellsRepository, conversationQualifiedId, conversationName, onRefresh}),
