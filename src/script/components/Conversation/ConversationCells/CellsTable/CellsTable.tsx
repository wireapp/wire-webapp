/*
 * Wire
 * Copyright (C) 2025 Wire Swiss GmbH
 *
 * This program is free software: you can redistribute it and/or modify
 * it under the terms of the GNU General Public License as published by
 * the Free Software Foundation, either version 3 of the License, or
 * (at your option) any later version.
 *
 * This program is distributed in the hope that it will be useful,
 * but WITHOUT ANY WARRANTY; without even the implied warranty of
 * MERCHANTABILITY or FITNESS FOR A PARTICULAR PURPOSE. See the
 * GNU General Public License for more details.
 *
 * You should have received a copy of the GNU General Public License
 * along with this program. If not, see http://www.gnu.org/licenses/.
 *
 */

import {flexRender, getCoreRowModel, useReactTable} from '@tanstack/react-table';

import {CellsRepository} from 'src/script/cells/CellsRepository';

import {CellsFilePreviewModal} from './CellsFilePreviewModal/CellsFilePreviewModal';
import {
  headerCellStyles,
  tableActionsCellStyles,
  tableCellRow,
  tableCellStyles,
  tableStyles,
  wrapperStyles,
} from './CellsTable.styles';
import {getCellsTableColumns} from './CellsTableColumns/CellsTableColumns';
import {CellsFilePreviewModalProvider} from './common/CellsFilePreviewModalContext/CellsFilePreviewModalContext';
import {useTableHeight} from './useTableHeight/useTableHeight';

import {CellFile, CellFolder} from '../common/cellFile/cellFile';

interface CellsTableProps {
  files: Array<CellFile | CellFolder>;
  cellsRepository: CellsRepository;
  conversationId: string;
  onDeleteFile: (uuid: string) => void;
  onUpdateBodyHeight: (height: number) => void;
}

<<<<<<< HEAD
const columnHelper = createColumnHelper<CellFile | CellFolder>();

=======
>>>>>>> 645f59de
export const CellsTable = ({
  files,
  cellsRepository,
  conversationId,
  onDeleteFile,
  onUpdateBodyHeight,
}: CellsTableProps) => {
  const {tableBodyRef} = useTableHeight({
    onUpdate: onUpdateBodyHeight,
  });

<<<<<<< HEAD
  const showDeleteFileModal = useCallback(
    ({uuid, name}: {uuid: string; name: string}) => {
      PrimaryModal.show(PrimaryModal.type.CONFIRM, {
        primaryAction: {action: () => onDeleteFile(uuid), text: t('cellsGlobalView.optionDelete')},
        text: {
          message: t('cellsGlobalView.deleteModalDescription', {name}),
          title: t('cellsGlobalView.deleteModalHeading'),
        },
      });
    },
    [onDeleteFile],
  );

  const columns = useMemo(
    () => [
      columnHelper.accessor('name', {
        header: t('cellsGlobalView.tableRowName'),
        cell: info => <CellsTableNameColumn name={info.row.original.name} type={info.row.original.type} />,
      }),
      columnHelper.accessor('owner', {
        header: t('cellsGlobalView.tableRowOwner'),
        cell: info => <span css={textWithEllipsisStyles}>{info.getValue()}</span>,
        size: 170,
      }),
      columnHelper.accessor('sizeMb', {
        header: t('cellsGlobalView.tableRowSize'),
        cell: info => info.getValue(),
        size: 100,
      }),
      columnHelper.accessor('uploadedAtTimestamp', {
        header: t('cellsGlobalView.tableRowCreated'),
        cell: info => <CellsTableDateColumn timestamp={info.getValue()} />,
        size: 125,
      }),
      columnHelper.accessor('publicLink', {
        header: t('cellsGlobalView.tableRowPublicLink'),
        cell: info => <CellsTableSharedColumn isShared={!!info.getValue()?.alreadyShared} />,
        size: 60,
      }),
      columnHelper.accessor('id', {
        header: () => <span className="visually-hidden">{t('cellsGlobalView.tableRowActions')}</span>,
        size: 40,
        cell: info => {
          if (info.row.original.type === 'folder') {
            return null;
          }

          const {previewImageUrl, fileUrl} = info.row.original;
          const uuid = info.getValue();
          return (
            <CellsTableRowOptions
              onOpen={
                previewImageUrl
                  ? () => {
                      showCellsImagePreviewModal({imageSrc: previewImageUrl});
                    }
                  : undefined
              }
              onShare={() => showShareFileModal({uuid, conversationId, cellsRepository})}
              onDownload={fileUrl ? () => forcedDownloadFile({url: fileUrl, name: info.row.original.name}) : undefined}
              onDelete={() => showDeleteFileModal({uuid, name: info.row.original.name})}
            />
          );
        },
      }),
    ],
    // cellsRepository is not a dependency because it's a singleton
    // eslint-disable-next-line react-hooks/exhaustive-deps
    [showDeleteFileModal],
  );

=======
>>>>>>> 645f59de
  const table = useReactTable({
    data: files,
    columns: getCellsTableColumns({cellsRepository, conversationId, onDeleteFile}),
    getCoreRowModel: getCoreRowModel(),
  });

  const rows = table.getRowModel().rows;

  return (
    <CellsFilePreviewModalProvider>
      <div css={wrapperStyles}>
        <table css={tableStyles}>
          <thead>
            {table.getHeaderGroups().map(headerGroup => (
              <tr key={headerGroup.id}>
                {headerGroup.headers.map((header, index) => {
                  return (
                    <th
                      key={header.id}
                      css={headerCellStyles}
                      style={{
                        width: header.id == 'name' ? undefined : header.getSize(),
                      }}
                    >
                      {header.isPlaceholder ? null : flexRender(header.column.columnDef.header, header.getContext())}
                    </th>
                  );
                })}
              </tr>
            ))}
          </thead>
          {rows.length > 0 && (
            <tbody ref={tableBodyRef}>
              {rows.map(row => (
                <tr key={row.id} css={tableCellRow}>
                  {row.getVisibleCells().map(cell => (
                    <td
                      key={cell.id}
                      css={cell.column.id === 'id' ? tableActionsCellStyles : tableCellStyles}
                      data-cell={cell.column.id === 'id' ? undefined : cell.column.columnDef.header}
                      style={{
                        width: cell.column.id == 'name' ? undefined : cell.column.getSize(),
                      }}
                    >
                      {flexRender(cell.column.columnDef.cell, cell.getContext())}
                    </td>
                  ))}
                </tr>
              ))}
            </tbody>
          )}
        </table>
        <CellsFilePreviewModal />
      </div>
    </CellsFilePreviewModalProvider>
  );
};<|MERGE_RESOLUTION|>--- conflicted
+++ resolved
@@ -44,11 +44,6 @@
   onUpdateBodyHeight: (height: number) => void;
 }
 
-<<<<<<< HEAD
-const columnHelper = createColumnHelper<CellFile | CellFolder>();
-
-=======
->>>>>>> 645f59de
 export const CellsTable = ({
   files,
   cellsRepository,
@@ -60,80 +55,6 @@
     onUpdate: onUpdateBodyHeight,
   });
 
-<<<<<<< HEAD
-  const showDeleteFileModal = useCallback(
-    ({uuid, name}: {uuid: string; name: string}) => {
-      PrimaryModal.show(PrimaryModal.type.CONFIRM, {
-        primaryAction: {action: () => onDeleteFile(uuid), text: t('cellsGlobalView.optionDelete')},
-        text: {
-          message: t('cellsGlobalView.deleteModalDescription', {name}),
-          title: t('cellsGlobalView.deleteModalHeading'),
-        },
-      });
-    },
-    [onDeleteFile],
-  );
-
-  const columns = useMemo(
-    () => [
-      columnHelper.accessor('name', {
-        header: t('cellsGlobalView.tableRowName'),
-        cell: info => <CellsTableNameColumn name={info.row.original.name} type={info.row.original.type} />,
-      }),
-      columnHelper.accessor('owner', {
-        header: t('cellsGlobalView.tableRowOwner'),
-        cell: info => <span css={textWithEllipsisStyles}>{info.getValue()}</span>,
-        size: 170,
-      }),
-      columnHelper.accessor('sizeMb', {
-        header: t('cellsGlobalView.tableRowSize'),
-        cell: info => info.getValue(),
-        size: 100,
-      }),
-      columnHelper.accessor('uploadedAtTimestamp', {
-        header: t('cellsGlobalView.tableRowCreated'),
-        cell: info => <CellsTableDateColumn timestamp={info.getValue()} />,
-        size: 125,
-      }),
-      columnHelper.accessor('publicLink', {
-        header: t('cellsGlobalView.tableRowPublicLink'),
-        cell: info => <CellsTableSharedColumn isShared={!!info.getValue()?.alreadyShared} />,
-        size: 60,
-      }),
-      columnHelper.accessor('id', {
-        header: () => <span className="visually-hidden">{t('cellsGlobalView.tableRowActions')}</span>,
-        size: 40,
-        cell: info => {
-          if (info.row.original.type === 'folder') {
-            return null;
-          }
-
-          const {previewImageUrl, fileUrl} = info.row.original;
-          const uuid = info.getValue();
-          return (
-            <CellsTableRowOptions
-              onOpen={
-                previewImageUrl
-                  ? () => {
-                      showCellsImagePreviewModal({imageSrc: previewImageUrl});
-                    }
-                  : undefined
-              }
-              onShare={() => showShareFileModal({uuid, conversationId, cellsRepository})}
-              onDownload={fileUrl ? () => forcedDownloadFile({url: fileUrl, name: info.row.original.name}) : undefined}
-              onDelete={() => showDeleteFileModal({uuid, name: info.row.original.name})}
-            />
-          );
-        },
-      }),
-    ],
-    // cellsRepository is not a dependency because it's a singleton
-    // eslint-disable-next-line react-hooks/exhaustive-deps
-    [showDeleteFileModal],
-  );
-
-=======
->>>>>>> 645f59de
   const table = useReactTable({
     data: files,
     columns: getCellsTableColumns({cellsRepository, conversationId, onDeleteFile}),
