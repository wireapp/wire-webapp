/*
 * Wire
 * Copyright (C) 2025 Wire Swiss GmbH
 *
 * This program is free software: you can redistribute it and/or modify
 * it under the terms of the GNU General Public License as published by
 * the Free Software Foundation, either version 3 of the License, or
 * (at your option) any later version.
 *
 * This program is distributed in the hope that it will be useful,
 * but WITHOUT ANY WARRANTY; without even the implied warranty of
 * MERCHANTABILITY or FITNESS FOR A PARTICULAR PURPOSE. See the
 * GNU General Public License for more details.
 *
 * You should have received a copy of the GNU General Public License
 * along with this program. If not, see http://www.gnu.org/licenses/.
 *
 */

import {useEffect, useCallback, useState} from 'react';

import {QualifiedId} from '@wireapp/api-client/lib/user/';

import {CellsRepository} from 'src/script/cells/CellsRepository';
import {UserRepository} from 'src/script/user/UserRepository';

import {transformDataToCellsNodes, transformToCellPagination} from './transformDataToCellsNodes';

import {getCellsApiPath} from '../common/getCellsApiPath/getCellsApiPath';
import {useCellsStore} from '../common/useCellsStore/useCellsStore';

interface UseGetAllCellsNodesProps {
  cellsRepository: CellsRepository;
  userRepository: UserRepository;
  conversationQualifiedId: QualifiedId;
  enabled: boolean;
}

<<<<<<< HEAD
export const useGetAllCellsNodes = ({
  cellsRepository,
  userRepository,
  conversationQualifiedId,
}: UseGetAllCellsNodesProps) => {
=======
export const useGetAllCellsNodes = ({cellsRepository, conversationQualifiedId, enabled}: UseGetAllCellsNodesProps) => {
>>>>>>> a65218e1
  const {setNodes, pageSize, setStatus, setPagination, setError, clearAll} = useCellsStore();
  const [offset, setOffset] = useState(0);

  const {id} = conversationQualifiedId;

  const fetchNodes = useCallback(async () => {
    try {
      setStatus('loading');

      const result = await cellsRepository.getAllNodes({
        path: getCellsApiPath({conversationQualifiedId}),
        limit: pageSize,
        offset,
      });

      const users = await userRepository.getUsersById([
        {
          domain: 'staging.zinfra.io',
          id: 'bc8bda7a-cc18-4d54-96d8-09e6dff6ee14',
        },
      ]);

      console.log('users', users[0].previewPictureResource());

      if (!result.Nodes?.length) {
        setStatus('success');
        setPagination({conversationId: id, pagination: null});
        return;
      }

      const transformedNodes = transformDataToCellsNodes(result.Nodes);
      setNodes({conversationId: id, nodes: transformedNodes});

      const pagination = result.Pagination ? transformToCellPagination(result.Pagination) : null;
      setPagination({conversationId: id, pagination});

      setStatus('success');
    } catch (error) {
      setError(error instanceof Error ? error : new Error('Failed to fetch files', {cause: error}));
      setPagination({conversationId: id, pagination: null});
      setStatus('error');
      throw error;
    }
    // cellsRepository is not a dependency because it's a singleton
    // eslint-disable-next-line react-hooks/exhaustive-deps
  }, [setNodes, setStatus, setError, id, offset, pageSize, setPagination]);

  const handleHashChange = useCallback(() => {
    clearAll({conversationId: id});
    setOffset(0);
    void fetchNodes();
  }, [fetchNodes, setOffset, clearAll, id]);

  useEffect(() => {
    if (enabled) {
      void fetchNodes();
    }
  }, [fetchNodes, enabled]);

  useEffect(() => {
    window.addEventListener('hashchange', handleHashChange);
    return () => window.removeEventListener('hashchange', handleHashChange);
  }, [handleHashChange]);

  return {
    refresh: fetchNodes,
    setOffset,
  };
};<|MERGE_RESOLUTION|>--- conflicted
+++ resolved
@@ -36,15 +36,12 @@
   enabled: boolean;
 }
 
-<<<<<<< HEAD
 export const useGetAllCellsNodes = ({
   cellsRepository,
   userRepository,
   conversationQualifiedId,
+  enabled,
 }: UseGetAllCellsNodesProps) => {
-=======
-export const useGetAllCellsNodes = ({cellsRepository, conversationQualifiedId, enabled}: UseGetAllCellsNodesProps) => {
->>>>>>> a65218e1
   const {setNodes, pageSize, setStatus, setPagination, setError, clearAll} = useCellsStore();
   const [offset, setOffset] = useState(0);
 
