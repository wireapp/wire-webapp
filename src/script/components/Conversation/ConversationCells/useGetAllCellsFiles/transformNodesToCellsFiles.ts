--- conflicted
+++ resolved
@@ -28,7 +28,6 @@
 export const transformNodesToCellsFiles = (nodes: RestNode[]): Array<CellFile | CellFolder> => {
   return (
     nodes
-<<<<<<< HEAD
       .map(node => {
         if (node.Type === 'COLLECTION') {
           return {
@@ -52,9 +51,11 @@
           owner: getOwner(node),
           conversationName: node.ContextWorkspace?.Label || '',
           mimeType: node.ContentType,
+          extension: getFileExtension(node.Path),
           name: getFileName(node.Path),
           sizeMb: getFileSize(node),
           previewImageUrl: getPreviewImageUrl(node),
+          previewPdfUrl: getPreviewPdfUrl(node),
           uploadedAtTimestamp: getUploadedAtTimestamp(node),
           fileUrl: node.PreSignedGET?.Url,
           publicLink: {
@@ -64,27 +65,6 @@
           },
         };
       })
-=======
-      .filter(node => node.Type === 'LEAF')
-      .map(node => ({
-        id: node.Uuid,
-        owner: getOwner(node),
-        conversationName: node.ContextWorkspace?.Label || '',
-        mimeType: node.ContentType,
-        extension: getFileExtension(node.Path),
-        name: getFileName(node.Path),
-        sizeMb: getFileSize(node),
-        previewImageUrl: getPreviewImageUrl(node),
-        previewPdfUrl: getPreviewPdfUrl(node),
-        uploadedAtTimestamp: getUploadedAtTimestamp(node),
-        fileUrl: node.PreSignedGET?.Url,
-        publicLink: {
-          alreadyShared: !!node.Shares?.[0].Uuid,
-          uuid: node.Shares?.[0].Uuid || '',
-          url: undefined,
-        },
-      }))
->>>>>>> 645f59de
       // eslint-disable-next-line id-length
       .sort((a, b) => b.uploadedAtTimestamp - a.uploadedAtTimestamp)
   );
