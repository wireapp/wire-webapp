--- conflicted
+++ resolved
@@ -72,28 +72,6 @@
   const isSuccess = nodesStatus === 'success';
   const hasNodes = !!nodes.length;
 
-<<<<<<< HEAD
-  const deleteFileFailedNotification = useAppNotification({
-    message: t('cells.deleteModal.error'),
-  });
-
-  const handleDeleteNode = useCallback(
-    async (uuid: string) => {
-      try {
-        removeNode({conversationId, nodeId: uuid});
-        await cellsRepository.deleteNode({uuid});
-      } catch (error) {
-        deleteFileFailedNotification.show();
-        console.error(error);
-      }
-    },
-    // cellsRepository is not a dependency because it's a singleton
-    // eslint-disable-next-line react-hooks/exhaustive-deps
-    [conversationId, removeNode, deleteFileFailedNotification],
-  );
-
-=======
->>>>>>> daf93bf2
   const handleRefresh = useCallback(async () => {
     clearAll({conversationId});
     await refresh();
