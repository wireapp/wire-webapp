/*
 * Wire
 * Copyright (C) 2025 Wire Swiss GmbH
 *
 * This program is free software: you can redistribute it and/or modify
 * it under the terms of the GNU General Public License as published by
 * the Free Software Foundation, either version 3 of the License, or
 * (at your option) any later version.
 *
 * This program is distributed in the hope that it will be useful,
 * but WITHOUT ANY WARRANTY; without even the implied warranty of
 * MERCHANTABILITY or FITNESS FOR A PARTICULAR PURPOSE. See the
 * GNU General Public License for more details.
 *
 * You should have received a copy of the GNU General Public License
 * along with this program. If not, see http://www.gnu.org/licenses/.
 *
 */

import {useCallback} from 'react';

import {QualifiedId} from '@wireapp/api-client/lib/user';
import {container} from 'tsyringe';

import {useAppNotification} from 'Components/AppNotification/AppNotification';
import {CellsRepository} from 'src/script/cells/CellsRepository';
import {t} from 'Util/LocalizerUtil';

import {CellsHeader} from './CellsHeader/CellsHeader';
import {CellsLoader} from './CellsLoader/CellsLoader';
import {CellsPagination} from './CellsPagination/CellsPagination';
import {CellsStateInfo} from './CellsStateInfo/CellsStateInfo';
import {CellsTable} from './CellsTable/CellsTable';
import {useCellsStore} from './common/useCellsStore/useCellsStore';
import {wrapperStyles} from './ConversationCells.styles';
import {useCellsPagination} from './useCellsPagination/useCellsPagination';
import {useCellsTableDimensions} from './useCellsTableDimentions/useCellsTableDimentions';
import {useGetAllCellsFiles} from './useGetAllCellsFiles/useGetAllCellsFiles';

interface ConversationCellsProps {
  cellsRepository?: CellsRepository;
  conversationQualifiedId: QualifiedId;
}

export const ConversationCells = ({
  cellsRepository = container.resolve(CellsRepository),
  conversationQualifiedId,
}: ConversationCellsProps) => {
<<<<<<< HEAD
  const {getFiles, status: filesStatus, getPagination, clearAll, removeFile, pageSize} = useCellsStore();
=======
  const {getFiles, status: filesStatus, getPagination, clearAll, removeFile, pageSize, setPageSize} = useCellsStore();

>>>>>>> 21631069
  const conversationId = conversationQualifiedId.id;

  const {refresh, setOffset} = useGetAllCellsFiles({cellsRepository, conversationQualifiedId});

  const files = getFiles({conversationId});
  const pagination = getPagination({conversationId});

  const {loaderHeight, fixedColumnsWidths, handleHeight, handleWidths, updateDimensions} = useCellsTableDimensions({
    files,
  });

  const {goToPage, getPaginationProps} = useCellsPagination({
    pagination,
    pageSize,
    setOffset,
    onPageChange: updateDimensions,
  });

  const isLoading = filesStatus === 'loading';
  const isError = filesStatus === 'error';
  const isSuccess = filesStatus === 'success';
  const hasFiles = !!files.length;

  useEffect(() => {
    return () => {
      clearAll({conversationId});
    };
  }, [conversationId]);

  const handlePageSize = useCallback(
    (page: number) => {
      clearAll({conversationId});
      setOffset(0);
      setPageSize(page);
    },
    [setPageSize, conversationId],
  );

  const deleteFileFailedNotification = useAppNotification({
    message: t('cellsGlobalView.deleteModalError'),
  });

  const handleDeleteFile = useCallback(
    async (uuid: string) => {
      try {
        removeFile({conversationId, fileId: uuid});
        await cellsRepository.deleteFile({uuid});
      } catch (error) {
        deleteFileFailedNotification.show();
        console.error(error);
      }
    },
    // cellsRepository is not a dependency because it's a singleton
    // eslint-disable-next-line react-hooks/exhaustive-deps
    [conversationId, removeFile, deleteFileFailedNotification],
  );

  const handleRefresh = useCallback(async () => {
    clearAll({conversationId});
    await refresh();
  }, [refresh, clearAll, conversationId]);

<<<<<<< HEAD
=======
  const currentPage = pagination?.currentPage || 0;
  const totalPages = pagination?.totalPages || 1;
  const totalRows = pagination?.total || pageSize;

  const goToPage = useCallback(
    (page: number) => {
      setLoaderHeight(tableHeight);
      setFixedColumnsWidth(tableColumnsWidths);
      setOffset(page * pageSize);
    },
    [pagination, pageSize, setOffset, tableHeight, tableColumnsWidths],
  );

  useEffect(() => {
    if (files) {
      setFixedColumnsWidth(undefined);
      setLoaderHeight(undefined);
    }
  }, [files]);

  const handleHeight = useCallback((h: number) => {
    setTableHeight(h);
  }, []);

  const handleWidths = useCallback((ww: number[]) => {
    setTableColumnsWidth(ww);
  }, []);

  let paginationComponent;
  if (!isError) {
    if (totalPages > 1) {
      paginationComponent = (
        <CellsPagination
          currentPage={currentPage ? currentPage - 1 : 0}
          numberOfPages={pagination?.totalPages}
          goPage={goToPage}
          totalRows={pagination?.total}
          firstRow={(currentPage - 1) * pageSize + 1}
          lastRow={Math.min(currentPage * pageSize, totalRows)}
          pageSize={pageSize}
          setPageSize={handlePageSize}
        />
      );
    } else {
      paginationComponent = (
        <CellsPagination
          currentPage={0}
          numberOfPages={1}
          goPage={goToPage}
          totalRows={files && files.length}
          firstRow={1}
          lastRow={files && files.length}
          pageSize={pageSize}
          setPageSize={handlePageSize}
        />
      );
    }
  }

>>>>>>> 21631069
  return (
    <div css={wrapperStyles}>
      <CellsHeader onRefresh={handleRefresh} />
      {(isSuccess || isLoading) && hasFiles && (
        <CellsTable
          files={isLoading ? [] : files}
          fixedWidths={fixedColumnsWidths}
          cellsRepository={cellsRepository}
          conversationId={conversationId}
          onDeleteFile={handleDeleteFile}
          onUpdateBodyHeight={handleHeight}
          onUpdateColumnWidths={handleWidths}
        />
      )}
      {!isLoading && !isError && !hasFiles && (
        <CellsStateInfo
          heading={t('cellsGlobalView.noFilesHeading')}
          description={t('cellsGlobalView.noFilesDescription')}
        />
      )}
      {isLoading && <CellsLoader minHeight={loaderHeight} />}
      {isError && (
        <CellsStateInfo
          heading={t('cellsGlobalView.errorHeading')}
          description={t('cellsGlobalView.errorDescription')}
        />
      )}
      {!isError && <CellsPagination {...getPaginationProps()} goPage={goToPage} />}
    </div>
  );
};<|MERGE_RESOLUTION|>--- conflicted
+++ resolved
@@ -46,12 +46,8 @@
   cellsRepository = container.resolve(CellsRepository),
   conversationQualifiedId,
 }: ConversationCellsProps) => {
-<<<<<<< HEAD
-  const {getFiles, status: filesStatus, getPagination, clearAll, removeFile, pageSize} = useCellsStore();
-=======
-  const {getFiles, status: filesStatus, getPagination, clearAll, removeFile, pageSize, setPageSize} = useCellsStore();
+  const {getFiles, status: filesStatus, getPagination, clearAll, removeFile} = useCellsStore();
 
->>>>>>> 21631069
   const conversationId = conversationQualifiedId.id;
 
   const {refresh, setOffset} = useGetAllCellsFiles({cellsRepository, conversationQualifiedId});
@@ -65,7 +61,7 @@
 
   const {goToPage, getPaginationProps} = useCellsPagination({
     pagination,
-    pageSize,
+    conversationId,
     setOffset,
     onPageChange: updateDimensions,
   });
@@ -74,21 +70,6 @@
   const isError = filesStatus === 'error';
   const isSuccess = filesStatus === 'success';
   const hasFiles = !!files.length;
-
-  useEffect(() => {
-    return () => {
-      clearAll({conversationId});
-    };
-  }, [conversationId]);
-
-  const handlePageSize = useCallback(
-    (page: number) => {
-      clearAll({conversationId});
-      setOffset(0);
-      setPageSize(page);
-    },
-    [setPageSize, conversationId],
-  );
 
   const deleteFileFailedNotification = useAppNotification({
     message: t('cellsGlobalView.deleteModalError'),
@@ -114,68 +95,6 @@
     await refresh();
   }, [refresh, clearAll, conversationId]);
 
-<<<<<<< HEAD
-=======
-  const currentPage = pagination?.currentPage || 0;
-  const totalPages = pagination?.totalPages || 1;
-  const totalRows = pagination?.total || pageSize;
-
-  const goToPage = useCallback(
-    (page: number) => {
-      setLoaderHeight(tableHeight);
-      setFixedColumnsWidth(tableColumnsWidths);
-      setOffset(page * pageSize);
-    },
-    [pagination, pageSize, setOffset, tableHeight, tableColumnsWidths],
-  );
-
-  useEffect(() => {
-    if (files) {
-      setFixedColumnsWidth(undefined);
-      setLoaderHeight(undefined);
-    }
-  }, [files]);
-
-  const handleHeight = useCallback((h: number) => {
-    setTableHeight(h);
-  }, []);
-
-  const handleWidths = useCallback((ww: number[]) => {
-    setTableColumnsWidth(ww);
-  }, []);
-
-  let paginationComponent;
-  if (!isError) {
-    if (totalPages > 1) {
-      paginationComponent = (
-        <CellsPagination
-          currentPage={currentPage ? currentPage - 1 : 0}
-          numberOfPages={pagination?.totalPages}
-          goPage={goToPage}
-          totalRows={pagination?.total}
-          firstRow={(currentPage - 1) * pageSize + 1}
-          lastRow={Math.min(currentPage * pageSize, totalRows)}
-          pageSize={pageSize}
-          setPageSize={handlePageSize}
-        />
-      );
-    } else {
-      paginationComponent = (
-        <CellsPagination
-          currentPage={0}
-          numberOfPages={1}
-          goPage={goToPage}
-          totalRows={files && files.length}
-          firstRow={1}
-          lastRow={files && files.length}
-          pageSize={pageSize}
-          setPageSize={handlePageSize}
-        />
-      );
-    }
-  }
-
->>>>>>> 21631069
   return (
     <div css={wrapperStyles}>
       <CellsHeader onRefresh={handleRefresh} />
