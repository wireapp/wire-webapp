--- conflicted
+++ resolved
@@ -81,11 +81,7 @@
           cellsRepository={cellsRepository}
           conversationQualifiedId={conversationQualifiedId}
           conversationName={conversationName}
-<<<<<<< HEAD
-          onUpdateBodyHeight={updateHeight}
           onRefresh={refresh}
-=======
->>>>>>> 0b27c10f
         />
       )}
       {!isLoading && emptyView && (
