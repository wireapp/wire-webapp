/*
 * Wire
 * Copyright (C) 2025 Wire Swiss GmbH
 *
 * This program is free software: you can redistribute it and/or modify
 * it under the terms of the GNU General Public License as published by
 * the Free Software Foundation, either version 3 of the License, or
 * (at your option) any later version.
 *
 * This program is distributed in the hope that it will be useful,
 * but WITHOUT ANY WARRANTY; without even the implied warranty of
 * MERCHANTABILITY or FITNESS FOR A PARTICULAR PURPOSE. See the
 * GNU General Public License for more details.
 *
 * You should have received a copy of the GNU General Public License
 * along with this program. If not, see http://www.gnu.org/licenses/.
 *
 */

import {memo} from 'react';

import {CONVERSATION_CELLS_STATE} from '@wireapp/api-client/lib/conversation';

import {CellsRepository} from 'src/script/cells/CellsRepository';
<<<<<<< HEAD
import {Conversation} from 'src/script/entity/Conversation';
=======
import {ConversationRepository} from 'src/script/conversation/ConversationRepository';
>>>>>>> efa3fd62
import {UserRepository} from 'src/script/user/UserRepository';
import {useKoSubscribableChildren} from 'Util/ComponentUtil';
import {t} from 'Util/LocalizerUtil';

import {CellsHeader} from './CellsHeader/CellsHeader';
import {CellsLoader} from './CellsLoader/CellsLoader';
import {CellsPagination} from './CellsPagination/CellsPagination';
import {CellsStateInfo} from './CellsStateInfo/CellsStateInfo';
import {CellsTable} from './CellsTable/CellsTable';
import {isInRecycleBin} from './common/recycleBin/recycleBin';
import {useCellsStore} from './common/useCellsStore/useCellsStore';
import {wrapperStyles} from './ConversationCells.styles';
import {useCellsPagination} from './useCellsPagination/useCellsPagination';
import {useGetAllCellsNodes} from './useGetAllCellsNodes/useGetAllCellsNodes';
import {useOnPresignedUrlExpired} from './useOnPresignedUrlExpired/useOnPresignedUrlExpired';
import {useRefreshCellsState} from './useRefreshCellsState/useRefreshCellsState';

interface ConversationCellsProps {
<<<<<<< HEAD
  cellsRepository: CellsRepository;
  userRepository: UserRepository;
  activeConversation: Conversation;
}

export const ConversationCells = memo(
  ({cellsRepository, userRepository, activeConversation}: ConversationCellsProps) => {
    const {cellsState, name} = useKoSubscribableChildren(activeConversation, ['cellsState', 'name']);

    const {getNodes, status: nodesStatus, getPagination} = useCellsStore();

    const conversationId = activeConversation.id;
    const conversationQualifiedId = activeConversation.qualifiedId;

    const isCellsStateReady = cellsState === CONVERSATION_CELLS_STATE.READY;
    const isCellsStatePending = cellsState === CONVERSATION_CELLS_STATE.PENDING;

    const {refresh, setOffset} = useGetAllCellsNodes({
      cellsRepository,
      conversationQualifiedId,
      enabled: isCellsStateReady,
      userRepository,
    });

    const nodes = getNodes({conversationId});
    const pagination = getPagination({conversationId});

    const {goToPage, getPaginationProps} = useCellsPagination({
      pagination,
      conversationId,
      setOffset,
      currentNodesCount: nodes.length,
    });

    useOnPresignedUrlExpired({conversationId, refreshCallback: refresh});

    const isLoading = nodesStatus === 'loading';
    const isError = nodesStatus === 'error';
    const isSuccess = nodesStatus === 'success';

    const hasNodes = !!nodes.length;
    const emptyView = !isError && !hasNodes && isCellsStateReady;

    const isTableVisible = (isSuccess || isLoading) && isCellsStateReady;
    const isLoadingVisible = isLoading && isCellsStateReady;
    const isNoNodesVisible = !isLoading && emptyView && !isInRecycleBin();
    const isPaginationVisible = !emptyView;
    const isEmptyRecycleBin = isInRecycleBin() && emptyView && !isLoading;

    return (
      <div css={wrapperStyles}>
        <CellsHeader
=======
  cellsRepository?: CellsRepository;
  userRepository?: UserRepository;
  conversationQualifiedId: QualifiedId;
  conversationName: string;
  cellsState: CONVERSATION_CELLS_STATE;
  conversationRepository: ConversationRepository;
}

export const ConversationCells = ({
  cellsRepository = container.resolve(CellsRepository),
  userRepository = container.resolve(UserRepository),
  conversationQualifiedId,
  conversationName,
  cellsState: initialCellState,
  conversationRepository,
}: ConversationCellsProps) => {
  const {getNodes, status: nodesStatus, getPagination} = useCellsStore();

  const conversationId = conversationQualifiedId.id;

  const {cellsState, isRefreshing} = useRefreshCellsState({
    initialCellState,
    conversationRepository,
    conversationQualifiedId,
  });

  const isCellsStateReady = cellsState === CONVERSATION_CELLS_STATE.READY;
  const isCellsStatePending = cellsState === CONVERSATION_CELLS_STATE.PENDING;

  const {refresh, setOffset} = useGetAllCellsNodes({
    cellsRepository,
    conversationQualifiedId,
    enabled: isCellsStateReady,
    userRepository,
  });

  const nodes = getNodes({conversationId});
  const pagination = getPagination({conversationId});

  const {goToPage, getPaginationProps} = useCellsPagination({
    pagination,
    conversationId,
    setOffset,
    currentNodesCount: nodes.length,
  });

  useOnPresignedUrlExpired({conversationId, refreshCallback: refresh});

  const isLoading = nodesStatus === 'loading';
  const isError = nodesStatus === 'error';
  const isSuccess = nodesStatus === 'success';

  const hasNodes = !!nodes.length;
  const emptyView = !isError && !hasNodes && isCellsStateReady;

  const isTableVisible = (isSuccess || isLoading) && isCellsStateReady;
  const isLoadingVisible = isLoading && isCellsStateReady;
  const isNoNodesVisible = !isLoading && emptyView && !isInRecycleBin();
  const isPaginationVisible = !emptyView;
  const isEmptyRecycleBin = isInRecycleBin() && emptyView && !isLoading;

  return (
    <div css={wrapperStyles}>
      <CellsHeader
        onRefresh={refresh}
        conversationQualifiedId={conversationQualifiedId}
        conversationName={conversationName}
        cellsRepository={cellsRepository}
      />

      {isTableVisible && (
        <CellsTable
          nodes={isLoading ? [] : nodes}
          cellsRepository={cellsRepository}
          conversationQualifiedId={conversationQualifiedId}
          conversationName={conversationName}
>>>>>>> efa3fd62
          onRefresh={refresh}
          conversationQualifiedId={conversationQualifiedId}
          conversationName={name}
          cellsRepository={cellsRepository}
        />
<<<<<<< HEAD

        {isTableVisible && (
          <CellsTable
            nodes={isLoading ? [] : nodes}
            cellsRepository={cellsRepository}
            conversationQualifiedId={conversationQualifiedId}
            conversationName={name}
            onRefresh={refresh}
          />
        )}
        {isCellsStatePending && (
          <CellsStateInfo heading={t('cells.pending.heading')} description={t('cells.pending.description')} />
        )}
        {isNoNodesVisible && (
          <CellsStateInfo heading={t('cells.noNodes.heading')} description={t('cells.noNodes.description')} />
        )}
        {isEmptyRecycleBin && <CellsStateInfo description={t('cells.emptyRecycleBin.description')} />}
        {isLoadingVisible && <CellsLoader />}
        {isError && <CellsStateInfo heading={t('cells.error.heading')} description={t('cells.error.description')} />}
        {isPaginationVisible && <CellsPagination {...getPaginationProps()} goToPage={goToPage} />}
      </div>
    );
  },
);

ConversationCells.displayName = 'ConversationCells';
=======
      )}
      {isCellsStatePending && !isRefreshing && (
        <CellsStateInfo heading={t('cells.pending.heading')} description={t('cells.pending.description')} />
      )}
      {isNoNodesVisible && (
        <CellsStateInfo heading={t('cells.noNodes.heading')} description={t('cells.noNodes.description')} />
      )}
      {isEmptyRecycleBin && <CellsStateInfo description={t('cells.emptyRecycleBin.description')} />}
      {(isLoadingVisible || isRefreshing) && <CellsLoader />}
      {isError && <CellsStateInfo heading={t('cells.error.heading')} description={t('cells.error.description')} />}
      {isPaginationVisible && <CellsPagination {...getPaginationProps()} goToPage={goToPage} />}
    </div>
  );
};
>>>>>>> efa3fd62
<|MERGE_RESOLUTION|>--- conflicted
+++ resolved
@@ -22,11 +22,8 @@
 import {CONVERSATION_CELLS_STATE} from '@wireapp/api-client/lib/conversation';
 
 import {CellsRepository} from 'src/script/cells/CellsRepository';
-<<<<<<< HEAD
+import {ConversationRepository} from 'src/script/conversation/ConversationRepository';
 import {Conversation} from 'src/script/entity/Conversation';
-=======
-import {ConversationRepository} from 'src/script/conversation/ConversationRepository';
->>>>>>> efa3fd62
 import {UserRepository} from 'src/script/user/UserRepository';
 import {useKoSubscribableChildren} from 'Util/ComponentUtil';
 import {t} from 'Util/LocalizerUtil';
@@ -45,20 +42,26 @@
 import {useRefreshCellsState} from './useRefreshCellsState/useRefreshCellsState';
 
 interface ConversationCellsProps {
-<<<<<<< HEAD
   cellsRepository: CellsRepository;
   userRepository: UserRepository;
   activeConversation: Conversation;
+  conversationRepository: ConversationRepository;
 }
 
 export const ConversationCells = memo(
-  ({cellsRepository, userRepository, activeConversation}: ConversationCellsProps) => {
-    const {cellsState, name} = useKoSubscribableChildren(activeConversation, ['cellsState', 'name']);
+  ({cellsRepository, userRepository, activeConversation, conversationRepository}: ConversationCellsProps) => {
+    const {cellsState: initialCellState, name} = useKoSubscribableChildren(activeConversation, ['cellsState', 'name']);
 
     const {getNodes, status: nodesStatus, getPagination} = useCellsStore();
 
     const conversationId = activeConversation.id;
     const conversationQualifiedId = activeConversation.qualifiedId;
+
+    const {cellsState, isRefreshing} = useRefreshCellsState({
+      initialCellState,
+      conversationRepository,
+      conversationQualifiedId,
+    });
 
     const isCellsStateReady = cellsState === CONVERSATION_CELLS_STATE.READY;
     const isCellsStatePending = cellsState === CONVERSATION_CELLS_STATE.PENDING;
@@ -98,90 +101,11 @@
     return (
       <div css={wrapperStyles}>
         <CellsHeader
-=======
-  cellsRepository?: CellsRepository;
-  userRepository?: UserRepository;
-  conversationQualifiedId: QualifiedId;
-  conversationName: string;
-  cellsState: CONVERSATION_CELLS_STATE;
-  conversationRepository: ConversationRepository;
-}
-
-export const ConversationCells = ({
-  cellsRepository = container.resolve(CellsRepository),
-  userRepository = container.resolve(UserRepository),
-  conversationQualifiedId,
-  conversationName,
-  cellsState: initialCellState,
-  conversationRepository,
-}: ConversationCellsProps) => {
-  const {getNodes, status: nodesStatus, getPagination} = useCellsStore();
-
-  const conversationId = conversationQualifiedId.id;
-
-  const {cellsState, isRefreshing} = useRefreshCellsState({
-    initialCellState,
-    conversationRepository,
-    conversationQualifiedId,
-  });
-
-  const isCellsStateReady = cellsState === CONVERSATION_CELLS_STATE.READY;
-  const isCellsStatePending = cellsState === CONVERSATION_CELLS_STATE.PENDING;
-
-  const {refresh, setOffset} = useGetAllCellsNodes({
-    cellsRepository,
-    conversationQualifiedId,
-    enabled: isCellsStateReady,
-    userRepository,
-  });
-
-  const nodes = getNodes({conversationId});
-  const pagination = getPagination({conversationId});
-
-  const {goToPage, getPaginationProps} = useCellsPagination({
-    pagination,
-    conversationId,
-    setOffset,
-    currentNodesCount: nodes.length,
-  });
-
-  useOnPresignedUrlExpired({conversationId, refreshCallback: refresh});
-
-  const isLoading = nodesStatus === 'loading';
-  const isError = nodesStatus === 'error';
-  const isSuccess = nodesStatus === 'success';
-
-  const hasNodes = !!nodes.length;
-  const emptyView = !isError && !hasNodes && isCellsStateReady;
-
-  const isTableVisible = (isSuccess || isLoading) && isCellsStateReady;
-  const isLoadingVisible = isLoading && isCellsStateReady;
-  const isNoNodesVisible = !isLoading && emptyView && !isInRecycleBin();
-  const isPaginationVisible = !emptyView;
-  const isEmptyRecycleBin = isInRecycleBin() && emptyView && !isLoading;
-
-  return (
-    <div css={wrapperStyles}>
-      <CellsHeader
-        onRefresh={refresh}
-        conversationQualifiedId={conversationQualifiedId}
-        conversationName={conversationName}
-        cellsRepository={cellsRepository}
-      />
-
-      {isTableVisible && (
-        <CellsTable
-          nodes={isLoading ? [] : nodes}
-          cellsRepository={cellsRepository}
-          conversationQualifiedId={conversationQualifiedId}
-          conversationName={conversationName}
->>>>>>> efa3fd62
           onRefresh={refresh}
           conversationQualifiedId={conversationQualifiedId}
           conversationName={name}
           cellsRepository={cellsRepository}
         />
-<<<<<<< HEAD
 
         {isTableVisible && (
           <CellsTable
@@ -192,14 +116,14 @@
             onRefresh={refresh}
           />
         )}
-        {isCellsStatePending && (
+        {isCellsStatePending && !isRefreshing && (
           <CellsStateInfo heading={t('cells.pending.heading')} description={t('cells.pending.description')} />
         )}
         {isNoNodesVisible && (
           <CellsStateInfo heading={t('cells.noNodes.heading')} description={t('cells.noNodes.description')} />
         )}
         {isEmptyRecycleBin && <CellsStateInfo description={t('cells.emptyRecycleBin.description')} />}
-        {isLoadingVisible && <CellsLoader />}
+        {(isLoadingVisible || isRefreshing) && <CellsLoader />}
         {isError && <CellsStateInfo heading={t('cells.error.heading')} description={t('cells.error.description')} />}
         {isPaginationVisible && <CellsPagination {...getPaginationProps()} goToPage={goToPage} />}
       </div>
@@ -207,20 +131,4 @@
   },
 );
 
-ConversationCells.displayName = 'ConversationCells';
-=======
-      )}
-      {isCellsStatePending && !isRefreshing && (
-        <CellsStateInfo heading={t('cells.pending.heading')} description={t('cells.pending.description')} />
-      )}
-      {isNoNodesVisible && (
-        <CellsStateInfo heading={t('cells.noNodes.heading')} description={t('cells.noNodes.description')} />
-      )}
-      {isEmptyRecycleBin && <CellsStateInfo description={t('cells.emptyRecycleBin.description')} />}
-      {(isLoadingVisible || isRefreshing) && <CellsLoader />}
-      {isError && <CellsStateInfo heading={t('cells.error.heading')} description={t('cells.error.description')} />}
-      {isPaginationVisible && <CellsPagination {...getPaginationProps()} goToPage={goToPage} />}
-    </div>
-  );
-};
->>>>>>> efa3fd62
+ConversationCells.displayName = 'ConversationCells';