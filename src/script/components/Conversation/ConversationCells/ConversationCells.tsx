/*
 * Wire
 * Copyright (C) 2025 Wire Swiss GmbH
 *
 * This program is free software: you can redistribute it and/or modify
 * it under the terms of the GNU General Public License as published by
 * the Free Software Foundation, either version 3 of the License, or
 * (at your option) any later version.
 *
 * This program is distributed in the hope that it will be useful,
 * but WITHOUT ANY WARRANTY; without even the implied warranty of
 * MERCHANTABILITY or FITNESS FOR A PARTICULAR PURPOSE. See the
 * GNU General Public License for more details.
 *
 * You should have received a copy of the GNU General Public License
 * along with this program. If not, see http://www.gnu.org/licenses/.
 *
 */

import {CONVERSATION_CELLS_STATE} from '@wireapp/api-client/lib/conversation';
import {QualifiedId} from '@wireapp/api-client/lib/user';
import {container} from 'tsyringe';

import {CellsRepository} from 'src/script/cells/CellsRepository';
import {UserRepository} from 'src/script/user/UserRepository';
import {t} from 'Util/LocalizerUtil';

import {CellsHeader} from './CellsHeader/CellsHeader';
import {CellsLoader} from './CellsLoader/CellsLoader';
import {CellsPagination} from './CellsPagination/CellsPagination';
import {CellsStateInfo} from './CellsStateInfo/CellsStateInfo';
import {CellsTable} from './CellsTable/CellsTable';
import {useCellsStore} from './common/useCellsStore/useCellsStore';
import {wrapperStyles} from './ConversationCells.styles';
import {useCellsPagination} from './useCellsPagination/useCellsPagination';
import {useGetAllCellsNodes} from './useGetAllCellsNodes/useGetAllCellsNodes';
import {useOnPresignedUrlExpired} from './useOnPresignedUrlExpired/useOnPresignedUrlExpired';

interface ConversationCellsProps {
  cellsRepository?: CellsRepository;
  userRepository?: UserRepository;
  conversationQualifiedId: QualifiedId;
  conversationName: string;
  cellsState: CONVERSATION_CELLS_STATE;
}

export const ConversationCells = ({
  cellsRepository = container.resolve(CellsRepository),
  userRepository = container.resolve(UserRepository),
  conversationQualifiedId,
  conversationName,
  cellsState,
}: ConversationCellsProps) => {
  const {getNodes, status: nodesStatus, getPagination} = useCellsStore();

  const conversationId = conversationQualifiedId.id;
  const isCellsStateReady = cellsState === CONVERSATION_CELLS_STATE.READY;
  const isCellsStatePending = cellsState === CONVERSATION_CELLS_STATE.PENDING;

<<<<<<< HEAD
  const {refresh, setOffset} = useGetAllCellsNodes({cellsRepository, userRepository, conversationQualifiedId});
=======
  const {refresh, setOffset} = useGetAllCellsNodes({
    cellsRepository,
    conversationQualifiedId,
    enabled: isCellsStateReady,
  });
>>>>>>> a65218e1

  const nodes = getNodes({conversationId});
  const pagination = getPagination({conversationId});

  const {goToPage, getPaginationProps} = useCellsPagination({
    pagination,
    conversationId,
    setOffset,
    currentNodesCount: nodes.length,
  });

  useOnPresignedUrlExpired({conversationId, refreshCallback: refresh});

  const isLoading = nodesStatus === 'loading';
  const isError = nodesStatus === 'error';
  const isSuccess = nodesStatus === 'success';

  const hasNodes = !!nodes.length;
  const emptyView = !isError && !hasNodes && isCellsStateReady;

  const isTableVisible = (isSuccess || isLoading) && isCellsStateReady;
  const isLoadingVisible = isLoading && isCellsStateReady;
  const isNoNodesVisible = !isLoading && emptyView;
  const isPaginationVisible = !emptyView;

  return (
    <div css={wrapperStyles}>
      <CellsHeader
        onRefresh={refresh}
        conversationQualifiedId={conversationQualifiedId}
        conversationName={conversationName}
        cellsRepository={cellsRepository}
      />
      {isTableVisible && (
        <CellsTable
          nodes={isLoading ? [] : nodes}
          cellsRepository={cellsRepository}
          conversationQualifiedId={conversationQualifiedId}
          conversationName={conversationName}
          onRefresh={refresh}
        />
      )}
      {isCellsStatePending && (
        <CellsStateInfo heading={t('cells.pending.heading')} description={t('cells.pending.description')} />
      )}
      {isNoNodesVisible && (
        <CellsStateInfo heading={t('cells.noNodes.heading')} description={t('cells.noNodes.description')} />
      )}
      {isLoadingVisible && <CellsLoader />}
      {isError && <CellsStateInfo heading={t('cells.error.heading')} description={t('cells.error.description')} />}
      {isPaginationVisible && <CellsPagination {...getPaginationProps()} goToPage={goToPage} />}
    </div>
  );
};<|MERGE_RESOLUTION|>--- conflicted
+++ resolved
@@ -57,15 +57,12 @@
   const isCellsStateReady = cellsState === CONVERSATION_CELLS_STATE.READY;
   const isCellsStatePending = cellsState === CONVERSATION_CELLS_STATE.PENDING;
 
-<<<<<<< HEAD
-  const {refresh, setOffset} = useGetAllCellsNodes({cellsRepository, userRepository, conversationQualifiedId});
-=======
   const {refresh, setOffset} = useGetAllCellsNodes({
     cellsRepository,
     conversationQualifiedId,
     enabled: isCellsStateReady,
+    userRepository,
   });
->>>>>>> a65218e1
 
   const nodes = getNodes({conversationId});
   const pagination = getPagination({conversationId});
