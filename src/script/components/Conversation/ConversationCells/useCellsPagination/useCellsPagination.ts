/*
 * Wire
 * Copyright (C) 2025 Wire Swiss GmbH
 *
 * This program is free software: you can redistribute it and/or modify
 * it under the terms of the GNU General Public License as published by
 * the Free Software Foundation, either version 3 of the License, or
 * (at your option) any later version.
 *
 * This program is distributed in the hope that it will be useful,
 * but WITHOUT ANY WARRANTY; without even the implied warranty of
 * MERCHANTABILITY or FITNESS FOR A PARTICULAR PURPOSE. See the
 * GNU General Public License for more details.
 *
 * You should have received a copy of the GNU General Public License
 * along with this program. If not, see http://www.gnu.org/licenses/.
 *
 */

import {useCallback, useEffect} from 'react';

import {CellPagination} from '../common/cellPagination/cellPagination';
import {useCellsStore} from '../common/useCellsStore/useCellsStore';

interface UsePaginationProps {
  pagination: CellPagination | null;
  currentFilesCount: number;
  conversationId: string;
  setOffset: (offset: number) => void;
}

<<<<<<< HEAD
export const useCellsPagination = ({
  pagination,
  conversationId,
  setOffset,
  onPageChange,
  currentFilesCount,
}: UsePaginationProps) => {
=======
export const useCellsPagination = ({pagination, conversationId, setOffset}: UsePaginationProps) => {
>>>>>>> 6044adce
  const {clearAll, pageSize, setPageSize} = useCellsStore();

  const currentPage = pagination?.currentPage || 0;
  const totalPages = pagination?.totalPages || 1;
  const totalRows = pagination?.total || currentFilesCount;

  const goToPage = useCallback(
    (page: number) => {
      setOffset(page * pageSize);
    },
    [pageSize, setOffset],
  );

  const handleSetPageSize = useCallback(
    (page: number) => {
      clearAll({conversationId});
      setOffset(0);
      setPageSize(page);
    },
    [clearAll, conversationId, setOffset, setPageSize],
  );

  useEffect(() => {
    return () => {
      clearAll({conversationId});
    };
  }, [clearAll, conversationId]);

  const getPaginationProps = () => {
    if (totalPages > 1) {
      return {
        currentPage: currentPage ? currentPage - 1 : 0,
        numberOfPages: pagination?.totalPages,
        totalRows: pagination?.total,
        firstRow: (currentPage - 1) * pageSize + 1,
        lastRow: Math.min(currentPage * pageSize, totalRows),
        pageSize,
        setPageSize: handleSetPageSize,
      };
    }

    return {
      currentPage: 0,
      numberOfPages: 1,
      totalRows: totalRows,
      firstRow: 1,
      lastRow: totalRows,
      pageSize,
      setPageSize: handleSetPageSize,
    };
  };

  return {
    goToPage,
    getPaginationProps,
    currentPage,
    totalPages,
    totalRows,
  };
};<|MERGE_RESOLUTION|>--- conflicted
+++ resolved
@@ -29,17 +29,7 @@
   setOffset: (offset: number) => void;
 }
 
-<<<<<<< HEAD
-export const useCellsPagination = ({
-  pagination,
-  conversationId,
-  setOffset,
-  onPageChange,
-  currentFilesCount,
-}: UsePaginationProps) => {
-=======
-export const useCellsPagination = ({pagination, conversationId, setOffset}: UsePaginationProps) => {
->>>>>>> 6044adce
+export const useCellsPagination = ({pagination, conversationId, setOffset, currentFilesCount}: UsePaginationProps) => {
   const {clearAll, pageSize, setPageSize} = useCellsStore();
 
   const currentPage = pagination?.currentPage || 0;
