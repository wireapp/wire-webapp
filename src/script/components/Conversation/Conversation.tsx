/*
 * Wire
 * Copyright (C) 2022 Wire Swiss GmbH
 *
 * This program is free software: you can redistribute it and/or modify
 * it under the terms of the GNU General Public License as published by
 * the Free Software Foundation, either version 3 of the License, or
 * (at your option) any later version.
 *
 * This program is distributed in the hope that it will be useful,
 * but WITHOUT ANY WARRANTY; without even the implied warranty of
 * MERCHANTABILITY or FITNESS FOR A PARTICULAR PURPOSE. See the
 * GNU General Public License for more details.
 *
 * You should have received a copy of the GNU General Public License
 * along with this program. If not, see http://www.gnu.org/licenses/.
 *
 */

import {UIEvent, useCallback, useEffect, useState} from 'react';

import {container} from 'tsyringe';

import {useMatchMedia} from '@wireapp/react-ui-kit';

import {CallingCell} from 'Components/calling/CallingCell';
import {Giphy} from 'Components/Giphy';
import {InputBar} from 'Components/InputBar';
import {MessagesList} from 'Components/MessagesList';
import {showDetailViewModal} from 'Components/Modals/DetailViewModal';
import {PrimaryModal} from 'Components/Modals/PrimaryModal';
import {showWarningModal} from 'Components/Modals/utils/showWarningModal';
import {TitleBar} from 'Components/TitleBar';
import {CallState} from 'src/script/calling/CallState';
import {Config} from 'src/script/Config';
import {useKoSubscribableChildren} from 'Util/ComponentUtil';
import {isLastReceivedMessage} from 'Util/conversationMessages';
import {allowsAllFiles, getFileExtensionOrName, hasAllowedExtension} from 'Util/FileTypeUtil';
import {isHittingUploadLimit} from 'Util/isHittingUploadLimit';
import {t} from 'Util/LocalizerUtil';
import {getLogger} from 'Util/Logger';
import {safeMailOpen, safeWindowOpen} from 'Util/SanitizationUtil';
import {formatBytes} from 'Util/util';

import {ConversationCells} from './ConversationCells/ConversationCells';
import {ConversationFileDropzone} from './ConversationFileDropzone/ConversationFileDropzone';
import {ConversationMessagesWrapper} from './ConversationMessagesWrapper/ConversationMessagesWrapper';
import {ConversationTabPanel} from './ConversationTabPanel/ConversationTabPanel';
import {ConversationTabs} from './ConversationTabs/ConversationTabs';
import {useReadReceiptSender} from './hooks/useReadReceipt';
import {ReadOnlyConversationMessage} from './ReadOnlyConversationMessage';
import {useFilesUploadDropzone} from './useFilesUploadDropzone/useFilesUploadDropzone';
import {checkFileSharingPermission} from './utils/checkFileSharingPermission';

import {ConversationState} from '../../conversation/ConversationState';
import {Conversation as ConversationEntity} from '../../entity/Conversation';
import {ContentMessage} from '../../entity/message/ContentMessage';
import {DecryptErrorMessage} from '../../entity/message/DecryptErrorMessage';
import {MemberMessage} from '../../entity/message/MemberMessage';
import {Message} from '../../entity/message/Message';
import {User} from '../../entity/User';
import {UserError} from '../../error/UserError';
import {isMouseRightClickEvent, isAuxRightClickEvent} from '../../guards/Mouse';
import {isServiceEntity} from '../../guards/Service';
import {ServiceEntity} from '../../integration/ServiceEntity';
import {MotionDuration} from '../../motion/MotionDuration';
import {RightSidebarParams} from '../../page/AppMain';
import {PanelState} from '../../page/RightSidebar';
import {useMainViewModel} from '../../page/RootProvider';
import {TeamState} from '../../team/TeamState';
import {ElementType, MessageDetails} from '../MessagesList/Message/ContentMessage/asset/TextMessageRenderer';

interface ConversationProps {
  readonly teamState: TeamState;
  selfUser: User;
  openRightSidebar: (panelState: PanelState, params: RightSidebarParams, compareEntityId?: boolean) => void;
  isRightSidebarOpen?: boolean;
  reloadApp: () => void;
}

const CONFIG = Config.getConfig();

export const Conversation = ({
  teamState,
  selfUser,
  openRightSidebar,
  isRightSidebarOpen = false,
  reloadApp,
}: ConversationProps) => {
  const messageListLogger = getLogger('ConversationList');

  const mainViewModel = useMainViewModel();
  const {content: contentViewModel} = mainViewModel;
  const {conversationRepository, repositories} = contentViewModel;

  const [isConversationLoaded, setIsConversationLoaded] = useState<boolean>(false);
  const [inputValue, setInputValue] = useState<string>('');
  const [isGiphyModalOpen, setIsGiphyModalOpen] = useState<boolean>(false);

  const conversationState = container.resolve(ConversationState);
  const callState = container.resolve(CallState);
  const {activeConversation} = useKoSubscribableChildren(conversationState, ['activeConversation']);
  const {classifiedDomains} = useKoSubscribableChildren(teamState, [
    'classifiedDomains',
    'isFileSharingSendingEnabled',
  ]);

  const {is1to1, isRequest, isReadOnlyConversation, isSelfUserRemoved} = useKoSubscribableChildren(
    activeConversation!,
    [
      'is1to1',
      'isRequest',
      'readOnlyState',
      'participating_user_ets',
      'connection',
      'isReadOnlyConversation',
      'isSelfUserRemoved',
    ],
  );

  const inTeam = teamState.isInTeam(selfUser);

  const {activeCalls} = useKoSubscribableChildren(callState, ['activeCalls']);

  const [isMsgElementsFocusable, setMsgElementsFocusable] = useState(true);

  // To be changed when design chooses a breakpoint, the conditional can be integrated to the ui-kit directly
  const smBreakpoint = useMatchMedia('max-width: 640px');

  const [activeTabIndex, setActiveTabIndex] = useState(0);

  const {addReadReceiptToBatch} = useReadReceiptSender(repositories.message);

  useEffect(() => {
    // When the component is mounted we want to make sure its conversation entity's last message is marked as visible
    // not to display the jump to last message button initially
    activeConversation?.isLastMessageVisible(true);
  }, [activeConversation]);

  const uploadImages = useCallback(
    (images: File[]) => {
      if (!activeConversation || isHittingUploadLimit(images, repositories.asset)) {
        return;
      }

      for (const image of Array.from(images)) {
        const isImageTooLarge = image.size > CONFIG.MAXIMUM_IMAGE_FILE_SIZE;

        if (isImageTooLarge) {
          const isGif = image.type === 'image/gif';
          const bytesMultiplier = 1024;
          const maxSize = CONFIG.MAXIMUM_IMAGE_FILE_SIZE / bytesMultiplier / bytesMultiplier;

          return showWarningModal(
            t(isGif ? 'modalGifTooLargeHeadline' : 'modalPictureTooLargeHeadline'),
            t(isGif ? 'modalGifTooLargeMessage' : 'modalPictureTooLargeMessage', {number: maxSize}),
          );
        }
      }

      repositories.message.uploadImages(activeConversation, images);
    },
    [activeConversation, repositories.asset, repositories.message],
  );

  const uploadFiles = useCallback(
    (files: File[]) => {
      if (!activeConversation) {
        return;
      }

      const fileArray = Array.from(files);

      if (!allowsAllFiles()) {
        for (const file of fileArray) {
          if (!hasAllowedExtension(file.name)) {
            conversationRepository.injectFileTypeRestrictedMessage(
              activeConversation,
              selfUser,
              false,
              getFileExtensionOrName(file.name),
            );

            return;
          }
        }
      }

      const uploadLimit = inTeam ? CONFIG.MAXIMUM_ASSET_FILE_SIZE_TEAM : CONFIG.MAXIMUM_ASSET_FILE_SIZE_PERSONAL;

      if (!isHittingUploadLimit(files, repositories.asset)) {
        for (const file of fileArray) {
          const isFileTooLarge = file.size > uploadLimit;

          if (isFileTooLarge) {
            const fileSize = formatBytes(uploadLimit);
            showWarningModal(t('modalAssetTooLargeHeadline'), t('modalAssetTooLargeMessage', {number: fileSize}));

            return;
          }
        }

        repositories.message.uploadFiles(activeConversation, files);
      }
    },
    [activeConversation, conversationRepository, inTeam, repositories.asset, repositories.message, selfUser],
  );

  const uploadDroppedFiles = useCallback(
    (droppedFiles: File[]) => {
      const images: File[] = [];
      const files: File[] = [];

      if (!isHittingUploadLimit(droppedFiles, repositories.asset)) {
        Array.from(droppedFiles).forEach(file => {
          const isSupportedImage = (CONFIG.ALLOWED_IMAGE_TYPES as ReadonlyArray<string>).includes(file.type);

          if (isSupportedImage) {
            images.push(file);
          } else {
            files.push(file);
          }
        });

        uploadImages(images);
        uploadFiles(files);
      }
    },
    [repositories.asset, uploadFiles, uploadImages],
  );

  const openGiphy = (text: string) => {
    setInputValue(text);
    setIsGiphyModalOpen(true);
  };

  const closeGiphy = () => setIsGiphyModalOpen(false);

  const clickOnInvitePeople = (conversation: ConversationEntity): void => {
    openRightSidebar(PanelState.GUEST_OPTIONS, {entity: conversation});
  };

  const clickOnCancelRequest = (messageEntity: MemberMessage): void => {
    if (activeConversation) {
      const nextConversationEntity = conversationRepository.getNextConversation(activeConversation);
      mainViewModel.actions.cancelConnectionRequest(messageEntity.otherUser(), true, nextConversationEntity);
    }
  };

  const showUserDetails = async (userEntity: User | ServiceEntity) => {
    const isSingleModeConversation = is1to1 || isRequest;

    const isUserEntity = !isServiceEntity(userEntity);

    if (
      activeConversation &&
      isUserEntity &&
      (userEntity.isDeleted || (isSingleModeConversation && !userEntity.isMe))
    ) {
      openRightSidebar(PanelState.CONVERSATION_DETAILS, {entity: activeConversation});

      return;
    }

    const panelId = userEntity.isService ? PanelState.GROUP_PARTICIPANT_SERVICE : PanelState.GROUP_PARTICIPANT_USER;

    const serviceEntity = userEntity.isService && (await repositories.integration.getServiceFromUser(userEntity));

    openRightSidebar(panelId, {entity: serviceEntity || userEntity}, true);
  };

  const showParticipants = (participants: User[]) => {
    if (activeConversation) {
      openRightSidebar(PanelState.CONVERSATION_PARTICIPANTS, {entity: activeConversation, highlighted: participants});
    }
  };

  const showMessageDetails = (message: Message, showReactions = false) => {
    if (!is1to1) {
      openRightSidebar(PanelState.MESSAGE_DETAILS, {entity: message, showReactions}, true);
    }
  };

  const showMessageReactions = (message: Message, showReactions = true) => {
    openRightSidebar(PanelState.MESSAGE_DETAILS, {entity: message, showReactions}, true);
  };

  const handleEmailClick = (event: Event, messageDetails: MessageDetails) => {
    safeMailOpen(messageDetails.href!);
    event.preventDefault();
    return false;
  };

  const handleMarkdownLinkClick = (event: MouseEvent | KeyboardEvent, messageDetails: MessageDetails) => {
    const href = messageDetails.href!;
    PrimaryModal.show(PrimaryModal.type.CONFIRM, {
      primaryAction: {
        action: () => safeWindowOpen(href),
        text: t('modalOpenLinkAction'),
      },
      text: {
        htmlMessage: t('modalOpenLinkMessage', {link: href}, {}, true),
        title: t('modalOpenLinkTitle'),
      },
    });
    event.preventDefault();
    return false;
  };

  const userMentionClick = (messageDetails: MessageDetails) => {
    const userId = messageDetails.userId;
    const domain = messageDetails.userDomain;

    if (userId) {
      (async () => {
        try {
          const userEntity = await repositories.user.getUserById({domain: domain || '', id: userId});
          showUserDetails(userEntity);
        } catch (error) {
          if (error instanceof UserError && error.type !== UserError.TYPE.USER_NOT_FOUND) {
            throw error;
          }
        }
      })();
    }
  };

  const handleClickOnMessage = (
    event: MouseEvent | KeyboardEvent,
    elementType: ElementType,
    messageDetails: MessageDetails = {
      href: '',
      userId: '',
      userDomain: '',
    },
  ) => {
    if (isMouseRightClickEvent(event) || isAuxRightClickEvent(event)) {
      // Default browser behavior on right click
      return true;
    }

    switch (elementType) {
      case 'email':
        handleEmailClick(event, messageDetails);
        break;
      case 'markdownLink':
        handleMarkdownLinkClick(event, messageDetails);
        break;
      case 'mention':
        userMentionClick(messageDetails);
        break;
    }

    // need to return `true` because knockout will prevent default if we return anything else (including undefined)
    return true;
  };

  const showDetail = async (messageEntity: ContentMessage, event: UIEvent): Promise<void> => {
    if (messageEntity.isExpired() || event.currentTarget.classList.contains('image-asset--no-image')) {
      return;
    }

    showDetailViewModal({
      assetRepository: repositories.asset,
      conversationRepository: repositories.conversation,
      currentMessageEntity: messageEntity,
      messageRepository: repositories.message,
      selfUser,
    });
  };

  const onSessionResetClick = async (messageEntity: DecryptErrorMessage): Promise<void> => {
    const resetProgress = () => {
      setTimeout(() => {
        PrimaryModal.show(PrimaryModal.type.SESSION_RESET, {});
      }, MotionDuration.LONG);
    };

    try {
      if (messageEntity.fromDomain && activeConversation) {
        await repositories.message.resetSession(
          {domain: messageEntity.fromDomain, id: messageEntity.from},
          messageEntity.clientId,
          activeConversation,
        );
        resetProgress();
      }
    } catch (error) {
      messageListLogger.warn('Error while trying to reset session', error);
      resetProgress();
    }
  };

  const updateConversationLastRead = (conversationEntity: ConversationEntity, messageEntity?: Message): void => {
    const conversationLastRead = conversationEntity.last_read_timestamp();
    const lastKnownTimestamp = conversationEntity.getLastKnownTimestamp(repositories.serverTime.toServerTimestamp());
    const needsUpdate = conversationLastRead < lastKnownTimestamp;

    // if no message provided it means we need to jump to the last message
    if (needsUpdate && (!messageEntity || isLastReceivedMessage(messageEntity, conversationEntity))) {
      conversationEntity.setTimestamp(lastKnownTimestamp, ConversationEntity.TIMESTAMP_TYPE.LAST_READ);
      repositories.message.markAsRead(conversationEntity);
    }
  };

  const getInViewportCallback = useCallback(
    (conversationEntity: ConversationEntity, messageEntity: Message) => {
      const messageTimestamp = messageEntity.timestamp();

      const callbacks: Function[] = [];

      if (!messageEntity.isEphemeral()) {
        const isCreationMessage = messageEntity.isMember() && messageEntity.isCreation();
        if (conversationEntity.is1to1() && isCreationMessage) {
          repositories.integration.addProviderNameToParticipant((messageEntity as MemberMessage).otherUser());
        }
      }

      const updateLastRead = () => {
        conversationEntity.setTimestamp(messageEntity.timestamp(), ConversationEntity.TIMESTAMP_TYPE.LAST_READ);
      };

      const startTimer = async () => {
        if (messageEntity.conversation_id === conversationEntity.id) {
          repositories.conversation.checkMessageTimer(messageEntity as ContentMessage);
        }
      };

      if (messageEntity.isEphemeral()) {
        callbacks.push(startTimer);
      }

      const isUnreadMessage = messageTimestamp > conversationEntity.last_read_timestamp();
      const isNotOwnMessage = !messageEntity.user().isMe;

      let shouldSendReadReceipt = false;

      if (messageEntity.expectsReadConfirmation) {
        if (conversationEntity.is1to1()) {
          shouldSendReadReceipt = repositories.conversation.expectReadReceipt(conversationEntity);
        } else if (
          conversationEntity.isGroup() &&
          (conversationEntity.inTeam() ||
            conversationEntity.isGuestRoom() ||
            conversationEntity.isGuestAndServicesRoom())
        ) {
          shouldSendReadReceipt = true;
        }
      }

      if (isLastReceivedMessage(messageEntity, conversationEntity)) {
        callbacks.push(() => updateConversationLastRead(conversationEntity, messageEntity));
      }

      if (isUnreadMessage && isNotOwnMessage) {
        callbacks.push(updateLastRead);
        if (shouldSendReadReceipt) {
          callbacks.push(() => addReadReceiptToBatch(conversationEntity, messageEntity));
        }
      }

      return () => {
        const trigger = () => callbacks.forEach(callback => callback());

        return document.hasFocus() ? trigger() : window.addEventListener('focus', () => trigger(), {once: true});
      };
    },
    [addReadReceiptToBatch, repositories.conversation, repositories.integration, updateConversationLastRead],
  );

  const {getRootProps, getInputProps, open, isDragAccept} = useFilesUploadDropzone({
    isTeam: inTeam,
    cellsRepository: repositories.cells,
    conversationId: activeConversation?.id || '',
  });

  const isCellsEnabled = Config.getConfig().FEATURE.ENABLE_CELLS;

  return (
    <ConversationFileDropzone
      isDragAccept={isDragAccept}
      isCellsEnabled={isCellsEnabled}
      isConversationLoaded={isConversationLoaded}
      activeConversationId={activeConversation?.id}
      onFileDropped={checkFileSharingPermission(uploadDroppedFiles)}
      rootProps={getRootProps()}
      inputProps={getInputProps()}
    >
      {activeConversation && (
        <>
          <TitleBar
            repositories={repositories}
            conversation={activeConversation}
            selfUser={selfUser}
            teamState={teamState}
            callActions={mainViewModel.calling.callActions}
            openRightSidebar={openRightSidebar}
            isRightSidebarOpen={isRightSidebarOpen}
            isReadOnlyConversation={isReadOnlyConversation || isSelfUserRemoved}
            withBottomDivider={!isCellsEnabled}
          />

<<<<<<< HEAD
          {activeCalls.map(call => {
            const {conversation} = call;
            const callingViewModel = mainViewModel.calling;
            const callingRepository = callingViewModel.callingRepository;

            if (!smBreakpoint) {
              return null;
            }

            return (
              <CallingCell
                key={conversation.id}
                classifiedDomains={classifiedDomains}
                call={call}
                callActions={callingViewModel.callActions}
                callingRepository={callingRepository}
                propertiesRepository={repositories.properties}
              />
            );
          })}

          <MessagesList
            conversation={activeConversation}
            selfUser={selfUser}
            conversationRepository={conversationRepository}
            assetRepository={repositories.asset}
            messageRepository={repositories.message}
            messageActions={mainViewModel.actions}
            invitePeople={clickOnInvitePeople}
            cancelConnectionRequest={clickOnCancelRequest}
            showUserDetails={showUserDetails}
            showMessageDetails={showMessageDetails}
            showMessageReactions={showMessageReactions}
            showParticipants={showParticipants}
            showImageDetails={showDetail}
            resetSession={onSessionResetClick}
            onClickMessage={handleClickOnMessage}
            onLoading={loading => setIsConversationLoaded(!loading)}
            getVisibleCallback={getInViewportCallback}
            isMsgElementsFocusable={isMsgElementsFocusable}
            setMsgElementsFocusable={setMsgElementsFocusable}
            isRightSidebarOpen={isRightSidebarOpen}
            updateConversationLastRead={updateConversationLastRead}
          />

          {isConversationLoaded &&
            !isSelfUserRemoved &&
            (isReadOnlyConversation ? (
              <ReadOnlyConversationMessage reloadApp={reloadApp} conversation={activeConversation} />
            ) : (
              <InputBar
                key={activeConversation?.id}
                conversation={activeConversation}
                conversationRepository={repositories.conversation}
                cellsRepository={repositories.cells}
                eventRepository={repositories.event}
                messageRepository={repositories.message}
                openGiphy={openGiphy}
                propertiesRepository={repositories.properties}
                searchRepository={repositories.search}
                storageRepository={repositories.storage}
                teamState={teamState}
                selfUser={selfUser}
                onShiftTab={() => setMsgElementsFocusable(false)}
                uploadDroppedFiles={uploadDroppedFiles}
                uploadImages={uploadImages}
                uploadFiles={isCellsEnabled ? () => open() : uploadFiles}
              />
            ))}

          <div className="conversation-loading">
            <div className="icon-spinner spin accent-text"></div>
          </div>
=======
          {isCellsEnabled && (
            <>
              <ConversationTabs activeTabIndex={activeTabIndex} onIndexChange={setActiveTabIndex} />
              <ConversationTabPanel id="files" isActive={activeTabIndex === 1}>
                {activeTabIndex === 1 && <ConversationCells conversationId={activeConversation.id} />}
              </ConversationTabPanel>
            </>
          )}

          <ConversationMessagesWrapper isCellsEnabled={isCellsEnabled} isPanelHidden={activeTabIndex === 1}>
            {activeCalls.map(call => {
              const {conversation} = call;
              const callingViewModel = mainViewModel.calling;
              const callingRepository = callingViewModel.callingRepository;

              if (!smBreakpoint) {
                return null;
              }

              return (
                <CallingCell
                  key={conversation.id}
                  classifiedDomains={classifiedDomains}
                  call={call}
                  callActions={callingViewModel.callActions}
                  callingRepository={callingRepository}
                  propertiesRepository={repositories.properties}
                />
              );
            })}

            <MessagesList
              conversation={activeConversation}
              selfUser={selfUser}
              conversationRepository={conversationRepository}
              assetRepository={repositories.asset}
              messageRepository={repositories.message}
              messageActions={mainViewModel.actions}
              invitePeople={clickOnInvitePeople}
              cancelConnectionRequest={clickOnCancelRequest}
              showUserDetails={showUserDetails}
              showMessageDetails={showMessageDetails}
              showMessageReactions={showMessageReactions}
              showParticipants={showParticipants}
              showImageDetails={showDetail}
              resetSession={onSessionResetClick}
              onClickMessage={handleClickOnMessage}
              onLoading={loading => setIsConversationLoaded(!loading)}
              getVisibleCallback={getInViewportCallback}
              isMsgElementsFocusable={isMsgElementsFocusable}
              setMsgElementsFocusable={setMsgElementsFocusable}
              isRightSidebarOpen={isRightSidebarOpen}
              updateConversationLastRead={updateConversationLastRead}
            />

            {isConversationLoaded &&
              !isSelfUserRemoved &&
              (isReadOnlyConversation ? (
                <ReadOnlyConversationMessage reloadApp={reloadApp} conversation={activeConversation} />
              ) : (
                <InputBar
                  key={activeConversation?.id}
                  conversation={activeConversation}
                  conversationRepository={repositories.conversation}
                  eventRepository={repositories.event}
                  messageRepository={repositories.message}
                  openGiphy={openGiphy}
                  propertiesRepository={repositories.properties}
                  searchRepository={repositories.search}
                  storageRepository={repositories.storage}
                  teamState={teamState}
                  selfUser={selfUser}
                  onShiftTab={() => setMsgElementsFocusable(false)}
                  uploadDroppedFiles={uploadDroppedFiles}
                  uploadImages={uploadImages}
                  uploadFiles={isCellsEnabled ? () => open() : uploadFiles}
                />
              ))}

            <div className="conversation-loading">
              <div className="icon-spinner spin accent-text"></div>
            </div>
          </ConversationMessagesWrapper>
>>>>>>> 3b7f5ace
        </>
      )}

      {isGiphyModalOpen && inputValue && (
        <Giphy giphyRepository={repositories.giphy} inputValue={inputValue} onClose={closeGiphy} />
      )}
    </ConversationFileDropzone>
  );
};<|MERGE_RESOLUTION|>--- conflicted
+++ resolved
@@ -500,81 +500,6 @@
             withBottomDivider={!isCellsEnabled}
           />
 
-<<<<<<< HEAD
-          {activeCalls.map(call => {
-            const {conversation} = call;
-            const callingViewModel = mainViewModel.calling;
-            const callingRepository = callingViewModel.callingRepository;
-
-            if (!smBreakpoint) {
-              return null;
-            }
-
-            return (
-              <CallingCell
-                key={conversation.id}
-                classifiedDomains={classifiedDomains}
-                call={call}
-                callActions={callingViewModel.callActions}
-                callingRepository={callingRepository}
-                propertiesRepository={repositories.properties}
-              />
-            );
-          })}
-
-          <MessagesList
-            conversation={activeConversation}
-            selfUser={selfUser}
-            conversationRepository={conversationRepository}
-            assetRepository={repositories.asset}
-            messageRepository={repositories.message}
-            messageActions={mainViewModel.actions}
-            invitePeople={clickOnInvitePeople}
-            cancelConnectionRequest={clickOnCancelRequest}
-            showUserDetails={showUserDetails}
-            showMessageDetails={showMessageDetails}
-            showMessageReactions={showMessageReactions}
-            showParticipants={showParticipants}
-            showImageDetails={showDetail}
-            resetSession={onSessionResetClick}
-            onClickMessage={handleClickOnMessage}
-            onLoading={loading => setIsConversationLoaded(!loading)}
-            getVisibleCallback={getInViewportCallback}
-            isMsgElementsFocusable={isMsgElementsFocusable}
-            setMsgElementsFocusable={setMsgElementsFocusable}
-            isRightSidebarOpen={isRightSidebarOpen}
-            updateConversationLastRead={updateConversationLastRead}
-          />
-
-          {isConversationLoaded &&
-            !isSelfUserRemoved &&
-            (isReadOnlyConversation ? (
-              <ReadOnlyConversationMessage reloadApp={reloadApp} conversation={activeConversation} />
-            ) : (
-              <InputBar
-                key={activeConversation?.id}
-                conversation={activeConversation}
-                conversationRepository={repositories.conversation}
-                cellsRepository={repositories.cells}
-                eventRepository={repositories.event}
-                messageRepository={repositories.message}
-                openGiphy={openGiphy}
-                propertiesRepository={repositories.properties}
-                searchRepository={repositories.search}
-                storageRepository={repositories.storage}
-                teamState={teamState}
-                selfUser={selfUser}
-                onShiftTab={() => setMsgElementsFocusable(false)}
-                uploadDroppedFiles={uploadDroppedFiles}
-                uploadImages={uploadImages}
-                uploadFiles={isCellsEnabled ? () => open() : uploadFiles}
-              />
-            ))}
-
-          <div className="conversation-loading">
-            <div className="icon-spinner spin accent-text"></div>
-          </div>
-=======
           {isCellsEnabled && (
             <>
               <ConversationTabs activeTabIndex={activeTabIndex} onIndexChange={setActiveTabIndex} />
@@ -639,6 +564,7 @@
                   key={activeConversation?.id}
                   conversation={activeConversation}
                   conversationRepository={repositories.conversation}
+                  cellsRepository={repositories.cells}
                   eventRepository={repositories.event}
                   messageRepository={repositories.message}
                   openGiphy={openGiphy}
@@ -658,7 +584,6 @@
               <div className="icon-spinner spin accent-text"></div>
             </div>
           </ConversationMessagesWrapper>
->>>>>>> 3b7f5ace
         </>
       )}
 
