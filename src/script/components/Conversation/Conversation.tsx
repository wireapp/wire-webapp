/*
 * Wire
 * Copyright (C) 2022 Wire Swiss GmbH
 *
 * This program is free software: you can redistribute it and/or modify
 * it under the terms of the GNU General Public License as published by
 * the Free Software Foundation, either version 3 of the License, or
 * (at your option) any later version.
 *
 * This program is distributed in the hope that it will be useful,
 * but WITHOUT ANY WARRANTY; without even the implied warranty of
 * MERCHANTABILITY or FITNESS FOR A PARTICULAR PURPOSE. See the
 * GNU General Public License for more details.
 *
 * You should have received a copy of the GNU General Public License
 * along with this program. If not, see http://www.gnu.org/licenses/.
 *
 */

import {UIEvent, useCallback, useEffect, useState} from 'react';

import {container} from 'tsyringe';

import {useMatchMedia} from '@wireapp/react-ui-kit';

import {CallingCell} from 'Components/calling/CallingCell';
import {Giphy} from 'Components/Giphy';
import {InputBar} from 'Components/InputBar';
import {MessagesList} from 'Components/MessagesList';
import {showDetailViewModal} from 'Components/Modals/DetailViewModal';
import {PrimaryModal} from 'Components/Modals/PrimaryModal';
import {showWarningModal} from 'Components/Modals/utils/showWarningModal';
import {TitleBar} from 'Components/TitleBar';
import {CallState} from 'src/script/calling/CallState';
import {Config} from 'src/script/Config';
import {useKoSubscribableChildren} from 'Util/ComponentUtil';
import {isLastReceivedMessage} from 'Util/conversationMessages';
import {allowsAllFiles, getFileExtensionOrName, hasAllowedExtension} from 'Util/FileTypeUtil';
import {isHittingUploadLimit} from 'Util/isHittingUploadLimit';
import {t} from 'Util/LocalizerUtil';
import {getLogger} from 'Util/Logger';
import {safeMailOpen, safeWindowOpen} from 'Util/SanitizationUtil';
import {formatBytes} from 'Util/util';

import {ConversationCells} from './ConversationCells/ConversationCells';
import {ConversationFileDropzone} from './ConversationFileDropzone/ConversationFileDropzone';
import {ConversationMessagesWrapper} from './ConversationMessagesWrapper/ConversationMessagesWrapper';
import {ConversationTabPanel} from './ConversationTabPanel/ConversationTabPanel';
import {ConversationTabs} from './ConversationTabs/ConversationTabs';
import {useReadReceiptSender} from './hooks/useReadReceipt';
import {ReadOnlyConversationMessage} from './ReadOnlyConversationMessage';
import {useFilesUploadDropzone} from './useFilesUploadDropzone/useFilesUploadDropzone';
import {checkFileSharingPermission} from './utils/checkFileSharingPermission';

import {ConversationState} from '../../conversation/ConversationState';
import {Conversation as ConversationEntity} from '../../entity/Conversation';
import {ContentMessage} from '../../entity/message/ContentMessage';
import {DecryptErrorMessage} from '../../entity/message/DecryptErrorMessage';
import {MemberMessage} from '../../entity/message/MemberMessage';
import {Message} from '../../entity/message/Message';
import {User} from '../../entity/User';
import {UserError} from '../../error/UserError';
import {isMouseRightClickEvent, isAuxRightClickEvent} from '../../guards/Mouse';
import {isServiceEntity} from '../../guards/Service';
import {ServiceEntity} from '../../integration/ServiceEntity';
import {MotionDuration} from '../../motion/MotionDuration';
import {RightSidebarParams} from '../../page/AppMain';
import {PanelState} from '../../page/RightSidebar';
import {useMainViewModel} from '../../page/RootProvider';
import {TeamState} from '../../team/TeamState';
import {ElementType, MessageDetails} from '../MessagesList/Message/ContentMessage/asset/TextMessageRenderer';

interface ConversationProps {
  readonly teamState: TeamState;
  selfUser: User;
  openRightSidebar: (panelState: PanelState, params: RightSidebarParams, compareEntityId?: boolean) => void;
  isRightSidebarOpen?: boolean;
  reloadApp: () => void;
}

const CONFIG = Config.getConfig();

export const Conversation = ({
  teamState,
  selfUser,
  openRightSidebar,
  isRightSidebarOpen = false,
  reloadApp,
}: ConversationProps) => {
  const messageListLogger = getLogger('ConversationList');

  const mainViewModel = useMainViewModel();
  const {content: contentViewModel} = mainViewModel;
  const {conversationRepository, repositories} = contentViewModel;

  const [isConversationLoaded, setIsConversationLoaded] = useState<boolean>(false);
  const [inputValue, setInputValue] = useState<string>('');
  const [isGiphyModalOpen, setIsGiphyModalOpen] = useState<boolean>(false);

  const conversationState = container.resolve(ConversationState);
  const callState = container.resolve(CallState);
  const {activeConversation} = useKoSubscribableChildren(conversationState, ['activeConversation']);
  const {classifiedDomains} = useKoSubscribableChildren(teamState, [
    'classifiedDomains',
    'isFileSharingSendingEnabled',
  ]);

  const {is1to1, isRequest, isReadOnlyConversation, isSelfUserRemoved} = useKoSubscribableChildren(
    activeConversation!,
    [
      'is1to1',
      'isRequest',
      'readOnlyState',
      'participating_user_ets',
      'connection',
      'isReadOnlyConversation',
      'isSelfUserRemoved',
    ],
  );

  const inTeam = teamState.isInTeam(selfUser);

  const {activeCalls} = useKoSubscribableChildren(callState, ['activeCalls']);

  const [isMsgElementsFocusable, setMsgElementsFocusable] = useState(true);

  // To be changed when design chooses a breakpoint, the conditional can be integrated to the ui-kit directly
  const smBreakpoint = useMatchMedia('max-width: 640px');

  const [activeTabIndex, setActiveTabIndex] = useState(0);

  const {addReadReceiptToBatch} = useReadReceiptSender(repositories.message);

  useEffect(() => {
    // When the component is mounted we want to make sure its conversation entity's last message is marked as visible
    // not to display the jump to last message button initially
    activeConversation?.isLastMessageVisible(true);
  }, [activeConversation]);

  const uploadImages = useCallback(
    (images: File[]) => {
      if (!activeConversation || isHittingUploadLimit(images, repositories.asset)) {
        return;
      }

      for (const image of Array.from(images)) {
        const isImageTooLarge = image.size > CONFIG.MAXIMUM_IMAGE_FILE_SIZE;

        if (isImageTooLarge) {
          const isGif = image.type === 'image/gif';
          const bytesMultiplier = 1024;
          const maxSize = CONFIG.MAXIMUM_IMAGE_FILE_SIZE / bytesMultiplier / bytesMultiplier;

          return showWarningModal(
            t(isGif ? 'modalGifTooLargeHeadline' : 'modalPictureTooLargeHeadline'),
            t(isGif ? 'modalGifTooLargeMessage' : 'modalPictureTooLargeMessage', {number: maxSize}),
          );
        }
      }

      repositories.message.uploadImages(activeConversation, images);
    },
    [activeConversation, repositories.asset, repositories.message],
  );

  const uploadFiles = useCallback(
    (files: File[]) => {
      if (!activeConversation) {
        return;
      }

      const fileArray = Array.from(files);

      if (!allowsAllFiles()) {
        for (const file of fileArray) {
          if (!hasAllowedExtension(file.name)) {
            conversationRepository.injectFileTypeRestrictedMessage(
              activeConversation,
              selfUser,
              false,
              getFileExtensionOrName(file.name),
            );

            return;
          }
        }
      }

      const uploadLimit = inTeam ? CONFIG.MAXIMUM_ASSET_FILE_SIZE_TEAM : CONFIG.MAXIMUM_ASSET_FILE_SIZE_PERSONAL;

      if (!isHittingUploadLimit(files, repositories.asset)) {
        for (const file of fileArray) {
          const isFileTooLarge = file.size > uploadLimit;

          if (isFileTooLarge) {
            const fileSize = formatBytes(uploadLimit);
            showWarningModal(t('modalAssetTooLargeHeadline'), t('modalAssetTooLargeMessage', {number: fileSize}));

            return;
          }
        }

        repositories.message.uploadFiles(activeConversation, files);
      }
    },
    [activeConversation, conversationRepository, inTeam, repositories.asset, repositories.message, selfUser],
  );

  const uploadDroppedFiles = useCallback(
    (droppedFiles: File[]) => {
      const images: File[] = [];
      const files: File[] = [];

      if (!isHittingUploadLimit(droppedFiles, repositories.asset)) {
        Array.from(droppedFiles).forEach(file => {
          const isSupportedImage = (CONFIG.ALLOWED_IMAGE_TYPES as ReadonlyArray<string>).includes(file.type);

          if (isSupportedImage) {
            images.push(file);
          } else {
            files.push(file);
          }
        });

        uploadImages(images);
        uploadFiles(files);
      }
    },
    [repositories.asset, uploadFiles, uploadImages],
  );

  const openGiphy = (text: string) => {
    setInputValue(text);
    setIsGiphyModalOpen(true);
  };

  const closeGiphy = () => setIsGiphyModalOpen(false);

  const clickOnInvitePeople = (conversation: ConversationEntity): void => {
    openRightSidebar(PanelState.GUEST_OPTIONS, {entity: conversation});
  };

  const clickOnCancelRequest = (messageEntity: MemberMessage): void => {
    if (activeConversation) {
      const nextConversationEntity = conversationRepository.getNextConversation(activeConversation);
      mainViewModel.actions.cancelConnectionRequest(messageEntity.otherUser(), true, nextConversationEntity);
    }
  };

  const showUserDetails = async (userEntity: User | ServiceEntity) => {
    const isSingleModeConversation = is1to1 || isRequest;

    const isUserEntity = !isServiceEntity(userEntity);

    if (
      activeConversation &&
      isUserEntity &&
      (userEntity.isDeleted || (isSingleModeConversation && !userEntity.isMe))
    ) {
      openRightSidebar(PanelState.CONVERSATION_DETAILS, {entity: activeConversation});

      return;
    }

    const panelId = userEntity.isService ? PanelState.GROUP_PARTICIPANT_SERVICE : PanelState.GROUP_PARTICIPANT_USER;

    const serviceEntity = userEntity.isService && (await repositories.integration.getServiceFromUser(userEntity));

    openRightSidebar(panelId, {entity: serviceEntity || userEntity}, true);
  };

  const showParticipants = (participants: User[]) => {
    if (activeConversation) {
      openRightSidebar(PanelState.CONVERSATION_PARTICIPANTS, {entity: activeConversation, highlighted: participants});
    }
  };

  const showMessageDetails = (message: Message, showReactions = false) => {
    if (!is1to1) {
      openRightSidebar(PanelState.MESSAGE_DETAILS, {entity: message, showReactions}, true);
    }
  };

  const showMessageReactions = (message: Message, showReactions = true) => {
    openRightSidebar(PanelState.MESSAGE_DETAILS, {entity: message, showReactions}, true);
  };

  const handleEmailClick = (event: Event, messageDetails: MessageDetails) => {
    safeMailOpen(messageDetails.href!);
    event.preventDefault();
    return false;
  };

  const handleMarkdownLinkClick = (event: MouseEvent | KeyboardEvent, messageDetails: MessageDetails) => {
    const href = messageDetails.href!;
    PrimaryModal.show(PrimaryModal.type.CONFIRM, {
      primaryAction: {
        action: () => safeWindowOpen(href),
        text: t('modalOpenLinkAction'),
      },
      text: {
        htmlMessage: t('modalOpenLinkMessage', {link: href}, {}, true),
        title: t('modalOpenLinkTitle'),
      },
    });
    event.preventDefault();
    return false;
  };

  const userMentionClick = (messageDetails: MessageDetails) => {
    const userId = messageDetails.userId;
    const domain = messageDetails.userDomain;

    if (userId) {
      (async () => {
        try {
          const userEntity = await repositories.user.getUserById({domain: domain || '', id: userId});
          showUserDetails(userEntity);
        } catch (error) {
          if (error instanceof UserError && error.type !== UserError.TYPE.USER_NOT_FOUND) {
            throw error;
          }
        }
      })();
    }
  };

  const handleClickOnMessage = (
    event: MouseEvent | KeyboardEvent,
    elementType: ElementType,
    messageDetails: MessageDetails = {
      href: '',
      userId: '',
      userDomain: '',
    },
  ) => {
    if (isMouseRightClickEvent(event) || isAuxRightClickEvent(event)) {
      // Default browser behavior on right click
      return true;
    }

    switch (elementType) {
      case 'email':
        handleEmailClick(event, messageDetails);
        break;
      case 'markdownLink':
        handleMarkdownLinkClick(event, messageDetails);
        break;
      case 'mention':
        userMentionClick(messageDetails);
        break;
    }

    // need to return `true` because knockout will prevent default if we return anything else (including undefined)
    return true;
  };

  const showDetail = async (messageEntity: ContentMessage, event: UIEvent): Promise<void> => {
    if (messageEntity.isExpired() || event.currentTarget.classList.contains('image-asset--no-image')) {
      return;
    }

    showDetailViewModal({
      assetRepository: repositories.asset,
      conversationRepository: repositories.conversation,
      currentMessageEntity: messageEntity,
      messageRepository: repositories.message,
      selfUser,
    });
  };

  const onSessionResetClick = async (messageEntity: DecryptErrorMessage): Promise<void> => {
    const resetProgress = () => {
      setTimeout(() => {
        PrimaryModal.show(PrimaryModal.type.SESSION_RESET, {});
      }, MotionDuration.LONG);
    };

    try {
      if (messageEntity.fromDomain && activeConversation) {
        await repositories.message.resetSession(
          {domain: messageEntity.fromDomain, id: messageEntity.from},
          messageEntity.clientId,
          activeConversation,
        );
        resetProgress();
      }
    } catch (error) {
      messageListLogger.warn('Error while trying to reset session', error);
      resetProgress();
    }
  };

  const updateConversationLastRead = (conversationEntity: ConversationEntity, messageEntity?: Message): void => {
    const conversationLastRead = conversationEntity.last_read_timestamp();
    const lastKnownTimestamp = conversationEntity.getLastKnownTimestamp(repositories.serverTime.toServerTimestamp());
    const needsUpdate = conversationLastRead < lastKnownTimestamp;

    // if no message provided it means we need to jump to the last message
    if (needsUpdate && (!messageEntity || isLastReceivedMessage(messageEntity, conversationEntity))) {
      conversationEntity.setTimestamp(lastKnownTimestamp, ConversationEntity.TIMESTAMP_TYPE.LAST_READ);
      repositories.message.markAsRead(conversationEntity);
    }
  };

  const getInViewportCallback = useCallback(
    (conversationEntity: ConversationEntity, messageEntity: Message) => {
      const messageTimestamp = messageEntity.timestamp();

      const callbacks: Function[] = [];

      if (!messageEntity.isEphemeral()) {
        const isCreationMessage = messageEntity.isMember() && messageEntity.isCreation();
        if (conversationEntity.is1to1() && isCreationMessage) {
          repositories.integration.addProviderNameToParticipant((messageEntity as MemberMessage).otherUser());
        }
      }

      const updateLastRead = () => {
        conversationEntity.setTimestamp(messageEntity.timestamp(), ConversationEntity.TIMESTAMP_TYPE.LAST_READ);
      };

      const startTimer = async () => {
        if (messageEntity.conversation_id === conversationEntity.id) {
          repositories.conversation.checkMessageTimer(messageEntity as ContentMessage);
        }
      };

      if (messageEntity.isEphemeral()) {
        callbacks.push(startTimer);
      }

      const isUnreadMessage = messageTimestamp > conversationEntity.last_read_timestamp();
      const isNotOwnMessage = !messageEntity.user().isMe;

      let shouldSendReadReceipt = false;

      if (messageEntity.expectsReadConfirmation) {
        if (conversationEntity.is1to1()) {
          shouldSendReadReceipt = repositories.conversation.expectReadReceipt(conversationEntity);
        } else if (
          conversationEntity.isGroupOrChannel() &&
          (conversationEntity.inTeam() ||
            conversationEntity.isGuestRoom() ||
            conversationEntity.isGuestAndServicesRoom())
        ) {
          shouldSendReadReceipt = true;
        }
      }

      if (isLastReceivedMessage(messageEntity, conversationEntity)) {
        callbacks.push(() => updateConversationLastRead(conversationEntity, messageEntity));
      }

      if (isUnreadMessage && isNotOwnMessage) {
        callbacks.push(updateLastRead);
        if (shouldSendReadReceipt) {
          callbacks.push(() => addReadReceiptToBatch(conversationEntity, messageEntity));
        }
      }

      return () => {
        const trigger = () => callbacks.forEach(callback => callback());

        return document.hasFocus() ? trigger() : window.addEventListener('focus', () => trigger(), {once: true});
      };
    },
    [addReadReceiptToBatch, repositories.conversation, repositories.integration, updateConversationLastRead],
  );

  const isFileTabActive = activeTabIndex === 1;

  const {getRootProps, getInputProps, openAllFilesView, openImageFilesView, isDragAccept} = useFilesUploadDropzone({
    isTeam: inTeam,
    cellsRepository: repositories.cells,
    conversation: activeConversation,
    isDisabled: isFileTabActive,
  });

  const isCellsEnabled = Config.getConfig().FEATURE.ENABLE_CELLS && activeConversation?.cellsState() !== 'disabled';

  return (
    <ConversationFileDropzone
      isDragAccept={isDragAccept}
      isCellsEnabled={isCellsEnabled}
      isConversationLoaded={isConversationLoaded}
      activeConversationId={activeConversation?.id}
      onFileDropped={checkFileSharingPermission(uploadDroppedFiles)}
      rootProps={getRootProps()}
      inputProps={getInputProps()}
    >
      {activeConversation && (
        <>
          <TitleBar
            repositories={repositories}
            conversation={activeConversation}
            selfUser={selfUser}
            teamState={teamState}
            callActions={mainViewModel.calling.callActions}
            openRightSidebar={openRightSidebar}
            isRightSidebarOpen={isRightSidebarOpen}
            isReadOnlyConversation={isReadOnlyConversation || isSelfUserRemoved}
            withBottomDivider={!isCellsEnabled}
          />

          {isCellsEnabled && (
            <>
              <ConversationTabs
                activeTabIndex={activeTabIndex}
                onIndexChange={setActiveTabIndex}
                conversationQualifiedId={activeConversation.qualifiedId}
              />
              <ConversationTabPanel id="files" isActive={isFileTabActive}>
                {isFileTabActive && (
                  <ConversationCells
                    conversationQualifiedId={activeConversation.qualifiedId}
                    conversationName={activeConversation.name()}
<<<<<<< HEAD
                    userRepository={repositories.user}
=======
                    cellsState={activeConversation.cellsState()}
>>>>>>> a65218e1
                  />
                )}
              </ConversationTabPanel>
            </>
          )}

          <ConversationMessagesWrapper isCellsEnabled={isCellsEnabled} isPanelHidden={isFileTabActive}>
            {activeCalls.map(call => {
              const {conversation} = call;
              const callingViewModel = mainViewModel.calling;
              const callingRepository = callingViewModel.callingRepository;

              if (!smBreakpoint) {
                return null;
              }

              return (
                <CallingCell
                  key={conversation.id}
                  classifiedDomains={classifiedDomains}
                  call={call}
                  callActions={callingViewModel.callActions}
                  callingRepository={callingRepository}
                  propertiesRepository={repositories.properties}
                />
              );
            })}

            <MessagesList
              conversation={activeConversation}
              selfUser={selfUser}
              conversationRepository={conversationRepository}
              assetRepository={repositories.asset}
              messageRepository={repositories.message}
              messageActions={mainViewModel.actions}
              invitePeople={clickOnInvitePeople}
              cancelConnectionRequest={clickOnCancelRequest}
              showUserDetails={showUserDetails}
              showMessageDetails={showMessageDetails}
              showMessageReactions={showMessageReactions}
              showParticipants={showParticipants}
              showImageDetails={showDetail}
              resetSession={onSessionResetClick}
              onClickMessage={handleClickOnMessage}
              onLoading={loading => setIsConversationLoaded(!loading)}
              getVisibleCallback={getInViewportCallback}
              isMsgElementsFocusable={isMsgElementsFocusable}
              setMsgElementsFocusable={setMsgElementsFocusable}
              isRightSidebarOpen={isRightSidebarOpen}
              updateConversationLastRead={updateConversationLastRead}
            />

            {isConversationLoaded &&
              !isSelfUserRemoved &&
              (isReadOnlyConversation ? (
                <ReadOnlyConversationMessage reloadApp={reloadApp} conversation={activeConversation} />
              ) : (
                <InputBar
                  key={activeConversation?.id}
                  conversation={activeConversation}
                  conversationRepository={repositories.conversation}
                  cellsRepository={repositories.cells}
                  eventRepository={repositories.event}
                  messageRepository={repositories.message}
                  openGiphy={openGiphy}
                  propertiesRepository={repositories.properties}
                  searchRepository={repositories.search}
                  storageRepository={repositories.storage}
                  teamState={teamState}
                  selfUser={selfUser}
                  onShiftTab={() => setMsgElementsFocusable(false)}
                  uploadDroppedFiles={uploadDroppedFiles}
                  uploadImages={uploadImages}
                  uploadFiles={uploadFiles}
                  onCellImageUpload={openImageFilesView}
                  onCellAssetUpload={openAllFilesView}
                />
              ))}

            <div className="conversation-loading">
              <div className="icon-spinner spin accent-text"></div>
            </div>
          </ConversationMessagesWrapper>
        </>
      )}

      {isGiphyModalOpen && inputValue && (
        <Giphy giphyRepository={repositories.giphy} inputValue={inputValue} onClose={closeGiphy} />
      )}
    </ConversationFileDropzone>
  );
};<|MERGE_RESOLUTION|>--- conflicted
+++ resolved
@@ -515,11 +515,8 @@
                   <ConversationCells
                     conversationQualifiedId={activeConversation.qualifiedId}
                     conversationName={activeConversation.name()}
-<<<<<<< HEAD
                     userRepository={repositories.user}
-=======
                     cellsState={activeConversation.cellsState()}
->>>>>>> a65218e1
                   />
                 )}
               </ConversationTabPanel>
