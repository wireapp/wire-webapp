--- conflicted
+++ resolved
@@ -102,7 +102,6 @@
     'classifiedDomains',
     'isFileSharingSendingEnabled',
   ]);
-<<<<<<< HEAD
 
   const {
     is1to1,
@@ -118,11 +117,7 @@
       CONVERSATION_READONLY_STATE.READONLY_ONE_TO_ONE_SELF_UNSUPPORTED_MLS,
     ].includes(readOnlyState);
 
-  const {inTeam} = useKoSubscribableChildren(selfUser, ['inTeam']);
-=======
-  const {is1to1, isRequest} = useKoSubscribableChildren(activeConversation!, ['is1to1', 'isRequest']);
   const inTeam = teamState.isInTeam(selfUser);
->>>>>>> fe03910d
 
   const {activeCalls} = useKoSubscribableChildren(callState, ['activeCalls']);
   const [isMsgElementsFocusable, setMsgElementsFocusable] = useState(true);
