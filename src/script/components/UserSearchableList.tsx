/*
 * Wire
 * Copyright (C) 2022 Wire Swiss GmbH
 *
 * This program is free software: you can redistribute it and/or modify
 * it under the terms of the GNU General Public License as published by
 * the Free Software Foundation, either version 3 of the License, or
 * (at your option) any later version.
 *
 * This program is distributed in the hope that it will be useful,
 * but WITHOUT ANY WARRANTY; without even the implied warranty of
 * MERCHANTABILITY or FITNESS FOR A PARTICULAR PURPOSE. See the
 * GNU General Public License for more details.
 *
 * You should have received a copy of the GNU General Public License
 * along with this program. If not, see http://www.gnu.org/licenses/.
 *
 */

import React, {useCallback, useEffect, useState} from 'react';

import {container} from 'tsyringe';
import {debounce} from 'underscore';

import {partition} from 'Util/ArrayUtil';
import {useKoSubscribableChildren} from 'Util/ComponentUtil';
import {t} from 'Util/LocalizerUtil';
import {sortByPriority} from 'Util/StringUtil';

import {UserList} from './UserList';

import {ConversationState} from '../conversation/ConversationState';
import type {User} from '../entity/User';
import {SearchRepository} from '../search/SearchRepository';
import type {TeamRepository} from '../team/TeamRepository';
import {TeamState} from '../team/TeamState';
import {validateHandle} from '../user/UserHandleGenerator';
import {UserState} from '../user/UserState';

export type UserListProps = React.ComponentProps<typeof UserList> & {
  conversationState?: ConversationState;
  highlightedUsers?: User[];
  users: User[];
  filter?: string;
  selected?: User[];
  onUpdateSelectedUsers?: (updatedUsers: User[]) => void;
  searchRepository: SearchRepository;
  selfFirst?: boolean;
  teamRepository: TeamRepository;
  teamState?: TeamState;
  truncate?: boolean;
  userState?: UserState;
  dataUieName?: string;
};

const UserSearchableList: React.FC<UserListProps> = ({
  onUpdateSelectedUsers,
  dataUieName = '',
  filter = '',
  highlightedUsers,
  selected: selectedUsers = [],
  users,
  ...props
}) => {
  const {searchRepository, teamRepository, selfFirst, ...userListProps} = props;
  const {userState = container.resolve(UserState), conversationState = container.resolve(ConversationState)} = props;

  const [filteredUsers, setFilteredUsers] = useState<User[]>([]);
  const [remoteTeamMembers, setRemoteTeamMembers] = useState<User[]>([]);

  const {self: selfUser} = useKoSubscribableChildren(userState, ['self']);
  const {inTeam: selfInTeam} = useKoSubscribableChildren(selfUser, ['inTeam']);

  /**
   * Try to load additional members from the backend.
   * This is needed for large teams (>= 2000 members)
   */
  const fetchMembersFromBackend = useCallback(
    debounce(async (query: string, isHandle: boolean, ignoreMembers: User[]) => {
      const resultUsers = await searchRepository!.searchByName(query, isHandle);
      const selfTeamId = selfUser.teamId;
      const foundMembers = resultUsers.filter(user => user.teamId === selfTeamId);
      const ignoreIds = ignoreMembers.map(member => member.id);
      const uniqueMembers = foundMembers.filter(member => !ignoreIds.includes(member.id));

      // We shouldn't show any members that have the 'external' role and are not already locally known.
      const nonExternalMembers = await teamRepository.filterExternals(uniqueMembers);
      setRemoteTeamMembers(nonExternalMembers);
    }, 300),
    [],
  );

  // Filter all list items if a filter is provided

  useEffect(() => {
    const connectedUsers = conversationState.connectedUsers();
    let resultUsers = users.slice();
    const normalizedQuery = SearchRepository.normalizeQuery(filter);
    if (normalizedQuery) {
      const trimmedQuery = filter.trim();
      const isHandle = trimmedQuery.startsWith('@') && validateHandle(normalizedQuery);
      if (searchRepository) {
        const SEARCHABLE_FIELDS = SearchRepository.CONFIG.SEARCHABLE_FIELDS;
        const properties = isHandle ? [SEARCHABLE_FIELDS.USERNAME] : undefined;
        resultUsers = searchRepository.searchUserInSet(normalizedQuery, users, properties);
      }
      resultUsers = resultUsers.filter(
        user =>
          user.isMe ||
          connectedUsers.includes(user) ||
          teamRepository.isSelfConnectedTo(user.id) ||
          user.username() === normalizedQuery,
      );
      if (searchRepository && selfInTeam) {
        fetchMembersFromBackend(trimmedQuery, isHandle, resultUsers);
      }
    } else {
      resultUsers = users.filter(
        user => user.isMe || connectedUsers.includes(user) || teamRepository.isSelfConnectedTo(user.id),
      );
    }

    if (!selfFirst) {
      setFilteredUsers(resultUsers);
      return;
    }

    // make sure the self user is the first one in the list
    const [selfUser, otherUsers] = partition(resultUsers, user => user.isMe);
    setFilteredUsers(selfUser.concat(otherUsers));
  }, [filter, users.length]);

  const foundUserEntities = () => {
    if (!remoteTeamMembers.length) {
      return filteredUsers;
    }
    const normalizedQuery = SearchRepository.normalizeQuery(filter);
    return [...filteredUsers, ...remoteTeamMembers].sort((userA, userB) =>
      sortByPriority(userA.name(), userB.name(), normalizedQuery),
    );
  };

  const toggleUserSelection = (user: User) => {
<<<<<<< HEAD
    if (selectedUsers.find(selectedUser => selectedUser.id === user.id)) {
      onUpdateSelectedUsers?.([...selectedUsers].filter(selectedUser => selectedUser.id !== user.id));
    } else {
      onUpdateSelectedUsers?.([...selectedUsers, user]);
=======
    if (selectedUsers?.find(selectedUser => selectedUser.id === user.id)) {
      observables?.selected?.remove(user);
      onUpdateSelectedUsers?.([...selectedUsers].filter(selectedUser => selectedUser.id !== user.id));
    } else {
      onUpdateSelectedUsers?.(selectedUsers ? [...selectedUsers, user] : [user]);
      observables?.selected?.push(user);
>>>>>>> 74feea39
    }
  };

  const userList = foundUserEntities();
  const isEmptyUserList = userList.length === 0;
  const hasUsers = users.length === 0;
  const noResultsDataUieName = hasUsers ? 'status-all-added' : 'status-no-matches';
  const noResultsTranslationText = hasUsers ? 'searchListEveryoneParticipates' : 'searchListNoMatches';

  return (
    <div className="user-list-wrapper" data-uie-name={dataUieName}>
      {isEmptyUserList ? (
        <div className="user-list__no-results" data-uie-name={noResultsDataUieName}>
          {t(noResultsTranslationText)}
        </div>
      ) : (
        <UserList
          {...userListProps}
          users={userList}
          selectedUsers={selectedUsers}
          highlightedUsers={highlightedUsers}
          {...(!!selectedUsers && {
            onSelectUser: toggleUserSelection,
          })}
        />
      )}
    </div>
  );
};

export {UserSearchableList};<|MERGE_RESOLUTION|>--- conflicted
+++ resolved
@@ -141,19 +141,10 @@
   };
 
   const toggleUserSelection = (user: User) => {
-<<<<<<< HEAD
     if (selectedUsers.find(selectedUser => selectedUser.id === user.id)) {
       onUpdateSelectedUsers?.([...selectedUsers].filter(selectedUser => selectedUser.id !== user.id));
     } else {
       onUpdateSelectedUsers?.([...selectedUsers, user]);
-=======
-    if (selectedUsers?.find(selectedUser => selectedUser.id === user.id)) {
-      observables?.selected?.remove(user);
-      onUpdateSelectedUsers?.([...selectedUsers].filter(selectedUser => selectedUser.id !== user.id));
-    } else {
-      onUpdateSelectedUsers?.(selectedUsers ? [...selectedUsers, user] : [user]);
-      observables?.selected?.push(user);
->>>>>>> 74feea39
     }
   };
 
