--- conflicted
+++ resolved
@@ -71,11 +71,8 @@
   hasLocalEphemeralTimer: boolean;
   saveDraftStateLexical: any;
   loadDraftStateLexical: any;
-<<<<<<< HEAD
   mentionCandidates: User[];
-=======
   onShiftTab: any;
->>>>>>> 17003fe9
 }
 
 export const LexicalInput = forwardRef<LexicalEditor, LexicalInputProps>(
@@ -91,11 +88,8 @@
       saveDraftStateLexical,
       loadDraftStateLexical,
       editMessage,
-<<<<<<< HEAD
       mentionCandidates,
-=======
       onShiftTab,
->>>>>>> 17003fe9
     },
     ref,
   ) => {
