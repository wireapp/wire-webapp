/*
 * Wire
 * Copyright (C) 2023 Wire Swiss GmbH
 *
 * This program is free software: you can redistribute it and/or modify
 * it under the terms of the GNU General Public License as published by
 * the Free Software Foundation, either version 3 of the License, or
 * (at your option) any later version.
 *
 * This program is distributed in the hope that it will be useful,
 * but WITHOUT ANY WARRANTY; without even the implied warranty of
 * MERCHANTABILITY or FITNESS FOR A PARTICULAR PURPOSE. See the
 * GNU General Public License for more details.
 *
 * You should have received a copy of the GNU General Public License
 * along with this program. If not, see http://www.gnu.org/licenses/.
 *
 */

import {useCallback, useMemo, useState, MutableRefObject} from 'react';

import {useLexicalComposerContext} from '@lexical/react/LexicalComposerContext';
import {
  LexicalTypeaheadMenuPlugin,
  MenuOption,
  useBasicTypeaheadTriggerMatch,
} from '@lexical/react/LexicalTypeaheadMenuPlugin';
import {$createTextNode, $getSelection, $isRangeSelection, TextNode} from 'lexical';
import * as ReactDOM from 'react-dom';

import {checkForEmojis} from 'Components/LexicalInput/utils/emojiUtils';
import {loadValue, storeValue} from 'Util/StorageUtil';
import {sortByPriority} from 'Util/StringUtil';

import {ItemProps} from './LexicalTypeheadMenuPlugin';

import {StorageKey} from '../../../storage';
import {EmojiItem} from '../components/EmojiItem';
<<<<<<< HEAD
import emojiList from '../utils/emojiList';
=======
import emojis from '../utils/emojiList';
>>>>>>> 7ee34b00
import {getDOMRangeRect} from '../utils/getDomRangeRect';
import {getSelectionInfo} from '../utils/getSelectionInfo';

export class EmojiOption extends MenuOption {
  title: string;
  emoji: string;
  keywords: string[];

  constructor(
    title: string,
    emoji: string,
    options: {
      keywords?: string[];
    },
  ) {
    super(title);
    this.title = title.replace(/_/g, ' ');
    this.emoji = emoji;
    this.keywords = options.keywords || [];
  }
}

const MAX_EMOJI_SUGGESTION_COUNT = 5;

export function EmojiPickerPlugin() {
  const [lexicalEditor] = useLexicalComposerContext();

  const [queryString, setQueryString] = useState<string | null>(null);

  const emojiUsageCount: Record<string, number> = loadValue(StorageKey.CONVERSATION.EMOJI_USAGE_COUNT) || {};

  const getUsageCount = (emojiName: string): number => emojiUsageCount?.[emojiName] || 0;

  const increaseUsageCount = (emojiName: string | null): void => {
    if (emojiName) {
      emojiUsageCount[emojiName] = getUsageCount(emojiName) + 1;
      storeValue(StorageKey.CONVERSATION.EMOJI_USAGE_COUNT, emojiUsageCount);
    }
  };

  const emojiOptions = useMemo(
    () =>
      emojiList.map(
        ({emoji, aliases, tags}) =>
          new EmojiOption(aliases[0], emoji, {
            keywords: [...aliases, ...tags],
          }),
      ),
    [],
  );

<<<<<<< HEAD
  const checkForTriggerMatch = useBasicTypeaheadTriggerMatch(':', {
    minLength: 1,
  });

  const options: EmojiOption[] = useMemo(() => {
    const filteredEmojis = emojiOptions.filter((emoji: EmojiOption) => {
      if (queryString == null) {
        return false;
      }

      const expectedWords = (queryString.match(/\s/g) || []).length + 1;
      const emojiNameWords = emoji.title.split(' ');

      if (emojiNameWords.length < expectedWords) {
        return false;
      }

      const queryWords = queryString.split(' ');

      return queryWords.every(queryWord => {
        return emojiNameWords.some(emojiNameWord => emojiNameWord.startsWith(queryWord));
=======
  const checkForTriggerMatch = useBasicTypeaheadTriggerMatch('/', {
    minLength: 0,
  });

  const checkForEmojiPickerMatch = useCallback(
    (text: string) => {
      // Don't show the menu if the next character is a word character
      const info = getSelectionInfo([':']);

      if (info?.isTextNode && info.wordCharAfterCursor) {
        return null;
      }

      const slashMatch = checkForTriggerMatch(text, lexicalEditor);

      if (slashMatch !== null) {
        return null;
      }

      const queryMatch = checkForEmojis(text, [':'], true);

      return queryMatch?.replaceableString ? queryMatch : null;
    },
    [lexicalEditor],
  );

  const options: Array<EmojiOption> = useMemo(() => {
    return emojiOptions
      .filter((option: EmojiOption) => {
        return queryString != null
          ? new RegExp(queryString, 'gi').exec(option.title) || option.keywords != null
            ? option.keywords.some((keyword: string) => new RegExp(queryString, 'gi').exec(keyword))
            : false
          : emojiOptions;
      })
      .slice(0, MAX_EMOJI_SUGGESTION_COUNT)
      .sort((emojiA, emojiB) => {
        const usageCountA = getUsageCount(emojiA.title);
        const usageCountB = getUsageCount(emojiB.title);

        const sameUsageCount = usageCountA === usageCountB;
        return sameUsageCount
          ? sortByPriority(emojiA.title, emojiB.title, queryString || '')
          : usageCountB - usageCountA;
>>>>>>> 7ee34b00
      });
    });

    const sortedEmojiList = filteredEmojis.sort((emojiA, emojiB) => {
      const usageCountA = getUsageCount(emojiA.title);
      const usageCountB = getUsageCount(emojiB.title);

      const sameUsageCount = usageCountA === usageCountB;

      return sameUsageCount ? sortByPriority(emojiA.title, emojiB.title, queryString || '') : usageCountB - usageCountA;
    });

    return sortedEmojiList.slice(0, MAX_EMOJI_SUGGESTION_COUNT);
  }, [emojiOptions, getUsageCount, queryString]);

  const onSelectOption = useCallback(
    (selectedOption: EmojiOption, nodeToRemove: TextNode | null, closeMenu: () => void) => {
      lexicalEditor.update(() => {
        const selection = $getSelection();

        if (!$isRangeSelection(selection) || selectedOption == null) {
          return;
        }

        if (nodeToRemove) {
          nodeToRemove.remove();
        }

        selection.insertNodes([$createTextNode(selectedOption.emoji)]);
        increaseUsageCount(selectedOption.title);

        closeMenu();
      });
    },
    [increaseUsageCount, lexicalEditor],
  );

  const rootElement = lexicalEditor.getRootElement();

  const getPosition = () => {
    const nativeSelection = window.getSelection();

    if (!rootElement || !nativeSelection) {
      return {bottom: 0, left: 0};
    }

    const rangeRect = getDOMRangeRect(nativeSelection, rootElement);

    return {
      bottom: window.innerHeight - rangeRect.top,
      left: rangeRect.x,
    };
  };

  const menuRender = (
    anchorElementRef: MutableRefObject<HTMLElement | null>,
    {selectedIndex, selectOptionAndCleanUp, setHighlightedIndex}: ItemProps<EmojiOption>,
  ) => {
    if (!anchorElementRef.current || !options.length) {
      return null;
    }

    const {bottom, left} = getPosition();

    return ReactDOM.createPortal(
      <div className="typeahead-popover emoji-menu">
        <div className="conversation-input-bar-emoji-list" style={{bottom, left}}>
          {options.map((option: EmojiOption, index) => (
            <EmojiItem
              ref={option.setRefElement}
              key={option.key}
              selectedEmoji={selectedIndex === index}
              emoji={option}
              onMouseEnter={() => setHighlightedIndex(index)}
              onClick={() => {
                setHighlightedIndex(index);
                selectOptionAndCleanUp(option);
              }}
            />
          ))}
        </div>
      </div>,
      anchorElementRef.current,
    );
  };

  return (
    <LexicalTypeaheadMenuPlugin
      onQueryChange={setQueryString}
      onSelectOption={onSelectOption}
      // triggerFn={checkForTriggerMatch}
      triggerFn={checkForEmojiPickerMatch}
      options={options}
      menuRenderFn={menuRender}
    />
  );
}<|MERGE_RESOLUTION|>--- conflicted
+++ resolved
@@ -28,7 +28,6 @@
 import {$createTextNode, $getSelection, $isRangeSelection, TextNode} from 'lexical';
 import * as ReactDOM from 'react-dom';
 
-import {checkForEmojis} from 'Components/LexicalInput/utils/emojiUtils';
 import {loadValue, storeValue} from 'Util/StorageUtil';
 import {sortByPriority} from 'Util/StringUtil';
 
@@ -36,11 +35,8 @@
 
 import {StorageKey} from '../../../storage';
 import {EmojiItem} from '../components/EmojiItem';
-<<<<<<< HEAD
 import emojiList from '../utils/emojiList';
-=======
-import emojis from '../utils/emojiList';
->>>>>>> 7ee34b00
+import {checkForEmojis} from '../utils/emojiUtils';
 import {getDOMRangeRect} from '../utils/getDomRangeRect';
 import {getSelectionInfo} from '../utils/getSelectionInfo';
 
@@ -92,10 +88,31 @@
     [],
   );
 
-<<<<<<< HEAD
-  const checkForTriggerMatch = useBasicTypeaheadTriggerMatch(':', {
-    minLength: 1,
+  const checkForTriggerMatch = useBasicTypeaheadTriggerMatch('/', {
+    minLength: 0,
   });
+
+  const checkForEmojiPickerMatch = useCallback(
+    (text: string) => {
+      // Don't show the menu if the next character is a word character
+      const info = getSelectionInfo([':']);
+
+      if (info?.isTextNode && info.wordCharAfterCursor) {
+        return null;
+      }
+
+      const slashMatch = checkForTriggerMatch(text, lexicalEditor);
+
+      if (slashMatch !== null) {
+        return null;
+      }
+
+      const queryMatch = checkForEmojis(text);
+
+      return queryMatch?.replaceableString ? queryMatch : null;
+    },
+    [checkForTriggerMatch, lexicalEditor],
+  );
 
   const options: EmojiOption[] = useMemo(() => {
     const filteredEmojis = emojiOptions.filter((emoji: EmojiOption) => {
@@ -114,52 +131,6 @@
 
       return queryWords.every(queryWord => {
         return emojiNameWords.some(emojiNameWord => emojiNameWord.startsWith(queryWord));
-=======
-  const checkForTriggerMatch = useBasicTypeaheadTriggerMatch('/', {
-    minLength: 0,
-  });
-
-  const checkForEmojiPickerMatch = useCallback(
-    (text: string) => {
-      // Don't show the menu if the next character is a word character
-      const info = getSelectionInfo([':']);
-
-      if (info?.isTextNode && info.wordCharAfterCursor) {
-        return null;
-      }
-
-      const slashMatch = checkForTriggerMatch(text, lexicalEditor);
-
-      if (slashMatch !== null) {
-        return null;
-      }
-
-      const queryMatch = checkForEmojis(text, [':'], true);
-
-      return queryMatch?.replaceableString ? queryMatch : null;
-    },
-    [lexicalEditor],
-  );
-
-  const options: Array<EmojiOption> = useMemo(() => {
-    return emojiOptions
-      .filter((option: EmojiOption) => {
-        return queryString != null
-          ? new RegExp(queryString, 'gi').exec(option.title) || option.keywords != null
-            ? option.keywords.some((keyword: string) => new RegExp(queryString, 'gi').exec(keyword))
-            : false
-          : emojiOptions;
-      })
-      .slice(0, MAX_EMOJI_SUGGESTION_COUNT)
-      .sort((emojiA, emojiB) => {
-        const usageCountA = getUsageCount(emojiA.title);
-        const usageCountB = getUsageCount(emojiB.title);
-
-        const sameUsageCount = usageCountA === usageCountB;
-        return sameUsageCount
-          ? sortByPriority(emojiA.title, emojiB.title, queryString || '')
-          : usageCountB - usageCountA;
->>>>>>> 7ee34b00
       });
     });
 
@@ -250,7 +221,6 @@
     <LexicalTypeaheadMenuPlugin
       onQueryChange={setQueryString}
       onSelectOption={onSelectOption}
-      // triggerFn={checkForTriggerMatch}
       triggerFn={checkForEmojiPickerMatch}
       options={options}
       menuRenderFn={menuRender}
