/*
 * Wire
 * Copyright (C) 2018 Wire Swiss GmbH
 *
 * This program is free software: you can redistribute it and/or modify
 * it under the terms of the GNU General Public License as published by
 * the Free Software Foundation, either version 3 of the License, or
 * (at your option) any later version.
 *
 * This program is distributed in the hope that it will be useful,
 * but WITHOUT ANY WARRANTY; without even the implied warranty of
 * MERCHANTABILITY or FITNESS FOR A PARTICULAR PURPOSE. See the
 * GNU General Public License for more details.
 *
 * You should have received a copy of the GNU General Public License
 * along with this program. If not, see http://www.gnu.org/licenses/.
 *
 */

import {getLogger} from 'utils/Logger';

<<<<<<< HEAD
import {StorageSchemata} from '../storage/StorageSchemata';

window.z = window.z || {};
window.z.event = z.event || {};

z.event.NotificationService = class NotificationService {
=======
export class NotificationService {
>>>>>>> 5325fb16
  static get CONFIG() {
    return {
      PRIMARY_KEY_LAST_EVENT: 'z.storage.StorageKey.EVENT.LAST_DATE',
      PRIMARY_KEY_LAST_NOTIFICATION: 'z.storage.StorageKey.NOTIFICATION.LAST_ID',
      PRIMARY_KEY_MISSED: 'z.storage.StorageKey.NOTIFICATION.MISSED',
      URL_NOTIFICATIONS: '/notifications',
      URL_NOTIFICATIONS_LAST: '/notifications/last',
    };
  }

  /**
   * Construct a new Notification Service.
   *
   * @param {z.service.BackendClient} backendClient - Client for the API calls
   * @param {StorageService} storageService - Service for all storage related tasks
   */
  constructor(backendClient, storageService) {
    this.backendClient = backendClient;
    this.storageService = storageService;
    this.logger = getLogger('NotificationService');

    this.AMPLIFY_STORE_NAME = StorageSchemata.OBJECT_STORE.AMPLIFY;
  }

  /**
   * Get notifications from the stream.
   *
   * @param {string} clientId - Only return notifications targeted at the given client
   * @param {string} notificationId - Only return notifications more recent than this notification ID (like "7130304a-c839-11e5-8001-22000b0fe035")
   * @param {number} size - Maximum number of notifications to return
   * @returns {Promise} Resolves with the retrieved notifications
   */
  getNotifications(clientId, notificationId, size) {
    return this.backendClient.sendRequest({
      data: {
        client: clientId,
        since: notificationId,
        size: size,
      },
      type: 'GET',
      url: NotificationService.CONFIG.URL_NOTIFICATIONS,
    });
  }

  /**
   * Get the last notification for a given client.
   * @param {string} clientId - Client ID to retrieve notification ID for
   * @returns {Promise} Resolves with the last known notification ID for given client
   */
  getNotificationsLast(clientId) {
    return this.backendClient.sendRequest({
      data: {
        client: clientId,
      },
      type: 'GET',
      url: NotificationService.CONFIG.URL_NOTIFICATIONS_LAST,
    });
  }

  /**
   * Load last event date from storage.
   * @returns {Promise} Resolves with the stored last event date.
   */
  getLastEventDateFromDb() {
    return this.storageService
      .load(this.AMPLIFY_STORE_NAME, NotificationService.CONFIG.PRIMARY_KEY_LAST_EVENT)
      .catch(error => {
        this.logger.error(`Failed to get last event timestamp from storage: ${error.message}`, error);
        throw new z.error.EventError(z.error.EventError.TYPE.DATABASE_FAILURE);
      })
      .then(record => {
        if (record && record.value) {
          return record.value;
        }
        throw new z.error.EventError(z.error.EventError.TYPE.NO_LAST_DATE);
      });
  }

  /**
   * Load last notifications ID from storage.
   * @returns {Promise} Resolves with the stored last notification ID.
   */
  getLastNotificationIdFromDb() {
    return this.storageService
      .load(this.AMPLIFY_STORE_NAME, NotificationService.CONFIG.PRIMARY_KEY_LAST_NOTIFICATION)
      .catch(error => {
        this.logger.error(`Failed to get last notification ID from storage: ${error.message}`, error);
        throw new z.error.EventError(z.error.EventError.TYPE.DATABASE_FAILURE);
      })
      .then(record => {
        if (record && record.value) {
          return record.value;
        }
        throw new z.error.EventError(z.error.EventError.TYPE.NO_LAST_ID);
      });
  }

  /**
   * Load missed ID from storage.
   * @returns {Promise} Resolves with the stored missed ID.
   */
  getMissedIdFromDb() {
    return this.storageService
      .load(this.AMPLIFY_STORE_NAME, NotificationService.CONFIG.PRIMARY_KEY_MISSED)
      .then(record => {
        if (record && record.value) {
          return record.value;
        }
      });
  }

  /**
   * Save last event date to storage.
   * @param {string} eventDate - Event date to be stored
   * @returns {Promise} Resolves with the stored record
   */
  saveLastEventDateToDb(eventDate) {
    return this.storageService.save(this.AMPLIFY_STORE_NAME, NotificationService.CONFIG.PRIMARY_KEY_LAST_EVENT, {
      value: eventDate,
    });
  }

  /**
   * Save last notifications ID to storage.
   * @param {string} notificationId - Notification ID to be stored
   * @returns {Promise} Resolves with the stored record
   */
  saveLastNotificationIdToDb(notificationId) {
    return this.storageService.save(this.AMPLIFY_STORE_NAME, NotificationService.CONFIG.PRIMARY_KEY_LAST_NOTIFICATION, {
      value: notificationId,
    });
  }

  /**
   * Save missed notifications ID to storage.
   * @param {string} notificationId - Notification ID to be stored
   * @returns {Promise} Resolves with the stored record
   */
  saveMissedIdToDb(notificationId) {
    return this.storageService.save(this.AMPLIFY_STORE_NAME, NotificationService.CONFIG.PRIMARY_KEY_MISSED, {
      value: notificationId,
    });
  }
}<|MERGE_RESOLUTION|>--- conflicted
+++ resolved
@@ -19,16 +19,9 @@
 
 import {getLogger} from 'utils/Logger';
 
-<<<<<<< HEAD
 import {StorageSchemata} from '../storage/StorageSchemata';
 
-window.z = window.z || {};
-window.z.event = z.event || {};
-
-z.event.NotificationService = class NotificationService {
-=======
 export class NotificationService {
->>>>>>> 5325fb16
   static get CONFIG() {
     return {
       PRIMARY_KEY_LAST_EVENT: 'z.storage.StorageKey.EVENT.LAST_DATE',
