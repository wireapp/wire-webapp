--- conflicted
+++ resolved
@@ -20,20 +20,8 @@
 import {CONVERSATION_EVENT} from '@wireapp/api-client/src/event';
 import {EventValidation} from './EventValidation';
 
-<<<<<<< HEAD
-export function validateEvent(
-  event: {time: string; type: string},
-  source: EventSource,
-  lastEventDate?: string,
-): EventValidation {
-  const eventType = event.type;
-  const unhandledEvents: (CONVERSATION_EVENT | USER_EVENT)[] = [CONVERSATION_EVENT.TYPING];
-
-  if (unhandledEvents.includes(eventType as CONVERSATION_EVENT | USER_EVENT)) {
-=======
 export function validateEvent(event: {time: string; type: string}): EventValidation {
   if (event.type === CONVERSATION_EVENT.TYPING) {
->>>>>>> 40325d02
     return EventValidation.IGNORED_TYPE;
   }
 
