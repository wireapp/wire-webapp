/*
 * Wire
 * Copyright (C) 2018 Wire Swiss GmbH
 *
 * This program is free software: you can redistribute it and/or modify
 * it under the terms of the GNU General Public License as published by
 * the Free Software Foundation, either version 3 of the License, or
 * (at your option) any later version.
 *
 * This program is distributed in the hope that it will be useful,
 * but WITHOUT ANY WARRANTY; without even the implied warranty of
 * MERCHANTABILITY or FITNESS FOR A PARTICULAR PURPOSE. See the
 * GNU General Public License for more details.
 *
 * You should have received a copy of the GNU General Public License
 * along with this program. If not, see http://www.gnu.org/licenses/.
 *
 */

<<<<<<< HEAD
import {Asset as ProtobufAsset} from '@wireapp/protocol-messaging';
=======
import {WebAppEvents} from '@wireapp/webapp-events';
>>>>>>> e9cb10fb

import {getLogger} from 'Util/Logger';
import {TIME_IN_MILLIS} from 'Util/TimeUtil';
import {t} from 'Util/LocalizerUtil';

import {CALL_MESSAGE_TYPE} from '../calling/enum/CallMessageType';
import {AssetTransferState} from '../assets/AssetTransferState';

import {EVENT_TYPE} from './EventType';
import {ClientEvent} from './Client';
import {EventTypeHandling} from './EventTypeHandling';
import {BackendEvent} from './Backend';
import {NOTIFICATION_HANDLING_STATE} from './NotificationHandlingState';
import {WarningsViewModel} from '../view_model/WarningsViewModel';
import {categoryFromEvent} from '../message/MessageCategorization';
import {BackendClientError} from '../error/BackendClientError';
import {EventSource} from './EventSource';
import {EventValidation} from './EventValidation';
import {validateEvent} from './EventValidator';
import {ConversationError} from '../error/ConversationError';
import {CryptographyError} from '../error/CryptographyError';
import {EventError} from '../error/EventError';

export class EventRepository {
  static get CONFIG() {
    return {
      E_CALL_EVENT_LIFETIME: TIME_IN_MILLIS.SECOND * 30,
      IGNORED_ERRORS: [
        CryptographyError.TYPE.IGNORED_ASSET,
        CryptographyError.TYPE.IGNORED_PREVIEW,
        CryptographyError.TYPE.PREVIOUSLY_STORED,
        CryptographyError.TYPE.UNHANDLED_TYPE,
        EventError.TYPE.OUTDATED_E_CALL_EVENT,
        EventError.TYPE.VALIDATION_FAILED,
      ],
      NOTIFICATION_BATCHES: {
        INITIAL: 500,
        MAX: 10000,
        SUBSEQUENT: 5000,
      },
    };
  }

  // TODO: Will be replaced with "EventSource"
  static get SOURCE() {
    return {
      BACKEND_RESPONSE: EventSource.BACKEND_RESPONSE,
      INJECTED: EventSource.INJECTED,
      STREAM: EventSource.STREAM,
      WEB_SOCKET: EventSource.WEB_SOCKET,
    };
  }

  /**
   * Construct a new Event Repository.
   *
   * @param {EventService} eventService Service that handles interactions with events
   * @param {NotificationService} notificationService Service handling the notification stream
   * @param {WebSocketService} webSocketService Service that connects to WebSocket
   * @param {CryptographyRepository} cryptographyRepository Repository for all cryptography interactions
   * @param {serverTimeHandler} serverTimeHandler Handles time shift between server and client
   * @param {UserRepository} userRepository Repository for all user interactions
   */
  constructor(
    eventService,
    notificationService,
    webSocketService,
    cryptographyRepository,
    serverTimeHandler,
    userRepository,
  ) {
    this.eventService = eventService;
    this.notificationService = notificationService;
    this.webSocketService = webSocketService;
    this.cryptographyRepository = cryptographyRepository;
    this.serverTimeHandler = serverTimeHandler;
    this.userRepository = userRepository;
    this.logger = getLogger('EventRepository');

    this.currentClient = undefined;

    this.notificationHandlingState = ko.observable(NOTIFICATION_HANDLING_STATE.STREAM);
    this.notificationHandlingState.subscribe(handling_state => {
      amplify.publish(WebAppEvents.EVENT.NOTIFICATION_HANDLING_STATE, handling_state);

      const isHandlingWebSocket = handling_state === NOTIFICATION_HANDLING_STATE.WEB_SOCKET;
      if (isHandlingWebSocket) {
        this._handleBufferedNotifications();
        const previouslyHandlingRecovery = this.previousHandlingState === NOTIFICATION_HANDLING_STATE.RECOVERY;
        if (previouslyHandlingRecovery) {
          amplify.publish(WebAppEvents.WARNING.DISMISS, WarningsViewModel.TYPE.CONNECTIVITY_RECOVERY);
        }
      }
      this.previousHandlingState = handling_state;
    });

    this.previousHandlingState = this.notificationHandlingState();

    this.notificationsHandled = 0;
    this.notificationsLoaded = ko.observable(false);
    this.notificationsPromises = undefined;
    this.notificationsTotal = 0;
    this.notificationsQueue = ko.observableArray([]);
    this.notificationsBlocked = false;

    this.loadEvent = this.eventService.loadEvent.bind(this.eventService);

    this.notificationsQueue.subscribe(notifications => {
      if (notifications.length) {
        if (this.notificationsBlocked) {
          return;
        }

        const [notification] = notifications;
        this.notificationsBlocked = true;

        return this._handleNotification(notification)
          .catch(error => {
            const errorMessage = `We failed to handle notification ID '${notification.id}' but will continue to process queued notifications. Error: ${error.message}`;
            this.logger.warn(errorMessage, error);
          })
          .then(() => {
            this.notificationsBlocked = false;
            this.notificationsQueue.shift();
            this.notificationsHandled++;

            const isHandlingStream = this.notificationHandlingState() === NOTIFICATION_HANDLING_STATE.STREAM;
            if (isHandlingStream) {
              this._updateProgress();
            }
          });
      }

      const isHandlingWebSocket = this.notificationHandlingState() === NOTIFICATION_HANDLING_STATE.WEB_SOCKET;
      if (this.notificationsLoaded() && !isHandlingWebSocket) {
        this.logger.info(`Done handling '${this.notificationsTotal}' notifications from the stream`);
        this.notificationHandlingState(NOTIFICATION_HANDLING_STATE.WEB_SOCKET);
        this.notificationsLoaded(false);
        this.notificationsPromises[0](this.lastNotificationId());
      }
    });

    this.webSocketBuffer = [];

    this.lastNotificationId = ko.observable();
    this.lastEventDate = ko.observable();

    this.eventProcessMiddlewares = [];

    amplify.subscribe(WebAppEvents.CONNECTION.ONLINE, this.recoverFromStream.bind(this));
  }

  /**
   * Will set a middleware to run before the EventRepository actually processes the event.
   * Middleware is just a function with the following signature (Event) => Promise<Event>.
   *
   * @param {Array<Function>} middlewares middlewares to run when a new event is about to be processed
   * @returns {void} - returns nothing
   */
  setEventProcessMiddlewares(middlewares) {
    this.eventProcessMiddlewares = middlewares;
  }

  //##############################################################################
  // WebSocket handling
  //##############################################################################

  /**
   * Initiate the WebSocket connection.
   * @returns {undefined} No return value
   */
  connectWebSocket() {
    if (!this.currentClient().id) {
      throw new EventError(EventError.TYPE.NO_CLIENT_ID, EventError.MESSAGE.NO_CLIENT_ID);
    }

    this.webSocketService.clientId = this.currentClient().id;
    this.webSocketService.connect(notification => {
      const isHandlingWebSocket = this.notificationHandlingState() === NOTIFICATION_HANDLING_STATE.WEB_SOCKET;
      if (isHandlingWebSocket) {
        return this.notificationsQueue.push(notification);
      }
      this._bufferWebSocketNotification(notification);
    });
  }

  /**
   * Close the WebSocket connection.
   * @param {WebSocketService.CHANGE_TRIGGER} trigger Trigger of the disconnect
   * @returns {undefined} No return value
   */
  disconnectWebSocket(trigger) {
    this.webSocketService.reset(trigger);
  }

  /**
   * Re-connect the WebSocket connection.
   * @param {WebSocketService.CHANGE_TRIGGER} trigger Trigger of the reconnect
   * @returns {undefined} No return value
   */
  reconnectWebSocket(trigger) {
    this.notificationHandlingState(NOTIFICATION_HANDLING_STATE.RECOVERY);
    this.webSocketService.reconnect(trigger);
  }

  /**
   * Buffer an incoming notification.
   * @param {Object} notification Notification data
   * @returns {undefined} No return value
   */
  _bufferWebSocketNotification(notification) {
    this.webSocketBuffer.push(notification);
  }

  /**
   * Handle buffered notifications.
   * @returns {undefined} No return value
   */
  _handleBufferedNotifications() {
    this.logger.info(`Received '${this.webSocketBuffer.length}' notifications via WebSocket while handling stream`);
    if (this.webSocketBuffer.length) {
      this.notificationsQueue.push(...this.webSocketBuffer);
      this.webSocketBuffer.length = 0;
    }
  }

  //##############################################################################
  // Notification Stream handling
  //##############################################################################

  /**
   * Get notifications for the current client from the stream.
   *
   * @param {string} notificationId Event ID to start from
   * @param {number} [limit=EventRepository.CONFIG.NOTIFICATION_BATCHES.MAX] Max. number of notifications to retrieve from backend at once
   * @returns {Promise} Resolves when all new notifications from the stream have been handled
   */
  getNotifications(notificationId, limit = EventRepository.CONFIG.NOTIFICATION_BATCHES.MAX) {
    return new Promise(async (resolve, reject) => {
      const _gotNotifications = ({has_more: hasAdditionalNotifications, notifications, time}) => {
        if (time) {
          this.serverTimeHandler.computeTimeOffset(time);
        }

        if (notifications.length > 0) {
          notificationId = notifications[notifications.length - 1].id;

          this.logger.info(`Added '${notifications.length}' notifications to the queue`);
          this.notificationsQueue.push(...notifications);

          if (!this.notificationsPromises) {
            this.notificationsPromises = [resolve, reject];
          }

          this.notificationsTotal += notifications.length;

          // FIXME: Just one more call to /notifications might not be enough. Consider using "getAllNotificationsForClient" from "NotificationsService".
          if (hasAdditionalNotifications) {
            return this.getNotifications(notificationId, EventRepository.CONFIG.NOTIFICATION_BATCHES.SUBSEQUENT);
          }

          this.notificationsLoaded(true);
          this.logger.info(`Fetched '${this.notificationsTotal}' notifications from the backend`);
          return notificationId;
        }
        this.logger.info(`No notifications found since '${notificationId}'`);
        return reject(new EventError(EventError.TYPE.NO_NOTIFICATIONS, EventError.MESSAGE.NO_NOTIFICATIONS));
      };

      try {
        const notificationList = await this.notificationService.getNotifications(
          this.currentClient().id,
          notificationId,
          limit,
        );
        return _gotNotifications(notificationList);
      } catch (errorResponse) {
        // When asking for /notifications with a `since` set to a notification ID that the backend doesn't know of (because it does not belong to our client or it is older than the lifetime of the notification stream),
        // we will receive a HTTP 404 status code with a `notifications` payload
        // TODO: In the future we should ask the backend for the last known notification id (HTTP GET /notifications/{id}) instead of using the "errorResponse.notifications" payload
        if (errorResponse.response?.notifications) {
          this._triggerMissedSystemEventMessageRendering();
          return _gotNotifications(errorResponse);
        }

        const isNotFound = errorResponse.response?.status === BackendClientError.STATUS_CODE.NOT_FOUND;
        if (isNotFound) {
          this.logger.info(`No notifications found since '${notificationId}'`, errorResponse);
          return reject(new EventError(EventError.TYPE.NO_NOTIFICATIONS, EventError.MESSAGE.NO_NOTIFICATIONS));
        }

        this.logger.error(`Failed to get notifications: ${errorResponse.message}`, errorResponse);
        return reject(new EventError(EventError.TYPE.REQUEST_FAILURE, EventError.MESSAGE.REQUEST_FAILURE));
      }
    });
  }

  /**
   * Get the last notification.
   * @returns {Promise<{eventDate: string, notificationId: string}>} Resolves with the last handled notification ID and time
   */
  getStreamState() {
    return this.notificationService
      .getLastNotificationIdFromDb()
      .catch(error => {
        const isNoLastId = error.type === EventError.TYPE.NO_LAST_ID;
        if (!isNoLastId) {
          throw error;
        }

        this.logger.warn('Last notification ID not found in database. Resetting...');
        return this.setStreamState(this.currentClient().id).then(() => {
          this._triggerMissedSystemEventMessageRendering();
          return this.lastNotificationId();
        });
      })
      .then(notificationId => {
        this.lastNotificationId(notificationId);
        return this.notificationService.getLastEventDateFromDb();
      })
      .then(eventDate => this.lastEventDate(eventDate))
      .catch(error => {
        const isNoLastDate = error.type === EventError.TYPE.NO_LAST_DATE;
        if (!isNoLastDate) {
          throw error;
        }

        this.logger.warn('Last event date not found in database. Resetting...');
        this.lastEventDate(new Date(0).toISOString());
      })
      .then(() => ({eventDate: this.lastEventDate(), notificationId: this.lastNotificationId()}));
  }

  /**
   * Set state for notification stream.
   * @returns {Promise} Resolves when all notifications have been handled
   */
  initializeFromStream() {
    return this.getStreamState()
      .then(({notificationId}) => this._updateFromStream(notificationId))
      .catch(error => {
        this.notificationHandlingState(NOTIFICATION_HANDLING_STATE.WEB_SOCKET);

        const isNoLastId = error.type === EventError.TYPE.NO_LAST_ID;
        if (isNoLastId) {
          this.logger.info('No notifications found for this user', error);
          return 0;
        }

        throw error;
      });
  }

  /**
   * Retrieve missed notifications from the stream after a connectivity loss.
   * @returns {Promise} Resolves when all missed notifications have been handled
   */
  recoverFromStream() {
    const lastNotificationId = this._getLastKnownNotificationId();
    this.logger.warn(
      `Recovering from notification stream (after connectivity loss) with notification ID '${lastNotificationId}'...`,
    );
    this.notificationHandlingState(NOTIFICATION_HANDLING_STATE.RECOVERY);
    amplify.publish(WebAppEvents.WARNING.SHOW, WarningsViewModel.TYPE.CONNECTIVITY_RECOVERY);

    return this._updateFromStream(lastNotificationId)
      .then(numberOfNotifications => {
        this.logger.info(`Retrieved '${numberOfNotifications}' notifications from stream after connectivity loss`);
      })
      .catch(error => {
        const isNoNotifications = error.type === EventError.TYPE.NO_NOTIFICATIONS;
        if (!isNoNotifications) {
          this.logger.error(`Failed to recover from notification stream: ${error.message}`, error);
          this.notificationHandlingState(NOTIFICATION_HANDLING_STATE.WEB_SOCKET);
          // @todo What do we do in this case?
          amplify.publish(WebAppEvents.WARNING.SHOW, WarningsViewModel.TYPE.CONNECTIVITY_RECONNECT);
        }
      });
  }

  /**
   * Get the last notification ID and set event date for a given client.
   *
   * @param {string} clientId Client ID to retrieve last notification ID for
   * @param {boolean} [isInitialization=false] Set initial date to 0 if not found
   * @returns {Promise} Resolves when stream state has been initialized
   */
  setStreamState(clientId, isInitialization = false) {
    return this.notificationService.getNotificationsLast(clientId).then(({id: notificationId, payload}) => {
      const [event] = payload;
      const isoDateString = this._getIsoDateFromEvent(event, isInitialization);

      if (notificationId) {
        const logMessage = isoDateString
          ? `Set starting point on notification stream to '${notificationId}' (isoDateString)`
          : `Reset starting point on notification stream to '${notificationId}'`;
        this.logger.info(logMessage);

        return Promise.all([this._updateLastEventDate(isoDateString), this._updateLastNotificationId(notificationId)]);
      }
    });
  }

  _getIsoDateFromEvent(event, defaultValue = false) {
    const {client, connection, time: eventDate, type: eventType} = event;

    if (eventDate) {
      return eventDate;
    }

    const isTypeUserClientAdd = eventType === BackendEvent.USER.CLIENT_ADD;
    if (isTypeUserClientAdd) {
      return client.time;
    }

    const isTypeUserConnection = eventType === BackendEvent.USER.CONNECTION;
    if (isTypeUserConnection) {
      return connection.lastUpdate;
    }

    if (defaultValue) {
      return new Date(0).toISOString();
    }
  }

  /**
   * Get the ID of the last known notification.
   * @note Notifications that have not yet been handled but are in the queue should not be fetched again on recovery
   *
   * @private
   * @returns {string} ID of last known notification
   */
  _getLastKnownNotificationId() {
    return this.notificationsQueue().length
      ? this.notificationsQueue()[this.notificationsQueue().length - 1].id
      : this.lastNotificationId();
  }

  _triggerMissedSystemEventMessageRendering() {
    this.notificationService.getMissedIdFromDb().then(notificationId => {
      const shouldUpdatePersistedId = this.lastNotificationId() !== notificationId;
      if (shouldUpdatePersistedId) {
        amplify.publish(WebAppEvents.CONVERSATION.MISSED_EVENTS);
        this.notificationService.saveMissedIdToDb(this.lastNotificationId());
      }
    });
  }

  /**
   * Fetch all missed events from the notification stream since the given last notification ID.
   *
   * @private
   * @param {string} lastNotificationId Last known notification ID to start update from
   * @returns {Promise} Resolves with the total number of notifications
   */
  _updateFromStream(lastNotificationId) {
    this.notificationsTotal = 0;

    return this.getNotifications(lastNotificationId, EventRepository.CONFIG.NOTIFICATION_BATCHES.INITIAL)
      .then(updatedLastNotificationId => {
        if (updatedLastNotificationId) {
          this.logger.info(`ID of last notification fetched from stream is '${updatedLastNotificationId}'`);
        }
        return this.notificationsTotal;
      })
      .catch(error => {
        this.notificationHandlingState(NOTIFICATION_HANDLING_STATE.WEB_SOCKET);

        const isNoNotifications = error.type === EventError.TYPE.NO_NOTIFICATIONS;
        if (isNoNotifications) {
          this.logger.info('No notifications found for this user', error);
          return 0;
        }

        this.logger.error(`Failed to handle notification stream: ${error.message}`, error);
        throw error;
      });
  }

  /**
   * Persist updated last event timestamp.
   *
   * @private
   * @param {string} eventDate Updated last event date
   * @returns {Promise} Resolves when the last event date was stored
   */
  _updateLastEventDate(eventDate) {
    const didDateIncrease = eventDate > this.lastEventDate();
    if (didDateIncrease) {
      this.lastEventDate(eventDate);
      return this.notificationService.saveLastEventDateToDb(eventDate);
    }
  }

  /**
   * Persist updated last notification ID.
   *
   * @private
   * @param {string} notificationId Updated last notification ID
   * @returns {Promise} Resolves when the last notification ID was stored
   */
  _updateLastNotificationId(notificationId) {
    if (notificationId) {
      this.lastNotificationId(notificationId);
      return this.notificationService.saveLastNotificationIdToDb(notificationId);
    }
  }

  _updateProgress() {
    if (this.notificationsHandled % 5 === 0 || this.notificationsHandled < 5) {
      const content = {
        handled: this.notificationsHandled,
        total: this.notificationsTotal,
      };
      const progress = (this.notificationsHandled / this.notificationsTotal) * 50 + 25;

      amplify.publish(WebAppEvents.APP.UPDATE_PROGRESS, progress, t('initDecryption'), content);
    }
  }

  //##############################################################################
  // Notification/Event handling
  //##############################################################################

  /**
   * Inject event into a conversation.
   * @note Don't add unable to decrypt to self conversation
   *
   * @param {Object} event Event payload to be injected
   * @param {EventRepository.SOURCE} [source=EventRepository.SOURCE.INJECTED] Source of injection
   * @returns {Promise<Event>} Resolves when the event has been processed
   */
  injectEvent(event, source = EventRepository.SOURCE.INJECTED) {
    if (!event) {
      throw new EventError(EventError.TYPE.NO_EVENT, EventError.MESSAGE.NO_EVENT);
    }

    const isHandlingWebSocket = this.notificationHandlingState() === NOTIFICATION_HANDLING_STATE.WEB_SOCKET;
    if (!isHandlingWebSocket) {
      source = EventRepository.SOURCE.INJECTED;
    }

    const {conversation: conversationId, id = 'ID not specified', type} = event;
    const inSelfConversation = conversationId === this.userRepository.self().id;
    if (!inSelfConversation) {
      this.logger.info(`Injected event ID '${id}' of type '${type}' with source '${source}'`, event);
      return this._handleEvent(event, source);
    }
    return Promise.resolve(event);
  }

  /**
   * Distribute the given event.
   *
   * @private
   * @param {Object} event Mapped event to be distributed
   * @param {EventRepository.SOURCE} source Source of notification
   * @returns {undefined} No return value
   */
  _distributeEvent(event, source) {
    const {conversation: conversationId, from: userId, type} = event;

    const hasIds = conversationId && userId;
    const logMessage = hasIds
      ? `Distributed '${type}' event for conversation '${conversationId}' from user '${userId}'`
      : `Distributed '${type}' event`;
    this.logger.info(logMessage, event);

    const [category] = type.split('.');
    switch (category) {
      case EVENT_TYPE.CALL:
        amplify.publish(WebAppEvents.CALL.EVENT_FROM_BACKEND, event, source);
        break;
      case EVENT_TYPE.CONVERSATION:
        amplify.publish(WebAppEvents.CONVERSATION.EVENT_FROM_BACKEND, event, source);
        break;
      case EVENT_TYPE.TEAM:
        amplify.publish(WebAppEvents.TEAM.EVENT_FROM_BACKEND, event, source);
        break;
      case EVENT_TYPE.USER:
        amplify.publish(WebAppEvents.USER.EVENT_FROM_BACKEND, event, source);
        break;
      default:
        amplify.publish(type, event, source);
    }
  }

  /**
   * Handle a single event from the notification stream or WebSocket.
   *
   * @private
   * @param {JSON} event Event coming from backend
   * @param {EventRepository.SOURCE} source Source of event
   * @returns {Promise} Resolves with the saved record or the plain event if the event was skipped
   */
  _handleEvent(event, source) {
    const logObject = {eventJson: JSON.stringify(event), eventObject: event};
    const validationResult = validateEvent(event, source, this.lastEventDate());
    switch (validationResult) {
      default: {
        return Promise.resolve(event);
      }
      case EventValidation.IGNORED_TYPE: {
        this.logger.info(`Ignored event type '${event.type}'`, logObject);
        return Promise.resolve(event);
      }
      case EventValidation.OUTDATED_TIMESTAMP: {
        this.logger.info(`Ignored outdated event type: '${event.type}'`, logObject);
        return Promise.resolve(event);
      }
      case EventValidation.VALID:
        return this.processEvent(event, source);
    }
  }

  /**
   * Decrypts, saves and distributes an event received from the backend.
   *
   * @param {JSON} event Backend event extracted from notification stream
   * @param {EventRepository.SOURCE} source Source of event
   * @returns {Promise} Resolves with the saved record or `true` if the event was skipped
   */
  async processEvent(event, source) {
    const isEncryptedEvent = event.type === BackendEvent.CONVERSATION.OTR_MESSAGE_ADD;
    if (isEncryptedEvent) {
      event = await this.cryptographyRepository.handleEncryptedEvent(event);
    }

    for (const eventProcessMiddleware of this.eventProcessMiddlewares) {
      event = await eventProcessMiddleware(event);
    }

    const shouldSaveEvent = EventTypeHandling.STORE.includes(event.type);
    if (shouldSaveEvent) {
      event = await this._handleEventSaving(event, source);
    }

    return this._handleEventDistribution(event, source);
  }

  /**
   * Handle a saved event and distribute it.
   *
   * @private
   * @param {JSON} event Backend event extracted from notification stream
   * @param {EventRepository.SOURCE} source Source of event
   * @returns {JSON} The distributed event
   */
  _handleEventDistribution(event, source) {
    const eventDate = this._getIsoDateFromEvent(event);
    const isInjectedEvent = source === EventRepository.SOURCE.INJECTED;
    const canSetEventDate = !isInjectedEvent && eventDate;
    if (canSetEventDate) {
      /*
       * HOTFIX: The "conversation.voice-channel-deactivate" event is the ONLY event which we inject with a source set to WebSocket.
       * This is wrong but changing it will break our current conversation archive functionality (WEBAPP-6435).
       * That's why we need to explicitly list the "conversation.voice-channel-deactivate" here because injected events should NEVER
       * modify the last event timestamp which we use to query the backend's notification stream.
       */
      if (event.type !== ClientEvent.CONVERSATION.VOICE_CHANNEL_DEACTIVATE) {
        this._updateLastEventDate(eventDate);
      }
    }

    const isCallEvent = event.type === ClientEvent.CALL.E_CALL;
    if (isCallEvent) {
      this._validateCallEventLifetime(event);
    }

    this._distributeEvent(event, source);

    return event;
  }

  /**
   * Handle a mapped event, check for malicious ID use and save it.
   *
   * @private
   * @param {JSON} event Backend event extracted from notification stream
   * @returns {Promise} Resolves with the saved event
   */
  _handleEventSaving(event) {
    const conversationId = event.conversation;
    const mappedData = event.data || {};

    // first check if a message that should be replaced exists in DB
    const findEventToReplacePromise = mappedData.replacing_message_id
      ? this.eventService.loadEvent(conversationId, mappedData.replacing_message_id)
      : Promise.resolve();

    return findEventToReplacePromise.then(eventToReplace => {
      const hasLinkPreview = mappedData.previews && mappedData.previews.length;
      const isReplacementWithoutOriginal = !eventToReplace && mappedData.replacing_message_id;
      if (isReplacementWithoutOriginal && !hasLinkPreview) {
        // the only valid case of a replacement with no original message is when an edited message gets a link preview
        this._throwValidationError(event, 'Edit event without original event');
      }

      const handleEvent = newEvent => {
        // check for duplicates (same id)
        const loadEventPromise = newEvent.id
          ? this.eventService.loadEvent(conversationId, newEvent.id)
          : Promise.resolve();

        return loadEventPromise.then(storedEvent => {
          return storedEvent
            ? this._handleDuplicatedEvent(storedEvent, newEvent)
            : this.eventService.saveEvent(newEvent);
        });
      };

      return eventToReplace ? this._handleEventReplacement(eventToReplace, event) : handleEvent(event);
    });
  }

  _handleEventReplacement(originalEvent, newEvent) {
    const newData = newEvent.data || {};
    if (originalEvent.data.from !== newData.from) {
      const logMessage = `ID previously used by user '${newEvent.from}'`;
      const errorMessage = 'ID reused by other user';
      this._throwValidationError(newEvent, errorMessage, logMessage);
    }
    const primaryKeyUpdate = {primary_key: originalEvent.primary_key};
    const isLinkPreviewEdit = newData.previews && !!newData.previews.length;

    const commonUpdates = this._getCommonMessageUpdates(originalEvent, newEvent);

    const specificUpdates = isLinkPreviewEdit
      ? this._getUpdatesForLinkPreview(originalEvent, newEvent)
      : this._getUpdatesForEditMessage(originalEvent, newEvent);

    const updates = {...specificUpdates, ...commonUpdates};

    const identifiedUpdates = {...primaryKeyUpdate, ...updates};
    return this.eventService.replaceEvent(identifiedUpdates);
  }

  _handleDuplicatedEvent(originalEvent, newEvent) {
    switch (newEvent.type) {
      case ClientEvent.CONVERSATION.ASSET_ADD:
        return this._handleAssetUpdate(originalEvent, newEvent);

      case ClientEvent.CONVERSATION.MESSAGE_ADD:
        return this._handleLinkPreviewUpdate(originalEvent, newEvent);

      default:
        this._throwValidationError(newEvent, `Forbidden type '${newEvent.type}' for duplicate events`);
    }
  }

  _handleAssetUpdate(originalEvent, newEvent) {
    const newEventData = newEvent.data;
    // the preview status is not sent by the client so we fake a 'preview' status in order to cleanly handle it in the switch statement
    const ASSET_PREVIEW = 'preview';
    const isPreviewEvent = !newEventData.status && newEventData.preview_key;
    const status = isPreviewEvent ? ASSET_PREVIEW : newEventData.status;

    switch (status) {
      case ASSET_PREVIEW:
      case AssetTransferState.UPLOADED: {
        const updatedData = {...originalEvent.data, ...newEventData};
        const updatedEvent = {...originalEvent, data: updatedData};
        return this.eventService.replaceEvent(updatedEvent);
      }

      case AssetTransferState.UPLOAD_FAILED: {
        // case of both failed or canceled upload
        const fromOther = newEvent.from !== this.userRepository.self().id;
        const selfCancel = !fromOther && newEvent.data.reason === ProtobufAsset.NotUploaded.CANCELLED;
        // we want to delete the event in the case of an error from the remote client or a cancel on the user's own client
        const shouldDeleteEvent = fromOther || selfCancel;
        return shouldDeleteEvent
          ? this.eventService.deleteEvent(newEvent.conversation, newEvent.id).then(() => newEvent)
          : this.eventService.updateEventAsUploadFailed(originalEvent.primary_key, newEvent.data.reason);
      }

      default:
        return this._throwValidationError(newEvent, `Unhandled asset status update '${newEvent.data.status}'`);
    }
  }

  _handleLinkPreviewUpdate(originalEvent, newEvent) {
    const newEventData = newEvent.data;
    const originalData = originalEvent.data;
    if (originalEvent.from !== newEvent.from) {
      const logMessage = `ID previously used by user '${newEvent.from}'`;
      const errorMessage = 'ID reused by other user';
      return this._throwValidationError(newEvent, errorMessage, logMessage);
    }

    const containsLinkPreview = newEventData.previews && !!newEventData.previews.length;
    if (!containsLinkPreview) {
      const errorMessage = 'Link preview event does not contain previews';
      return this._throwValidationError(newEvent, errorMessage);
    }

    const textContentMatches = newEventData.content === originalData.content;
    if (!textContentMatches) {
      const errorMessage = 'ID of link preview reused';
      const logMessage = 'Text content for link preview not matching';
      return this._throwValidationError(newEvent, errorMessage, logMessage);
    }

    const bothAreMessageAddType = newEvent.type === originalEvent.type;
    if (!bothAreMessageAddType) {
      return this._throwValidationError(newEvent, 'ID reused by same user');
    }

    const updates = this._getUpdatesForLinkPreview(originalEvent, newEvent);
    const identifiedUpdates = {primary_key: originalEvent.primary_key, ...updates};
    return this.eventService.replaceEvent(identifiedUpdates);
  }

  _getCommonMessageUpdates(originalEvent, newEvent) {
    return {
      ...newEvent,
      data: {...newEvent.data, expects_read_confirmation: originalEvent.data.expects_read_confirmation},
      edited_time: newEvent.time,
      time: originalEvent.time,
      version: 1,
    };
  }

  _getUpdatesForEditMessage(originalEvent, newEvent) {
    return {...newEvent, reactions: []};
  }

  _getUpdatesForLinkPreview(originalEvent, newEvent) {
    const newData = newEvent.data;
    const originalData = originalEvent.data;
    const updatingLinkPreview = !!originalData.previews.length;
    if (updatingLinkPreview) {
      this._throwValidationError(newEvent, 'ID of link preview reused');
    }

    const textContentMatches = !newData.previews.length || newData.content === originalData.content;
    if (!textContentMatches) {
      const logMessage = 'Text content for link preview not matching';
      const errorMessage = 'ID of link preview reused';
      this._throwValidationError(newEvent, errorMessage, logMessage);
    }

    return {
      ...newEvent,
      category: categoryFromEvent(newEvent),
      ephemeral_expires: originalEvent.ephemeral_expires,
      ephemeral_started: originalEvent.ephemeral_started,
      ephemeral_time: originalEvent.ephemeral_time,
      server_time: newEvent.time,
      time: originalEvent.time,
      version: originalEvent.version,
    };
  }

  _throwValidationError(event, errorMessage, logMessage) {
    const baseLogMessage = `Ignored '${event.type}' (${event.id}) in '${event.conversation}' from '${event.from}':'`;
    const baseErrorMessage = 'Event validation failed:';
    this.logger.warn(`${baseLogMessage} ${logMessage || errorMessage}`, event);
    throw new EventError(EventError.TYPE.VALIDATION_FAILED, `${baseErrorMessage} ${errorMessage}`);
  }

  /**
   * Handle all events from the payload of an incoming notification.
   *
   * @private
   * @param {Array} events Events contained in a notification
   * @param {string} id Notification ID
   * @param {boolean} transient Type of notification
   * @returns {Promise} Resolves with the ID of the handled notification
   */
  _handleNotification({payload: events, id, transient}) {
    const source = transient !== undefined ? EventRepository.SOURCE.WEB_SOCKET : EventRepository.SOURCE.STREAM;
    const isTransientEvent = !!transient;
    this.logger.info(`Handling notification '${id}' from '${source}' containing '${events.length}' events`, events);

    if (!events.length) {
      this.logger.warn('Notification payload does not contain any events');
      return isTransientEvent ? Promise.resolve(id) : this._updateLastNotificationId(id);
    }

    return Promise.all(events.map(event => this._handleEvent(event, source)))
      .then(() => (isTransientEvent ? id : this._updateLastNotificationId(id)))
      .catch(error => {
        if (error.type === ConversationError.TYPE.CONVERSATION_NOT_FOUND) {
          return;
        }
        this.logger.error(`Failed to handle notification '${id}' from '${source}': ${error.message}`, error);
        throw error;
      });
  }

  /**
   * Check if call event is handled within its valid lifespan.
   *
   * @private
   * @param {Object} event Event to validate
   * @returns {true} Returns `true` if event is handled within it's lifetime, otherwise throws error
   */
  _validateCallEventLifetime(event) {
    const {content = {}, conversation: conversationId, time, type} = event;
    const forcedEventTypes = [CALL_MESSAGE_TYPE.CANCEL, CALL_MESSAGE_TYPE.GROUP_LEAVE];

    const correctedTimestamp = this.serverTimeHandler.toServerTimestamp();
    const thresholdTimestamp = new Date(time).getTime() + EventRepository.CONFIG.E_CALL_EVENT_LIFETIME;

    const isForcedEventType = forcedEventTypes.includes(content.type);
    const eventWithinThreshold = correctedTimestamp < thresholdTimestamp;
    const stateIsWebSocket = this.notificationHandlingState() === NOTIFICATION_HANDLING_STATE.WEB_SOCKET;

    const isValidEvent = isForcedEventType || eventWithinThreshold || stateIsWebSocket;
    if (isValidEvent) {
      return true;
    }

    const eventIsoDate = new Date(time).toISOString();
    const logMessage = `Ignored outdated calling event '${type}' (${eventIsoDate}) in conversation '${conversationId}'`;
    const logObject = {
      eventJson: JSON.stringify(event),
      eventObject: event,
      eventTime: eventIsoDate,
      localTime: new Date(correctedTimestamp).toISOString(),
    };
    this.logger.info(logMessage, logObject);
    throw new EventError(EventError.TYPE.OUTDATED_E_CALL_EVENT, EventError.MESSAGE.OUTDATED_E_CALL_EVENT);
  }
}<|MERGE_RESOLUTION|>--- conflicted
+++ resolved
@@ -17,11 +17,8 @@
  *
  */
 
-<<<<<<< HEAD
 import {Asset as ProtobufAsset} from '@wireapp/protocol-messaging';
-=======
 import {WebAppEvents} from '@wireapp/webapp-events';
->>>>>>> e9cb10fb
 
 import {getLogger} from 'Util/Logger';
 import {TIME_IN_MILLIS} from 'Util/TimeUtil';
