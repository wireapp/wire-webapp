--- conflicted
+++ resolved
@@ -66,10 +66,7 @@
   async loadEvents(conversationId: string, eventIds: string[]): Promise<DBEvents> {
     if (!conversationId || !eventIds) {
       this.logger.error(`Cannot get events '${eventIds}' in conversation '${conversationId}' without IDs`);
-      throw new ConversationError(
-        BASE_ERROR_TYPE.MISSING_PARAMETER,
-        BaseError.MESSAGE.MISSING_PARAMETER,
-      );
+      throw new ConversationError(BASE_ERROR_TYPE.MISSING_PARAMETER, BaseError.MESSAGE.MISSING_PARAMETER);
     }
 
     try {
@@ -105,10 +102,7 @@
   async loadEvent(conversationId: string, eventId: string): Promise<EventRecord> {
     if (!conversationId || !eventId) {
       this.logger.error(`Cannot get event '${eventId}' in conversation '${conversationId}' without IDs`);
-      throw new ConversationError(
-        BASE_ERROR_TYPE.MISSING_PARAMETER,
-        BaseError.MESSAGE.MISSING_PARAMETER,
-      );
+      throw new ConversationError(BASE_ERROR_TYPE.MISSING_PARAMETER, BaseError.MESSAGE.MISSING_PARAMETER);
     }
 
     try {
@@ -364,7 +358,6 @@
     record.status = StatusType.SENT;
     await this.replaceEvent(record);
     this.logger.info('Updated asset message_et (uploaded)', primaryKey);
-    return;
   }
 
   /**
@@ -421,11 +414,7 @@
    * @param primaryKey Event primary key
    * @param changes Changes to update message with
    */
-<<<<<<< HEAD
   async updateEventSequentially(primaryKey: string, changes: Partial<EventRecord> = {}): Promise<number> {
-=======
-  async updateEventSequentially(primaryKey: string, changes: Object = {}): Promise<number> {
->>>>>>> d4c5e7c7
     return Promise.resolve().then(() => {
       const hasVersionedChanges = !!changes.version;
       if (!hasVersionedChanges) {
@@ -434,7 +423,6 @@
 
       if (this.storageService.db) {
         // Create a DB transaction to avoid concurrent sequential update.
-<<<<<<< HEAD
         // TODO: The Dexie typing is wrong here, as it indeed does accept the table name as a string as the second parameter
         return this.storageService.db.transaction(
           'rw',
@@ -445,11 +433,6 @@
               StorageSchemata.OBJECT_STORE.EVENTS,
               primaryKey,
             )) as EventRecord;
-=======
-        // TODO: the second parameter of the transaction seems wrong, Dexie actually wants something of type `Dexie.Table` here
-        return this.storageService.db.transaction('rw', StorageSchemata.OBJECT_STORE.EVENTS as any, () => {
-          return this.storageService.load(StorageSchemata.OBJECT_STORE.EVENTS, primaryKey).then(record => {
->>>>>>> d4c5e7c7
             if (!record) {
               throw new StorageError(StorageError.TYPE.NOT_FOUND, StorageError.MESSAGE.NOT_FOUND);
             }
