--- conflicted
+++ resolved
@@ -28,32 +28,10 @@
 
 import {WarningsViewModel} from '../view_model/WarningsViewModel';
 
-<<<<<<< HEAD
-export type OnNotificationCallback = (data: string) => void;
-
-export class WebSocketService {
-  private readonly apiClient: APIClient;
-=======
-export enum CHANGE_TRIGGER {
-  CLEANUP = 'CHANGE_TRIGGER.CLEANUP',
-  CLOSE = 'CHANGE_TRIGGER.CLOSE',
-  ERROR = 'CHANGE_TRIGGER.ERROR',
-  LOGOUT = 'CHANGE_TRIGGER.LOGOUT',
-  OFFLINE = 'CHANGE_TRIGGER.OFFLINE',
-  ONLINE = 'CHANGE_TRIGGER.ONLINE',
-  PAGE_NAVIGATION = 'CHANGE_TRIGGER.PAGE_NAVIGATION',
-  PING_INTERVAL = 'CHANGE_TRIGGER.PING_INTERVAL',
-  READY_STATE = 'CHANGE_TRIGGER.READY_STATE',
-  WARNING_BAR = 'CHANGE_TRIGGER.WARNING_BAR',
-}
-
 export type OnNotificationCallback = (data: Notification) => void;
 
 export class WebSocketService {
   private readonly apiClient: APIClient;
-  private readonly backendClient: BackendClient;
-  clientId?: string;
->>>>>>> 7fddcddf
   private readonly logger: Logger;
 
   public clientId?: string;
