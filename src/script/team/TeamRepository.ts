/*
 * Wire
 * Copyright (C) 2018 Wire Swiss GmbH
 *
 * This program is free software: you can redistribute it and/or modify
 * it under the terms of the GNU General Public License as published by
 * the Free Software Foundation, either version 3 of the License, or
 * (at your option) any later version.
 *
 * This program is distributed in the hope that it will be useful,
 * but WITHOUT ANY WARRANTY; without even the implied warranty of
 * MERCHANTABILITY or FITNESS FOR A PARTICULAR PURPOSE. See the
 * GNU General Public License for more details.
 *
 * You should have received a copy of the GNU General Public License
 * along with this program. If not, see http://www.gnu.org/licenses/.
 *
 */

import {ConversationRolesList, ConversationProtocol} from '@wireapp/api-client/lib/conversation';
import type {
  TeamConversationDeleteEvent,
  TeamDeleteEvent,
  TeamEvent,
  TeamFeatureConfigurationUpdateEvent,
  TeamMemberJoinEvent,
  TeamMemberLeaveEvent,
  TeamMemberUpdateEvent,
  TeamUpdateEvent,
} from '@wireapp/api-client/lib/event';
import {TEAM_EVENT} from '@wireapp/api-client/lib/event/TeamEvent';
import {FeatureStatus, FeatureList} from '@wireapp/api-client/lib/team/feature/';
import type {PermissionsData} from '@wireapp/api-client/lib/team/member/PermissionsData';
import type {TeamData} from '@wireapp/api-client/lib/team/team/TeamData';
import {amplify} from 'amplify';
import {container} from 'tsyringe';

import {Runtime, TypedEventEmitter} from '@wireapp/commons';
import {Availability} from '@wireapp/protocol-messaging';
import {WebAppEvents} from '@wireapp/webapp-events';

import {Environment} from 'Util/Environment';
import {t} from 'Util/LocalizerUtil';
import {getLogger, Logger} from 'Util/Logger';
import {TIME_IN_MILLIS} from 'Util/TimeUtil';
import {loadDataUrl} from 'Util/util';

import {TeamEntity} from './TeamEntity';
import {TeamMapper} from './TeamMapper';
import {TeamMemberEntity} from './TeamMemberEntity';
import {TeamService} from './TeamService';
import {TeamState} from './TeamState';

import {AssetRepository} from '../assets/AssetRepository';
import {SIGN_OUT_REASON} from '../auth/SignOutReason';
import {User} from '../entity/User';
import {EventSource} from '../event/EventSource';
import {NOTIFICATION_HANDLING_STATE} from '../event/NotificationHandlingState';
import {IntegrationMapper} from '../integration/IntegrationMapper';
import {ServiceEntity} from '../integration/ServiceEntity';
import {MLSMigrationStatus, getMLSMigrationStatus} from '../mls/MLSMigration/migrationStatus';
import {ROLE, ROLE as TEAM_ROLE, roleFromTeamPermissions} from '../user/UserPermission';
import {UserRepository} from '../user/UserRepository';
import {UserState} from '../user/UserState';

export interface AccountInfo {
  accentID: number;
  availability?: Availability.Type;
  name: string;
  picture?: string;
  teamID?: string;
  teamRole: TEAM_ROLE;
  userID: string;
}

type Events = {
  featureUpdated: {
    prevFeatureList?: FeatureList;
    event: TeamFeatureConfigurationUpdateEvent;
  };
  teamRefreshed: void;
};

export class TeamRepository extends TypedEventEmitter<Events> {
  private readonly logger: Logger;
  private readonly teamMapper: TeamMapper;
  private readonly userRepository: UserRepository;
  private readonly assetRepository: AssetRepository;

  constructor(
    userRepository: UserRepository,
    assetRepository: AssetRepository,
    readonly teamService: TeamService = new TeamService(),
    private readonly userState = container.resolve(UserState),
    private readonly teamState = container.resolve(TeamState),
  ) {
    super();
    this.logger = getLogger('TeamRepository');

    this.teamMapper = new TeamMapper();
    this.assetRepository = assetRepository;
    this.userRepository = userRepository;

    this.userRepository.getTeamMembersFromUsers = this.getTeamMembersFromUsers;

    amplify.subscribe(WebAppEvents.TEAM.EVENT_FROM_BACKEND, this.onTeamEvent);
    amplify.subscribe(WebAppEvents.EVENT.NOTIFICATION_HANDLING_STATE, this.updateTeamConfig);
    amplify.subscribe(WebAppEvents.TEAM.UPDATE_INFO, this.sendAccountInfo.bind(this));
  }

  getRoleBadge(userId: string): string {
    return this.teamState.isExternal(userId) ? t('rolePartner') : '';
  }

  isSelfConnectedTo(userId: string): boolean {
    return (
      this.teamState.memberRoles()[userId] !== ROLE.PARTNER ||
      this.teamState.memberInviters()[userId] === this.userState.self().id
    );
  }

<<<<<<< HEAD
  /**
   * Will init the team configuration and all the team members from the contact list.
   * @param teamId the Id of the team to init
   * @param contacts all the contacts the self user has, team members will be deduced from it.
   */
  async initTeam(teamId: string, contacts: User[] = []): Promise<TeamEntity | undefined> {
=======
  async initTeam(teamId?: string): Promise<QualifiedId[]> {
>>>>>>> 06a66a5c
    const team = await this.getTeam();
    // get the fresh feature config from backend
    await this.updateFeatureConfig();
    if (!teamId) {
<<<<<<< HEAD
      return undefined;
    }
    await this.updateTeamMembersByIds(
      team,
      contacts.filter(user => user.teamId === teamId).map(({id}) => id),
    );
    this.scheduleTeamRefresh();
    return team;
=======
      return [];
    }
    this.teamState.teamMembers.subscribe(members => {
      // Subscribe to team members change and update the user role and guest status
      this.userRepository.mapGuestStatus(members);
      const roles = this.teamState.memberRoles();
      members.forEach(user => {
        if (roles[user.id]) {
          user.teamRole(roles[user.id]);
        }
      });
    });
    const members = await this.loadTeamMembers(team);
    this.scheduleTeamRefresh();
    return members;
>>>>>>> 06a66a5c
  }

  private async updateFeatureConfig(): Promise<{newFeatureList: FeatureList; prevFeatureList?: FeatureList}> {
    const prevFeatureList = this.teamState.teamFeatures();
    const newFeatureList = await this.teamService.getAllTeamFeatures();
    this.teamState.teamFeatures(newFeatureList);

    return {
      newFeatureList,
      prevFeatureList,
    };
  }

  private readonly scheduleTeamRefresh = (): void => {
    window.setInterval(async () => {
      try {
        await this.getTeam();
        await this.updateFeatureConfig();
        this.emit('teamRefreshed');
      } catch (error) {
        this.logger.error(error);
      }
    }, TIME_IN_MILLIS.DAY);
  };

  async getTeam(): Promise<TeamEntity> {
    const teamId = this.userState.self().teamId;
    const teamData = !!teamId && (await this.getTeamById(teamId));

    const teamEntity = teamData ? this.teamMapper.mapTeamFromObject(teamData, this.teamState.team()) : new TeamEntity();
    this.teamState.team(teamEntity);
    if (teamId) {
      await this.getSelfMember(teamId);
    }
    // doesn't need to be awaited because it publishes the account info over amplify.
    this.sendAccountInfo();
    return teamEntity;
  }

  async getTeamMember(teamId: string, userId: string): Promise<TeamMemberEntity> {
    const memberResponse = await this.teamService.getTeamMember(teamId, userId);
    return this.teamMapper.mapMember(memberResponse);
  }

  async getSelfMember(teamId: string): Promise<TeamMemberEntity> {
    const memberEntity = await this.getTeamMember(teamId, this.userState.self().id);
    this.updateUserRole(this.userState.self(), memberEntity.permissions);
    return memberEntity;
  }

  async conversationHasGuestLinkEnabled(conversationId: string): Promise<boolean> {
    return this.teamService.conversationHasGuestLink(conversationId);
  }

  private getTeamMembersFromUsers = async (users: User[]): Promise<void> => {
    const selfTeamId = this.userState.self().teamId;
    if (!selfTeamId) {
      return;
    }
    const knownMemberIds = this.teamState.teamMembers().map(member => member.id);
    const teamUsers = users.filter(user => user.teamId === selfTeamId);
    const newTeamMembers = teamUsers.filter(user => !knownMemberIds.includes(user.id));
    const newTeamMemberIds = newTeamMembers.map(({id}) => id);
    await this.updateTeamMembersByIds(this.teamState.team(), newTeamMemberIds, true);
  };

  async filterExternals(users: User[]): Promise<User[]> {
    const teamId = this.teamState.team()?.id;
    if (!teamId) {
      return users;
    }
    const userIds = users.map(({id}) => id);
    const members = await this.teamService.getTeamMembersByIds(teamId, userIds);
    return members
      .filter(member => roleFromTeamPermissions(member.permissions) !== ROLE.PARTNER)
      .map(({user}) => users.find(({id}) => id === user));
  }

  getTeamConversationRoles(): Promise<ConversationRolesList> {
    return this.teamService.getTeamConversationRoles(this.teamState.team().id);
  }

  async getWhitelistedServices(teamId: string, domain: string): Promise<ServiceEntity[]> {
    const {services: servicesData} = await this.teamService.getWhitelistedServices(teamId);
    return IntegrationMapper.mapServicesFromArray(servicesData, domain);
  }

  readonly onTeamEvent = async (eventJson: any, source: EventSource): Promise<void> => {
    if (this.teamState.isTeamDeleted()) {
      // We don't want to handle any events after the team has been deleted
      return;
    }

    const type = eventJson.type;

    this.logger.info(`Team Event: '${type}' (Source: ${source})`);

    switch (type) {
      case TEAM_EVENT.CONVERSATION_DELETE: {
        this.onDeleteConversation(eventJson);
        break;
      }
      case TEAM_EVENT.DELETE: {
        this.onDelete(eventJson);
        break;
      }
      case TEAM_EVENT.MEMBER_JOIN: {
        this._onMemberJoin(eventJson);
        break;
      }
      case TEAM_EVENT.MEMBER_LEAVE: {
        this.onMemberLeave(eventJson);
        break;
      }
      case TEAM_EVENT.MEMBER_UPDATE: {
        await this.onMemberUpdate(eventJson);
        break;
      }
      case TEAM_EVENT.UPDATE: {
        this.onUpdate(eventJson);
        break;
      }
      case TEAM_EVENT.FEATURE_CONFIG_UPDATE: {
        await this.onFeatureConfigUpdate(eventJson, source);
        break;
      }
      case TEAM_EVENT.CONVERSATION_CREATE:
      default: {
        this.onUnhandled(eventJson);
      }
    }
  };

  async sendAccountInfo(isDesktop: true): Promise<AccountInfo>;
  async sendAccountInfo(isDesktop?: false): Promise<void>;
  async sendAccountInfo(isDesktop = Runtime.isDesktopApp()): Promise<AccountInfo | void> {
    if (isDesktop) {
      const imageResource = this.teamState.isTeam()
        ? this.teamState.team().getIconResource(this.teamState.teamDomain())
        : this.userState.self().previewPictureResource();
      let imageDataUrl;

      if (imageResource) {
        try {
          const imageBlob = imageResource && (await this.assetRepository.load(imageResource));

          if (imageBlob) {
            imageDataUrl = await loadDataUrl(imageBlob);
          }
        } catch (error) {
          this.logger.warn(`Account image could not be loaded`, error);
        }
      }

      const accountInfo: AccountInfo = {
        accentID: this.userState.self().accent_id(),
        name: this.teamState.teamName(),
        picture: imageDataUrl?.toString(),
        teamID: this.teamState.team() ? this.teamState.team().id : undefined,
        teamRole: this.userState.self().teamRole(),
        userID: this.userState.self().id,
      };

      const [majorVersion, minorVersion] = (Environment.version(true) || '').split('.');

      if (Number(majorVersion) >= 3 && Number(minorVersion) >= 20) {
        accountInfo.availability = this.userState.self().availability();
      }

      this.logger.log('Publishing account info', accountInfo);
      amplify.publish(WebAppEvents.TEAM.INFO, accountInfo);
      return accountInfo;
    }
  }

  async updateTeamMembersByIds(teamEntity: TeamEntity, memberIds: string[] = [], append = false): Promise<void> {
    const teamId = teamEntity.id;
    if (!teamId) {
      return;
    }

    const members = await this.teamService.getTeamMembersByIds(teamId, memberIds);
    const mappedMembers = this.teamMapper.mapMembers(members);
    const selfId = this.userState.self().id;
    memberIds = mappedMembers.map(member => member.userId).filter(id => id !== selfId);

    if (!append) {
      this.teamState.memberRoles({});
      this.teamState.memberInviters({});
    }

    this.updateMemberRoles(mappedMembers);
  }

<<<<<<< HEAD
  private addUserToTeam(userEntity: User): void {
    const members = this.teamState.team().members;

    if (!members().find(member => member.id === userEntity.id)) {
      members.push(userEntity);
    }
=======
  private async loadTeamMembers(teamEntity: TeamEntity): Promise<QualifiedId[]> {
    const teamMembers = await this.getAllTeamMembers(teamEntity.id);
    this.teamState.memberRoles({});
    this.teamState.memberInviters({});

    this.updateMemberRoles(teamMembers);
    return teamMembers
      .filter(({userId}) => userId !== this.userState.self().id)
      .map(memberEntity => ({domain: this.teamState.teamDomain() ?? '', id: memberEntity.userId}));
>>>>>>> 06a66a5c
  }

  private getTeamById(teamId: string): Promise<TeamData> {
    return this.teamService.getTeamById(teamId);
  }

  private onDelete(eventJson: TeamDeleteEvent | TeamMemberLeaveEvent): void {
    const {team: teamId} = eventJson;
    if (this.teamState.isTeam() && this.teamState.team().id === teamId) {
      this.teamState.isTeamDeleted(true);
      window.setTimeout(() => {
        amplify.publish(WebAppEvents.LIFECYCLE.SIGN_OUT, SIGN_OUT_REASON.ACCOUNT_DELETED, true);
      }, 50);
    }
  }

  private onDeleteConversation(eventJson: TeamConversationDeleteEvent) {
    const {
      data: {conv: conversationId},
    } = eventJson;
    amplify.publish(WebAppEvents.CONVERSATION.DELETE, {domain: '', id: conversationId});
  }

  private async _onMemberJoin(eventJson: TeamMemberJoinEvent) {
    const {
      data: {user: userId},
      team: teamId,
    } = eventJson;
    const isLocalTeam = this.teamState.team().id === teamId;
    const isOtherUser = this.userState.self().id !== userId;

    if (isLocalTeam && isOtherUser) {
      await this.userRepository.getUserById({domain: this.userState.self().domain, id: userId});
      const member = await this.getTeamMember(teamId, userId);
      this.updateMemberRoles([member]);
    }
  }

  private readonly updateTeamConfig = async (handlingNotifications: NOTIFICATION_HANDLING_STATE): Promise<void> => {
    const shouldFetchConfig = handlingNotifications === NOTIFICATION_HANDLING_STATE.WEB_SOCKET;

    if (shouldFetchConfig) {
      await this.updateFeatureConfig();
    }
  };

  private readonly onFeatureConfigUpdate = async (
    event: TeamFeatureConfigurationUpdateEvent,
    source: EventSource,
  ): Promise<void> => {
    if (source !== EventSource.WEBSOCKET) {
      // Ignore notification stream events
      return;
    }

    // When we receive a `feature-config.update` event, we will refetch the entire feature config
    const {prevFeatureList} = await this.updateFeatureConfig();
    this.emit('featureUpdated', {event, prevFeatureList});
  };

  private onMemberLeave(eventJson: TeamMemberLeaveEvent): void {
    const {
      data: {user: userId},
      team: teamId,
      time,
    } = eventJson;
    const isLocalTeam = this.teamState.team().id === teamId;

    if (isLocalTeam) {
      const isSelfUser = this.userState.self().id === userId;
      if (isSelfUser) {
        return this.onDelete(eventJson);
      }

      amplify.publish(WebAppEvents.TEAM.MEMBER_LEAVE, teamId, {domain: '', id: userId}, new Date(time).toISOString());
    }
  }

  private async onMemberUpdate(eventJson: TeamMemberUpdateEvent): Promise<void> {
    const {
      data: {permissions, user: userId},
      team: teamId,
    } = eventJson;
    const isLocalTeam = this.teamState.team().id === teamId;
    if (!isLocalTeam) {
      return;
    }

    const isSelfUser = this.userState.self().id === userId;

    if (isSelfUser) {
      const memberEntity = permissions ? {permissions} : await this.getTeamMember(teamId, userId);
      this.updateUserRole(this.userState.self(), memberEntity.permissions);
      await this.sendAccountInfo();
    } else {
      const member = await this.getTeamMember(teamId, userId);
      this.updateMemberRoles([member]);
    }
  }

  private updateUserRole(user: User, permissions: PermissionsData): void {
    user.teamRole(roleFromTeamPermissions(permissions));
  }

  private updateMemberRoles(members: TeamMemberEntity[] = []): void {
    const memberRoles = members.reduce((accumulator, member) => {
      accumulator[member.userId] = member.permissions ? roleFromTeamPermissions(member.permissions) : ROLE.INVALID;
      return accumulator;
    }, this.teamState.memberRoles());

    const memberInvites = members.reduce((accumulator, member) => {
      if (member.invitedBy) {
        accumulator[member.userId] = member.invitedBy;
      }
      return accumulator;
    }, this.teamState.memberInviters());

    const supportsLegalHold =
      this.teamState.supportsLegalHold() || members.some(member => member.hasOwnProperty('legalholdStatus'));
    this.teamState.supportsLegalHold(supportsLegalHold);
    this.teamState.memberRoles(memberRoles);
    this.teamState.memberInviters(memberInvites);
  }

  private onUnhandled(eventJson: TeamEvent): void {
    this.logger.log(`Received '${eventJson.type}' event from backend which is not yet handled`, eventJson);
  }

  private onUpdate(eventJson: TeamUpdateEvent): void {
    const {data: teamData, team: teamId} = eventJson;

    if (this.teamState.team().id === teamId) {
      this.teamMapper.updateTeamFromObject(teamData, this.teamState.team());
      this.sendAccountInfo();
    }
  }

  public getTeamSupportedProtocols(): ConversationProtocol[] {
    const mlsFeature = this.teamState.teamFeatures()?.mls;

    if (!mlsFeature || mlsFeature.status === FeatureStatus.DISABLED) {
      return [ConversationProtocol.PROTEUS];
    }

    const teamSupportedProtocols = mlsFeature.config.supportedProtocols;

    // For old teams (created on some older backend versions) supportedProtocols field might not exist or be empty,
    // we fallback to proteus in this case.
    return teamSupportedProtocols && teamSupportedProtocols.length > 0
      ? teamSupportedProtocols
      : [ConversationProtocol.PROTEUS];
  }

  public getTeamMLSMigrationStatus(): MLSMigrationStatus {
    const mlsMigrationFeature = this.teamState.teamFeatures()?.mlsMigration;

    return getMLSMigrationStatus(mlsMigrationFeature);
  }
}<|MERGE_RESOLUTION|>--- conflicted
+++ resolved
@@ -119,21 +119,16 @@
     );
   }
 
-<<<<<<< HEAD
   /**
    * Will init the team configuration and all the team members from the contact list.
    * @param teamId the Id of the team to init
    * @param contacts all the contacts the self user has, team members will be deduced from it.
    */
   async initTeam(teamId: string, contacts: User[] = []): Promise<TeamEntity | undefined> {
-=======
-  async initTeam(teamId?: string): Promise<QualifiedId[]> {
->>>>>>> 06a66a5c
     const team = await this.getTeam();
     // get the fresh feature config from backend
     await this.updateFeatureConfig();
     if (!teamId) {
-<<<<<<< HEAD
       return undefined;
     }
     await this.updateTeamMembersByIds(
@@ -142,23 +137,6 @@
     );
     this.scheduleTeamRefresh();
     return team;
-=======
-      return [];
-    }
-    this.teamState.teamMembers.subscribe(members => {
-      // Subscribe to team members change and update the user role and guest status
-      this.userRepository.mapGuestStatus(members);
-      const roles = this.teamState.memberRoles();
-      members.forEach(user => {
-        if (roles[user.id]) {
-          user.teamRole(roles[user.id]);
-        }
-      });
-    });
-    const members = await this.loadTeamMembers(team);
-    this.scheduleTeamRefresh();
-    return members;
->>>>>>> 06a66a5c
   }
 
   private async updateFeatureConfig(): Promise<{newFeatureList: FeatureList; prevFeatureList?: FeatureList}> {
@@ -353,26 +331,6 @@
     this.updateMemberRoles(mappedMembers);
   }
 
-<<<<<<< HEAD
-  private addUserToTeam(userEntity: User): void {
-    const members = this.teamState.team().members;
-
-    if (!members().find(member => member.id === userEntity.id)) {
-      members.push(userEntity);
-    }
-=======
-  private async loadTeamMembers(teamEntity: TeamEntity): Promise<QualifiedId[]> {
-    const teamMembers = await this.getAllTeamMembers(teamEntity.id);
-    this.teamState.memberRoles({});
-    this.teamState.memberInviters({});
-
-    this.updateMemberRoles(teamMembers);
-    return teamMembers
-      .filter(({userId}) => userId !== this.userState.self().id)
-      .map(memberEntity => ({domain: this.teamState.teamDomain() ?? '', id: memberEntity.userId}));
->>>>>>> 06a66a5c
-  }
-
   private getTeamById(teamId: string): Promise<TeamData> {
     return this.teamService.getTeamById(teamId);
   }
