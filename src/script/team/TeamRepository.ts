--- conflicted
+++ resolved
@@ -60,13 +60,10 @@
 import {TeamState} from './TeamState';
 import {NOTIFICATION_HANDLING_STATE} from '../event/NotificationHandlingState';
 import {EventSource} from '../event/EventSource';
-<<<<<<< HEAD
 import {ModalsViewModel} from '../view_model/ModalsViewModel';
 
 // TODO: Remove after core update
 type TemporaryFeatureList = FeatureList & {audioMessage?: FeatureWithoutConfig} & {videoMessage?: FeatureWithoutConfig};
-=======
->>>>>>> aa4ec3d9
 
 export interface AccountInfo {
   accentID: number;
@@ -390,12 +387,9 @@
     const teamId = this.userState.self().teamId;
 
     if (shouldFetchConfig && teamId) {
-<<<<<<< HEAD
       const featureConfigList = await this.teamService.getAllTeamFeatures(teamId);
+      this.teamState.teamFeatures(featureConfigList);
       this.handleConfigUpdate(featureConfigList);
-=======
-      this.teamState.teamFeatures(await this.teamService.getAllTeamFeatures(teamId));
->>>>>>> aa4ec3d9
     }
   };
 
@@ -406,8 +400,8 @@
     }
     const teamId = this.userState.self().teamId;
     if (teamId) {
-<<<<<<< HEAD
       const featureConfigList = await this.teamService.getAllTeamFeatures(teamId);
+      this.teamState.teamFeatures(featureConfigList);
       this.handleConfigUpdate(featureConfigList);
     }
   };
@@ -481,12 +475,6 @@
   private readonly saveFeatureConfig = (featureConfigList: TemporaryFeatureList): void =>
     window.localStorage.setItem(TeamRepository.LOCAL_STORAGE_FEATURE_CONFIG_KEY, JSON.stringify(featureConfigList));
 
-=======
-      this.teamState.teamFeatures(await this.teamService.getAllTeamFeatures(teamId));
-    }
-  };
-
->>>>>>> aa4ec3d9
   private onMemberLeave(eventJson: TeamMemberLeaveEvent): void {
     const {
       data: {user: userId},
