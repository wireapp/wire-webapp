--- conflicted
+++ resolved
@@ -28,12 +28,7 @@
   TeamUpdateEvent,
 } from '@wireapp/api-client/lib/event';
 import {TEAM_EVENT} from '@wireapp/api-client/lib/event/TeamEvent';
-<<<<<<< HEAD
-import type {FeatureList, FeatureMLS, FeatureMLSE2EId} from '@wireapp/api-client/lib/team/feature/';
-import {FeatureStatus, FEATURE_KEY, SelfDeletingTimeout} from '@wireapp/api-client/lib/team/feature/';
-=======
 import {FeatureStatus, FEATURE_KEY} from '@wireapp/api-client/lib/team/feature/';
->>>>>>> caae58e2
 import type {TeamData} from '@wireapp/api-client/lib/team/team/TeamData';
 import {QualifiedId} from '@wireapp/api-client/lib/user';
 import {amplify} from 'amplify';
@@ -43,7 +38,6 @@
 import {Availability} from '@wireapp/protocol-messaging';
 import {WebAppEvents} from '@wireapp/webapp-events';
 
-import {E2EIHandler} from 'src/script/E2EIdentity';
 import {Environment} from 'Util/Environment';
 import {t} from 'Util/LocalizerUtil';
 import {getLogger, Logger} from 'Util/Logger';
@@ -127,16 +121,8 @@
     teamId?: string,
   ): Promise<{team: TeamEntity; members: QualifiedId[]} | {team: undefined; members: never[]}> => {
     const team = await this.getTeam();
-<<<<<<< HEAD
-    const {mlsE2EId, mls} = await this.updateFeatureConfig();
-
-    // Trigger E2E identity handler
-    this.handleE2EIdentityFeatureChange(mlsE2EId, mls);
-
-=======
     // get the fresh feature config from backend
     await this.updateFeatureConfig();
->>>>>>> caae58e2
     if (!teamId) {
       return {team: undefined, members: []};
     }
@@ -420,182 +406,8 @@
       // Ignore notification stream events
       return;
     }
-<<<<<<< HEAD
-    const featureConfigList = await this.updateFeatureConfig();
-    this.handleConfigUpdate(featureConfigList);
-  };
-
-  private readonly handleConfigUpdate = (featureConfigList: FeatureList) => {
-    const previousConfig = this.loadPreviousFeatureConfig();
-
-    if (previousConfig) {
-      this.handleAudioVideoFeatureChange(previousConfig, featureConfigList);
-      this.handleFileSharingFeatureChange(previousConfig, featureConfigList);
-      this.handleSelfDeletingMessagesFeatureChange(previousConfig, featureConfigList);
-      this.handleConferenceCallingFeatureChange(previousConfig, featureConfigList);
-      this.handleGuestLinkFeatureChange(previousConfig, featureConfigList);
-    }
-
-    // Trigger E2E identity handler
-    this.handleE2EIdentityFeatureChange(featureConfigList.mlsE2EId, featureConfigList.mls);
-
-    this.saveFeatureConfig(featureConfigList);
-  };
-
-  private readonly handleE2EIdentityFeatureChange = (mlsE2EId?: FeatureMLSE2EId, mls?: FeatureMLS) => {
-    if (!mlsE2EId || !mls) {
-      return;
-    }
-
-    const isE2EIActive = mlsE2EId?.status === FeatureStatus.ENABLED;
-    const isMLSActive = mls?.status === FeatureStatus.ENABLED;
-    const hasConfig =
-      mlsE2EId?.config && mlsE2EId?.config.acmeDiscoveryUrl && mlsE2EId?.config.acmeDiscoveryUrl.length > 0;
-
-    if (isE2EIActive) {
-      if (!isMLSActive) {
-        this.logger.info('Warning: E2E identity feature enabled but MLS feature is not active');
-        return;
-      }
-      if (!hasConfig) {
-        this.logger.info('Warning: E2E identity feature enabled but no config provided');
-        return;
-      }
-      const e2eHandler = E2EIHandler.getInstance({
-        discoveryUrl: mlsE2EId!.config.acmeDiscoveryUrl!,
-        gracePeriodInMS: mlsE2EId!.config.verificationExpiration,
-      });
-      e2eHandler.initialize();
-    } else {
-      this.logger.info('Warning: E2E identity feature disabled');
-    }
-  };
-
-  private readonly handleFileSharingFeatureChange = (previousConfig: FeatureList, newConfig: FeatureList) => {
-    const hasFileSharingChanged =
-      previousConfig?.fileSharing?.status && previousConfig.fileSharing.status !== newConfig.fileSharing?.status;
-    const hasChangedToEnabled = newConfig.fileSharing?.status === FeatureStatus.ENABLED;
-
-    if (hasFileSharingChanged) {
-      PrimaryModal.show(PrimaryModal.type.ACKNOWLEDGE, {
-        text: {
-          htmlMessage: hasChangedToEnabled
-            ? t('featureConfigChangeModalFileSharingDescriptionItemFileSharingEnabled')
-            : t('featureConfigChangeModalFileSharingDescriptionItemFileSharingDisabled'),
-          title: t('featureConfigChangeModalFileSharingHeadline', {brandName: Config.getConfig().BRAND_NAME}),
-        },
-      });
-    }
-  };
-
-  private readonly handleGuestLinkFeatureChange = (previousConfig: FeatureList, newConfig: FeatureList) => {
-    const hasGuestLinkChanged =
-      previousConfig?.conversationGuestLinks?.status &&
-      previousConfig.conversationGuestLinks.status !== newConfig.conversationGuestLinks?.status;
-    const hasGuestLinkChangedToEnabled = newConfig.conversationGuestLinks?.status === FeatureStatus.ENABLED;
-
-    if (hasGuestLinkChanged) {
-      PrimaryModal.show(PrimaryModal.type.ACKNOWLEDGE, {
-        text: {
-          htmlMessage: hasGuestLinkChangedToEnabled
-            ? t('featureConfigChangeModalConversationGuestLinksDescriptionItemConversationGuestLinksEnabled')
-            : t('featureConfigChangeModalConversationGuestLinksDescriptionItemConversationGuestLinksDisabled'),
-          title: t('featureConfigChangeModalConversationGuestLinksHeadline'),
-        },
-      });
-    }
-  };
-
-  private readonly handleSelfDeletingMessagesFeatureChange = (
-    {selfDeletingMessages: previousState}: FeatureList,
-    {selfDeletingMessages: newState}: FeatureList,
-  ) => {
-    if (!previousState?.status) {
-      return;
-    }
-    const previousTimeout = previousState?.config?.enforcedTimeoutSeconds * 1000;
-    const newTimeout = (newState?.config?.enforcedTimeoutSeconds ?? 0) * 1000;
-    const previousStatus = previousState.status;
-    const newStatus = newState?.status;
-
-    const hasTimeoutChanged = previousTimeout !== newTimeout;
-    const isEnforced = newTimeout > SelfDeletingTimeout.OFF;
-    const hasStatusChanged = previousStatus !== newStatus;
-    const hasFeatureChanged = hasStatusChanged || hasTimeoutChanged;
-    const isFeatureEnabled = newStatus === FeatureStatus.ENABLED;
-
-    if (hasFeatureChanged) {
-      PrimaryModal.show(PrimaryModal.type.ACKNOWLEDGE, {
-        text: {
-          htmlMessage: isFeatureEnabled
-            ? isEnforced
-              ? t('featureConfigChangeModalSelfDeletingMessagesDescriptionItemEnforced', {
-                  timeout: formatDuration(newTimeout).text,
-                })
-              : t('featureConfigChangeModalSelfDeletingMessagesDescriptionItemEnabled')
-            : t('featureConfigChangeModalSelfDeletingMessagesDescriptionItemDisabled'),
-          title: t('featureConfigChangeModalSelfDeletingMessagesHeadline', {
-            brandName: Config.getConfig().BRAND_NAME,
-          }),
-        },
-      });
-    }
-  };
-
-  private readonly handleAudioVideoFeatureChange = (previousConfig: FeatureList, newConfig: FeatureList) => {
-    const hasVideoCallingChanged =
-      previousConfig?.videoCalling?.status && previousConfig.videoCalling.status !== newConfig.videoCalling?.status;
-    const hasChangedToEnabled = newConfig.videoCalling?.status === FeatureStatus.ENABLED;
-
-    if (hasVideoCallingChanged) {
-      PrimaryModal.show(PrimaryModal.type.ACKNOWLEDGE, {
-        text: {
-          htmlMessage: hasChangedToEnabled
-            ? t('featureConfigChangeModalAudioVideoDescriptionItemCameraEnabled')
-            : t('featureConfigChangeModalAudioVideoDescriptionItemCameraDisabled'),
-          title: t('featureConfigChangeModalAudioVideoHeadline', {brandName: Config.getConfig().BRAND_NAME}),
-        },
-      });
-    }
-  };
-
-  private readonly handleConferenceCallingFeatureChange = (previousConfig: FeatureList, newConfig: FeatureList) => {
-    if (
-      previousConfig?.conferenceCalling?.status &&
-      previousConfig.conferenceCalling.status !== newConfig.conferenceCalling?.status
-    ) {
-      const hasChangedToEnabled = newConfig.conferenceCalling?.status === FeatureStatus.ENABLED;
-      if (hasChangedToEnabled) {
-        const replaceEnterprise = replaceLink(
-          Config.getConfig().URL.PRICING,
-          'modal__text__read-more',
-          'read-more-pricing',
-        );
-        PrimaryModal.show(PrimaryModal.type.ACKNOWLEDGE, {
-          text: {
-            htmlMessage: t(
-              'featureConfigChangeModalConferenceCallingEnabled',
-              {brandName: Config.getConfig().BRAND_NAME},
-              replaceEnterprise,
-            ),
-            title: t('featureConfigChangeModalConferenceCallingTitle', {brandName: Config.getConfig().BRAND_NAME}),
-          },
-        });
-      }
-    }
-  };
-
-  private readonly loadPreviousFeatureConfig = (): FeatureList | void => {
-    const featureConfigs: {[selfId: string]: FeatureList} = JSON.parse(
-      window.localStorage.getItem(TeamRepository.LOCAL_STORAGE_FEATURE_CONFIG_KEY) ?? '{}',
-    );
-    if (featureConfigs && featureConfigs[this.userState.self().id]) {
-      return featureConfigs[this.userState.self().id];
-    }
-=======
     // When we receive a `feature-config.update` event, we will refetch the entire feature config
     await this.updateFeatureConfig();
->>>>>>> caae58e2
   };
 
   private onMemberLeave(eventJson: TeamMemberLeaveEvent): void {
