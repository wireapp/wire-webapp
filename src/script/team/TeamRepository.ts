/*
 * Wire
 * Copyright (C) 2018 Wire Swiss GmbH
 *
 * This program is free software: you can redistribute it and/or modify
 * it under the terms of the GNU General Public License as published by
 * the Free Software Foundation, either version 3 of the License, or
 * (at your option) any later version.
 *
 * This program is distributed in the hope that it will be useful,
 * but WITHOUT ANY WARRANTY; without even the implied warranty of
 * MERCHANTABILITY or FITNESS FOR A PARTICULAR PURPOSE. See the
 * GNU General Public License for more details.
 *
 * You should have received a copy of the GNU General Public License
 * along with this program. If not, see http://www.gnu.org/licenses/.
 *
 */

import {ConversationRolesList, ConversationProtocol} from '@wireapp/api-client/lib/conversation';
import type {
  TeamConversationDeleteEvent,
  TeamDeleteEvent,
  TeamEvent,
  TeamFeatureConfigurationUpdateEvent,
  TeamMemberJoinEvent,
  TeamMemberLeaveEvent,
  TeamMemberUpdateEvent,
  TeamUpdateEvent,
} from '@wireapp/api-client/lib/event';
import {TEAM_EVENT} from '@wireapp/api-client/lib/event/TeamEvent';
<<<<<<< HEAD
import {FeatureStatus, FEATURE_KEY, FeatureList, FeatureMLSConfig} from '@wireapp/api-client/lib/team/feature/';
=======
import {FeatureStatus, FeatureList} from '@wireapp/api-client/lib/team/feature/';
>>>>>>> e0ffc4e4
import type {TeamData} from '@wireapp/api-client/lib/team/team/TeamData';
import {QualifiedId} from '@wireapp/api-client/lib/user';
import {amplify} from 'amplify';
import {container} from 'tsyringe';

import {Runtime, TypedEventEmitter} from '@wireapp/commons';
import {Availability} from '@wireapp/protocol-messaging';
import {WebAppEvents} from '@wireapp/webapp-events';

import {Environment} from 'Util/Environment';
import {t} from 'Util/LocalizerUtil';
import {getLogger, Logger} from 'Util/Logger';
import {TIME_IN_MILLIS} from 'Util/TimeUtil';
import {loadDataUrl} from 'Util/util';

import {TeamEntity} from './TeamEntity';
import {TeamMapper} from './TeamMapper';
import {TeamMemberEntity} from './TeamMemberEntity';
import {TeamService} from './TeamService';
import {TeamState} from './TeamState';

import {AssetRepository} from '../assets/AssetRepository';
import {SIGN_OUT_REASON} from '../auth/SignOutReason';
import {User} from '../entity/User';
import {EventSource} from '../event/EventSource';
import {NOTIFICATION_HANDLING_STATE} from '../event/NotificationHandlingState';
import {IntegrationMapper} from '../integration/IntegrationMapper';
import {ServiceEntity} from '../integration/ServiceEntity';
import {MLSMigrationStatus, getMLSMigrationStatus} from '../mls/MLSMigration/migrationStatus';
import {ROLE, ROLE as TEAM_ROLE, roleFromTeamPermissions} from '../user/UserPermission';
import {UserRepository} from '../user/UserRepository';
import {UserState} from '../user/UserState';

export interface AccountInfo {
  accentID: number;
  availability?: Availability.Type;
  name: string;
  picture?: string;
  teamID?: string;
  teamRole: TEAM_ROLE;
  userID: string;
}

type Events = {
  featureUpdated: {
    prevFeatureList?: FeatureList;
    event: TeamFeatureConfigurationUpdateEvent;
  };
};

export class TeamRepository extends TypedEventEmitter<Events> {
  private readonly logger: Logger;
  private readonly teamMapper: TeamMapper;
  private readonly userRepository: UserRepository;
  private readonly assetRepository: AssetRepository;
  private teamSupportedProtocolsUpdateCallback?: () => void;

  constructor(
    userRepository: UserRepository,
    assetRepository: AssetRepository,
    readonly teamService: TeamService = new TeamService(),
    private readonly userState = container.resolve(UserState),
    private readonly teamState = container.resolve(TeamState),
  ) {
    super();
    this.logger = getLogger('TeamRepository');

    this.teamMapper = new TeamMapper();
    this.assetRepository = assetRepository;
    this.userRepository = userRepository;

    this.userRepository.getTeamMembersFromUsers = this.getTeamMembersFromUsers;
    this.teamState.teamMembers.subscribe(() => this.userRepository.mapGuestStatus());

    this.isSelfConnectedTo = userId => {
      return (
        this.teamState.memberRoles()[userId] !== ROLE.PARTNER ||
        this.teamState.memberInviters()[userId] === this.userState.self().id
      );
    };

    amplify.subscribe(WebAppEvents.TEAM.EVENT_FROM_BACKEND, this.onTeamEvent);
    amplify.subscribe(WebAppEvents.EVENT.NOTIFICATION_HANDLING_STATE, this.updateTeamConfig);
    amplify.subscribe(WebAppEvents.TEAM.UPDATE_INFO, this.sendAccountInfo.bind(this));
  }

  readonly getRoleBadge = (userId: string): string => {
    return this.teamState.isExternal(userId) ? t('rolePartner') : '';
  };

  readonly isSelfConnectedTo = (userId: string): boolean => {
    return (
      this.teamState.memberRoles()[userId] !== ROLE.PARTNER ||
      this.teamState.memberInviters()[userId] === this.userState.self().id
    );
  };

  initTeam = async (
    teamId?: string,
  ): Promise<{team: TeamEntity; members: QualifiedId[]} | {team: undefined; members: never[]}> => {
    const team = await this.getTeam();
    // get the fresh feature config from backend
    await this.updateFeatureConfig();
    if (!teamId) {
      return {team: undefined, members: []};
    }
    const members = await this.loadTeamMembers(team);
    this.scheduleTeamRefresh();
    return {team, members};
  };

<<<<<<< HEAD
  private async updateFeatureConfig(): Promise<{prevFeatureList?: FeatureList; newFeatureList: FeatureList}> {
=======
  private async updateFeatureConfig(): Promise<{newFeatureList: FeatureList; prevFeatureList?: FeatureList}> {
>>>>>>> e0ffc4e4
    const prevFeatureList = this.teamState.teamFeatures();
    const newFeatureList = await this.teamService.getAllTeamFeatures();
    this.teamState.teamFeatures(newFeatureList);

    return {
<<<<<<< HEAD
      prevFeatureList,
      newFeatureList,
=======
      newFeatureList,
      prevFeatureList,
>>>>>>> e0ffc4e4
    };
  }

  private readonly scheduleTeamRefresh = (): void => {
    window.setInterval(async () => {
      try {
        await this.getTeam();
        await this.updateFeatureConfig();
      } catch (error) {
        this.logger.error(error);
      }
    }, TIME_IN_MILLIS.DAY);
  };

  async getTeam(): Promise<TeamEntity> {
    const teamId = this.userState.self().teamId;
    const teamData = !!teamId && (await this.getTeamById(teamId));

    const teamEntity = teamData ? this.teamMapper.mapTeamFromObject(teamData, this.teamState.team()) : new TeamEntity();
    this.teamState.team(teamEntity);
    if (teamId) {
      await this.getSelfMember(teamId);
    }
    // doesn't need to be awaited because it publishes the account info over amplify.
    this.sendAccountInfo();
    return teamEntity;
  }

  async getTeamMember(teamId: string, userId: string): Promise<TeamMemberEntity> {
    const memberResponse = await this.teamService.getTeamMember(teamId, userId);
    return this.teamMapper.mapMember(memberResponse);
  }

  async getSelfMember(teamId: string): Promise<TeamMemberEntity> {
    const memberEntity = await this.getTeamMember(teamId, this.userState.self().id);
    this.teamMapper.mapRole(this.userState.self(), memberEntity.permissions);
    return memberEntity;
  }

  private async getAllTeamMembers(teamId: string): Promise<TeamMemberEntity[]> {
    const {members, hasMore} = await this.teamService.getAllTeamMembers(teamId);
    if (!hasMore && members.length) {
      return this.teamMapper.mapMembers(members);
    }
    return [];
  }

  async conversationHasGuestLinkEnabled(conversationId: string): Promise<boolean> {
    return this.teamService.conversationHasGuestLink(conversationId);
  }

  getTeamMembersFromUsers = async (users: User[]): Promise<void> => {
    const selfTeamId = this.userState.self().teamId;
    if (!selfTeamId) {
      return;
    }
    const knownMemberIds = this.teamState.teamMembers().map(member => member.id);
    const teamUsers = users.filter(user => user.teamId === selfTeamId);
    const newTeamMembers = teamUsers.filter(user => !knownMemberIds.includes(user.id));
    const newTeamMemberIds = newTeamMembers.map(({id}) => id);
    await this.updateTeamMembersByIds(this.teamState.team(), newTeamMemberIds, true);
  };

  async filterExternals(users: User[]): Promise<User[]> {
    const teamId = this.teamState.team()?.id;
    if (!teamId) {
      return users;
    }
    const userIds = users.map(({id}) => id);
    const members = await this.teamService.getTeamMembersByIds(teamId, userIds);
    return members
      .filter(member => roleFromTeamPermissions(member.permissions) !== ROLE.PARTNER)
      .map(({user}) => users.find(({id}) => id === user));
  }

  getTeamConversationRoles(): Promise<ConversationRolesList> {
    return this.teamService.getTeamConversationRoles(this.teamState.team().id);
  }

  async getWhitelistedServices(teamId: string, domain: string): Promise<ServiceEntity[]> {
    const {services: servicesData} = await this.teamService.getWhitelistedServices(teamId);
    return IntegrationMapper.mapServicesFromArray(servicesData, domain);
  }

  readonly onTeamEvent = async (eventJson: any, source: EventSource): Promise<void> => {
    if (this.teamState.isTeamDeleted()) {
      // We don't want to handle any events after the team has been deleted
      return;
    }

    const type = eventJson.type;

    this.logger.info(`Team Event: '${type}' (Source: ${source})`);

    switch (type) {
      case TEAM_EVENT.CONVERSATION_DELETE: {
        this.onDeleteConversation(eventJson);
        break;
      }
      case TEAM_EVENT.DELETE: {
        this.onDelete(eventJson);
        break;
      }
      case TEAM_EVENT.MEMBER_JOIN: {
        this._onMemberJoin(eventJson);
        break;
      }
      case TEAM_EVENT.MEMBER_LEAVE: {
        this.onMemberLeave(eventJson);
        break;
      }
      case TEAM_EVENT.MEMBER_UPDATE: {
        await this.onMemberUpdate(eventJson);
        break;
      }
      case TEAM_EVENT.UPDATE: {
        this.onUpdate(eventJson);
        break;
      }
      case TEAM_EVENT.FEATURE_CONFIG_UPDATE: {
        await this.onFeatureConfigUpdate(eventJson, source);
        break;
      }
      case TEAM_EVENT.CONVERSATION_CREATE:
      default: {
        this.onUnhandled(eventJson);
      }
    }
  };

  async sendAccountInfo(isDesktop: true): Promise<AccountInfo>;
  async sendAccountInfo(isDesktop?: false): Promise<void>;
  async sendAccountInfo(isDesktop = Runtime.isDesktopApp()): Promise<AccountInfo | void> {
    if (isDesktop) {
      const imageResource = this.teamState.isTeam()
        ? this.teamState.team().getIconResource(this.teamState.teamDomain())
        : this.userState.self().previewPictureResource();
      let imageDataUrl;

      if (imageResource) {
        try {
          const imageBlob = imageResource && (await this.assetRepository.load(imageResource));

          if (imageBlob) {
            imageDataUrl = await loadDataUrl(imageBlob);
          }
        } catch (error) {
          this.logger.warn(`Account image could not be loaded`, error);
        }
      }

      const accountInfo: AccountInfo = {
        accentID: this.userState.self().accent_id(),
        name: this.teamState.teamName(),
        picture: imageDataUrl?.toString(),
        teamID: this.teamState.team() ? this.teamState.team().id : undefined,
        teamRole: this.userState.self().teamRole(),
        userID: this.userState.self().id,
      };

      const [majorVersion, minorVersion] = (Environment.version(true) || '').split('.');

      if (Number(majorVersion) >= 3 && Number(minorVersion) >= 20) {
        accountInfo.availability = this.userState.self().availability();
      }

      this.logger.log('Publishing account info', accountInfo);
      amplify.publish(WebAppEvents.TEAM.INFO, accountInfo);
      return accountInfo;
    }
  }

  async updateTeamMembersByIds(teamEntity: TeamEntity, memberIds: string[] = [], append = false): Promise<void> {
    const teamId = teamEntity.id;
    if (!teamId) {
      return;
    }

    const members = await this.teamService.getTeamMembersByIds(teamId, memberIds);
    const mappedMembers = this.teamMapper.mapMembers(members);
    const selfId = this.userState.self().id;
    memberIds = mappedMembers.map(member => member.userId).filter(id => id !== selfId);

    if (!append) {
      this.teamState.memberRoles({});
      this.teamState.memberInviters({});
    }
    const userEntities = await this.userRepository.getUsersById(
      memberIds.map(memberId => ({domain: this.teamState.teamDomain(), id: memberId})),
    );

    if (append) {
      const knownUserIds = teamEntity.members().map(({id}) => id);
      const newUserEntities = userEntities.filter(({id}) => !knownUserIds.includes(id));
      teamEntity.members.push(...newUserEntities);
    } else {
      teamEntity.members(userEntities);
    }
    this.updateMemberRoles(teamEntity, mappedMembers);
  }

  private async loadTeamMembers(teamEntity: TeamEntity): Promise<QualifiedId[]> {
    const teamMembers = await this.getAllTeamMembers(teamEntity.id);
    this.teamState.memberRoles({});
    this.teamState.memberInviters({});

    this.updateMemberRoles(teamEntity, teamMembers);
    return teamMembers
      .filter(({userId}) => userId !== this.userState.self().id)
      .map(memberEntity => ({domain: this.teamState.teamDomain() ?? '', id: memberEntity.userId}));
  }

  private addUserToTeam(userEntity: User): void {
    const members = this.teamState.team().members;

    if (!members().find(member => member.id === userEntity.id)) {
      members.push(userEntity);
    }
  }

  private getTeamById(teamId: string): Promise<TeamData> {
    return this.teamService.getTeamById(teamId);
  }

  private onDelete(eventJson: TeamDeleteEvent | TeamMemberLeaveEvent): void {
    const {team: teamId} = eventJson;
    if (this.teamState.isTeam() && this.teamState.team().id === teamId) {
      this.teamState.isTeamDeleted(true);
      window.setTimeout(() => {
        amplify.publish(WebAppEvents.LIFECYCLE.SIGN_OUT, SIGN_OUT_REASON.ACCOUNT_DELETED, true);
      }, 50);
    }
  }

  private onDeleteConversation(eventJson: TeamConversationDeleteEvent) {
    const {
      data: {conv: conversationId},
    } = eventJson;
    amplify.publish(WebAppEvents.CONVERSATION.DELETE, {domain: '', id: conversationId});
  }

  private _onMemberJoin(eventJson: TeamMemberJoinEvent): void {
    const {
      data: {user: userId},
      team: teamId,
    } = eventJson;
    const isLocalTeam = this.teamState.team().id === teamId;
    const isOtherUser = this.userState.self().id !== userId;

    if (isLocalTeam && isOtherUser) {
      this.userRepository
        .getUserById({domain: this.userState.self().domain, id: userId})
        .then(userEntity => this.addUserToTeam(userEntity));
      this.getTeamMember(teamId, userId).then(member => this.updateMemberRoles(this.teamState.team(), [member]));
    }
  }

  private readonly updateTeamConfig = async (handlingNotifications: NOTIFICATION_HANDLING_STATE): Promise<void> => {
    const shouldFetchConfig = handlingNotifications === NOTIFICATION_HANDLING_STATE.WEB_SOCKET;

    if (shouldFetchConfig) {
      await this.updateFeatureConfig();
    }
  };

  private readonly onFeatureConfigUpdate = async (
    event: TeamFeatureConfigurationUpdateEvent,
    source: EventSource,
  ): Promise<void> => {
    if (source !== EventSource.WEBSOCKET) {
      // Ignore notification stream events
      return;
    }

    // When we receive a `feature-config.update` event, we will refetch the entire feature config
    const {prevFeatureList} = await this.updateFeatureConfig();
<<<<<<< HEAD

    if (event.name === FEATURE_KEY.MLS) {
      this.handleMLSFeatureConfigUpdate(event.data.config, prevFeatureList?.[FEATURE_KEY.MLS]?.config);
    }
=======
    this.emit('featureUpdated', {event, prevFeatureList});
>>>>>>> e0ffc4e4
  };

  private handleMLSFeatureConfigUpdate(newMLSConfig: FeatureMLSConfig, prevMLSConfig?: FeatureMLSConfig) {
    const prevSupportedProtocols = prevMLSConfig?.supportedProtocols;
    const newSupportedProtocols = newMLSConfig.supportedProtocols;

    const hasSupportedProtocolsChanged = !(
      prevSupportedProtocols?.length === newSupportedProtocols.length &&
      [...prevSupportedProtocols].every(protocol => newSupportedProtocols.includes(protocol))
    );

    if (hasSupportedProtocolsChanged) {
      this.teamSupportedProtocolsUpdateCallback?.();
    }
  }

  private onMemberLeave(eventJson: TeamMemberLeaveEvent): void {
    const {
      data: {user: userId},
      team: teamId,
      time,
    } = eventJson;
    const isLocalTeam = this.teamState.team().id === teamId;

    if (isLocalTeam) {
      const isSelfUser = this.userState.self().id === userId;
      if (isSelfUser) {
        return this.onDelete(eventJson);
      }

      this.teamState.team().members.remove(member => member.id === userId);
      amplify.publish(WebAppEvents.TEAM.MEMBER_LEAVE, teamId, {domain: '', id: userId}, new Date(time).toISOString());
    }
  }

  private async onMemberUpdate(eventJson: TeamMemberUpdateEvent): Promise<void> {
    const {
      data: {permissions, user: userId},
      team: teamId,
    } = eventJson;
    const isLocalTeam = this.teamState.team().id === teamId;
    const isSelfUser = this.userState.self().id === userId;

    if (isLocalTeam && isSelfUser) {
      const memberEntity = permissions ? {permissions} : await this.getTeamMember(teamId, userId);
      this.teamMapper.mapRole(this.userState.self(), memberEntity.permissions);
      await this.sendAccountInfo();
    }
    if (isLocalTeam && !isSelfUser) {
      const member = await this.getTeamMember(teamId, userId);
      this.updateMemberRoles(this.teamState.team(), [member]);
    }
  }

  private updateMemberRoles(team: TeamEntity, members: TeamMemberEntity[] = []): void {
    members.forEach(member => {
      const user = team.members().find(({id}) => member.userId === id);
      if (user) {
        this.teamMapper.mapRole(user, member.permissions);
      }
    });

    const memberRoles = members.reduce((accumulator, member) => {
      accumulator[member.userId] = member.permissions ? roleFromTeamPermissions(member.permissions) : ROLE.INVALID;
      return accumulator;
    }, this.teamState.memberRoles());

    const memberInvites = members.reduce((accumulator, member) => {
      accumulator[member.userId] = member.invitedBy;
      return accumulator;
    }, this.teamState.memberInviters());

    const supportsLegalHold =
      this.teamState.supportsLegalHold() || members.some(member => member.hasOwnProperty('legalholdStatus'));
    this.teamState.supportsLegalHold(supportsLegalHold);
    this.teamState.memberRoles(memberRoles);
    this.teamState.memberInviters(memberInvites);
  }

  private onUnhandled(eventJson: TeamEvent): void {
    this.logger.log(`Received '${eventJson.type}' event from backend which is not yet handled`, eventJson);
  }

  private onUpdate(eventJson: TeamUpdateEvent): void {
    const {data: teamData, team: teamId} = eventJson;

    if (this.teamState.team().id === teamId) {
      this.teamMapper.updateTeamFromObject(teamData, this.teamState.team());
      this.sendAccountInfo();
    }
  }

  public getTeamSupportedProtocols(): ConversationProtocol[] {
    const mlsFeature = this.teamState.teamFeatures().mls;

    if (!mlsFeature || mlsFeature.status === FeatureStatus.DISABLED) {
      return [ConversationProtocol.PROTEUS];
    }

    return mlsFeature.config.supportedProtocols;
  }

  public getTeamMLSMigrationStatus(): MLSMigrationStatus {
    const mlsMigrationFeature = this.teamState.teamFeatures().mlsMigration;

    return getMLSMigrationStatus(mlsMigrationFeature);
  }

  public onTeamSupportedProtocolsUpdate(callback: () => void): void {
    this.teamSupportedProtocolsUpdateCallback = callback;
  }
}<|MERGE_RESOLUTION|>--- conflicted
+++ resolved
@@ -29,11 +29,7 @@
   TeamUpdateEvent,
 } from '@wireapp/api-client/lib/event';
 import {TEAM_EVENT} from '@wireapp/api-client/lib/event/TeamEvent';
-<<<<<<< HEAD
-import {FeatureStatus, FEATURE_KEY, FeatureList, FeatureMLSConfig} from '@wireapp/api-client/lib/team/feature/';
-=======
 import {FeatureStatus, FeatureList} from '@wireapp/api-client/lib/team/feature/';
->>>>>>> e0ffc4e4
 import type {TeamData} from '@wireapp/api-client/lib/team/team/TeamData';
 import {QualifiedId} from '@wireapp/api-client/lib/user';
 import {amplify} from 'amplify';
@@ -145,23 +141,14 @@
     return {team, members};
   };
 
-<<<<<<< HEAD
-  private async updateFeatureConfig(): Promise<{prevFeatureList?: FeatureList; newFeatureList: FeatureList}> {
-=======
   private async updateFeatureConfig(): Promise<{newFeatureList: FeatureList; prevFeatureList?: FeatureList}> {
->>>>>>> e0ffc4e4
     const prevFeatureList = this.teamState.teamFeatures();
     const newFeatureList = await this.teamService.getAllTeamFeatures();
     this.teamState.teamFeatures(newFeatureList);
 
     return {
-<<<<<<< HEAD
-      prevFeatureList,
-      newFeatureList,
-=======
       newFeatureList,
       prevFeatureList,
->>>>>>> e0ffc4e4
     };
   }
 
@@ -438,29 +425,8 @@
 
     // When we receive a `feature-config.update` event, we will refetch the entire feature config
     const {prevFeatureList} = await this.updateFeatureConfig();
-<<<<<<< HEAD
-
-    if (event.name === FEATURE_KEY.MLS) {
-      this.handleMLSFeatureConfigUpdate(event.data.config, prevFeatureList?.[FEATURE_KEY.MLS]?.config);
-    }
-=======
     this.emit('featureUpdated', {event, prevFeatureList});
->>>>>>> e0ffc4e4
-  };
-
-  private handleMLSFeatureConfigUpdate(newMLSConfig: FeatureMLSConfig, prevMLSConfig?: FeatureMLSConfig) {
-    const prevSupportedProtocols = prevMLSConfig?.supportedProtocols;
-    const newSupportedProtocols = newMLSConfig.supportedProtocols;
-
-    const hasSupportedProtocolsChanged = !(
-      prevSupportedProtocols?.length === newSupportedProtocols.length &&
-      [...prevSupportedProtocols].every(protocol => newSupportedProtocols.includes(protocol))
-    );
-
-    if (hasSupportedProtocolsChanged) {
-      this.teamSupportedProtocolsUpdateCallback?.();
-    }
-  }
+  };
 
   private onMemberLeave(eventJson: TeamMemberLeaveEvent): void {
     const {
