--- conflicted
+++ resolved
@@ -119,25 +119,21 @@
     );
   }
 
-<<<<<<< HEAD
   /**
    * Will init the team configuration and all the team members from the contact list.
    * @param teamId the Id of the team to init
    * @param contacts all the contacts the self user has, team members will be deduced from it.
    */
-  async initTeam(teamId: string, contacts: User[] = []): Promise<TeamEntity | undefined> {
-=======
-  async initTeam(teamId?: string): Promise<{members: QualifiedId[]; features: FeatureList}> {
->>>>>>> c17bbeca
+  async initTeam(
+    teamId: string,
+    contacts: User[] = [],
+  ): Promise<{team: TeamEntity | undefined; features: FeatureList}> {
+    // async initTeam(teamId?: string): Promise<{members: QualifiedId[]; features: FeatureList}> {
     const team = await this.getTeam();
     // get the fresh feature config from backend
     const {newFeatureList} = await this.updateFeatureConfig();
     if (!teamId) {
-<<<<<<< HEAD
-      return undefined;
-=======
-      return {members: [], features: {}};
->>>>>>> c17bbeca
+      return {team: undefined, features: {}};
     }
     await this.updateTeamMembersByIds(
       team,
@@ -156,11 +152,7 @@
     });
 
     this.scheduleTeamRefresh();
-<<<<<<< HEAD
-    return team;
-=======
-    return {members, features: newFeatureList};
->>>>>>> c17bbeca
+    return {team, features: newFeatureList};
   }
 
   private async updateFeatureConfig(): Promise<{newFeatureList: FeatureList; prevFeatureList?: FeatureList}> {
