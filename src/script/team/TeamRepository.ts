--- conflicted
+++ resolved
@@ -22,11 +22,6 @@
   TeamConversationDeleteEvent,
   TeamDeleteEvent,
   TeamEvent,
-<<<<<<< HEAD
-  TeamFeatureConfigurationUpdateEvent,
-=======
-  TeamMemberJoinEvent,
->>>>>>> 99876875
   TeamMemberLeaveEvent,
 } from '@wireapp/api-client/lib/event';
 import {TEAM_EVENT} from '@wireapp/api-client/lib/event/TeamEvent';
@@ -257,19 +252,6 @@
         this.onMemberLeave(eventJson);
         break;
       }
-<<<<<<< HEAD
-      case TEAM_EVENT.FEATURE_CONFIG_UPDATE: {
-        await this.onFeatureConfigUpdate(eventJson, source);
-=======
-      case TEAM_EVENT.MEMBER_UPDATE: {
-        await this.onMemberUpdate(eventJson);
-        break;
-      }
-      case TEAM_EVENT.UPDATE: {
-        this.onUpdate(eventJson);
->>>>>>> 99876875
-        break;
-      }
       case TEAM_EVENT.CONVERSATION_CREATE:
       default: {
         this.onUnhandled(eventJson);
