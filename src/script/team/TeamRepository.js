/*
 * Wire
 * Copyright (C) 2018 Wire Swiss GmbH
 *
 * This program is free software: you can redistribute it and/or modify
 * it under the terms of the GNU General Public License as published by
 * the Free Software Foundation, either version 3 of the License, or
 * (at your option) any later version.
 *
 * This program is distributed in the hope that it will be useful,
 * but WITHOUT ANY WARRANTY; without even the implied warranty of
 * MERCHANTABILITY or FITNESS FOR A PARTICULAR PURPOSE. See the
 * GNU General Public License for more details.
 *
 * You should have received a copy of the GNU General Public License
 * along with this program. If not, see http://www.gnu.org/licenses/.
 *
 */

import {getLogger} from 'Util/Logger';
import {Environment} from 'Util/Environment';
import {t} from 'Util/LocalizerUtil';
import {loadDataUrl} from 'Util/util';
import {sortByPriority} from 'Util/StringUtil';

import {TeamMapper} from './TeamMapper';
import {TeamEntity} from './TeamEntity';
import {roleFromTeamPermissions, ROLE} from '../user/UserPermission';

import {BackendEvent} from '../event/Backend';
import {WebAppEvents} from '../event/WebApp';
import {IntegrationMapper} from '../integration/IntegrationMapper';
import {SIGN_OUT_REASON} from '../auth/SignOutReason';
import {SuperProperty} from '../tracking/SuperProperty';

export class TeamRepository {
  /**
<<<<<<< HEAD
   * @param {TeamService} teamService - Client for the API calls
   * @param {UserRepository} userRepository - Repository for all user interactions
=======
   * @param {BackendClient} backendClient Client for the API calls
   * @param {UserRepository} userRepository Repository for all user interactions
>>>>>>> c37ec735
   */
  constructor(teamService, userRepository) {
    this.logger = getLogger('TeamRepository');

    this.teamMapper = new TeamMapper();
    this.teamService = teamService;
    this.userRepository = userRepository;

    this.selfUser = this.userRepository.self;

    this.team = ko.observable();

    this.isTeam = ko.pureComputed(() => !!this.team()?.id);
    this.isTeamDeleted = ko.observable(false);

    /** Note: this does not include the self user */
    this.teamMembers = ko.pureComputed(() => (this.isTeam() ? this.team().members() : []));
    this.memberRoles = ko.observable({});
    this.memberInviters = ko.observable({});

    this.isSelfConnectedTo = userId => {
      return this.memberRoles()[userId] !== ROLE.PARTNER || this.memberInviters()[userId] === this.selfUser().id;
    };

    this.getRoleBadge = userId => (this.isExternal(userId) ? t('rolePartner') : '');

    this.isExternal = userId => this.memberRoles()[userId] === ROLE.PARTNER;

    this.teamName = ko.pureComputed(() => (this.isTeam() ? this.team().name() : this.selfUser().name()));
    this.teamSize = ko.pureComputed(() => (this.isTeam() ? this.teamMembers().length + 1 : 0));
    this.teamUsers = ko.pureComputed(() => {
      return this.teamMembers()
        .concat(this.userRepository.connected_users())
        .filter((item, index, array) => array.indexOf(item) === index)
        .sort((userA, userB) => sortByPriority(userA.first_name(), userB.first_name()));
    });

    this.supportsLegalHold = ko.observable(false);

    this.teamMembers.subscribe(() => this.userRepository.mapGuestStatus());
    this.teamSize.subscribe(teamSize => {
      amplify.publish(WebAppEvents.ANALYTICS.SUPER_PROPERTY, SuperProperty.TEAM.SIZE, teamSize);
    });

    this.userRepository.isTeam = this.isTeam;
    this.userRepository.teamMembers = this.teamMembers;
    this.userRepository.teamUsers = this.teamUsers;

    amplify.subscribe(WebAppEvents.TEAM.EVENT_FROM_BACKEND, this.onTeamEvent.bind(this));
    amplify.subscribe(WebAppEvents.TEAM.UPDATE_INFO, this.sendAccountInfo.bind(this));
  }

  getTeam = async () => {
    const teamData = this.selfUser().teamId ? await this._getTeamById() : await this._getBindingTeam();

    if (teamData) {
      const teamEntity = this.teamMapper.mapTeamFromObject(teamData);
      this.team(teamEntity);
      await this.updateTeamMembers(teamEntity);
    } else {
      this.team(new TeamEntity());
    }
    // doesn't need to be awaited because it publishes the account info over amplify.
    this.sendAccountInfo();
    return this.team();
  };

  getTeamMember(teamId, userId) {
    return this.teamService
      .getTeamMember(teamId, userId)
      .then(memberResponse => this.teamMapper.mapMemberFromObject(memberResponse));
  }

  getTeamMembers(teamId) {
    return this.teamService.getTeamMembers(teamId).then(({members}) => {
      if (members.length) {
        return this.teamMapper.mapMemberFromArray(members);
      }
    });
  }

  getTeamConversationRoles() {
    return this.teamService.getTeamConversationRoles(this.team().id);
  }

  getWhitelistedServices(teamId, size, prefix) {
    return this.teamService.getWhitelistedServices(teamId, size, prefix).then(({services: servicesData}) => {
      return IntegrationMapper.mapServicesFromArray(servicesData);
    });
  }

  /**
   * Listener for incoming team events.
   *
   * @param {Object} eventJson JSON data for team event
   * @param {EventRepository.SOURCE} source Source of event
   * @returns {Promise} Resolves when event was handled
   */
  onTeamEvent(eventJson, source) {
    const type = eventJson.type;

    const logObject = {eventJson: JSON.stringify(eventJson), eventObject: eventJson};
    this.logger.info(`»» Team Event: '${type}' (Source: ${source})`, logObject);

    switch (type) {
      case BackendEvent.TEAM.CONVERSATION_DELETE: {
        this._onDeleteConversation(eventJson);
        break;
      }
      case BackendEvent.TEAM.DELETE: {
        this._onDelete(eventJson);
        break;
      }
      case BackendEvent.TEAM.MEMBER_JOIN: {
        this._onMemberJoin(eventJson);
        break;
      }
      case BackendEvent.TEAM.MEMBER_LEAVE: {
        this._onMemberLeave(eventJson);
        break;
      }
      case BackendEvent.TEAM.MEMBER_UPDATE: {
        this._onMemberUpdate(eventJson);
        break;
      }
      case BackendEvent.TEAM.UPDATE: {
        this._onUpdate(eventJson);
        break;
      }
      case BackendEvent.TEAM.CONVERSATION_CREATE:
      default: {
        this._onUnhandled(eventJson);
      }
    }
  }

  sendAccountInfo(isDesktop = Environment.desktop) {
    if (isDesktop) {
      const imageResource = this.isTeam() ? this.team().getIconResource() : this.selfUser().previewPictureResource();
      const imagePromise = imageResource ? imageResource.load() : Promise.resolve();

      return imagePromise
        .then(imageBlob => {
          if (imageBlob) {
            return loadDataUrl(imageBlob);
          }
        })
        .then(imageDataUrl => {
          const accountInfo = {
            accentID: this.selfUser().accent_id(),
            name: this.teamName(),
            picture: imageDataUrl,
            teamID: this.team() ? this.team().id : undefined,
            teamRole: this.selfUser().teamRole(),
            userID: this.selfUser().id,
          };

          this.logger.info('Publishing account info', accountInfo);
          amplify.publish(WebAppEvents.TEAM.INFO, accountInfo);
          return accountInfo;
        });
    }
  }

  updateTeamMembers(teamEntity) {
    return this.getTeamMembers(teamEntity.id)
      .then(teamMembers => {
        this.memberRoles({});
        this.memberInviters({});
        this._updateMemberRoles(teamMembers);

        const memberIds = teamMembers
          .filter(memberEntity => {
            const isSelfUser = memberEntity.userId === this.selfUser().id;

            if (isSelfUser) {
              this.teamMapper.mapRole(this.selfUser(), memberEntity.permissions);
            }

            return !isSelfUser;
          })
          .map(memberEntity => memberEntity.userId);

        return this.userRepository.get_users_by_id(memberIds);
      })
      .then(userEntities => teamEntity.members(userEntities));
  }

  _addUserToTeam(userEntity) {
    const members = this.team().members;

    if (!members().find(member => member.id === userEntity.id)) {
      members.push(userEntity);
    }
  }

  _getTeamById() {
    return this.teamService.getTeamById(this.selfUser().teamId);
  }

  _getBindingTeam() {
    return this.teamService.getTeams().then(({teams}) => {
      const [team] = teams;
      if (team && team.binding) {
        return team;
      }
    });
  }

  _onDelete({team: teamId}) {
    if (this.isTeam() && this.team().id === teamId) {
      this.isTeamDeleted(true);
      window.setTimeout(() => {
        amplify.publish(WebAppEvents.LIFECYCLE.SIGN_OUT, SIGN_OUT_REASON.ACCOUNT_DELETED, true);
      }, 50);
    }
  }

  _onDeleteConversation({data: {conv: conversationId}}) {
    amplify.publish(WebAppEvents.CONVERSATION.DELETE, conversationId);
  }

  _onMemberJoin(eventJson) {
    const {
      data: {user: userId},
      team: teamId,
    } = eventJson;
    const isLocalTeam = this.team().id === teamId;
    const isOtherUser = this.selfUser().id !== userId;

    if (isLocalTeam && isOtherUser) {
      this.userRepository.get_user_by_id(userId).then(userEntity => this._addUserToTeam(userEntity));
      this.getTeamMember(teamId, userId).then(members => this._updateMemberRoles(members));
    }
  }

  _onMemberLeave(eventJson) {
    const {
      data: {user: userId},
      team: teamId,
      time,
    } = eventJson;
    const isLocalTeam = this.team().id === teamId;

    if (isLocalTeam) {
      const isSelfUser = this.selfUser().id === userId;
      if (isSelfUser) {
        return this._onDelete(eventJson);
      }

      this.team().members.remove(member => member.id === userId);
      amplify.publish(WebAppEvents.TEAM.MEMBER_LEAVE, teamId, userId, new Date(time).toISOString());
    }
  }

  _onMemberUpdate(eventJson) {
    const {
      data: {user: userId},
      permissions,
      team: teamId,
    } = eventJson;
    const isLocalTeam = this.team().id === teamId;
    const isSelfUser = this.selfUser().id === userId;

    if (isLocalTeam && isSelfUser) {
      const memberPromise = permissions ? Promise.resolve({permissions}) : this.getTeamMember(teamId, userId);

      memberPromise
        .then(memberEntity => this.teamMapper.mapRole(this.selfUser(), memberEntity.permissions))
        .then(() => this.sendAccountInfo());
    }
    if (isLocalTeam && !isSelfUser) {
      this.getTeamMember(teamId, userId).then(members => this._updateMemberRoles(members));
    }
  }

  _updateMemberRoles(memberEntities = []) {
    const memberArray = [].concat(memberEntities);

    const memberRoles = memberArray.reduce((accumulator, member) => {
      accumulator[member.userId] = member.permissions ? roleFromTeamPermissions(member.permissions) : ROLE.INVALID;
      return accumulator;
    }, this.memberRoles());

    const memberInvites = memberArray.reduce((accumulator, member) => {
      accumulator[member.userId] = member.invitedBy;
      return accumulator;
    }, this.memberInviters());

    const supportsLegalHold = memberArray.some(member => member.hasOwnProperty('legalholdStatus'));
    this.supportsLegalHold(supportsLegalHold);
    this.memberRoles(memberRoles);
    this.memberInviters(memberInvites);
  }

  _onUnhandled(eventJson) {
    this.logger.log(`Received '${eventJson.type}' event from backend which is not yet handled`, eventJson);
  }

  _onUpdate(eventJson) {
    const {data: teamData, team: teamId} = eventJson;

    if (this.team().id === teamId) {
      this.teamMapper.updateTeamFromObject(teamData, this.team());
      this.sendAccountInfo();
    }
  }
}<|MERGE_RESOLUTION|>--- conflicted
+++ resolved
@@ -35,13 +35,8 @@
 
 export class TeamRepository {
   /**
-<<<<<<< HEAD
-   * @param {TeamService} teamService - Client for the API calls
-   * @param {UserRepository} userRepository - Repository for all user interactions
-=======
-   * @param {BackendClient} backendClient Client for the API calls
+   * @param {TeamService} teamService Client for the API calls
    * @param {UserRepository} userRepository Repository for all user interactions
->>>>>>> c37ec735
    */
   constructor(teamService, userRepository) {
     this.logger = getLogger('TeamRepository');
