/*
 * Wire
 * Copyright (C) 2018 Wire Swiss GmbH
 *
 * This program is free software: you can redistribute it and/or modify
 * it under the terms of the GNU General Public License as published by
 * the Free Software Foundation, either version 3 of the License, or
 * (at your option) any later version.
 *
 * This program is distributed in the hope that it will be useful,
 * but WITHOUT ANY WARRANTY; without even the implied warranty of
 * MERCHANTABILITY or FITNESS FOR A PARTICULAR PURPOSE. See the
 * GNU General Public License for more details.
 *
 * You should have received a copy of the GNU General Public License
 * along with this program. If not, see http://www.gnu.org/licenses/.
 *
 */

import ko from 'knockout';
import {amplify} from 'amplify';
import {WebAppEvents} from '@wireapp/webapp-events';
import type {ConversationMemberJoinEvent} from '@wireapp/api-client/src/event/';
import {container} from 'tsyringe';

import {t} from 'Util/LocalizerUtil';
import {Logger, getLogger} from 'Util/Logger';
import {compareTransliteration, sortByPriority} from 'Util/StringUtil';

import {ACCESS_STATE} from '../conversation/AccessState';
import type {ConversationRepository} from '../conversation/ConversationRepository';
import type {Conversation} from '../entity/Conversation';
import type {User} from '../entity/User';
import type {TeamRepository} from '../team/TeamRepository';
import {ModalsViewModel} from '../view_model/ModalsViewModel';
import {IntegrationMapper} from './IntegrationMapper';
import type {IntegrationService} from './IntegrationService';
import {ServiceEntity} from './ServiceEntity';
import {ConversationError} from '../error/ConversationError';
import {ProviderEntity} from './ProviderEntity';
import {MemberLeaveEvent} from '../conversation/EventBuilder';
import {TeamState} from '../team/TeamState';
import {ConversationState} from '../conversation/ConversationState';

export class IntegrationRepository {
  private readonly logger: Logger;
  public readonly isTeam: ko.PureComputed<boolean>;
  public readonly services: ko.ObservableArray<ServiceEntity>;

  /**
   * Trim query string for search.
   * @param query Service search string
   * @returns Normalized service search query
   */
  static normalizeQuery(query: string): string {
    if (typeof query === 'string') {
      return query.trim().toLowerCase();
    }
    return '';
  }

  constructor(
    private readonly integrationService: IntegrationService,
    private readonly conversationRepository: ConversationRepository,
    private readonly teamRepository: TeamRepository,
    private readonly teamState = container.resolve(TeamState),
    private readonly conversationState = container.resolve(ConversationState),
  ) {
    this.logger = getLogger('IntegrationRepository');

    this.isTeam = this.teamState.isTeam;
    this.services = ko.observableArray<ServiceEntity>([]);
  }

  /**
   * Get provider name for entity.
   * @param entity Service or user to add provider name to
   */
  async addProviderNameToParticipant(entity: ServiceEntity): Promise<ServiceEntity | ProviderEntity>;
  async addProviderNameToParticipant(entity: User): Promise<User | ProviderEntity>;
  async addProviderNameToParticipant(entity: ServiceEntity | User): Promise<ServiceEntity | User | ProviderEntity> {
    const shouldUpdateProviderName = !!entity.providerName() && !entity.providerName().trim();

    if (shouldUpdateProviderName) {
      const providerEntity = await this.getProviderById(entity.providerId);
      entity.providerName(providerEntity.name);
    }

    return entity;
  }

  /**
   * Get ServiceEntity for entity.
   * @param entity Service or user to resolve to ServiceEntity
   */
  async getServiceFromUser(entity: ServiceEntity | User): Promise<ServiceEntity | undefined> {
    if (entity instanceof ServiceEntity) {
      return entity;
    }

    const {providerId, serviceId} = entity;

    if (!providerId || !serviceId) {
<<<<<<< HEAD
      return;
=======
      return undefined;
>>>>>>> e68ac291
    }

    return this.getServiceById(providerId, serviceId, entity.qualifiedId.domain);
  }

  /**
   * Add a service to an existing conversation.
   *
   * @param conversationEntity Conversation to add service to
   * @param serviceEntity Service to be added to conversation
   * @param method Method used to add service
   */
  addService(
    conversationEntity: Conversation,
    serviceEntity: ServiceEntity,
  ): Promise<ConversationMemberJoinEvent | void> {
    const {id: serviceId, name, providerId} = serviceEntity;
    this.logger.info(`Adding service '${name}' to conversation '${conversationEntity.id}'`, serviceEntity);

    return this.conversationRepository.addService(conversationEntity, providerId, serviceId);
  }

  /**
   * Add service to conversation.
   *
   * @param serviceEntity Information about service to be added
   * @returns Resolves when conversation with the integration was created
   */
  async create1to1ConversationWithService(serviceEntity: ServiceEntity): Promise<Conversation> {
    try {
      const conversationEntity = await this.conversationRepository.createGroupConversation(
        [],
        undefined,
        ACCESS_STATE.TEAM.GUESTS_SERVICES,
      );

      if (conversationEntity) {
        return await this.addService(conversationEntity, serviceEntity).then(() => conversationEntity);
      }

      throw new ConversationError(
        ConversationError.TYPE.CONVERSATION_NOT_FOUND,
        ConversationError.MESSAGE.CONVERSATION_NOT_FOUND,
      );
    } catch (error) {
      amplify.publish(WebAppEvents.WARNING.MODAL, ModalsViewModel.TYPE.ACKNOWLEDGE, {
        text: {
          message: t('modalIntegrationUnavailableMessage'),
          title: t('modalIntegrationUnavailableHeadline'),
        },
      });
      throw error;
    }
  }

  /**
   * Get conversation with a service.
   * @param serviceEntity Service entity for whom to get the conversation
   * @returns Resolves with the conversation with requested service
   */
  async get1To1ConversationWithService(serviceEntity: ServiceEntity): Promise<Conversation> {
    const matchingConversationEntity = this.conversationState.conversations().find(conversationEntity => {
      if (!conversationEntity.is1to1()) {
        // Disregard conversations that are not 1:1
        return false;
      }

      const isActiveConversation = !conversationEntity.removed_from_conversation();
      if (!isActiveConversation) {
        // Disregard conversations that self is no longer part of
        return false;
      }

      const [userEntity] = conversationEntity.participating_user_ets();
      if (!userEntity) {
        // Disregard conversations with no user entities
        return false;
      }

      if (!userEntity.isService) {
        // Disregard conversations with users instead of services
        return false;
      }

      const {serviceId, providerId} = userEntity;
      const isExpectedServiceId = serviceEntity.id === serviceId;
      const isExpectedProviderId = serviceEntity.providerId === providerId;
      return isExpectedServiceId && isExpectedProviderId;
    });

    return matchingConversationEntity || this.create1to1ConversationWithService(serviceEntity);
  }

  async getProviderById(providerId: string): Promise<ProviderEntity | undefined> {
    const providerData = await this.integrationService.getProvider(providerId);
    return providerData ? IntegrationMapper.mapProviderFromObject(providerData) : undefined;
  }

  async getServiceById(providerId: string, serviceId: string, domain: string): Promise<ServiceEntity | undefined> {
    const serviceData = await this.integrationService.getService(providerId, serviceId);
    if (serviceData) {
      return IntegrationMapper.mapServiceFromObject(serviceData, domain);
    }
    return undefined;
  }

  /**
   * Remove service from conversation.
   *
   * @param conversationEntity Conversation to remove service from
   * @param userEntity Service user to be removed from the conversation
   */
  removeService(conversationEntity: Conversation, userEntity: User): Promise<MemberLeaveEvent> {
    const {id: userId, domain} = userEntity;
    return this.conversationRepository.removeService(conversationEntity, {
      domain,
      id: userId,
    });
  }

  async searchForServices(
    query: string,
    queryObservable?: ko.Observable<string>,
  ): Promise<ServiceEntity[] | undefined> {
    const normalizedQuery = IntegrationRepository.normalizeQuery(query);

    const teamId = this.teamState.team().id;
    if (!teamId) {
      return undefined;
    }
    try {
      let serviceEntities = await this.teamRepository.getWhitelistedServices(teamId, this.teamState.teamDomain() ?? '');
      const isCurrentQuery =
        !queryObservable || normalizedQuery === IntegrationRepository.normalizeQuery(queryObservable());
      if (isCurrentQuery) {
        serviceEntities = serviceEntities
          .filter(serviceEntity => compareTransliteration(serviceEntity.name(), normalizedQuery))
          .sort((serviceA, serviceB) => sortByPriority(serviceA.name(), serviceB.name(), normalizedQuery));
        this.services(serviceEntities);
        return serviceEntities;
      }
    } catch (error) {
      this.logger.error(`Error searching for services: ${error.message}`, error);
    }
    return undefined;
  }
}<|MERGE_RESOLUTION|>--- conflicted
+++ resolved
@@ -101,11 +101,7 @@
     const {providerId, serviceId} = entity;
 
     if (!providerId || !serviceId) {
-<<<<<<< HEAD
-      return;
-=======
       return undefined;
->>>>>>> e68ac291
     }
 
     return this.getServiceById(providerId, serviceId, entity.qualifiedId.domain);
