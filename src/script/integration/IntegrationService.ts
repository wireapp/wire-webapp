/*
 * Wire
 * Copyright (C) 2018 Wire Swiss GmbH
 *
 * This program is free software: you can redistribute it and/or modify
 * it under the terms of the GNU General Public License as published by
 * the Free Software Foundation, either version 3 of the License, or
 * (at your option) any later version.
 *
 * This program is distributed in the hope that it will be useful,
 * but WITHOUT ANY WARRANTY; without even the implied warranty of
 * MERCHANTABILITY or FITNESS FOR A PARTICULAR PURPOSE. See the
 * GNU General Public License for more details.
 *
 * You should have received a copy of the GNU General Public License
 * along with this program. If not, see http://www.gnu.org/licenses/.
 *
 */

<<<<<<< HEAD
import type {APIClient} from '@wireapp/api-client';
import type {Provider, Service} from '@wireapp/api-client/src/team/service';
=======
import type {Provider, Service} from '@wireapp/api-client/dist/team/service';
import {container} from 'tsyringe';
>>>>>>> 7e59077c

import {APIClient} from '../service/APIClientSingleton';

export class IntegrationService {
  constructor(private readonly apiClient = container.resolve(APIClient)) {}

  getProvider(providerId: string): Promise<Provider> {
    return this.apiClient.teams.service.api.getProvider(providerId);
  }

  async getProviderServices(providerId: string): Promise<Service[]> {
    const servicesChunk = await this.apiClient.teams.service.api.getProviderServices(providerId);
    return servicesChunk.services;
  }

  getService(providerId: string, serviceId: string): Promise<Service> {
    return this.apiClient.teams.service.api.getService(providerId, serviceId);
  }

  getServices(tags: string[] | string, start: string): Promise<any> {
    return this.apiClient.teams.service.api.getServices(undefined, start, tags);
  }
}<|MERGE_RESOLUTION|>--- conflicted
+++ resolved
@@ -17,13 +17,8 @@
  *
  */
 
-<<<<<<< HEAD
-import type {APIClient} from '@wireapp/api-client';
 import type {Provider, Service} from '@wireapp/api-client/src/team/service';
-=======
-import type {Provider, Service} from '@wireapp/api-client/dist/team/service';
 import {container} from 'tsyringe';
->>>>>>> 7e59077c
 
 import {APIClient} from '../service/APIClientSingleton';
 
