/*
 * Wire
 * Copyright (C) 2019 Wire Swiss GmbH
 *
 * This program is free software: you can redistribute it and/or modify
 * it under the terms of the GNU General Public License as published by
 * the Free Software Foundation, either version 3 of the License, or
 * (at your option) any later version.
 *
 * This program is distributed in the hope that it will be useful,
 * but WITHOUT ANY WARRANTY; without even the implied warranty of
 * MERCHANTABILITY or FITNESS FOR A PARTICULAR PURPOSE. See the
 * GNU General Public License for more details.
 *
 * You should have received a copy of the GNU General Public License
 * along with this program. If not, see http://www.gnu.org/licenses/.
 *
 */

import {Consent} from '@wireapp/api-client/dist/self';
import {BackendClient} from '../service/BackendClient';

export class SelfService {
  private readonly backendClient: BackendClient;
<<<<<<< HEAD
  public static readonly URL = {
    SELF: '/self',
  };
=======

  // tslint:disable-next-line:typedef
  static get URL() {
    return {
      SELF: '/self',
    };
  }
>>>>>>> 38ec5b40

  constructor(backendClient: BackendClient) {
    this.backendClient = backendClient;
  }

  deleteSelf(password?: string): Promise<void> {
    return this.backendClient.sendJson({
      data: {
        password: password,
      },
      type: 'DELETE',
      url: SelfService.URL.SELF,
    });
  }

  getSelf(): Promise<any> {
    return this.backendClient.sendRequest({
      type: 'GET',
      url: SelfService.URL.SELF,
    });
  }

  getSelfConsent(): Promise<Consent[]> {
    return this.backendClient
      .sendRequest<{
        results: Consent[];
      }>({
        type: 'GET',
        url: `${SelfService.URL.SELF}/consent`,
      })
      .then(data => data.results);
  }

  putSelf(selfData: {}): Promise<void> {
    return this.backendClient.sendJson({
      data: selfData,
      type: 'PUT',
      url: SelfService.URL.SELF,
    });
  }

  putSelfConsent(consentType: number, value: number, source: string): Promise<void> {
    return this.backendClient.sendJson({
      data: {
        source: source,
        type: consentType,
        value: value,
      },
      type: 'PUT',
      url: `${SelfService.URL.SELF}/consent`,
    });
  }

  putSelfEmail(email: string): Promise<void> {
    return this.backendClient.sendJson({
      data: {
        email: email,
      },
      type: 'PUT',
      url: `${SelfService.URL.SELF}/email`,
    });
  }

  putSelfHandle(username: string): Promise<void> {
    return this.backendClient.sendJson({
      data: {
        handle: username,
      },
      type: 'PUT',
      url: `${SelfService.URL.SELF}/handle`,
    });
  }

  putSelfLocale(newLocale: string): Promise<void> {
    return this.backendClient.sendJson({
      data: {
        locale: newLocale,
      },
      type: 'PUT',
      url: `${SelfService.URL.SELF}/locale`,
    });
  }

  putSelfPassword(newPassword: string, oldPassword?: string): Promise<void> {
    return this.backendClient.sendJson({
      data: {
        new_password: newPassword,
        old_password: oldPassword,
      },
      type: 'PUT',
      url: `${SelfService.URL.SELF}/password`,
    });
  }

  putSelfPhone(phoneNumber: string): Promise<void> {
    return this.backendClient.sendJson({
      data: {
        phone: phoneNumber,
      },
      type: 'PUT',
      url: `${SelfService.URL.SELF}/phone`,
    });
  }
}<|MERGE_RESOLUTION|>--- conflicted
+++ resolved
@@ -22,19 +22,9 @@
 
 export class SelfService {
   private readonly backendClient: BackendClient;
-<<<<<<< HEAD
   public static readonly URL = {
     SELF: '/self',
   };
-=======
-
-  // tslint:disable-next-line:typedef
-  static get URL() {
-    return {
-      SELF: '/self',
-    };
-  }
->>>>>>> 38ec5b40
 
   constructor(backendClient: BackendClient) {
     this.backendClient = backendClient;
