--- conflicted
+++ resolved
@@ -17,15 +17,9 @@
  *
  */
 
-<<<<<<< HEAD
-import type {APIClient} from '@wireapp/api-client';
 import type {Consent, Self} from '@wireapp/api-client/src/self';
 import type {UserUpdate} from '@wireapp/api-client/src/user';
-=======
-import type {Consent, Self} from '@wireapp/api-client/dist/self';
-import type {UserUpdate} from '@wireapp/api-client/dist/user';
 import {container} from 'tsyringe';
->>>>>>> 7e59077c
 
 import {APIClient} from '../service/APIClientSingleton';
 
