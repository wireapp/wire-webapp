--- conflicted
+++ resolved
@@ -55,16 +55,11 @@
     // It's possible that they have removed proteus client, and now all their clients are mls-capable.
     amplify.subscribe(WebAppEvents.CLIENT.REMOVE, this.refreshSelfSupportedProtocols);
 
-<<<<<<< HEAD
-    // Every time team admin updates the list of team's supported protocols, we re-evaluate self supported protocols list.
-    teamRepository.onTeamSupportedProtocolsUpdate(this.refreshSelfSupportedProtocols);
-=======
     teamRepository.on('featureUpdated', ({event, prevFeatureList}) => {
       if (event.name === FEATURE_KEY.MLS) {
         void this.handleMLSFeatureUpdate(event.data, prevFeatureList?.[FEATURE_KEY.MLS]);
       }
     });
->>>>>>> e0ffc4e4
   }
 
   private handleMLSFeatureUpdate = async (newMLSFeature: FeatureMLS, prevMLSFeature?: FeatureMLS) => {
