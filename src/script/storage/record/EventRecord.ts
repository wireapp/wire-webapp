/*
 * Wire
 * Copyright (C) 2019 Wire Swiss GmbH
 *
 * This program is free software: you can redistribute it and/or modify
 * it under the terms of the GNU General Public License as published by
 * the Free Software Foundation, either version 3 of the License, or
 * (at your option) any later version.
 *
 * This program is distributed in the hope that it will be useful,
 * but WITHOUT ANY WARRANTY; without even the implied warranty of
 * MERCHANTABILITY or FITNESS FOR A PARTICULAR PURPOSE. See the
 * GNU General Public License for more details.
 *
 * You should have received a copy of the GNU General Public License
 * along with this program. If not, see http://www.gnu.org/licenses/.
 *
 */

import {StatusType} from '../../message/StatusType';
import type {ReactionType} from '@wireapp/core/src/main/conversation/';
<<<<<<< HEAD
import {QualifiedIdOptional} from 'src/script/conversation/EventBuilder';
=======
import {QualifiedId} from '@wireapp/api-client/src/user';
>>>>>>> ea9bd7aa

export interface ReadReceipt {
  domain?: string;
  time: string;
  userId: string;
}

export interface AssetRecord {
  key?: string;
  otr_key: Uint8Array;
  sha256: Uint8Array;
  token?: string;
}

export type UserReactionMap = {[userId: string]: ReactionType};

export interface EventRecord<T = any> {
  category?: number;
  client?: {time: string};
  connection?: {lastUpdate: string};
  content?: string;
  conversation: string;
  data?: T;
  edited_time?: string;
  ephemeral_expires?: boolean | string | number;
  ephemeral_started?: number;
  ephemeral_time?: string;
  error_code?: string;
  from: string;
  from_client_id?: string;
  id?: string;
  mentions?: string[];
<<<<<<< HEAD
  qualified_conversation?: QualifiedIdOptional;
=======
  qualified_conversation?: QualifiedId;
>>>>>>> ea9bd7aa
  message?: string;
  previews?: string[];
  /** Only used with IndexedDB table 'event' */
  primary_key?: string;
  reactions?: UserReactionMap;
  read_receipts?: ReadReceipt[];
  selected_button_id?: string;
  server_time?: string;
  status?: StatusType;
  /** The time as ISO date string */
  time: string;
  timestamp?: number;
  type: string;
  version?: number;
  waiting_button_id?: string;
}<|MERGE_RESOLUTION|>--- conflicted
+++ resolved
@@ -19,11 +19,7 @@
 
 import {StatusType} from '../../message/StatusType';
 import type {ReactionType} from '@wireapp/core/src/main/conversation/';
-<<<<<<< HEAD
-import {QualifiedIdOptional} from 'src/script/conversation/EventBuilder';
-=======
 import {QualifiedId} from '@wireapp/api-client/src/user';
->>>>>>> ea9bd7aa
 
 export interface ReadReceipt {
   domain?: string;
@@ -56,15 +52,11 @@
   from_client_id?: string;
   id?: string;
   mentions?: string[];
-<<<<<<< HEAD
-  qualified_conversation?: QualifiedIdOptional;
-=======
-  qualified_conversation?: QualifiedId;
->>>>>>> ea9bd7aa
   message?: string;
   previews?: string[];
   /** Only used with IndexedDB table 'event' */
   primary_key?: string;
+  qualified_conversation?: QualifiedId;
   reactions?: UserReactionMap;
   read_receipts?: ReadReceipt[];
   selected_button_id?: string;
