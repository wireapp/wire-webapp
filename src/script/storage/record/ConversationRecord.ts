import {ConversationStatus} from '../../conversation/ConversationStatus';
import {ConversationVerificationState} from '../../conversation/ConversationVerificationState';
import {
  DefaultConversationRoleName,
  CONVERSATION_ACCESS,
  CONVERSATION_ACCESS_ROLE,
  CONVERSATION_TYPE,
} from '@wireapp/api-client/src/conversation';
<<<<<<< HEAD
import {Confirmation, LegalHoldStatus} from '@wireapp/protocol-messaging';
import type {QualifiedIdOptional} from '../../conversation/EventBuilder';
=======
import {LegalHoldStatus} from '@wireapp/protocol-messaging';
import {RECEIPT_MODE} from '@wireapp/api-client/src/conversation/data';
>>>>>>> d1806474

export interface ConversationRecord {
  accessModes: CONVERSATION_ACCESS[];
  accessRole: CONVERSATION_ACCESS_ROLE;
  archived_state: boolean;
  archived_timestamp: number;
  cleared_timestamp: number;
  creator: string;
  domain?: string;
  ephemeral_timer: number;
  global_message_timer: number;
  id: string;
  is_guest: boolean;
  is_managed: boolean;
  last_event_timestamp: number;
  last_read_timestamp: number;
  last_server_timestamp: number;
  legal_hold_status: LegalHoldStatus;
  muted_state: boolean | number;
  muted_timestamp: number;
  name: string;
  others: string[];
<<<<<<< HEAD
  qualified_others: QualifiedIdOptional[];
  receipt_mode?: Confirmation.Type;
=======
  receipt_mode: RECEIPT_MODE | null;
>>>>>>> d1806474
  roles: {[userId: string]: DefaultConversationRoleName | string};
  status: ConversationStatus;
  team_id: string;
  type: CONVERSATION_TYPE;
  verification_state: ConversationVerificationState;
}<|MERGE_RESOLUTION|>--- conflicted
+++ resolved
@@ -6,13 +6,9 @@
   CONVERSATION_ACCESS_ROLE,
   CONVERSATION_TYPE,
 } from '@wireapp/api-client/src/conversation';
-<<<<<<< HEAD
-import {Confirmation, LegalHoldStatus} from '@wireapp/protocol-messaging';
 import type {QualifiedIdOptional} from '../../conversation/EventBuilder';
-=======
 import {LegalHoldStatus} from '@wireapp/protocol-messaging';
 import {RECEIPT_MODE} from '@wireapp/api-client/src/conversation/data';
->>>>>>> d1806474
 
 export interface ConversationRecord {
   accessModes: CONVERSATION_ACCESS[];
@@ -35,12 +31,8 @@
   muted_timestamp: number;
   name: string;
   others: string[];
-<<<<<<< HEAD
   qualified_others: QualifiedIdOptional[];
-  receipt_mode?: Confirmation.Type;
-=======
   receipt_mode: RECEIPT_MODE | null;
->>>>>>> d1806474
   roles: {[userId: string]: DefaultConversationRoleName | string};
   status: ConversationStatus;
   team_id: string;
