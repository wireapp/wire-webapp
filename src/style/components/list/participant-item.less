--- conflicted
+++ resolved
@@ -60,14 +60,10 @@
 
   disclose-icon {
     display: none;
-<<<<<<< HEAD
-    opacity: 0.25;
-=======
 
     svg path {
       fill: var(--background-fade-40);
     }
->>>>>>> 37c6b5c9
   }
 
   &.show-arrow disclose-icon {
