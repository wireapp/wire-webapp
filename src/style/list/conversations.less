/*
 * Wire
 * Copyright (C) 2018 Wire Swiss GmbH
 *
 * This program is free software: you can redistribute it and/or modify
 * it under the terms of the GNU General Public License as published by
 * the Free Software Foundation, either version 3 of the License, or
 * (at your option) any later version.
 *
 * This program is distributed in the hope that it will be useful,
 * but WITHOUT ANY WARRANTY; without even the implied warranty of
 * MERCHANTABILITY or FITNESS FOR A PARTICULAR PURPOSE. See the
 * GNU General Public License for more details.
 *
 * You should have received a copy of the GNU General Public License
 * along with this program. If not, see http://www.gnu.org/licenses/.
 *
 */

.conversations {
  width: 320px;
  background-color: var(--app-bg);
}

.conversations .left-list-header-text {
  text-align: center;
}

.conversations-sidebar {
  position: relative;

  .conversations-sidebar-items {
    display: flex;
    overflow: hidden;
    width: 220px;
    height: 100vh;
    flex-direction: column;
    padding: 8px 8px;
    border-right: 1px solid var(--border-color);
    background: var(--sidebar-bg);
    transition: width 0.3s ease-in-out;

    &[data-is-collapsed='true'] {
      width: 50px;

      .conversations-sidebar-btn--text,
      .conversations-sidebar-folders,
      .conversations-sidebar-title {
        display: none;
      }

      .conversations-sidebar-btn svg {
        width: 16px;
        height: 16px;
      }
    }
  }

  .conversations-sidebar-handle {
    .button-reset-default;

    position: relative;
    // height: 100%;
    // opacity: 0;

<<<<<<< HEAD
    // &:hover {
    //   opacity: 1;
    // }
=======
  .conversations-sidebar-items {
    position: fixed;
    z-index: 1000;
    display: flex;
    overflow: auto;
    width: 220px;
    height: 100vh;
    background: var(--sidebar-bg);
    transform: translateX(0);
>>>>>>> b1e500cc

    position: absolute;
    z-index: 1000;
    top: 8px;
    right: -12px;

    display: flex;
    width: 24px;
    height: 24px;
    align-items: center;
    justify-content: center;
    border: 1px solid var(--border-color);
    border-radius: 20px;
    background-color: var(--app-bg-secondary);
    cursor: pointer;
    transform: rotate(180deg);

    &[data-is-collapsed='true'] {
      transform: rotate(0deg);
    }
  }
}

.conversations-sidebar-list {
  .list-unstyled;

  display: flex;
  width: 100%;
  flex-direction: column;
  padding: 2px 0;
  margin: 0;
  gap: 8px;

  .conversations-sidebar-contacts-label {
    .label-xs;

    margin-left: 16px;
    color: #fff;
  }

  .conversations-sidebar-title {
    .text-bold-small;
    .text-uppercase;
    .label-2;
  }
}

.conversations-sidebar-list-footer {
  margin-top: auto;
}

.conversations-sidebar-list-item {
  height: 100%;
  flex: 1;
  padding: 2px 0;
}

.conversations-sidebar-folders {
  display: grid;
  grid-template-rows: 0fr;
  transition: grid-template-rows 0.3s ease-in-out;

  &.active {
    grid-template-rows: 1fr;
  }
}

.conversations-sidebar-folders-wrapper {
  svg {
    transition: transform 0.3s ease-in-out;
  }

  &.active {
    border-radius: 10px;
    background-color: var(--sidebar-folder-selected-bg);

    svg {
      transform: rotate(90deg);
    }
  }
}

.conversations-sidebar-folders {
  padding: 0.5rem 0;

  &--empty {
    font-size: 14px;
    font-weight: 400;
  }

  &--inner-wrapper {
    display: flex;
    overflow: hidden;
    flex-direction: column;
    align-items: start;
    justify-content: center;
    padding-left: 1.5rem;
    gap: 4px;
  }

  &--item {
    .button-reset-default;
    display: flex;
    width: 100%;
    height: 28px;
    flex-shrink: 0;
    align-items: center;
    justify-content: space-between;
    padding: 6px 8px 6px 12px;
    border-radius: 8px;

    cursor: pointer;
    font-size: 12px;
    font-weight: 400;
    &:hover {
      background-color: var(--app-bg-secondary);
    }
  }

  &--item.active {
    background-color: var(--list-item-selected-bg);
    color: var(--app-bg-secondary) !important;
  }
}

.conversations-sidebar-btn {
  .button-reset-default;
  display: flex;
  width: 100%;
  flex-direction: row;
  align-items: center;
  justify-content: space-between;
  padding: 8px;
  border-radius: 6px;
  gap: 12px;

  &--text-wrapper {
    display: flex;
    align-items: center;
    gap: 12px;
  }

  &--text {
    .text-bold-small;
    color: var(--gray-90);
  }

  .button-states();

  &:focus-visible {
    .focus-border-radius;
    outline-offset: -2px;
  }

  .conversations-sidebar-btn--text {
    color: var(--main-color);
  }

  &.active {
    background-color: var(--list-item-selected-bg);
    color: var(--accent-color-500);

    svg {
      fill: var(--app-bg-secondary) !important;
    }

    .conversations-sidebar-btn--text {
      color: var(--app-bg-secondary) !important;
    }
  }
}

.conversations-sidebar-btn--badge {
  padding: 1px 6px;
  border: 1px solid var(--app-bg-secondary);
  border-radius: 5px;
  background: var(--red-500);
  color: var(--app-bg-secondary);
  font-size: @font-size-small;
  font-weight: @font-weight-semibold;
}

.conversations-sidebar-btn {
  svg {
    width: 12px;
    height: 12px;
  }
}

.conversations-settings-button {
  .button-reset-default;
  .button-icon-large;
  .focus-border-radius;
  position: relative;
  outline-offset: 0.2rem;
}

.conversations-settings {
  position: relative;

  &--badge::after {
    .dot-md;
    position: absolute;
    top: 10px;
    right: 10px;
    background-color: currentColor;
    color: inherit;
    content: '';
  }
}

.conversations-hint {
  position: absolute;
  bottom: 0;
  margin-right: 24px;
  margin-left: 20px;
}

.conversations-hint-text {
  margin-bottom: 24px;
  color: var(--main-color);
  font-size: @font-size-lg;
  font-weight: @font-weight-regular;
}

.conversations-hint-arrow {
  opacity: 0.4;
}

.conversations-all-archived {
  .full-screen;
  .flex-center;
  .label-xs;
  .text-center;

  flex-direction: column;
}

.conversations-wrapper {
  display: flex;
}

.conversation-folder-list {
  .list-unstyled;
  margin: 0;
}

.conversation-folder {
  &__head {
    .button-reset-default;
    display: flex;
    width: 100%;
    align-items: center;
    padding: 0.4rem 0;
    margin: 20px 0;
    cursor: pointer;
    text-align: left;

    .disclose-icon {
      display: flex;
      align-items: center;
      margin: 0 8px 0 15px;

      svg {
        transform: rotate(0);
        transition: transform @animation-timing-fast @ease-out-expo;
      }
    }

    &__name {
      .ellipsis;
      .text-medium;
      flex: 1;
      font-size: @font-size-medium;
      font-weight: @font-weight-medium;
    }

    &__badge {
      flex-shrink: 1;
      margin: -3px 16px -4px 8px;
    }

    &--open {
      .disclose-icon svg {
        transform: rotate(90deg);
      }
    }

    &:focus-visible {
      .focus-outline;
      .focus-border-radius;
      outline-offset: -0.1rem;
    }
  }
  & + & {
    margin-top: 40px;
  }
}<|MERGE_RESOLUTION|>--- conflicted
+++ resolved
@@ -63,21 +63,9 @@
     // height: 100%;
     // opacity: 0;
 
-<<<<<<< HEAD
     // &:hover {
     //   opacity: 1;
     // }
-=======
-  .conversations-sidebar-items {
-    position: fixed;
-    z-index: 1000;
-    display: flex;
-    overflow: auto;
-    width: 220px;
-    height: 100vh;
-    background: var(--sidebar-bg);
-    transform: translateX(0);
->>>>>>> b1e500cc
 
     position: absolute;
     z-index: 1000;
