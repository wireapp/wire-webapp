--- conflicted
+++ resolved
@@ -30,11 +30,6 @@
   position: relative;
 
   .conversations-sidebar-items {
-<<<<<<< HEAD
-    position: fixed;
-    z-index: 1000;
-=======
->>>>>>> 7fe895e4
     display: flex;
     overflow: hidden;
     width: 220px;
@@ -150,11 +145,8 @@
   padding: 0.5rem 0;
 
   &--empty {
-<<<<<<< HEAD
     display: flex;
     flex-direction: column;
-=======
->>>>>>> 7fe895e4
     font-size: 14px;
     font-weight: 400;
   }
