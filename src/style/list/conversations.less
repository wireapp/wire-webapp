--- conflicted
+++ resolved
@@ -184,10 +184,7 @@
 
     &__name {
       .ellipsis;
-<<<<<<< HEAD
-=======
       .text-medium;
->>>>>>> a2eacb33
       flex: 1;
       font-size: @font-size-medium;
       font-weight: @font-weight-medium;
