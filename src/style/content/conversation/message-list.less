--- conflicted
+++ resolved
@@ -789,11 +789,7 @@
 
 // MESSAGE SPACING
 .message-asset {
-<<<<<<< HEAD
-  display: flex;
-=======
   max-width: var(--conversation-message-asset-width);
->>>>>>> 3e5cc600
   flex: 1;
   margin-top: 8px;
 }
