--- conflicted
+++ resolved
@@ -221,7 +221,6 @@
   transition-timing-function: @ease-out-expo, @ease-out-expo;
 }
 
-<<<<<<< HEAD
 .modal__overlay {
   position: fixed;
   z-index: @z-index-modal;
@@ -269,7 +268,7 @@
   top: 24px;
   right: 24px;
   cursor: pointer;
-=======
+}
 .modal__buttons {
   display: flex;
   justify-content: flex-end;
@@ -308,5 +307,4 @@
   &--alert {
     --button-color: @w-red;
   }
->>>>>>> a7b70f0c
 }