const presetEnvConfig = {
  corejs: 'core-js@2',
  debug: false,
  modules: false,
  targets: {
    browsers: ['chrome >= 51', 'firefox >= 60', 'edge >= 15', 'opera >= 43'],
  },
  useBuiltIns: 'usage',
};

module.exports = {
  env: {
    test: {
<<<<<<< HEAD
      plugins: ['@babel/plugin-proposal-class-properties', '@babel/plugin-proposal-nullish-coalescing-operator'],
=======
      plugins: ['@babel/plugin-proposal-class-properties', '@babel/plugin-proposal-optional-chaining'],
>>>>>>> b30867a7
      presets: [
        '@babel/preset-react',
        '@babel/preset-typescript',
        ['@babel/preset-env', {...presetEnvConfig, ...{modules: 'commonjs'}}],
        '@emotion/babel-preset-css-prop',
      ],
    },
  },
  plugins: [
    '@babel/plugin-proposal-class-properties',
<<<<<<< HEAD
    '@babel/plugin-proposal-nullish-coalescing-operator',
=======
    '@babel/plugin-proposal-optional-chaining',
>>>>>>> b30867a7
    [
      'react-intl',
      {
        messagesDir: './temp/i18n',
      },
    ],
    '@babel/plugin-syntax-dynamic-import',
  ],
  presets: [
    '@babel/preset-react',
    '@babel/preset-typescript',
    ['@babel/preset-env', presetEnvConfig],
    '@emotion/babel-preset-css-prop',
  ],
};<|MERGE_RESOLUTION|>--- conflicted
+++ resolved
@@ -11,11 +11,11 @@
 module.exports = {
   env: {
     test: {
-<<<<<<< HEAD
-      plugins: ['@babel/plugin-proposal-class-properties', '@babel/plugin-proposal-nullish-coalescing-operator'],
-=======
-      plugins: ['@babel/plugin-proposal-class-properties', '@babel/plugin-proposal-optional-chaining'],
->>>>>>> b30867a7
+      plugins: [
+        '@babel/plugin-proposal-class-properties',
+        '@babel/plugin-proposal-nullish-coalescing-operator',
+        '@babel/plugin-proposal-optional-chaining',
+      ],
       presets: [
         '@babel/preset-react',
         '@babel/preset-typescript',
@@ -26,11 +26,8 @@
   },
   plugins: [
     '@babel/plugin-proposal-class-properties',
-<<<<<<< HEAD
     '@babel/plugin-proposal-nullish-coalescing-operator',
-=======
     '@babel/plugin-proposal-optional-chaining',
->>>>>>> b30867a7
     [
       'react-intl',
       {
