env:
  browser: true
  es6: true
  jasmine: true
  node: true

extends:
  - prettier

globals:
  $: true
  _: true
  adapter: true
  amplify: true
  Cookies: true
  cryptobox: true
  CryptoJS: true
  dcodeIO: true
  Dexie: true
  entities: true
  hljs: true
  jQuery: true
  keyboardJS: true
  ko: true
  libsodium: true
  linkify: true
  linkifyHtml: true
  lorem_ipsum: true
  LRUCache: true
  marked: true
  moment: true
  OpenGraphMocks: true
  pako: true
  payload: true
  PhoneFormat: true
  platform: true
  poster: true
  Proteus: true
  Raygun: true
  sinon: true
  sodium: true
  TestFactory: true
  twttr: true
  UUID: true
  wire: true
  z: true
  zeta: true

plugins:
  - prettier
  - jsdoc

rules:
  jsdoc/require-hyphen-before-param-description: 2
  no-console: 0
  no-const-assign: 2
  no-dupe-class-members: 2
  no-else-return: 2
  no-lonely-if: 2
  no-shadow: 2
  no-unused-expressions: 2
  no-unused-vars: [2, {args: none}]
  no-var: 2
  prefer-const: 2
  prefer-promise-reject-errors: 2
  prefer-spread: 2
  prefer-template: 2
  prettier/prettier: [2, {
      bracketSpacing: false,
      printWidth: 120,
      singleQuote: true,
      trailingComma: es5,
    }
  ]
  sort-keys: [2, asc, {caseSensitive: true, natural: true}]
  sort-vars: 2
<<<<<<< HEAD
  strict: [2, global]
=======
  space-before-blocks: 2
  space-before-function-paren: [2, never]
  space-in-parens: [2, never]
  space-infix-ops: 2
  space-unary-ops: [2, {words: true, nonwords: false}]
  spaced-comment: [2, always, {exceptions: ["#"]}]
>>>>>>> afcb5c04
  valid-jsdoc:
    - error
    -
      prefer:
        class: class
        return: returns
      preferType:
        Boolean: boolean
        Number: number
        object: Object
        String: string
      requireParamDescription: true
      requireReturnDescription: true<|MERGE_RESOLUTION|>--- conflicted
+++ resolved
@@ -74,16 +74,6 @@
   ]
   sort-keys: [2, asc, {caseSensitive: true, natural: true}]
   sort-vars: 2
-<<<<<<< HEAD
-  strict: [2, global]
-=======
-  space-before-blocks: 2
-  space-before-function-paren: [2, never]
-  space-in-parens: [2, never]
-  space-infix-ops: 2
-  space-unary-ops: [2, {words: true, nonwords: false}]
-  spaced-comment: [2, always, {exceptions: ["#"]}]
->>>>>>> afcb5c04
   valid-jsdoc:
     - error
     -
