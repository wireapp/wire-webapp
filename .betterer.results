// BETTERER RESULTS V2.
// 
// If this file contains merge conflicts, use `betterer merge` to automatically resolve them:
// https://phenomnomnominal.github.io/betterer/docs/results-file/#merge
//
exports[`stricter compilation`] = {
  value: `{
    "src/script/Config.ts:3287170438": [
      [52, 4, 40, "\'ACCOUNT_BASE\' is specified more than once, so this usage will be overwritten.", "2150385420"],
      [53, 4, 15, "\'MOBILE_BASE\' is specified more than once, so this usage will be overwritten.", "437120469"],
      [54, 4, 12, "\'PRICING\' is specified more than once, so this usage will be overwritten.", "1004628660"],
      [55, 4, 65, "\'PRIVACY_POLICY\' is specified more than once, so this usage will be overwritten.", "3718416051"],
      [56, 4, 889, "\'SUPPORT\' is specified more than once, so this usage will be overwritten.", "162157357"],
      [71, 4, 36, "\'TEAMS_BASE\' is specified more than once, so this usage will be overwritten.", "1602627884"],
      [72, 4, 47, "\'TEAMS_BILLING\' is specified more than once, so this usage will be overwritten.", "1546117942"],
      [73, 4, 79, "\'TEAMS_CREATE\' is specified more than once, so this usage will be overwritten.", "3896973981"],
      [74, 4, 84, "\'TERMS_OF_USE_PERSONAL\' is specified more than once, so this usage will be overwritten.", "4120462090"],
      [75, 4, 78, "\'TERMS_OF_USE_TEAMS\' is specified more than once, so this usage will be overwritten.", "2894167402"],
      [76, 4, 32, "\'WEBSITE_BASE\' is specified more than once, so this usage will be overwritten.", "41464345"],
      [77, 4, 61, "\'WHATS_NEW\' is specified more than once, so this usage will be overwritten.", "608611251"]
    ],
    "src/script/assets/AssetCrypto.test.ts:2635946620": [
      [38, 55, 4, "Argument of type \'null\' is not assignable to parameter of type \'ArrayBuffer\'.", "2087897566"]
    ],
    "src/script/assets/AssetMapper.ts:297607081": [
      [51, 10, 6, "Type \'AssetRemoteData | undefined\' is not assignable to type \'AssetRemoteData\'.\\n  Type \'undefined\' is not assignable to type \'AssetRemoteData\'.", "1468438424"],
      [51, 31, 7, "Type \'AssetRemoteData | undefined\' is not assignable to type \'AssetRemoteData\'.\\n  Type \'undefined\' is not assignable to type \'AssetRemoteData\'.", "1793644015"]
    ],
    "src/script/assets/AssetRemoteData.ts:2909057294": [
      [75, 8, 10, "Type \'string | undefined\' is not assignable to type \'string\'.\\n  Type \'undefined\' is not assignable to type \'string\'.", "2264616494"],
      [95, 8, 10, "Type \'string | undefined\' is not assignable to type \'string\'.\\n  Type \'undefined\' is not assignable to type \'string\'.", "2264616494"]
    ],
    "src/script/assets/AssetRepository.ts:839388141": [
      [101, 27, 5, "Object is of type \'unknown\'.", "165548477"],
      [276, 4, 81, "Type \'UploadStatus | undefined\' is not assignable to type \'UploadStatus\'.\\n  Type \'undefined\' is not assignable to type \'UploadStatus\'.", "613717832"]
    ],
    "src/script/audio/AudioRepository.ts:12311176": [
      [92, 6, 26, "Cannot invoke an object which is possibly \'undefined\'.", "1352108271"],
      [116, 44, 42, "Argument of type \'(audioId: AudioType) => void\' is not assignable to parameter of type \'(value: string, index: number, array: string[]) => void\'.\\n  Types of parameters \'audioId\' and \'value\' are incompatible.\\n    Type \'string\' is not assignable to type \'AudioType\'.", "2195180610"],
      [175, 66, 5, "Object is of type \'unknown\'.", "165548477"]
    ],
    "src/script/audio/AudioState.ts:2637326876": [
      [28, 4, 20, "Type \'Observable<AudioPreference.ALL>\' is not assignable to type \'Observable<AudioPreference>\'.\\n  Types of parameters \'value\' and \'value\' are incompatible.\\n    Type \'AudioPreference\' is not assignable to type \'AudioPreference.ALL\'.", "889323520"]
    ],
    "src/script/auth/AuthRepository.ts:219478500": [
      [52, 60, 5, "Object is of type \'unknown\'.", "165548477"]
    ],
    "src/script/auth/component/AccountForm.tsx:4117596454": [
      [90, 8, 16, "Object is possibly \'undefined\'.", "3859911866"],
      [90, 33, 16, "Object is possibly \'undefined\'.", "3859911866"],
      [92, 11, 16, "Object is possibly \'undefined\'.", "3859911866"],
      [93, 20, 87, "Argument of type \'ValidationError | null\' is not assignable to parameter of type \'Error\'.\\n  Type \'null\' is not assignable to type \'Error\'.", "612674422"],
      [93, 58, 16, "Object is possibly \'undefined\'.", "3859911866"],
      [93, 81, 16, "Object is possibly \'undefined\'.", "3859911866"],
      [95, 33, 16, "Object is possibly \'undefined\'.", "3859911866"],
      [98, 24, 6, "Argument of type \'Error[]\' is not assignable to parameter of type \'SetStateAction<never[]>\'.\\n  Type \'Error[]\' is not assignable to type \'never[]\'.\\n    Type \'Error\' is not assignable to type \'never\'.", "1168132398"],
      [108, 19, 5, "Object is of type \'unknown\'.", "165548477"],
      [109, 16, 5, "Object is of type \'unknown\'.", "165548477"],
      [114, 12, 20, "Object is possibly \'undefined\'.", "4048796933"],
      [114, 51, 5, "Object is of type \'unknown\'.", "165548477"],
      [120, 12, 20, "Object is possibly \'undefined\'.", "4048796933"],
      [120, 51, 5, "Object is of type \'unknown\'.", "165548477"],
      [121, 12, 23, "Object is possibly \'undefined\'.", "23329910"],
      [121, 54, 5, "Object is of type \'unknown\'.", "165548477"],
      [127, 14, 5, "Object is of type \'unknown\'.", "165548477"],
      [147, 14, 19, "Object is possibly \'undefined\'.", "3911565646"],
      [151, 12, 3, "Type \'MutableRefObject<HTMLInputElement | undefined>\' is not assignable to type \'((instance: HTMLInputElement | null) => void) | RefObject<HTMLInputElement> | null | undefined\'.", "193432436"],
      [158, 16, 20, "Object is possibly \'undefined\'.", "4048796933"],
      [171, 14, 20, "Object is possibly \'undefined\'.", "4048796933"],
      [175, 12, 3, "Type \'MutableRefObject<HTMLInputElement | undefined>\' is not assignable to type \'((instance: HTMLInputElement | null) => void) | RefObject<HTMLInputElement> | null | undefined\'.", "193432436"],
      [186, 16, 23, "Object is possibly \'undefined\'.", "23329910"],
      [198, 14, 23, "Object is possibly \'undefined\'.", "23329910"],
      [202, 12, 3, "Type \'MutableRefObject<HTMLInputElement | undefined>\' is not assignable to type \'((instance: HTMLInputElement | null) => void) | RefObject<HTMLInputElement> | null | undefined\'.", "193432436"],
      [226, 8, 3, "Type \'MutableRefObject<HTMLInputElement | undefined>\' is not assignable to type \'((instance: HTMLInputElement | null) => void) | RefObject<HTMLInputElement> | null | undefined\'.\\n  Type \'MutableRefObject<HTMLInputElement | undefined>\' is not assignable to type \'RefObject<HTMLInputElement>\'.", "193432436"],
      [228, 10, 20, "Object is possibly \'undefined\'.", "3805711124"]
    ],
    "src/script/auth/component/ClientItem.tsx:1403845945": [
      [149, 9, 21, "Object is possibly \'undefined\'.", "4077427211"],
      [151, 8, 21, "Object is possibly \'undefined\'.", "4077427211"],
      [152, 8, 21, "Object is possibly \'undefined\'.", "4077427211"],
      [155, 23, 21, "Object is possibly \'undefined\'.", "4077427211"],
      [236, 28, 12, "Argument of type \'string | undefined\' is not assignable to parameter of type \'string\'.\\n  Type \'undefined\' is not assignable to type \'string\'.", "3597007453"],
      [277, 20, 3, "Type \'MutableRefObject<HTMLInputElement | undefined>\' is not assignable to type \'((instance: HTMLInputElement | null) => void) | RefObject<HTMLInputElement> | null | undefined\'.", "193432436"]
    ],
    "src/script/auth/component/ClientList.tsx:3233905927": [
      [56, 4, 8, "Type \'string | null\' is not assignable to type \'string\'.\\n  Type \'null\' is not assignable to type \'string\'.", "1055803537"],
      [67, 31, 7, "This condition will always return true since this \'Promise<any>\' is always defined.", "2364942655"],
      [93, 10, 11, "Type \'false | Error\' is not assignable to type \'Error\'.\\n  Type \'boolean\' is not assignable to type \'Error\'.", "674912356"]
    ],
    "src/script/auth/component/LinkButton.tsx:522804603": [
      [32, 8, 67, "Type \'(theme: Theme) => CSSObject\' is not assignable to type \'Interpolation<Theme>\'.\\n  Type \'(theme: Theme) => CSSObject\' is not assignable to type \'FunctionInterpolation<Theme>\'.\\n    Types of parameters \'theme\' and \'props\' are incompatible.\\n      Type \'Theme\' is missing the following properties from type \'Theme\': IconButton, Checkbox, general, Input, Select", "530872600"]
    ],
    "src/script/auth/component/LoginForm.tsx:1467603633": [
      [49, 4, 18, "Object is possibly \'undefined\'.", "3955986040"],
      [49, 31, 18, "Object is possibly \'undefined\'.", "3955986040"],
      [52, 9, 18, "Object is possibly \'undefined\'.", "3955986040"],
      [54, 8, 91, "Argument of type \'ValidationError | null\' is not assignable to parameter of type \'Error\'.\\n  Type \'null\' is not assignable to type \'Error\'.", "2109761846"],
      [54, 46, 18, "Object is possibly \'undefined\'.", "3955986040"],
      [54, 71, 18, "Object is possibly \'undefined\'.", "3955986040"],
      [57, 23, 18, "Object is possibly \'undefined\'.", "3955986040"],
      [58, 9, 21, "Object is possibly \'undefined\'.", "4077427211"],
      [60, 8, 97, "Argument of type \'ValidationError | null\' is not assignable to parameter of type \'Error\'.\\n  Type \'null\' is not assignable to type \'Error\'.", "2075038454"],
      [60, 46, 21, "Object is possibly \'undefined\'.", "4077427211"],
      [60, 74, 21, "Object is possibly \'undefined\'.", "4077427211"],
      [64, 26, 21, "Object is possibly \'undefined\'.", "4077427211"],
      [85, 8, 3, "Type \'MutableRefObject<HTMLInputElement | undefined>\' is not assignable to type \'((instance: HTMLInputElement | null) => void) | RefObject<HTMLInputElement> | null | undefined\'.", "193432436"],
      [102, 8, 3, "Type \'MutableRefObject<HTMLInputElement | undefined>\' is not assignable to type \'((instance: HTMLInputElement | null) => void) | RefObject<HTMLInputElement> | null | undefined\'.", "193432436"]
    ],
    "src/script/auth/component/RouterLink.tsx:4241768683": [
      [26, 59, 43, "Type \'(theme: Theme) => CSSObject\' is not assignable to type \'Interpolation<Theme>\'.\\n  Type \'(theme: Theme) => CSSObject\' is not assignable to type \'FunctionInterpolation<Theme>\'.\\n    Types of parameters \'theme\' and \'props\' are incompatible.\\n      Type \'import(\\"wire-webapp/node_modules/@emotion/react/types/index\\").Theme\' is not assignable to type \'import(\\"wire-webapp/node_modules/@wireapp/react-ui-kit/src/Layout/Theme\\").Theme\'.", "1560990654"]
    ],
    "src/script/auth/localeConfig.ts:2649740668": [
      [47, 2, 59, "Type \'string | undefined\' is not assignable to type \'string\'.\\n  Type \'undefined\' is not assignable to type \'string\'.", "576197098"]
    ],
    "src/script/auth/main.tsx:2888819071": [
      [65, 13, 31, "Argument of type \'HTMLElement | null\' is not assignable to parameter of type \'Element | DocumentFragment\'.\\n  Type \'null\' is not assignable to type \'Element | DocumentFragment\'.", "223522320"],
      [69, 9, 4, "Argument of type \'ConnectedComponent<FC<RootProps & { isAuthenticated: boolean; isFetchingSSOSettings: boolean; language: string; } & { doGetSSOSettings: () => Promise<void>; safelyRemoveCookie: (name: string, value: string) => Promise<...>; startPolling: (name?: string | undefined, interval?: number | undefined, asJSON?: boolean | u...\' is not assignable to parameter of type \'ConnectedComponent<FunctionComponent<{}>, any>\'.\\n  Type \'ComponentClass<Omit<RootProps & { isAuthenticated: boolean; isFetchingSSOSettings: boolean; language: string; } & { doGetSSOSettings: () => Promise<void>; safelyRemoveCookie: (name: string, value: string) => Promise<...>; startPolling: (name?: string | undefined, interval?: number | undefined, asJSON?: boolean | und...\' is not assignable to type \'ConnectedComponent<FunctionComponent<{}>, any>\'.\\n    Type \'ComponentClass<Omit<RootProps & { isAuthenticated: boolean; isFetchingSSOSettings: boolean; language: string; } & { doGetSSOSettings: () => Promise<void>; safelyRemoveCookie: (name: string, value: string) => Promise<...>; startPolling: (name?: string | undefined, interval?: number | undefined, asJSON?: boolean | und...\' is not assignable to type \'ComponentClass<any, any> & NonReactStatics<FunctionComponent<{}>, {}> & { WrappedComponent: FunctionComponent<{}>; }\'.\\n      Type \'ComponentClass<Omit<RootProps & { isAuthenticated: boolean; isFetchingSSOSettings: boolean; language: string; } & { doGetSSOSettings: () => Promise<void>; safelyRemoveCookie: (name: string, value: string) => Promise<...>; startPolling: (name?: string | undefined, interval?: number | undefined, asJSON?: boolean | und...\' is not assignable to type \'{ WrappedComponent: FunctionComponent<{}>; }\'.\\n        Types of property \'WrappedComponent\' are incompatible.\\n          Type \'FC<RootProps & { isAuthenticated: boolean; isFetchingSSOSettings: boolean; language: string; } & { doGetSSOSettings: () => Promise<void>; safelyRemoveCookie: (name: string, value: string) => Promise<...>; startPolling: (name?: string | undefined, interval?: number | undefined, asJSON?: boolean | undefined) => Promis...\' is not assignable to type \'FunctionComponent<{}>\'.\\n            Types of parameters \'props\' and \'props\' are incompatible.\\n              Type \'{}\' is not assignable to type \'RootProps & { isAuthenticated: boolean; isFetchingSSOSettings: boolean; language: string; } & { doGetSSOSettings: () => Promise<void>; safelyRemoveCookie: (name: string, value: string) => Promise<...>; startPolling: (name?: string | undefined, interval?: number | undefined, asJSON?: boolean | undefined) => Promise<....\'.\\n                Type \'{}\' is not assignable to type \'{ isAuthenticated: boolean; isFetchingSSOSettings: boolean; language: string; }\'.", "2089387715"]
    ],
    "src/script/auth/module/action/AuthAction.ts:1972172538": [
      [126, 12, 5, "Object is of type \'unknown\'.", "165548477"],
      [132, 49, 5, "Argument of type \'unknown\' is not assignable to parameter of type \'Error\'.", "165548477"],
      [146, 60, 5, "Argument of type \'unknown\' is not assignable to parameter of type \'Error\'.", "165548477"],
      [159, 59, 5, "Argument of type \'unknown\' is not assignable to parameter of type \'Error\'.", "165548477"],
      [181, 12, 5, "Object is of type \'unknown\'.", "165548477"],
      [184, 49, 5, "Argument of type \'unknown\' is not assignable to parameter of type \'Error\'.", "165548477"],
      [269, 27, 18, "Object is possibly \'undefined\'.", "1666073462"],
      [270, 6, 17, "Object is possibly \'undefined\'.", "2392383015"],
      [271, 6, 17, "Object is possibly \'undefined\'.", "2392383015"],
      [272, 6, 17, "Object is possibly \'undefined\'.", "2392383015"],
      [273, 6, 17, "Object is possibly \'undefined\'.", "2392383015"],
      [273, 31, 17, "Object is possibly \'undefined\'.", "2392383015"],
      [285, 54, 5, "Argument of type \'unknown\' is not assignable to parameter of type \'Error\'.", "165548477"],
      [300, 27, 18, "Object is possibly \'undefined\'.", "1666073462"],
      [312, 58, 5, "Argument of type \'unknown\' is not assignable to parameter of type \'Error\'.", "165548477"],
      [344, 58, 5, "Argument of type \'unknown\' is not assignable to parameter of type \'Error\'.", "165548477"],
      [379, 49, 5, "Argument of type \'unknown\' is not assignable to parameter of type \'Error\'.", "165548477"],
      [391, 61, 5, "Argument of type \'unknown\' is not assignable to parameter of type \'Error\'.", "165548477"],
      [410, 56, 5, "Argument of type \'unknown\' is not assignable to parameter of type \'Error\'.", "165548477"],
      [431, 48, 5, "Argument of type \'unknown\' is not assignable to parameter of type \'Error\'.", "165548477"],
      [445, 48, 5, "Argument of type \'unknown\' is not assignable to parameter of type \'Error\'.", "165548477"]
    ],
    "src/script/auth/module/action/BackendError.ts:3293868569": [
      [28, 4, 10, "Type \'string | undefined\' is not assignable to type \'string\'.\\n  Type \'undefined\' is not assignable to type \'string\'.", "3983565867"],
      [29, 4, 12, "Type \'string | undefined\' is not assignable to type \'string\'.\\n  Type \'undefined\' is not assignable to type \'string\'.", "1494865734"]
    ],
    "src/script/auth/module/action/ClientAction.ts:1102551119": [
      [36, 57, 5, "Argument of type \'unknown\' is not assignable to parameter of type \'Error\'.", "165548477"],
      [49, 56, 5, "Argument of type \'unknown\' is not assignable to parameter of type \'Error\'.", "165548477"],
      [73, 60, 5, "Argument of type \'unknown\' is not assignable to parameter of type \'Error\'.", "165548477"],
      [100, 6, 11, "Type \'undefined\' is not assignable to type \'string\'.", "1193824839"]
    ],
    "src/script/auth/module/action/ConversationAction.ts:3179619467": [
      [32, 71, 5, "Argument of type \'unknown\' is not assignable to parameter of type \'Error\'.", "165548477"],
      [46, 72, 5, "Argument of type \'unknown\' is not assignable to parameter of type \'Error\'.", "165548477"]
    ],
    "src/script/auth/module/action/CookieAction.ts:2952107553": [
      [37, 57, 5, "Argument of type \'unknown\' is not assignable to parameter of type \'Error\'.", "165548477"],
      [51, 57, 5, "Argument of type \'unknown\' is not assignable to parameter of type \'Error\'.", "165548477"],
      [67, 53, 5, "Argument of type \'unknown\' is not assignable to parameter of type \'Error\'.", "165548477"],
      [81, 56, 5, "Argument of type \'unknown\' is not assignable to parameter of type \'Error\'.", "165548477"],
      [92, 56, 5, "Argument of type \'unknown\' is not assignable to parameter of type \'Error\'.", "165548477"],
      [103, 53, 5, "Argument of type \'unknown\' is not assignable to parameter of type \'Error\'.", "165548477"],
      [117, 53, 5, "Argument of type \'unknown\' is not assignable to parameter of type \'Error\'.", "165548477"]
    ],
    "src/script/auth/module/action/InvitationAction.ts:4153062423": [
      [57, 82, 6, "Argument of type \'string | undefined\' is not assignable to parameter of type \'string\'.\\n  Type \'undefined\' is not assignable to type \'string\'.", "1747314229"],
      [60, 57, 5, "Argument of type \'unknown\' is not assignable to parameter of type \'Error\'.", "165548477"]
    ],
    "src/script/auth/module/action/LocalStorageAction.ts:1941616717": [
      [44, 65, 5, "Argument of type \'unknown\' is not assignable to parameter of type \'Error\'.", "165548477"],
      [59, 65, 5, "Argument of type \'unknown\' is not assignable to parameter of type \'Error\'.", "165548477"],
      [72, 68, 5, "Argument of type \'unknown\' is not assignable to parameter of type \'Error\'.", "165548477"]
    ],
    "src/script/auth/module/action/NotificationAction.ts:261962671": [
      [27, 33, 12, "Object is possibly \'undefined\'.", "3283681133"],
      [30, 62, 5, "Argument of type \'unknown\' is not assignable to parameter of type \'Error\'.", "165548477"],
      [44, 12, 12, "Object is possibly \'undefined\'.", "3283681133"]
    ],
    "src/script/auth/module/action/SelfAction.ts:2089396225": [
      [43, 51, 5, "Argument of type \'unknown\' is not assignable to parameter of type \'Error\'.", "165548477"],
      [57, 51, 5, "Argument of type \'unknown\' is not assignable to parameter of type \'Error\'.", "165548477"],
      [74, 53, 5, "Argument of type \'unknown\' is not assignable to parameter of type \'Error\'.", "165548477"],
      [96, 52, 5, "Argument of type \'unknown\' is not assignable to parameter of type \'Error\'.", "165548477"],
      [109, 57, 5, "Argument of type \'unknown\' is not assignable to parameter of type \'Error\'.", "165548477"],
      [122, 54, 5, "Argument of type \'unknown\' is not assignable to parameter of type \'Error\'.", "165548477"],
      [136, 12, 5, "Object is of type \'unknown\'.", "165548477"],
      [140, 58, 5, "Argument of type \'unknown\' is not assignable to parameter of type \'Error\'.", "165548477"]
    ],
    "src/script/auth/module/action/UserAction.ts:2835118030": [
      [38, 60, 5, "Argument of type \'unknown\' is not assignable to parameter of type \'Error\'.", "165548477"]
    ],
    "src/script/auth/module/action/ValidationError.ts:3871046799": [
      [72, 11, 82, "Object is possibly \'undefined\'.", "1780944499"],
      [92, 11, 86, "Object is possibly \'undefined\'.", "2194479222"]
    ],
    "src/script/auth/module/action/WebSocketAction.ts:3134213674": [
      [53, 83, 5, "Object is of type \'unknown\'.", "165548477"]
    ],
    "src/script/auth/module/action/creator/CookieActionCreator.ts:3301665892": [
      [137, 14, 6, "Type \'string | undefined\' is not assignable to type \'string\'.\\n  Type \'undefined\' is not assignable to type \'string\'.", "1544311649"],
      [150, 14, 6, "Type \'string | undefined\' is not assignable to type \'string\'.\\n  Type \'undefined\' is not assignable to type \'string\'.", "1544311649"]
    ],
    "src/script/auth/module/reducer/authReducer.ts:182177111": [
      [61, 4, 9, "Type \'null\' is not assignable to type \'number\'.", "1561043785"],
      [62, 4, 6, "Type \'null\' is not assignable to type \'UserAsset[]\'.", "1332497414"],
      [63, 4, 5, "Type \'null\' is not assignable to type \'string\'.", "165454089"],
      [64, 4, 10, "Type \'null\' is not assignable to type \'string\'.", "1013483035"],
      [65, 4, 15, "Type \'null\' is not assignable to type \'string\'.", "3770638438"],
      [66, 4, 5, "Type \'null\' is not assignable to type \'string\'.", "173467459"],
      [67, 4, 6, "Type \'null\' is not assignable to type \'string\'.", "1422303533"],
      [68, 4, 4, "Type \'null\' is not assignable to type \'string\'.", "2087876002"],
      [69, 4, 8, "Type \'null\' is not assignable to type \'string\'.", "1569157018"],
      [70, 4, 5, "Type \'null\' is not assignable to type \'string\'.", "187940249"],
      [71, 4, 10, "Type \'null\' is not assignable to type \'string\'.", "1244982411"],
      [72, 4, 4, "Type \'null\' is not assignable to type \'TeamData\'.", "2087956856"],
      [75, 2, 11, "Type \'null\' is not assignable to type \'string\'.", "974154622"],
      [76, 2, 7, "Type \'null\' is not assignable to type \'Uint8Array | undefined\'.", "4061937486"],
      [77, 2, 5, "Type \'null\' is not assignable to type \'Error\'.", "165548477"],
      [87, 4, 16, "Type \'undefined\' is not assignable to type \'string\'.", "2775896460"],
      [100, 8, 5, "Type \'null\' is not assignable to type \'Error\'.", "165548477"],
      [121, 8, 5, "Type \'null\' is not assignable to type \'Error\'.", "165548477"],
      [152, 8, 5, "Type \'null\' is not assignable to type \'Error\'.", "165548477"],
      [178, 72, 5, "Type \'null\' is not assignable to type \'Error\'.", "165548477"],
      [181, 49, 5, "Type \'null\' is not assignable to type \'Error\'.", "165548477"],
      [184, 64, 5, "Type \'null\' is not assignable to type \'Error\'.", "165548477"],
      [187, 24, 5, "Type \'null\' is not assignable to type \'Error\'.", "165548477"],
      [190, 24, 5, "Type \'null\' is not assignable to type \'Error\'.", "165548477"],
      [198, 8, 5, "Type \'null\' is not assignable to type \'Error\'.", "165548477"],
      [203, 24, 5, "Type \'null\' is not assignable to type \'Error\'.", "165548477"]
    ],
    "src/script/auth/module/reducer/clientReducer.ts:981784269": [
      [34, 2, 13, "Type \'null\' is not assignable to type \'RegisteredClient\'.", "107809045"],
      [35, 2, 5, "Type \'null\' is not assignable to type \'Error\'.", "165548477"],
      [37, 2, 10, "Type \'null\' is not assignable to type \'boolean\'.", "1547819645"],
      [38, 2, 11, "Type \'null\' is not assignable to type \'boolean\'.", "549268378"],
      [60, 8, 5, "Type \'null\' is not assignable to type \'Error\'.", "165548477"],
      [81, 8, 5, "Type \'null\' is not assignable to type \'Error\'.", "165548477"],
      [99, 24, 5, "Type \'null\' is not assignable to type \'Error\'.", "165548477"]
    ],
    "src/script/auth/module/reducer/conversationReducer.ts:3111817881": [
      [28, 2, 5, "Type \'null\' is not assignable to type \'Error & { label?: string | undefined; }\'.\\n  Type \'null\' is not assignable to type \'Error\'.", "165548477"],
      [42, 8, 5, "Type \'null\' is not assignable to type \'Error & { label?: string | undefined; }\'.", "165548477"]
    ],
    "src/script/auth/module/reducer/cookieReducer.ts:2680697582": [
      [32, 2, 5, "Type \'null\' is not assignable to type \'Error\'.", "165548477"],
      [47, 8, 5, "Type \'null\' is not assignable to type \'Error\'.", "165548477"],
      [59, 8, 5, "Type \'null\' is not assignable to type \'Error\'.", "165548477"],
      [71, 8, 5, "Type \'null\' is not assignable to type \'Error\'.", "165548477"],
      [83, 8, 5, "Type \'null\' is not assignable to type \'Error\'.", "165548477"]
    ],
    "src/script/auth/module/reducer/inviteReducer.ts:1673100957": [
      [30, 2, 5, "Type \'null\' is not assignable to type \'Error\'.", "165548477"],
      [48, 8, 5, "Type \'null\' is not assignable to type \'Error\'.", "165548477"],
      [61, 24, 5, "Type \'null\' is not assignable to type \'Error\'.", "165548477"]
    ],
    "src/script/auth/module/reducer/selfReducer.ts:2545020496": [
      [34, 2, 5, "Type \'null\' is not assignable to type \'Error\'.", "165548477"],
      [38, 21, 2, "Type \'null\' is not assignable to type \'string\'.", "5861160"],
      [38, 31, 6, "Type \'null\' is not assignable to type \'string\'.", "1422303533"],
      [38, 45, 4, "Type \'null\' is not assignable to type \'string\'.", "2087876002"],
      [38, 57, 4, "Type \'null\' is not assignable to type \'string | undefined\'.", "2087956856"],
      [65, 8, 5, "Type \'null\' is not assignable to type \'Error\'.", "165548477"],
      [78, 8, 5, "Type \'null\' is not assignable to type \'Error\'.", "165548477"]
    ],
    "src/script/auth/module/selector/AuthSelector.ts:941636495": [
      [33, 2, 5, "Type \'undefined\' is not assignable to type \'string\'.", "165454089"],
      [34, 2, 10, "Type \'undefined\' is not assignable to type \'string\'.", "1013483035"],
      [35, 2, 15, "Type \'undefined\' is not assignable to type \'string\'.", "3770638438"],
      [36, 2, 5, "Type \'undefined\' is not assignable to type \'string\'.", "173467459"],
      [37, 2, 6, "Type \'undefined\' is not assignable to type \'string\'.", "1422303533"],
      [38, 2, 4, "Type \'undefined\' is not assignable to type \'string\'.", "2087876002"],
      [39, 2, 8, "Type \'undefined\' is not assignable to type \'string\'.", "1569157018"],
      [40, 2, 5, "Type \'undefined\' is not assignable to type \'string\'.", "187940249"],
      [41, 2, 10, "Type \'undefined\' is not assignable to type \'string\'.", "1244982411"],
      [42, 2, 4, "Type \'undefined\' is not assignable to type \'TeamData\'.", "2087956856"],
      [48, 2, 7, "Type \'undefined\' is not assignable to type \'string\'.", "3920213849"],
      [49, 2, 4, "Type \'undefined\' is not assignable to type \'string\'.", "2087846158"],
      [50, 2, 2, "Type \'undefined\' is not assignable to type \'string\'.", "5861160"],
      [51, 2, 4, "Type \'undefined\' is not assignable to type \'string\'.", "2087876002"]
    ],
    "src/script/auth/module/selector/SelfSelector.ts:104386324": [
      [29, 2, 2, "Type \'undefined\' is not assignable to type \'string\'.", "5861160"],
      [30, 2, 6, "Type \'undefined\' is not assignable to type \'string\'.", "1422303533"],
      [31, 2, 4, "Type \'undefined\' is not assignable to type \'string\'.", "2087876002"]
    ],
    "src/script/auth/page/CheckPassword.tsx:1850762464": [
      [71, 9, 21, "Object is possibly \'undefined\'.", "4077427211"],
      [72, 6, 15, "Type \'ValidationError | null\' is not assignable to type \'Error\'.\\n  Type \'null\' is not assignable to type \'Error\'.", "1905002070"],
      [73, 8, 21, "Object is possibly \'undefined\'.", "4077427211"],
      [74, 8, 21, "Object is possibly \'undefined\'.", "4077427211"],
      [77, 26, 21, "Object is possibly \'undefined\'.", "4077427211"],
      [79, 10, 15, "Variable \'validationError\' is used before being assigned.", "1905002070"],
      [82, 32, 10, "Type \'ClientType | undefined\' is not assignable to type \'ClientType\'.\\n  Type \'undefined\' is not assignable to type \'ClientType\'.", "3013398820"],
      [82, 66, 8, "Type \'string | null\' is not assignable to type \'string | number | undefined\'.\\n  Type \'null\' is not assignable to type \'string | number | undefined\'.", "1569157018"],
      [87, 17, 5, "Argument of type \'ValidationError\' is not assignable to parameter of type \'SetStateAction<null>\'.\\n  Type \'ValidationError\' provides no match for the signature \'(prevState: null): null\'.", "165548477"],
      [90, 14, 5, "Object is of type \'unknown\'.", "165548477"],
      [99, 19, 5, "Argument of type \'unknown\' is not assignable to parameter of type \'SetStateAction<null>\'.", "165548477"],
      [103, 19, 5, "Argument of type \'unknown\' is not assignable to parameter of type \'SetStateAction<null>\'.", "165548477"],
      [132, 16, 3, "Type \'MutableRefObject<HTMLInputElement | undefined>\' is not assignable to type \'((instance: HTMLInputElement | null) => void) | RefObject<HTMLInputElement> | null | undefined\'.", "193432436"],
      [134, 16, 5, "Type \'string | null\' is not assignable to type \'string | number | readonly string[] | undefined\'.\\n  Type \'null\' is not assignable to type \'string | number | readonly string[] | undefined\'.", "189936718"]
    ],
    "src/script/auth/page/ClientManager.tsx:2167154494": [
      [37, 35, 44, "Argument of type \'string | null\' is not assignable to parameter of type \'string\'.\\n  Type \'null\' is not assignable to type \'string\'.", "2692881484"]
    ],
    "src/script/auth/page/ConversationJoin.tsx:2931482776": [
      [121, 20, 9, "Argument of type \'boolean | \\"\\"\' is not assignable to parameter of type \'SetStateAction<boolean | undefined>\'.\\n  Type \'\\"\\"\' is not assignable to type \'SetStateAction<boolean | undefined>\'.", "984770170"],
      [138, 19, 11, "Object is possibly \'undefined\'.", "3519972619"],
      [151, 63, 15, "Argument of type \'string | undefined\' is not assignable to parameter of type \'string\'.\\n  Type \'undefined\' is not assignable to type \'string\'.", "4110106687"],
      [158, 49, 40, "Object is possibly \'undefined\'.", "2139501078"],
      [160, 10, 5, "Object is of type \'unknown\'.", "165548477"],
      [161, 16, 5, "Object is of type \'unknown\'.", "165548477"],
      [164, 14, 5, "Object is of type \'unknown\'.", "165548477"],
      [186, 4, 17, "Object is possibly \'undefined\'.", "2878566579"],
      [186, 30, 17, "Object is possibly \'undefined\'.", "2878566579"],
      [187, 9, 17, "Object is possibly \'undefined\'.", "2878566579"],
      [188, 61, 17, "Object is possibly \'undefined\'.", "2878566579"],
      [256, 22, 3, "Type \'MutableRefObject<HTMLInputElement | undefined>\' is not assignable to type \'((instance: HTMLInputElement | null) => void) | RefObject<HTMLInputElement> | null | undefined\'.", "193432436"],
      [311, 75, 15, "Argument of type \'string | undefined\' is not assignable to parameter of type \'string\'.\\n  Type \'undefined\' is not assignable to type \'string\'.", "4110106687"],
      [312, 61, 40, "Object is possibly \'undefined\'.", "2139501078"]
    ],
    "src/script/auth/page/InitialInvite.tsx:2052648555": [
      [97, 4, 18, "Object is possibly \'undefined\'.", "3955986040"],
      [97, 31, 18, "Object is possibly \'undefined\'.", "3955986040"],
      [98, 4, 18, "Object is possibly \'undefined\'.", "3955986040"],
      [99, 9, 18, "Object is possibly \'undefined\'.", "3955986040"],
      [100, 15, 75, "Argument of type \'ValidationError | null\' is not assignable to parameter of type \'SetStateAction<null>\'.\\n  Type \'ValidationError\' is not assignable to type \'SetStateAction<null>\'.", "2665964110"],
      [100, 62, 18, "Object is possibly \'undefined\'.", "3955986040"],
      [103, 29, 18, "Object is possibly \'undefined\'.", "3955986040"],
      [105, 8, 18, "Object is possibly \'undefined\'.", "3955986040"],
      [107, 12, 5, "Object is of type \'unknown\'.", "165548477"],
      [108, 18, 5, "Object is of type \'unknown\'.", "165548477"],
      [115, 16, 5, "Object is of type \'unknown\'.", "165548477"],
      [168, 18, 3, "Type \'MutableRefObject<HTMLInputElement | undefined>\' is not assignable to type \'((instance: HTMLInputElement | null) => void) | RefObject<HTMLInputElement> | null | undefined\'.", "193432436"]
    ],
    "src/script/auth/page/Login.tsx:2043279151": [
      [173, 24, 16, "Argument of type \'Error[]\' is not assignable to parameter of type \'SetStateAction<never[]>\'.", "2735526245"],
      [175, 50, 10, "Type \'ClientType | undefined\' is not assignable to type \'ClientType\'.", "3013398820"],
      [204, 56, 10, "Type \'ClientType | undefined\' is not assignable to type \'ClientType\'.", "3013398820"],
      [206, 32, 11, "Argument of type \'string | undefined\' is not assignable to parameter of type \'string\'.\\n  Type \'undefined\' is not assignable to type \'string\'.", "2331572484"],
      [211, 36, 5, "Argument of type \'unknown\' is not assignable to parameter of type \'SetStateAction<string | Error>\'.", "165548477"],
      [235, 32, 18, "Object is possibly \'undefined\'.", "1981014711"],
      [235, 32, 24, "Argument of type \'string | undefined\' is not assignable to parameter of type \'string\'.\\n  Type \'undefined\' is not assignable to type \'string\'.", "3055772661"],
      [297, 24, 14, "Type \'(code: string) => void\' is not assignable to type \'(completeCode?: string | undefined) => void\'.\\n  Types of parameters \'code\' and \'completeCode\' are incompatible.\\n    Type \'string | undefined\' is not assignable to type \'string\'.\\n      Type \'undefined\' is not assignable to type \'string\'.", "2059828224"]
    ],
    "src/script/auth/page/PhoneLogin.tsx:2985384116": [
      [86, 19, 5, "Argument of type \'unknown\' is not assignable to parameter of type \'SetStateAction<undefined>\'.", "165548477"],
      [90, 19, 5, "Argument of type \'unknown\' is not assignable to parameter of type \'SetStateAction<undefined>\'.", "165548477"]
    ],
    "src/script/auth/page/Root.tsx:1368054504": [
      [130, 16, 9, "No overload matches this call.\\n  Overload 1 of 2, \'(props: (RouteProps<string, { [x: string]: string | undefined; }> & OmitNative<{}, keyof RouteProps<string, { [x: string]: string | undefined; }>>) | Readonly<...>): Route<...>\', gave the following error.\\n    Type \'false | ConnectedComponent<({ teamName, enterTeamCreationFlow, resetInviteErrors, pushAccountRegistrationData, authError, }: Props & { authError: Error; teamName: string; } & { enterTeamCreationFlow: () => Promise<void>; pushAccountRegistrationData: (registration: Partial<RegistrationDataState>) => Promise<...>; res...\' is not assignable to type \'ComponentType<any> | ComponentType<RouteComponentProps<any, StaticContext, unknown>> | undefined\'.\\n      Type \'false\' is not assignable to type \'ComponentType<any> | ComponentType<RouteComponentProps<any, StaticContext, unknown>> | undefined\'.\\n  Overload 2 of 2, \'(props: RouteProps<string, { [x: string]: string | undefined; }> & OmitNative<{}, keyof RouteProps<string, { [x: string]: string | undefined; }>>, context: any): Route<...>\', gave the following error.\\n    Type \'false | ConnectedComponent<({ teamName, enterTeamCreationFlow, resetInviteErrors, pushAccountRegistrationData, authError, }: Props & { authError: Error; teamName: string; } & { enterTeamCreationFlow: () => Promise<void>; pushAccountRegistrationData: (registration: Partial<RegistrationDataState>) => Promise<...>; res...\' is not assignable to type \'ComponentType<any> | ComponentType<RouteComponentProps<any, StaticContext, unknown>> | undefined\'.", "4247110506"],
      [173, 16, 9, "No overload matches this call.\\n  Overload 1 of 2, \'(props: (RouteProps<string, { [x: string]: string | undefined; }> & OmitNative<{}, keyof RouteProps<string, { [x: string]: string | undefined; }>>) | Readonly<...>): Route<...>\', gave the following error.\\n    Type \'false | ConnectedComponent<({ account, authError, currentFlow, entropyData, doRegisterPersonal, doRegisterTeam, doSendActivationCode, }: Props & { account: RegistrationDataState; authError: Error; currentFlow: string; entropyData: Uint8Array | undefined; } & { ...; }) => Element, Omit<...> & ConnectProps>\' is not assignable to type \'ComponentType<any> | ComponentType<RouteComponentProps<any, StaticContext, unknown>> | undefined\'.\\n      Type \'false\' is not assignable to type \'ComponentType<any> | ComponentType<RouteComponentProps<any, StaticContext, unknown>> | undefined\'.\\n  Overload 2 of 2, \'(props: RouteProps<string, { [x: string]: string | undefined; }> & OmitNative<{}, keyof RouteProps<string, { [x: string]: string | undefined; }>>, context: any): Route<...>\', gave the following error.\\n    Type \'false | ConnectedComponent<({ account, authError, currentFlow, entropyData, doRegisterPersonal, doRegisterTeam, doSendActivationCode, }: Props & { account: RegistrationDataState; authError: Error; currentFlow: string; entropyData: Uint8Array | undefined; } & { ...; }) => Element, Omit<...> & ConnectProps>\' is not assignable to type \'ComponentType<any> | ComponentType<RouteComponentProps<any, StaticContext, unknown>> | undefined\'.", "4247110506"],
      [177, 16, 9, "No overload matches this call.\\n  Overload 1 of 2, \'(props: (RouteProps<string, { [x: string]: string | undefined; }> & OmitNative<{}, keyof RouteProps<string, { [x: string]: string | undefined; }>>) | Readonly<...>): Route<...>\', gave the following error.\\n    Type \'false | ConnectedComponent<({ isPersonalFlow, enterPersonalCreationFlow }: Props & { isPersonalFlow: boolean; } & { enterPersonalCreationFlow: () => Promise<void>; }) => Element, Omit<Props & { isPersonalFlow: boolean; } & { ...; }, \\"enterPersonalCreationFlow\\" | \\"isPersonalFlow\\"> & ConnectProps>\' is not assignable to type \'ComponentType<any> | ComponentType<RouteComponentProps<any, StaticContext, unknown>> | undefined\'.\\n      Type \'false\' is not assignable to type \'ComponentType<any> | ComponentType<RouteComponentProps<any, StaticContext, unknown>> | undefined\'.\\n  Overload 2 of 2, \'(props: RouteProps<string, { [x: string]: string | undefined; }> & OmitNative<{}, keyof RouteProps<string, { [x: string]: string | undefined; }>>, context: any): Route<...>\', gave the following error.\\n    Type \'false | ConnectedComponent<({ isPersonalFlow, enterPersonalCreationFlow }: Props & { isPersonalFlow: boolean; } & { enterPersonalCreationFlow: () => Promise<void>; }) => Element, Omit<Props & { isPersonalFlow: boolean; } & { ...; }, \\"enterPersonalCreationFlow\\" | \\"isPersonalFlow\\"> & ConnectProps>\' is not assignable to type \'ComponentType<any> | ComponentType<RouteComponentProps<any, StaticContext, unknown>> | undefined\'.", "4247110506"],
      [181, 16, 9, "No overload matches this call.\\n  Overload 1 of 2, \'(props: (RouteProps<string, { [x: string]: string | undefined; }> & OmitNative<{}, keyof RouteProps<string, { [x: string]: string | undefined; }>>) | Readonly<...>): Route<...>\', gave the following error.\\n    Type \'false | (({}: Props) => Element)\' is not assignable to type \'ComponentType<any> | ComponentType<RouteComponentProps<any, StaticContext, unknown>> | undefined\'.\\n      Type \'false\' is not assignable to type \'ComponentType<any> | ComponentType<RouteComponentProps<any, StaticContext, unknown>> | undefined\'.\\n  Overload 2 of 2, \'(props: RouteProps<string, { [x: string]: string | undefined; }> & OmitNative<{}, keyof RouteProps<string, { [x: string]: string | undefined; }>>, context: any): Route<...>\', gave the following error.\\n    Type \'false | (({}: Props) => Element)\' is not assignable to type \'ComponentType<any> | ComponentType<RouteComponentProps<any, StaticContext, unknown>> | undefined\'.", "4247110506"]
    ],
    "src/script/auth/page/SetEmail.tsx:2334731788": [
      [50, 4, 16, "Object is possibly \'undefined\'.", "3859911866"],
      [50, 29, 16, "Object is possibly \'undefined\'.", "3859911866"],
      [51, 4, 16, "Object is possibly \'undefined\'.", "3859911866"],
      [52, 9, 16, "Object is possibly \'undefined\'.", "3859911866"],
      [53, 6, 15, "Type \'ValidationError | null\' is not assignable to type \'Error\'.\\n  Type \'null\' is not assignable to type \'Error\'.", "1905002070"],
      [53, 62, 16, "Object is possibly \'undefined\'.", "3859911866"],
      [53, 85, 16, "Object is possibly \'undefined\'.", "3859911866"],
      [55, 20, 16, "Object is possibly \'undefined\'.", "3859911866"],
      [57, 10, 15, "Variable \'validationError\' is used before being assigned.", "1905002070"],
      [60, 23, 16, "Object is possibly \'undefined\'.", "3859911866"],
      [63, 15, 5, "Argument of type \'unknown\' is not assignable to parameter of type \'SetStateAction<undefined>\'.", "165548477"],
      [85, 14, 18, "Object is possibly \'undefined\'.", "3955986040"],
      [87, 23, 4, "Argument of type \'null\' is not assignable to parameter of type \'SetStateAction<undefined>\'.", "2087897566"],
      [92, 12, 3, "Type \'MutableRefObject<HTMLInputElement | undefined>\' is not assignable to type \'((instance: HTMLInputElement | null) => void) | RefObject<HTMLInputElement> | null | undefined\'.", "193432436"]
    ],
    "src/script/auth/page/SetHandle.tsx:663801276": [
      [79, 17, 5, "Argument of type \'unknown\' is not assignable to parameter of type \'SetStateAction<null>\'.", "165548477"],
      [91, 10, 5, "Object is of type \'unknown\'.", "165548477"],
      [92, 8, 5, "Object is of type \'unknown\'.", "165548477"],
      [94, 15, 5, "Argument of type \'unknown\' is not assignable to parameter of type \'SetStateAction<null>\'.", "165548477"]
    ],
    "src/script/auth/page/SetPassword.tsx:2776380433": [
      [57, 4, 16, "Object is possibly \'undefined\'.", "3859911866"],
      [58, 9, 16, "Object is possibly \'undefined\'.", "3859911866"],
      [59, 6, 15, "Type \'ValidationError | null\' is not assignable to type \'Error\'.\\n  Type \'null\' is not assignable to type \'Error\'.", "1905002070"],
      [59, 62, 16, "Object is possibly \'undefined\'.", "3859911866"],
      [59, 85, 16, "Object is possibly \'undefined\'.", "3859911866"],
      [61, 23, 16, "Object is possibly \'undefined\'.", "3859911866"],
      [63, 10, 15, "Variable \'validationError\' is used before being assigned.", "1905002070"],
      [69, 15, 5, "Argument of type \'unknown\' is not assignable to parameter of type \'SetStateAction<undefined>\'.", "165548477"],
      [94, 14, 21, "Object is possibly \'undefined\'.", "4077427211"],
      [95, 23, 4, "Argument of type \'null\' is not assignable to parameter of type \'SetStateAction<undefined>\'.", "2087897566"],
      [99, 12, 3, "Type \'MutableRefObject<HTMLInputElement | undefined>\' is not assignable to type \'((instance: HTMLInputElement | null) => void) | RefObject<HTMLInputElement> | null | undefined\'.", "193432436"]
    ],
    "src/script/auth/page/SingleSignOn.tsx:2263489110": [
      [71, 10, 7, "Type \'undefined\' is not assignable to type \'number\'.", "1978261647"],
      [72, 10, 27, "Type \'undefined\' is not assignable to type \'(event: MessageEvent<any>) => void\'.", "667134498"],
      [73, 10, 19, "Type \'undefined\' is not assignable to type \'(event: Event) => void\'.", "568100674"],
      [129, 6, 20, "Type \'Window | null\' is not assignable to type \'Window | undefined\'.\\n  Type \'null\' is not assignable to type \'Window | undefined\'.", "2747308432"]
    ],
    "src/script/auth/page/SingleSignOnForm.tsx:695857283": [
      [80, 59, 4, "Argument of type \'null\' is not assignable to parameter of type \'ClientType | (() => ClientType)\'.", "2087897566"],
      [159, 30, 23, "Object is possibly \'undefined\'.", "1793578893"],
      [160, 4, 23, "Object is possibly \'undefined\'.", "1793578893"],
      [162, 4, 23, "Object is possibly \'undefined\'.", "1793578893"],
      [162, 36, 23, "Object is possibly \'undefined\'.", "1793578893"],
      [163, 35, 23, "Object is possibly \'undefined\'.", "1793578893"],
      [165, 46, 23, "Object is possibly \'undefined\'.", "1793578893"],
      [165, 76, 23, "Object is possibly \'undefined\'.", "1793578893"],
      [168, 30, 23, "Object is possibly \'undefined\'.", "1793578893"],
      [170, 4, 23, "Object is possibly \'undefined\'.", "1793578893"],
      [184, 10, 4, "Argument of type \'null\' is not assignable to parameter of type \'string[] | undefined\'.", "2087897566"],
      [213, 14, 5, "Object is of type \'unknown\'.", "165548477"],
      [220, 22, 5, "Argument of type \'unknown\' is not assignable to parameter of type \'SetStateAction<null>\'.", "165548477"],
      [228, 22, 5, "Argument of type \'unknown\' is not assignable to parameter of type \'SetStateAction<null>\'.", "165548477"],
      [230, 25, 5, "Object is of type \'unknown\'.", "165548477"],
      [230, 40, 5, "Object is of type \'unknown\'.", "165548477"],
      [233, 83, 5, "No overload matches this call.\\n  Overload 1 of 2, \'(o: ArrayLike<unknown> | { [s: string]: unknown; }): [string, unknown][]\', gave the following error.\\n    Argument of type \'unknown\' is not assignable to parameter of type \'ArrayLike<unknown> | { [s: string]: unknown; }\'.\\n  Overload 2 of 2, \'(o: {}): [string, any][]\', gave the following error.\\n    Argument of type \'unknown\' is not assignable to parameter of type \'{}\'.", "165548477"],
      [269, 12, 3, "Type \'MutableRefObject<HTMLInputElement | undefined>\' is not assignable to type \'((instance: HTMLInputElement | null) => void) | RefObject<HTMLInputElement> | null | undefined\'.", "193432436"]
    ],
    "src/script/auth/page/TeamName.tsx:158592421": [
      [83, 4, 21, "Object is possibly \'undefined\'.", "173618382"],
      [83, 34, 21, "Object is possibly \'undefined\'.", "173618382"],
      [84, 9, 21, "Object is possibly \'undefined\'.", "173618382"],
      [85, 15, 77, "Argument of type \'ValidationError | null\' is not assignable to parameter of type \'SetStateAction<null>\'.", "190261043"],
      [85, 61, 21, "Object is possibly \'undefined\'.", "173618382"],
      [92, 12, 7, "Type \'undefined\' is not assignable to type \'string\'.", "3920213849"],
      [93, 12, 4, "Type \'undefined\' is not assignable to type \'string\'.", "2087846158"],
      [94, 12, 2, "Type \'undefined\' is not assignable to type \'string\'.", "5861160"],
      [95, 18, 21, "Object is possibly \'undefined\'.", "173618382"],
      [103, 4, 21, "Object is possibly \'undefined\'.", "173618382"],
      [143, 24, 3, "Type \'MutableRefObject<HTMLInputElement | undefined>\' is not assignable to type \'((instance: HTMLInputElement | null) => void) | RefObject<HTMLInputElement> | null | undefined\'.", "193432436"]
    ],
    "src/script/auth/page/VerifyEmailCode.tsx:4216359015": [
      [73, 61, 11, "Argument of type \'Uint8Array | undefined\' is not assignable to parameter of type \'Uint8Array\'.\\n  Type \'undefined\' is not assignable to type \'Uint8Array\'.", "432650366"],
      [109, 45, 14, "Type \'(email_code: string) => Promise<void>\' is not assignable to type \'(completeCode?: string | undefined) => void\'.\\n  Types of parameters \'email_code\' and \'completeCode\' are incompatible.\\n    Type \'string | undefined\' is not assignable to type \'string\'.\\n      Type \'undefined\' is not assignable to type \'string\'.", "2059828224"]
    ],
    "src/script/auth/page/VerifyPhoneCode.tsx:423749632": [
      [63, 17, 5, "Object is of type \'unknown\'.", "165548477"],
      [64, 16, 5, "Object is of type \'unknown\'.", "165548477"],
      [69, 21, 5, "Argument of type \'unknown\' is not assignable to parameter of type \'SetStateAction<ValidationError | null>\'.", "165548477"],
      [81, 32, 10, "Type \'ClientType | undefined\' is not assignable to type \'ClientType\'.", "3013398820"],
      [90, 14, 5, "Object is of type \'unknown\'.", "165548477"],
      [98, 19, 5, "Argument of type \'unknown\' is not assignable to parameter of type \'SetStateAction<ValidationError | null>\'.", "165548477"],
      [102, 19, 5, "Argument of type \'unknown\' is not assignable to parameter of type \'SetStateAction<ValidationError | null>\'.", "165548477"],
      [117, 45, 14, "Type \'(code: string) => Promise<void>\' is not assignable to type \'(completeCode?: string | undefined) => void\'.\\n  Types of parameters \'code\' and \'completeCode\' are incompatible.\\n    Type \'string | undefined\' is not assignable to type \'string\'.\\n      Type \'undefined\' is not assignable to type \'string\'.", "2059828224"]
    ],
    "src/script/auth/util/AccentColor.ts:2522707954": [
      [72, 60, 44, "Type \'AccentColor | undefined\' is not assignable to type \'AccentColor\'.\\n  Type \'undefined\' is not assignable to type \'AccentColor\'.", "3153955984"]
    ],
    "src/script/auth/util/errorUtil.tsx:2764331984": [
      [45, 70, 5, "Property \'label\' does not exist on type \'never\'.", "173467459"],
      [45, 88, 5, "Property \'label\' does not exist on type \'never\'.", "173467459"],
      [46, 51, 5, "Property \'label\' does not exist on type \'never\'.", "173467459"],
      [47, 59, 5, "Property \'label\' does not exist on type \'never\'.", "173467459"]
    ],
    "src/script/auth/util/urlUtil.ts:2936167840": [
      [61, 2, 17, "Type \'Window | null\' is not assignable to type \'Window\'.\\n  Type \'null\' is not assignable to type \'Window\'.", "211185092"]
    ],
    "src/script/backup/BackupRepository.ts:3449491466": [
      [128, 53, 5, "Object is of type \'unknown\'.", "165548477"],
      [157, 39, 18, "Argument of type \'Table<any, string> | undefined\' is not assignable to parameter of type \'Table<any, string>\'.\\n  Type \'undefined\' is not assignable to type \'Table<any, string>\'.", "3343706341"],
      [178, 39, 11, "Argument of type \'Table<any, string> | undefined\' is not assignable to parameter of type \'Table<any, string>\'.\\n  Type \'undefined\' is not assignable to type \'Table<any, string>\'.", "1200531428"],
      [244, 53, 5, "Object is of type \'unknown\'.", "165548477"],
      [262, 61, 26, "Object is possibly \'undefined\'.", "3260126685"],
      [265, 54, 19, "Object is possibly \'undefined\'.", "4084348636"]
    ],
    "src/script/calling/Call.ts:2505878078": [
      [45, 18, 5, "Type \'Observable<STATE.UNKNOWN>\' is not assignable to type \'Observable<STATE>\'.\\n  Types of parameters \'value\' and \'value\' are incompatible.\\n    Type \'STATE\' is not assignable to type \'STATE.UNKNOWN\'.", "195031250"],
      [46, 18, 9, "Type \'Observable<MuteState.NOT_MUTED>\' is not assignable to type \'Observable<MuteState>\'.\\n  Types of parameters \'value\' and \'value\' are incompatible.\\n    Type \'MuteState\' is not assignable to type \'MuteState.NOT_MUTED\'.", "3616862203"],
      [53, 18, 14, "Type \'ObservableArray<never>\' is not assignable to type \'ObservableArray<Participant>\'.\\n  Types of parameters \'value\' and \'value\' are incompatible.\\n    Type \'Participant[] | null | undefined\' is not assignable to type \'never[] | null | undefined\'.\\n      Type \'Participant[]\' is not assignable to type \'never[]\'.\\n        Type \'Participant\' is not assignable to type \'never\'.", "2557058977"],
      [101, 4, 99, "Type \'Participant | undefined\' is not assignable to type \'Participant\'.\\n  Type \'undefined\' is not assignable to type \'Participant\'.", "4122831026"],
      [105, 28, 12, "Type \'null\' is not assignable to type \'HTMLAudioElement\'.", "1230365389"],
      [183, 64, 12, "Object is possibly \'undefined\'.", "3794430747"],
      [183, 83, 12, "Object is possibly \'undefined\'.", "3794430744"],
      [190, 26, 14, "No overload matches this call.\\n  Overload 1 of 3, \'(value: Participant[] | null | undefined): ObservableArray<Participant>\', gave the following error.\\n    Argument of type \'(Participant | undefined)[]\' is not assignable to parameter of type \'Participant[]\'.\\n      Type \'Participant | undefined\' is not assignable to type \'Participant\'.\\n        Type \'undefined\' is not assignable to type \'Participant\'.\\n  Overload 2 of 3, \'(value: Participant[]): any\', gave the following error.\\n    Argument of type \'(Participant | undefined)[]\' is not assignable to parameter of type \'Participant[]\'.", "2557058977"]
    ],
    "src/script/calling/CallState.ts:2918606106": [
      [45, 18, 22, "Type \'Observable<CallViewTab>\' is not assignable to type \'Observable<string>\'.\\n  Types of parameters \'value\' and \'value\' are incompatible.\\n    Type \'string\' is not assignable to type \'CallViewTab\'.", "2571314215"],
      [46, 11, 17, "Type \'Observable<never[]>\' is not assignable to type \'Observable<ElectronDesktopCapturerSource[]>\'.\\n  Types of parameters \'value\' and \'value\' are incompatible.\\n    Type \'ElectronDesktopCapturerSource[]\' is not assignable to type \'never[]\'.", "3442699224"],
      [47, 11, 17, "Type \'Observable<never[]>\' is not assignable to type \'Observable<ElectronDesktopCapturerSource[]>\'.", "2673893080"],
      [51, 18, 17, "Type \'Observable<CallViewTab>\' is not assignable to type \'Observable<string>\'.", "1323835793"]
    ],
    "src/script/calling/CallingRepository.test.ts:3517622745": [
      [130, 68, 9, "Argument of type \'undefined\' is not assignable to parameter of type \'CONV_TYPE\'.", "2620553983"],
      [135, 66, 9, "Argument of type \'undefined\' is not assignable to parameter of type \'CONV_TYPE\'.", "2620553983"],
      [140, 68, 9, "Argument of type \'undefined\' is not assignable to parameter of type \'CONV_TYPE\'.", "2620553983"],
      [156, 60, 9, "Argument of type \'undefined\' is not assignable to parameter of type \'CONV_TYPE\'.", "2620553983"],
      [181, 8, 9, "Argument of type \'undefined\' is not assignable to parameter of type \'CONV_TYPE\'.", "2620553983"],
      [245, 70, 15, "Argument of type \'(done: DoneCallback) => Promise<void>\' is not assignable to parameter of type \'ProvidesCallback | undefined\'.\\n  Type \'(done: DoneCallback) => Promise<void>\' is not assignable to type \'(cb: DoneCallback) => void | undefined\'.\\n    Type \'Promise<void>\' is not assignable to type \'void\'.", "4060847195"],
      [384, 4, 9, "Argument of type \'undefined\' is not assignable to parameter of type \'UserRepository\'.", "2620553983"],
      [550, 4, 7, "Argument of type \'(context: any, conversationId: string, userId: string, clientId: string, destinationUserId: string, destinationClientId: string, payload: string) => number\' is not assignable to parameter of type \'WcallSendHandler\'.\\n  Types of parameters \'destinationUserId\' and \'targets\' are incompatible.\\n    Type \'string | null\' is not assignable to type \'string\'.\\n      Type \'null\' is not assignable to type \'string\'.", "2532445472"]
    ],
    "src/script/calling/CallingRepository.ts:4273873777": [
      [122, 10, 10, "Property \'avsVersion\' has no initializer and is not definitely assigned in the constructor.", "3071787355"],
      [128, 10, 12, "Property \'selfClientId\' has no initializer and is not definitely assigned in the constructor.", "3576844301"],
      [129, 10, 8, "Property \'selfUser\' has no initializer and is not definitely assigned in the constructor.", "2198230984"],
      [132, 10, 13, "Property \'nextMuteState\' has no initializer and is not definitely assigned in the constructor.", "2281376764"],
      [216, 11, 10, "Object is possibly \'undefined\'.", "4011988536"],
      [270, 6, 16, "Argument of type \'(_context: number, convId: SerializedConversationId, _userId: UserId, _clientId: ClientId, targets: string | null, _unused: null, payload: string) => number\' is not assignable to parameter of type \'WcallSendHandler\'.\\n  Types of parameters \'_unused\' and \'unused\' are incompatible.\\n    Type \'string | null\' is not assignable to type \'null\'.\\n      Type \'string\' is not assignable to type \'null\'.", "1986800474"],
      [312, 4, 10, "Object is possibly \'undefined\'.", "4011988536"],
      [312, 33, 10, "Argument of type \'number | undefined\' is not assignable to parameter of type \'number\'.\\n  Type \'undefined\' is not assignable to type \'number\'.", "4011779659"],
      [318, 10, 60, "Argument of type \'Conversation | undefined\' is not assignable to parameter of type \'Conversation\'.\\n  Type \'undefined\' is not assignable to type \'Conversation\'.", "440161276"],
      [418, 24, 4, "Argument of type \'null\' is not assignable to parameter of type \'Call\'.", "2087897566"],
      [490, 20, 50, "Object is possibly \'undefined\'.", "3990698706"],
      [577, 12, 55, "Argument of type \'Conversation | undefined\' is not assignable to parameter of type \'Conversation\'.\\n  Type \'undefined\' is not assignable to type \'Conversation\'.", "1654076048"],
      [601, 16, 10, "Object is possibly \'undefined\'.", "4011988536"],
      [602, 6, 10, "Argument of type \'number | undefined\' is not assignable to parameter of type \'number\'.\\n  Type \'undefined\' is not assignable to type \'number\'.", "4011779659"],
      [606, 24, 4, "No overload matches this call.\\n  Overload 1 of 4, \'(value: string | number | Date): Date\', gave the following error.\\n    Argument of type \'string | undefined\' is not assignable to parameter of type \'string | number | Date\'.\\n  Overload 2 of 4, \'(value: string | number): Date\', gave the following error.\\n    Argument of type \'string | undefined\' is not assignable to parameter of type \'string | number\'.", "2087961072"],
      [623, 38, 12, "Argument of type \'import(\\"wire-webapp/src/script/calling/enum/CallMessageType\\").CALL_MESSAGE_TYPE | undefined\' is not assignable to parameter of type \'string\'.\\n  Type \'undefined\' is not assignable to type \'string\'.", "3390204570"],
      [702, 8, 10, "Object is possibly \'undefined\'.", "4011988536"],
      [702, 27, 10, "Argument of type \'number | undefined\' is not assignable to parameter of type \'number\'.\\n  Type \'undefined\' is not assignable to type \'number\'.", "4011779659"],
      [703, 8, 10, "Object is possibly \'undefined\'.", "4011988536"],
      [703, 25, 10, "Argument of type \'number | undefined\' is not assignable to parameter of type \'number\'.\\n  Type \'undefined\' is not assignable to type \'number\'.", "4011779659"],
      [746, 4, 10, "Object is possibly \'undefined\'.", "4011988536"],
      [746, 33, 10, "Argument of type \'number | undefined\' is not assignable to parameter of type \'number\'.\\n  Type \'undefined\' is not assignable to type \'number\'.", "4011779659"],
      [761, 13, 10, "Object is possibly \'undefined\'.", "4011988536"],
      [762, 8, 10, "Argument of type \'number | undefined\' is not assignable to parameter of type \'number\'.\\n  Type \'undefined\' is not assignable to type \'number\'.", "4011779659"],
      [772, 8, 10, "Object is possibly \'undefined\'.", "4011988536"],
      [772, 37, 10, "Argument of type \'number | undefined\' is not assignable to parameter of type \'number\'.\\n  Type \'undefined\' is not assignable to type \'number\'.", "4011779659"],
      [777, 6, 10, "Object is possibly \'undefined\'.", "4011988536"],
      [777, 35, 10, "Argument of type \'number | undefined\' is not assignable to parameter of type \'number\'.\\n  Type \'undefined\' is not assignable to type \'number\'.", "4011779659"],
      [801, 6, 10, "Object is possibly \'undefined\'.", "4011988536"],
      [802, 8, 10, "Argument of type \'number | undefined\' is not assignable to parameter of type \'number\'.\\n  Type \'undefined\' is not assignable to type \'number\'.", "4011779659"],
      [820, 4, 10, "Object is possibly \'undefined\'.", "4011988536"],
      [820, 22, 10, "Argument of type \'number | undefined\' is not assignable to parameter of type \'number\'.\\n  Type \'undefined\' is not assignable to type \'number\'.", "4011779659"],
      [848, 4, 10, "Object is possibly \'undefined\'.", "4011988536"],
      [848, 35, 10, "Argument of type \'number | undefined\' is not assignable to parameter of type \'number\'.\\n  Type \'undefined\' is not assignable to type \'number\'.", "4011779659"],
      [855, 4, 10, "Object is possibly \'undefined\'.", "4011988536"],
      [855, 19, 10, "Argument of type \'number | undefined\' is not assignable to parameter of type \'number\'.\\n  Type \'undefined\' is not assignable to type \'number\'.", "4011779659"],
      [872, 4, 10, "Object is possibly \'undefined\'.", "4011988536"],
      [872, 23, 10, "Argument of type \'number | undefined\' is not assignable to parameter of type \'number\'.\\n  Type \'undefined\' is not assignable to type \'number\'.", "4011779659"],
      [880, 54, 5, "Argument of type \'boolean | undefined\' is not assignable to parameter of type \'boolean\'.", "170201683"],
      [902, 6, 10, "Object is possibly \'undefined\'.", "4011988536"],
      [902, 35, 10, "Argument of type \'number | undefined\' is not assignable to parameter of type \'number\'.\\n  Type \'undefined\' is not assignable to type \'number\'.", "4011779659"],
      [951, 4, 40, "Type \'Call | undefined\' is not assignable to type \'Call\'.\\n  Type \'undefined\' is not assignable to type \'Call\'.", "2135604529"],
      [962, 8, 10, "Object is possibly \'undefined\'.", "4011988536"],
      [972, 8, 10, "Object is possibly \'undefined\'.", "4011988536"],
      [1082, 68, 12, "Argument of type \'Conversation | undefined\' is not assignable to parameter of type \'Conversation\'.\\n  Type \'undefined\' is not assignable to type \'Conversation\'.", "1670678216"],
      [1135, 6, 10, "Object is possibly \'undefined\'.", "4011988536"],
      [1146, 8, 10, "Object is possibly \'undefined\'.", "4011988536"],
      [1146, 32, 10, "Argument of type \'number | undefined\' is not assignable to parameter of type \'number\'.\\n  Type \'undefined\' is not assignable to type \'number\'.", "4011779659"],
      [1149, 8, 10, "Object is possibly \'undefined\'.", "4011988536"],
      [1149, 32, 10, "Argument of type \'number | undefined\' is not assignable to parameter of type \'number\'.\\n  Type \'undefined\' is not assignable to type \'number\'.", "4011779659"],
      [1173, 8, 18, "Argument of type \'Conversation | undefined\' is not assignable to parameter of type \'Conversation\'.\\n  Type \'undefined\' is not assignable to type \'Conversation\'.", "1508601427"],
      [1188, 60, 16, "Object is possibly \'undefined\'.", "2328737116"],
      [1215, 40, 16, "Object is possibly \'undefined\'.", "2328737116"],
      [1351, 51, 40, "Argument of type \'User | undefined\' is not assignable to parameter of type \'User\'.\\n  Type \'undefined\' is not assignable to type \'User\'.", "882916431"],
      [1388, 21, 4, "Argument of type \'Call | undefined\' is not assignable to parameter of type \'Call\'.\\n  Type \'undefined\' is not assignable to type \'Call\'.", "2087764327"],
      [1414, 6, 93, "No overload matches this call.\\n  Overload 1 of 3, \'(callbackfn: (previousValue: [string, MediaStream | undefined], currentValue: [string, MediaStream | undefined], currentIndex: number, array: [string, MediaStream | undefined][]) => [...], initialValue: [...]): [...]\', gave the following error.\\n    Argument of type \'(accumulator: MediaStreamQuery, [type, isCached]: [keyof MediaStreamQuery, MediaStream]) => MediaStreamQuery\' is not assignable to parameter of type \'(previousValue: [string, MediaStream | undefined], currentValue: [string, MediaStream | undefined], currentIndex: number, array: [string, MediaStream | undefined][]) => [...]\'.\\n      Types of parameters \'accumulator\' and \'previousValue\' are incompatible.\\n        Type \'[string, MediaStream | undefined]\' has no properties in common with type \'MediaStreamQuery\'.\\n  Overload 2 of 3, \'(callbackfn: (previousValue: MediaStreamQuery, currentValue: [string, MediaStream | undefined], currentIndex: number, array: [string, MediaStream | undefined][]) => MediaStreamQuery, initialValue: MediaStreamQuery): MediaStreamQuery\', gave the following error.\\n    Argument of type \'(accumulator: MediaStreamQuery, [type, isCached]: [keyof MediaStreamQuery, MediaStream]) => MediaStreamQuery\' is not assignable to parameter of type \'(previousValue: MediaStreamQuery, currentValue: [string, MediaStream | undefined], currentIndex: number, array: [string, MediaStream | undefined][]) => MediaStreamQuery\'.\\n      Types of parameters \'__1\' and \'currentValue\' are incompatible.\\n        Type \'[string, MediaStream | undefined]\' is not assignable to type \'[keyof MediaStreamQuery, MediaStream]\'.\\n          Type at position 0 in source is not compatible with type at position 0 in target.\\n            Type \'string\' is not assignable to type \'keyof MediaStreamQuery\'.", "2143539252"],
      [1425, 39, 30, "Element implicitly has an \'any\' type because index expression is not of type \'number\'.", "4024502179"],
      [1443, 27, 6, "Property \'screen\' does not exist on type \'[string, MediaStream | undefined]\'.", "2165256457"],
      [1446, 54, 14, "Type \'[string, MediaStream | undefined]\' has no properties in common with type \'MediaStreamQuery\'.", "3540397998"],
      [1453, 42, 14, "Type \'[string, MediaStream | undefined]\' has no properties in common with type \'MediaStreamQuery\'.", "3540397998"],
      [1518, 36, 40, "Argument of type \'User | undefined\' is not assignable to parameter of type \'User\'.\\n  Type \'undefined\' is not assignable to type \'User\'.", "882916431"],
      [1599, 25, 18, "Object is possibly \'undefined\'.", "1508601427"],
      [1608, 61, 18, "Object is possibly \'undefined\'.", "1508601427"],
      [1609, 57, 18, "Object is possibly \'undefined\'.", "1508601427"],
      [1624, 31, 10, "Object is possibly \'undefined\'.", "4011988536"],
      [1624, 46, 10, "Argument of type \'number | undefined\' is not assignable to parameter of type \'number\'.\\n  Type \'undefined\' is not assignable to type \'number\'.", "4011779659"],
      [1625, 4, 10, "Object is possibly \'undefined\'.", "4011988536"],
      [1625, 23, 10, "Argument of type \'number | undefined\' is not assignable to parameter of type \'number\'.\\n  Type \'undefined\' is not assignable to type \'number\'.", "4011779659"]
    ],
    "src/script/calling/Participant.ts:1539597594": [
      [46, 4, 15, "Type \'Observable<VIDEO_STATE.STOPPED>\' is not assignable to type \'Observable<VIDEO_STATE>\'.\\n  Types of parameters \'value\' and \'value\' are incompatible.\\n    Type \'VIDEO_STATE\' is not assignable to type \'VIDEO_STATE.STOPPED\'.", "4277239019"],
      [62, 4, 27, "Type \'Observable<number | undefined>\' is not assignable to type \'Observable<number>\'.\\n  The types returned by \'peek()\' are incompatible between these types.\\n    Type \'number | undefined\' is not assignable to type \'number\'.\\n      Type \'undefined\' is not assignable to type \'number\'.", "3324051133"],
      [71, 23, 18, "Argument of type \'MediaStream | undefined\' is not assignable to parameter of type \'MediaStream\'.\\n  Type \'undefined\' is not assignable to type \'MediaStream\'.", "2024190982"],
      [76, 23, 18, "Argument of type \'MediaStream | undefined\' is not assignable to parameter of type \'MediaStream\'.\\n  Type \'undefined\' is not assignable to type \'MediaStream\'.", "2270688449"],
      [91, 65, 18, "Object is possibly \'undefined\'.", "2024190982"],
      [92, 65, 18, "Object is possibly \'undefined\'.", "2270688449"],
      [97, 23, 18, "Argument of type \'MediaStream | undefined\' is not assignable to parameter of type \'MediaStream\'.\\n  Type \'undefined\' is not assignable to type \'MediaStream\'.", "2270688449"],
      [102, 23, 18, "Argument of type \'MediaStream | undefined\' is not assignable to parameter of type \'MediaStream\'.\\n  Type \'undefined\' is not assignable to type \'MediaStream\'.", "2024190982"]
    ],
    "src/script/calling/videoGridHandler.ts:1921469395": [
      [65, 2, 12, "Type \'Grid | undefined\' is not assignable to type \'Grid\'.\\n  Type \'undefined\' is not assignable to type \'Grid\'.", "3234966220"]
    ],
    "src/script/client/ClientEntity.ts:1079007296": [
      [56, 4, 11, "Type \'string | null\' is not assignable to type \'string | undefined\'.", "2914658029"],
      [108, 4, 56, "Type \'string | undefined\' is not assignable to type \'string\'.\\n  Type \'undefined\' is not assignable to type \'string\'.", "2872449191"]
    ],
    "src/script/client/ClientMapper.ts:508685249": [
      [54, 58, 30, "Argument of type \'string | undefined\' is not assignable to parameter of type \'string\'.\\n  Type \'undefined\' is not assignable to type \'string\'.", "653879435"],
      [56, 6, 28, "Cannot invoke an object which is possibly \'undefined\'.", "1515665510"],
      [56, 35, 30, "Argument of type \'boolean | undefined\' is not assignable to parameter of type \'boolean\'.", "863083372"],
      [97, 8, 18, "Type \'T[Extract<keyof T, string>] | undefined\' is not assignable to type \'T[Extract<keyof T, string>]\'.\\n  Type \'undefined\' is not assignable to type \'T[Extract<keyof T, string>]\'.", "1321920442"]
    ],
    "src/script/client/ClientRepository.test.ts:4081872359": [
      [35, 6, 6, "Type \'undefined\' is not assignable to type \'string\'.", "1765117785"],
      [39, 13, 29, "Object is possibly \'undefined\'.", "3944650061"],
      [42, 19, 30, "Object is possibly \'undefined\'.", "3948412077"],
      [49, 6, 29, "Object is possibly \'undefined\'.", "3944650061"],
      [62, 12, 29, "Object is possibly \'undefined\'.", "3944650061"],
      [66, 35, 29, "Object is possibly \'undefined\'.", "3944650061"],
      [98, 28, 29, "Object is possibly \'undefined\'.", "3944650061"],
      [104, 13, 29, "Object is possibly \'undefined\'.", "3944650061"],
      [111, 28, 29, "Object is possibly \'undefined\'.", "3944650061"],
      [119, 13, 29, "Object is possibly \'undefined\'.", "3944650061"],
      [129, 28, 29, "Object is possibly \'undefined\'.", "3944650061"],
      [131, 41, 16, "Argument of type \'string\' is not assignable to parameter of type \'never\'.", "4228495289"],
      [136, 13, 29, "Object is possibly \'undefined\'.", "3944650061"],
      [146, 12, 29, "Object is possibly \'undefined\'.", "3944650061"],
      [150, 19, 29, "Object is possibly \'undefined\'.", "3944650061"],
      [160, 6, 29, "Object is possibly \'undefined\'.", "3944650061"],
      [160, 65, 9, "Argument of type \'undefined\' is not assignable to parameter of type \'ClientEntity\'.", "2620553983"],
      [171, 6, 29, "Object is possibly \'undefined\'.", "3944650061"],
      [173, 26, 29, "Object is possibly \'undefined\'.", "3944650061"],
      [186, 6, 29, "Object is possibly \'undefined\'.", "3944650061"],
      [188, 26, 29, "Object is possibly \'undefined\'.", "3944650061"],
      [195, 33, 29, "Object is possibly \'undefined\'.", "3944650061"],
      [208, 6, 29, "Object is possibly \'undefined\'.", "3944650061"],
      [209, 26, 29, "Object is possibly \'undefined\'.", "3944650061"],
      [222, 6, 29, "Object is possibly \'undefined\'.", "3944650061"],
      [223, 26, 29, "Object is possibly \'undefined\'.", "3944650061"],
      [229, 33, 29, "Object is possibly \'undefined\'.", "3944650061"],
      [236, 21, 29, "Object is possibly \'undefined\'.", "3944650061"],
      [236, 80, 9, "Argument of type \'undefined\' is not assignable to parameter of type \'ClientEntity\'.", "2620553983"],
      [241, 6, 29, "Object is possibly \'undefined\'.", "3944650061"],
      [242, 6, 29, "Object is possibly \'undefined\'.", "3944650061"],
      [242, 62, 4, "Argument of type \'null\' is not assignable to parameter of type \'string | undefined\'.", "2087897566"],
      [243, 21, 29, "Object is possibly \'undefined\'.", "3944650061"],
      [251, 6, 29, "Object is possibly \'undefined\'.", "3944650061"],
      [252, 21, 29, "Object is possibly \'undefined\'.", "3944650061"],
      [260, 6, 29, "Object is possibly \'undefined\'.", "3944650061"],
      [261, 21, 29, "Object is possibly \'undefined\'.", "3944650061"],
      [267, 33, 29, "Object is possibly \'undefined\'.", "3944650061"],
      [273, 6, 29, "Object is possibly \'undefined\'.", "3944650061"],
      [274, 33, 29, "Object is possibly \'undefined\'.", "3944650061"],
      [274, 108, 9, "Argument of type \'undefined\' is not assignable to parameter of type \'string\'.", "2620553983"],
      [280, 6, 29, "Object is possibly \'undefined\'.", "3944650061"],
      [281, 33, 29, "Object is possibly \'undefined\'.", "3944650061"],
      [281, 82, 9, "Argument of type \'undefined\' is not assignable to parameter of type \'QualifiedId\'.", "2620553983"]
    ],
    "src/script/client/ClientRepository.ts:3960554774": [
      [71, 4, 13, "Type \'Observable<undefined>\' is not assignable to type \'Observable<User>\'.\\n  Types of property \'equalityComparer\' are incompatible.\\n    Type \'(a: undefined, b: undefined) => boolean\' is not assignable to type \'(a: User, b: User) => boolean\'.\\n      Types of parameters \'a\' and \'a\' are incompatible.\\n        Type \'User\' is not assignable to type \'undefined\'.", "311178912"],
      [112, 60, 29, "Argument of type \'string | undefined\' is not assignable to parameter of type \'string\'.\\n  Type \'undefined\' is not assignable to type \'string\'.", "4105403112"],
      [115, 78, 19, "Argument of type \'string | undefined\' is not assignable to parameter of type \'string | null\'.", "3263048159"],
      [156, 73, 19, "Argument of type \'string | undefined\' is not assignable to parameter of type \'string | null\'.", "3263048159"],
      [187, 4, 12, "Object is possibly \'undefined\'.", "123060899"],
      [201, 4, 28, "Cannot invoke an object which is possibly \'undefined\'.", "1515665510"],
      [256, 33, 5, "Object is of type \'unknown\'.", "165548477"],
      [258, 64, 5, "Object is of type \'unknown\'.", "165548477"],
      [258, 78, 5, "Object is of type \'unknown\'.", "165548477"],
      [271, 6, 45, "Type \'ClientType.PERMANENT | ClientType.TEMPORARY | undefined\' is not assignable to type \'ClientType.PERMANENT | ClientType.TEMPORARY\'.\\n  Type \'undefined\' is not assignable to type \'ClientType.PERMANENT | ClientType.TEMPORARY\'.", "2864978427"],
      [291, 10, 17, "Object is possibly \'undefined\'.", "985697541"],
      [371, 66, 23, "Argument of type \'string | undefined\' is not assignable to parameter of type \'string\'.\\n  Type \'undefined\' is not assignable to type \'string\'.", "4244912389"],
      [372, 32, 6, "Type \'string | undefined\' is not assignable to type \'string | null\'.", "1127975365"],
      [458, 52, 23, "Argument of type \'string | undefined\' is not assignable to parameter of type \'string\'.\\n  Type \'undefined\' is not assignable to type \'string\'.", "4244912389"]
    ],
    "src/script/client/ClientState.ts:2521520538": [
      [26, 2, 7, "Property \'clients\' has no initializer and is not definitely assigned in the constructor.", "3676208751"],
      [31, 4, 18, "Type \'Observable<ClientEntity | undefined>\' is not assignable to type \'Observable<ClientEntity>\'.\\n  The types returned by \'peek()\' are incompatible between these types.\\n    Type \'ClientEntity | undefined\' is not assignable to type \'ClientEntity\'.\\n      Type \'undefined\' is not assignable to type \'ClientEntity\'.", "2551882557"]
    ],
    "src/script/components/Avatar.test.tsx:1834172511": [
      [38, 37, 31, "Argument of type \'Element | null\' is not assignable to parameter of type \'Element\'.\\n  Type \'null\' is not assignable to type \'Element\'.", "4162123045"],
      [43, 39, 4, "Argument of type \'null\' is not assignable to parameter of type \'string | undefined\'.", "2087897566"],
      [60, 39, 4, "Argument of type \'null\' is not assignable to parameter of type \'string | undefined\'.", "2087897566"],
      [86, 39, 4, "Argument of type \'null\' is not assignable to parameter of type \'string | undefined\'.", "2087897566"],
      [98, 39, 4, "Argument of type \'null\' is not assignable to parameter of type \'string | undefined\'.", "2087897566"]
    ],
    "src/script/components/Checkbox/Checkbox.styles.ts:4183813824": [
      [22, 2, 9, "Type \'{ cursor: false | \\"pointer\\"; }\' is not assignable to type \'CSSInterpolation\'.\\n  Types of property \'cursor\' are incompatible.\\n    Type \'false | \\"pointer\\"\' is not assignable to type \'Cursor | (Cursor | undefined)[] | Cursor[] | undefined\'.\\n      Type \'false\' is not assignable to type \'Cursor | (Cursor | undefined)[] | Cursor[] | undefined\'.", "1736274335"],
      [25, 2, 13, "Type \'{ borderColor: false | \\"var(--accent-color-500)\\"; }\' is not assignable to type \'CSSInterpolation\'.\\n  Types of property \'borderColor\' are incompatible.\\n    Type \'false | \\"var(--accent-color-500)\\"\' is not assignable to type \'BorderColor | (BorderColor | undefined)[] | BorderColor[] | undefined\'.\\n      Type \'false\' is not assignable to type \'BorderColor | (BorderColor | undefined)[] | BorderColor[] | undefined\'.", "3854155997"],
      [34, 2, 16, "Type \'{ borderColor: false | \\"var(--accent-color-500)\\"; }\' is not assignable to type \'CSSInterpolation\'.\\n  Types of property \'borderColor\' are incompatible.\\n    Type \'false | \\"var(--accent-color-500)\\"\' is not assignable to type \'BorderColor | (BorderColor | undefined)[] | BorderColor[] | undefined\'.", "2405411068"],
      [37, 2, 38, "Type \'{ backgroundColor: false | \\"var(--accent-color-600)\\"; borderColor: \\"var(--accent-color-600)\\"; outline: string; }\' is not assignable to type \'CSSInterpolation\'.\\n  Types of property \'backgroundColor\' are incompatible.\\n    Type \'false | \\"var(--accent-color-600)\\"\' is not assignable to type \'BackgroundColor | (BackgroundColor | undefined)[] | BackgroundColor[] | undefined\'.\\n      Type \'false\' is not assignable to type \'BackgroundColor | (BackgroundColor | undefined)[] | BackgroundColor[] | undefined\'.", "876827402"],
      [52, 2, 29, "Type \'{ \'& + svg\': { background?: string | undefined; borderColor?: \\"var(--accent-color-600)\\" | undefined; }; \'&:active + svg\': { borderColor: false | \\"var(--accent-color-600)\\"; }; \'&:focus + svg, &:focus-visible + svg\': { ...; }; }\' is not assignable to type \'CSSInterpolation\'.\\n  Types of property \'\'&:active + svg\'\' are incompatible.\\n    Type \'{ borderColor: false | \\"var(--accent-color-600)\\"; }\' is not assignable to type \'CSSInterpolation\'.\\n      Types of property \'borderColor\' are incompatible.\\n        Type \'false | \\"var(--accent-color-600)\\"\' is not assignable to type \'BorderColor | (BorderColor | undefined)[] | BorderColor[] | undefined\'.\\n          Type \'false\' is not assignable to type \'BorderColor | (BorderColor | undefined)[] | BorderColor[] | undefined\'.", "1050489042"]
    ],
    "src/script/components/CopyToClipboard.test.ts:2298079608": [
      [35, 11, 28, "Object is possibly \'null\'.", "1881734620"],
      [40, 4, 13, "Object is possibly \'null\'.", "2433726607"],
      [41, 4, 13, "Object is possibly \'null\'.", "2433726607"],
      [47, 24, 7, "Argument of type \'Element | null\' is not assignable to parameter of type \'Element\'.\\n  Type \'null\' is not assignable to type \'Element\'.", "4115912507"],
      [49, 11, 13, "Object is possibly \'null\'.", "2433726607"],
      [50, 11, 13, "Object is possibly \'null\'.", "2433726607"]
    ],
    "src/script/components/Icon.tsx:3124821771": [
      [44, 11, 5, "Property \'width\' does not exist on type \'{ [key: string]: string; } | undefined\'.", "191264035"],
      [44, 18, 6, "Property \'height\' does not exist on type \'{ [key: string]: string; } | undefined\'.", "1581003770"],
      [44, 28, 19, "Object is possibly \'null\'.", "3003021604"],
      [44, 39, 7, "Argument of type \'string | null\' is not assignable to parameter of type \'string\'.\\n  Type \'null\' is not assignable to type \'string\'.", "985028253"],
      [53, 12, 3, "Type \'{ \\"aria-hidden\\": \\"true\\"; dangerouslySetInnerHTML: { __html: string; }; className?: string | undefined; color?: string | undefined; height: any; id?: string | undefined; lang?: string | undefined; ... 463 more ...; key?: Key | ... 1 more ... | undefined; }\' is not assignable to type \'SVGProps<SVGSVGElement> & { css?: Interpolation<Theme>; }\'.\\n  Type \'{ \\"aria-hidden\\": \\"true\\"; dangerouslySetInnerHTML: { __html: string; }; className?: string | undefined; color?: string | undefined; height: any; id?: string | undefined; lang?: string | undefined; ... 463 more ...; key?: Key | ... 1 more ... | undefined; }\' is not assignable to type \'SVGProps<SVGSVGElement>\'.\\n    Types of property \'viewBox\' are incompatible.\\n      Type \'string | null\' is not assignable to type \'string | undefined\'.\\n        Type \'null\' is not assignable to type \'string | undefined\'.", "193432711"]
    ],
    "src/script/components/Image.tsx:2138055581": [
      [51, 43, 18, "Argument of type \'HTMLDivElement | undefined\' is not assignable to parameter of type \'HTMLElement\'.\\n  Type \'undefined\' is not assignable to type \'HTMLElement\'.", "4082577534"]
    ],
    "src/script/components/LoadingBar.test.tsx:2152103384": [
      [34, 11, 31, "Object is possibly \'null\'.", "1466818312"]
    ],
    "src/script/components/MessagesList/Message/ContentMessage/MessageFooterLike.test.tsx:1554184736": [
      [33, 39, 22, "Argument of type \'Element | null\' is not assignable to parameter of type \'Element\'.\\n  Type \'null\' is not assignable to type \'Element\'.", "1768242196"],
      [34, 31, 14, "Argument of type \'Element | null\' is not assignable to parameter of type \'Element\'.\\n  Type \'null\' is not assignable to type \'Element\'.", "3477072529"]
    ],
    "src/script/components/MessagesList/Message/ContentMessage/MessageQuote.tsx:3969532892": [
      [68, 53, 11, "Argument of type \'Error | undefined\' is not assignable to parameter of type \'string | Error | (() => string | Error)\'.\\n  Type \'undefined\' is not assignable to type \'string | Error | (() => string | Error)\'.", "2014657417"],
      [118, 10, 13, "Type \'ContentMessage | undefined\' is not assignable to type \'ContentMessage\'.\\n  Type \'undefined\' is not assignable to type \'ContentMessage\'.", "2555417520"],
      [121, 10, 20, "Type \'(message: ContentMessage, event: MouseEvent<Element, MouseEvent>) => void\' is not assignable to type \'(message: Text | ContentMessage, event: MouseEvent<Element, MouseEvent>) => void\'.\\n  Types of parameters \'message\' and \'message\' are incompatible.\\n    Type \'Text | ContentMessage\' is not assignable to type \'ContentMessage\'.\\n      Type \'Text\' is missing the following properties from type \'ContentMessage\': isLikedProvisional, reactions_user_ets, assets, is_liked, and 75 more.", "2936827179"],
      [220, 16, 3, "Type \'(node: Element) => void\' is not assignable to type \'LegacyRef<HTMLDivElement> | undefined\'.\\n  Type \'(node: Element) => void\' is not assignable to type \'(instance: HTMLDivElement | null) => void\'.", "193432436"],
      [222, 57, 45, "No overload matches this call.\\n  Overload 1 of 6, \'(this: (this: undefined, arg0: Text, arg1: MouseEvent<Element, MouseEvent>) => void, thisArg: undefined, arg0: Text, arg1: MouseEvent<Element, MouseEvent>): () => void\', gave the following error.\\n    Argument of type \'KeyboardEvent<HTMLDivElement>\' is not assignable to parameter of type \'MouseEvent<Element, MouseEvent>\'.\\n      Type \'KeyboardEvent<HTMLDivElement>\' is missing the following properties from type \'MouseEvent<Element, MouseEvent>\': button, buttons, clientX, clientY, and 7 more.\\n  Overload 2 of 6, \'(this: (this: undefined, ...args: Text[]) => void, thisArg: undefined, ...args: Text[]): (...args: Text[]) => void\', gave the following error.\\n    The \'this\' context of type \'(message: Text | ContentMessage, event: MouseEvent<Element, MouseEvent>) => void\' is not assignable to method\'s \'this\' of type \'(this: undefined, ...args: Text[]) => void\'.\\n      Types of parameters \'event\' and \'args\' are incompatible.\\n        Type \'Text\' is missing the following properties from type \'MouseEvent<Element, MouseEvent>\': altKey, button, buttons, clientX, and 28 more.", "3928016927"]
    ],
    "src/script/components/MessagesList/Message/ContentMessage/asset/AbstractAssetTransferStateTracker.ts:1402358935": [
      [41, 24, 14, "Object is possibly \'undefined\'.", "2156033467"]
    ],
    "src/script/components/MessagesList/Message/ContentMessage/asset/AssetHeader.test.tsx:2147033157": [
      [32, 22, 56, "Object is possibly \'null\'.", "2110829367"],
      [33, 18, 51, "Object is possibly \'null\'.", "4019120793"],
      [43, 46, 4, "Argument of type \'null\' is not assignable to parameter of type \'string | undefined\'.", "2087897566"]
    ],
    "src/script/components/MessagesList/Message/ContentMessage/asset/AssetLoader.test.tsx:2902218927": [
      [29, 33, 16, "Argument of type \'Element | null\' is not assignable to parameter of type \'Element\'.\\n  Type \'null\' is not assignable to type \'Element\'.", "4136845134"],
      [30, 21, 49, "Object is possibly \'null\'.", "1165956046"],
      [67, 24, 31, "Argument of type \'Element | null\' is not assignable to parameter of type \'Element\'.\\n  Type \'null\' is not assignable to type \'Element\'.", "3939317679"],
      [73, 24, 33, "Argument of type \'Element | null\' is not assignable to parameter of type \'Element\'.\\n  Type \'null\' is not assignable to type \'Element\'.", "4029481972"],
      [79, 24, 31, "Argument of type \'Element | null\' is not assignable to parameter of type \'Element\'.\\n  Type \'null\' is not assignable to type \'Element\'.", "3431654221"],
      [85, 24, 33, "Argument of type \'Element | null\' is not assignable to parameter of type \'Element\'.\\n  Type \'null\' is not assignable to type \'Element\'.", "4048303894"]
    ],
    "src/script/components/MessagesList/Message/ContentMessage/asset/AudioAsset.tsx:1986822260": [
      [65, 42, 12, "Object is possibly \'undefined\'.", "1230365389"],
      [66, 33, 28, "Object is possibly \'undefined\'.", "1981948963"],
      [76, 47, 4, "Argument of type \'Blob | undefined\' is not assignable to parameter of type \'Blob | MediaSource\'.\\n  Type \'undefined\' is not assignable to type \'Blob | MediaSource\'.", "2087735462"],
      [96, 33, 8, "Argument of type \'string | undefined\' is not assignable to parameter of type \'string\'.\\n  Type \'undefined\' is not assignable to type \'string\'.", "504498865"],
      [125, 20, 14, "Type \'number | undefined\' is not assignable to type \'number\'.\\n  Type \'undefined\' is not assignable to type \'number\'.", "2156033467"],
      [134, 38, 12, "Type \'HTMLAudioElement | undefined\' is not assignable to type \'HTMLAudioElement\'.\\n  Type \'undefined\' is not assignable to type \'HTMLAudioElement\'.", "1230365389"],
      [138, 26, 12, "Type \'HTMLAudioElement | undefined\' is not assignable to type \'HTMLMediaElement\'.\\n  Type \'undefined\' is not assignable to type \'HTMLMediaElement\'.", "780920223"]
    ],
    "src/script/components/MessagesList/Message/ContentMessage/asset/FileAssetComponent.test.tsx:1016943020": [
      [34, 22, 39, "Object is possibly \'null\'.", "1572638209"]
    ],
    "src/script/components/MessagesList/Message/ContentMessage/asset/ImageAsset.test.ts:3331662495": [
      [54, 19, 17, "Object is possibly \'null\'.", "901686138"],
      [80, 21, 17, "Object is possibly \'null\'.", "901686138"]
    ],
    "src/script/components/MessagesList/Message/ContentMessage/asset/ImageAsset.tsx:3794627806": [
      [51, 43, 18, "Argument of type \'HTMLDivElement | undefined\' is not assignable to parameter of type \'HTMLElement\'.\\n  Type \'undefined\' is not assignable to type \'HTMLElement\'.", "4082577534"],
      [110, 27, 12, "Type \'number | undefined\' is not assignable to type \'number\'.\\n  Type \'undefined\' is not assignable to type \'number\'.", "3813716702"]
    ],
    "src/script/components/MessagesList/Message/ContentMessage/asset/LinkPreviewAssetComponent.test.ts:3000844988": [
      [116, 11, 21, "Object is possibly \'null\'.", "3265536666"]
    ],
    "src/script/components/MessagesList/Message/ContentMessage/asset/LocationAsset.test.ts:1073403253": [
      [31, 22, 21, "Object is possibly \'null\'.", "3932109547"],
      [49, 11, 12, "Object is possibly \'null\'.", "2001318815"]
    ],
    "src/script/components/MessagesList/Message/ContentMessage/asset/MessageButton.test.tsx:865057470": [
      [33, 49, 24, "Argument of type \'Element | null\' is not assignable to parameter of type \'Element\'.\\n  Type \'null\' is not assignable to type \'Element\'.", "531434894"],
      [41, 6, 13, "Type \'Observable<string>\' is not assignable to type \'Observable<string | undefined>\'.\\n  Types of parameters \'value\' and \'value\' are incompatible.\\n    Type \'string | undefined\' is not assignable to type \'string\'.\\n      Type \'undefined\' is not assignable to type \'string\'.", "3232332006"],
      [43, 6, 16, "Type \'Observable<string>\' is not assignable to type \'Observable<string | undefined>\'.", "4149311735"],
      [44, 6, 15, "Type \'Observable<string>\' is not assignable to type \'Observable<string | undefined>\'.", "4105372853"],
      [53, 11, 24, "Object is possibly \'null\'.", "1746716537"],
      [59, 6, 13, "Type \'Observable<string>\' is not assignable to type \'Observable<string | undefined>\'.", "3232332006"],
      [61, 6, 16, "Type \'Observable<string>\' is not assignable to type \'Observable<string | undefined>\'.", "4149311735"],
      [62, 6, 15, "Type \'Observable<string>\' is not assignable to type \'Observable<string | undefined>\'.", "4105372853"],
      [71, 11, 40, "Object is possibly \'null\'.", "95183934"]
    ],
    "src/script/components/MessagesList/Message/ContentMessage/asset/VideoAsset.tsx:48342831": [
      [45, 6, 10, "Type \'({ message, isQuote, teamState, assetRepository, }: VideoAssetProps) => false | Element\' is not assignable to type \'FC<VideoAssetProps>\'.\\n  Type \'false | Element\' is not assignable to type \'ReactElement<any, any> | null\'.\\n    Type \'boolean\' is not assignable to type \'ReactElement<any, any>\'.", "1844198436"],
      [56, 59, 4, "Argument of type \'null\' is not assignable to parameter of type \'string | (() => string)\'.", "2087897566"],
      [57, 51, 4, "Argument of type \'null\' is not assignable to parameter of type \'string | (() => string)\'.", "2087897566"],
      [70, 105, 4, "Argument of type \'Blob | undefined\' is not assignable to parameter of type \'Blob | MediaSource\'.", "2087735462"],
      [83, 8, 12, "Object is possibly \'undefined\'.", "2287620778"],
      [89, 49, 4, "Argument of type \'Blob | undefined\' is not assignable to parameter of type \'Blob | MediaSource\'.", "2087735462"],
      [105, 4, 12, "Object is possibly \'undefined\'.", "2287620778"],
      [139, 40, 4, "Argument of type \'true\' is not assignable to parameter of type \'SetStateAction<null>\'.", "2087932467"],
      [143, 53, 12, "Object is possibly \'undefined\'.", "2287620778"],
      [143, 77, 12, "Object is possibly \'undefined\'.", "2287620778"],
      [144, 57, 12, "Object is possibly \'undefined\'.", "2287620778"],
      [144, 81, 12, "Object is possibly \'undefined\'.", "2287620778"],
      [169, 28, 14, "Type \'number | undefined\' is not assignable to type \'number\'.\\n  Type \'undefined\' is not assignable to type \'number\'.", "2156033467"],
      [182, 28, 14, "Type \'number | undefined\' is not assignable to type \'number\'.\\n  Type \'undefined\' is not assignable to type \'number\'.", "2156033467"],
      [192, 28, 12, "Type \'HTMLVideoElement | undefined\' is not assignable to type \'HTMLMediaElement\'.\\n  Type \'undefined\' is not assignable to type \'HTMLMediaElement\'.", "780920223"],
      [198, 43, 13, "Argument of type \'number | undefined\' is not assignable to parameter of type \'number\'.\\n  Type \'undefined\' is not assignable to type \'number\'.", "3979215185"]
    ],
    "src/script/components/MessagesList/Message/ContentMessage/asset/controls/AudioSeekBar.test.ts:540025694": [
      [63, 32, 26, "Object is possibly \'null\'.", "2291412725"],
      [86, 22, 3, "Argument of type \'Element | null\' is not assignable to parameter of type \'Document | Node | Element | Window\'.\\n  Type \'null\' is not assignable to type \'Document | Node | Element | Window\'.", "193432711"]
    ],
    "src/script/components/MessagesList/Message/ContentMessage/asset/controls/AudioSeekBar.tsx:1617658655": [
      [49, 29, 19, "No overload matches this call.\\n  Overload 1 of 4, \'(iterable: ArrayLike<number> | Iterable<number>): number[]\', gave the following error.\\n    Argument of type \'number[] | undefined\' is not assignable to parameter of type \'ArrayLike<number> | Iterable<number>\'.\\n      Type \'undefined\' is not assignable to type \'ArrayLike<number> | Iterable<number>\'.\\n  Overload 2 of 4, \'(arrayLike: ArrayLike<number>): number[]\', gave the following error.\\n    Argument of type \'number[] | undefined\' is not assignable to parameter of type \'ArrayLike<number>\'.\\n      Type \'undefined\' is not assignable to type \'ArrayLike<number>\'.", "2734492113"],
      [86, 53, 15, "Object is possibly \'undefined\'.", "3322187904"],
      [87, 63, 15, "Object is possibly \'undefined\'.", "3322187904"],
      [109, 6, 3, "Type \'MutableRefObject<SVGSVGElement | undefined>\' is not assignable to type \'LegacyRef<SVGSVGElement> | undefined\'.\\n  Type \'MutableRefObject<SVGSVGElement | undefined>\' is not assignable to type \'RefObject<SVGSVGElement>\'.\\n    Types of property \'current\' are incompatible.\\n      Type \'SVGSVGElement | undefined\' is not assignable to type \'SVGSVGElement | null\'.\\n        Type \'undefined\' is not assignable to type \'SVGSVGElement | null\'.", "193432436"]
    ],
    "src/script/components/MessagesList/Message/ContentMessage/asset/controls/MediaButton.test.tsx:2611082281": [
      [33, 39, 20, "Argument of type \'Element | null\' is not assignable to parameter of type \'Element\'.\\n  Type \'null\' is not assignable to type \'Element\'.", "2187624904"],
      [34, 40, 21, "Argument of type \'Element | null\' is not assignable to parameter of type \'Element\'.\\n  Type \'null\' is not assignable to type \'Element\'.", "2102968254"]
    ],
    "src/script/components/MessagesList/Message/ContentMessage/asset/controls/SeekBar.test.tsx:4106938805": [
      [30, 4, 17, "Object is possibly \'null\'.", "780973491"],
      [30, 4, 46, "Object is possibly \'null\'.", "4284107"]
    ],
    "src/script/components/MessagesList/Message/ContentMessage/asset/index.tsx:1156661443": [
      [74, 55, 47, "No overload matches this call.\\n  Overload 1 of 6, \'(this: (this: null, arg0: Text, arg1: MouseEvent<Element, MouseEvent>) => void, thisArg: null, arg0: Text, arg1: MouseEvent<Element, MouseEvent>): () => void\', gave the following error.\\n    Argument of type \'KeyboardEvent<HTMLDivElement>\' is not assignable to parameter of type \'MouseEvent<Element, MouseEvent>\'.\\n  Overload 2 of 6, \'(this: (this: null, ...args: Text[]) => void, thisArg: null, ...args: Text[]): (...args: Text[]) => void\', gave the following error.\\n    The \'this\' context of type \'(message: Text | ContentMessage, event: MouseEvent<Element, MouseEvent>) => void\' is not assignable to method\'s \'this\' of type \'(this: null, ...args: Text[]) => void\'.\\n      Types of parameters \'event\' and \'args\' are incompatible.\\n        Type \'Text\' is not assignable to type \'MouseEvent<Element, MouseEvent>\'.", "250432903"],
      [117, 48, 8, "Argument of type \'string | undefined\' is not assignable to parameter of type \'string\'.\\n  Type \'undefined\' is not assignable to type \'string\'.", "3685798518"],
      [119, 10, 2, "Type \'string | undefined\' is not assignable to type \'string\'.\\n  Type \'undefined\' is not assignable to type \'string\'.", "5861160"]
    ],
    "src/script/components/MessagesList/Message/ContentMessage/index.test.tsx:305658061": [
      [58, 6, 15, "Type \'undefined\' is not assignable to type \'Message\'.", "1976601247"]
    ],
    "src/script/components/MessagesList/Message/ContentMessage/index.tsx:1328256106": [
      [106, 10, 13, "Type \'(user: User) => void\' is not assignable to type \'(participant: User | ServiceEntity, target: Node) => void\'.\\n  Types of parameters \'user\' and \'participant\' are incompatible.\\n    Type \'User | ServiceEntity\' is not assignable to type \'User\'.\\n      Type \'ServiceEntity\' is not assignable to type \'User\'.", "2891534203"],
      [188, 12, 13, "Type \'((message: ContentMessage, assetId: string) => void) | undefined\' is not assignable to type \'(message: ContentMessage, assetId: string) => void\'.\\n  Type \'undefined\' is not assignable to type \'(message: ContentMessage, assetId: string) => void\'.", "2671775388"]
    ],
    "src/script/components/MessagesList/Message/DecryptErrorMessage.test.tsx:629592445": [
      [36, 53, 36, "Argument of type \'Element | null\' is not assignable to parameter of type \'Element\'.\\n  Type \'null\' is not assignable to type \'Element\'.", "885356606"]
    ],
    "src/script/components/MessagesList/Message/DeleteMessage.test.tsx:2152816266": [
      [41, 43, 4, "Argument of type \'null\' is not assignable to parameter of type \'string | undefined\'.", "2087897566"],
      [58, 11, 46, "Object is possibly \'null\'.", "1127157571"]
    ],
    "src/script/components/MessagesList/Message/DeleteMessage.tsx:1494469525": [
      [39, 33, 25, "Object is possibly \'null\'.", "1746015084"],
      [48, 10, 13, "Type \'(user: User) => void\' is not assignable to type \'(participant: User | ServiceEntity, target: Node) => void\'.\\n  Types of parameters \'user\' and \'participant\' are incompatible.\\n    Type \'User | ServiceEntity\' is not assignable to type \'User\'.\\n      Type \'ServiceEntity\' is missing the following properties from type \'User\': expirationIsUrgent, isDeleted, isMe, isSingleSignOn, and 49 more.", "2891534203"],
      [60, 10, 9, "Type \'number | null\' is not assignable to type \'number\'.\\n  Type \'null\' is not assignable to type \'number\'.", "2548743275"]
    ],
    "src/script/components/MessagesList/Message/EphemeralTimer.test.ts:1942988828": [
      [43, 35, 6, "Argument of type \'Element | null\' is not assignable to parameter of type \'Element\'.\\n  Type \'null\' is not assignable to type \'Element\'.", "1547361719"],
      [51, 35, 6, "Argument of type \'Element | null\' is not assignable to parameter of type \'Element\'.\\n  Type \'null\' is not assignable to type \'Element\'.", "1547361719"]
    ],
    "src/script/components/MessagesList/Message/MemberMessage.test.tsx:819448386": [
      [56, 56, 4, "Argument of type \'null\' is not assignable to parameter of type \'string | undefined\'.", "2087897566"]
    ],
    "src/script/components/MessagesList/Message/MessageWrapper.tsx:4264065369": [
      [157, 8, 15, "Type \'Message | undefined\' is not assignable to type \'Message\'.\\n  Type \'undefined\' is not assignable to type \'Message\'.", "1976601247"],
      [165, 8, 13, "Type \'(message: CompositeMessage, buttonId: string) => void\' is not assignable to type \'(message: ContentMessage, assetId: string) => void\'.\\n  Types of parameters \'message\' and \'message\' are incompatible.\\n    Type \'ContentMessage\' is missing the following properties from type \'CompositeMessage\': errorButtonId, errorMessage, selectedButtonId, waitingButtonId, and 3 more.", "2671775388"]
    ],
    "src/script/components/MessagesList/Message/PingMessage.test.tsx:1695534491": [
      [36, 4, 12, "Type \'ObservableArray<never>\' is not assignable to type \'ObservableArray<ReadReceipt>\'.", "3173113880"],
      [58, 11, 36, "Object is possibly \'null\'.", "2457040434"]
    ],
    "src/script/components/MessagesList/Message/ReadReceiptStatus.test.tsx:246482947": [
      [36, 44, 27, "Argument of type \'Element | null\' is not assignable to parameter of type \'Element\'.\\n  Type \'null\' is not assignable to type \'Element\'.", "3518150560"],
      [42, 4, 12, "Type \'ObservableArray<never>\' is not assignable to type \'ObservableArray<ReadReceipt>\'.", "3173113880"],
      [54, 8, 12, "Type \'ObservableArray<never>\' is not assignable to type \'ObservableArray<ReadReceipt>\'.", "3173113880"],
      [67, 8, 12, "Type \'ObservableArray<never>\' is not assignable to type \'ObservableArray<ReadReceipt>\'.", "3173113880"],
      [121, 13, 49, "Object is possibly \'null\'.", "2963204748"],
      [151, 8, 15, "Type \'null\' is not assignable to type \'((message: Message) => void) | undefined\'.", "2393653541"],
      [156, 13, 49, "Object is possibly \'null\'.", "2963204748"]
    ],
    "src/script/components/MessagesList/Message/VerificationMessage.test.tsx:3256909500": [
      [44, 4, 12, "Type \'ObservableArray<never>\' is not assignable to type \'ObservableArray<User>\'.", "3158614633"],
      [45, 4, 7, "Type \'ObservableArray<never>\' is not assignable to type \'ObservableArray<string | QualifiedUserId>\'.\\n  Types of parameters \'value\' and \'value\' are incompatible.\\n    Type \'(string | QualifiedUserId)[] | null | undefined\' is not assignable to type \'never[] | null | undefined\'.\\n      Type \'(string | QualifiedUserId)[]\' is not assignable to type \'never[]\'.\\n        Type \'string | QualifiedUserId\' is not assignable to type \'never\'.\\n          Type \'string\' is not assignable to type \'never\'.", "2414311946"],
      [46, 4, 23, "Type \'Observable<undefined>\' is not assignable to type \'Observable<VerificationMessageType>\'.\\n  Types of property \'equalityComparer\' are incompatible.\\n    Type \'(a: undefined, b: undefined) => boolean\' is not assignable to type \'(a: VerificationMessageType, b: VerificationMessageType) => boolean\'.\\n      Types of parameters \'a\' and \'a\' are incompatible.\\n        Type \'VerificationMessageType\' is not assignable to type \'undefined\'.", "3608773647"],
      [57, 10, 23, "Type \'Observable<VerificationMessageType.VERIFIED>\' is not assignable to type \'Observable<VerificationMessageType>\'.\\n  Types of parameters \'value\' and \'value\' are incompatible.\\n    Type \'VerificationMessageType\' is not assignable to type \'VerificationMessageType.VERIFIED\'.", "3608773647"],
      [79, 10, 23, "Type \'Observable<VerificationMessageType.UNVERIFIED>\' is not assignable to type \'Observable<VerificationMessageType>\'.\\n  Types of parameters \'value\' and \'value\' are incompatible.\\n    Type \'VerificationMessageType\' is not assignable to type \'VerificationMessageType.UNVERIFIED\'.", "3608773647"],
      [93, 10, 23, "Type \'Observable<VerificationMessageType.NEW_DEVICE>\' is not assignable to type \'Observable<VerificationMessageType>\'.\\n  Types of parameters \'value\' and \'value\' are incompatible.\\n    Type \'VerificationMessageType\' is not assignable to type \'VerificationMessageType.NEW_DEVICE\'.", "3608773647"],
      [107, 10, 23, "Type \'Observable<VerificationMessageType.NEW_MEMBER>\' is not assignable to type \'Observable<VerificationMessageType>\'.\\n  Types of parameters \'value\' and \'value\' are incompatible.\\n    Type \'VerificationMessageType\' is not assignable to type \'VerificationMessageType.NEW_MEMBER\'.", "3608773647"]
    ],
    "src/script/components/MessagesList/Message/index.tsx:2435315203": [
      [87, 51, 15, "Argument of type \'Message | undefined\' is not assignable to parameter of type \'Message\'.\\n  Type \'undefined\' is not assignable to type \'Message\'.", "1976601247"],
      [91, 6, 14, "Cannot invoke an object which is possibly \'undefined\'.", "4289202771"],
      [91, 36, 7, "Type \'HTMLDivElement | undefined\' is not assignable to type \'HTMLElement\'.\\n  Type \'undefined\' is not assignable to type \'HTMLElement\'.", "4115912507"],
      [93, 6, 14, "Cannot invoke an object which is possibly \'undefined\'.", "4289202771"],
      [93, 22, 7, "Type \'HTMLDivElement | undefined\' is not assignable to type \'HTMLElement\'.\\n  Type \'undefined\' is not assignable to type \'HTMLElement\'.", "4115912507"],
      [118, 6, 3, "Type \'MutableRefObject<HTMLDivElement | undefined>\' is not assignable to type \'LegacyRef<HTMLDivElement> | undefined\'.\\n  Type \'MutableRefObject<HTMLDivElement | undefined>\' is not assignable to type \'RefObject<HTMLDivElement>\'.\\n    Types of property \'current\' are incompatible.\\n      Type \'HTMLDivElement | undefined\' is not assignable to type \'HTMLDivElement | null\'.\\n        Type \'undefined\' is not assignable to type \'HTMLDivElement | null\'.", "193432436"]
    ],
    "src/script/components/MessagesList/index.test.tsx:3039094850": [
      [41, 4, 14, "Type \'undefined\' is not assignable to type \'Message\'.", "1306210352"],
      [47, 4, 17, "Type \'undefined\' is not assignable to type \'MessageRepository\'.", "1843982700"]
    ],
    "src/script/components/Modals/UserModal/UserModal.test.tsx:2720850156": [
      [45, 6, 6, "Type \'null\' is not assignable to type \'QualifiedId\'.", "1765117785"],
      [49, 11, 29, "Object is possibly \'null\'.", "3523845355"]
    ],
    "src/script/components/Modals/UserModal/UserModal.tsx:1339029028": [
      [72, 57, 4, "Argument of type \'User | null\' is not assignable to parameter of type \'Partial<Record<\\"isBlockedLegalHold\\", Subscribable<any>>>\'.\\n  Type \'null\' is not assignable to type \'Partial<Record<\\"isBlockedLegalHold\\", Subscribable<any>>>\'.", "2087973204"]
    ],
    "src/script/components/SearchInput.test.tsx:3374298949": [
      [32, 38, 15, "Argument of type \'Element | null\' is not assignable to parameter of type \'Element\'.\\n  Type \'null\' is not assignable to type \'Element\'.", "2173439052"],
      [41, 36, 4, "Argument of type \'null\' is not assignable to parameter of type \'string | undefined\'.", "2087897566"],
      [41, 57, 4, "Argument of type \'null\' is not assignable to parameter of type \'string | undefined\'.", "2087897566"],
      [41, 78, 4, "Argument of type \'null\' is not assignable to parameter of type \'string | undefined\'.", "2087897566"],
      [41, 99, 4, "Argument of type \'null\' is not assignable to parameter of type \'string | undefined\'.", "2087897566"],
      [51, 20, 4, "Argument of type \'null\' is not assignable to parameter of type \'string | undefined\'.", "2087897566"],
      [52, 20, 4, "Argument of type \'null\' is not assignable to parameter of type \'string | undefined\'.", "2087897566"],
      [53, 20, 4, "Argument of type \'null\' is not assignable to parameter of type \'string | undefined\'.", "2087897566"],
      [54, 20, 4, "Argument of type \'null\' is not assignable to parameter of type \'string | undefined\'.", "2087897566"]
    ],
    "src/script/components/UserDevices.tsx:1074292287": [
      [120, 74, 5, "Object is of type \'unknown\'.", "165548477"],
      [128, 42, 8, "Argument of type \'string | undefined\' is not assignable to parameter of type \'string\'.\\n  Type \'undefined\' is not assignable to type \'string\'.", "4039656867"],
      [144, 9, 13, "Type \'{ clickToShowSelfFingerprint: () => void; clientRepository: ClientRepository; cryptographyRepository: CryptographyRepository; logger: Logger; messageRepository: MessageRepository; noPadding: boolean; selectedClient: ClientEntity | undefined; user: User; }\' is not assignable to type \'DeviceDetailsProps\'.\\n  Types of property \'selectedClient\' are incompatible.\\n    Type \'ClientEntity | undefined\' is not assignable to type \'ClientEntity\'.\\n      Type \'undefined\' is not assignable to type \'ClientEntity\'.", "538994175"]
    ],
    "src/script/components/UserList.tsx:2826949433": [
      [99, 28, 12, "Argument of type \'Conversation | undefined\' is not assignable to parameter of type \'Partial<Record<\\"roles\\", Subscribable<any>>>\'.\\n  Type \'undefined\' is not assignable to type \'Partial<Record<\\"roles\\", Subscribable<any>>>\'.", "1670678216"]
    ],
    "src/script/components/UserSearchableList.tsx:1290904950": [
      [73, 32, 11, "Argument of type \'{ filter?: Observable<string> | undefined; highlightedUsers?: Observable<User[]> | undefined; selected?: ObservableArray<User> | undefined; users: ObservableArray<...>; } | undefined\' is not assignable to parameter of type \'Partial<Record<\\"filter\\" | \\"selected\\" | \\"users\\" | \\"highlightedUsers\\", Subscribable<any>>>\'.\\n  Type \'undefined\' is not assignable to type \'Partial<Record<\\"filter\\" | \\"selected\\" | \\"users\\" | \\"highlightedUsers\\", Subscribable<any>>>\'.", "965633731"],
      [151, 8, 13, "Object is possibly \'undefined\'.", "3172385806"],
      [153, 34, 13, "Type \'User[] | undefined\' must have a \'[Symbol.iterator]()\' method that returns an iterator.", "3172385806"]
    ],
    "src/script/components/avatar/AvatarImage.test.tsx:132044584": [
      [46, 39, 4, "Argument of type \'null\' is not assignable to parameter of type \'string | undefined\'.", "2087897566"],
      [71, 39, 4, "Argument of type \'null\' is not assignable to parameter of type \'string | undefined\'.", "2087897566"],
      [96, 39, 4, "Argument of type \'null\' is not assignable to parameter of type \'string | undefined\'.", "2087897566"],
      [122, 39, 4, "Argument of type \'null\' is not assignable to parameter of type \'string | undefined\'.", "2087897566"]
    ],
    "src/script/components/avatar/GroupAvatar.test.ts:2643749063": [
      [33, 36, 4, "Argument of type \'null\' is not assignable to parameter of type \'string | undefined\'.", "2087897566"],
      [34, 36, 4, "Argument of type \'null\' is not assignable to parameter of type \'string | undefined\'.", "2087897566"],
      [35, 36, 4, "Argument of type \'null\' is not assignable to parameter of type \'string | undefined\'.", "2087897566"],
      [36, 36, 4, "Argument of type \'null\' is not assignable to parameter of type \'string | undefined\'.", "2087897566"],
      [46, 11, 30, "Object is possibly \'null\'.", "2093565968"]
    ],
    "src/script/components/avatar/TemporaryGuest.test.tsx:963341365": [
      [42, 39, 4, "Argument of type \'null\' is not assignable to parameter of type \'string | undefined\'.", "2087897566"],
      [56, 39, 4, "Argument of type \'null\' is not assignable to parameter of type \'string | undefined\'.", "2087897566"],
      [67, 11, 34, "Object is possibly \'null\'.", "882755595"],
      [71, 39, 4, "Argument of type \'null\' is not assignable to parameter of type \'string | undefined\'.", "2087897566"],
      [85, 39, 4, "Argument of type \'null\' is not assignable to parameter of type \'string | undefined\'.", "2087897566"]
    ],
    "src/script/components/avatar/UserAvatar.test.tsx:322543618": [
      [39, 39, 4, "Argument of type \'null\' is not assignable to parameter of type \'string | undefined\'.", "2087897566"],
      [49, 11, 24, "Object is possibly \'null\'.", "568765553"],
      [53, 39, 4, "Argument of type \'null\' is not assignable to parameter of type \'string | undefined\'.", "2087897566"],
      [63, 11, 24, "Object is possibly \'null\'.", "568765553"],
      [67, 39, 4, "Argument of type \'null\' is not assignable to parameter of type \'string | undefined\'.", "2087897566"],
      [80, 39, 4, "Argument of type \'null\' is not assignable to parameter of type \'string | undefined\'.", "2087897566"],
      [93, 39, 4, "Argument of type \'null\' is not assignable to parameter of type \'string | undefined\'.", "2087897566"]
    ],
    "src/script/components/calling/ButtonGroup.test.ts:3889884856": [
      [32, 43, 24, "Argument of type \'Element | null\' is not assignable to parameter of type \'Element\'.\\n  Type \'null\' is not assignable to type \'Element\'.", "323337895"],
      [33, 41, 22, "Argument of type \'Element | null\' is not assignable to parameter of type \'Element\'.\\n  Type \'null\' is not assignable to type \'Element\'.", "674875776"],
      [48, 11, 24, "Object is possibly \'null\'.", "3345041766"],
      [62, 11, 24, "Object is possibly \'null\'.", "3345041766"],
      [63, 11, 29, "Object is possibly \'null\'.", "373716495"],
      [66, 11, 29, "Object is possibly \'null\'.", "373716495"]
    ],
    "src/script/components/calling/CallingOverlayContainer.tsx:1514620666": [
      [71, 32, 10, "Argument of type \'Call | undefined\' is not assignable to parameter of type \'Partial<Record<\\"state\\" | \\"muteState\\" | \\"maximizedParticipant\\", Subscribable<any>>>\'.\\n  Type \'undefined\' is not assignable to type \'Partial<Record<\\"state\\" | \\"muteState\\" | \\"maximizedParticipant\\", Subscribable<any>>>\'.", "4286110980"],
      [76, 55, 10, "Object is possibly \'undefined\'.", "4286110980"],
      [84, 33, 10, "Argument of type \'Call | undefined\' is not assignable to parameter of type \'Call\'.\\n  Type \'undefined\' is not assignable to type \'Call\'.", "4286110980"],
      [92, 4, 58, "Type \'Conversation | undefined\' is not assignable to type \'Conversation\'.\\n  Type \'undefined\' is not assignable to type \'Conversation\'.", "3582593161"],
      [177, 10, 20, "Type \'undefined\' is not assignable to type \'Participant\'.", "942864568"],
      [180, 10, 9, "Type \'undefined\' is not assignable to type \'MuteState\'.", "3616862203"]
    ],
    "src/script/components/calling/FullscreenVideoCall.tsx:1476535855": [
      [406, 50, 4, "Argument of type \'null\' is not assignable to parameter of type \'Participant\'.", "2087897566"]
    ],
    "src/script/components/calling/GroupVideoGrid.test.ts:1931211751": [
      [35, 55, 22, "Object is possibly \'null\'.", "1458310722"],
      [40, 32, 4, "Argument of type \'null\' is not assignable to parameter of type \'string | undefined\'.", "2087897566"],
      [48, 6, 20, "Type \'null\' is not assignable to type \'Participant\'.", "942864568"],
      [55, 11, 32, "Object is possibly \'null\'.", "4265756850"],
      [59, 38, 4, "Argument of type \'null\' is not assignable to parameter of type \'string | undefined\'.", "2087897566"],
      [60, 38, 4, "Argument of type \'null\' is not assignable to parameter of type \'string | undefined\'.", "2087897566"],
      [65, 8, 20, "Type \'null\' is not assignable to type \'Participant\'.", "942864568"],
      [80, 11, 32, "Object is possibly \'null\'.", "4265756850"],
      [86, 32, 4, "Argument of type \'null\' is not assignable to parameter of type \'string | undefined\'.", "2087897566"],
      [95, 6, 20, "Type \'null\' is not assignable to type \'Participant\'.", "942864568"],
      [105, 32, 4, "Argument of type \'null\' is not assignable to parameter of type \'string | undefined\'.", "2087897566"],
      [115, 6, 20, "Type \'null\' is not assignable to type \'Participant\'.", "942864568"],
      [126, 32, 4, "Argument of type \'null\' is not assignable to parameter of type \'string | undefined\'.", "2087897566"],
      [136, 6, 20, "Type \'null\' is not assignable to type \'Participant\'.", "942864568"]
    ],
    "src/script/components/calling/GroupVideoGrid.tsx:2097709450": [
      [82, 46, 14, "Argument of type \'Participant | null\' is not assignable to parameter of type \'Partial<Record<\\"videoStream\\" | \\"hasActiveVideo\\" | \\"sharesScreen\\", Subscribable<any>>>\'.\\n  Type \'null\' is not assignable to type \'Partial<Record<\\"videoStream\\" | \\"hasActiveVideo\\" | \\"sharesScreen\\", Subscribable<any>>>\'.", "446802655"],
      [91, 30, 4, "Argument of type \'null\' is not assignable to parameter of type \'Participant\'.", "2087897566"],
      [99, 28, 11, "Argument of type \'Participant | undefined\' is not assignable to parameter of type \'Participant\'.\\n  Type \'undefined\' is not assignable to type \'Participant\'.", "2457692186"]
    ],
    "src/script/components/calling/chooseScreen.test.ts:1945034304": [
      [64, 23, 30, "Argument of type \'Element | null\' is not assignable to parameter of type \'Element\'.\\n  Type \'null\' is not assignable to type \'Element\'.", "1127551965"]
    ],
    "src/script/components/calling/deviceToggleButton.test.ts:3262402387": [
      [31, 35, 16, "Argument of type \'Element | null\' is not assignable to parameter of type \'Element\'.\\n  Type \'null\' is not assignable to type \'Element\'.", "733554636"]
    ],
    "src/script/components/calling/fullscreenVideoCall.test.tsx:4109572070": [
      [34, 34, 4, "Argument of type \'null\' is not assignable to parameter of type \'string | undefined\'.", "2087897566"],
      [110, 60, 4, "Argument of type \'null\' is not assignable to parameter of type \'string | undefined\'.", "2087897566"],
      [111, 60, 4, "Argument of type \'null\' is not assignable to parameter of type \'string | undefined\'.", "2087897566"],
      [112, 60, 4, "Argument of type \'null\' is not assignable to parameter of type \'string | undefined\'.", "2087897566"],
      [113, 60, 4, "Argument of type \'null\' is not assignable to parameter of type \'string | undefined\'.", "2087897566"]
    ],
    "src/script/components/input/ClassifiedBar.test.ts:3396080197": [
      [31, 31, 22, "Argument of type \'ReactElement<any, any> | null\' is not assignable to parameter of type \'ReactElement<any, string | JSXElementConstructor<any>>\'.\\n  Type \'null\' is not assignable to type \'ReactElement<any, string | JSXElementConstructor<any>>\'.", "3914530936"],
      [39, 46, 41, "Argument of type \'ReactElement<any, any> | null\' is not assignable to parameter of type \'ReactElement<any, string | JSXElementConstructor<any>>\'.\\n  Type \'null\' is not assignable to type \'ReactElement<any, string | JSXElementConstructor<any>>\'.", "68552590"],
      [51, 44, 41, "Argument of type \'ReactElement<any, any> | null\' is not assignable to parameter of type \'ReactElement<any, string | JSXElementConstructor<any>>\'.\\n  Type \'null\' is not assignable to type \'ReactElement<any, string | JSXElementConstructor<any>>\'.", "68552590"]
    ],
    "src/script/components/list/ConversationListCallingCell.test.ts:3589252036": [
      [51, 42, 4, "Argument of type \'null\' is not assignable to parameter of type \'string | undefined\'.", "2087897566"],
      [74, 54, 4, "Argument of type \'null\' is not assignable to parameter of type \'string | undefined\'.", "2087897566"],
      [127, 11, 33, "Object is possibly \'null\'.", "1545610583"],
      [132, 11, 33, "Object is possibly \'null\'.", "1545610583"]
    ],
    "src/script/components/list/ConversationListCallingCell.tsx:1825680799": [
      [115, 90, 6, "Argument of type \'number | undefined\' is not assignable to parameter of type \'REASON\'.\\n  Type \'undefined\' is not assignable to type \'REASON\'.", "2124277697"],
      [128, 67, 8, "No overload matches this call.\\n  Overload 1 of 2, \'(...items: ConcatArray<User>[]): User[]\', gave the following error.\\n    Type \'User | undefined\' is not assignable to type \'User\'.\\n      Type \'undefined\' is not assignable to type \'User\'.\\n  Overload 2 of 2, \'(...items: (User | ConcatArray<User>)[]): User[]\', gave the following error.\\n    Type \'User | undefined\' is not assignable to type \'User\'.\\n      Type \'undefined\' is not assignable to type \'User\'.", "2198230984"],
      [148, 28, 12, "Type \'undefined\' cannot be used as an index type.", "3398917396"],
      [173, 10, 7, "Type \'(false | ContextMenuEntry | { click: () => void; icon: string; identifier: string; isDisabled: boolean; label: string; })[]\' is not assignable to type \'ContextMenuEntry[]\'.\\n  Type \'false | ContextMenuEntry | { click: () => void; icon: string; identifier: string; isDisabled: boolean; label: string; }\' is not assignable to type \'ContextMenuEntry\'.\\n    Type \'false\' has no properties in common with type \'ContextMenuEntry\'.", "4061926391"],
      [306, 16, 20, "Type \'Participant | null\' is not assignable to type \'Participant\'.\\n  Type \'null\' is not assignable to type \'Participant\'.", "942864568"]
    ],
    "src/script/components/list/ConversationListCell.tsx:931164040": [
      [121, 8, 3, "Type \'(node: HTMLElement) => void\' is not assignable to type \'LegacyRef<HTMLLIElement> | undefined\'.\\n  Type \'(node: HTMLElement) => void\' is not assignable to type \'(instance: HTMLLIElement | null) => void\'.\\n    Types of parameters \'node\' and \'instance\' are incompatible.\\n      Type \'HTMLLIElement | null\' is not assignable to type \'HTMLElement\'.\\n        Type \'null\' is not assignable to type \'HTMLElement\'.", "193432436"],
      [151, 23, 8, "Object is possibly \'undefined\'.", "2198230984"]
    ],
    "src/script/components/list/ParticipantItem.tsx:2055801931": [
      [87, 43, 18, "Argument of type \'HTMLDivElement | undefined\' is not assignable to parameter of type \'HTMLElement\'.\\n  Type \'undefined\' is not assignable to type \'HTMLElement\'.", "4082577534"],
      [112, 94, 15, "Argument of type \'Participant | undefined\' is not assignable to parameter of type \'Partial<Record<\\"isMuted\\" | \\"isActivelySpeaking\\" | \\"sharesScreen\\" | \\"sharesCamera\\", Subscribable<any>>>\'.\\n  Type \'undefined\' is not assignable to type \'Partial<Record<\\"isMuted\\" | \\"isActivelySpeaking\\" | \\"sharesScreen\\" | \\"sharesCamera\\", Subscribable<any>>>\'.", "420345688"]
    ],
    "src/script/components/modal.ts:282599833": [
      [56, 9, 5, "Property \'large\' does not exist on type \'{} | Config\'.\\n  Property \'large\' does not exist on type \'{}\'.", "173484696"],
      [57, 9, 2, "Property \'id\' does not exist on type \'{} | Config\'.\\n  Property \'id\' does not exist on type \'{}\'.", "5861160"],
      [58, 9, 11, "Property \'ariaLabelBy\' does not exist on type \'{} | Config\'.\\n  Property \'ariaLabelBy\' does not exist on type \'{}\'.", "2719191011"],
      [59, 9, 15, "Property \'ariaDescribedBy\' does not exist on type \'{} | Config\'.\\n  Property \'ariaDescribedBy\' does not exist on type \'{}\'.", "2192860460"],
      [60, 9, 9, "Property \'onBgClick\' does not exist on type \'{} | Config\'.\\n  Property \'onBgClick\' does not exist on type \'{}\'.", "1270597711"],
      [61, 9, 11, "Property \'displayNone\' does not exist on type \'{} | Config\'.\\n  Property \'displayNone\' does not exist on type \'{}\'.", "2033428597"],
      [62, 9, 15, "Property \'hasVisibleClass\' does not exist on type \'{} | Config\'.\\n  Property \'hasVisibleClass\' does not exist on type \'{}\'.", "2672704031"],
      [62, 64, 11, "Property \'displayNone\' does not exist on type \'{} | Config\'.\\n  Property \'displayNone\' does not exist on type \'{}\'.", "2033428597"],
      [63, 9, 11, "Property \'showLoading\' does not exist on type \'{} | Config\'.\\n  Property \'showLoading\' does not exist on type \'{}\'.", "2565900128"],
      [67, 16, 11, "Property \'displayNone\' does not exist on type \'{} | Config\'.\\n  Property \'displayNone\' does not exist on type \'{}\'.", "2033428597"],
      [70, 10, 32, "Object is possibly \'null\'.", "941564926"],
      [70, 39, 2, "Property \'id\' does not exist on type \'{} | Config\'.\\n  Property \'id\' does not exist on type \'{}\'.", "5861160"],
      [77, 38, 2, "Property \'id\' does not exist on type \'{} | Config\'.\\n  Property \'id\' does not exist on type \'{}\'.", "5861160"],
      [80, 43, 11, "Property \'displayNone\' does not exist on type \'{} | Config\'.\\n  Property \'displayNone\' does not exist on type \'{}\'.", "2033428597"],
      [86, 20, 11, "Property \'displayNone\' does not exist on type \'{} | Config\'.\\n  Property \'displayNone\' does not exist on type \'{}\'.", "2033428597"],
      [90, 13, 11, "Property \'displayNone\' does not exist on type \'{} | Config\'.\\n  Property \'displayNone\' does not exist on type \'{}\'.", "2033428597"],
      [95, 9, 7, "Property \'dispose\' does not exist on type \'{} | Config\'.\\n  Property \'dispose\' does not exist on type \'{}\'.", "2810921618"],
      [98, 11, 15, "Property \'hasVisibleClass\' does not exist on type \'{} | Config\'.\\n  Property \'hasVisibleClass\' does not exist on type \'{}\'.", "2672704031"]
    ],
    "src/script/components/panel/PanelActions/PanelActions.test.ts:3957570535": [
      [30, 55, 30, "Argument of type \'Element | null\' is not assignable to parameter of type \'Element\'.\\n  Type \'null\' is not assignable to type \'Element\'.", "923794636"],
      [43, 11, 15, "Object is possibly \'null\'.", "3285363318"],
      [63, 11, 15, "Object is possibly \'null\'.", "3285363318"]
    ],
    "src/script/components/panel/ServiceDetails.test.ts:1343420477": [
      [43, 11, 24, "Object is possibly \'null\'.", "1690512676"],
      [44, 11, 28, "Object is possibly \'null\'.", "449714402"],
      [45, 11, 31, "Object is possibly \'null\'.", "27546597"]
    ],
    "src/script/components/panel/UserActions.test.ts:3686258051": [
      [46, 30, 4, "Argument of type \'null\' is not assignable to parameter of type \'string | undefined\'.", "2087897566"],
      [68, 30, 4, "Argument of type \'null\' is not assignable to parameter of type \'string | undefined\'.", "2087897566"],
      [88, 30, 4, "Argument of type \'null\' is not assignable to parameter of type \'string | undefined\'.", "2087897566"],
      [98, 29, 4, "Argument of type \'null\' is not assignable to parameter of type \'string | undefined\'.", "2087897566"]
    ],
    "src/script/components/panel/UserActions.tsx:2911491574": [
      [127, 8, 15, "Type \'false | { click: () => void; icon: string; identifier: string; label: string; }\' is not assignable to type \'MenuItem\'.\\n  Type \'boolean\' is not assignable to type \'MenuItem\'.", "2657483110"],
      [137, 8, 17, "Type \'false | { click: () => Promise<void>; icon: string; identifier: string; label: string; } | undefined\' is not assignable to type \'MenuItem\'.\\n  Type \'undefined\' is not assignable to type \'MenuItem\'.", "1208863187"],
      [141, 4, 26, "Object is possibly \'undefined\'.", "3771314110"],
      [151, 8, 20, "Type \'false | { click: () => Promise<void>; icon: string; identifier: string; label: string; }\' is not assignable to type \'MenuItem\'.\\n  Type \'boolean\' is not assignable to type \'MenuItem\'.", "2848461319"],
      [162, 8, 23, "Type \'false | { click: () => Promise<void>; icon: string; identifier: string; label: string; }\' is not assignable to type \'MenuItem\'.\\n  Type \'boolean\' is not assignable to type \'MenuItem\'.", "2628002562"],
      [174, 8, 23, "Type \'false | { click: () => Promise<void>; icon: string; identifier: string; label: string; }\' is not assignable to type \'MenuItem\'.\\n  Type \'boolean\' is not assignable to type \'MenuItem\'.", "3037255418"],
      [185, 8, 23, "Type \'false | { click: () => Promise<void>; icon: string; identifier: string; label: string; }\' is not assignable to type \'MenuItem\'.\\n  Type \'boolean\' is not assignable to type \'MenuItem\'.", "3602563140"],
      [199, 8, 21, "Type \'false | { click: () => Promise<void>; icon: string; identifier: string; label: string; }\' is not assignable to type \'MenuItem\'.\\n  Type \'boolean\' is not assignable to type \'MenuItem\'.", "4077601278"],
      [222, 8, 9, "Type \'false | { click: () => Promise<void>; icon: string; identifier: string; label: string; }\' is not assignable to type \'MenuItem\'.\\n  Type \'boolean\' is not assignable to type \'MenuItem\'.", "3954618525"],
      [234, 8, 11, "Type \'false | { click: () => Promise<void>; icon: string; identifier: string; label: string; }\' is not assignable to type \'MenuItem\'.\\n  Type \'boolean\' is not assignable to type \'MenuItem\'.", "3143138118"],
      [246, 8, 26, "Type \'false | { click: () => Promise<void>; icon: string; identifier: string; label: string; } | undefined\' is not assignable to type \'MenuItem\'.\\n  Type \'undefined\' is not assignable to type \'MenuItem\'.", "679169961"],
      [250, 4, 26, "Object is possibly \'undefined\'.", "3771314110"]
    ],
    "src/script/components/panel/UserDetails.test.ts:1738837932": [
      [43, 53, 4, "Argument of type \'null\' is not assignable to parameter of type \'string | undefined\'.", "2087897566"],
      [52, 11, 21, "Object is possibly \'null\'.", "2859301736"],
      [53, 11, 25, "Object is possibly \'null\'.", "3046884217"],
      [62, 58, 4, "Argument of type \'null\' is not assignable to parameter of type \'string | undefined\'.", "2087897566"],
      [64, 4, 30, "Cannot invoke an object which is possibly \'undefined\'.", "1790663291"],
      [73, 53, 4, "Argument of type \'null\' is not assignable to parameter of type \'string | undefined\'.", "2087897566"],
      [81, 11, 25, "Object is possibly \'null\'.", "3098493970"],
      [86, 53, 4, "Argument of type \'null\' is not assignable to parameter of type \'string | undefined\'.", "2087897566"],
      [97, 11, 35, "Object is possibly \'null\'.", "3072447641"]
    ],
    "src/script/components/toggle/BaseToggle.test.tsx:917864535": [
      [43, 25, 25, "Argument of type \'Element | null\' is not assignable to parameter of type \'Element\'.\\n  Type \'null\' is not assignable to type \'Element\'.", "2875532638"]
    ],
    "src/script/components/toggle/InfoToggle.test.tsx:1025969366": [
      [48, 11, 31, "Object is possibly \'null\'.", "756876288"],
      [49, 21, 21, "Argument of type \'Element | null\' is not assignable to parameter of type \'Element\'.\\n  Type \'null\' is not assignable to type \'Element\'.", "1763299350"]
    ],
    "src/script/components/toggle/ReceiptModeToggle.test.ts:3769197722": [
      [42, 11, 8, "Object is possibly \'null\'.", "2071428406"],
      [53, 11, 8, "Object is possibly \'null\'.", "2071428406"]
    ],
    "src/script/connection/ConnectionEntity.ts:2779957789": [
      [41, 4, 19, "Type \'null\' is not assignable to type \'QualifiedId\'.", "59414957"],
      [42, 4, 9, "Type \'null\' is not assignable to type \'string\'.", "1162435291"],
      [43, 4, 15, "Type \'null\' is not assignable to type \'string\'.", "3261786582"],
      [44, 4, 12, "Type \'null\' is not assignable to type \'string\'.", "1494865734"],
      [45, 4, 11, "Type \'Observable<ConnectionStatus.UNKNOWN>\' is not assignable to type \'Observable<ConnectionStatus>\'.\\n  Types of parameters \'value\' and \'value\' are incompatible.\\n    Type \'ConnectionStatus\' is not assignable to type \'ConnectionStatus.UNKNOWN\'.", "3642829209"],
      [46, 4, 11, "Type \'null\' is not assignable to type \'QualifiedId\'.", "3570480945"]
    ],
    "src/script/connection/ConnectionMapper.ts:1601471521": [
      [63, 4, 24, "Type \'string | undefined\' is not assignable to type \'string\'.\\n  Type \'undefined\' is not assignable to type \'string\'.", "3077613709"]
    ],
    "src/script/connection/ConnectionRepository.ts:4139441225": [
      [188, 10, 5, "Object is of type \'unknown\'.", "165548477"],
      [201, 89, 5, "Object is of type \'unknown\'.", "165548477"],
      [241, 72, 5, "Object is of type \'unknown\'.", "165548477"],
      [309, 72, 5, "Object is of type \'unknown\'.", "165548477"]
    ],
    "src/script/conversation/AbstractConversationEventHandler.ts:2160548461": [
      [55, 4, 57, "Type \'void | Promise<void>\' is not assignable to type \'Promise<void>\'.\\n  Type \'void\' is not assignable to type \'Promise<void>\'.", "1935544587"],
      [55, 50, 9, "Expected 1 arguments, but got 2.", "1945995409"]
    ],
    "src/script/conversation/ConversationAccessPermission.ts:4078826543": [
      [77, 8, 29, "Type \'[string, number] | undefined\' must have a \'[Symbol.iterator]()\' method that returns an iterator.", "3545949443"],
      [137, 9, 95, "Argument of type \'(bit: \\"1\\" | \\"0\\", i: number) => string | undefined\' is not assignable to parameter of type \'(value: string, index: number, array: string[]) => string | undefined\'.\\n  Types of parameters \'bit\' and \'value\' are incompatible.\\n    Type \'string\' is not assignable to type \'\\"1\\" | \\"0\\"\'.", "2336737203"]
    ],
    "src/script/conversation/ConversationCellState.ts:2607123593": [
      [191, 8, 17, "Object is possibly \'undefined\'.", "1821064255"],
      [241, 6, 17, "Object is possibly \'undefined\'.", "1821064255"],
      [250, 28, 17, "Object is possibly \'undefined\'.", "1821064255"],
      [293, 23, 29, "Object is possibly \'undefined\'.", "2539326033"],
      [300, 50, 29, "Argument of type \'User | undefined\' is not assignable to parameter of type \'QualifiedEntity\'.\\n  Type \'undefined\' is not assignable to type \'QualifiedEntity\'.", "2539326033"],
      [379, 4, 65, "Type \'boolean | undefined\' is not assignable to type \'boolean\'.", "368272031"]
    ],
    "src/script/conversation/ConversationEphemeralHandler.ts:1544789085": [
      [61, 4, 91, "Type \'number | null\' is not assignable to type \'number\'.\\n  Type \'null\' is not assignable to type \'number\'.", "187276181"],
      [72, 6, 41, "Type of computed property\'s value is \'(conversationEntity: Conversation, eventJson: ConversationMessageTimerUpdateEvent) => Promise<Conversation>\', which is not assignable to type \'(conversationEntity: Conversation) => void | Promise<void>\'.", "2358639438"],
      [77, 4, 18, "Type \'ObservableArray<never>\' is not assignable to type \'ObservableArray<ContentMessage>\'.\\n  Types of parameters \'value\' and \'value\' are incompatible.\\n    Type \'ContentMessage[] | null | undefined\' is not assignable to type \'never[] | null | undefined\'.\\n      Type \'ContentMessage[]\' is not assignable to type \'never[]\'.\\n        Type \'ContentMessage\' is not assignable to type \'never\'.", "2087948420"],
      [84, 29, 16, "No overload matches this call.\\n  Overload 1 of 2, \'(id?: number | undefined): void\', gave the following error.\\n    Argument of type \'number | null\' is not assignable to parameter of type \'number | undefined\'.\\n      Type \'null\' is not assignable to type \'number | undefined\'.\\n  Overload 2 of 2, \'(intervalId: Timeout | undefined): void\', gave the following error.\\n    Argument of type \'number | null\' is not assignable to parameter of type \'Timeout | undefined\'.\\n      Type \'null\' is not assignable to type \'Timeout | undefined\'.", "1776967942"],
      [129, 38, 25, "Argument of type \'string | undefined\' is not assignable to parameter of type \'string\'.\\n  Type \'undefined\' is not assignable to type \'string\'.", "1762572671"],
      [178, 34, 25, "Argument of type \'string | undefined\' is not assignable to parameter of type \'string\'.\\n  Type \'undefined\' is not assignable to type \'string\'.", "1762572671"],
      [197, 34, 25, "Argument of type \'string | undefined\' is not assignable to parameter of type \'string\'.\\n  Type \'undefined\' is not assignable to type \'string\'.", "1762572671"],
      [245, 34, 25, "Argument of type \'string | undefined\' is not assignable to parameter of type \'string\'.\\n  Type \'undefined\' is not assignable to type \'string\'.", "1762572671"]
    ],
    "src/script/conversation/ConversationFilter.test.ts:2117976751": [
      [36, 8, 6, "Type \'undefined\' is not assignable to type \'CONVERSATION_ACCESS[]\'.", "1314097761"],
      [38, 8, 11, "Type \'undefined\' is not assignable to type \'(CONVERSATION_ACCESS_ROLE | ACCESS_ROLE_V2[]) & (CONVERSATION_ACCESS_ROLE | undefined)\'.", "186257802"],
      [44, 8, 15, "Type \'null\' is not assignable to type \'number\'.", "32466162"],
      [45, 8, 20, "Type \'null\' is not assignable to type \'number\'.", "162671298"],
      [59, 8, 16, "Type \'undefined\' is not assignable to type \'QualifiedId[]\'.", "3008406851"],
      [60, 8, 12, "Type \'null\' is not assignable to type \'RECEIPT_MODE\'.", "1234422597"],
      [63, 8, 7, "Type \'undefined\' is not assignable to type \'string\'.", "1826788170"],
      [91, 8, 15, "Type \'null\' is not assignable to type \'number\'.", "32466162"],
      [92, 8, 20, "Type \'null\' is not assignable to type \'number\'.", "162671298"],
      [101, 8, 13, "Type \'null\' is not assignable to type \'number | undefined\'.", "2449554358"],
      [107, 8, 16, "Type \'undefined\' is not assignable to type \'QualifiedId[]\'.", "3008406851"],
      [108, 8, 12, "Type \'null\' is not assignable to type \'RECEIPT_MODE\'.", "1234422597"],
      [114, 8, 7, "Type \'null\' is not assignable to type \'string\'.", "1826788170"]
    ],
    "src/script/conversation/ConversationLabelRepository.ts:832459864": [
      [93, 4, 11, "Type \'ObservableArray<never>\' is not assignable to type \'ObservableArray<ConversationLabel>\'.\\n  Types of parameters \'value\' and \'value\' are incompatible.\\n    Type \'ConversationLabel[] | null | undefined\' is not assignable to type \'never[] | null | undefined\'.\\n      Type \'ConversationLabel[]\' is not assignable to type \'never[]\'.\\n        Type \'ConversationLabel\' is not assignable to type \'never\'.", "2608654840"],
      [118, 8, 13, "Type \'ObservableArray<Conversation | undefined>\' is not assignable to type \'ObservableArray<Conversation>\'.\\n  The types returned by \'peek()\' are incompatible between these types.\\n    Type \'(Conversation | undefined)[]\' is not assignable to type \'Conversation[]\'.\\n      Type \'Conversation | undefined\' is not assignable to type \'Conversation\'.\\n        Type \'undefined\' is not assignable to type \'Conversation\'.", "3592773563"],
      [142, 49, 5, "Object is of type \'unknown\'.", "165548477"],
      [164, 55, 59, "Type \'ConversationLabel | undefined\' is not assignable to type \'ConversationLabel\'.\\n  Type \'undefined\' is not assignable to type \'ConversationLabel\'.", "1891492718"],
      [165, 66, 44, "Type \'ConversationLabel | undefined\' is not assignable to type \'ConversationLabel\'.\\n  Type \'undefined\' is not assignable to type \'ConversationLabel\'.", "3545764513"],
      [207, 15, 45, "Object is possibly \'undefined\'.", "2733869551"]
    ],
    "src/script/conversation/ConversationMapper.test.ts:3872739284": [
      [59, 86, 9, "Type \'undefined\' is not assignable to type \'ConversationDatabaseData\'.\\n  Type \'undefined\' is not assignable to type \'ConversationRecord\'.", "2620553983"],
      [187, 8, 18, "Type \'undefined\' is not assignable to type \'Conversation\'.", "1508601427"],
      [195, 6, 18, "Type \'undefined\' is not assignable to type \'Conversation\'.", "1508601427"],
      [320, 8, 15, "Type \'null\' is not assignable to type \'number | undefined\'.", "32466162"],
      [321, 8, 20, "Type \'null\' is not assignable to type \'number | undefined\'.", "162671298"],
      [365, 8, 13, "Type \'null\' is not assignable to type \'number | undefined\'.", "2449554358"],
      [420, 48, 18, "Object is possibly \'undefined\'.", "3207599164"],
      [456, 49, 18, "Object is possibly \'undefined\'.", "3207599164"],
      [467, 49, 18, "Object is possibly \'undefined\'.", "3207599164"],
      [467, 49, 40, "No overload matches this call.\\n  Overload 1 of 4, \'(value: string | number | Date): Date\', gave the following error.\\n    Argument of type \'string | null\' is not assignable to parameter of type \'string | number | Date\'.\\n  Overload 2 of 4, \'(value: string | number): Date\', gave the following error.\\n    Argument of type \'string | null\' is not assignable to parameter of type \'string | number\'.", "489961534"],
      [470, 54, 18, "Object is possibly \'undefined\'.", "3207599164"],
      [472, 53, 18, "Object is possibly \'undefined\'.", "3207599164"],
      [472, 53, 37, "No overload matches this call.\\n  Overload 1 of 4, \'(value: string | number | Date): Date\', gave the following error.\\n    Argument of type \'string | null\' is not assignable to parameter of type \'string | number | Date\'.\\n  Overload 2 of 4, \'(value: string | number): Date\', gave the following error.\\n    Argument of type \'string | null\' is not assignable to parameter of type \'string | number\'.", "963650325"],
      [528, 6, 18, "Object is possibly \'undefined\'.", "3207599164"],
      [528, 36, 18, "Object is possibly \'undefined\'.", "3207599164"],
      [537, 49, 18, "Object is possibly \'undefined\'.", "3207599164"],
      [550, 49, 18, "Object is possibly \'undefined\'.", "3207599164"],
      [550, 49, 40, "No overload matches this call.\\n  Overload 1 of 4, \'(value: string | number | Date): Date\', gave the following error.\\n    Argument of type \'string | null\' is not assignable to parameter of type \'string | number | Date\'.\\n  Overload 2 of 4, \'(value: string | number): Date\', gave the following error.\\n    Argument of type \'string | null\' is not assignable to parameter of type \'string | number\'.", "489961534"],
      [553, 54, 18, "Object is possibly \'undefined\'.", "3207599164"],
      [555, 53, 18, "Object is possibly \'undefined\'.", "3207599164"],
      [555, 53, 37, "No overload matches this call.\\n  Overload 1 of 4, \'(value: string | number | Date): Date\', gave the following error.\\n    Argument of type \'string | null\' is not assignable to parameter of type \'string | number | Date\'.\\n  Overload 2 of 4, \'(value: string | number): Date\', gave the following error.\\n    Argument of type \'string | null\' is not assignable to parameter of type \'string | number\'.", "963650325"],
      [569, 6, 18, "Object is possibly \'undefined\'.", "3207599164"],
      [569, 34, 18, "Object is possibly \'undefined\'.", "3207599164"],
      [611, 65, 4, "Argument of type \'null\' is not assignable to parameter of type \'RECEIPT_MODE\'.", "2087897566"]
    ],
    "src/script/conversation/ConversationMapper.ts:279241474": [
      [91, 45, 49, "Argument of type \'([key, value]: [keyof Conversation, string]) => void\' is not assignable to parameter of type \'(value: [string, any], index: number, array: [string, any][]) => void\'.\\n  Types of parameters \'__0\' and \'value\' are incompatible.\\n    Type \'[string, any]\' is not assignable to type \'[keyof Conversation, string]\'.\\n      Type at position 0 in source is not compatible with type at position 0 in target.\\n        Type \'string\' is not assignable to type \'keyof Conversation\'.", "2065920092"],
      [166, 36, 21, "Argument of type \'number | undefined\' is not assignable to parameter of type \'number\'.\\n  Type \'undefined\' is not assignable to type \'number\'.", "3907016453"],
      [185, 41, 26, "No overload matches this call.\\n  Overload 1 of 4, \'(value: string | number | Date): Date\', gave the following error.\\n    Argument of type \'string | undefined\' is not assignable to parameter of type \'string | number | Date\'.\\n  Overload 2 of 4, \'(value: string | number): Date\', gave the following error.\\n    Argument of type \'string | undefined\' is not assignable to parameter of type \'string | number\'.", "582302494"],
      [191, 38, 23, "No overload matches this call.\\n  Overload 1 of 4, \'(value: string | number | Date): Date\', gave the following error.\\n    Argument of type \'string | undefined\' is not assignable to parameter of type \'string | number | Date\'.\\n  Overload 2 of 4, \'(value: string | number): Date\', gave the following error.\\n    Argument of type \'string | undefined\' is not assignable to parameter of type \'string | number\'.", "4035274933"],
      [289, 37, 25, "Object is possibly \'undefined\'.", "4293153287"],
      [338, 10, 24, "Type \'(QualifiedId | undefined)[]\' is not assignable to type \'QualifiedId[]\'.\\n  Type \'QualifiedId | undefined\' is not assignable to type \'QualifiedId\'.\\n    Type \'undefined\' is not assignable to type \'QualifiedId\'.", "125758031"],
      [342, 61, 13, "Object is possibly \'undefined\'.", "1863462798"],
      [343, 10, 13, "Object is possibly \'undefined\'.", "1863462798"],
      [348, 70, 13, "Object is possibly \'undefined\'.", "1863462798"],
      [349, 12, 13, "Object is possibly \'undefined\'.", "1863462798"],
      [385, 49, 26, "No overload matches this call.\\n  Overload 1 of 4, \'(value: string | number | Date): Date\', gave the following error.\\n    Argument of type \'string | null\' is not assignable to parameter of type \'string | number | Date\'.\\n      Type \'null\' is not assignable to type \'string | number | Date\'.\\n  Overload 2 of 4, \'(value: string | number): Date\', gave the following error.\\n    Argument of type \'string | null\' is not assignable to parameter of type \'string | number\'.\\n      Type \'null\' is not assignable to type \'string | number\'.", "582302494"],
      [389, 10, 33, "Type \'boolean | undefined\' is not assignable to type \'boolean\'.", "2524769620"],
      [394, 46, 23, "No overload matches this call.\\n  Overload 1 of 4, \'(value: string | number | Date): Date\', gave the following error.\\n    Argument of type \'string | null\' is not assignable to parameter of type \'string | number | Date\'.\\n  Overload 2 of 4, \'(value: string | number): Date\', gave the following error.\\n    Argument of type \'string | null\' is not assignable to parameter of type \'string | number\'.", "4035274933"],
      [399, 10, 30, "Type \'import(\\"wire-webapp/node_modules/@wireapp/api-client/src/conversation/MutedStatus\\").MutedStatus | null\' is not assignable to type \'number\'.\\n  Type \'null\' is not assignable to type \'number\'.", "127436159"]
    ],
    "src/script/conversation/ConversationRepository.test.ts:705447906": [
      [93, 42, 13, "Argument of type \'string\' is not assignable to parameter of type \'never\'.", "1690980598"],
      [120, 4, 35, "Object is possibly \'undefined\'.", "901544345"],
      [127, 13, 35, "Object is possibly \'undefined\'.", "901544345"],
      [131, 12, 35, "Object is possibly \'undefined\'.", "901544345"],
      [138, 12, 35, "Object is possibly \'undefined\'.", "901544345"],
      [147, 13, 35, "Object is possibly \'undefined\'.", "901544345"],
      [151, 12, 35, "Object is possibly \'undefined\'.", "901544345"],
      [158, 12, 35, "Object is possibly \'undefined\'.", "901544345"],
      [167, 13, 35, "Object is possibly \'undefined\'.", "901544345"],
      [171, 12, 35, "Object is possibly \'undefined\'.", "901544345"],
      [178, 12, 35, "Object is possibly \'undefined\'.", "901544345"],
      [187, 13, 35, "Object is possibly \'undefined\'.", "901544345"],
      [191, 12, 35, "Object is possibly \'undefined\'.", "901544345"],
      [198, 12, 35, "Object is possibly \'undefined\'.", "901544345"],
      [206, 21, 35, "Object is possibly \'undefined\'.", "901544345"],
      [229, 8, 4, "Type \'null\' is not assignable to type \'string | undefined\'.", "2087876002"],
      [238, 6, 35, "Object is possibly \'undefined\'.", "901544345"],
      [241, 27, 28, "Object is possibly \'undefined\'.", "2623105571"],
      [246, 12, 35, "Object is possibly \'undefined\'.", "901544345"],
      [251, 13, 35, "Object is possibly \'undefined\'.", "901544345"],
      [266, 36, 4, "Argument of type \'null\' is not assignable to parameter of type \'string | undefined\'.", "2087897566"],
      [282, 8, 35, "Object is possibly \'undefined\'.", "901544345"],
      [283, 8, 35, "Object is possibly \'undefined\'.", "901544345"],
      [284, 8, 35, "Object is possibly \'undefined\'.", "901544345"],
      [285, 8, 35, "Object is possibly \'undefined\'.", "901544345"],
      [290, 19, 35, "Object is possibly \'undefined\'.", "901544345"],
      [294, 15, 35, "Object is possibly \'undefined\'.", "901544345"],
      [298, 15, 35, "Object is possibly \'undefined\'.", "901544345"],
      [302, 15, 35, "Object is possibly \'undefined\'.", "901544345"],
      [306, 15, 35, "Object is possibly \'undefined\'.", "901544345"],
      [312, 21, 35, "Object is possibly \'undefined\'.", "901544345"],
      [318, 21, 35, "Object is possibly \'undefined\'.", "901544345"],
      [326, 41, 13, "Argument of type \'string\' is not assignable to parameter of type \'never\'.", "3975720788"],
      [326, 103, 4, "Argument of type \'null\' is not assignable to parameter of type \'string | undefined\'.", "2087897566"],
      [328, 12, 35, "Object is possibly \'undefined\'.", "901544345"],
      [354, 70, 9, "Argument of type \'undefined\' is not assignable to parameter of type \'string\'.", "2620553983"],
      [355, 33, 35, "Object is possibly \'undefined\'.", "901544345"],
      [369, 35, 505, "Conversion of type \'{ creator: string; id: string; members: { others: never[]; self: { hidden_ref: null; id: string; otr_archived_ref: null; otr_muted_ref: null; otr_muted_status: 0; service: null; status_ref: string; status_time: string; }; }; name: null; type: 0; }\' to type \'ConversationDatabaseData\' may be a mistake because neither type sufficiently overlaps with the other. If this was intentional, convert the expression to \'unknown\' first.\\n  Type \'{ creator: string; id: string; members: { others: never[]; self: { hidden_ref: null; id: string; otr_archived_ref: null; otr_muted_ref: null; otr_muted_status: 0; service: null; status_ref: string; status_time: string; }; }; name: null; type: 0; }\' is missing the following properties from type \'ConversationRecord\': access_role, access, archived_state, archived_timestamp, and 21 more.", "1362948183"],
      [390, 46, 21, "Argument of type \'string\' is not assignable to parameter of type \'never\'.", "1873507912"],
      [396, 13, 35, "Object is possibly \'undefined\'.", "901544345"],
      [397, 8, 34, "Argument of type \'(_conversation: Conversation) => void\' is not assignable to parameter of type \'(value: Conversation | undefined) => void | PromiseLike<void>\'.\\n  Types of parameters \'_conversation\' and \'value\' are incompatible.\\n    Type \'Conversation | undefined\' is not assignable to type \'Conversation\'.\\n      Type \'undefined\' is not assignable to type \'Conversation\'.", "34751641"],
      [398, 17, 35, "Object is possibly \'undefined\'.", "901544345"],
      [399, 17, 32, "Object is possibly \'undefined\'.", "3571799462"],
      [407, 6, 35, "Object is possibly \'undefined\'.", "901544345"],
      [409, 13, 35, "Object is possibly \'undefined\'.", "901544345"],
      [410, 15, 35, "Object is possibly \'undefined\'.", "901544345"],
      [411, 15, 32, "Object is possibly \'undefined\'.", "3571799462"],
      [412, 15, 13, "Object is possibly \'undefined\'.", "2708044599"],
      [419, 13, 35, "Object is possibly \'undefined\'.", "901544345"],
      [420, 15, 13, "Object is possibly \'undefined\'.", "2708044599"],
      [422, 28, 13, "Argument of type \'Conversation | undefined\' is not assignable to parameter of type \'Conversation\'.\\n  Type \'undefined\' is not assignable to type \'Conversation\'.", "2708044599"],
      [422, 43, 35, "Object is possibly \'undefined\'.", "901544345"],
      [427, 12, 13, "Argument of type \'Conversation | undefined\' is not assignable to parameter of type \'Conversation\'.\\n  Type \'undefined\' is not assignable to type \'Conversation\'.", "2708044599"],
      [428, 12, 35, "Object is possibly \'undefined\'.", "901544345"],
      [448, 49, 18, "Argument of type \'string\' is not assignable to parameter of type \'never\'.", "2794143312"],
      [451, 49, 21, "Argument of type \'string\' is not assignable to parameter of type \'never\'.", "1873507912"],
      [454, 12, 35, "Object is possibly \'undefined\'.", "901544345"],
      [456, 13, 35, "Object is possibly \'undefined\'.", "901544345"],
      [457, 15, 35, "Object is possibly \'undefined\'.", "901544345"],
      [526, 31, 871, "Conversion of type \'{ access: CONVERSATION_ACCESS.PRIVATE[]; accessRole: CONVERSATION_ACCESS_ROLE.ACTIVATED; creator: string; id: string; members: { others: { id: string; status: 0; }[]; self: { ...; }; }; name: null; team: null; type: 2; }\' to type \'ConversationDatabaseData\' may be a mistake because neither type sufficiently overlaps with the other. If this was intentional, convert the expression to \'unknown\' first.\\n  Type \'{ access: CONVERSATION_ACCESS.PRIVATE[]; accessRole: CONVERSATION_ACCESS_ROLE.ACTIVATED; creator: string; id: string; members: { others: { id: string; status: 0; }[]; self: { ...; }; }; name: null; team: null; type: 2; }\' is missing the following properties from type \'ConversationRecord\': access_role, archived_state, archived_timestamp, cleared_timestamp, and 20 more.", "2902648306"],
      [559, 14, 35, "Object is possibly \'undefined\'.", "901544345"],
      [591, 15, 35, "Object is possibly \'undefined\'.", "901544345"],
      [594, 12, 35, "Object is possibly \'undefined\'.", "901544345"],
      [595, 19, 35, "Object is possibly \'undefined\'.", "901544345"],
      [599, 14, 35, "Object is possibly \'undefined\'.", "901544345"],
      [599, 14, 77, "Object is possibly \'null\'.", "2683947211"],
      [603, 19, 35, "Object is possibly \'undefined\'.", "901544345"],
      [607, 14, 35, "Object is possibly \'undefined\'.", "901544345"],
      [607, 14, 77, "Object is possibly \'null\'.", "2683947211"],
      [621, 51, 18, "Argument of type \'string\' is not assignable to parameter of type \'never\'.", "970899399"],
      [624, 51, 33, "Argument of type \'string\' is not assignable to parameter of type \'never\'.", "2464318121"],
      [664, 12, 13, "Type \'null\' is not assignable to type \'number | undefined\'.", "2449554358"],
      [671, 12, 12, "Type \'null\' is not assignable to type \'RECEIPT_MODE | undefined\'.", "1234422597"],
      [672, 12, 4, "Type \'null\' is not assignable to type \'string | undefined\'.", "2087956856"],
      [682, 15, 35, "Object is possibly \'undefined\'.", "901544345"],
      [683, 17, 35, "Object is possibly \'undefined\'.", "901544345"],
      [684, 17, 35, "Object is possibly \'undefined\'.", "901544345"],
      [692, 15, 35, "Object is possibly \'undefined\'.", "901544345"],
      [693, 17, 35, "Object is possibly \'undefined\'.", "901544345"],
      [694, 17, 35, "Object is possibly \'undefined\'.", "901544345"],
      [707, 51, 33, "Argument of type \'string\' is not assignable to parameter of type \'never\'.", "2464318121"],
      [708, 43, 14, "Argument of type \'string\' is not assignable to parameter of type \'never\'.", "4200913383"],
      [723, 14, 35, "Object is possibly \'undefined\'.", "901544345"],
      [725, 15, 35, "Object is possibly \'undefined\'.", "901544345"],
      [726, 17, 35, "Object is possibly \'undefined\'.", "901544345"],
      [727, 17, 35, "Object is possibly \'undefined\'.", "901544345"],
      [756, 15, 35, "Object is possibly \'undefined\'.", "901544345"],
      [761, 53, 18, "Argument of type \'string\' is not assignable to parameter of type \'never\'.", "4226246646"],
      [783, 14, 35, "Object is possibly \'undefined\'.", "901544345"],
      [787, 10, 35, "Object is possibly \'undefined\'.", "901544345"],
      [791, 15, 35, "Object is possibly \'undefined\'.", "901544345"],
      [793, 15, 35, "Object is possibly \'undefined\'.", "901544345"],
      [797, 41, 13, "Argument of type \'string\' is not assignable to parameter of type \'never\'.", "4004503856"],
      [812, 14, 35, "Object is possibly \'undefined\'.", "901544345"],
      [815, 15, 35, "Object is possibly \'undefined\'.", "901544345"],
      [816, 17, 35, "Object is possibly \'undefined\'.", "901544345"],
      [817, 17, 25, "Object is possibly \'undefined\'.", "47328231"],
      [818, 17, 35, "Object is possibly \'undefined\'.", "901544345"],
      [823, 41, 13, "Argument of type \'string\' is not assignable to parameter of type \'never\'.", "4004503856"],
      [841, 14, 35, "Object is possibly \'undefined\'.", "901544345"],
      [844, 15, 35, "Object is possibly \'undefined\'.", "901544345"],
      [845, 17, 35, "Object is possibly \'undefined\'.", "901544345"],
      [846, 17, 25, "Object is possibly \'undefined\'.", "47328231"],
      [847, 17, 35, "Object is possibly \'undefined\'.", "901544345"],
      [852, 41, 13, "Argument of type \'string\' is not assignable to parameter of type \'never\'.", "4004503856"],
      [871, 14, 35, "Object is possibly \'undefined\'.", "901544345"],
      [874, 15, 35, "Object is possibly \'undefined\'.", "901544345"],
      [875, 17, 35, "Object is possibly \'undefined\'.", "901544345"],
      [876, 17, 25, "Object is possibly \'undefined\'.", "47328231"],
      [877, 17, 35, "Object is possibly \'undefined\'.", "901544345"],
      [889, 15, 35, "Object is possibly \'undefined\'.", "901544345"],
      [914, 14, 35, "Object is possibly \'undefined\'.", "901544345"],
      [917, 10, 35, "Object is possibly \'undefined\'.", "901544345"],
      [921, 15, 35, "Object is possibly \'undefined\'.", "901544345"],
      [926, 41, 13, "Argument of type \'string\' is not assignable to parameter of type \'never\'.", "4004503856"],
      [942, 14, 35, "Object is possibly \'undefined\'.", "901544345"],
      [944, 15, 35, "Object is possibly \'undefined\'.", "901544345"],
      [945, 17, 35, "Object is possibly \'undefined\'.", "901544345"],
      [946, 17, 25, "Object is possibly \'undefined\'.", "47328231"],
      [951, 41, 13, "Argument of type \'string\' is not assignable to parameter of type \'never\'.", "4004503856"],
      [966, 14, 35, "Object is possibly \'undefined\'.", "901544345"],
      [968, 15, 35, "Object is possibly \'undefined\'.", "901544345"],
      [969, 17, 35, "Object is possibly \'undefined\'.", "901544345"],
      [970, 17, 25, "Object is possibly \'undefined\'.", "47328231"],
      [987, 14, 22, "Object is possibly \'undefined\'.", "3445893770"],
      [989, 8, 22, "Object is possibly \'undefined\'.", "3445893770"],
      [991, 15, 22, "Object is possibly \'undefined\'.", "3445893770"],
      [1004, 6, 22, "Type \'ConversationRepository | undefined\' is not assignable to type \'ConversationRepository\'.\\n  Type \'undefined\' is not assignable to type \'ConversationRepository\'.", "3445893770"],
      [1057, 26, 4, "Argument of type \'null\' is not assignable to parameter of type \'string | undefined\'.", "2087897566"],
      [1060, 61, 4, "Argument of type \'null\' is not assignable to parameter of type \'string | undefined\'.", "2087897566"],
      [1063, 49, 4, "Argument of type \'null\' is not assignable to parameter of type \'string | undefined\'.", "2087897566"],
      [1066, 49, 4, "Argument of type \'null\' is not assignable to parameter of type \'string | undefined\'.", "2087897566"],
      [1074, 26, 4, "Argument of type \'null\' is not assignable to parameter of type \'string | undefined\'.", "2087897566"],
      [1108, 8, 35, "Object is possibly \'undefined\'.", "901544345"],
      [1109, 8, 35, "Object is possibly \'undefined\'.", "901544345"],
      [1110, 8, 35, "Object is possibly \'undefined\'.", "901544345"],
      [1115, 24, 35, "Object is possibly \'undefined\'.", "901544345"],
      [1116, 13, 35, "Object is possibly \'undefined\'.", "901544345"],
      [1120, 17, 35, "Object is possibly \'undefined\'.", "901544345"],
      [1129, 49, 21, "Argument of type \'string\' is not assignable to parameter of type \'never\'.", "1873507912"],
      [1132, 13, 35, "Object is possibly \'undefined\'.", "901544345"],
      [1135, 17, 28, "Object is possibly \'undefined\'.", "3381709752"],
      [1144, 6, 30, "Object is possibly \'undefined\'.", "3408729068"],
      [1151, 25, 35, "Object is possibly \'undefined\'.", "901544345"],
      [1159, 6, 30, "Object is possibly \'undefined\'.", "3408729068"],
      [1166, 25, 35, "Object is possibly \'undefined\'.", "901544345"],
      [1176, 46, 21, "Argument of type \'string\' is not assignable to parameter of type \'never\'.", "1873507912"],
      [1183, 6, 35, "Object is possibly \'undefined\'.", "901544345"],
      [1184, 6, 35, "Object is possibly \'undefined\'.", "901544345"],
      [1185, 12, 35, "Object is possibly \'undefined\'.", "901544345"],
      [1187, 13, 35, "Object is possibly \'undefined\'.", "901544345"]
    ],
    "src/script/conversation/ConversationRepository.ts:421466436": [
      [184, 8, 29, "Argument of type \'(User | undefined)[] | undefined\' is not assignable to parameter of type \'User[] | undefined\'.\\n  Type \'(User | undefined)[]\' is not assignable to type \'User[]\'.", "1506995572"],
      [190, 75, 13, "No overload matches this call.\\n  Overload 1 of 4, \'(value: string | number | Date): Date\', gave the following error.\\n    Argument of type \'string | undefined\' is not assignable to parameter of type \'string | number | Date\'.\\n  Overload 2 of 4, \'(value: string | number): Date\', gave the following error.\\n    Argument of type \'string | undefined\' is not assignable to parameter of type \'string | number\'.", "2642562490"],
      [209, 16, 24, "Argument of type \'string | undefined\' is not assignable to parameter of type \'string\'.\\n  Type \'undefined\' is not assignable to type \'string\'.", "2322605270"],
      [214, 25, 13, "No overload matches this call.\\n  Overload 1 of 4, \'(value: string | number | Date): Date\', gave the following error.\\n    Argument of type \'string | undefined\' is not assignable to parameter of type \'string | number | Date\'.\\n  Overload 2 of 4, \'(value: string | number): Date\', gave the following error.\\n    Argument of type \'string | undefined\' is not assignable to parameter of type \'string | number\'.", "2642562490"],
      [230, 10, 12, "Object is possibly \'undefined\'.", "1670678216"],
      [325, 6, 18, "Argument of type \'Conversation | undefined\' is not assignable to parameter of type \'Conversation\'.\\n  Type \'undefined\' is not assignable to type \'Conversation\'.", "1508601427"],
      [339, 43, 15, "Argument of type \'string | undefined\' is not assignable to parameter of type \'string\'.\\n  Type \'undefined\' is not assignable to type \'string\'.", "1177570679"],
      [482, 8, 5, "Argument of type \'unknown\' is not assignable to parameter of type \'BackendClientError\'.", "165548477"],
      [522, 10, 13, "Object is of type \'unknown\'.", "2758364324"],
      [528, 8, 13, "Argument of type \'unknown\' is not assignable to parameter of type \'Error | undefined\'.", "2758364324"],
      [548, 9, 25, "Object is possibly \'undefined\'.", "4293153287"],
      [670, 78, 9, "Argument of type \'number | undefined\' is not assignable to parameter of type \'number\'.\\n  Type \'undefined\' is not assignable to type \'number\'.", "2548743275"],
      [857, 26, 24, "Argument of type \'string | undefined\' is not assignable to parameter of type \'string\'.\\n  Type \'undefined\' is not assignable to type \'string\'.", "2322605270"],
      [916, 37, 5, "Object is of type \'unknown\'.", "165548477"],
      [918, 80, 5, "Object is of type \'unknown\'.", "165548477"],
      [1045, 6, 50, "Type \'Conversation | undefined\' is not assignable to type \'false | Conversation\'.\\n  Type \'undefined\' is not assignable to type \'false | Conversation\'.", "4161336519"],
      [1055, 37, 5, "Object is of type \'unknown\'.", "165548477"],
      [1080, 30, 5, "Object is of type \'unknown\'.", "165548477"],
      [1118, 73, 6, "Type \'null\' is not assignable to type \'string\'.", "1127975365"],
      [1137, 22, 5, "Object is of type \'unknown\'.", "165548477"],
      [1163, 14, 5, "Object is of type \'unknown\'.", "165548477"],
      [1242, 4, 88, "Type \'Promise<Conversation | undefined>[]\' is not assignable to type \'Promise<Conversation>[]\'.\\n  Type \'Promise<Conversation | undefined>\' is not assignable to type \'Promise<Conversation>\'.\\n    Type \'Conversation | undefined\' is not assignable to type \'Conversation\'.\\n      Type \'undefined\' is not assignable to type \'Conversation\'.", "909551372"],
      [1717, 101, 5, "Object is of type \'unknown\'.", "165548477"],
      [1915, 18, 12, "Object is possibly \'undefined\'.", "1670678216"],
      [2003, 12, 39, "Argument of type \'(conversationEntity: Conversation) => Conversation\' is not assignable to parameter of type \'((value: Conversation) => Conversation | PromiseLike<Conversation>) & ((value: null) => Conversation | PromiseLike<...>)\'.\\n  Type \'(conversationEntity: Conversation) => Conversation\' is not assignable to type \'(value: null) => Conversation | PromiseLike<Conversation>\'.\\n    Types of parameters \'conversationEntity\' and \'value\' are incompatible.\\n      Type \'null\' is not assignable to type \'Conversation\'.", "3862325245"],
      [2107, 52, 9, "Argument of type \'IncomingEvent\' is not assignable to parameter of type \'MappedEvent\'.\\n  Type \'ConversationCodeDeleteEvent\' is not assignable to type \'MappedEvent\'.\\n    Type \'ConversationCodeDeleteEvent\' is not assignable to type \'{ data?: string | MappedEventData | undefined; type: CONVERSATION_EVENT | CONVERSATION; }\'.\\n      Types of property \'data\' are incompatible.\\n        Type \'null\' is not assignable to type \'string | MappedEventData | undefined\'.", "1945995409"],
      [2112, 6, 9, "Argument of type \'IncomingEvent\' is not assignable to parameter of type \'MappedEvent\'.", "1945995409"],
      [2331, 60, 13, "Argument of type \'ContentMessage | MemberMessage | CallMessage | VerificationMessage | LegalHoldMessage | ... 9 more ... | undefined\' is not assignable to parameter of type \'Message\'.", "2065728181"],
      [2332, 12, 35, "Argument of type \'(messageEntity: MemberMessage) => { conversationEntity: Conversation; }\' is not assignable to parameter of type \'(value: Message) => { conversationEntity: Conversation; } | PromiseLike<{ conversationEntity: Conversation; }>\'.\\n  Types of parameters \'messageEntity\' and \'value\' are incompatible.\\n    Type \'Message\' is missing the following properties from type \'MemberMessage\': allTeamMembers, exceedsMaxVisibleUsers, hasUsers, hiddenUserCount, and 34 more.", "3695844397"],
      [2360, 8, 6, "Type \'string | undefined\' is not assignable to type \'string\'.\\n  Type \'undefined\' is not assignable to type \'string\'.", "1127975365"],
      [2378, 26, 5, "Object is of type \'unknown\'.", "165548477"],
      [2383, 4, 17, "Type \'undefined\' is not assignable to type \'{ conversationEntity: Conversation; }\'.", "4204377774"],
      [2400, 6, 16, "Type \'string | undefined\' is not assignable to type \'string\'.\\n  Type \'undefined\' is not assignable to type \'string\'.", "1831201559"],
      [2409, 70, 13, "Argument of type \'ContentMessage | MemberMessage | CallMessage | VerificationMessage | LegalHoldMessage | ... 9 more ... | undefined\' is not assignable to parameter of type \'Message\'.\\n  Type \'undefined\' is not assignable to type \'Message\'.", "2065728181"],
      [2448, 12, 6, "Type \'string | null\' is not assignable to type \'string\'.\\n  Type \'null\' is not assignable to type \'string\'.", "1127975365"],
      [2482, 73, 16, "Argument of type \'(QualifiedId | undefined)[]\' is not assignable to parameter of type \'QualifiedId[]\'.", "2829605732"],
      [2564, 14, 9, "Type \'undefined\' cannot be used as an index type.", "665809274"],
      [2589, 60, 9, "Argument of type \'ConversationMemberUpdateData\' is not assignable to parameter of type \'Partial<SelfStatusUpdateDatabaseData>\'.\\n  Types of property \'otr_muted_ref\' are incompatible.\\n    Type \'string | null | undefined\' is not assignable to type \'string | undefined\'.", "1946204345"],
      [2703, 74, 42, "Object is possibly \'undefined\'.", "4089489462"],
      [2741, 51, 4, "Property \'type\' does not exist on type \'never\'.", "2087944093"],
      [2757, 25, 5, "Object is of type \'unknown\'.", "165548477"],
      [2784, 25, 5, "Object is of type \'unknown\'.", "165548477"],
      [2837, 98, 7, "Argument of type \'{ domain: string | undefined; id: string; }[] | undefined\' is not assignable to parameter of type \'QualifiedId[] | undefined\'.\\n  Type \'{ domain: string | undefined; id: string; }[]\' is not assignable to type \'QualifiedId[]\'.\\n    Type \'{ domain: string | undefined; id: string; }\' is not assignable to type \'QualifiedId\'.\\n      Types of property \'domain\' are incompatible.\\n        Type \'string | undefined\' is not assignable to type \'string\'.\\n          Type \'undefined\' is not assignable to type \'string\'.", "2414311946"],
      [2844, 42, 13, "Argument of type \'ContentMessage | MemberMessage | CallMessage | VerificationMessage | LegalHoldMessage | ... 9 more ... | undefined\' is not assignable to parameter of type \'Message\'.", "2065728181"],
      [2946, 64, 6, "Type \'string | undefined\' is not assignable to type \'string\'.\\n  Type \'undefined\' is not assignable to type \'string\'.", "1127975365"],
      [2968, 6, 6, "Type \'string | undefined\' is not assignable to type \'string\'.\\n  Type \'undefined\' is not assignable to type \'string\'.", "1127975365"]
    ],
    "src/script/conversation/ConversationRoleRepository.test.ts:4040891269": [
      [36, 6, 27, "Argument of type \'TeamRepository | undefined\' is not assignable to parameter of type \'TeamRepository\'.\\n  Type \'undefined\' is not assignable to type \'TeamRepository\'.", "2595125417"],
      [38, 6, 27, "Object is possibly \'undefined\'.", "2644272773"],
      [39, 6, 27, "Object is possibly \'undefined\'.", "2595125417"],
      [46, 6, 27, "Object is possibly \'undefined\'.", "2595125417"],
      [54, 41, 26, "Argument of type \'string\' is not assignable to parameter of type \'never\'.", "4107340324"],
      [65, 6, 27, "Object is possibly \'undefined\'.", "2595125417"],
      [93, 54, 4, "Argument of type \'null\' is not assignable to parameter of type \'string | undefined\'.", "2087897566"]
    ],
    "src/script/conversation/ConversationService.ts:2614093233": [
      [332, 4, 92, "Type \'Promise<T | undefined>\' is not assignable to type \'Promise<T>\'.\\n  Type \'T | undefined\' is not assignable to type \'T\'.\\n    \'T\' could be instantiated with an arbitrary type which could be unrelated to \'T | undefined\'.", "1764067179"]
    ],
    "src/script/conversation/ConversationState.ts:3761486215": [
      [49, 4, 18, "Type \'ObservableArray<never>\' is not assignable to type \'ObservableArray<Conversation>\'.\\n  Types of parameters \'value\' and \'value\' are incompatible.\\n    Type \'Conversation[] | null | undefined\' is not assignable to type \'never[] | null | undefined\'.\\n      Type \'Conversation[]\' is not assignable to type \'never[]\'.\\n        Type \'Conversation\' is not assignable to type \'never\'.", "3125413011"],
      [50, 4, 27, "Type \'ObservableArray<never>\' is not assignable to type \'ObservableArray<Conversation>\'.", "984920682"],
      [51, 4, 26, "Type \'ObservableArray<never>\' is not assignable to type \'ObservableArray<Conversation>\'.", "1791791444"],
      [52, 4, 29, "Type \'ObservableArray<never>\' is not assignable to type \'ObservableArray<Conversation>\'.", "1232424273"]
    ],
    "src/script/conversation/ConversationStateHandler.ts:402674568": [
      [49, 6, 34, "Type of computed property\'s value is \'(conversationEntity: Conversation, eventJson: ConversationEvent<Partial<ConversationAccessV2UpdateData & ConversationAccessUpdateData>>) => void\', which is not assignable to type \'(conversationEntity: Conversation) => void | Promise<void>\'.", "141947257"],
      [51, 6, 32, "Type of computed property\'s value is \'(conversationEntity: Conversation, eventJson: ConversationEvent<ConversationCode>) => void\', which is not assignable to type \'(conversationEntity: Conversation) => void | Promise<void>\'.", "2297092144"],
      [68, 44, 9, "Argument of type \'undefined\' is not assignable to parameter of type \'string\'.", "2620553983"],
      [79, 32, 52, "Argument of type \'\\"modalConversationOptionsAllowGuestMessage\\" | \\"modalConversationOptionsAllowServiceMessage\\" | \\"modalConversationOptionsAllowundefinedMessage\\"\' is not assignable to parameter of type \'StringIdentifer\'.\\n  Type \'\\"modalConversationOptionsAllowundefinedMessage\\"\' is not assignable to type \'StringIdentifer\'. Did you mean \'\\"modalConversationOptionsAllowServiceMessage\\"\'?", "584687952"],
      [81, 32, 54, "Argument of type \'\\"modalConversationOptionsDisableGuestMessage\\" | \\"modalConversationOptionsDisableServiceMessage\\" | \\"modalConversationOptionsDisableundefinedMessage\\"\' is not assignable to parameter of type \'StringIdentifer\'.\\n  Type \'\\"modalConversationOptionsDisableundefinedMessage\\"\' is not assignable to type \'StringIdentifer\'. Did you mean \'\\"modalConversationOptionsDisableServiceMessage\\"\'?", "2151912957"],
      [90, 22, 53, "Argument of type \'\\"modalConversationOptionsToggleGuestMessage\\" | \\"modalConversationOptionsToggleServiceMessage\\" | \\"modalConversationOptionsToggleundefinedMessage\\"\' is not assignable to parameter of type \'StringIdentifer\'.\\n  Type \'\\"modalConversationOptionsToggleundefinedMessage\\"\' is not assignable to type \'StringIdentifer\'. Did you mean \'\\"modalConversationOptionsToggleServiceMessage\\"\'?", "605985499"],
      [98, 25, 5, "Object is of type \'unknown\'.", "165548477"],
      [120, 36, 9, "Argument of type \'undefined\' is not assignable to parameter of type \'string\'.", "2620553983"],
      [131, 58, 11, "Argument of type \'CONVERSATION_ACCESS[] | undefined\' is not assignable to parameter of type \'CONVERSATION_ACCESS[]\'.\\n  Type \'undefined\' is not assignable to type \'CONVERSATION_ACCESS[]\'.", "160859537"],
      [135, 34, 9, "Argument of type \'undefined\' is not assignable to parameter of type \'string\'.", "2620553983"]
    ],
    "src/script/conversation/ConversationVerificationStateHandler.test.ts:2666026360": [
      [48, 42, 13, "Argument of type \'string\' is not assignable to parameter of type \'never\'.", "1690980598"],
      [56, 52, 4, "Argument of type \'null\' is not assignable to parameter of type \'string | undefined\'.", "2087897566"],
      [58, 55, 28, "Cannot invoke an object which is possibly \'undefined\'.", "1515665510"],
      [62, 43, 4, "Argument of type \'null\' is not assignable to parameter of type \'string | undefined\'.", "2087897566"],
      [63, 43, 4, "Argument of type \'null\' is not assignable to parameter of type \'string | undefined\'.", "2087897566"],
      [66, 6, 23, "Cannot invoke an object which is possibly \'undefined\'.", "1497309756"],
      [70, 6, 23, "Cannot invoke an object which is possibly \'undefined\'.", "3101468415"],
      [105, 6, 28, "Cannot invoke an object which is possibly \'undefined\'.", "3077965475"],
      [115, 13, 28, "Object is possibly \'undefined\'.", "3381709752"],
      [127, 6, 28, "Cannot invoke an object which is possibly \'undefined\'.", "3077965475"],
      [137, 13, 28, "Object is possibly \'undefined\'.", "3381709752"],
      [153, 6, 26, "Cannot invoke an object which is possibly \'undefined\'.", "625087166"],
      [162, 13, 28, "Object is possibly \'undefined\'.", "3381709752"],
      [171, 13, 28, "Object is possibly \'undefined\'.", "3381709752"],
      [183, 6, 26, "Cannot invoke an object which is possibly \'undefined\'.", "625087166"],
      [192, 13, 28, "Object is possibly \'undefined\'.", "3381709752"],
      [201, 13, 28, "Object is possibly \'undefined\'.", "3381709752"],
      [210, 52, 4, "Argument of type \'null\' is not assignable to parameter of type \'string | undefined\'.", "2087897566"],
      [212, 6, 28, "Cannot invoke an object which is possibly \'undefined\'.", "3077965475"],
      [226, 13, 28, "Object is possibly \'undefined\'.", "3381709752"],
      [232, 52, 4, "Argument of type \'null\' is not assignable to parameter of type \'string | undefined\'.", "2087897566"],
      [234, 6, 28, "Cannot invoke an object which is possibly \'undefined\'.", "3077965475"],
      [248, 13, 28, "Object is possibly \'undefined\'.", "3381709752"],
      [254, 6, 23, "Cannot invoke an object which is possibly \'undefined\'.", "1497309756"]
    ],
    "src/script/conversation/EventBuilder.test.ts:3015092617": [
      [33, 6, 12, "Type \'undefined\' is not assignable to type \'EventMapper\'.", "2093608813"],
      [34, 6, 15, "Type \'undefined\' is not assignable to type \'Conversation\'.", "4110128166"],
      [35, 6, 12, "Type \'undefined\' is not assignable to type \'User\'.", "2792000409"],
      [38, 48, 4, "Argument of type \'null\' is not assignable to parameter of type \'string | undefined\'.", "2087897566"],
      [53, 36, 26, "Object is possibly \'undefined\'.", "1493205124"],
      [68, 36, 26, "Object is possibly \'undefined\'.", "1493205124"],
      [77, 11, 13, "Object is possibly \'undefined\'.", "2065728181"],
      [78, 11, 13, "Object is possibly \'undefined\'.", "2065728181"],
      [78, 36, 26, "Object is possibly \'undefined\'.", "1493205124"],
      [79, 11, 13, "Object is possibly \'undefined\'.", "2065728181"],
      [95, 11, 13, "Object is possibly \'undefined\'.", "2065728181"],
      [96, 11, 13, "Object is possibly \'undefined\'.", "2065728181"]
    ],
    "src/script/conversation/EventBuilder.ts:154152099": [
      [222, 12, 29, "Object is possibly \'undefined\'.", "2539326033"],
      [233, 12, 29, "Object is possibly \'undefined\'.", "2539326033"],
      [284, 12, 29, "Object is possibly \'undefined\'.", "2539326033"],
      [336, 23, 29, "Object is possibly \'undefined\'.", "2539326033"],
      [342, 19, 29, "Object is possibly \'undefined\'.", "2539326033"],
      [432, 32, 29, "Object is possibly \'undefined\'.", "2539326033"],
      [444, 12, 29, "Object is possibly \'undefined\'.", "2539326033"],
      [454, 12, 29, "Object is possibly \'undefined\'.", "2539326033"]
    ],
    "src/script/conversation/EventMapper.ts:2506079831": [
      [92, 96, 5, "Object is of type \'unknown\'.", "165548477"],
      [160, 31, 11, "Argument of type \'string | undefined\' is not assignable to parameter of type \'string\'.\\n  Type \'undefined\' is not assignable to type \'string\'.", "3188681863"],
      [163, 51, 10, "Argument of type \'string | undefined\' is not assignable to parameter of type \'string\'.\\n  Type \'undefined\' is not assignable to type \'string\'.", "3610690941"],
      [170, 6, 22, "Type \'number | undefined\' is not assignable to type \'number\'.\\n  Type \'undefined\' is not assignable to type \'number\'.", "152976819"],
      [174, 6, 22, "Type \'number | undefined\' is not assignable to type \'number\'.\\n  Type \'undefined\' is not assignable to type \'number\'.", "152976819"],
      [177, 4, 17, "Type \'string | undefined\' is not assignable to type \'string\'.\\n  Type \'undefined\' is not assignable to type \'string\'.", "1128866980"],
      [344, 4, 26, "Type \'string | undefined\' is not assignable to type \'string\'.\\n  Type \'undefined\' is not assignable to type \'string\'.", "2611213113"],
      [345, 4, 16, "Type \'string | undefined\' is not assignable to type \'string\'.\\n  Type \'undefined\' is not assignable to type \'string\'.", "1858936470"],
      [451, 56, 9, "Argument of type \'number | undefined\' is not assignable to parameter of type \'number\'.\\n  Type \'undefined\' is not assignable to type \'number\'.", "2548743275"],
      [525, 4, 20, "Type \'MemberLeaveReason | undefined\' is not assignable to type \'MemberLeaveReason\'.\\n  Type \'undefined\' is not assignable to type \'MemberLeaveReason\'.", "642569791"],
      [732, 27, 3, "Argument of type \'string | undefined\' is not assignable to parameter of type \'string\'.\\n  Type \'undefined\' is not assignable to type \'string\'.", "193424690"],
      [735, 47, 7, "Argument of type \'Uint8Array | undefined\' is not assignable to parameter of type \'Uint8Array\'.\\n  Type \'undefined\' is not assignable to type \'Uint8Array\'.", "861760996"],
      [743, 29, 11, "Argument of type \'string | undefined\' is not assignable to parameter of type \'string\'.\\n  Type \'undefined\' is not assignable to type \'string\'.", "3188681863"],
      [745, 29, 11, "Argument of type \'string | undefined\' is not assignable to parameter of type \'string\'.\\n  Type \'undefined\' is not assignable to type \'string\'.", "3188681863"],
      [746, 45, 10, "Argument of type \'string | undefined\' is not assignable to parameter of type \'string\'.\\n  Type \'undefined\' is not assignable to type \'string\'.", "3610690941"],
      [763, 11, 14, "Property \'content_length\' does not exist on type \'AssetData | undefined\'.", "2383733551"],
      [763, 27, 12, "Property \'content_type\' does not exist on type \'AssetData | undefined\'.", "3523308779"],
      [763, 41, 2, "Property \'id\' does not exist on type \'AssetData | undefined\'.", "5861160"],
      [763, 54, 4, "Property \'info\' does not exist on type \'AssetData | undefined\'.", "2087826411"],
      [774, 11, 3, "Property \'key\' does not exist on type \'AssetData | undefined\'.", "193424690"],
      [774, 16, 7, "Property \'otr_key\' does not exist on type \'AssetData | undefined\'.", "861760996"],
      [774, 25, 6, "Property \'sha256\' does not exist on type \'AssetData | undefined\'.", "2174157102"],
      [774, 33, 5, "Property \'token\' does not exist on type \'AssetData | undefined\'.", "183304158"],
      [774, 40, 6, "Property \'domain\' does not exist on type \'AssetData | undefined\'.", "1127975365"],
      [817, 72, 10, "Argument of type \'string | null | undefined\' is not assignable to parameter of type \'string | undefined\'.\\n  Type \'null\' is not assignable to type \'string | undefined\'.", "2264616494"],
      [818, 59, 10, "Argument of type \'string | null | undefined\' is not assignable to parameter of type \'string | undefined\'.", "2264616494"],
      [857, 10, 36, "Argument of type \'string | undefined\' is not assignable to parameter of type \'string | null\'.", "3484704420"],
      [865, 78, 5, "Object is of type \'unknown\'.", "165548477"],
      [884, 68, 11, "Argument of type \'string | undefined\' is not assignable to parameter of type \'string\'.\\n  Type \'undefined\' is not assignable to type \'string\'.", "2853998291"]
    ],
    "src/script/conversation/MessageRepository.ts:3425977142": [
      [746, 52, 8, "No overload matches this call.\\n  Overload 1 of 4, \'(value: string | number | Date): Date\', gave the following error.\\n    Argument of type \'string | undefined\' is not assignable to parameter of type \'string | number | Date\'.\\n      Type \'undefined\' is not assignable to type \'string | number | Date\'.\\n  Overload 2 of 4, \'(value: string | number): Date\', gave the following error.\\n    Argument of type \'string | undefined\' is not assignable to parameter of type \'string | number\'.\\n      Type \'undefined\' is not assignable to type \'string | number\'.", "1948180668"],
      [811, 102, 5, "Object is of type \'unknown\'.", "165548477"],
      [955, 80, 4, "Object is possibly \'undefined\'.", "2087973204"],
      [966, 37, 5, "Object is of type \'unknown\'.", "165548477"],
      [1173, 81, 4, "Argument of type \'User | undefined\' is not assignable to parameter of type \'QualifiedEntity\'.\\n  Type \'undefined\' is not assignable to type \'QualifiedEntity\'.", "2087973204"],
      [1175, 36, 4, "Object is possibly \'undefined\'.", "2087973204"],
      [1178, 39, 5, "Argument of type \'(User | undefined)[]\' is not assignable to parameter of type \'User[]\'.", "183638951"],
      [1179, 30, 5, "Argument of type \'(User | undefined)[]\' is not assignable to parameter of type \'User[]\'.", "183638951"],
      [1224, 68, 24, "Argument of type \'string | undefined\' is not assignable to parameter of type \'string\'.\\n  Type \'undefined\' is not assignable to type \'string\'.", "2322605270"],
      [1256, 39, 42, "Argument of type \'Conversation | undefined\' is not assignable to parameter of type \'Conversation\'.\\n  Type \'undefined\' is not assignable to type \'Conversation\'.", "4089489462"],
      [1273, 39, 42, "Argument of type \'Conversation | undefined\' is not assignable to parameter of type \'Conversation\'.\\n  Type \'undefined\' is not assignable to type \'Conversation\'.", "4089489462"]
    ],
    "src/script/conversation/linkPreviews/helpers.test.ts:1000221294": [
      [84, 11, 4, "Object is possibly \'undefined\'.", "2087656645"],
      [85, 11, 4, "Object is possibly \'undefined\'.", "2087656645"],
      [91, 11, 4, "Object is possibly \'undefined\'.", "2087656645"],
      [92, 11, 4, "Object is possibly \'undefined\'.", "2087656645"],
      [98, 11, 4, "Object is possibly \'undefined\'.", "2089009317"],
      [99, 11, 4, "Object is possibly \'undefined\'.", "2089009317"],
      [105, 11, 12, "Object is possibly \'undefined\'.", "929375728"],
      [106, 11, 12, "Object is possibly \'undefined\'.", "929375728"],
      [112, 11, 4, "Object is possibly \'undefined\'.", "2089009317"],
      [113, 11, 4, "Object is possibly \'undefined\'.", "2089009317"]
    ],
    "src/script/conversation/linkPreviews/index.test.ts:3225052035": [
      [113, 13, 10, "Object is possibly \'undefined\'.", "444608935"],
      [114, 13, 10, "Object is possibly \'undefined\'.", "444608935"]
    ],
    "src/script/conversation/linkPreviews/index.ts:3906640483": [
      [117, 40, 23, "Argument of type \'string | undefined\' is not assignable to parameter of type \'string\'.\\n  Type \'undefined\' is not assignable to type \'string\'.", "493358700"],
      [122, 21, 39, "Object is possibly \'null\'.", "3082036576"],
      [131, 4, 12, "Type \'string | undefined\' is not assignable to type \'string\'.\\n  Type \'undefined\' is not assignable to type \'string\'.", "399682992"],
      [156, 56, 5, "Object is of type \'unknown\'.", "165548477"]
    ],
    "src/script/conversation/userClientsUtils.ts:356115482": [
      [28, 47, 21, "No overload matches this call.\\n  Overload 1 of 2, \'(o: ArrayLike<unknown> | { [s: string]: unknown; }): unknown[]\', gave the following error.\\n    Argument of type \'object | null\' is not assignable to parameter of type \'ArrayLike<unknown> | { [s: string]: unknown; }\'.\\n      Type \'null\' is not assignable to type \'ArrayLike<unknown> | { [s: string]: unknown; }\'.\\n  Overload 2 of 2, \'(o: {}): any[]\', gave the following error.\\n    Argument of type \'object | null\' is not assignable to parameter of type \'{}\'.\\n      Type \'null\' is not assignable to type \'{}\'.", "4151921890"]
    ],
    "src/script/cryptography/CryptographyMapper.ts:2912131072": [
      [145, 51, 20, "Argument of type \'IAsset | null | undefined\' is not assignable to parameter of type \'(IImageAsset | IAsset) & Partial<{ expectsReadConfirmation: boolean; legalHoldStatus: LegalHoldStatus; }>\'.\\n  Type \'undefined\' is not assignable to type \'(IImageAsset | IAsset) & Partial<{ expectsReadConfirmation: boolean; legalHoldStatus: LegalHoldStatus; }>\'.", "4167911361"],
      [191, 51, 20, "Argument of type \'IImageAsset | null | undefined\' is not assignable to parameter of type \'(IImageAsset | IAsset) & Partial<{ expectsReadConfirmation: boolean; legalHoldStatus: LegalHoldStatus; }>\'.\\n  Type \'undefined\' is not assignable to type \'(IImageAsset | IAsset) & Partial<{ expectsReadConfirmation: boolean; legalHoldStatus: LegalHoldStatus; }>\'.", "4177607510"],
      [197, 51, 20, "Argument of type \'IKnock | null | undefined\' is not assignable to parameter of type \'(IImageAsset | IAsset) & Partial<{ expectsReadConfirmation: boolean; legalHoldStatus: LegalHoldStatus; }>\'.\\n  Type \'undefined\' is not assignable to type \'(IImageAsset | IAsset) & Partial<{ expectsReadConfirmation: boolean; legalHoldStatus: LegalHoldStatus; }>\'.", "4184406259"],
      [208, 54, 23, "Argument of type \'ILocation | null | undefined\' is not assignable to parameter of type \'(IImageAsset | IAsset) & Partial<{ expectsReadConfirmation: boolean; legalHoldStatus: LegalHoldStatus; }>\'.\\n  Type \'undefined\' is not assignable to type \'(IImageAsset | IAsset) & Partial<{ expectsReadConfirmation: boolean; legalHoldStatus: LegalHoldStatus; }>\'.", "4165194764"],
      [219, 50, 19, "Argument of type \'IText | null | undefined\' is not assignable to parameter of type \'(IImageAsset | IAsset) & Partial<{ expectsReadConfirmation: boolean; legalHoldStatus: LegalHoldStatus; }>\'.\\n  Type \'undefined\' is not assignable to type \'(IImageAsset | IAsset) & Partial<{ expectsReadConfirmation: boolean; legalHoldStatus: LegalHoldStatus; }>\'.", "1297199116"],
      [225, 55, 24, "Argument of type \'IComposite | null | undefined\' is not assignable to parameter of type \'(IImageAsset | IAsset) & Partial<{ expectsReadConfirmation: boolean; legalHoldStatus: LegalHoldStatus; }>\'.\\n  Type \'undefined\' is not assignable to type \'(IImageAsset | IAsset) & Partial<{ expectsReadConfirmation: boolean; legalHoldStatus: LegalHoldStatus; }>\'.", "2918936900"],
      [270, 15, 8, "Property \'mentions\' does not exist on type \'IText | null | undefined\'.", "1350167884"],
      [270, 40, 7, "Property \'content\' does not exist on type \'IText | null | undefined\'.", "3716929964"],
      [277, 43, 12, "Parameter \'protoMention\' implicitly has an \'any\' type.", "3153561129"],
      [312, 10, 4, "Type \'string | null\' is not assignable to type \'string | undefined\'.\\n  Type \'null\' is not assignable to type \'string | undefined\'.", "2087876002"],
      [328, 11, 4, "Variable \'data\' is used before being assigned.", "2087377941"],
      [329, 8, 14, "Type \'string | null | undefined\' is not assignable to type \'string | undefined\'.", "1588166864"],
      [329, 24, 6, "Object is possibly \'null\' or \'undefined\'.", "2124712353"],
      [330, 8, 11, "Type \'string | null | undefined\' is not assignable to type \'string | undefined\'.", "3188681863"],
      [330, 21, 6, "Object is possibly \'null\' or \'undefined\'.", "2124712353"],
      [331, 40, 6, "Object is possibly \'null\' or \'undefined\'.", "2124712353"],
      [332, 39, 6, "Object is possibly \'null\' or \'undefined\'.", "2124712353"],
      [333, 8, 13, "Type \'string | null | undefined\' is not assignable to type \'string | undefined\'.", "2111557739"],
      [333, 23, 6, "Object is possibly \'null\' or \'undefined\'.", "2124712353"],
      [339, 6, 4, "Variable \'data\' is used before being assigned.", "2087377941"],
      [344, 11, 4, "Variable \'data\' is used before being assigned.", "2087377941"],
      [345, 8, 6, "Type \'string | null | undefined\' is not assignable to type \'string | undefined\'.", "1127975365"],
      [345, 16, 8, "Object is possibly \'undefined\'.", "533230503"],
      [346, 8, 3, "Type \'string | null | undefined\' is not assignable to type \'string | undefined\'.", "193424690"],
      [346, 13, 8, "Object is possibly \'undefined\'.", "533230503"],
      [347, 32, 8, "Object is possibly \'undefined\'.", "533230503"],
      [348, 31, 8, "Object is possibly \'undefined\'.", "533230503"],
      [350, 8, 5, "Type \'string | null | undefined\' is not assignable to type \'string | undefined\'.", "183304158"],
      [350, 15, 8, "Object is possibly \'undefined\'.", "533230503"],
      [353, 17, 4, "Variable \'data\' is used before being assigned.", "2087377941"],
      [356, 12, 4, "Variable \'data\' is used before being assigned.", "2087377941"],
      [451, 25, 24, "Object is possibly \'null\' or \'undefined\'.", "1179641534"],
      [485, 62, 5, "Object is of type \'unknown\'.", "165548477"],
      [551, 28, 31, "Object is possibly \'null\' or \'undefined\'.", "723833724"]
    ],
    "src/script/cryptography/CryptographyRepository.test.ts:468271473": [
      [26, 4, 35, "Object is possibly \'undefined\'.", "2744578530"],
      [39, 32, 35, "Object is possibly \'undefined\'.", "2744578530"]
    ],
    "src/script/cryptography/CryptographyRepository.ts:1877355837": [
      [180, 100, 5, "Object is of type \'unknown\'.", "165548477"]
    ],
    "src/script/entity/Conversation.test.ts:2104519903": [
      [49, 6, 15, "Type \'null\' is not assignable to type \'Conversation\'.", "4110128166"],
      [50, 6, 10, "Type \'null\' is not assignable to type \'User\'.", "964073551"],
      [52, 56, 4, "Argument of type \'null\' is not assignable to parameter of type \'string | undefined\'.", "2087897566"],
      [60, 53, 4, "Argument of type \'null\' is not assignable to parameter of type \'string | undefined\'.", "2087897566"],
      [146, 8, 18, "Type \'undefined\' is not assignable to type \'Message\'.", "3099154241"],
      [182, 13, 15, "Object is possibly \'undefined\'.", "3656134677"],
      [183, 13, 15, "Object is possibly \'undefined\'.", "3656134677"],
      [196, 13, 15, "Object is possibly \'undefined\'.", "3656134677"],
      [197, 13, 15, "Object is possibly \'undefined\'.", "3656134677"],
      [306, 60, 4, "Argument of type \'null\' is not assignable to parameter of type \'string | undefined\'.", "2087897566"],
      [307, 58, 4, "Argument of type \'null\' is not assignable to parameter of type \'string | undefined\'.", "2087897566"],
      [348, 8, 12, "Type \'undefined\' is not assignable to type \'User\'.", "2792000409"],
      [351, 34, 4, "Argument of type \'null\' is not assignable to parameter of type \'string | undefined\'.", "2087897566"],
      [364, 35, 4, "Argument of type \'null\' is not assignable to parameter of type \'string | undefined\'.", "2087897566"],
      [383, 35, 4, "Argument of type \'null\' is not assignable to parameter of type \'string | undefined\'.", "2087897566"],
      [408, 40, 4, "Argument of type \'null\' is not assignable to parameter of type \'string | undefined\'.", "2087897566"],
      [412, 13, 40, "Object is possibly \'undefined\'.", "1814521512"],
      [429, 13, 40, "Object is possibly \'undefined\'.", "1814521512"],
      [447, 13, 40, "Object is possibly \'undefined\'.", "1814521512"],
      [496, 54, 4, "Argument of type \'null\' is not assignable to parameter of type \'string | undefined\'.", "2087897566"],
      [516, 48, 4, "Argument of type \'null\' is not assignable to parameter of type \'string | undefined\'.", "2087897566"],
      [547, 35, 4, "Argument of type \'null\' is not assignable to parameter of type \'string | undefined\'.", "2087897566"],
      [551, 42, 4, "Argument of type \'null\' is not assignable to parameter of type \'string | undefined\'.", "2087897566"],
      [568, 6, 34, "Cannot invoke an object which is possibly \'undefined\'.", "893582186"],
      [570, 56, 4, "Argument of type \'null\' is not assignable to parameter of type \'string | undefined\'.", "2087897566"],
      [574, 35, 4, "Argument of type \'null\' is not assignable to parameter of type \'string | undefined\'.", "2087897566"],
      [584, 6, 34, "Cannot invoke an object which is possibly \'undefined\'.", "893582186"],
      [586, 40, 4, "Argument of type \'null\' is not assignable to parameter of type \'string | undefined\'.", "2087897566"],
      [591, 35, 4, "Argument of type \'null\' is not assignable to parameter of type \'string | undefined\'.", "2087897566"],
      [595, 39, 4, "Argument of type \'null\' is not assignable to parameter of type \'string | undefined\'.", "2087897566"],
      [605, 6, 34, "Cannot invoke an object which is possibly \'undefined\'.", "893582186"],
      [607, 40, 4, "Argument of type \'null\' is not assignable to parameter of type \'string | undefined\'.", "2087897566"],
      [612, 35, 4, "Argument of type \'null\' is not assignable to parameter of type \'string | undefined\'.", "2087897566"],
      [616, 39, 4, "Argument of type \'null\' is not assignable to parameter of type \'string | undefined\'.", "2087897566"],
      [628, 58, 4, "Argument of type \'null\' is not assignable to parameter of type \'string | undefined\'.", "2087897566"],
      [634, 54, 4, "Argument of type \'null\' is not assignable to parameter of type \'string | undefined\'.", "2087897566"],
      [646, 60, 4, "Argument of type \'null\' is not assignable to parameter of type \'string | undefined\'.", "2087897566"],
      [701, 54, 4, "Argument of type \'null\' is not assignable to parameter of type \'string | undefined\'.", "2087897566"],
      [714, 60, 4, "Argument of type \'null\' is not assignable to parameter of type \'string | undefined\'.", "2087897566"],
      [795, 8, 10, "Type \'undefined\' is not assignable to type \'string\'.", "3990992796"],
      [904, 8, 9, "Type \'undefined\' is not assignable to type \'number\'.", "2548743275"],
      [905, 8, 14, "Type \'undefined\' is not assignable to type \'ContentMessage\'.", "770131143"],
      [906, 8, 21, "Type \'undefined\' is not assignable to type \'PingMessage\'.", "3552399181"],
      [907, 8, 15, "Type \'undefined\' is not assignable to type \'PingMessage\'.", "1424040496"],
      [908, 8, 11, "Type \'undefined\' is not assignable to type \'PingMessage\'.", "3938011998"],
      [909, 8, 18, "Type \'undefined\' is not assignable to type \'ContentMessage\'.", "2146105736"],
      [912, 56, 4, "Argument of type \'null\' is not assignable to parameter of type \'string | undefined\'.", "2087897566"],
      [1138, 58, 4, "Argument of type \'null\' is not assignable to parameter of type \'string | undefined\'.", "2087897566"],
      [1142, 36, 9, "Argument of type \'undefined\' is not assignable to parameter of type \'number\'.", "2620553983"],
      [1167, 36, 9, "Argument of type \'undefined\' is not assignable to parameter of type \'number\'.", "2620553983"]
    ],
    "src/script/entity/Conversation.ts:414737185": [
      [107, 18, 24, "Property \'enforcedTeamMessageTimer\' has no initializer and is not definitely assigned in the constructor.", "3799921350"],
      [187, 4, 16, "Type \'Observable<PERSONAL | TEAM | OTHER | undefined>\' is not assignable to type \'Observable<ACCESS_STATE>\'.\\n  The types returned by \'peek()\' are incompatible between these types.\\n    Type \'PERSONAL | TEAM | OTHER | undefined\' is not assignable to type \'ACCESS_STATE\'.", "3665501182"],
      [188, 4, 15, "Type \'Observable<string | undefined>\' is not assignable to type \'Observable<string>\'.", "761254596"],
      [189, 4, 12, "Type \'undefined\' is not assignable to type \'string\'.", "2242477105"],
      [190, 4, 9, "Type \'Observable<string | undefined>\' is not assignable to type \'Observable<string>\'.", "1162129866"],
      [191, 4, 12, "Type \'undefined\' is not assignable to type \'string\'.", "1264629218"],
      [192, 4, 9, "Type \'Observable<CONVERSATION_TYPE | undefined>\' is not assignable to type \'Observable<CONVERSATION_TYPE>\'.\\n  The types returned by \'peek()\' are incompatible between these types.\\n    Type \'CONVERSATION_TYPE | undefined\' is not assignable to type \'CONVERSATION_TYPE\'.", "1162754997"],
      [204, 4, 27, "Type \'ObservableArray<never>\' is not assignable to type \'ObservableArray<User>\'.", "957208303"],
      [205, 4, 27, "Type \'ObservableArray<never>\' is not assignable to type \'ObservableArray<QualifiedId>\'.\\n  Types of parameters \'value\' and \'value\' are incompatible.\\n    Type \'QualifiedId[] | null | undefined\' is not assignable to type \'never[] | null | undefined\'.\\n      Type \'QualifiedId[]\' is not assignable to type \'never[]\'.\\n        Type \'QualifiedId\' is not assignable to type \'never\'.", "957203187"],
      [228, 4, 15, "Type \'PureComputed<boolean | \\"\\">\' is not assignable to type \'PureComputed<boolean>\'.\\n  The types returned by \'peek()\' are incompatible between these types.\\n    Type \'string | boolean\' is not assignable to type \'boolean\'.", "1095670353"],
      [244, 4, 19, "Type \'PureComputed<boolean | undefined>\' is not assignable to type \'PureComputed<boolean>\'.", "2748887882"],
      [248, 4, 13, "Type \'PureComputed<boolean | undefined>\' is not assignable to type \'PureComputed<boolean>\'.", "1137010663"],
      [273, 4, 23, "Type \'Observable<ConversationVerificationState.UNVERIFIED>\' is not assignable to type \'Observable<ConversationVerificationState>\'.\\n  Types of parameters \'value\' and \'value\' are incompatible.\\n    Type \'ConversationVerificationState\' is not assignable to type \'ConversationVerificationState.UNVERIFIED\'.", "1872259068"],
      [282, 4, 9, "Type \'Observable<Call | null>\' is not assignable to type \'Observable<Call>\'.\\n  The types returned by \'peek()\' are incompatible between these types.\\n    Type \'Call | null\' is not assignable to type \'Call\'.\\n      Type \'null\' is not assignable to type \'Call\'.", "1162313103"],
      [294, 61, 15, "Object is possibly \'undefined\'.", "3866385313"],
      [300, 35, 15, "Object is possibly \'undefined\'.", "3866385313"],
      [316, 54, 10, "Object is possibly \'undefined\'.", "50227919"],
      [319, 4, 20, "Type \'Observable<LegalHoldStatus.DISABLED>\' is not assignable to type \'Observable<LegalHoldStatus>\'.\\n  Types of parameters \'value\' and \'value\' are incompatible.\\n    Type \'LegalHoldStatus\' is not assignable to type \'LegalHoldStatus.DISABLED\'.", "135203605"],
      [323, 84, 10, "Object is possibly \'undefined\'.", "50227919"],
      [340, 18, 15, "Object is possibly \'undefined\'.", "3866385313"],
      [346, 12, 15, "Object is possibly \'undefined\'.", "3866385313"],
      [359, 4, 11, "Type \'Observable<ConversationStatus.CURRENT_MEMBER>\' is not assignable to type \'Observable<ConversationStatus>\'.\\n  Types of parameters \'value\' and \'value\' are incompatible.\\n    Type \'ConversationStatus\' is not assignable to type \'ConversationStatus.CURRENT_MEMBER\'.", "3642829209"],
      [369, 4, 22, "Type \'Observable<number | null>\' is not assignable to type \'Observable<number>\'.", "3241402412"],
      [370, 4, 23, "Type \'Observable<number | null>\' is not assignable to type \'Observable<number>\'.", "2493965002"],
      [372, 4, 16, "Type \'Observable<RECEIPT_MODE.OFF>\' is not assignable to type \'Observable<RECEIPT_MODE>\'.\\n  Types of parameters \'value\' and \'value\' are incompatible.\\n    Type \'RECEIPT_MODE\' is not assignable to type \'RECEIPT_MODE.OFF\'.", "245090354"],
      [383, 4, 17, "Type \'PureComputed<number | false>\' is not assignable to type \'PureComputed<number>\'.\\n  The types returned by \'peek()\' are incompatible between these types.\\n    Type \'number | false\' is not assignable to type \'number\'.\\n      Type \'boolean\' is not assignable to type \'number\'.", "515474049"],
      [434, 62, 15, "Object is possibly \'undefined\'.", "3866385313"],
      [436, 91, 15, "Object is possibly \'undefined\'.", "3866385313"],
      [662, 28, 54, "Argument of type \'string | null\' is not assignable to parameter of type \'string\'.\\n  Type \'null\' is not assignable to type \'string\'.", "3385179653"],
      [703, 4, 53, "Type \'ContentMessage | undefined\' is not assignable to type \'ContentMessage\'.\\n  Type \'undefined\' is not assignable to type \'ContentMessage\'.", "1980005351"],
      [754, 9, 15, "Object is possibly \'undefined\'.", "3866385313"],
      [777, 4, 88, "No overload matches this call.\\n  Overload 1 of 2, \'(item: Message | ContentMessage | MemberMessage): (Message | ContentMessage | MemberMessage)[]\', gave the following error.\\n    Argument of type \'(message_et: Message | ContentMessage | MemberMessage) => boolean | \\"\\"\' is not assignable to parameter of type \'Message | ContentMessage | MemberMessage\'.\\n  Overload 2 of 2, \'(removeFunction: (item: Message | ContentMessage | MemberMessage) => boolean): (Message | ContentMessage | MemberMessage)[]\', gave the following error.\\n    Type \'string | boolean\' is not assignable to type \'boolean\'.", "302417194"],
      [818, 72, 15, "Object is possibly \'undefined\'.", "3866385313"],
      [965, 45, 15, "No overload matches this call.\\n  Overload 1 of 2, \'(...items: ConcatArray<User>[]): User[]\', gave the following error.\\n    Argument of type \'User | undefined\' is not assignable to parameter of type \'ConcatArray<User>\'.\\n      Type \'undefined\' is not assignable to type \'ConcatArray<User>\'.\\n  Overload 2 of 2, \'(...items: (User | ConcatArray<User>)[]): User[]\', gave the following error.\\n    Argument of type \'User | undefined\' is not assignable to parameter of type \'User | ConcatArray<User>\'.\\n      Type \'undefined\' is not assignable to type \'User | ConcatArray<User>\'.", "3866385313"],
      [972, 45, 15, "No overload matches this call.\\n  Overload 1 of 2, \'(...items: ConcatArray<User>[]): User[]\', gave the following error.\\n    Argument of type \'User | undefined\' is not assignable to parameter of type \'ConcatArray<User>\'.\\n      Type \'undefined\' is not assignable to type \'ConcatArray<User>\'.\\n  Overload 2 of 2, \'(...items: (User | ConcatArray<User>)[]): User[]\', gave the following error.\\n    Argument of type \'User | undefined\' is not assignable to parameter of type \'User | ConcatArray<User>\'.", "3866385313"],
      [987, 48, 21, "Object is possibly \'undefined\'.", "2518032411"],
      [992, 6, 6, "Type \'CONVERSATION_ACCESS[] | undefined\' is not assignable to type \'CONVERSATION_ACCESS[]\'.\\n  Type \'undefined\' is not assignable to type \'CONVERSATION_ACCESS[]\'.", "1314097761"],
      [993, 6, 11, "Type \'CONVERSATION_ACCESS_ROLE | ACCESS_ROLE_V2[] | undefined\' is not assignable to type \'CONVERSATION_ACCESS_ROLE | ACCESS_ROLE_V2[]\'.\\n  Type \'undefined\' is not assignable to type \'CONVERSATION_ACCESS_ROLE | ACCESS_ROLE_V2[]\'.", "186257802"]
    ],
    "src/script/entity/User.test.ts:1823754266": [
      [91, 27, 9, "Argument of type \'undefined\' is not assignable to parameter of type \'number\'.", "2620553983"]
    ],
    "src/script/entity/User.ts:3591817769": [
      [132, 4, 17, "Type \'Observable<undefined>\' is not assignable to type \'Observable<string>\'.\\n  Types of property \'equalityComparer\' are incompatible.\\n    Type \'(a: undefined, b: undefined) => boolean\' is not assignable to type \'(a: string, b: string) => boolean\'.\\n      Types of parameters \'a\' and \'a\' are incompatible.\\n        Type \'string\' is not assignable to type \'undefined\'.", "2198912395"],
      [140, 4, 10, "Type \'Observable<string | undefined>\' is not assignable to type \'Observable<string>\'.", "3993952993"],
      [141, 4, 10, "Type \'Observable<string | undefined>\' is not assignable to type \'Observable<string>\'.", "4016447089"],
      [181, 4, 13, "Type \'Observable<ROLE.NONE>\' is not assignable to type \'Observable<ROLE>\'.\\n  Types of parameters \'value\' and \'value\' are incompatible.\\n    Type \'ROLE\' is not assignable to type \'ROLE.NONE\'.", "3077682660"],
      [191, 47, 25, "Cannot invoke an object which is possibly \'undefined\'.", "3264425299"],
      [204, 4, 17, "Type \'Observable<Type.NONE>\' is not assignable to type \'Observable<Type>\'.\\n  Types of parameters \'value\' and \'value\' are incompatible.\\n    Type \'Type\' is not assignable to type \'Type.NONE\'.", "1506870780"],
      [248, 57, 13, "No overload matches this call.\\n  Overload 1 of 4, \'(value: string | number | Date): Date\', gave the following error.\\n    Argument of type \'string | undefined\' is not assignable to parameter of type \'string | number | Date\'.\\n  Overload 2 of 4, \'(value: string | number): Date\', gave the following error.\\n    Argument of type \'string | undefined\' is not assignable to parameter of type \'string | number\'.", "3452993210"],
      [248, 93, 13, "No overload matches this call.\\n  Overload 1 of 4, \'(value: string | number | Date): Date\', gave the following error.\\n    Argument of type \'string | undefined\' is not assignable to parameter of type \'string | number | Date\'.\\n  Overload 2 of 4, \'(value: string | number): Date\', gave the following error.\\n    Argument of type \'string | undefined\' is not assignable to parameter of type \'string | number\'.", "3563212121"]
    ],
    "src/script/entity/message/Asset.ts:2396001012": [
      [37, 9, 4, "Property \'size\' has no initializer and is not definitely assigned in the constructor.", "2088346912"],
      [69, 67, 14, "Argument of type \'string | undefined\' is not assignable to parameter of type \'string\'.\\n  Type \'undefined\' is not assignable to type \'string\'.", "1931590284"],
      [80, 67, 14, "Argument of type \'string | undefined\' is not assignable to parameter of type \'string\'.\\n  Type \'undefined\' is not assignable to type \'string\'.", "1931590284"]
    ],
    "src/script/entity/message/CallMessage.ts:2179419971": [
      [38, 4, 20, "Type \'TERMINATION_REASON | undefined\' is not assignable to type \'TERMINATION_REASON\'.\\n  Type \'undefined\' is not assignable to type \'TERMINATION_REASON\'.", "773642052"]
    ],
    "src/script/entity/message/ContentMessage.ts:2244220679": [
      [56, 4, 11, "Type \'ObservableArray<never>\' is not assignable to type \'ObservableArray<FileAsset | Asset | MediumImage | Text>\'.\\n  Types of parameters \'value\' and \'value\' are incompatible.\\n    Type \'(FileAsset | Asset | MediumImage | Text)[] | null | undefined\' is not assignable to type \'never[] | null | undefined\'.\\n      Type \'(FileAsset | Asset | MediumImage | Text)[]\' is not assignable to type \'never[]\'.\\n        Type \'FileAsset | Asset | MediumImage | Text\' is not assignable to type \'never\'.", "3137859118"],
      [59, 4, 21, "Type \'Observable<number | null>\' is not assignable to type \'Observable<number>\'.\\n  The types returned by \'peek()\' are incompatible between these types.\\n    Type \'number | null\' is not assignable to type \'number\'.\\n      Type \'null\' is not assignable to type \'number\'.", "1015589921"],
      [71, 4, 10, "Type \'Observable<QuoteEntity | undefined>\' is not assignable to type \'Observable<QuoteEntity>\'.\\n  The types returned by \'peek()\' are incompatible between these types.\\n    Type \'QuoteEntity | undefined\' is not assignable to type \'QuoteEntity\'.\\n      Type \'undefined\' is not assignable to type \'QuoteEntity\'.", "4017089943"],
      [72, 4, 17, "Type \'ObservableArray<never>\' is not assignable to type \'ObservableArray<ReadReceipt>\'.", "1540688880"],
      [74, 4, 23, "Type \'Observable<boolean | null>\' is not assignable to type \'Observable<boolean>\'.\\n  The types returned by \'peek()\' are incompatible between these types.\\n    Type \'boolean | null\' is not assignable to type \'boolean\'.", "1490518748"],
      [80, 34, 4, "Argument of type \'null\' is not assignable to parameter of type \'boolean\'.", "2087897566"]
    ],
    "src/script/entity/message/DecryptErrorMessage.ts:3460253006": [
      [63, 4, 9, "Type \'PureComputed<string | undefined>\' is not assignable to type \'PureComputed<string>\'.\\n  The types returned by \'peek()\' are incompatible between these types.\\n    Type \'string | undefined\' is not assignable to type \'string\'.\\n      Type \'undefined\' is not assignable to type \'string\'.", "1161926893"]
    ],
    "src/script/entity/message/FileAsset.ts:2276294258": [
      [45, 9, 14, "Property \'conversationId\' has no initializer and is not definitely assigned in the constructor.", "2597408709"],
      [46, 9, 14, "Property \'correlation_id\' has no initializer and is not definitely assigned in the constructor.", "1441381135"],
      [54, 4, 11, "Type \'Observable<AssetTransferState | undefined>\' is not assignable to type \'Observable<AssetTransferState>\'.\\n  The types returned by \'peek()\' are incompatible between these types.\\n    Type \'AssetTransferState | undefined\' is not assignable to type \'AssetTransferState\'.", "3642829209"],
      [64, 4, 22, "Type \'Observable<AssetRemoteData | undefined>\' is not assignable to type \'Observable<AssetRemoteData>\'.\\n  The types returned by \'peek()\' are incompatible between these types.\\n    Type \'AssetRemoteData | undefined\' is not assignable to type \'AssetRemoteData\'.\\n      Type \'undefined\' is not assignable to type \'AssetRemoteData\'.", "1979595329"],
      [65, 4, 21, "Type \'Observable<AssetRemoteData | undefined>\' is not assignable to type \'Observable<AssetRemoteData>\'.", "2294021202"],
      [81, 4, 25, "Type \'Observable<NotUploaded | undefined>\' is not assignable to type \'Observable<NotUploaded>\'.\\n  The types returned by \'peek()\' are incompatible between these types.\\n    Type \'NotUploaded | undefined\' is not assignable to type \'NotUploaded\'.", "890696937"]
    ],
    "src/script/entity/message/MediumImage.ts:426001127": [
      [41, 4, 13, "Type \'Observable<AssetRemoteData | undefined>\' is not assignable to type \'Observable<AssetRemoteData>\'.", "752547655"]
    ],
    "src/script/entity/message/MemberMessage.ts:3711207890": [
      [53, 9, 6, "Property \'reason\' has no initializer and is not definitely assigned in the constructor.", "2124277697"],
      [76, 4, 17, "Type \'Observable<never[]>\' is not assignable to type \'Observable<User[]>\'.\\n  Types of parameters \'value\' and \'value\' are incompatible.\\n    Type \'User[]\' is not assignable to type \'never[]\'.", "437902945"],
      [83, 4, 19, "Type \'undefined\' is not assignable to type \'User[]\'.", "3619181810"],
      [116, 100, 4, "Argument of type \'null\' is not assignable to parameter of type \'string | undefined\'.", "2087897566"]
    ],
    "src/script/entity/message/Message.ts:306209129": [
      [53, 10, 19, "Property \'messageTimerStarted\' has no initializer and is not definitely assigned in the constructor.", "4092792040"],
      [63, 9, 8, "Property \'reaction\' has no initializer and is not definitely assigned in the constructor.", "2663965068"],
      [96, 4, 15, "Type \'SuperType | undefined\' is not assignable to type \'SuperType\'.\\n  Type \'undefined\' is not assignable to type \'SuperType\'.", "3885844715"],
      [102, 4, 22, "Type \'Observable<boolean>\' is not assignable to type \'Observable<string | number | boolean>\'.\\n  Types of parameters \'value\' and \'value\' are incompatible.\\n    Type \'string | number | boolean\' is not assignable to type \'boolean\'.", "2558403805"],
      [128, 4, 17, "Type \'ObservableArray<never>\' is not assignable to type \'ObservableArray<ReadReceipt>\'.\\n  Types of parameters \'value\' and \'value\' are incompatible.\\n    Type \'ReadReceipt[] | null | undefined\' is not assignable to type \'never[] | null | undefined\'.\\n      Type \'ReadReceipt[]\' is not assignable to type \'never[]\'.\\n        Type \'ReadReceipt\' is not assignable to type \'never\'.", "1540688880"],
      [136, 4, 11, "Type \'Observable<StatusType.UNSPECIFIED>\' is not assignable to type \'Observable<StatusType>\'.\\n  Types of parameters \'value\' and \'value\' are incompatible.\\n    Type \'StatusType\' is not assignable to type \'StatusType.UNSPECIFIED\'.", "3642829209"],
      [138, 43, 4, "Argument of type \'null\' is not assignable to parameter of type \'string | undefined\'.", "2087897566"],
      [149, 75, 9, "Argument of type \'undefined\' is not assignable to parameter of type \'string\'.", "2620553983"]
    ],
    "src/script/entity/message/SystemMessage.ts:3060794215": [
      [25, 9, 7, "Property \'caption\' has no initializer and is not definitely assigned in the constructor.", "3511518411"]
    ],
    "src/script/entity/message/VerificationMessage.ts:1055991539": [
      [40, 4, 28, "Type \'Observable<VerificationMessageType | undefined>\' is not assignable to type \'Observable<VerificationMessageType>\'.\\n  The types returned by \'peek()\' are incompatible between these types.\\n    Type \'VerificationMessageType | undefined\' is not assignable to type \'VerificationMessageType\'.", "1551103719"],
      [47, 27, 13, "Argument of type \'string | false | QualifiedUserId\' is not assignable to parameter of type \'string | QualifiedId\'.\\n  Type \'boolean\' is not assignable to type \'string | QualifiedId\'.", "2678465042"]
    ],
    "src/script/error/BackendClientError.ts:4157618261": [
      [29, 4, 10, "Type \'string | undefined\' is not assignable to type \'string\'.\\n  Type \'undefined\' is not assignable to type \'string\'.", "3983565867"]
    ],
    "src/script/event/EventRepository.test.ts:3843097520": [
      [90, 25, 26, "No overload matches this call.\\n  Overload 1 of 2, \'(o: {}): string[]\', gave the following error.\\n    Argument of type \'ReadReceipt[] | undefined\' is not assignable to parameter of type \'{}\'.\\n      Type \'undefined\' is not assignable to type \'{}\'.\\n  Overload 2 of 2, \'(o: object): string[]\', gave the following error.\\n    Argument of type \'ReadReceipt[] | undefined\' is not assignable to parameter of type \'object\'.\\n      Type \'undefined\' is not assignable to type \'object\'.", "792500112"],
      [96, 6, 28, "Object is possibly \'undefined\'.", "3381709752"],
      [98, 15, 25, "No overload matches this call.\\n  Overload 1 of 4, \'(object: {}, method: never): SpyInstance<never, never>\', gave the following error.\\n    Argument of type \'EventService | undefined\' is not assignable to parameter of type \'{}\'.\\n      Type \'undefined\' is not assignable to type \'{}\'.\\n  Overload 2 of 4, \'(object: {}, method: never): SpyInstance<never, never>\', gave the following error.\\n    Argument of type \'EventService | undefined\' is not assignable to parameter of type \'{}\'.\\n      Type \'undefined\' is not assignable to type \'{}\'.", "47328231"],
      [99, 25, 55, "Argument of type \'Promise<EventRecord<any>>\' is not assignable to parameter of type \'never\'.", "526597759"],
      [104, 13, 28, "Object is possibly \'undefined\'.", "3381709752"],
      [108, 15, 25, "Object is possibly \'undefined\'.", "47328231"],
      [109, 15, 28, "Object is possibly \'undefined\'.", "3381709752"],
      [114, 13, 28, "Object is possibly \'undefined\'.", "3381709752"],
      [118, 15, 25, "Object is possibly \'undefined\'.", "47328231"],
      [119, 15, 28, "Object is possibly \'undefined\'.", "3381709752"],
      [124, 13, 28, "Object is possibly \'undefined\'.", "3381709752"],
      [128, 15, 25, "Object is possibly \'undefined\'.", "47328231"],
      [129, 15, 28, "Object is possibly \'undefined\'.", "3381709752"],
      [143, 13, 28, "Object is possibly \'undefined\'.", "3381709752"],
      [144, 15, 25, "Object is possibly \'undefined\'.", "47328231"],
      [145, 15, 28, "Object is possibly \'undefined\'.", "3381709752"],
      [159, 13, 28, "Object is possibly \'undefined\'.", "3381709752"],
      [160, 15, 25, "Object is possibly \'undefined\'.", "47328231"],
      [161, 15, 28, "Object is possibly \'undefined\'.", "3381709752"],
      [175, 13, 28, "Object is possibly \'undefined\'.", "3381709752"],
      [176, 15, 25, "Object is possibly \'undefined\'.", "47328231"],
      [177, 15, 28, "Object is possibly \'undefined\'.", "3381709752"],
      [216, 13, 28, "Object is possibly \'undefined\'.", "3381709752"],
      [217, 15, 25, "Object is possibly \'undefined\'.", "47328231"],
      [218, 15, 28, "Object is possibly \'undefined\'.", "3381709752"],
      [241, 15, 25, "No overload matches this call.\\n  Overload 1 of 4, \'(object: {}, method: never): SpyInstance<never, never>\', gave the following error.\\n    Argument of type \'EventService | undefined\' is not assignable to parameter of type \'{}\'.\\n      Type \'undefined\' is not assignable to type \'{}\'.\\n  Overload 2 of 4, \'(object: {}, method: never): SpyInstance<never, never>\', gave the following error.\\n    Argument of type \'EventService | undefined\' is not assignable to parameter of type \'{}\'.\\n      Type \'undefined\' is not assignable to type \'{}\'.", "47328231"],
      [242, 28, 11, "Parameter \'saved_event\' implicitly has an \'any\' type.", "3147593107"],
      [242, 28, 43, "Argument of type \'(saved_event: any) => Promise<any>\' is not assignable to parameter of type \'() => never\'.", "1450607298"],
      [246, 17, 25, "No overload matches this call.\\n  Overload 1 of 4, \'(object: {}, method: never): SpyInstance<never, never>\', gave the following error.\\n    Argument of type \'EventService | undefined\' is not assignable to parameter of type \'{}\'.\\n      Type \'undefined\' is not assignable to type \'{}\'.\\n  Overload 2 of 4, \'(object: {}, method: never): SpyInstance<never, never>\', gave the following error.\\n    Argument of type \'EventService | undefined\' is not assignable to parameter of type \'{}\'.\\n      Type \'undefined\' is not assignable to type \'{}\'.", "47328231"],
      [248, 13, 28, "Object is possibly \'undefined\'.", "3381709752"],
      [249, 15, 25, "Object is possibly \'undefined\'.", "47328231"],
      [257, 15, 25, "No overload matches this call.\\n  Overload 1 of 4, \'(object: {}, method: never): SpyInstance<never, never>\', gave the following error.\\n    Argument of type \'EventService | undefined\' is not assignable to parameter of type \'{}\'.\\n      Type \'undefined\' is not assignable to type \'{}\'.\\n  Overload 2 of 4, \'(object: {}, method: never): SpyInstance<never, never>\', gave the following error.\\n    Argument of type \'EventService | undefined\' is not assignable to parameter of type \'{}\'.\\n      Type \'undefined\' is not assignable to type \'{}\'.", "47328231"],
      [258, 28, 46, "Argument of type \'() => Promise<EventRecord<any>>\' is not assignable to parameter of type \'() => never\'.\\n  Type \'Promise<EventRecord<any>>\' is not assignable to type \'never\'.", "270173584"],
      [260, 13, 28, "Object is possibly \'undefined\'.", "3381709752"],
      [265, 17, 25, "Object is possibly \'undefined\'.", "47328231"],
      [273, 15, 25, "No overload matches this call.\\n  Overload 1 of 4, \'(object: {}, method: never): SpyInstance<never, never>\', gave the following error.\\n    Argument of type \'EventService | undefined\' is not assignable to parameter of type \'{}\'.\\n      Type \'undefined\' is not assignable to type \'{}\'.\\n  Overload 2 of 4, \'(object: {}, method: never): SpyInstance<never, never>\', gave the following error.\\n    Argument of type \'EventService | undefined\' is not assignable to parameter of type \'{}\'.\\n      Type \'undefined\' is not assignable to type \'{}\'.", "47328231"],
      [274, 28, 46, "Argument of type \'() => Promise<EventRecord<any>>\' is not assignable to parameter of type \'() => never\'.\\n  Type \'Promise<EventRecord<any>>\' is not assignable to type \'never\'.", "270173584"],
      [276, 13, 28, "Object is possibly \'undefined\'.", "3381709752"],
      [281, 17, 25, "Object is possibly \'undefined\'.", "47328231"],
      [289, 15, 25, "No overload matches this call.\\n  Overload 1 of 4, \'(object: {}, method: never): SpyInstance<never, never>\', gave the following error.\\n    Argument of type \'EventService | undefined\' is not assignable to parameter of type \'{}\'.\\n      Type \'undefined\' is not assignable to type \'{}\'.\\n  Overload 2 of 4, \'(object: {}, method: never): SpyInstance<never, never>\', gave the following error.\\n    Argument of type \'EventService | undefined\' is not assignable to parameter of type \'{}\'.\\n      Type \'undefined\' is not assignable to type \'{}\'.", "47328231"],
      [290, 28, 46, "Argument of type \'() => Promise<EventRecord<any>>\' is not assignable to parameter of type \'() => never\'.\\n  Type \'Promise<EventRecord<any>>\' is not assignable to type \'never\'.", "270173584"],
      [292, 13, 28, "Object is possibly \'undefined\'.", "3381709752"],
      [297, 17, 25, "Object is possibly \'undefined\'.", "47328231"],
      [304, 15, 25, "No overload matches this call.\\n  Overload 1 of 4, \'(object: {}, method: never): SpyInstance<never, never>\', gave the following error.\\n    Argument of type \'EventService | undefined\' is not assignable to parameter of type \'{}\'.\\n      Type \'undefined\' is not assignable to type \'{}\'.\\n  Overload 2 of 4, \'(object: {}, method: never): SpyInstance<never, never>\', gave the following error.\\n    Argument of type \'EventService | undefined\' is not assignable to parameter of type \'{}\'.\\n      Type \'undefined\' is not assignable to type \'{}\'.", "47328231"],
      [305, 28, 46, "Argument of type \'() => Promise<EventRecord<any>>\' is not assignable to parameter of type \'() => never\'.\\n  Type \'Promise<EventRecord<any>>\' is not assignable to type \'never\'.", "270173584"],
      [307, 13, 28, "Object is possibly \'undefined\'.", "3381709752"],
      [312, 17, 25, "Object is possibly \'undefined\'.", "47328231"],
      [320, 15, 25, "No overload matches this call.\\n  Overload 1 of 4, \'(object: {}, method: never): SpyInstance<never, never>\', gave the following error.\\n    Argument of type \'EventService | undefined\' is not assignable to parameter of type \'{}\'.\\n      Type \'undefined\' is not assignable to type \'{}\'.\\n  Overload 2 of 4, \'(object: {}, method: never): SpyInstance<never, never>\', gave the following error.\\n    Argument of type \'EventService | undefined\' is not assignable to parameter of type \'{}\'.\\n      Type \'undefined\' is not assignable to type \'{}\'.", "47328231"],
      [321, 28, 46, "Argument of type \'() => Promise<EventRecord<any>>\' is not assignable to parameter of type \'() => never\'.\\n  Type \'Promise<EventRecord<any>>\' is not assignable to type \'never\'.", "270173584"],
      [323, 13, 28, "Object is possibly \'undefined\'.", "3381709752"],
      [328, 17, 25, "Object is possibly \'undefined\'.", "47328231"],
      [335, 15, 25, "No overload matches this call.\\n  Overload 1 of 4, \'(object: {}, method: never): SpyInstance<never, never>\', gave the following error.\\n    Argument of type \'EventService | undefined\' is not assignable to parameter of type \'{}\'.\\n      Type \'undefined\' is not assignable to type \'{}\'.\\n  Overload 2 of 4, \'(object: {}, method: never): SpyInstance<never, never>\', gave the following error.\\n    Argument of type \'EventService | undefined\' is not assignable to parameter of type \'{}\'.\\n      Type \'undefined\' is not assignable to type \'{}\'.", "47328231"],
      [336, 28, 46, "Argument of type \'() => Promise<EventRecord<any>>\' is not assignable to parameter of type \'() => never\'.\\n  Type \'Promise<EventRecord<any>>\' is not assignable to type \'never\'.", "270173584"],
      [341, 13, 28, "Object is possibly \'undefined\'.", "3381709752"],
      [346, 17, 25, "Object is possibly \'undefined\'.", "47328231"],
      [352, 17, 25, "No overload matches this call.\\n  Overload 1 of 4, \'(object: {}, method: never): SpyInstance<never, never>\', gave the following error.\\n    Argument of type \'EventService | undefined\' is not assignable to parameter of type \'{}\'.\\n      Type \'undefined\' is not assignable to type \'{}\'.\\n  Overload 2 of 4, \'(object: {}, method: never): SpyInstance<never, never>\', gave the following error.\\n    Argument of type \'EventService | undefined\' is not assignable to parameter of type \'{}\'.\\n      Type \'undefined\' is not assignable to type \'{}\'.", "47328231"],
      [352, 76, 35, "Argument of type \'() => Promise<EventRecord<any>>\' is not assignable to parameter of type \'() => never\'.\\n  Type \'Promise<EventRecord<any>>\' is not assignable to type \'never\'.", "3585529426"],
      [354, 15, 25, "No overload matches this call.\\n  Overload 1 of 4, \'(object: {}, method: never): SpyInstance<never, never>\', gave the following error.\\n    Argument of type \'EventService | undefined\' is not assignable to parameter of type \'{}\'.\\n      Type \'undefined\' is not assignable to type \'{}\'.\\n  Overload 2 of 4, \'(object: {}, method: never): SpyInstance<never, never>\', gave the following error.\\n    Argument of type \'EventService | undefined\' is not assignable to parameter of type \'{}\'.\\n      Type \'undefined\' is not assignable to type \'{}\'.", "47328231"],
      [355, 28, 46, "Argument of type \'() => Promise<EventRecord<any>>\' is not assignable to parameter of type \'() => never\'.\\n  Type \'Promise<EventRecord<any>>\' is not assignable to type \'never\'.", "270173584"],
      [362, 13, 28, "Object is possibly \'undefined\'.", "3381709752"],
      [363, 15, 11, "Object is possibly \'undefined\'.", "3147593107"],
      [364, 15, 11, "Object is possibly \'undefined\'.", "3147593107"],
      [365, 15, 11, "Object is possibly \'undefined\'.", "3147593107"],
      [366, 15, 25, "Object is possibly \'undefined\'.", "47328231"],
      [372, 17, 25, "No overload matches this call.\\n  Overload 1 of 4, \'(object: {}, method: never): SpyInstance<never, never>\', gave the following error.\\n    Argument of type \'EventService | undefined\' is not assignable to parameter of type \'{}\'.\\n      Type \'undefined\' is not assignable to type \'{}\'.\\n  Overload 2 of 4, \'(object: {}, method: never): SpyInstance<never, never>\', gave the following error.\\n    Argument of type \'EventService | undefined\' is not assignable to parameter of type \'{}\'.\\n      Type \'undefined\' is not assignable to type \'{}\'.", "47328231"],
      [372, 76, 40, "Argument of type \'() => Promise<EventRecord<any>>\' is not assignable to parameter of type \'() => never\'.\\n  Type \'Promise<EventRecord<any>>\' is not assignable to type \'never\'.", "2477440726"],
      [374, 15, 25, "No overload matches this call.\\n  Overload 1 of 4, \'(object: {}, method: never): SpyInstance<never, never>\', gave the following error.\\n    Argument of type \'EventService | undefined\' is not assignable to parameter of type \'{}\'.\\n      Type \'undefined\' is not assignable to type \'{}\'.\\n  Overload 2 of 4, \'(object: {}, method: never): SpyInstance<never, never>\', gave the following error.\\n    Argument of type \'EventService | undefined\' is not assignable to parameter of type \'{}\'.\\n      Type \'undefined\' is not assignable to type \'{}\'.", "47328231"],
      [375, 28, 40, "Argument of type \'() => Promise<EventRecord<any>>\' is not assignable to parameter of type \'() => never\'.\\n  Type \'Promise<EventRecord<any>>\' is not assignable to type \'never\'.", "2477440726"],
      [379, 13, 28, "Object is possibly \'undefined\'.", "3381709752"],
      [382, 17, 25, "Object is possibly \'undefined\'.", "47328231"],
      [383, 17, 25, "Object is possibly \'undefined\'.", "47328231"],
      [395, 15, 25, "No overload matches this call.\\n  Overload 1 of 4, \'(object: {}, method: never): SpyInstance<never, never>\', gave the following error.\\n    Argument of type \'EventService | undefined\' is not assignable to parameter of type \'{}\'.\\n      Type \'undefined\' is not assignable to type \'{}\'.\\n  Overload 2 of 4, \'(object: {}, method: never): SpyInstance<never, never>\', gave the following error.\\n    Argument of type \'EventService | undefined\' is not assignable to parameter of type \'{}\'.\\n      Type \'undefined\' is not assignable to type \'{}\'.", "47328231"],
      [396, 28, 48, "Argument of type \'(conversationId: string, messageId: string) => Promise<undefined> | Promise<EventRecord<any>>\' is not assignable to parameter of type \'() => never\'.", "270597142"],
      [400, 15, 25, "No overload matches this call.\\n  Overload 1 of 4, \'(object: {}, method: never): SpyInstance<never, never>\', gave the following error.\\n    Argument of type \'EventService | undefined\' is not assignable to parameter of type \'{}\'.\\n      Type \'undefined\' is not assignable to type \'{}\'.\\n  Overload 2 of 4, \'(object: {}, method: never): SpyInstance<never, never>\', gave the following error.\\n    Argument of type \'EventService | undefined\' is not assignable to parameter of type \'{}\'.\\n      Type \'undefined\' is not assignable to type \'{}\'.", "47328231"],
      [401, 28, 40, "Argument of type \'(ev: EventRecord) => Promise<EventRecord<any>>\' is not assignable to parameter of type \'() => never\'.", "130762840"],
      [406, 13, 28, "Object is possibly \'undefined\'.", "3381709752"],
      [406, 86, 32, "Argument of type \'(updatedEvent: EventRecord) => void\' is not assignable to parameter of type \'(value: EventRecord<any> | undefined) => void | PromiseLike<void>\'.\\n  Types of parameters \'updatedEvent\' and \'value\' are incompatible.\\n    Type \'EventRecord<any> | undefined\' is not assignable to type \'EventRecord<any>\'.\\n      Type \'undefined\' is not assignable to type \'EventRecord<any>\'.", "1291289374"],
      [407, 15, 25, "Object is possibly \'undefined\'.", "47328231"],
      [408, 15, 25, "Object is possibly \'undefined\'.", "47328231"],
      [417, 15, 25, "No overload matches this call.\\n  Overload 1 of 4, \'(object: {}, method: never): SpyInstance<never, never>\', gave the following error.\\n    Argument of type \'EventService | undefined\' is not assignable to parameter of type \'{}\'.\\n      Type \'undefined\' is not assignable to type \'{}\'.\\n  Overload 2 of 4, \'(object: {}, method: never): SpyInstance<never, never>\', gave the following error.\\n    Argument of type \'EventService | undefined\' is not assignable to parameter of type \'{}\'.\\n      Type \'undefined\' is not assignable to type \'{}\'.", "47328231"],
      [418, 28, 53, "Argument of type \'() => Promise<EventRecord<any>>\' is not assignable to parameter of type \'() => never\'.\\n  Type \'Promise<EventRecord<any>>\' is not assignable to type \'never\'.", "3901075106"],
      [420, 15, 25, "No overload matches this call.\\n  Overload 1 of 4, \'(object: {}, method: never): SpyInstance<never, never>\', gave the following error.\\n    Argument of type \'EventService | undefined\' is not assignable to parameter of type \'{}\'.\\n      Type \'undefined\' is not assignable to type \'{}\'.\\n  Overload 2 of 4, \'(object: {}, method: never): SpyInstance<never, never>\', gave the following error.\\n    Argument of type \'EventService | undefined\' is not assignable to parameter of type \'{}\'.\\n      Type \'undefined\' is not assignable to type \'{}\'.", "47328231"],
      [421, 28, 50, "Argument of type \'(updates: EventRecord) => Promise<EventRecord<any>>\' is not assignable to parameter of type \'() => never\'.", "2498929304"],
      [431, 13, 28, "Object is possibly \'undefined\'.", "3381709752"],
      [431, 75, 32, "Argument of type \'(updatedEvent: EventRecord) => void\' is not assignable to parameter of type \'(value: EventRecord<any> | undefined) => void | PromiseLike<void>\'.\\n  Types of parameters \'updatedEvent\' and \'value\' are incompatible.\\n    Type \'EventRecord<any> | undefined\' is not assignable to type \'EventRecord<any>\'.\\n      Type \'undefined\' is not assignable to type \'EventRecord<any>\'.", "1291289374"],
      [436, 27, 22, "No overload matches this call.\\n  Overload 1 of 2, \'(o: {}): string[]\', gave the following error.\\n    Argument of type \'UserReactionMap | undefined\' is not assignable to parameter of type \'{}\'.\\n      Type \'undefined\' is not assignable to type \'{}\'.\\n  Overload 2 of 2, \'(o: object): string[]\', gave the following error.\\n    Argument of type \'UserReactionMap | undefined\' is not assignable to parameter of type \'object\'.\\n      Type \'undefined\' is not assignable to type \'object\'.", "3237744360"],
      [437, 15, 25, "Object is possibly \'undefined\'.", "47328231"],
      [448, 17, 25, "No overload matches this call.\\n  Overload 1 of 4, \'(object: {}, method: never): SpyInstance<never, never>\', gave the following error.\\n    Argument of type \'EventService | undefined\' is not assignable to parameter of type \'{}\'.\\n      Type \'undefined\' is not assignable to type \'{}\'.\\n  Overload 2 of 4, \'(object: {}, method: never): SpyInstance<never, never>\', gave the following error.\\n    Argument of type \'EventService | undefined\' is not assignable to parameter of type \'{}\'.\\n      Type \'undefined\' is not assignable to type \'{}\'.", "47328231"],
      [448, 76, 34, "Argument of type \'() => Promise<{ data: any; category?: number | undefined; client?: { time: string; } | undefined; connection?: { lastUpdate: string; } | undefined; content?: string | undefined; conversation: string; ... 24 more ...; waiting_button_id?: string | undefined; }>\' is not assignable to parameter of type \'() => never\'.\\n  Type \'Promise<{ data: any; category?: number | undefined; client?: { time: string; } | undefined; connection?: { lastUpdate: string; } | undefined; content?: string | undefined; conversation: string; edited_time?: string | undefined; ... 23 more ...; waiting_button_id?: string | undefined; }>\' is not assignable to type \'never\'.", "2413977172"],
      [450, 15, 25, "No overload matches this call.\\n  Overload 1 of 4, \'(object: {}, method: never): SpyInstance<never, never>\', gave the following error.\\n    Argument of type \'EventService | undefined\' is not assignable to parameter of type \'{}\'.\\n      Type \'undefined\' is not assignable to type \'{}\'.\\n  Overload 2 of 4, \'(object: {}, method: never): SpyInstance<never, never>\', gave the following error.\\n    Argument of type \'EventService | undefined\' is not assignable to parameter of type \'{}\'.\\n      Type \'undefined\' is not assignable to type \'{}\'.", "47328231"],
      [451, 28, 40, "Argument of type \'(ev: EventRecord) => Promise<EventRecord<any>>\' is not assignable to parameter of type \'() => never\'.", "130762840"],
      [455, 13, 28, "Object is possibly \'undefined\'.", "3381709752"],
      [455, 79, 32, "Argument of type \'(updatedEvent: EventRecord) => void\' is not assignable to parameter of type \'(value: EventRecord<any> | undefined) => void | PromiseLike<void>\'.\\n  Types of parameters \'updatedEvent\' and \'value\' are incompatible.\\n    Type \'EventRecord<any> | undefined\' is not assignable to type \'EventRecord<any>\'.\\n      Type \'undefined\' is not assignable to type \'EventRecord<any>\'.", "1291289374"],
      [456, 15, 25, "Object is possibly \'undefined\'.", "47328231"],
      [457, 15, 25, "Object is possibly \'undefined\'.", "47328231"],
      [465, 17, 25, "No overload matches this call.\\n  Overload 1 of 4, \'(object: {}, method: never): SpyInstance<never, never>\', gave the following error.\\n    Argument of type \'EventService | undefined\' is not assignable to parameter of type \'{}\'.\\n      Type \'undefined\' is not assignable to type \'{}\'.\\n  Overload 2 of 4, \'(object: {}, method: never): SpyInstance<never, never>\', gave the following error.\\n    Argument of type \'EventService | undefined\' is not assignable to parameter of type \'{}\'.\\n      Type \'undefined\' is not assignable to type \'{}\'.", "47328231"],
      [467, 13, 28, "Object is possibly \'undefined\'.", "3381709752"],
      [469, 17, 12, "Object is possibly \'undefined\'.", "373016604"],
      [470, 17, 25, "Object is possibly \'undefined\'.", "47328231"],
      [480, 8, 27, "Object is possibly \'undefined\'.", "2644272773"],
      [483, 38, 25, "No overload matches this call.\\n  Overload 1 of 4, \'(object: {}, method: never): SpyInstance<never, never>\', gave the following error.\\n    Argument of type \'EventService | undefined\' is not assignable to parameter of type \'{}\'.\\n      Type \'undefined\' is not assignable to type \'{}\'.\\n  Overload 2 of 4, \'(object: {}, method: never): SpyInstance<never, never>\', gave the following error.\\n    Argument of type \'EventService | undefined\' is not assignable to parameter of type \'{}\'.\\n      Type \'undefined\' is not assignable to type \'{}\'.", "47328231"],
      [484, 40, 25, "No overload matches this call.\\n  Overload 1 of 4, \'(object: {}, method: never): SpyInstance<never, never>\', gave the following error.\\n    Argument of type \'EventService | undefined\' is not assignable to parameter of type \'{}\'.\\n      Type \'undefined\' is not assignable to type \'{}\'.\\n  Overload 2 of 4, \'(object: {}, method: never): SpyInstance<never, never>\', gave the following error.\\n    Argument of type \'EventService | undefined\' is not assignable to parameter of type \'{}\'.\\n      Type \'undefined\' is not assignable to type \'{}\'.", "47328231"],
      [493, 40, 36, "Argument of type \'() => Promise<{ from: string; type: CONVERSATION; category?: number | undefined; client?: { time: string; } | undefined; connection?: { lastUpdate: string; } | undefined; content?: string | undefined; ... 24 more ...; waiting_button_id?: string | undefined; }>\' is not assignable to parameter of type \'() => never\'.\\n  Type \'Promise<{ from: string; type: CONVERSATION; category?: number | undefined; client?: { time: string; } | undefined; connection?: { lastUpdate: string; } | undefined; content?: string | undefined; ... 24 more ...; waiting_button_id?: string | undefined; }>\' is not assignable to type \'never\'.", "2692316574"],
      [494, 42, 24, "Argument of type \'() => Promise<number>\' is not assignable to parameter of type \'() => never\'.\\n  Type \'Promise<number>\' is not assignable to type \'never\'.", "731841138"],
      [496, 33, 28, "Object is possibly \'undefined\'.", "3381709752"],
      [500, 15, 10, "Object is possibly \'undefined\'.", "3453834508"],
      [501, 15, 25, "Object is possibly \'undefined\'.", "47328231"],
      [513, 17, 25, "No overload matches this call.\\n  Overload 1 of 4, \'(object: {}, method: never): SpyInstance<never, never>\', gave the following error.\\n    Argument of type \'EventService | undefined\' is not assignable to parameter of type \'{}\'.\\n      Type \'undefined\' is not assignable to type \'{}\'.\\n  Overload 2 of 4, \'(object: {}, method: never): SpyInstance<never, never>\', gave the following error.\\n    Argument of type \'EventService | undefined\' is not assignable to parameter of type \'{}\'.\\n      Type \'undefined\' is not assignable to type \'{}\'.", "47328231"],
      [513, 76, 36, "Argument of type \'() => Promise<{ type: CONVERSATION; category?: number | undefined; client?: { time: string; } | undefined; connection?: { lastUpdate: string; } | undefined; content?: string | undefined; ... 25 more ...; waiting_button_id?: string | undefined; }>\' is not assignable to parameter of type \'() => never\'.\\n  Type \'Promise<{ type: CONVERSATION; category?: number | undefined; client?: { time: string; } | undefined; connection?: { lastUpdate: string; } | undefined; content?: string | undefined; ... 25 more ...; waiting_button_id?: string | undefined; }>\' is not assignable to type \'never\'.", "2692316574"],
      [514, 17, 25, "No overload matches this call.\\n  Overload 1 of 4, \'(object: {}, method: never): SpyInstance<never, never>\', gave the following error.\\n    Argument of type \'EventService | undefined\' is not assignable to parameter of type \'{}\'.\\n      Type \'undefined\' is not assignable to type \'{}\'.\\n  Overload 2 of 4, \'(object: {}, method: never): SpyInstance<never, never>\', gave the following error.\\n    Argument of type \'EventService | undefined\' is not assignable to parameter of type \'{}\'.\\n      Type \'undefined\' is not assignable to type \'{}\'.", "47328231"],
      [514, 78, 24, "Argument of type \'() => Promise<number>\' is not assignable to parameter of type \'() => never\'.\\n  Type \'Promise<number>\' is not assignable to type \'never\'.", "731841138"],
      [516, 13, 28, "Object is possibly \'undefined\'.", "3381709752"],
      [518, 17, 10, "Object is possibly \'undefined\'.", "3453834508"],
      [519, 17, 25, "Object is possibly \'undefined\'.", "47328231"],
      [533, 15, 28, "Object is possibly \'undefined\'.", "3381709752"],
      [535, 17, 25, "No overload matches this call.\\n  Overload 1 of 4, \'(object: {}, method: never): SpyInstance<never, never>\', gave the following error.\\n    Argument of type \'EventService | undefined\' is not assignable to parameter of type \'{}\'.\\n      Type \'undefined\' is not assignable to type \'{}\'.\\n  Overload 2 of 4, \'(object: {}, method: never): SpyInstance<never, never>\', gave the following error.\\n    Argument of type \'EventService | undefined\' is not assignable to parameter of type \'{}\'.\\n      Type \'undefined\' is not assignable to type \'{}\'.", "47328231"],
      [535, 76, 36, "Argument of type \'() => Promise<EventRecord<any>>\' is not assignable to parameter of type \'() => never\'.\\n  Type \'Promise<EventRecord<any>>\' is not assignable to type \'never\'.", "2692316574"],
      [537, 15, 25, "No overload matches this call.\\n  Overload 1 of 4, \'(object: {}, method: never): SpyInstance<never, never>\', gave the following error.\\n    Argument of type \'EventService | undefined\' is not assignable to parameter of type \'{}\'.\\n      Type \'undefined\' is not assignable to type \'{}\'.\\n  Overload 2 of 4, \'(object: {}, method: never): SpyInstance<never, never>\', gave the following error.\\n    Argument of type \'EventService | undefined\' is not assignable to parameter of type \'{}\'.\\n      Type \'undefined\' is not assignable to type \'{}\'.", "47328231"],
      [538, 28, 45, "Argument of type \'() => Promise<EventRecord<any>>\' is not assignable to parameter of type \'() => never\'.\\n  Type \'Promise<EventRecord<any>>\' is not assignable to type \'never\'.", "368568095"],
      [540, 31, 28, "Object is possibly \'undefined\'.", "3381709752"],
      [544, 13, 10, "Object is possibly \'undefined\'.", "3453834508"],
      [545, 13, 25, "Object is possibly \'undefined\'.", "47328231"],
      [558, 15, 25, "No overload matches this call.\\n  Overload 1 of 4, \'(object: {}, method: never): SpyInstance<never, never>\', gave the following error.\\n    Argument of type \'EventService | undefined\' is not assignable to parameter of type \'{}\'.\\n      Type \'undefined\' is not assignable to type \'{}\'.\\n  Overload 2 of 4, \'(object: {}, method: never): SpyInstance<never, never>\', gave the following error.\\n    Argument of type \'EventService | undefined\' is not assignable to parameter of type \'{}\'.\\n      Type \'undefined\' is not assignable to type \'{}\'.", "47328231"],
      [559, 28, 13, "Parameter \'eventToUpdate\' implicitly has an \'any\' type.", "964362851"],
      [559, 28, 47, "Argument of type \'(eventToUpdate: any) => Promise<any>\' is not assignable to parameter of type \'() => never\'.", "666953218"],
      [560, 17, 25, "No overload matches this call.\\n  Overload 1 of 4, \'(object: {}, method: never): SpyInstance<never, never>\', gave the following error.\\n    Argument of type \'EventService | undefined\' is not assignable to parameter of type \'{}\'.\\n      Type \'undefined\' is not assignable to type \'{}\'.\\n  Overload 2 of 4, \'(object: {}, method: never): SpyInstance<never, never>\', gave the following error.\\n    Argument of type \'EventService | undefined\' is not assignable to parameter of type \'{}\'.\\n      Type \'undefined\' is not assignable to type \'{}\'.", "47328231"],
      [560, 76, 40, "Argument of type \'() => Promise<{ type: CONVERSATION; category?: number | undefined; client?: { time: string; } | undefined; connection?: { lastUpdate: string; } | undefined; content?: string | undefined; ... 25 more ...; waiting_button_id?: string | undefined; }>\' is not assignable to parameter of type \'() => never\'.\\n  Type \'Promise<{ type: CONVERSATION; category?: number | undefined; client?: { time: string; } | undefined; connection?: { lastUpdate: string; } | undefined; content?: string | undefined; ... 25 more ...; waiting_button_id?: string | undefined; }>\' is not assignable to type \'never\'.", "1106270881"],
      [562, 13, 28, "Object is possibly \'undefined\'.", "3381709752"],
      [564, 17, 12, "Object is possibly \'undefined\'.", "373016604"],
      [565, 17, 12, "Object is possibly \'undefined\'.", "373016604"],
      [566, 17, 25, "Object is possibly \'undefined\'.", "47328231"],
      [581, 15, 25, "No overload matches this call.\\n  Overload 1 of 4, \'(object: {}, method: never): SpyInstance<never, never>\', gave the following error.\\n    Argument of type \'EventService | undefined\' is not assignable to parameter of type \'{}\'.\\n      Type \'undefined\' is not assignable to type \'{}\'.\\n  Overload 2 of 4, \'(object: {}, method: never): SpyInstance<never, never>\', gave the following error.\\n    Argument of type \'EventService | undefined\' is not assignable to parameter of type \'{}\'.\\n      Type \'undefined\' is not assignable to type \'{}\'.", "47328231"],
      [582, 28, 13, "Parameter \'eventToUpdate\' implicitly has an \'any\' type.", "964362851"],
      [582, 28, 47, "Argument of type \'(eventToUpdate: any) => Promise<any>\' is not assignable to parameter of type \'() => never\'.", "666953218"],
      [583, 17, 25, "No overload matches this call.\\n  Overload 1 of 4, \'(object: {}, method: never): SpyInstance<never, never>\', gave the following error.\\n    Argument of type \'EventService | undefined\' is not assignable to parameter of type \'{}\'.\\n      Type \'undefined\' is not assignable to type \'{}\'.\\n  Overload 2 of 4, \'(object: {}, method: never): SpyInstance<never, never>\', gave the following error.\\n    Argument of type \'EventService | undefined\' is not assignable to parameter of type \'{}\'.\\n      Type \'undefined\' is not assignable to type \'{}\'.", "47328231"],
      [583, 76, 40, "Argument of type \'() => Promise<{ type: CONVERSATION; category?: number | undefined; client?: { time: string; } | undefined; connection?: { lastUpdate: string; } | undefined; content?: string | undefined; ... 25 more ...; waiting_button_id?: string | undefined; }>\' is not assignable to parameter of type \'() => never\'.\\n  Type \'Promise<{ type: CONVERSATION; category?: number | undefined; client?: { time: string; } | undefined; connection?: { lastUpdate: string; } | undefined; content?: string | undefined; ... 25 more ...; waiting_button_id?: string | undefined; }>\' is not assignable to type \'never\'.", "1106270881"],
      [585, 13, 28, "Object is possibly \'undefined\'.", "3381709752"],
      [586, 8, 32, "Argument of type \'(updatedEvent: EventRecord) => void\' is not assignable to parameter of type \'(value: EventRecord<any> | undefined) => void | PromiseLike<void>\'.\\n  Types of parameters \'updatedEvent\' and \'value\' are incompatible.\\n    Type \'EventRecord<any> | undefined\' is not assignable to type \'EventRecord<any>\'.\\n      Type \'undefined\' is not assignable to type \'EventRecord<any>\'.", "1291289374"],
      [588, 17, 25, "Object is possibly \'undefined\'.", "47328231"]
    ],
    "src/script/event/EventRepository.ts:2800868471": [
      [106, 4, 30, "Type \'Observable<NOTIFICATION_HANDLING_STATE.STREAM>\' is not assignable to type \'Observable<NOTIFICATION_HANDLING_STATE>\'.\\n  Types of parameters \'value\' and \'value\' are incompatible.\\n    Type \'NOTIFICATION_HANDLING_STATE\' is not assignable to type \'NOTIFICATION_HANDLING_STATE.STREAM\'.", "3724439608"],
      [161, 60, 5, "Object is possibly \'undefined\'.", "165702089"],
      [161, 76, 5, "Object is of type \'unknown\'.", "165548477"],
      [228, 10, 13, "Object is of type \'unknown\'.", "3310660798"],
      [229, 49, 13, "Object is of type \'unknown\'.", "3310660798"],
      [243, 13, 6, "Object is possibly \'undefined\'.", "1543056028"],
      [248, 13, 10, "Object is possibly \'undefined\'.", "1089446899"],
      [261, 48, 25, "Argument of type \'string | undefined\' is not assignable to parameter of type \'string\'.\\n  Type \'undefined\' is not assignable to type \'string\'.", "3511045606"],
      [272, 40, 20, "Object is possibly \'undefined\'.", "3111726366"],
      [538, 28, 12, "Object is possibly \'undefined\'.", "2257332645"],
      [538, 53, 12, "Object is possibly \'undefined\'.", "2257332645"],
      [539, 59, 12, "Object is possibly \'undefined\'.", "2257332645"],
      [553, 41, 13, "Object is possibly \'undefined\'.", "1529837131"],
      [557, 69, 11, "Argument of type \'string | undefined\' is not assignable to parameter of type \'string\'.\\n  Type \'undefined\' is not assignable to type \'string\'.", "3842816886"],
      [560, 8, 100, "Type \'EventRecord<any> | undefined\' is not assignable to type \'EventRecord<any>\'.\\n  Type \'undefined\' is not assignable to type \'EventRecord<any>\'.", "1834623770"],
      [560, 59, 25, "Argument of type \'string | undefined\' is not assignable to parameter of type \'string\'.\\n  Type \'undefined\' is not assignable to type \'string\'.", "2126983834"],
      [560, 86, 13, "Object is possibly \'undefined\'.", "1529837131"],
      [564, 78, 13, "Object is possibly \'undefined\'.", "1529837131"],
      [607, 52, 20, "Object is possibly \'undefined\'.", "2445000522"]
    ],
    "src/script/event/EventService.ts:2658328947": [
      [46, 79, 9, "Object is possibly \'undefined\'.", "1946021483"],
      [46, 103, 9, "No overload matches this call.\\n  Overload 1 of 2, \'(that: string, locales?: string | string[] | undefined, options?: CollatorOptions | undefined): number\', gave the following error.\\n    Argument of type \'string | undefined\' is not assignable to parameter of type \'string\'.\\n      Type \'undefined\' is not assignable to type \'string\'.\\n  Overload 2 of 2, \'(that: string): number\', gave the following error.\\n    Argument of type \'string | undefined\' is not assignable to parameter of type \'string\'.\\n      Type \'undefined\' is not assignable to type \'string\'.", "1946194504"],
      [77, 86, 9, "Argument of type \'string | undefined\' is not assignable to parameter of type \'string\'.\\n  Type \'undefined\' is not assignable to type \'string\'.", "761523947"],
      [81, 8, 5, "Object is of type \'unknown\'.", "165548477"],
      [110, 97, 5, "Object is of type \'unknown\'.", "165548477"],
      [140, 6, 156, "Type \'EventRecord<any> | undefined\' is not assignable to type \'EventRecord<any>\'.\\n  Type \'undefined\' is not assignable to type \'EventRecord<any>\'.", "608859508"],
      [145, 99, 5, "Object is of type \'unknown\'.", "165548477"],
      [185, 52, 15, "Object is possibly \'undefined\'.", "1303905750"],
      [185, 86, 15, "Object is possibly \'undefined\'.", "1303905750"],
      [240, 100, 5, "Object is of type \'unknown\'.", "165548477"],
      [338, 92, 9, "Argument of type \'undefined\' is not assignable to parameter of type \'string\'.", "2620553983"],
      [352, 74, 17, "Argument of type \'string | undefined\' is not assignable to parameter of type \'string\'.\\n  Type \'undefined\' is not assignable to type \'string\'.", "2867884739"],
      [382, 4, 11, "Object is possibly \'undefined\'.", "370216726"],
      [383, 4, 11, "Object is possibly \'undefined\'.", "370216726"]
    ],
    "src/script/event/EventServiceNoCompound.ts:1388827788": [
      [64, 54, 15, "Object is possibly \'undefined\'.", "1303905750"]
    ],
    "src/script/event/preprocessor/ServiceMiddleware.ts:3271199821": [
      [80, 58, 9, "Argument of type \'MemberJoinEvent | undefined\' is not assignable to parameter of type \'MemberJoinEvent\'.\\n  Type \'undefined\' is not assignable to type \'MemberJoinEvent\'.", "1946204345"],
      [103, 51, 10, "Object is possibly \'undefined\'.", "4128218071"]
    ],
    "src/script/extension/GiphyRepository.ts:2994713875": [
      [47, 10, 13, "Property \'currentOffset\' has no initializer and is not definitely assigned in the constructor.", "3944906049"],
      [76, 42, 18, "Object is possibly \'undefined\'.", "3219551329"],
      [90, 67, 15, "Object is possibly \'undefined\'.", "3911174730"]
    ],
    "src/script/externalRoute.ts:1170782870": [
      [77, 2, 55, "Type \'string | undefined\' is not assignable to type \'string\'.\\n  Type \'undefined\' is not assignable to type \'string\'.", "2013931483"],
      [78, 64, 51, "Type \'string | undefined\' is not assignable to type \'string\'.\\n  Type \'undefined\' is not assignable to type \'string\'.", "2860866952"],
      [81, 2, 111, "Type \'string | false\' is not assignable to type \'string\'.\\n  Type \'boolean\' is not assignable to type \'string\'.", "685592872"],
      [82, 46, 35, "Type \'string | undefined\' is not assignable to type \'string\'.\\n  Type \'undefined\' is not assignable to type \'string\'.", "3510242108"],
      [83, 46, 35, "Type \'string | undefined\' is not assignable to type \'string\'.\\n  Type \'undefined\' is not assignable to type \'string\'.", "3510297418"],
      [84, 51, 40, "Type \'string | undefined\' is not assignable to type \'string\'.\\n  Type \'undefined\' is not assignable to type \'string\'.", "3597061715"],
      [88, 4, 17, "Type \'undefined\' is not assignable to type \'string\'.", "4204377774"]
    ],
    "src/script/hooks/usePausableInterval.ts:4028999421": [
      [38, 6, 21, "Cannot invoke an object which is possibly \'undefined\'.", "4185327969"]
    ],
    "src/script/hooks/usePausableTimeout.ts:3967169248": [
      [38, 6, 20, "Cannot invoke an object which is possibly \'undefined\'.", "2491310661"]
    ],
    "src/script/integration/IntegrationRepository.ts:3537015114": [
      [84, 56, 17, "Argument of type \'string | undefined\' is not assignable to parameter of type \'string\'.\\n  Type \'undefined\' is not assignable to type \'string\'.", "2786638268"],
      [85, 26, 14, "Object is possibly \'undefined\'.", "2727665343"],
      [100, 31, 10, "Argument of type \'string | undefined\' is not assignable to parameter of type \'string\'.\\n  Type \'undefined\' is not assignable to type \'string\'.", "4118455337"],
      [240, 57, 5, "Object is of type \'unknown\'.", "165548477"]
    ],
    "src/script/integration/ServiceEntity.ts:2862427254": [
      [58, 4, 26, "Type \'Observable<AssetRemoteData | undefined>\' is not assignable to type \'Observable<AssetRemoteData>\'.", "2039859734"],
      [59, 4, 27, "Type \'Observable<AssetRemoteData | undefined>\' is not assignable to type \'Observable<AssetRemoteData>\'.", "4198396353"]
    ],
    "src/script/legal-hold/LegalHoldEvaluator.ts:3764190125": [
      [45, 43, 23, "Argument of type \'User | undefined\' is not assignable to parameter of type \'User\'.\\n  Type \'undefined\' is not assignable to type \'User\'.", "153688682"],
      [57, 2, 49, "Type \'string | boolean | undefined\' is not assignable to type \'boolean\'.\\n  Type \'undefined\' is not assignable to type \'boolean\'.", "265606130"],
      [62, 51, 16, "Object is possibly \'undefined\'.", "332022202"]
    ],
    "src/script/main/SingleInstanceHandler.ts:305503035": [
      [118, 6, 27, "Cannot invoke an object which is possibly \'undefined\'.", "107936000"]
    ],
    "src/script/main/app.ts:3654720961": [
      [156, 2, 5, "Property \'debug\' has no initializer and is not definitely assigned in the constructor.", "164124116"],
      [157, 2, 4, "Property \'util\' has no initializer and is not definitely assigned in the constructor.", "2087972225"],
      [349, 87, 5, "Object is of type \'unknown\'.", "165548477"],
      [408, 10, 41, "Object is possibly \'undefined\'.", "1596662938"],
      [409, 10, 30, "Argument of type \'string | undefined\' is not assignable to parameter of type \'string\'.\\n  Type \'undefined\' is not assignable to type \'string\'.", "286595218"],
      [418, 65, 19, "Argument of type \'import(\\"wire-webapp/node_modules/@wireapp/api-client/src/client/ClientType\\").ClientType | undefined\' is not assignable to parameter of type \'string | number\'.\\n  Type \'undefined\' is not assignable to type \'string | number\'.", "1723063280"],
      [485, 27, 5, "Argument of type \'unknown\' is not assignable to parameter of type \'BaseError\'.", "165548477"],
      [503, 36, 11, "Object is possibly \'undefined\'.", "3663176296"],
      [778, 12, 5, "Object is of type \'unknown\'.", "165548477"],
      [832, 81, 5, "Object is of type \'unknown\'.", "165548477"],
      [876, 37, 15, "Argument of type \'string | undefined\' is not assignable to parameter of type \'string | URL\'.\\n  Type \'undefined\' is not assignable to type \'string | URL\'.", "1529230466"]
    ],
    "src/script/media/MediaConstraintsHandler.test.ts:456751395": [
      [43, 47, 4, "Argument of type \'null\' is not assignable to parameter of type \'string | undefined\'.", "2087897566"]
    ],
    "src/script/media/MediaConstraintsHandler.ts:977701651": [
      [118, 22, 11, "Argument of type \'string | null\' is not assignable to parameter of type \'string\'.\\n  Type \'null\' is not assignable to type \'string\'.", "2484436277"]
    ],
    "src/script/media/MediaDevicesHandler.ts:2288366914": [
      [94, 6, 10, "Type \'ObservableArray<never>\' is not assignable to type \'ObservableArray<ElectronDesktopCapturerSource | MediaDeviceInfo>\'.\\n  Types of parameters \'value\' and \'value\' are incompatible.\\n    Type \'(ElectronDesktopCapturerSource | MediaDeviceInfo)[] | null | undefined\' is not assignable to type \'never[] | null | undefined\'.\\n      Type \'(ElectronDesktopCapturerSource | MediaDeviceInfo)[]\' is not assignable to type \'never[]\'.\\n        Type \'ElectronDesktopCapturerSource | MediaDeviceInfo\' is not assignable to type \'never\'.\\n          Type \'ElectronDesktopCapturerSource\' is not assignable to type \'never\'.", "3972973829"],
      [95, 6, 11, "Type \'ObservableArray<never>\' is not assignable to type \'ObservableArray<ElectronDesktopCapturerSource | MediaDeviceInfo>\'.", "2173601068"],
      [96, 6, 11, "Type \'ObservableArray<never>\' is not assignable to type \'ObservableArray<ElectronDesktopCapturerSource | MediaDeviceInfo>\'.", "3890886687"],
      [97, 6, 10, "Type \'ObservableArray<never>\' is not assignable to type \'ObservableArray<ElectronDesktopCapturerSource | MediaDeviceInfo>\'.", "3876799330"],
      [101, 6, 10, "Type \'Observable<null | undefined>\' is not assignable to type \'Observable<string>\'.\\n  Types of property \'equalityComparer\' are incompatible.\\n    Type \'(a: null | undefined, b: null | undefined) => boolean\' is not assignable to type \'(a: string, b: string) => boolean\'.\\n      Types of parameters \'a\' and \'a\' are incompatible.\\n        Type \'string\' is not assignable to type \'null | undefined\'.", "3972973829"],
      [102, 6, 11, "Type \'Observable<null | undefined>\' is not assignable to type \'Observable<string>\'.", "2173601068"],
      [103, 6, 11, "Type \'Observable<null | undefined>\' is not assignable to type \'Observable<string>\'.", "3890886687"],
      [104, 6, 10, "Type \'Observable<null | undefined>\' is not assignable to type \'Observable<string>\'.", "3876799330"],
      [273, 10, 22, "Object is possibly \'undefined\'.", "520485411"],
      [274, 15, 22, "Object is possibly \'undefined\'.", "520485411"],
      [276, 10, 22, "Object is possibly \'undefined\'.", "520485411"],
      [278, 15, 22, "Object is possibly \'undefined\'.", "520485411"],
      [282, 8, 22, "Object is possibly \'undefined\'.", "520485411"]
    ],
    "src/script/media/MediaEmbeds.test.ts:94533359": [
      [688, 58, 4, "Argument of type \'null\' is not assignable to parameter of type \'string\'.", "2087897566"],
      [689, 58, 9, "Argument of type \'undefined\' is not assignable to parameter of type \'string\'.", "2620553983"]
    ],
    "src/script/media/MediaEmbeds.ts:3626459359": [
      [122, 65, 21, "Argument of type \'string | null\' is not assignable to parameter of type \'string\'.\\n  Type \'null\' is not assignable to type \'string\'.", "3195064474"]
    ],
    "src/script/media/MediaParser.ts:2612415638": [
      [56, 69, 10, "Argument of type \'string | undefined\' is not assignable to parameter of type \'string\'.\\n  Type \'undefined\' is not assignable to type \'string\'.", "4239794921"]
    ],
    "src/script/media/MediaStreamHandler.ts:731304856": [
      [68, 33, 5, "Object is of type \'unknown\'.", "165548477"]
    ],
    "src/script/message/QuoteEntity.ts:2585694251": [
      [60, 42, 9, "No overload matches this call.\\n  The last overload gave the following error.\\n    Argument of type \'ArrayBuffer | undefined\' is not assignable to parameter of type \'ArrayBufferLike\'.\\n      Type \'undefined\' is not assignable to type \'ArrayBufferLike\'.", "1162062559"]
    ],
    "src/script/notification/NotificationRepository.ts:2433616700": [
      [145, 4, 28, "Type \'Observable<NotificationPreference.ON>\' is not assignable to type \'Observable<NotificationPreference>\'.\\n  Types of parameters \'value\' and \'value\' are incompatible.\\n    Type \'NotificationPreference\' is not assignable to type \'NotificationPreference.ON\'.", "703631336"],
      [153, 4, 20, "Type \'Observable<PermissionState | PermissionStatusState>\' is not assignable to type \'Observable<PermissionState | PermissionStatusState | NotificationPermission>\'.\\n  Types of parameters \'value\' and \'value\' are incompatible.\\n    Type \'PermissionState | PermissionStatusState | NotificationPermission\' is not assignable to type \'PermissionState | PermissionStatusState\'.", "2835088081"]
    ],
    "src/script/notification/PreferenceNotificationRepository.test.ts:318347950": [
      [31, 44, 4, "Argument of type \'null\' is not assignable to parameter of type \'string | undefined\'.", "2087897566"]
    ],
    "src/script/notification/PreferenceNotificationRepository.ts:1031470059": [
      [82, 29, 5, "Type \'string | undefined\' is not assignable to type \'string\'.\\n  Type \'undefined\' is not assignable to type \'string\'.", "174572682"],
      [82, 36, 4, "Type \'string | undefined\' is not assignable to type \'string\'.\\n  Type \'undefined\' is not assignable to type \'string\'.", "2087961072"],
      [82, 42, 4, "Type \'ClientType.PERMANENT | ClientType.TEMPORARY | undefined\' is not assignable to type \'ClientType\'.\\n  Type \'undefined\' is not assignable to type \'ClientType\'.", "2087944093"],
      [114, 9, 6, "Type \'string | undefined\' is not assignable to type \'string | null\'.\\n  Type \'undefined\' is not assignable to type \'string | null\'.", "1127975365"]
    ],
    "src/script/page/AccentColorPicker.test.tsx:2337834610": [
      [52, 10, 5, "Type \'HTMLInputElement | null\' is not assignable to type \'HTMLInputElement\'.\\n  Type \'null\' is not assignable to type \'HTMLInputElement\'.", "178805363"],
      [93, 12, 5, "Type \'HTMLInputElement | null\' is not assignable to type \'HTMLInputElement\'.\\n  Type \'null\' is not assignable to type \'HTMLInputElement\'.", "178805363"]
    ],
    "src/script/page/AppLock.test.ts:262111532": [
      [50, 59, 22, "Argument of type \'Element | null\' is not assignable to parameter of type \'Element\'.\\n  Type \'null\' is not assignable to type \'Element\'.", "316356198"],
      [52, 33, 14, "Argument of type \'Element | null\' is not assignable to parameter of type \'Element\'.\\n  Type \'null\' is not assignable to type \'Element\'.", "3534045292"],
      [106, 37, 12, "Argument of type \'Element | null\' is not assignable to parameter of type \'Element\'.\\n  Type \'null\' is not assignable to type \'Element\'.", "1912908196"],
      [178, 35, 12, "Argument of type \'Element | null\' is not assignable to parameter of type \'Element\'.\\n  Type \'null\' is not assignable to type \'Element\'.", "1912908196"]
    ],
    "src/script/page/AppLock.tsx:135507464": [
      [164, 28, 36, "Argument of type \'Element | null\' is not assignable to parameter of type \'Node\'.\\n  Type \'null\' is not assignable to type \'Node\'.", "3019440182"],
      [168, 26, 30, "Argument of type \'Element | null\' is not assignable to parameter of type \'Node\'.\\n  Type \'null\' is not assignable to type \'Node\'.", "1790131128"],
      [196, 59, 37, "Object is possibly \'null\'.", "3700925542"],
      [217, 94, 4, "Argument of type \'unknown\' is not assignable to parameter of type \'StatusCodes\'.", "2087770728"],
      [220, 19, 7, "Argument of type \'unknown\' is not assignable to parameter of type \'SetStateAction<string>\'.", "1236122734"]
    ],
    "src/script/page/LeftSidebar/panels/Conversations/ConversationsList.tsx:3232925700": [
      [104, 10, 15, "Type \'(conversation: Conversation) => boolean\' is not assignable to type \'(conversationId: QualifiedId) => boolean\'.\\n  Types of parameters \'conversation\' and \'conversationId\' are incompatible.\\n    Type \'QualifiedId\' is missing the following properties from type \'Conversation\': teamState, archivedState, incomingMessages, isManaged, and 121 more.", "1629494677"]
    ],
    "src/script/page/LeftSidebar/panels/Conversations/GroupedConversationHeader.test.ts:3219319072": [
      [62, 11, 11, "Object is possibly \'null\'.", "3168726921"]
    ],
    "src/script/page/LeftSidebar/panels/StartUI/components/GroupList.test.tsx:87150494": [
      [34, 63, 38, "Argument of type \'Element | null\' is not assignable to parameter of type \'Element\'.\\n  Type \'null\' is not assignable to type \'Element\'.", "495210063"]
    ],
    "src/script/page/MainContent/MainContent.tsx:1247306180": [
      [70, 10, 12, "Type \'Conversation | null\' is not assignable to type \'Conversation\'.\\n  Type \'null\' is not assignable to type \'Conversation\'.", "1670678216"]
    ],
    "src/script/page/MainContent/panels/Collection/FullSearch.tsx:2917650160": [
      [99, 10, 10, "Object is possibly \'undefined\'.", "1962587969"],
      [100, 26, 10, "Object is possibly \'undefined\'.", "1962587969"],
      [109, 25, 11, "Object is possibly \'undefined\'.", "2591652326"],
      [126, 12, 3, "Type \'MutableRefObject<HTMLInputElement | undefined>\' is not assignable to type \'LegacyRef<HTMLInputElement> | undefined\'.\\n  Type \'MutableRefObject<HTMLInputElement | undefined>\' is not assignable to type \'RefObject<HTMLInputElement>\'.\\n    Types of property \'current\' are incompatible.\\n      Type \'HTMLInputElement | undefined\' is not assignable to type \'HTMLInputElement | null\'.\\n        Type \'undefined\' is not assignable to type \'HTMLInputElement | null\'.", "193432436"]
    ],
    "src/script/page/MainContent/panels/Collection/utils.tsx:3873364785": [
      [27, 13, 16, "Object is possibly \'undefined\'.", "3400861264"],
      [27, 59, 16, "Object is possibly \'undefined\'.", "3400861264"],
      [29, 13, 16, "Object is possibly \'undefined\'.", "3400861264"],
      [31, 13, 16, "Object is possibly \'undefined\'.", "3400861264"],
      [34, 8, 16, "Object is possibly \'undefined\'.", "3400861264"]
    ],
    "src/script/page/MainContent/panels/preferences/AccountPreferences.tsx:487388879": [
      [95, 79, 34, "Argument of type \'boolean | undefined\' is not assignable to parameter of type \'boolean\'.", "212151669"],
      [124, 6, 9, "Argument of type \'undefined\' is not assignable to parameter of type \'string\'.", "2620553983"]
    ],
    "src/script/page/MainContent/panels/preferences/accountPreferences/AccountSecuritySection.tsx:281427554": [
      [70, 6, 9, "Argument of type \'undefined\' is not assignable to parameter of type \'string\'.", "2620553983"],
      [107, 40, 43, "Argument of type \'string | undefined\' is not assignable to parameter of type \'string\'.\\n  Type \'undefined\' is not assignable to type \'string\'.", "1072333434"]
    ],
    "src/script/page/MainContent/panels/preferences/accountPreferences/AvatarInput.tsx:3583834949": [
      [50, 69, 9, "Argument of type \'undefined\' is not assignable to parameter of type \'string\'.", "2620553983"],
      [91, 4, 16, "Object is possibly \'null\'.", "4019370437"],
      [121, 23, 14, "Argument of type \'File | null\' is not assignable to parameter of type \'File\'.\\n  Type \'null\' is not assignable to type \'File\'.", "1073819172"]
    ],
    "src/script/page/MainContent/panels/preferences/accountPreferences/EmailInput.tsx:542696972": [
      [56, 10, 5, "Object is of type \'unknown\'.", "165548477"],
      [59, 10, 5, "Object is of type \'unknown\'.", "165548477"]
    ],
    "src/script/page/MainContent/panels/preferences/avPreferences/CameraPreferences.tsx:147485328": [
      [80, 82, 5, "Object is of type \'unknown\'.", "165548477"],
      [81, 16, 4, "Argument of type \'null\' is not assignable to parameter of type \'SetStateAction<MediaStream | undefined>\'.", "2087897566"],
      [93, 6, 22, "Type \'MediaStream | undefined\' is not assignable to type \'MediaProvider | null\'.\\n  Type \'undefined\' is not assignable to type \'MediaProvider | null\'.", "3365227987"]
    ],
    "src/script/page/MainContent/panels/preferences/avPreferences/MicrophonePreferences.tsx:490834589": [
      [64, 82, 5, "Object is of type \'unknown\'.", "165548477"],
      [65, 16, 4, "Argument of type \'null\' is not assignable to parameter of type \'SetStateAction<MediaStream | undefined>\'.", "2087897566"],
      [109, 84, 11, "Type \'MediaStream | undefined\' is not assignable to type \'MediaStream\'.\\n  Type \'undefined\' is not assignable to type \'MediaStream\'.", "4175552125"]
    ],
    "src/script/page/MainContent/panels/preferences/devices/DeviceDetailsPreferences.test.tsx:1195297224": [
      [35, 41, 22, "Cannot invoke an object which is possibly \'undefined\'.", "1980738780"],
      [41, 21, 12, "Argument of type \'string | undefined\' is not assignable to parameter of type \'Matcher\'.\\n  Type \'undefined\' is not assignable to type \'Matcher\'.", "2075561852"]
    ],
    "src/script/page/MainContent/panels/preferences/devices/DevicesPreferences.tsx:1228118804": [
      [79, 90, 10, "Type \'undefined\' is not assignable to type \'boolean\'.", "3231345145"],
      [148, 8, 14, "Type \'(device: ClientEntity) => Promise<string | undefined>\' is not assignable to type \'(device: ClientEntity) => Promise<string>\'.\\n  Type \'Promise<string | undefined>\' is not assignable to type \'Promise<string>\'.\\n    Type \'string | undefined\' is not assignable to type \'string\'.\\n      Type \'undefined\' is not assignable to type \'string\'.", "223037395"],
      [155, 73, 37, "Argument of type \'Conversation | undefined\' is not assignable to parameter of type \'Conversation\'.\\n  Type \'undefined\' is not assignable to type \'Conversation\'.", "3769528030"]
    ],
    "src/script/page/RightSidebar/PanelHeader/PanelHeader.test.ts:4232255009": [
      [33, 39, 22, "Argument of type \'Element | null\' is not assignable to parameter of type \'Element\'.\\n  Type \'null\' is not assignable to type \'Element\'.", "3474761039"],
      [34, 38, 21, "Argument of type \'Element | null\' is not assignable to parameter of type \'Element\'.\\n  Type \'null\' is not assignable to type \'Element\'.", "327517530"]
    ],
    "src/script/page/message-list/InputBarControls/InputBarControls.test.tsx:2517377529": [
      [33, 2, 12, "Type \'undefined\' is not assignable to type \'Conversation\'.", "1670678216"]
    ],
    "src/script/page/message-list/MentionSuggestions/MentionSuggestions.tsx:217067853": [
      [119, 14, 3, "Type \'((node: Element) => void) | undefined\' is not assignable to type \'Ref<HTMLDivElement> | undefined\'.\\n  Type \'(node: Element) => void\' is not assignable to type \'Ref<HTMLDivElement> | undefined\'.\\n    Type \'(node: Element) => void\' is not assignable to type \'(instance: HTMLDivElement | null) => void\'.\\n      Types of parameters \'node\' and \'instance\' are incompatible.\\n        Type \'HTMLDivElement | null\' is not assignable to type \'Element\'.\\n          Type \'null\' is not assignable to type \'Element\'.", "193432436"]
    ],
    "src/script/page/message-list/MessageTimerButton.test.ts:254586997": [
      [33, 46, 29, "Argument of type \'Element | null\' is not assignable to parameter of type \'Element\'.\\n  Type \'null\' is not assignable to type \'Element\'.", "4019893960"],
      [96, 11, 47, "Object is possibly \'null\'.", "512435431"],
      [123, 11, 51, "Object is possibly \'null\'.", "4189896900"],
      [124, 11, 52, "Object is possibly \'null\'.", "146485961"],
      [125, 11, 47, "Object is possibly \'null\'.", "512435431"],
      [148, 11, 51, "Object is possibly \'null\'.", "4189896900"],
      [149, 11, 52, "Object is possibly \'null\'.", "146485961"],
      [150, 11, 47, "Object is possibly \'null\'.", "512435431"],
      [174, 11, 51, "Object is possibly \'null\'.", "4189896900"],
      [175, 11, 52, "Object is possibly \'null\'.", "146485961"],
      [176, 11, 47, "Object is possibly \'null\'.", "512435431"],
      [198, 11, 47, "Object is possibly \'null\'.", "512435431"]
    ],
    "src/script/permission/PermissionRepository.ts:3072861882": [
      [45, 6, 23, "Type of computed property\'s value is \'Observable<PermissionStatusState.PROMPT>\', which is not assignable to type \'Observable<PermissionState | PermissionStatusState>\'.\\n  Types of parameters \'value\' and \'value\' are incompatible.\\n    Type \'PermissionState | PermissionStatusState\' is not assignable to type \'PermissionStatusState.PROMPT\'.", "2132945991"],
      [46, 6, 29, "Type of computed property\'s value is \'Observable<PermissionStatusState.PROMPT>\', which is not assignable to type \'Observable<PermissionState | PermissionStatusState>\'.", "3793420497"],
      [47, 6, 27, "Type of computed property\'s value is \'Observable<PermissionStatusState.PROMPT>\', which is not assignable to type \'Observable<PermissionState | PermissionStatusState>\'.", "952378264"],
      [48, 6, 30, "Type of computed property\'s value is \'Observable<PermissionStatusState.PROMPT>\', which is not assignable to type \'Observable<PermissionState | PermissionStatusState>\'.", "338556256"]
    ],
    "src/script/properties/PropertiesRepository.ts:274184231": [
      [97, 4, 13, "Type \'Observable<User | undefined>\' is not assignable to type \'Observable<User>\'.\\n  The types returned by \'peek()\' are incompatible between these types.\\n    Type \'User | undefined\' is not assignable to type \'User\'.\\n      Type \'undefined\' is not assignable to type \'User\'.", "311178912"],
      [100, 4, 21, "Type \'Observable<ConsentValue>\' is not assignable to type \'Observable<boolean | ConsentValue>\'.\\n  Types of parameters \'value\' and \'value\' are incompatible.\\n    Type \'boolean | ConsentValue\' is not assignable to type \'ConsentValue\'.", "1820233671"]
    ],
    "src/script/router/Router.ts:4158324241": [
      [50, 38, 4, "Argument of type \'null\' is not assignable to parameter of type \'string\'.", "2087897566"]
    ],
    "src/script/search/SearchRepository.ts:142898156": [
      [92, 44, 4, "Argument of type \'string\' is not assignable to parameter of type \'never\'.", "2087773917"],
      [103, 13, 140, "Argument of type \'(property: keyof User) => any\' is not assignable to parameter of type \'(value: string, index: number, array: string[]) => any\'.\\n  Types of parameters \'property\' and \'value\' are incompatible.\\n    Type \'string\' is not assignable to type \'keyof User\'.", "2023942255"],
      [114, 59, 16, "No overload matches this call.\\n  Overload 1 of 2, \'(...items: ConcatArray<never>[]): never[]\', gave the following error.\\n    Argument of type \'{ user: User; weight: any; }\' is not assignable to parameter of type \'ConcatArray<never>\'.\\n      Object literal may only specify known properties, and \'user\' does not exist in type \'ConcatArray<never>\'.\\n  Overload 2 of 2, \'(...items: ConcatArray<never>[]): never[]\', gave the following error.\\n    Argument of type \'{ user: User; weight: any; }\' is not assignable to parameter of type \'ConcatArray<never>\'.\\n      Object literal may only specify known properties, and \'user\' does not exist in type \'ConcatArray<never>\'.", "3870214084"],
      [119, 20, 6, "Property \'weight\' does not exist on type \'never\'.", "2011919237"],
      [119, 39, 6, "Property \'weight\' does not exist on type \'never\'.", "2011919237"],
      [120, 25, 4, "Property \'user\' does not exist on type \'never\'.", "2087973204"],
      [120, 47, 4, "Property \'user\' does not exist on type \'never\'.", "2087973204"],
      [122, 23, 6, "Property \'weight\' does not exist on type \'never\'.", "2011919237"],
      [122, 40, 6, "Property \'weight\' does not exist on type \'never\'.", "2011919237"],
      [124, 28, 4, "Property \'user\' does not exist on type \'never\'.", "2087973204"],
      [133, 44, 5, "Argument of type \'string | undefined\' is not assignable to parameter of type \'string\'.\\n  Type \'undefined\' is not assignable to type \'string\'.", "189936718"]
    ],
    "src/script/storage/StorageSchemata.ts:880947846": [
      [126, 8, 7, "Type \'(transaction: Transaction, database: Dexie) => void\' is not assignable to type \'(transaction: Transaction, database?: Dexie | undefined) => void\'.\\n  Types of parameters \'database\' and \'database\' are incompatible.\\n    Type \'Dexie | undefined\' is not assignable to type \'Dexie\'.\\n      Type \'undefined\' is not assignable to type \'Dexie\'.", "2225706901"],
      [306, 8, 7, "Type \'(transaction: Transaction, database: Dexie) => void\' is not assignable to type \'(transaction: Transaction, database?: Dexie | undefined) => void\'.\\n  Types of parameters \'database\' and \'database\' are incompatible.\\n    Type \'Dexie | undefined\' is not assignable to type \'Dexie\'.\\n      Type \'undefined\' is not assignable to type \'Dexie\'.", "2225706901"]
    ],
    "src/script/storage/StorageService.ts:1411751882": [
      [49, 10, 14, "Property \'hasHookSupport\' has no initializer and is not definitely assigned in the constructor.", "2732954963"],
      [50, 10, 6, "Property \'engine\' has no initializer and is not definitely assigned in the constructor.", "1163760011"],
      [51, 9, 27, "Property \'isTemporaryAndNonPersistent\' has no initializer and is not definitely assigned in the constructor.", "2204664357"],
      [79, 28, 7, "Argument of type \'DexieDatabase | undefined\' is not assignable to parameter of type \'DexieDatabase\'.\\n  Type \'undefined\' is not assignable to type \'DexieDatabase\'.", "1929661355"],
      [83, 76, 5, "Object is of type \'unknown\'.", "165548477"],
      [108, 8, 25, "No overload matches this call.\\n  The last overload gave the following error.\\n    Argument of type \'DEXIE_CRUD_EVENT.UPDATING\' is not assignable to parameter of type \'\\"deleting\\"\'.", "746988678"],
      [116, 8, 8, "No overload matches this call.\\n  The last overload gave the following error.\\n    Argument of type \'(this: DeletingHookContext<any, IndexableType>, primaryKey: string, obj: Object, transaction: Transaction) => void\' is not assignable to parameter of type \'(this: DeletingHookContext<any, IndexableType>, primKey: IndexableType, obj: any, transaction: Transaction) => any\'.\\n      Types of parameters \'primaryKey\' and \'primKey\' are incompatible.\\n        Type \'IndexableType\' is not assignable to type \'string\'.\\n          Type \'number\' is not assignable to type \'string\'.", "1594753575"],
      [117, 91, 9, "Argument of type \'undefined\' is not assignable to parameter of type \'Object\'.", "2620553983"],
      [278, 39, 7, "Object is possibly \'undefined\'.", "1929661355"],
      [386, 38, 7, "Object is possibly \'undefined\'.", "1929661355"]
    ],
    "src/script/team/TeamEntity.ts:781860466": [
      [48, 6, 7, "Type \'string | boolean\' is not assignable to type \'boolean\'.\\n  Type \'string\' is not assignable to type \'boolean\'.", "814555284"]
    ],
    "src/script/team/TeamRepository.ts:2469907748": [
      [204, 4, 159, "Type \'(User | undefined)[]\' is not assignable to type \'User[]\'.\\n  Type \'User | undefined\' is not assignable to type \'User\'.\\n    Type \'undefined\' is not assignable to type \'User\'.", "587279576"],
      [210, 53, 24, "Argument of type \'string | undefined\' is not assignable to parameter of type \'string\'.\\n  Type \'undefined\' is not assignable to type \'string\'.", "2322605270"],
      [304, 4, 9, "Type \'(string | undefined)[]\' is not assignable to type \'string[]\'.\\n  Type \'string | undefined\' is not assignable to type \'string\'.\\n    Type \'undefined\' is not assignable to type \'string\'.", "3264882315"],
      [325, 53, 13, "Argument of type \'string | undefined\' is not assignable to parameter of type \'string\'.\\n  Type \'undefined\' is not assignable to type \'string\'.", "3345044032"],
      [334, 66, 9, "Argument of type \'{ domain: string; id: string | undefined; }[]\' is not assignable to parameter of type \'QualifiedId[]\'.\\n  Type \'{ domain: string; id: string | undefined; }\' is not assignable to type \'QualifiedId\'.\\n    Types of property \'id\' are incompatible.\\n      Type \'string | undefined\' is not assignable to type \'string\'.\\n        Type \'undefined\' is not assignable to type \'string\'.", "3264882315"],
      [468, 28, 45, "Object is possibly \'undefined\'.", "1991114915"],
      [469, 23, 40, "Object is possibly \'undefined\'.", "841513102"],
      [536, 6, 76, "Argument of type \'string | null\' is not assignable to parameter of type \'string\'.\\n  Type \'null\' is not assignable to type \'string\'.", "563963699"],
      [588, 34, 14, "No overload matches this call.\\n  Overload 1 of 2, \'(...items: ConcatArray<never>[]): never[]\', gave the following error.\\n    Argument of type \'TeamMemberEntity | TeamMemberEntity[]\' is not assignable to parameter of type \'ConcatArray<never>\'.\\n      Type \'TeamMemberEntity\' is missing the following properties from type \'ConcatArray<never>\': length, join, slice\\n  Overload 2 of 2, \'(...items: ConcatArray<never>[]): never[]\', gave the following error.\\n    Argument of type \'TeamMemberEntity | TeamMemberEntity[]\' is not assignable to parameter of type \'ConcatArray<never>\'.\\n      Type \'TeamMemberEntity\' is not assignable to type \'ConcatArray<never>\'.", "3525779144"],
      [590, 56, 6, "Property \'userId\' does not exist on type \'never\'.", "1765117785"],
      [592, 45, 11, "Property \'permissions\' does not exist on type \'never\'.", "524793117"],
      [597, 25, 6, "Property \'userId\' does not exist on type \'never\'.", "1765117785"],
      [597, 42, 11, "Property \'permissions\' does not exist on type \'never\'.", "524793117"],
      [597, 87, 11, "Property \'permissions\' does not exist on type \'never\'.", "524793117"],
      [602, 25, 6, "Property \'userId\' does not exist on type \'never\'.", "1765117785"],
      [602, 42, 9, "Property \'invitedBy\' does not exist on type \'never\'.", "1955064691"],
      [606, 64, 14, "Property \'hasOwnProperty\' does not exist on type \'never\'.", "547572878"]
    ],
    "src/script/team/TeamState.ts:2129239601": [
      [59, 4, 9, "Type \'Observable<TeamEntity | undefined>\' is not assignable to type \'Observable<TeamEntity>\'.\\n  The types returned by \'peek()\' are incompatible between these types.\\n    Type \'TeamEntity | undefined\' is not assignable to type \'TeamEntity\'.\\n      Type \'undefined\' is not assignable to type \'TeamEntity\'.", "1162784912"],
      [68, 4, 17, "Type \'Observable<FeatureList | undefined>\' is not assignable to type \'Observable<FeatureList>\'.\\n  The types returned by \'peek()\' are incompatible between these types.\\n    Type \'FeatureList | undefined\' is not assignable to type \'FeatureList\'.\\n      Type \'undefined\' is not assignable to type \'FeatureList\'.", "54583831"],
      [96, 13, 38, "Object is possibly \'undefined\'.", "3672246717"],
      [97, 10, 37, "Object is possibly \'undefined\'.", "1981238082"],
      [121, 4, 22, "Type \'PureComputed<boolean | undefined>\' is not assignable to type \'PureComputed<boolean>\'.\\n  The types returned by \'peek()\' are incompatible between these types.\\n    Type \'boolean | undefined\' is not assignable to type \'boolean\'.", "32795343"],
      [122, 4, 33, "Type \'PureComputed<number | undefined>\' is not assignable to type \'PureComputed<number>\'.\\n  The types returned by \'peek()\' are incompatible between these types.\\n    Type \'number | undefined\' is not assignable to type \'number\'.\\n      Type \'undefined\' is not assignable to type \'number\'.", "3833026544"]
    ],
    "src/script/telemetry/app_init/AppInitTimings.ts:2827224089": [
      [51, 31, 9, "Object is possibly \'undefined\'.", "2472707299"]
    ],
    "src/script/time/serverTimeHandler.ts:469728213": [
      [39, 14, 49, "Conversion of type \'Observable<undefined>\' to type \'Observable<number>\' may be a mistake because neither type sufficiently overlaps with the other. If this was intentional, convert the expression to \'unknown\' first.\\n  Types of property \'equalityComparer\' are incompatible.\\n    Type \'(a: undefined, b: undefined) => boolean\' is not comparable to type \'(a: number, b: number) => boolean\'.\\n      Types of parameters \'a\' and \'a\' are incompatible.\\n        Type \'number\' is not comparable to type \'undefined\'.", "1339088109"]
    ],
    "src/script/tracking/EventTrackingRepository.ts:471863585": [
      [47, 10, 15, "Property \'countlyDeviceId\' has no initializer and is not definitely assigned in the constructor.", "3024684198"],
      [170, 23, 16, "Argument of type \'boolean | undefined\' is not assignable to parameter of type \'boolean\'.", "3019303906"]
    ],
    "src/script/tracking/Helpers.ts:3850783506": [
      [47, 10, 30, "Object is possibly \'undefined\'.", "3185682702"]
    ],
    "src/script/ui/ContextMenu.tsx:3329910082": [
      [53, 4, 9, "Type \'undefined\' is not assignable to type \'HTMLDivElement\'.", "1873118818"],
      [141, 29, 3, "Type \'Dispatch<SetStateAction<HTMLUListElement | undefined>>\' is not assignable to type \'LegacyRef<HTMLUListElement> | undefined\'.\\n  Type \'Dispatch<SetStateAction<HTMLUListElement | undefined>>\' is not assignable to type \'(instance: HTMLUListElement | null) => void\'.\\n    Types of parameters \'value\' and \'instance\' are incompatible.\\n      Type \'HTMLUListElement | null\' is not assignable to type \'SetStateAction<HTMLUListElement | undefined>\'.\\n        Type \'null\' is not assignable to type \'SetStateAction<HTMLUListElement | undefined>\'.", "193432436"]
    ],
    "src/script/ui/Modal.ts:2744470243": [
      [35, 4, 10, "Type \'HTMLElement | null\' is not assignable to type \'HTMLElement\'.\\n  Type \'null\' is not assignable to type \'HTMLElement\'.", "3985246182"],
      [36, 4, 17, "Type \'(() => void) | undefined\' is not assignable to type \'() => void\'.\\n  Type \'undefined\' is not assignable to type \'() => void\'.", "2437998084"],
      [37, 4, 23, "Type \'(() => void) | undefined\' is not assignable to type \'() => void\'.\\n  Type \'undefined\' is not assignable to type \'() => void\'.", "1878779325"]
    ],
    "src/script/ui/Shortcut.ts:4030248185": [
      [166, 26, 10, "Object is possibly \'undefined\'.", "3955554463"],
      [169, 80, 10, "Object is possibly \'undefined\'.", "3955554463"],
      [171, 6, 10, "Object is possibly \'undefined\'.", "3955554463"]
    ],
    "src/script/ui/overlayedObserver.ts:1307956702": [
      [28, 4, 22, "Type \'undefined\' is not assignable to type \'number\'.", "553548977"],
      [37, 6, 9, "Cannot invoke an object which is possibly \'undefined\'.", "4219368682"],
      [56, 2, 95, "Type \'boolean | null\' is not assignable to type \'boolean\'.", "1265679455"],
      [81, 4, 22, "Type \'undefined\' is not assignable to type \'number\'.", "553548977"]
    ],
    "src/script/ui/resizeObserver.ts:2388876684": [
      [47, 48, 8, "Argument of type \'(element: Element) => void\' is not assignable to parameter of type \'(...args: unknown[]) => void\'.\\n  Types of parameters \'element\' and \'args\' are incompatible.\\n    Type \'unknown\' is not assignable to type \'Element\'.", "3760058444"]
    ],
    "src/script/user/AppLockRepository.ts:968558871": [
      [48, 38, 59, "Type \'string | null\' is not assignable to type \'string\'.\\n  Type \'null\' is not assignable to type \'string\'.", "2029474882"],
      [50, 35, 56, "Type \'string | null\' is not assignable to type \'string\'.\\n  Type \'null\' is not assignable to type \'string\'.", "4278102955"],
      [55, 46, 8, "Argument of type \'string | null\' is not assignable to parameter of type \'string\'.\\n  Type \'null\' is not assignable to type \'string\'.", "2452599369"]
    ],
    "src/script/user/AppLockState.ts:4063056116": [
      [49, 4, 22, "Type \'PureComputed<boolean | undefined>\' is not assignable to type \'PureComputed<boolean>\'.", "32795343"],
      [55, 4, 33, "Type \'PureComputed<number | undefined>\' is not assignable to type \'PureComputed<number>\'.", "3833026544"]
    ],
    "src/script/user/UserHandleGenerator.ts:608562243": [
      [67, 35, 6, "No overload matches this call.\\n  Overload 1 of 4, \'(iterable: Iterable<unknown> | ArrayLike<unknown>, mapfn: (v: unknown, k: number) => number, thisArg?: any): number[]\', gave the following error.\\n    Type \'number | undefined\' is not assignable to type \'number\'.\\n      Type \'undefined\' is not assignable to type \'number\'.\\n  Overload 2 of 4, \'(arrayLike: ArrayLike<unknown>, mapfn: (v: unknown, k: number) => number, thisArg?: any): number[]\', gave the following error.\\n    Type \'number | undefined\' is not assignable to type \'number\'.\\n      Type \'undefined\' is not assignable to type \'number\'.", "1433765721"]
    ],
    "src/script/user/UserMapper.test.ts:250567312": [
      [83, 42, 9, "Argument of type \'undefined\' is not assignable to parameter of type \'User | Self\'.", "2620553983"],
      [137, 47, 9, "Argument of type \'undefined\' is not assignable to parameter of type \'(User | Self)[]\'.", "2620553983"],
      [158, 13, 15, "Object is possibly \'undefined\'.", "52415216"],
      [167, 13, 15, "Object is possibly \'undefined\'.", "52415216"],
      [176, 13, 15, "Object is possibly \'undefined\'.", "52415216"],
      [221, 13, 15, "Object is possibly \'undefined\'.", "52415216"],
      [222, 13, 15, "Object is possibly \'undefined\'.", "52415216"]
    ],
    "src/script/user/UserMapper.ts:1842788905": [
      [47, 4, 63, "Type \'User | undefined\' is not assignable to type \'User\'.\\n  Type \'undefined\' is not assignable to type \'User\'.", "55227688"],
      [47, 50, 4, "Argument of type \'null\' is not assignable to parameter of type \'string | undefined\'.", "2087897566"],
      [51, 62, 4, "Argument of type \'null\' is not assignable to parameter of type \'string | undefined\'.", "2087897566"],
      [52, 4, 10, "Object is possibly \'undefined\'.", "50227919"],
      [57, 6, 10, "Object is possibly \'undefined\'.", "50227919"],
      [60, 4, 18, "Type \'User | undefined\' is not assignable to type \'User\'.\\n  Type \'undefined\' is not assignable to type \'User\'.", "1723739806"],
      [96, 6, 13, "Type \'string | undefined\' is not assignable to type \'string\'.\\n  Type \'undefined\' is not assignable to type \'string\'.", "1154411948"],
      [133, 62, 15, "Argument of type \'UserAsset[] | undefined\' is not assignable to parameter of type \'UserAsset[]\'.\\n  Type \'undefined\' is not assignable to type \'UserAsset[]\'.", "696735433"],
      [135, 55, 16, "Argument of type \'Picture[] | undefined\' is not assignable to parameter of type \'Picture[]\'.\\n  Type \'undefined\' is not assignable to type \'Picture[]\'.", "1145520518"]
    ],
    "src/script/user/UserPermission.ts:1999060110": [
      [173, 2, 395, "Type \'Record<string, (role: ROLE) => boolean>\' is not assignable to type \'Record<string, (role?: ROLE | undefined) => boolean>\'.\\n  \'string\' index signatures are incompatible.\\n    Type \'(role: ROLE) => boolean\' is not assignable to type \'(role?: ROLE | undefined) => boolean\'.", "3736070641"]
    ],
    "src/script/user/UserRepository.ts:3614559035": [
      [172, 55, 6, "Type \'string | undefined\' is not assignable to type \'string\'.\\n  Type \'undefined\' is not assignable to type \'string\'.", "1127975365"],
      [217, 24, 6, "Type \'string | null\' is not assignable to type \'string\'.\\n  Type \'null\' is not assignable to type \'string\'.", "1127975365"],
      [228, 32, 6, "Type \'string | null\' is not assignable to type \'string\'.\\n  Type \'null\' is not assignable to type \'string\'.", "1127975365"],
      [228, 75, 2, "Type \'string | undefined\' is not assignable to type \'string\'.\\n  Type \'undefined\' is not assignable to type \'string\'.", "5861160"],
      [252, 28, 16, "Argument of type \'ConnectionEntity | undefined\' is not assignable to parameter of type \'ConnectionEntity\'.\\n  Type \'undefined\' is not assignable to type \'ConnectionEntity\'.", "3456520104"],
      [263, 10, 7, "Type \'{ domain: string | undefined; id: string; }[]\' is not assignable to type \'QualifiedId[]\'.\\n  Type \'{ domain: string | undefined; id: string; }\' is not assignable to type \'QualifiedId\'.\\n    Types of property \'domain\' are incompatible.\\n      Type \'string | undefined\' is not assignable to type \'string\'.\\n        Type \'undefined\' is not assignable to type \'string\'.", "2414311946"],
      [339, 4, 20, "Type \'(ClientEntity | undefined)[]\' is not assignable to type \'ClientEntity[]\'.\\n  Type \'ClientEntity | undefined\' is not assignable to type \'ClientEntity\'.\\n    Type \'undefined\' is not assignable to type \'ClientEntity\'.", "724989886"],
      [533, 53, 5, "Object is of type \'unknown\'.", "165548477"],
      [543, 23, 16, "Object is possibly \'undefined\'.", "1145520518"],
      [544, 21, 15, "Object is possibly \'undefined\'.", "696735433"],
      [549, 57, 16, "Argument of type \'Picture[] | undefined\' is not assignable to parameter of type \'Picture[]\'.\\n  Type \'undefined\' is not assignable to type \'Picture[]\'.", "1145520518"],
      [568, 27, 5, "Object is of type \'unknown\'.", "165548477"],
      [571, 89, 5, "Object is of type \'unknown\'.", "165548477"],
      [672, 27, 17, "Type \'User | undefined\' is not assignable to type \'User\'.\\n  Type \'undefined\' is not assignable to type \'User\'.", "3641955066"],
      [687, 101, 4, "Argument of type \'null\' is not assignable to parameter of type \'string | undefined\'.", "2087897566"],
      [737, 69, 5, "Object is of type \'unknown\'.", "165548477"],
      [756, 24, 5, "Object is of type \'unknown\'.", "165548477"],
      [784, 60, 5, "Object is of type \'unknown\'.", "165548477"],
      [784, 77, 5, "Object is of type \'unknown\'.", "165548477"],
      [831, 64, 5, "Object is of type \'unknown\'.", "165548477"],
      [831, 81, 5, "Object is of type \'unknown\'.", "165548477"]
    ],
    "src/script/user/UserState.ts:1636460432": [
      [44, 4, 9, "Type \'Observable<User | undefined>\' is not assignable to type \'Observable<User>\'.", "1162883985"],
      [45, 4, 10, "Type \'ObservableArray<never>\' is not assignable to type \'ObservableArray<User>\'.\\n  Types of parameters \'value\' and \'value\' are incompatible.\\n    Type \'User[] | null | undefined\' is not assignable to type \'never[] | null | undefined\'.\\n      Type \'User[]\' is not assignable to type \'never[]\'.\\n        Type \'User\' is not assignable to type \'never\'.", "4012712079"],
      [62, 4, 11, "Type \'Observable<boolean | undefined>\' is not assignable to type \'PureComputed<boolean> | Observable<boolean>\'.\\n  Type \'Observable<boolean | undefined>\' is not assignable to type \'Observable<boolean>\'.\\n    The types returned by \'peek()\' are incompatible between these types.\\n      Type \'boolean | undefined\' is not assignable to type \'boolean\'.", "2825893770"]
    ],
    "src/script/util/ArrayUtil.ts:1796804857": [
      [109, 47, 42, "Type \'undefined\' cannot be used as an index type.", "3231080782"]
    ],
    "src/script/util/ClipboardUtil.ts:3834718542": [
      [33, 22, 21, "Object is possibly \'null\'.", "3831905776"],
      [33, 57, 21, "Object is possibly \'null\'.", "3831905776"],
      [43, 6, 16, "Object is possibly \'null\'.", "548905036"],
      [44, 6, 16, "Object is possibly \'null\'.", "548905036"]
    ],
    "src/script/util/ComponentUtil.test.ts:2336697613": [
      [48, 44, 73, "Argument of type \'({ obj }: { obj: any; }) => UnwrappedValues<any, Subscribables<any>>\' is not assignable to parameter of type \'(initialProps: unknown) => UnwrappedValues<any, Subscribables<any>>\'.\\n  Types of parameters \'__0\' and \'initialProps\' are incompatible.\\n    Type \'unknown\' is not assignable to type \'{ obj: any; }\'.", "2621166550"]
    ],
    "src/script/util/DebugUtil.ts:3949008751": [
      [119, 35, 9, "Object is possibly \'undefined\'.", "3919057299"],
      [129, 4, 9, "Object is possibly \'undefined\'.", "3919057299"],
      [177, 21, 43, "Object is possibly \'null\'.", "1853768633"],
      [189, 29, 43, "Object is possibly \'null\'.", "1853768633"],
      [210, 14, 44, "No overload matches this call.\\n  Overload 1 of 2, \'(predicate: (value: BackendEvent, index: number, array: BackendEvent[]) => value is ConversationOtrMessageAddEvent, thisArg?: any): ConversationOtrMessageAddEvent[]\', gave the following error.\\n    Argument of type \'(event: ConversationOtrMessageAddEvent) => boolean\' is not assignable to parameter of type \'(value: BackendEvent, index: number, array: BackendEvent[]) => value is ConversationOtrMessageAddEvent\'.\\n      Types of parameters \'event\' and \'value\' are incompatible.\\n        Type \'BackendEvent\' is not assignable to type \'ConversationOtrMessageAddEvent\'.\\n          Type \'ConversationAccessUpdateEvent\' is not assignable to type \'ConversationOtrMessageAddEvent\'.\\n            Types of property \'data\' are incompatible.\\n              Type \'ConversationAccessUpdateData\' is missing the following properties from type \'ConversationOtrMessageAddData\': recipient, sender, text\\n  Overload 2 of 2, \'(predicate: (value: BackendEvent, index: number, array: BackendEvent[]) => unknown, thisArg?: any): BackendEvent[]\', gave the following error.\\n    Argument of type \'(event: ConversationOtrMessageAddEvent) => boolean\' is not assignable to parameter of type \'(value: BackendEvent, index: number, array: BackendEvent[]) => unknown\'.\\n      Types of parameters \'event\' and \'value\' are incompatible.\\n        Type \'BackendEvent\' is not assignable to type \'ConversationOtrMessageAddEvent\'.", "1988627528"],
      [231, 79, 28, "Argument of type \'QualifiedId | undefined\' is not assignable to parameter of type \'QualifiedId\'.\\n  Type \'undefined\' is not assignable to type \'QualifiedId\'.", "3076846587"],
      [252, 28, 37, "Object is possibly \'undefined\'.", "1392610785"],
      [323, 8, 3, "Object is possibly \'null\'.", "193416522"],
      [324, 8, 3, "Object is possibly \'null\'.", "193416522"],
      [325, 8, 3, "Object is possibly \'null\'.", "193416522"],
      [326, 8, 3, "Object is possibly \'null\'.", "193416522"],
      [333, 4, 37, "Cannot invoke an object which is possibly \'null\'.", "1296197002"],
      [333, 42, 4, "Argument of type \'null\' is not assignable to parameter of type \'Event\'.", "2087897566"],
      [342, 18, 12, "Object is possibly \'null\'.", "1670678216"],
      [348, 24, 12, "Object is possibly \'null\'.", "1670678216"],
      [352, 16, 12, "Object is possibly \'null\'.", "1670678216"],
      [366, 26, 12, "Object is possibly \'null\'.", "1670678216"],
      [368, 25, 12, "Object is possibly \'null\'.", "1670678216"]
    ],
    "src/script/util/EmojiUtil.ts:2636485232": [
      [29, 18, 26, "Argument of type \'string\' is not assignable to parameter of type \'never\'.", "2839450053"]
    ],
    "src/script/util/FileTypeUtil.ts:2165001675": [
      [48, 68, 29, "Object is possibly \'null\'.", "3648478764"]
    ],
    "src/script/util/PromiseQueue.ts:2903873298": [
      [64, 22, 7, "Object is possibly \'undefined\'.", "717644789"],
      [67, 18, 7, "Object is possibly \'undefined\'.", "717644789"],
      [69, 19, 7, "Object is possibly \'undefined\'.", "717644789"],
      [153, 8, 9, "Type \'(value: T | PromiseLike<T>) => void\' is not assignable to type \'PromiseResolveFn\'.\\n  Types of parameters \'value\' and \'value\' are incompatible.\\n    Type \'unknown\' is not assignable to type \'T | PromiseLike<T>\'.", "1585311161"],
      [183, 25, 10, "Argument of type \'{ fn: PromiseFn<T>; rejectFn: (reason?: any) => void; resolveFn: (value: T | PromiseLike<T>) => void; }\' is not assignable to parameter of type \'QueueEntry<any>\'.\\n  Types of property \'resolveFn\' are incompatible.\\n    Type \'(value: T | PromiseLike<T>) => void\' is not assignable to type \'PromiseResolveFn\'.\\n      Types of parameters \'value\' and \'value\' are incompatible.\\n        Type \'unknown\' is not assignable to type \'T | PromiseLike<T>\'.", "2928457408"]
    ],
    "src/script/util/SanitizationUtil.ts:998997544": [
      [63, 2, 17, "Type \'Window | null\' is not assignable to type \'Window\'.\\n  Type \'null\' is not assignable to type \'Window\'.", "211185092"]
    ],
    "src/script/util/TimeUtil.ts:2937722238": [
      [196, 14, 7, "Object is possibly \'undefined\'.", "2520100294"],
      [197, 17, 7, "Object is possibly \'undefined\'.", "2520100294"],
      [218, 19, 5, "Object is possibly \'undefined\'.", "177734518"],
      [223, 71, 7, "Object is possibly \'undefined\'.", "770838456"]
    ],
    "src/script/util/TypedEventTarget.ts:158498822": [
      [24, 9, 16, "Property \'addEventListener\' in type \'TypedEventTarget<EventDef>\' is not assignable to the same property in base type \'EventTarget\'.\\n  Type \'<T extends EventDef[\\"type\\"]>(type: T, listener: ((e: Event & EventDef) => void) | null) => void\' is not assignable to type \'(type: string, callback: EventListenerOrEventListenerObject | null, options?: boolean | AddEventListenerOptions | undefined) => void\'.\\n    Types of parameters \'listener\' and \'callback\' are incompatible.\\n      Type \'EventListenerOrEventListenerObject | null\' is not assignable to type \'((e: Event & EventDef) => void) | null\'.\\n        Type \'EventListenerObject\' is not assignable to type \'(e: Event & EventDef) => void\'.\\n          Type \'EventListenerObject\' provides no match for the signature \'(e: Event & EventDef): void\'.", "1663469078"],
      [25, 33, 8, "Argument of type \'((e: Event & EventDef) => void) | null\' is not assignable to parameter of type \'EventListenerOrEventListenerObject | null\'.\\n  Type \'(e: Event & EventDef) => void\' is not assignable to type \'EventListenerOrEventListenerObject | null\'.\\n    Type \'(e: Event & EventDef) => void\' is not assignable to type \'EventListener\'.\\n      Types of parameters \'e\' and \'evt\' are incompatible.\\n        Type \'Event\' is not assignable to type \'Event & EventDef\'.\\n          Type \'Event\' is not assignable to type \'EventDef\'.\\n            \'Event\' is assignable to the constraint of type \'EventDef\', but \'EventDef\' could be instantiated with a different subtype of constraint \'{ type: any; }\'.", "732556603"],
      [28, 9, 19, "Property \'removeEventListener\' in type \'TypedEventTarget<EventDef>\' is not assignable to the same property in base type \'EventTarget\'.\\n  Type \'(type: EventDef[\\"type\\"], listener: (e: Event & EventDef) => void) => void\' is not assignable to type \'(type: string, callback: EventListenerOrEventListenerObject | null, options?: boolean | EventListenerOptions | undefined) => void\'.\\n    Types of parameters \'listener\' and \'callback\' are incompatible.\\n      Type \'EventListenerOrEventListenerObject | null\' is not assignable to type \'(e: Event & EventDef) => void\'.\\n        Type \'null\' is not assignable to type \'(e: Event & EventDef) => void\'.", "2229065745"],
      [29, 36, 8, "Argument of type \'(e: Event & EventDef) => void\' is not assignable to parameter of type \'EventListenerOrEventListenerObject | null\'.\\n  Type \'(e: Event & EventDef) => void\' is not assignable to type \'EventListener\'.\\n    Types of parameters \'e\' and \'evt\' are incompatible.\\n      Type \'Event\' is not assignable to type \'Event & EventDef\'.", "732556603"]
    ],
    "src/script/util/ephemeralValueStore.ts:2413706131": [
      [68, 2, 6, "Type \'ServiceWorker | null\' is not assignable to type \'ServiceWorker\'.\\n  Type \'null\' is not assignable to type \'ServiceWorker\'.", "2022943379"]
    ],
    "src/script/util/messageRenderer.ts:3293515046": [
      [51, 22, 17, "Object is possibly \'undefined\'.", "2874537081"],
      [51, 22, 17, "Cannot invoke an object which is possibly \'undefined\'.", "2874537081"],
      [52, 2, 15, "Object is possibly \'null\'.", "3502905644"],
      [62, 8, 10, "Type \'[number, number] | null\' must have a \'[Symbol.iterator]()\' method that returns an iterator.", "3658085274"],
      [67, 45, 19, "Object is possibly \'null\'.", "298984248"],
      [142, 38, 14, "Argument of type \'\\"\\" | string[]\' is not assignable to parameter of type \'string[] | undefined\'.\\n  Type \'string\' is not assignable to type \'string[]\'.", "592874915"],
      [156, 20, 4, "Object is possibly \'null\'.", "2087822780"],
      [157, 27, 4, "Object is possibly \'null\'.", "2087822780"],
      [164, 6, 10, "Object is possibly \'undefined\'.", "393830728"],
      [165, 6, 10, "Object is possibly \'undefined\'.", "393830728"],
      [166, 51, 4, "Argument of type \'string | null\' is not assignable to parameter of type \'string\'.\\n  Type \'null\' is not assignable to type \'string\'.", "2087822780"],
      [204, 71, 22, "Argument of type \'Token[] | null\' is not assignable to parameter of type \'Token[]\'.\\n  Type \'null\' is not assignable to type \'Token[]\'.", "525880250"]
    ],
    "src/script/util/test/TestPage.tsx:1772987669": [
      [28, 4, 10, "Type \'T | undefined\' is not assignable to type \'T\'.\\n  \'T\' could be instantiated with an arbitrary type which could be unrelated to \'T | undefined\'.", "4016349795"],
      [29, 4, 14, "Type \'FC<T> | ComponentClass<T, any>\' is not assignable to type \'FC<{}> | ComponentClass<{}, any>\'.\\n  Type \'FC<T>\' is not assignable to type \'FC<{}> | ComponentClass<{}, any>\'.\\n    Type \'FunctionComponent<T>\' is not assignable to type \'FC<{}>\'.\\n      Types of parameters \'props\' and \'props\' are incompatible.\\n        Type \'{}\' is not assignable to type \'T\'.\\n          \'T\' could be instantiated with an arbitrary type which could be unrelated to \'{}\'.", "2825119042"]
    ],
    "src/script/util/test/mock/LocalStorageMock.ts:763526660": [
      [30, 4, 15, "Type \'null\' is not assignable to type \'string\'.", "729139267"]
    ],
    "src/script/util/util.ts:401163745": [
      [50, 40, 34, "Argument of type \'boolean | undefined\' is not assignable to parameter of type \'boolean\'.", "212151669"],
      [104, 34, 13, "Argument of type \'string | ArrayBuffer | null\' is not assignable to parameter of type \'string | ArrayBuffer | PromiseLike<string | ArrayBuffer>\'.\\n  Type \'null\' is not assignable to type \'string | ArrayBuffer | PromiseLike<string | ArrayBuffer>\'.", "3216273927"],
      [122, 41, 8, "Type \'string | null\' is not assignable to type \'string\'.\\n  Type \'null\' is not assignable to type \'string\'.", "3750463409"],
      [192, 9, 29, "Object is possibly \'null\'.", "3854968340"],
      [330, 21, 4, "\'this\' implicitly has type \'any\' because it does not have a type annotation.", "2087959715"],
      [354, 52, 22, "Argument of type \'Element | null\' is not assignable to parameter of type \'Element\'.\\n  Type \'null\' is not assignable to type \'Element\'.", "1093908406"]
    ],
    "src/script/view_model/ActionsViewModel.ts:3361396489": [
      [117, 82, 22, "Argument of type \'Conversation | undefined\' is not assignable to parameter of type \'Conversation\'.\\n  Type \'undefined\' is not assignable to type \'Conversation\'.", "4075697524"],
      [181, 67, 5, "Object is of type \'unknown\'.", "165548477"],
      [181, 83, 5, "Object is of type \'unknown\'.", "165548477"],
      [196, 8, 9, "Argument of type \'undefined\' is not assignable to parameter of type \'string\'.", "2620553983"]
    ],
    "src/script/view_model/CallingViewModel.ts:2137718400": [
      [88, 11, 17, "Property \'activeCallViewTab\' has no initializer and is not definitely assigned in the constructor.", "1323835793"],
      [320, 4, 63, "Type \'Conversation | undefined\' is not assignable to type \'Conversation\'.\\n  Type \'undefined\' is not assignable to type \'Conversation\'.", "62763745"]
    ],
    "src/script/view_model/ContentViewModel.ts:3648568297": [
      [238, 65, 6, "Type \'string | null\' is not assignable to type \'string\'.\\n  Type \'null\' is not assignable to type \'string\'.", "1127975365"],
      [275, 68, 13, "Argument of type \'Message | undefined\' is not assignable to parameter of type \'Message\'.\\n  Type \'undefined\' is not assignable to type \'Message\'.", "2065728181"],
      [281, 10, 6, "Type \'Conversation | null\' is not assignable to type \'PanelEntity\'.", "1164306878"],
      [285, 37, 5, "Object is of type \'unknown\'.", "165548477"],
      [295, 10, 9, "Argument of type \'undefined\' is not assignable to parameter of type \'string\'.", "2620553983"],
      [378, 50, 9, "Argument of type \'undefined\' is not assignable to parameter of type \'Conversation\'.", "2620553983"],
      [406, 12, 9, "Argument of type \'undefined\' is not assignable to parameter of type \'string\'.", "2620553983"],
      [415, 20, 29, "Object is possibly \'undefined\'.", "1398699454"],
      [418, 12, 9, "Argument of type \'undefined\' is not assignable to parameter of type \'string\'.", "2620553983"]
    ],
    "src/script/view_model/ListViewModel.ts:4038366115": [
      [119, 4, 10, "Type \'Observable<ListState>\' is not assignable to type \'Observable<string>\'.\\n  Types of parameters \'value\' and \'value\' are incompatible.\\n    Type \'string\' is not assignable to type \'ListState\'.", "4014904506"],
      [120, 4, 15, "Type \'Observable<number | undefined>\' is not assignable to type \'Observable<number>\'.", "3261786582"],
      [185, 8, 6, "Type \'Conversation | null\' is not assignable to type \'PanelEntity\'.", "1164306878"],
      [433, 48, 18, "Argument of type \'Conversation | null\' is not assignable to parameter of type \'Conversation\'.\\n  Type \'null\' is not assignable to type \'Conversation\'.", "1508601427"],
      [453, 44, 18, "Argument of type \'Conversation | null\' is not assignable to parameter of type \'Conversation\'.\\n  Type \'null\' is not assignable to type \'Conversation\'.", "1508601427"],
      [461, 49, 18, "Argument of type \'Conversation | null\' is not assignable to parameter of type \'Conversation\'.\\n  Type \'null\' is not assignable to type \'Conversation\'.", "1508601427"]
    ],
    "src/script/view_model/LoadingViewModel.ts:748248502": [
      [34, 4, 12, "Type \'HTMLElement | null\' is not assignable to type \'HTMLElement\'.\\n  Type \'null\' is not assignable to type \'HTMLElement\'.", "2937706259"],
      [60, 21, 14, "Object is possibly \'undefined\'.", "3120882432"],
      [61, 21, 14, "Object is possibly \'undefined\'.", "3120882432"]
    ],
    "src/script/view_model/MainViewModel.ts:1374749392": [
      [207, 4, 30, "Object is possibly \'null\'.", "1790131128"],
      [215, 24, 3, "Object is possibly \'null\'.", "193410244"],
      [227, 27, 3, "Object is possibly \'null\'.", "193410244"],
      [229, 29, 3, "Object is possibly \'null\'.", "193410244"],
      [235, 10, 5, "Object is possibly \'null\'.", "187702867"],
      [236, 28, 5, "Argument of type \'HTMLElement | null\' is not assignable to parameter of type \'HTMLElement\'.\\n  Type \'null\' is not assignable to type \'HTMLElement\'.", "187702867"],
      [237, 28, 8, "Argument of type \'HTMLElement | null\' is not assignable to parameter of type \'HTMLElement\'.\\n  Type \'null\' is not assignable to type \'HTMLElement\'.", "277626740"],
      [238, 28, 5, "Argument of type \'HTMLElement | null\' is not assignable to parameter of type \'HTMLElement\'.\\n  Type \'null\' is not assignable to type \'HTMLElement\'.", "178805363"],
      [242, 12, 3, "Object is possibly \'null\'.", "193410244"],
      [244, 12, 7, "Object is possibly \'null\'.", "652303743"],
      [246, 12, 3, "Object is possibly \'null\'.", "193410244"],
      [248, 12, 7, "Object is possibly \'null\'.", "652303743"],
      [257, 6, 5, "Object is possibly \'null\'.", "187702867"],
      [260, 25, 5, "Argument of type \'HTMLElement | null\' is not assignable to parameter of type \'HTMLElement\'.\\n  Type \'null\' is not assignable to type \'HTMLElement\'.", "187702867"],
      [262, 27, 8, "Argument of type \'HTMLElement | null\' is not assignable to parameter of type \'HTMLElement\'.\\n  Type \'null\' is not assignable to type \'HTMLElement\'.", "277626740"],
      [263, 27, 5, "Argument of type \'HTMLElement | null\' is not assignable to parameter of type \'HTMLElement\'.\\n  Type \'null\' is not assignable to type \'HTMLElement\'.", "178805363"],
      [266, 25, 5, "Argument of type \'HTMLElement | null\' is not assignable to parameter of type \'HTMLElement\'.\\n  Type \'null\' is not assignable to type \'HTMLElement\'.", "187702867"],
      [268, 27, 8, "Argument of type \'HTMLElement | null\' is not assignable to parameter of type \'HTMLElement\'.\\n  Type \'null\' is not assignable to type \'HTMLElement\'.", "277626740"],
      [269, 27, 5, "Argument of type \'HTMLElement | null\' is not assignable to parameter of type \'HTMLElement\'.\\n  Type \'null\' is not assignable to type \'HTMLElement\'.", "178805363"],
      [275, 25, 5, "Argument of type \'HTMLElement | null\' is not assignable to parameter of type \'HTMLElement\'.\\n  Type \'null\' is not assignable to type \'HTMLElement\'.", "187702867"],
      [276, 25, 8, "Argument of type \'HTMLElement | null\' is not assignable to parameter of type \'HTMLElement\'.\\n  Type \'null\' is not assignable to type \'HTMLElement\'.", "277626740"],
      [277, 25, 5, "Argument of type \'HTMLElement | null\' is not assignable to parameter of type \'HTMLElement\'.\\n  Type \'null\' is not assignable to type \'HTMLElement\'.", "178805363"],
      [280, 27, 5, "Argument of type \'HTMLElement | null\' is not assignable to parameter of type \'HTMLElement\'.\\n  Type \'null\' is not assignable to type \'HTMLElement\'.", "187702867"],
      [282, 29, 8, "Argument of type \'HTMLElement | null\' is not assignable to parameter of type \'HTMLElement\'.\\n  Type \'null\' is not assignable to type \'HTMLElement\'.", "277626740"],
      [283, 29, 5, "Argument of type \'HTMLElement | null\' is not assignable to parameter of type \'HTMLElement\'.\\n  Type \'null\' is not assignable to type \'HTMLElement\'.", "178805363"],
      [286, 27, 5, "Argument of type \'HTMLElement | null\' is not assignable to parameter of type \'HTMLElement\'.\\n  Type \'null\' is not assignable to type \'HTMLElement\'.", "187702867"],
      [288, 29, 8, "Argument of type \'HTMLElement | null\' is not assignable to parameter of type \'HTMLElement\'.\\n  Type \'null\' is not assignable to type \'HTMLElement\'.", "277626740"],
      [289, 29, 5, "Argument of type \'HTMLElement | null\' is not assignable to parameter of type \'HTMLElement\'.\\n  Type \'null\' is not assignable to type \'HTMLElement\'.", "178805363"]
    ],
    "src/script/view_model/ModalsViewModel.ts:2611374172": [
      [83, 2, 11, "Type \'null\' is not assignable to type \'string\'.", "974495764"],
      [141, 4, 14, "Type \'Observable<string | null>\' is not assignable to type \'Observable<string>\'.\\n  The types returned by \'peek()\' are incompatible between these types.\\n    Type \'string | null\' is not assignable to type \'string\'.\\n      Type \'null\' is not assignable to type \'string\'.", "209694601"],
      [175, 13, 4, "Property \'type\' does not exist on type \'{ id: string; options: ModalOptions; type: ModalType; } | undefined\'.", "2087944093"],
      [175, 19, 7, "Property \'options\' does not exist on type \'{ id: string; options: ModalOptions; type: ModalType; } | undefined\'.", "717644789"],
      [175, 28, 2, "Property \'id\' does not exist on type \'{ id: string; options: ModalOptions; type: ModalType; } | undefined\'.", "5861160"],
      [246, 8, 19, "Type \'string | false | undefined\' is not assignable to type \'string | undefined\'.\\n  Type \'boolean\' is not assignable to type \'string\'.", "1717244404"],
      [274, 56, 23, "No overload matches this call.\\n  Overload 1 of 2, \'(...items: ConcatArray<never>[]): never[]\', gave the following error.\\n    Argument of type \'Action\' is not assignable to parameter of type \'ConcatArray<never>\'.\\n      Type \'Action\' is missing the following properties from type \'ConcatArray<never>\': length, join, slice\\n  Overload 2 of 2, \'(...items: ConcatArray<never>[]): never[]\', gave the following error.\\n    Argument of type \'Action\' is not assignable to parameter of type \'ConcatArray<never>\'.", "1386143110"],
      [276, 16, 9, "Spread types may only be created from object types.", "2308002069"],
      [279, 17, 7, "Argument of type \'{ checkboxLabel: string | undefined; closeBtnTitle: string | undefined; closeFn: Function; closeOnConfirm: boolean; currentType: ModalType; inputPlaceholder: string | undefined; ... 7 more ...; titleText: string | undefined; }\' is not assignable to parameter of type \'Content\'.\\n  Types of property \'checkboxLabel\' are incompatible.\\n    Type \'string | undefined\' is not assignable to type \'string\'.\\n      Type \'undefined\' is not assignable to type \'string\'.", "3716929964"],
      [281, 19, 2, "Argument of type \'string | undefined\' is not assignable to parameter of type \'string\'.\\n  Type \'undefined\' is not assignable to type \'string\'.", "5861160"],
      [297, 34, 29, "Argument of type \'boolean | undefined\' is not assignable to parameter of type \'boolean\'.\\n  Type \'undefined\' is not assignable to type \'boolean\'.", "1283406094"],
      [340, 19, 4, "Argument of type \'null\' is not assignable to parameter of type \'string\'.", "2087897566"]
    ],
<<<<<<< HEAD
    "src/script/view_model/PanelViewModel.ts:3605464202": [
      [60, 2, 13, "Property \'currentEntity\' has no initializer and is not definitely assigned in the constructor.", "32305655"],
      [116, 4, 23, "Type \'Observable<Conversation | null>\' is not assignable to type \'Observable<Conversation>\'.", "2356679995"],
      [120, 4, 10, "Type \'Observable<string | undefined>\' is not assignable to type \'Observable<string>\'.", "4014904506"],
      [122, 4, 17, "Type \'Observable<string | undefined>\' is not assignable to type \'Observable<string>\'.", "2911337818"],
      [190, 15, 9, "Argument of type \'undefined\' is not assignable to parameter of type \'string\'.", "2620553983"],
      [192, 4, 18, "Type \'undefined\' is not assignable to type \'PanelEntity\'.", "2173061407"],
      [257, 22, 9, "Argument of type \'undefined\' is not assignable to parameter of type \'string\'.", "2620553983"],
      [277, 24, 9, "Argument of type \'undefined\' is not assignable to parameter of type \'string\'.", "2620553983"],
      [278, 34, 9, "Argument of type \'undefined\' is not assignable to parameter of type \'string\'.", "2620553983"],
      [290, 6, 15, "Type \'Element | null\' is not assignable to type \'Element | undefined\'.\\n  Type \'null\' is not assignable to type \'Element | undefined\'.", "2931287914"]
=======
    "src/script/view_model/PanelViewModel.ts:1300556289": [
      [60, 2, 13, "Property \'currentEntity\' has no initializer and is not definitely assigned in the constructor.", "32305655"],
      [115, 4, 23, "Type \'Observable<Conversation | null>\' is not assignable to type \'Observable<Conversation>\'.", "2356679995"],
      [119, 4, 10, "Type \'Observable<string | undefined>\' is not assignable to type \'Observable<string>\'.", "4014904506"],
      [121, 4, 17, "Type \'Observable<string | undefined>\' is not assignable to type \'Observable<string>\'.", "2911337818"],
      [189, 15, 9, "Argument of type \'undefined\' is not assignable to parameter of type \'string\'.", "2620553983"],
      [191, 4, 18, "Type \'undefined\' is not assignable to type \'PanelEntity\'.", "2173061407"],
      [256, 22, 9, "Argument of type \'undefined\' is not assignable to parameter of type \'string\'.", "2620553983"],
      [276, 24, 9, "Argument of type \'undefined\' is not assignable to parameter of type \'string\'.", "2620553983"],
      [277, 34, 9, "Argument of type \'undefined\' is not assignable to parameter of type \'string\'.", "2620553983"],
      [289, 6, 15, "Type \'Element | null\' is not assignable to type \'Element | undefined\'.\\n  Type \'null\' is not assignable to type \'Element | undefined\'.", "2931287914"]
>>>>>>> ce8ba349
    ],
    "src/script/view_model/WindowTitleViewModel.ts:2939646455": [
      [48, 4, 17, "Type \'Observable<ContentState>\' is not assignable to type \'Observable<string>\'.\\n  Types of parameters \'value\' and \'value\' are incompatible.\\n    Type \'string\' is not assignable to type \'ContentState\'.", "3516467027"],
      [89, 31, 43, "Object is possibly \'null\'.", "1853768633"]
    ],
    "src/script/view_model/bindings/CommonBindings.ts:1525975714": [
      [98, 24, 4, "\'this\' implicitly has type \'any\' because it does not have a type annotation.", "2087959715"],
      [123, 10, 40, "Object is possibly \'null\'.", "525534827"],
      [124, 29, 4, "\'this\' implicitly has type \'any\' because it does not have a type annotation.", "2087959715"],
      [129, 30, 4, "Argument of type \'null\' is not assignable to parameter of type \'string | number | string[] | ((this: EventTarget, index: number, value: string) => string)\'.", "2087897566"],
      [197, 6, 3, "Object is possibly \'null\'.", "193416522"],
      [198, 6, 3, "Object is possibly \'null\'.", "193416522"],
      [199, 13, 3, "Object is possibly \'null\'.", "193416522"],
      [304, 8, 12, "Type \'undefined\' is not assignable to type \'number\'.", "2583042145"]
    ],
    "src/script/view_model/bindings/ConversationListBindings.ts:3095649748": [
      [29, 0, 32, "Type \'{ init(element: HTMLElement): void; update(element: HTMLElement, valueAccessor: PureComputed<string> | ObservableArray<Conversation>): void; }\' is not assignable to type \'BindingHandler<any>\'.\\n  Types of property \'update\' are incompatible.\\n    Type \'(element: HTMLElement, valueAccessor: PureComputed<string> | ObservableArray<Conversation>) => void\' is not assignable to type \'(element: any, valueAccessor: () => any, allBindings: AllBindings, viewModel: any, bindingContext: BindingContext<any>) => void\'.\\n      Types of parameters \'valueAccessor\' and \'valueAccessor\' are incompatible.\\n        Type \'() => any\' is not assignable to type \'PureComputed<string> | ObservableArray<Conversation>\'.\\n          Type \'() => any\' is missing the following properties from type \'PureComputed<string>\': equalityComparer, peek, dispose, isActive, and 7 more.", "1716760283"]
    ],
    "src/script/view_model/bindings/MessageListBindings.ts:698796409": [
      [55, 48, 8, "No overload matches this call.\\n  Overload 1 of 2, \'(type: \\"scroll\\", listener: (this: HTMLElement, ev: Event) => any, options?: boolean | AddEventListenerOptions | undefined): void\', gave the following error.\\n    Argument of type \'({ target: element }: Event & {    target: HTMLElement;}) => void\' is not assignable to parameter of type \'(this: HTMLElement, ev: Event) => any\'.\\n      Types of parameters \'__0\' and \'ev\' are incompatible.\\n        Type \'Event\' is not assignable to type \'Event & { target: HTMLElement; }\'.\\n          Type \'Event\' is not assignable to type \'{ target: HTMLElement; }\'.\\n            Types of property \'target\' are incompatible.\\n              Type \'EventTarget | null\' is not assignable to type \'HTMLElement\'.\\n                Type \'null\' is not assignable to type \'HTMLElement\'.\\n  Overload 2 of 2, \'(type: string, listener: EventListenerOrEventListenerObject, options?: boolean | AddEventListenerOptions | undefined): void\', gave the following error.\\n    Argument of type \'({ target: element }: Event & {    target: HTMLElement;}) => void\' is not assignable to parameter of type \'EventListenerOrEventListenerObject\'.\\n      Type \'({ target: element }: Event & {    target: HTMLElement;}) => void\' is not assignable to type \'EventListener\'.\\n        Types of parameters \'__0\' and \'evt\' are incompatible.\\n          Type \'Event\' is not assignable to type \'Event & { target: HTMLElement; }\'.", "1317952297"],
      [59, 53, 8, "No overload matches this call.\\n  Overload 1 of 2, \'(type: \\"scroll\\", listener: (this: HTMLElement, ev: Event) => any, options?: boolean | EventListenerOptions | undefined): void\', gave the following error.\\n    Argument of type \'({ target: element }: Event & {    target: HTMLElement;}) => void\' is not assignable to parameter of type \'(this: HTMLElement, ev: Event) => any\'.\\n      Types of parameters \'__0\' and \'ev\' are incompatible.\\n        Type \'Event\' is not assignable to type \'Event & { target: HTMLElement; }\'.\\n  Overload 2 of 2, \'(type: string, listener: EventListenerOrEventListenerObject, options?: boolean | EventListenerOptions | undefined): void\', gave the following error.\\n    Argument of type \'({ target: element }: Event & {    target: HTMLElement;}) => void\' is not assignable to parameter of type \'EventListenerOrEventListenerObject\'.", "1317952297"]
    ],
    "src/script/view_model/bindings/VideoCallingBindings.ts:456425467": [
      [23, 2, 6, "Type \'(element: HTMLMediaElement, valueAccessor: Observable<MediaStream>) => void\' is not assignable to type \'(element: any, valueAccessor: () => any, allBindings: AllBindings, viewModel: any, bindingContext: BindingContext<any>) => void\'.\\n  Types of parameters \'valueAccessor\' and \'valueAccessor\' are incompatible.\\n    Type \'() => any\' is missing the following properties from type \'Observable<MediaStream>\': equalityComparer, peek, valueHasMutated, valueWillMutate, and 5 more.", "1759213236"],
      [31, 2, 6, "Type \'(element: HTMLMediaElement, valueAccessor: Observable<MediaStream>) => void\' is not assignable to type \'(element: any, valueAccessor: () => any, allBindings: AllBindings, viewModel: any, bindingContext: BindingContext<any>) => void\'.\\n  Types of parameters \'valueAccessor\' and \'valueAccessor\' are incompatible.\\n    Type \'() => any\' is not assignable to type \'Observable<MediaStream>\'.", "1759213236"]
    ],
    "src/script/view_model/content/LegalHoldModalViewModel.ts:3913530676": [
      [76, 4, 10, "Type \'Observable<never[]>\' is not assignable to type \'Observable<User[]>\'.", "4012712079"],
      [77, 4, 16, "Type \'Observable<User | undefined>\' is not assignable to type \'Observable<User>\'.", "3229850487"],
      [86, 4, 19, "Type \'null\' is not assignable to type \'string\'.", "59414957"],
      [95, 23, 9, "Argument of type \'undefined\' is not assignable to parameter of type \'User\'.", "2620553983"],
      [128, 79, 15, "Argument of type \'string | undefined\' is not assignable to parameter of type \'string\'.\\n  Type \'undefined\' is not assignable to type \'string\'.", "2249385622"],
      [143, 50, 11, "Argument of type \'string | undefined\' is not assignable to parameter of type \'string\'.\\n  Type \'undefined\' is not assignable to type \'string\'.", "2028249029"],
      [153, 4, 19, "Type \'null\' is not assignable to type \'string\'.", "59414957"],
      [178, 66, 15, "Argument of type \'string | undefined\' is not assignable to parameter of type \'string\'.\\n  Type \'undefined\' is not assignable to type \'string\'.", "2249385622"],
      [195, 28, 7, "Argument of type \'unknown\' is not assignable to parameter of type \'string\'.", "1236122734"],
      [239, 21, 9, "Argument of type \'undefined\' is not assignable to parameter of type \'User\'.", "2620553983"]
    ],
    "src/script/view_model/content/MessageListViewModel.ts:2712738962": [
      [97, 19, 12, "Property \'conversation\' does not exist on type \'{ conversation: Conversation; message: Message; } | undefined\'.", "1670678216"],
      [97, 33, 7, "Property \'message\' does not exist on type \'{ conversation: Conversation; message: Message; } | undefined\'.", "1236122734"],
      [141, 4, 107, "Type \'number | boolean\' is not assignable to type \'boolean\'.\\n  Type \'number\' is not assignable to type \'boolean\'.", "3357851046"],
      [165, 37, 18, "Object is possibly \'null\'.", "1508601427"],
      [165, 68, 18, "Object is possibly \'null\'.", "1508601427"],
      [169, 8, 6, "Type \'Conversation | null\' is not assignable to type \'PanelEntity\'.\\n  Type \'null\' is not assignable to type \'PanelEntity\'.", "1164306878"],
      [191, 9, 6, "Type \'string | undefined\' is not assignable to type \'string\'.\\n  Type \'undefined\' is not assignable to type \'string\'.", "1127975365"],
      [221, 83, 18, "Argument of type \'Conversation | null\' is not assignable to parameter of type \'Conversation\'.\\n  Type \'null\' is not assignable to type \'Conversation\'.", "1508601427"],
      [355, 68, 6, "Type \'string | undefined\' is not assignable to type \'string\'.\\n  Type \'undefined\' is not assignable to type \'string\'.", "1127975365"],
      [358, 14, 5, "Object is of type \'unknown\'.", "165548477"]
    ],
    "src/script/view_model/panel/BasePanelViewModel.ts:1781850387": [
      [57, 4, 23, "Type \'Observable<Conversation | null>\' is not assignable to type \'Observable<Conversation>\'.\\n  The types returned by \'peek()\' are incompatible between these types.\\n    Type \'Conversation | null\' is not assignable to type \'Conversation\'.\\n      Type \'null\' is not assignable to type \'Conversation\'.", "233634092"]
    ],
    "src/script/view_model/panel/MessageDetailsViewModel.ts:906474120": [
      [72, 4, 14, "Type \'Observable<string | undefined>\' is not assignable to type \'Observable<string>\'.\\n  The types returned by \'peek()\' are incompatible between these types.\\n    Type \'string | undefined\' is not assignable to type \'string\'.\\n      Type \'undefined\' is not assignable to type \'string\'.", "116181579"],
      [102, 13, 14, "Object is possibly \'undefined\'.", "116180423"],
      [114, 63, 14, "Object is possibly \'undefined\'.", "116180423"],
      [120, 12, 7, "Type \'{ domain: string | undefined; id: string; }[]\' is not assignable to type \'QualifiedId[]\'.\\n  Type \'{ domain: string | undefined; id: string; }\' is not assignable to type \'QualifiedId\'.\\n    Types of property \'domain\' are incompatible.\\n      Type \'string | undefined\' is not assignable to type \'string\'.\\n        Type \'undefined\' is not assignable to type \'string\'.", "2414311946"],
      [130, 41, 14, "Object is possibly \'undefined\'.", "116180423"],
      [136, 39, 14, "Object is possibly \'undefined\'.", "116180423"],
      [175, 4, 17, "Type \'PureComputed<string | false>\' is not assignable to type \'PureComputed<string | undefined>\'.\\n  Types of property \'equalityComparer\' are incompatible.\\n    Type \'(a: string | false | undefined, b: string | false) => boolean\' is not assignable to type \'(a: string | undefined, b: string | undefined) => boolean\'.\\n      Types of parameters \'b\' and \'b\' are incompatible.\\n        Type \'string | undefined\' is not assignable to type \'string | false\'.\\n          Type \'undefined\' is not assignable to type \'string | false\'.", "3727029621"]
    ]
  }`
};<|MERGE_RESOLUTION|>--- conflicted
+++ resolved
@@ -2452,31 +2452,17 @@
       [297, 34, 29, "Argument of type \'boolean | undefined\' is not assignable to parameter of type \'boolean\'.\\n  Type \'undefined\' is not assignable to type \'boolean\'.", "1283406094"],
       [340, 19, 4, "Argument of type \'null\' is not assignable to parameter of type \'string\'.", "2087897566"]
     ],
-<<<<<<< HEAD
-    "src/script/view_model/PanelViewModel.ts:3605464202": [
-      [60, 2, 13, "Property \'currentEntity\' has no initializer and is not definitely assigned in the constructor.", "32305655"],
-      [116, 4, 23, "Type \'Observable<Conversation | null>\' is not assignable to type \'Observable<Conversation>\'.", "2356679995"],
-      [120, 4, 10, "Type \'Observable<string | undefined>\' is not assignable to type \'Observable<string>\'.", "4014904506"],
-      [122, 4, 17, "Type \'Observable<string | undefined>\' is not assignable to type \'Observable<string>\'.", "2911337818"],
-      [190, 15, 9, "Argument of type \'undefined\' is not assignable to parameter of type \'string\'.", "2620553983"],
-      [192, 4, 18, "Type \'undefined\' is not assignable to type \'PanelEntity\'.", "2173061407"],
-      [257, 22, 9, "Argument of type \'undefined\' is not assignable to parameter of type \'string\'.", "2620553983"],
-      [277, 24, 9, "Argument of type \'undefined\' is not assignable to parameter of type \'string\'.", "2620553983"],
-      [278, 34, 9, "Argument of type \'undefined\' is not assignable to parameter of type \'string\'.", "2620553983"],
-      [290, 6, 15, "Type \'Element | null\' is not assignable to type \'Element | undefined\'.\\n  Type \'null\' is not assignable to type \'Element | undefined\'.", "2931287914"]
-=======
-    "src/script/view_model/PanelViewModel.ts:1300556289": [
-      [60, 2, 13, "Property \'currentEntity\' has no initializer and is not definitely assigned in the constructor.", "32305655"],
-      [115, 4, 23, "Type \'Observable<Conversation | null>\' is not assignable to type \'Observable<Conversation>\'.", "2356679995"],
-      [119, 4, 10, "Type \'Observable<string | undefined>\' is not assignable to type \'Observable<string>\'.", "4014904506"],
-      [121, 4, 17, "Type \'Observable<string | undefined>\' is not assignable to type \'Observable<string>\'.", "2911337818"],
-      [189, 15, 9, "Argument of type \'undefined\' is not assignable to parameter of type \'string\'.", "2620553983"],
-      [191, 4, 18, "Type \'undefined\' is not assignable to type \'PanelEntity\'.", "2173061407"],
-      [256, 22, 9, "Argument of type \'undefined\' is not assignable to parameter of type \'string\'.", "2620553983"],
-      [276, 24, 9, "Argument of type \'undefined\' is not assignable to parameter of type \'string\'.", "2620553983"],
-      [277, 34, 9, "Argument of type \'undefined\' is not assignable to parameter of type \'string\'.", "2620553983"],
-      [289, 6, 15, "Type \'Element | null\' is not assignable to type \'Element | undefined\'.\\n  Type \'null\' is not assignable to type \'Element | undefined\'.", "2931287914"]
->>>>>>> ce8ba349
+    "src/script/view_model/PanelViewModel.ts:3294590090": [
+      [59, 2, 13, "Property \'currentEntity\' has no initializer and is not definitely assigned in the constructor.", "32305655"],
+      [112, 4, 23, "Type \'Observable<Conversation | null>\' is not assignable to type \'Observable<Conversation>\'.", "2356679995"],
+      [116, 4, 10, "Type \'Observable<string | undefined>\' is not assignable to type \'Observable<string>\'.", "4014904506"],
+      [118, 4, 17, "Type \'Observable<string | undefined>\' is not assignable to type \'Observable<string>\'.", "2911337818"],
+      [186, 15, 9, "Argument of type \'undefined\' is not assignable to parameter of type \'string\'.", "2620553983"],
+      [188, 4, 18, "Type \'undefined\' is not assignable to type \'PanelEntity\'.", "2173061407"],
+      [253, 22, 9, "Argument of type \'undefined\' is not assignable to parameter of type \'string\'.", "2620553983"],
+      [273, 24, 9, "Argument of type \'undefined\' is not assignable to parameter of type \'string\'.", "2620553983"],
+      [274, 34, 9, "Argument of type \'undefined\' is not assignable to parameter of type \'string\'.", "2620553983"],
+      [286, 6, 15, "Type \'Element | null\' is not assignable to type \'Element | undefined\'.\\n  Type \'null\' is not assignable to type \'Element | undefined\'.", "2931287914"]
     ],
     "src/script/view_model/WindowTitleViewModel.ts:2939646455": [
       [48, 4, 17, "Type \'Observable<ContentState>\' is not assignable to type \'Observable<string>\'.\\n  Types of parameters \'value\' and \'value\' are incompatible.\\n    Type \'string\' is not assignable to type \'ContentState\'.", "3516467027"],
