// BETTERER RESULTS V2.
// 
// If this file contains merge conflicts, use `betterer merge` to automatically resolve them:
// https://phenomnomnominal.github.io/betterer/docs/results-file/#merge
//
exports[`stricter compilation`] = {
  value: `{
    "src/script/Config.ts:1589755822": [
      [51, 4, 40, "\'ACCOUNT_BASE\' is specified more than once, so this usage will be overwritten.", "2150385420"],
      [52, 4, 15, "\'MOBILE_BASE\' is specified more than once, so this usage will be overwritten.", "437120469"],
      [53, 4, 12, "\'PRICING\' is specified more than once, so this usage will be overwritten.", "1004628660"],
      [54, 4, 65, "\'PRIVACY_POLICY\' is specified more than once, so this usage will be overwritten.", "3718416051"],
      [55, 4, 889, "\'SUPPORT\' is specified more than once, so this usage will be overwritten.", "162157357"],
      [70, 4, 36, "\'TEAMS_BASE\' is specified more than once, so this usage will be overwritten.", "1602627884"],
      [71, 4, 47, "\'TEAMS_BILLING\' is specified more than once, so this usage will be overwritten.", "1546117942"],
      [72, 4, 79, "\'TEAMS_CREATE\' is specified more than once, so this usage will be overwritten.", "3896973981"],
      [73, 4, 84, "\'TERMS_OF_USE_PERSONAL\' is specified more than once, so this usage will be overwritten.", "4120462090"],
      [74, 4, 78, "\'TERMS_OF_USE_TEAMS\' is specified more than once, so this usage will be overwritten.", "2894167402"],
      [75, 4, 32, "\'WEBSITE_BASE\' is specified more than once, so this usage will be overwritten.", "41464345"],
      [76, 4, 61, "\'WHATS_NEW\' is specified more than once, so this usage will be overwritten.", "608611251"]
    ],
    "src/script/assets/AssetCrypto.test.ts:2635946620": [
      [38, 55, 4, "Argument of type \'null\' is not assignable to parameter of type \'ArrayBuffer\'.", "2087897566"]
    ],
    "src/script/assets/AssetMapper.ts:297607081": [
      [51, 10, 6, "Type \'AssetRemoteData | undefined\' is not assignable to type \'AssetRemoteData\'.\\n  Type \'undefined\' is not assignable to type \'AssetRemoteData\'.", "1468438424"],
      [51, 31, 7, "Type \'AssetRemoteData | undefined\' is not assignable to type \'AssetRemoteData\'.\\n  Type \'undefined\' is not assignable to type \'AssetRemoteData\'.", "1793644015"]
    ],
    "src/script/assets/AssetRemoteData.ts:2909057294": [
      [75, 8, 10, "Type \'string | undefined\' is not assignable to type \'string\'.\\n  Type \'undefined\' is not assignable to type \'string\'.", "2264616494"],
      [95, 8, 10, "Type \'string | undefined\' is not assignable to type \'string\'.\\n  Type \'undefined\' is not assignable to type \'string\'.", "2264616494"]
    ],
    "src/script/assets/AssetRepository.ts:839388141": [
      [101, 27, 5, "Object is of type \'unknown\'.", "165548477"],
      [276, 4, 81, "Type \'UploadStatus | undefined\' is not assignable to type \'UploadStatus\'.\\n  Type \'undefined\' is not assignable to type \'UploadStatus\'.", "613717832"]
    ],
    "src/script/audio/AudioRepository.ts:12311176": [
      [92, 6, 26, "Cannot invoke an object which is possibly \'undefined\'.", "1352108271"],
      [116, 44, 42, "Argument of type \'(audioId: AudioType) => void\' is not assignable to parameter of type \'(value: string, index: number, array: string[]) => void\'.\\n  Types of parameters \'audioId\' and \'value\' are incompatible.\\n    Type \'string\' is not assignable to type \'AudioType\'.", "2195180610"],
      [175, 66, 5, "Object is of type \'unknown\'.", "165548477"]
    ],
    "src/script/audio/AudioState.ts:2637326876": [
      [28, 4, 20, "Type \'Observable<AudioPreference.ALL>\' is not assignable to type \'Observable<AudioPreference>\'.\\n  Types of parameters \'value\' and \'value\' are incompatible.\\n    Type \'AudioPreference\' is not assignable to type \'AudioPreference.ALL\'.", "889323520"]
    ],
    "src/script/auth/AuthRepository.ts:219478500": [
      [52, 60, 5, "Object is of type \'unknown\'.", "165548477"]
    ],
    "src/script/auth/component/AccountForm.tsx:3824179626": [
      [90, 8, 16, "Object is possibly \'undefined\'.", "3859911866"],
      [90, 33, 16, "Object is possibly \'undefined\'.", "3859911866"],
      [92, 11, 16, "Object is possibly \'undefined\'.", "3859911866"],
      [93, 20, 87, "Argument of type \'ValidationError | null\' is not assignable to parameter of type \'Error\'.\\n  Type \'null\' is not assignable to type \'Error\'.", "612674422"],
      [93, 58, 16, "Object is possibly \'undefined\'.", "3859911866"],
      [93, 81, 16, "Object is possibly \'undefined\'.", "3859911866"],
      [95, 33, 16, "Object is possibly \'undefined\'.", "3859911866"],
      [98, 24, 6, "Argument of type \'Error[]\' is not assignable to parameter of type \'SetStateAction<never[]>\'.\\n  Type \'Error[]\' is not assignable to type \'never[]\'.\\n    Type \'Error\' is not assignable to type \'never\'.", "1168132398"],
      [108, 19, 5, "Object is of type \'unknown\'.", "165548477"],
      [109, 16, 5, "Object is of type \'unknown\'.", "165548477"],
      [114, 12, 20, "Object is possibly \'undefined\'.", "4048796933"],
      [114, 51, 5, "Object is of type \'unknown\'.", "165548477"],
      [120, 12, 20, "Object is possibly \'undefined\'.", "4048796933"],
      [120, 51, 5, "Object is of type \'unknown\'.", "165548477"],
      [121, 12, 23, "Object is possibly \'undefined\'.", "23329910"],
      [121, 54, 5, "Object is of type \'unknown\'.", "165548477"],
      [127, 14, 5, "Object is of type \'unknown\'.", "165548477"],
      [147, 14, 19, "Object is possibly \'undefined\'.", "3911565646"],
      [151, 12, 3, "Type \'MutableRefObject<HTMLInputElement | undefined>\' is not assignable to type \'((instance: HTMLInputElement | null) => void) | RefObject<HTMLInputElement> | null | undefined\'.", "193432436"],
      [158, 16, 20, "Object is possibly \'undefined\'.", "4048796933"],
      [171, 14, 20, "Object is possibly \'undefined\'.", "4048796933"],
      [175, 12, 3, "Type \'MutableRefObject<HTMLInputElement | undefined>\' is not assignable to type \'((instance: HTMLInputElement | null) => void) | RefObject<HTMLInputElement> | null | undefined\'.", "193432436"],
      [186, 16, 23, "Object is possibly \'undefined\'.", "23329910"],
      [198, 14, 23, "Object is possibly \'undefined\'.", "23329910"],
      [202, 12, 3, "Type \'MutableRefObject<HTMLInputElement | undefined>\' is not assignable to type \'((instance: HTMLInputElement | null) => void) | RefObject<HTMLInputElement> | null | undefined\'.", "193432436"],
      [226, 8, 3, "Type \'MutableRefObject<HTMLInputElement | undefined>\' is not assignable to type \'((instance: HTMLInputElement | null) => void) | RefObject<HTMLInputElement> | null | undefined\'.\\n  Type \'MutableRefObject<HTMLInputElement | undefined>\' is not assignable to type \'RefObject<HTMLInputElement>\'.", "193432436"],
      [228, 10, 20, "Object is possibly \'undefined\'.", "3805711124"]
    ],
    "src/script/auth/component/ClientItem.tsx:281272235": [
      [149, 9, 21, "Object is possibly \'undefined\'.", "4077427211"],
      [151, 8, 21, "Object is possibly \'undefined\'.", "4077427211"],
      [152, 8, 21, "Object is possibly \'undefined\'.", "4077427211"],
      [155, 23, 21, "Object is possibly \'undefined\'.", "4077427211"],
      [220, 28, 12, "Argument of type \'string | undefined\' is not assignable to parameter of type \'string\'.\\n  Type \'undefined\' is not assignable to type \'string\'.", "3597007453"],
      [249, 20, 3, "Type \'MutableRefObject<HTMLInputElement | undefined>\' is not assignable to type \'((instance: HTMLInputElement | null) => void) | RefObject<HTMLInputElement> | null | undefined\'.", "193432436"]
    ],
    "src/script/auth/component/ClientList.tsx:3233905927": [
      [56, 4, 8, "Type \'string | null\' is not assignable to type \'string\'.\\n  Type \'null\' is not assignable to type \'string\'.", "1055803537"],
      [67, 31, 7, "This condition will always return true since this \'Promise<any>\' is always defined.", "2364942655"],
      [93, 10, 11, "Type \'false | Error\' is not assignable to type \'Error\'.\\n  Type \'boolean\' is not assignable to type \'Error\'.", "674912356"]
    ],
    "src/script/auth/component/EntropyCanvas.tsx:2599807788": [
      [65, 16, 10, "Type \'[number, number] | null\' is not assignable to type \'[number, number]\'.\\n  Type \'null\' is not assignable to type \'[number, number]\'.", "3284027968"],
      [65, 28, 4, "Type \'null\' is not assignable to type \'[number, number]\'.", "2087897566"],
      [93, 20, 6, "Object is possibly \'null\'.", "1537472717"]
    ],
    "src/script/auth/component/LinkButton.tsx:522804603": [
      [32, 8, 67, "Type \'(theme: Theme) => CSSObject\' is not assignable to type \'Interpolation<Theme>\'.\\n  Type \'(theme: Theme) => CSSObject\' is not assignable to type \'FunctionInterpolation<Theme>\'.\\n    Types of parameters \'theme\' and \'props\' are incompatible.\\n      Type \'Theme\' is missing the following properties from type \'Theme\': IconButton, Checkbox, general, Input, Select", "530872600"]
    ],
    "src/script/auth/component/LoginForm.tsx:1467603633": [
      [49, 4, 18, "Object is possibly \'undefined\'.", "3955986040"],
      [49, 31, 18, "Object is possibly \'undefined\'.", "3955986040"],
      [52, 9, 18, "Object is possibly \'undefined\'.", "3955986040"],
      [54, 8, 91, "Argument of type \'ValidationError | null\' is not assignable to parameter of type \'Error\'.\\n  Type \'null\' is not assignable to type \'Error\'.", "2109761846"],
      [54, 46, 18, "Object is possibly \'undefined\'.", "3955986040"],
      [54, 71, 18, "Object is possibly \'undefined\'.", "3955986040"],
      [57, 23, 18, "Object is possibly \'undefined\'.", "3955986040"],
      [58, 9, 21, "Object is possibly \'undefined\'.", "4077427211"],
      [60, 8, 97, "Argument of type \'ValidationError | null\' is not assignable to parameter of type \'Error\'.\\n  Type \'null\' is not assignable to type \'Error\'.", "2075038454"],
      [60, 46, 21, "Object is possibly \'undefined\'.", "4077427211"],
      [60, 74, 21, "Object is possibly \'undefined\'.", "4077427211"],
      [64, 26, 21, "Object is possibly \'undefined\'.", "4077427211"],
      [85, 8, 3, "Type \'MutableRefObject<HTMLInputElement | undefined>\' is not assignable to type \'((instance: HTMLInputElement | null) => void) | RefObject<HTMLInputElement> | null | undefined\'.", "193432436"],
      [102, 8, 3, "Type \'MutableRefObject<HTMLInputElement | undefined>\' is not assignable to type \'((instance: HTMLInputElement | null) => void) | RefObject<HTMLInputElement> | null | undefined\'.", "193432436"]
    ],
    "src/script/auth/component/RouterLink.tsx:4241768683": [
      [26, 59, 43, "Type \'(theme: Theme) => CSSObject\' is not assignable to type \'Interpolation<Theme>\'.\\n  Type \'(theme: Theme) => CSSObject\' is not assignable to type \'FunctionInterpolation<Theme>\'.\\n    Types of parameters \'theme\' and \'props\' are incompatible.\\n      Type \'import(\\"wire-webapp/node_modules/@emotion/react/types/index\\").Theme\' is not assignable to type \'import(\\"wire-webapp/node_modules/@wireapp/react-ui-kit/src/Layout/Theme\\").Theme\'.", "1560990654"]
    ],
    "src/script/auth/localeConfig.ts:2649740668": [
      [47, 2, 59, "Type \'string | undefined\' is not assignable to type \'string\'.\\n  Type \'undefined\' is not assignable to type \'string\'.", "576197098"]
    ],
    "src/script/auth/main.tsx:2888819071": [
      [65, 13, 31, "Argument of type \'HTMLElement | null\' is not assignable to parameter of type \'Element | DocumentFragment\'.\\n  Type \'null\' is not assignable to type \'Element | DocumentFragment\'.", "223522320"],
      [69, 9, 4, "Argument of type \'ConnectedComponent<FC<RootProps & { isAuthenticated: boolean; isFetchingSSOSettings: boolean; language: string; } & { doGetSSOSettings: () => Promise<void>; safelyRemoveCookie: (name: string, value: string) => Promise<...>; startPolling: (name?: string | undefined, interval?: number | undefined, asJSON?: boolean | u...\' is not assignable to parameter of type \'ConnectedComponent<FunctionComponent<{}>, any>\'.\\n  Type \'ComponentClass<Omit<RootProps & { isAuthenticated: boolean; isFetchingSSOSettings: boolean; language: string; } & { doGetSSOSettings: () => Promise<void>; safelyRemoveCookie: (name: string, value: string) => Promise<...>; startPolling: (name?: string | undefined, interval?: number | undefined, asJSON?: boolean | und...\' is not assignable to type \'ConnectedComponent<FunctionComponent<{}>, any>\'.\\n    Type \'ComponentClass<Omit<RootProps & { isAuthenticated: boolean; isFetchingSSOSettings: boolean; language: string; } & { doGetSSOSettings: () => Promise<void>; safelyRemoveCookie: (name: string, value: string) => Promise<...>; startPolling: (name?: string | undefined, interval?: number | undefined, asJSON?: boolean | und...\' is not assignable to type \'ComponentClass<any, any> & NonReactStatics<FunctionComponent<{}>, {}> & { WrappedComponent: FunctionComponent<{}>; }\'.\\n      Type \'ComponentClass<Omit<RootProps & { isAuthenticated: boolean; isFetchingSSOSettings: boolean; language: string; } & { doGetSSOSettings: () => Promise<void>; safelyRemoveCookie: (name: string, value: string) => Promise<...>; startPolling: (name?: string | undefined, interval?: number | undefined, asJSON?: boolean | und...\' is not assignable to type \'{ WrappedComponent: FunctionComponent<{}>; }\'.\\n        Types of property \'WrappedComponent\' are incompatible.\\n          Type \'FC<RootProps & { isAuthenticated: boolean; isFetchingSSOSettings: boolean; language: string; } & { doGetSSOSettings: () => Promise<void>; safelyRemoveCookie: (name: string, value: string) => Promise<...>; startPolling: (name?: string | undefined, interval?: number | undefined, asJSON?: boolean | undefined) => Promis...\' is not assignable to type \'FunctionComponent<{}>\'.\\n            Types of parameters \'props\' and \'props\' are incompatible.\\n              Type \'{}\' is not assignable to type \'RootProps & { isAuthenticated: boolean; isFetchingSSOSettings: boolean; language: string; } & { doGetSSOSettings: () => Promise<void>; safelyRemoveCookie: (name: string, value: string) => Promise<...>; startPolling: (name?: string | undefined, interval?: number | undefined, asJSON?: boolean | undefined) => Promise<....\'.\\n                Type \'{}\' is not assignable to type \'{ isAuthenticated: boolean; isFetchingSSOSettings: boolean; language: string; }\'.", "2089387715"]
    ],
    "src/script/auth/module/action/AuthAction.ts:3569464432": [
      [126, 12, 5, "Object is of type \'unknown\'.", "165548477"],
      [132, 49, 5, "Argument of type \'unknown\' is not assignable to parameter of type \'Error\'.", "165548477"],
      [146, 60, 5, "Argument of type \'unknown\' is not assignable to parameter of type \'Error\'.", "165548477"],
      [159, 59, 5, "Argument of type \'unknown\' is not assignable to parameter of type \'Error\'.", "165548477"],
      [181, 12, 5, "Object is of type \'unknown\'.", "165548477"],
      [184, 49, 5, "Argument of type \'unknown\' is not assignable to parameter of type \'Error\'.", "165548477"],
      [269, 27, 18, "Object is possibly \'undefined\'.", "1666073462"],
      [270, 6, 17, "Object is possibly \'undefined\'.", "2392383015"],
      [271, 6, 17, "Object is possibly \'undefined\'.", "2392383015"],
      [272, 6, 17, "Object is possibly \'undefined\'.", "2392383015"],
      [273, 6, 17, "Object is possibly \'undefined\'.", "2392383015"],
      [273, 31, 17, "Object is possibly \'undefined\'.", "2392383015"],
      [285, 54, 5, "Argument of type \'unknown\' is not assignable to parameter of type \'Error\'.", "165548477"],
      [300, 27, 18, "Object is possibly \'undefined\'.", "1666073462"],
      [312, 58, 5, "Argument of type \'unknown\' is not assignable to parameter of type \'Error\'.", "165548477"],
      [344, 58, 5, "Argument of type \'unknown\' is not assignable to parameter of type \'Error\'.", "165548477"],
      [378, 49, 5, "Argument of type \'unknown\' is not assignable to parameter of type \'Error\'.", "165548477"],
      [390, 61, 5, "Argument of type \'unknown\' is not assignable to parameter of type \'Error\'.", "165548477"],
      [409, 56, 5, "Argument of type \'unknown\' is not assignable to parameter of type \'Error\'.", "165548477"],
      [430, 48, 5, "Argument of type \'unknown\' is not assignable to parameter of type \'Error\'.", "165548477"],
      [444, 48, 5, "Argument of type \'unknown\' is not assignable to parameter of type \'Error\'.", "165548477"]
    ],
    "src/script/auth/module/action/BackendError.ts:3652889880": [
      [28, 4, 10, "Type \'string | undefined\' is not assignable to type \'string\'.\\n  Type \'undefined\' is not assignable to type \'string\'.", "3983565867"],
      [29, 4, 12, "Type \'string | undefined\' is not assignable to type \'string\'.\\n  Type \'undefined\' is not assignable to type \'string\'.", "1494865734"]
    ],
    "src/script/auth/module/action/ClientAction.ts:1102551119": [
      [36, 57, 5, "Argument of type \'unknown\' is not assignable to parameter of type \'Error\'.", "165548477"],
      [49, 56, 5, "Argument of type \'unknown\' is not assignable to parameter of type \'Error\'.", "165548477"],
      [73, 60, 5, "Argument of type \'unknown\' is not assignable to parameter of type \'Error\'.", "165548477"],
      [100, 6, 11, "Type \'undefined\' is not assignable to type \'string\'.", "1193824839"]
    ],
    "src/script/auth/module/action/ConversationAction.ts:3179619467": [
      [32, 71, 5, "Argument of type \'unknown\' is not assignable to parameter of type \'Error\'.", "165548477"],
      [46, 72, 5, "Argument of type \'unknown\' is not assignable to parameter of type \'Error\'.", "165548477"]
    ],
    "src/script/auth/module/action/CookieAction.ts:2952107553": [
      [37, 57, 5, "Argument of type \'unknown\' is not assignable to parameter of type \'Error\'.", "165548477"],
      [51, 57, 5, "Argument of type \'unknown\' is not assignable to parameter of type \'Error\'.", "165548477"],
      [67, 53, 5, "Argument of type \'unknown\' is not assignable to parameter of type \'Error\'.", "165548477"],
      [81, 56, 5, "Argument of type \'unknown\' is not assignable to parameter of type \'Error\'.", "165548477"],
      [92, 56, 5, "Argument of type \'unknown\' is not assignable to parameter of type \'Error\'.", "165548477"],
      [103, 53, 5, "Argument of type \'unknown\' is not assignable to parameter of type \'Error\'.", "165548477"],
      [117, 53, 5, "Argument of type \'unknown\' is not assignable to parameter of type \'Error\'.", "165548477"]
    ],
    "src/script/auth/module/action/InvitationAction.ts:4153062423": [
      [57, 82, 6, "Argument of type \'string | undefined\' is not assignable to parameter of type \'string\'.\\n  Type \'undefined\' is not assignable to type \'string\'.", "1747314229"],
      [60, 57, 5, "Argument of type \'unknown\' is not assignable to parameter of type \'Error\'.", "165548477"]
    ],
    "src/script/auth/module/action/LocalStorageAction.ts:1941616717": [
      [44, 65, 5, "Argument of type \'unknown\' is not assignable to parameter of type \'Error\'.", "165548477"],
      [59, 65, 5, "Argument of type \'unknown\' is not assignable to parameter of type \'Error\'.", "165548477"],
      [72, 68, 5, "Argument of type \'unknown\' is not assignable to parameter of type \'Error\'.", "165548477"]
    ],
    "src/script/auth/module/action/NotificationAction.ts:261962671": [
      [27, 33, 12, "Object is possibly \'undefined\'.", "3283681133"],
      [30, 62, 5, "Argument of type \'unknown\' is not assignable to parameter of type \'Error\'.", "165548477"],
      [44, 12, 12, "Object is possibly \'undefined\'.", "3283681133"]
    ],
    "src/script/auth/module/action/SelfAction.ts:2089396225": [
      [43, 51, 5, "Argument of type \'unknown\' is not assignable to parameter of type \'Error\'.", "165548477"],
      [57, 51, 5, "Argument of type \'unknown\' is not assignable to parameter of type \'Error\'.", "165548477"],
      [74, 53, 5, "Argument of type \'unknown\' is not assignable to parameter of type \'Error\'.", "165548477"],
      [96, 52, 5, "Argument of type \'unknown\' is not assignable to parameter of type \'Error\'.", "165548477"],
      [109, 57, 5, "Argument of type \'unknown\' is not assignable to parameter of type \'Error\'.", "165548477"],
      [122, 54, 5, "Argument of type \'unknown\' is not assignable to parameter of type \'Error\'.", "165548477"],
      [136, 12, 5, "Object is of type \'unknown\'.", "165548477"],
      [140, 58, 5, "Argument of type \'unknown\' is not assignable to parameter of type \'Error\'.", "165548477"]
    ],
    "src/script/auth/module/action/UserAction.ts:2835118030": [
      [38, 60, 5, "Argument of type \'unknown\' is not assignable to parameter of type \'Error\'.", "165548477"]
    ],
    "src/script/auth/module/action/ValidationError.ts:3871046799": [
      [72, 11, 82, "Object is possibly \'undefined\'.", "1780944499"],
      [92, 11, 86, "Object is possibly \'undefined\'.", "2194479222"]
    ],
    "src/script/auth/module/action/WebSocketAction.ts:3134213674": [
      [53, 83, 5, "Object is of type \'unknown\'.", "165548477"]
    ],
    "src/script/auth/module/action/creator/CookieActionCreator.ts:3301665892": [
      [137, 14, 6, "Type \'string | undefined\' is not assignable to type \'string\'.\\n  Type \'undefined\' is not assignable to type \'string\'.", "1544311649"],
      [150, 14, 6, "Type \'string | undefined\' is not assignable to type \'string\'.\\n  Type \'undefined\' is not assignable to type \'string\'.", "1544311649"]
    ],
    "src/script/auth/module/reducer/authReducer.ts:182177111": [
      [61, 4, 9, "Type \'null\' is not assignable to type \'number\'.", "1561043785"],
      [62, 4, 6, "Type \'null\' is not assignable to type \'UserAsset[]\'.", "1332497414"],
      [63, 4, 5, "Type \'null\' is not assignable to type \'string\'.", "165454089"],
      [64, 4, 10, "Type \'null\' is not assignable to type \'string\'.", "1013483035"],
      [65, 4, 15, "Type \'null\' is not assignable to type \'string\'.", "3770638438"],
      [66, 4, 5, "Type \'null\' is not assignable to type \'string\'.", "173467459"],
      [67, 4, 6, "Type \'null\' is not assignable to type \'string\'.", "1422303533"],
      [68, 4, 4, "Type \'null\' is not assignable to type \'string\'.", "2087876002"],
      [69, 4, 8, "Type \'null\' is not assignable to type \'string\'.", "1569157018"],
      [70, 4, 5, "Type \'null\' is not assignable to type \'string\'.", "187940249"],
      [71, 4, 10, "Type \'null\' is not assignable to type \'string\'.", "1244982411"],
      [72, 4, 4, "Type \'null\' is not assignable to type \'TeamData\'.", "2087956856"],
      [75, 2, 11, "Type \'null\' is not assignable to type \'string\'.", "974154622"],
      [76, 2, 7, "Type \'null\' is not assignable to type \'Uint8Array | undefined\'.", "4061937486"],
      [77, 2, 5, "Type \'null\' is not assignable to type \'Error\'.", "165548477"],
      [87, 4, 16, "Type \'undefined\' is not assignable to type \'string\'.", "2775896460"],
      [100, 8, 5, "Type \'null\' is not assignable to type \'Error\'.", "165548477"],
      [121, 8, 5, "Type \'null\' is not assignable to type \'Error\'.", "165548477"],
      [152, 8, 5, "Type \'null\' is not assignable to type \'Error\'.", "165548477"],
      [178, 72, 5, "Type \'null\' is not assignable to type \'Error\'.", "165548477"],
      [181, 49, 5, "Type \'null\' is not assignable to type \'Error\'.", "165548477"],
      [184, 64, 5, "Type \'null\' is not assignable to type \'Error\'.", "165548477"],
      [187, 24, 5, "Type \'null\' is not assignable to type \'Error\'.", "165548477"],
      [190, 24, 5, "Type \'null\' is not assignable to type \'Error\'.", "165548477"],
      [198, 8, 5, "Type \'null\' is not assignable to type \'Error\'.", "165548477"],
      [203, 24, 5, "Type \'null\' is not assignable to type \'Error\'.", "165548477"]
    ],
    "src/script/auth/module/reducer/clientReducer.ts:981784269": [
      [34, 2, 13, "Type \'null\' is not assignable to type \'RegisteredClient\'.", "107809045"],
      [35, 2, 5, "Type \'null\' is not assignable to type \'Error\'.", "165548477"],
      [37, 2, 10, "Type \'null\' is not assignable to type \'boolean\'.", "1547819645"],
      [38, 2, 11, "Type \'null\' is not assignable to type \'boolean\'.", "549268378"],
      [60, 8, 5, "Type \'null\' is not assignable to type \'Error\'.", "165548477"],
      [81, 8, 5, "Type \'null\' is not assignable to type \'Error\'.", "165548477"],
      [99, 24, 5, "Type \'null\' is not assignable to type \'Error\'.", "165548477"]
    ],
    "src/script/auth/module/reducer/conversationReducer.ts:3111817881": [
      [28, 2, 5, "Type \'null\' is not assignable to type \'Error & { label?: string | undefined; }\'.\\n  Type \'null\' is not assignable to type \'Error\'.", "165548477"],
      [42, 8, 5, "Type \'null\' is not assignable to type \'Error & { label?: string | undefined; }\'.", "165548477"]
    ],
    "src/script/auth/module/reducer/cookieReducer.ts:2680697582": [
      [32, 2, 5, "Type \'null\' is not assignable to type \'Error\'.", "165548477"],
      [47, 8, 5, "Type \'null\' is not assignable to type \'Error\'.", "165548477"],
      [59, 8, 5, "Type \'null\' is not assignable to type \'Error\'.", "165548477"],
      [71, 8, 5, "Type \'null\' is not assignable to type \'Error\'.", "165548477"],
      [83, 8, 5, "Type \'null\' is not assignable to type \'Error\'.", "165548477"]
    ],
    "src/script/auth/module/reducer/inviteReducer.ts:1673100957": [
      [30, 2, 5, "Type \'null\' is not assignable to type \'Error\'.", "165548477"],
      [48, 8, 5, "Type \'null\' is not assignable to type \'Error\'.", "165548477"],
      [61, 24, 5, "Type \'null\' is not assignable to type \'Error\'.", "165548477"]
    ],
    "src/script/auth/module/reducer/selfReducer.ts:2545020496": [
      [34, 2, 5, "Type \'null\' is not assignable to type \'Error\'.", "165548477"],
      [38, 21, 2, "Type \'null\' is not assignable to type \'string\'.", "5861160"],
      [38, 31, 6, "Type \'null\' is not assignable to type \'string\'.", "1422303533"],
      [38, 45, 4, "Type \'null\' is not assignable to type \'string\'.", "2087876002"],
      [38, 57, 4, "Type \'null\' is not assignable to type \'string | undefined\'.", "2087956856"],
      [65, 8, 5, "Type \'null\' is not assignable to type \'Error\'.", "165548477"],
      [78, 8, 5, "Type \'null\' is not assignable to type \'Error\'.", "165548477"]
    ],
    "src/script/auth/module/selector/AuthSelector.ts:941636495": [
      [33, 2, 5, "Type \'undefined\' is not assignable to type \'string\'.", "165454089"],
      [34, 2, 10, "Type \'undefined\' is not assignable to type \'string\'.", "1013483035"],
      [35, 2, 15, "Type \'undefined\' is not assignable to type \'string\'.", "3770638438"],
      [36, 2, 5, "Type \'undefined\' is not assignable to type \'string\'.", "173467459"],
      [37, 2, 6, "Type \'undefined\' is not assignable to type \'string\'.", "1422303533"],
      [38, 2, 4, "Type \'undefined\' is not assignable to type \'string\'.", "2087876002"],
      [39, 2, 8, "Type \'undefined\' is not assignable to type \'string\'.", "1569157018"],
      [40, 2, 5, "Type \'undefined\' is not assignable to type \'string\'.", "187940249"],
      [41, 2, 10, "Type \'undefined\' is not assignable to type \'string\'.", "1244982411"],
      [42, 2, 4, "Type \'undefined\' is not assignable to type \'TeamData\'.", "2087956856"],
      [47, 2, 7, "Type \'undefined\' is not assignable to type \'boolean\'.", "2643464100"],
      [48, 2, 7, "Type \'undefined\' is not assignable to type \'string\'.", "3920213849"],
      [49, 2, 4, "Type \'undefined\' is not assignable to type \'string\'.", "2087846158"],
      [50, 2, 2, "Type \'undefined\' is not assignable to type \'string\'.", "5861160"],
      [51, 2, 4, "Type \'undefined\' is not assignable to type \'string\'.", "2087876002"]
    ],
    "src/script/auth/module/selector/SelfSelector.ts:104386324": [
      [29, 2, 2, "Type \'undefined\' is not assignable to type \'string\'.", "5861160"],
      [30, 2, 6, "Type \'undefined\' is not assignable to type \'string\'.", "1422303533"],
      [31, 2, 4, "Type \'undefined\' is not assignable to type \'string\'.", "2087876002"]
    ],
    "src/script/auth/page/CheckPassword.tsx:1850762464": [
      [71, 9, 21, "Object is possibly \'undefined\'.", "4077427211"],
      [72, 6, 15, "Type \'ValidationError | null\' is not assignable to type \'Error\'.\\n  Type \'null\' is not assignable to type \'Error\'.", "1905002070"],
      [73, 8, 21, "Object is possibly \'undefined\'.", "4077427211"],
      [74, 8, 21, "Object is possibly \'undefined\'.", "4077427211"],
      [77, 26, 21, "Object is possibly \'undefined\'.", "4077427211"],
      [79, 10, 15, "Variable \'validationError\' is used before being assigned.", "1905002070"],
      [82, 32, 10, "Type \'ClientType | undefined\' is not assignable to type \'ClientType\'.\\n  Type \'undefined\' is not assignable to type \'ClientType\'.", "3013398820"],
      [82, 66, 8, "Type \'string | null\' is not assignable to type \'string | number | undefined\'.\\n  Type \'null\' is not assignable to type \'string | number | undefined\'.", "1569157018"],
      [87, 17, 5, "Argument of type \'ValidationError\' is not assignable to parameter of type \'SetStateAction<null>\'.\\n  Type \'ValidationError\' provides no match for the signature \'(prevState: null): null\'.", "165548477"],
      [90, 14, 5, "Object is of type \'unknown\'.", "165548477"],
      [99, 19, 5, "Argument of type \'unknown\' is not assignable to parameter of type \'SetStateAction<null>\'.", "165548477"],
      [103, 19, 5, "Argument of type \'unknown\' is not assignable to parameter of type \'SetStateAction<null>\'.", "165548477"],
      [132, 16, 3, "Type \'MutableRefObject<HTMLInputElement | undefined>\' is not assignable to type \'((instance: HTMLInputElement | null) => void) | RefObject<HTMLInputElement> | null | undefined\'.", "193432436"],
      [134, 16, 5, "Type \'string | null\' is not assignable to type \'string | number | readonly string[] | undefined\'.\\n  Type \'null\' is not assignable to type \'string | number | readonly string[] | undefined\'.", "189936718"]
    ],
    "src/script/auth/page/ClientManager.tsx:4245719798": [
      [37, 35, 44, "Argument of type \'string | null\' is not assignable to parameter of type \'string\'.\\n  Type \'null\' is not assignable to type \'string\'.", "2692881484"]
    ],
    "src/script/auth/page/ConversationJoin.tsx:2738577097": [
      [121, 20, 9, "Argument of type \'boolean | \\"\\"\' is not assignable to parameter of type \'SetStateAction<boolean | undefined>\'.\\n  Type \'\\"\\"\' is not assignable to type \'SetStateAction<boolean | undefined>\'.", "984770170"],
      [138, 19, 11, "Object is possibly \'undefined\'.", "3519972619"],
      [151, 63, 15, "Argument of type \'string | undefined\' is not assignable to parameter of type \'string\'.\\n  Type \'undefined\' is not assignable to type \'string\'.", "4110106687"],
      [158, 49, 40, "Object is possibly \'undefined\'.", "2139501078"],
      [160, 10, 5, "Object is of type \'unknown\'.", "165548477"],
      [161, 16, 5, "Object is of type \'unknown\'.", "165548477"],
      [164, 14, 5, "Object is of type \'unknown\'.", "165548477"],
      [186, 4, 17, "Object is possibly \'undefined\'.", "2878566579"],
      [186, 30, 17, "Object is possibly \'undefined\'.", "2878566579"],
      [187, 9, 17, "Object is possibly \'undefined\'.", "2878566579"],
      [188, 61, 17, "Object is possibly \'undefined\'.", "2878566579"],
      [256, 22, 3, "Type \'MutableRefObject<HTMLInputElement | undefined>\' is not assignable to type \'((instance: HTMLInputElement | null) => void) | RefObject<HTMLInputElement> | null | undefined\'.", "193432436"],
      [311, 75, 15, "Argument of type \'string | undefined\' is not assignable to parameter of type \'string\'.\\n  Type \'undefined\' is not assignable to type \'string\'.", "4110106687"],
      [312, 61, 40, "Object is possibly \'undefined\'.", "2139501078"]
    ],
    "src/script/auth/page/InitialInvite.tsx:2052648555": [
      [97, 4, 18, "Object is possibly \'undefined\'.", "3955986040"],
      [97, 31, 18, "Object is possibly \'undefined\'.", "3955986040"],
      [98, 4, 18, "Object is possibly \'undefined\'.", "3955986040"],
      [99, 9, 18, "Object is possibly \'undefined\'.", "3955986040"],
      [100, 15, 75, "Argument of type \'ValidationError | null\' is not assignable to parameter of type \'SetStateAction<null>\'.\\n  Type \'ValidationError\' is not assignable to type \'SetStateAction<null>\'.", "2665964110"],
      [100, 62, 18, "Object is possibly \'undefined\'.", "3955986040"],
      [103, 29, 18, "Object is possibly \'undefined\'.", "3955986040"],
      [105, 8, 18, "Object is possibly \'undefined\'.", "3955986040"],
      [107, 12, 5, "Object is of type \'unknown\'.", "165548477"],
      [108, 18, 5, "Object is of type \'unknown\'.", "165548477"],
      [115, 16, 5, "Object is of type \'unknown\'.", "165548477"],
      [168, 18, 3, "Type \'MutableRefObject<HTMLInputElement | undefined>\' is not assignable to type \'((instance: HTMLInputElement | null) => void) | RefObject<HTMLInputElement> | null | undefined\'.", "193432436"]
    ],
    "src/script/auth/page/Login.tsx:2417473152": [
      [172, 24, 16, "Argument of type \'Error[]\' is not assignable to parameter of type \'SetStateAction<never[]>\'.", "2735526245"],
      [174, 50, 10, "Type \'ClientType | undefined\' is not assignable to type \'ClientType\'.", "3013398820"],
      [203, 56, 10, "Type \'ClientType | undefined\' is not assignable to type \'ClientType\'.", "3013398820"],
      [205, 32, 11, "Argument of type \'string | undefined\' is not assignable to parameter of type \'string\'.\\n  Type \'undefined\' is not assignable to type \'string\'.", "2331572484"],
      [210, 36, 5, "Argument of type \'unknown\' is not assignable to parameter of type \'SetStateAction<string>\'.", "165548477"],
      [234, 32, 18, "Object is possibly \'undefined\'.", "1981014711"],
      [234, 32, 24, "Argument of type \'string | undefined\' is not assignable to parameter of type \'string\'.\\n  Type \'undefined\' is not assignable to type \'string\'.", "3055772661"],
      [294, 24, 14, "Type \'(code: string) => void\' is not assignable to type \'(completeCode?: string | undefined) => void\'.\\n  Types of parameters \'code\' and \'completeCode\' are incompatible.\\n    Type \'string | undefined\' is not assignable to type \'string\'.\\n      Type \'undefined\' is not assignable to type \'string\'.", "2059828224"]
    ],
    "src/script/auth/page/PhoneLogin.tsx:2964526712": [
      [86, 19, 5, "Argument of type \'unknown\' is not assignable to parameter of type \'SetStateAction<undefined>\'.", "165548477"],
      [90, 19, 5, "Argument of type \'unknown\' is not assignable to parameter of type \'SetStateAction<undefined>\'.", "165548477"]
    ],
    "src/script/auth/page/Root.tsx:2721332349": [
      [130, 16, 9, "No overload matches this call.\\n  Overload 1 of 2, \'(props: (RouteProps<string, { [x: string]: string | undefined; }> & OmitNative<{}, keyof RouteProps<string, { [x: string]: string | undefined; }>>) | Readonly<...>): Route<...>\', gave the following error.\\n    Type \'false | ConnectedComponent<({ teamName, enterTeamCreationFlow, resetInviteErrors, pushAccountRegistrationData, authError, }: Props & { authError: Error; teamName: string; } & { enterTeamCreationFlow: () => Promise<void>; pushAccountRegistrationData: (registration: Partial<RegistrationDataState>) => Promise<...>; res...\' is not assignable to type \'ComponentType<any> | ComponentType<RouteComponentProps<any, StaticContext, unknown>> | undefined\'.\\n      Type \'false\' is not assignable to type \'ComponentType<any> | ComponentType<RouteComponentProps<any, StaticContext, unknown>> | undefined\'.\\n  Overload 2 of 2, \'(props: RouteProps<string, { [x: string]: string | undefined; }> & OmitNative<{}, keyof RouteProps<string, { [x: string]: string | undefined; }>>, context: any): Route<...>\', gave the following error.\\n    Type \'false | ConnectedComponent<({ teamName, enterTeamCreationFlow, resetInviteErrors, pushAccountRegistrationData, authError, }: Props & { authError: Error; teamName: string; } & { enterTeamCreationFlow: () => Promise<void>; pushAccountRegistrationData: (registration: Partial<RegistrationDataState>) => Promise<...>; res...\' is not assignable to type \'ComponentType<any> | ComponentType<RouteComponentProps<any, StaticContext, unknown>> | undefined\'.", "4247110506"],
      [173, 16, 9, "No overload matches this call.\\n  Overload 1 of 2, \'(props: (RouteProps<string, { [x: string]: string | undefined; }> & OmitNative<{}, keyof RouteProps<string, { [x: string]: string | undefined; }>>) | Readonly<...>): Route<...>\', gave the following error.\\n    Type \'false | ConnectedComponent<({ account, authError, currentFlow, entropyData, doRegisterPersonal, doRegisterTeam, doSendActivationCode, }: Props & { account: RegistrationDataState; authError: Error; currentFlow: string; entropyData: Uint8Array | undefined; } & { ...; }) => Element, Omit<...> & ConnectProps>\' is not assignable to type \'ComponentType<any> | ComponentType<RouteComponentProps<any, StaticContext, unknown>> | undefined\'.\\n      Type \'false\' is not assignable to type \'ComponentType<any> | ComponentType<RouteComponentProps<any, StaticContext, unknown>> | undefined\'.\\n  Overload 2 of 2, \'(props: RouteProps<string, { [x: string]: string | undefined; }> & OmitNative<{}, keyof RouteProps<string, { [x: string]: string | undefined; }>>, context: any): Route<...>\', gave the following error.\\n    Type \'false | ConnectedComponent<({ account, authError, currentFlow, entropyData, doRegisterPersonal, doRegisterTeam, doSendActivationCode, }: Props & { account: RegistrationDataState; authError: Error; currentFlow: string; entropyData: Uint8Array | undefined; } & { ...; }) => Element, Omit<...> & ConnectProps>\' is not assignable to type \'ComponentType<any> | ComponentType<RouteComponentProps<any, StaticContext, unknown>> | undefined\'.", "4247110506"],
      [177, 16, 9, "No overload matches this call.\\n  Overload 1 of 2, \'(props: (RouteProps<string, { [x: string]: string | undefined; }> & OmitNative<{}, keyof RouteProps<string, { [x: string]: string | undefined; }>>) | Readonly<...>): Route<...>\', gave the following error.\\n    Type \'false | ConnectedComponent<({ isPersonalFlow, enterPersonalCreationFlow }: Props & { isPersonalFlow: boolean; } & { enterPersonalCreationFlow: () => Promise<void>; }) => Element, Omit<Props & { isPersonalFlow: boolean; } & { ...; }, \\"enterPersonalCreationFlow\\" | \\"isPersonalFlow\\"> & ConnectProps>\' is not assignable to type \'ComponentType<any> | ComponentType<RouteComponentProps<any, StaticContext, unknown>> | undefined\'.\\n      Type \'false\' is not assignable to type \'ComponentType<any> | ComponentType<RouteComponentProps<any, StaticContext, unknown>> | undefined\'.\\n  Overload 2 of 2, \'(props: RouteProps<string, { [x: string]: string | undefined; }> & OmitNative<{}, keyof RouteProps<string, { [x: string]: string | undefined; }>>, context: any): Route<...>\', gave the following error.\\n    Type \'false | ConnectedComponent<({ isPersonalFlow, enterPersonalCreationFlow }: Props & { isPersonalFlow: boolean; } & { enterPersonalCreationFlow: () => Promise<void>; }) => Element, Omit<Props & { isPersonalFlow: boolean; } & { ...; }, \\"enterPersonalCreationFlow\\" | \\"isPersonalFlow\\"> & ConnectProps>\' is not assignable to type \'ComponentType<any> | ComponentType<RouteComponentProps<any, StaticContext, unknown>> | undefined\'.", "4247110506"],
      [181, 16, 9, "No overload matches this call.\\n  Overload 1 of 2, \'(props: (RouteProps<string, { [x: string]: string | undefined; }> & OmitNative<{}, keyof RouteProps<string, { [x: string]: string | undefined; }>>) | Readonly<...>): Route<...>\', gave the following error.\\n    Type \'false | (({}: Props) => Element)\' is not assignable to type \'ComponentType<any> | ComponentType<RouteComponentProps<any, StaticContext, unknown>> | undefined\'.\\n      Type \'false\' is not assignable to type \'ComponentType<any> | ComponentType<RouteComponentProps<any, StaticContext, unknown>> | undefined\'.\\n  Overload 2 of 2, \'(props: RouteProps<string, { [x: string]: string | undefined; }> & OmitNative<{}, keyof RouteProps<string, { [x: string]: string | undefined; }>>, context: any): Route<...>\', gave the following error.\\n    Type \'false | (({}: Props) => Element)\' is not assignable to type \'ComponentType<any> | ComponentType<RouteComponentProps<any, StaticContext, unknown>> | undefined\'.", "4247110506"]
    ],
    "src/script/auth/page/SetEmail.tsx:2334731788": [
      [50, 4, 16, "Object is possibly \'undefined\'.", "3859911866"],
      [50, 29, 16, "Object is possibly \'undefined\'.", "3859911866"],
      [51, 4, 16, "Object is possibly \'undefined\'.", "3859911866"],
      [52, 9, 16, "Object is possibly \'undefined\'.", "3859911866"],
      [53, 6, 15, "Type \'ValidationError | null\' is not assignable to type \'Error\'.\\n  Type \'null\' is not assignable to type \'Error\'.", "1905002070"],
      [53, 62, 16, "Object is possibly \'undefined\'.", "3859911866"],
      [53, 85, 16, "Object is possibly \'undefined\'.", "3859911866"],
      [55, 20, 16, "Object is possibly \'undefined\'.", "3859911866"],
      [57, 10, 15, "Variable \'validationError\' is used before being assigned.", "1905002070"],
      [60, 23, 16, "Object is possibly \'undefined\'.", "3859911866"],
      [63, 15, 5, "Argument of type \'unknown\' is not assignable to parameter of type \'SetStateAction<undefined>\'.", "165548477"],
      [85, 14, 18, "Object is possibly \'undefined\'.", "3955986040"],
      [87, 23, 4, "Argument of type \'null\' is not assignable to parameter of type \'SetStateAction<undefined>\'.", "2087897566"],
      [92, 12, 3, "Type \'MutableRefObject<HTMLInputElement | undefined>\' is not assignable to type \'((instance: HTMLInputElement | null) => void) | RefObject<HTMLInputElement> | null | undefined\'.", "193432436"]
    ],
    "src/script/auth/page/SetHandle.tsx:663801276": [
      [79, 17, 5, "Argument of type \'unknown\' is not assignable to parameter of type \'SetStateAction<null>\'.", "165548477"],
      [91, 10, 5, "Object is of type \'unknown\'.", "165548477"],
      [92, 8, 5, "Object is of type \'unknown\'.", "165548477"],
      [94, 15, 5, "Argument of type \'unknown\' is not assignable to parameter of type \'SetStateAction<null>\'.", "165548477"]
    ],
    "src/script/auth/page/SetPassword.tsx:2776380433": [
      [57, 4, 16, "Object is possibly \'undefined\'.", "3859911866"],
      [58, 9, 16, "Object is possibly \'undefined\'.", "3859911866"],
      [59, 6, 15, "Type \'ValidationError | null\' is not assignable to type \'Error\'.\\n  Type \'null\' is not assignable to type \'Error\'.", "1905002070"],
      [59, 62, 16, "Object is possibly \'undefined\'.", "3859911866"],
      [59, 85, 16, "Object is possibly \'undefined\'.", "3859911866"],
      [61, 23, 16, "Object is possibly \'undefined\'.", "3859911866"],
      [63, 10, 15, "Variable \'validationError\' is used before being assigned.", "1905002070"],
      [69, 15, 5, "Argument of type \'unknown\' is not assignable to parameter of type \'SetStateAction<undefined>\'.", "165548477"],
      [94, 14, 21, "Object is possibly \'undefined\'.", "4077427211"],
      [95, 23, 4, "Argument of type \'null\' is not assignable to parameter of type \'SetStateAction<undefined>\'.", "2087897566"],
      [99, 12, 3, "Type \'MutableRefObject<HTMLInputElement | undefined>\' is not assignable to type \'((instance: HTMLInputElement | null) => void) | RefObject<HTMLInputElement> | null | undefined\'.", "193432436"]
    ],
    "src/script/auth/page/SingleSignOn.tsx:2263489110": [
      [71, 10, 7, "Type \'undefined\' is not assignable to type \'number\'.", "1978261647"],
      [72, 10, 27, "Type \'undefined\' is not assignable to type \'(event: MessageEvent<any>) => void\'.", "667134498"],
      [73, 10, 19, "Type \'undefined\' is not assignable to type \'(event: Event) => void\'.", "568100674"],
      [129, 6, 20, "Type \'Window | null\' is not assignable to type \'Window | undefined\'.\\n  Type \'null\' is not assignable to type \'Window | undefined\'.", "2747308432"]
    ],
    "src/script/auth/page/SingleSignOnForm.tsx:2490051983": [
      [80, 59, 4, "Argument of type \'null\' is not assignable to parameter of type \'ClientType | (() => ClientType)\'.", "2087897566"],
      [159, 30, 23, "Object is possibly \'undefined\'.", "1793578893"],
      [160, 4, 23, "Object is possibly \'undefined\'.", "1793578893"],
      [162, 4, 23, "Object is possibly \'undefined\'.", "1793578893"],
      [162, 36, 23, "Object is possibly \'undefined\'.", "1793578893"],
      [163, 35, 23, "Object is possibly \'undefined\'.", "1793578893"],
      [165, 46, 23, "Object is possibly \'undefined\'.", "1793578893"],
      [165, 76, 23, "Object is possibly \'undefined\'.", "1793578893"],
      [168, 30, 23, "Object is possibly \'undefined\'.", "1793578893"],
      [170, 4, 23, "Object is possibly \'undefined\'.", "1793578893"],
      [184, 10, 4, "Argument of type \'null\' is not assignable to parameter of type \'string[] | undefined\'.", "2087897566"],
      [213, 14, 5, "Object is of type \'unknown\'.", "165548477"],
      [220, 22, 5, "Argument of type \'unknown\' is not assignable to parameter of type \'SetStateAction<null>\'.", "165548477"],
      [228, 22, 5, "Argument of type \'unknown\' is not assignable to parameter of type \'SetStateAction<null>\'.", "165548477"],
      [230, 25, 5, "Object is of type \'unknown\'.", "165548477"],
      [230, 40, 5, "Object is of type \'unknown\'.", "165548477"],
      [233, 83, 5, "No overload matches this call.\\n  Overload 1 of 2, \'(o: ArrayLike<unknown> | { [s: string]: unknown; }): [string, unknown][]\', gave the following error.\\n    Argument of type \'unknown\' is not assignable to parameter of type \'ArrayLike<unknown> | { [s: string]: unknown; }\'.\\n  Overload 2 of 2, \'(o: {}): [string, any][]\', gave the following error.\\n    Argument of type \'unknown\' is not assignable to parameter of type \'{}\'.", "165548477"],
      [269, 12, 3, "Type \'MutableRefObject<HTMLInputElement | undefined>\' is not assignable to type \'((instance: HTMLInputElement | null) => void) | RefObject<HTMLInputElement> | null | undefined\'.", "193432436"]
    ],
    "src/script/auth/page/TeamName.tsx:158592421": [
      [83, 4, 21, "Object is possibly \'undefined\'.", "173618382"],
      [83, 34, 21, "Object is possibly \'undefined\'.", "173618382"],
      [84, 9, 21, "Object is possibly \'undefined\'.", "173618382"],
      [85, 15, 77, "Argument of type \'ValidationError | null\' is not assignable to parameter of type \'SetStateAction<null>\'.", "190261043"],
      [85, 61, 21, "Object is possibly \'undefined\'.", "173618382"],
      [91, 12, 7, "Type \'undefined\' is not assignable to type \'boolean\'.", "2643464100"],
      [92, 12, 7, "Type \'undefined\' is not assignable to type \'string\'.", "3920213849"],
      [93, 12, 4, "Type \'undefined\' is not assignable to type \'string\'.", "2087846158"],
      [94, 12, 2, "Type \'undefined\' is not assignable to type \'string\'.", "5861160"],
      [95, 18, 21, "Object is possibly \'undefined\'.", "173618382"],
      [103, 4, 21, "Object is possibly \'undefined\'.", "173618382"],
      [143, 24, 3, "Type \'MutableRefObject<HTMLInputElement | undefined>\' is not assignable to type \'((instance: HTMLInputElement | null) => void) | RefObject<HTMLInputElement> | null | undefined\'.", "193432436"]
    ],
    "src/script/auth/page/VerifyEmailCode.tsx:4216359015": [
      [73, 61, 11, "Argument of type \'Uint8Array | undefined\' is not assignable to parameter of type \'Uint8Array\'.\\n  Type \'undefined\' is not assignable to type \'Uint8Array\'.", "432650366"],
      [109, 45, 14, "Type \'(email_code: string) => Promise<void>\' is not assignable to type \'(completeCode?: string | undefined) => void\'.\\n  Types of parameters \'email_code\' and \'completeCode\' are incompatible.\\n    Type \'string | undefined\' is not assignable to type \'string\'.\\n      Type \'undefined\' is not assignable to type \'string\'.", "2059828224"]
    ],
    "src/script/auth/page/VerifyPhoneCode.tsx:423749632": [
      [63, 17, 5, "Object is of type \'unknown\'.", "165548477"],
      [64, 16, 5, "Object is of type \'unknown\'.", "165548477"],
      [69, 21, 5, "Argument of type \'unknown\' is not assignable to parameter of type \'SetStateAction<ValidationError | null>\'.", "165548477"],
      [81, 32, 10, "Type \'ClientType | undefined\' is not assignable to type \'ClientType\'.", "3013398820"],
      [90, 14, 5, "Object is of type \'unknown\'.", "165548477"],
      [98, 19, 5, "Argument of type \'unknown\' is not assignable to parameter of type \'SetStateAction<ValidationError | null>\'.", "165548477"],
      [102, 19, 5, "Argument of type \'unknown\' is not assignable to parameter of type \'SetStateAction<ValidationError | null>\'.", "165548477"],
      [117, 45, 14, "Type \'(code: string) => Promise<void>\' is not assignable to type \'(completeCode?: string | undefined) => void\'.\\n  Types of parameters \'code\' and \'completeCode\' are incompatible.\\n    Type \'string | undefined\' is not assignable to type \'string\'.\\n      Type \'undefined\' is not assignable to type \'string\'.", "2059828224"]
    ],
    "src/script/auth/util/AccentColor.ts:2522707954": [
      [72, 60, 44, "Type \'AccentColor | undefined\' is not assignable to type \'AccentColor\'.\\n  Type \'undefined\' is not assignable to type \'AccentColor\'.", "3153955984"]
    ],
    "src/script/auth/util/errorUtil.tsx:2764331984": [
      [45, 70, 5, "Property \'label\' does not exist on type \'never\'.", "173467459"],
      [45, 88, 5, "Property \'label\' does not exist on type \'never\'.", "173467459"],
      [46, 51, 5, "Property \'label\' does not exist on type \'never\'.", "173467459"],
      [47, 59, 5, "Property \'label\' does not exist on type \'never\'.", "173467459"]
    ],
    "src/script/auth/util/urlUtil.ts:2936167840": [
      [61, 2, 17, "Type \'Window | null\' is not assignable to type \'Window\'.\\n  Type \'null\' is not assignable to type \'Window\'.", "211185092"]
    ],
    "src/script/backup/BackupRepository.ts:3449491466": [
      [128, 53, 5, "Object is of type \'unknown\'.", "165548477"],
      [157, 39, 18, "Argument of type \'Table<any, string> | undefined\' is not assignable to parameter of type \'Table<any, string>\'.\\n  Type \'undefined\' is not assignable to type \'Table<any, string>\'.", "3343706341"],
      [178, 39, 11, "Argument of type \'Table<any, string> | undefined\' is not assignable to parameter of type \'Table<any, string>\'.\\n  Type \'undefined\' is not assignable to type \'Table<any, string>\'.", "1200531428"],
      [244, 53, 5, "Object is of type \'unknown\'.", "165548477"],
      [262, 61, 26, "Object is possibly \'undefined\'.", "3260126685"],
      [265, 54, 19, "Object is possibly \'undefined\'.", "4084348636"]
    ],
    "src/script/calling/Call.ts:2505878078": [
      [45, 18, 5, "Type \'Observable<STATE.UNKNOWN>\' is not assignable to type \'Observable<STATE>\'.\\n  Types of parameters \'value\' and \'value\' are incompatible.\\n    Type \'STATE\' is not assignable to type \'STATE.UNKNOWN\'.", "195031250"],
      [46, 18, 9, "Type \'Observable<MuteState.NOT_MUTED>\' is not assignable to type \'Observable<MuteState>\'.\\n  Types of parameters \'value\' and \'value\' are incompatible.\\n    Type \'MuteState\' is not assignable to type \'MuteState.NOT_MUTED\'.", "3616862203"],
      [53, 18, 14, "Type \'ObservableArray<never>\' is not assignable to type \'ObservableArray<Participant>\'.\\n  Types of parameters \'value\' and \'value\' are incompatible.\\n    Type \'Participant[] | null | undefined\' is not assignable to type \'never[] | null | undefined\'.\\n      Type \'Participant[]\' is not assignable to type \'never[]\'.\\n        Type \'Participant\' is not assignable to type \'never\'.", "2557058977"],
      [101, 4, 99, "Type \'Participant | undefined\' is not assignable to type \'Participant\'.\\n  Type \'undefined\' is not assignable to type \'Participant\'.", "4122831026"],
      [105, 28, 12, "Type \'null\' is not assignable to type \'HTMLAudioElement\'.", "1230365389"],
      [183, 64, 12, "Object is possibly \'undefined\'.", "3794430747"],
      [183, 83, 12, "Object is possibly \'undefined\'.", "3794430744"],
      [190, 26, 14, "No overload matches this call.\\n  Overload 1 of 3, \'(value: Participant[] | null | undefined): ObservableArray<Participant>\', gave the following error.\\n    Argument of type \'(Participant | undefined)[]\' is not assignable to parameter of type \'Participant[]\'.\\n      Type \'Participant | undefined\' is not assignable to type \'Participant\'.\\n        Type \'undefined\' is not assignable to type \'Participant\'.\\n  Overload 2 of 3, \'(value: Participant[]): any\', gave the following error.\\n    Argument of type \'(Participant | undefined)[]\' is not assignable to parameter of type \'Participant[]\'.", "2557058977"]
    ],
    "src/script/calling/CallState.ts:2918606106": [
      [45, 18, 22, "Type \'Observable<CallViewTab>\' is not assignable to type \'Observable<string>\'.\\n  Types of parameters \'value\' and \'value\' are incompatible.\\n    Type \'string\' is not assignable to type \'CallViewTab\'.", "2571314215"],
      [46, 11, 17, "Type \'Observable<never[]>\' is not assignable to type \'Observable<ElectronDesktopCapturerSource[]>\'.\\n  Types of parameters \'value\' and \'value\' are incompatible.\\n    Type \'ElectronDesktopCapturerSource[]\' is not assignable to type \'never[]\'.", "3442699224"],
      [47, 11, 17, "Type \'Observable<never[]>\' is not assignable to type \'Observable<ElectronDesktopCapturerSource[]>\'.", "2673893080"],
      [51, 18, 17, "Type \'Observable<CallViewTab>\' is not assignable to type \'Observable<string>\'.", "1323835793"]
    ],
    "src/script/calling/CallingRepository.test.ts:1041588344": [
      [129, 68, 9, "Argument of type \'undefined\' is not assignable to parameter of type \'CONV_TYPE\'.", "2620553983"],
      [134, 66, 9, "Argument of type \'undefined\' is not assignable to parameter of type \'CONV_TYPE\'.", "2620553983"],
      [139, 68, 9, "Argument of type \'undefined\' is not assignable to parameter of type \'CONV_TYPE\'.", "2620553983"],
      [155, 60, 9, "Argument of type \'undefined\' is not assignable to parameter of type \'CONV_TYPE\'.", "2620553983"],
      [180, 8, 9, "Argument of type \'undefined\' is not assignable to parameter of type \'CONV_TYPE\'.", "2620553983"],
      [244, 70, 15, "Argument of type \'(done: DoneCallback) => Promise<void>\' is not assignable to parameter of type \'ProvidesCallback | undefined\'.\\n  Type \'(done: DoneCallback) => Promise<void>\' is not assignable to type \'(cb: DoneCallback) => void | undefined\'.\\n    Type \'Promise<void>\' is not assignable to type \'void\'.", "4060847195"],
      [383, 4, 9, "Argument of type \'undefined\' is not assignable to parameter of type \'UserRepository\'.", "2620553983"],
      [549, 4, 7, "Argument of type \'(context: any, conversationId: string, userId: string, clientId: string, destinationUserId: string, destinationClientId: string, payload: string) => number\' is not assignable to parameter of type \'WcallSendHandler\'.\\n  Types of parameters \'destinationUserId\' and \'targets\' are incompatible.\\n    Type \'string | null\' is not assignable to type \'string\'.\\n      Type \'null\' is not assignable to type \'string\'.", "2532445472"]
    ],
    "src/script/calling/CallingRepository.ts:3192332915": [
      [121, 10, 10, "Property \'avsVersion\' has no initializer and is not definitely assigned in the constructor.", "3071787355"],
      [127, 10, 12, "Property \'selfClientId\' has no initializer and is not definitely assigned in the constructor.", "3576844301"],
      [128, 10, 8, "Property \'selfUser\' has no initializer and is not definitely assigned in the constructor.", "2198230984"],
      [131, 10, 13, "Property \'nextMuteState\' has no initializer and is not definitely assigned in the constructor.", "2281376764"],
      [215, 11, 10, "Object is possibly \'undefined\'.", "4011988536"],
      [269, 6, 16, "Argument of type \'(_context: number, convId: SerializedConversationId, _userId: UserId, _clientId: ClientId, targets: string | null, _unused: null, payload: string) => number\' is not assignable to parameter of type \'WcallSendHandler\'.\\n  Types of parameters \'_unused\' and \'unused\' are incompatible.\\n    Type \'string | null\' is not assignable to type \'null\'.\\n      Type \'string\' is not assignable to type \'null\'.", "1986800474"],
      [311, 4, 10, "Object is possibly \'undefined\'.", "4011988536"],
      [311, 33, 10, "Argument of type \'number | undefined\' is not assignable to parameter of type \'number\'.\\n  Type \'undefined\' is not assignable to type \'number\'.", "4011779659"],
      [317, 10, 60, "Argument of type \'Conversation | undefined\' is not assignable to parameter of type \'Conversation\'.\\n  Type \'undefined\' is not assignable to type \'Conversation\'.", "440161276"],
      [417, 24, 4, "Argument of type \'null\' is not assignable to parameter of type \'Call\'.", "2087897566"],
      [489, 20, 50, "Object is possibly \'undefined\'.", "3990698706"],
      [576, 12, 55, "Argument of type \'Conversation | undefined\' is not assignable to parameter of type \'Conversation\'.\\n  Type \'undefined\' is not assignable to type \'Conversation\'.", "1654076048"],
      [600, 16, 10, "Object is possibly \'undefined\'.", "4011988536"],
      [601, 6, 10, "Argument of type \'number | undefined\' is not assignable to parameter of type \'number\'.\\n  Type \'undefined\' is not assignable to type \'number\'.", "4011779659"],
      [605, 24, 4, "No overload matches this call.\\n  Overload 1 of 4, \'(value: string | number | Date): Date\', gave the following error.\\n    Argument of type \'string | undefined\' is not assignable to parameter of type \'string | number | Date\'.\\n  Overload 2 of 4, \'(value: string | number): Date\', gave the following error.\\n    Argument of type \'string | undefined\' is not assignable to parameter of type \'string | number\'.", "2087961072"],
      [622, 38, 12, "Argument of type \'import(\\"wire-webapp/src/script/calling/enum/CallMessageType\\").CALL_MESSAGE_TYPE | undefined\' is not assignable to parameter of type \'string\'.\\n  Type \'undefined\' is not assignable to type \'string\'.", "3390204570"],
      [701, 8, 10, "Object is possibly \'undefined\'.", "4011988536"],
      [701, 27, 10, "Argument of type \'number | undefined\' is not assignable to parameter of type \'number\'.\\n  Type \'undefined\' is not assignable to type \'number\'.", "4011779659"],
      [702, 8, 10, "Object is possibly \'undefined\'.", "4011988536"],
      [702, 25, 10, "Argument of type \'number | undefined\' is not assignable to parameter of type \'number\'.\\n  Type \'undefined\' is not assignable to type \'number\'.", "4011779659"],
      [745, 4, 10, "Object is possibly \'undefined\'.", "4011988536"],
      [745, 33, 10, "Argument of type \'number | undefined\' is not assignable to parameter of type \'number\'.\\n  Type \'undefined\' is not assignable to type \'number\'.", "4011779659"],
      [760, 13, 10, "Object is possibly \'undefined\'.", "4011988536"],
      [761, 8, 10, "Argument of type \'number | undefined\' is not assignable to parameter of type \'number\'.\\n  Type \'undefined\' is not assignable to type \'number\'.", "4011779659"],
      [771, 8, 10, "Object is possibly \'undefined\'.", "4011988536"],
      [771, 37, 10, "Argument of type \'number | undefined\' is not assignable to parameter of type \'number\'.\\n  Type \'undefined\' is not assignable to type \'number\'.", "4011779659"],
      [776, 6, 10, "Object is possibly \'undefined\'.", "4011988536"],
      [776, 35, 10, "Argument of type \'number | undefined\' is not assignable to parameter of type \'number\'.\\n  Type \'undefined\' is not assignable to type \'number\'.", "4011779659"],
      [800, 6, 10, "Object is possibly \'undefined\'.", "4011988536"],
      [801, 8, 10, "Argument of type \'number | undefined\' is not assignable to parameter of type \'number\'.\\n  Type \'undefined\' is not assignable to type \'number\'.", "4011779659"],
      [819, 4, 10, "Object is possibly \'undefined\'.", "4011988536"],
      [819, 22, 10, "Argument of type \'number | undefined\' is not assignable to parameter of type \'number\'.\\n  Type \'undefined\' is not assignable to type \'number\'.", "4011779659"],
      [847, 4, 10, "Object is possibly \'undefined\'.", "4011988536"],
      [847, 35, 10, "Argument of type \'number | undefined\' is not assignable to parameter of type \'number\'.\\n  Type \'undefined\' is not assignable to type \'number\'.", "4011779659"],
      [853, 4, 10, "Object is possibly \'undefined\'.", "4011988536"],
      [853, 19, 10, "Argument of type \'number | undefined\' is not assignable to parameter of type \'number\'.\\n  Type \'undefined\' is not assignable to type \'number\'.", "4011779659"],
      [870, 4, 10, "Object is possibly \'undefined\'.", "4011988536"],
      [870, 23, 10, "Argument of type \'number | undefined\' is not assignable to parameter of type \'number\'.\\n  Type \'undefined\' is not assignable to type \'number\'.", "4011779659"],
      [878, 54, 5, "Argument of type \'boolean | undefined\' is not assignable to parameter of type \'boolean\'.", "170201683"],
      [900, 6, 10, "Object is possibly \'undefined\'.", "4011988536"],
      [900, 35, 10, "Argument of type \'number | undefined\' is not assignable to parameter of type \'number\'.\\n  Type \'undefined\' is not assignable to type \'number\'.", "4011779659"],
      [949, 4, 40, "Type \'Call | undefined\' is not assignable to type \'Call\'.\\n  Type \'undefined\' is not assignable to type \'Call\'.", "2135604529"],
      [960, 8, 10, "Object is possibly \'undefined\'.", "4011988536"],
      [970, 8, 10, "Object is possibly \'undefined\'.", "4011988536"],
      [1077, 68, 12, "Argument of type \'Conversation | undefined\' is not assignable to parameter of type \'Conversation\'.\\n  Type \'undefined\' is not assignable to type \'Conversation\'.", "1670678216"],
      [1127, 6, 10, "Object is possibly \'undefined\'.", "4011988536"],
      [1138, 8, 10, "Object is possibly \'undefined\'.", "4011988536"],
      [1138, 32, 10, "Argument of type \'number | undefined\' is not assignable to parameter of type \'number\'.\\n  Type \'undefined\' is not assignable to type \'number\'.", "4011779659"],
      [1141, 8, 10, "Object is possibly \'undefined\'.", "4011988536"],
      [1141, 32, 10, "Argument of type \'number | undefined\' is not assignable to parameter of type \'number\'.\\n  Type \'undefined\' is not assignable to type \'number\'.", "4011779659"],
      [1165, 8, 18, "Argument of type \'Conversation | undefined\' is not assignable to parameter of type \'Conversation\'.\\n  Type \'undefined\' is not assignable to type \'Conversation\'.", "1508601427"],
      [1180, 60, 16, "Object is possibly \'undefined\'.", "2328737116"],
      [1207, 40, 16, "Object is possibly \'undefined\'.", "2328737116"],
      [1343, 51, 40, "Argument of type \'User | undefined\' is not assignable to parameter of type \'User\'.\\n  Type \'undefined\' is not assignable to type \'User\'.", "882916431"],
      [1380, 21, 4, "Argument of type \'Call | undefined\' is not assignable to parameter of type \'Call\'.\\n  Type \'undefined\' is not assignable to type \'Call\'.", "2087764327"],
      [1406, 6, 93, "No overload matches this call.\\n  Overload 1 of 3, \'(callbackfn: (previousValue: [string, MediaStream | undefined], currentValue: [string, MediaStream | undefined], currentIndex: number, array: [string, MediaStream | undefined][]) => [...], initialValue: [...]): [...]\', gave the following error.\\n    Argument of type \'(accumulator: MediaStreamQuery, [type, isCached]: [keyof MediaStreamQuery, MediaStream]) => MediaStreamQuery\' is not assignable to parameter of type \'(previousValue: [string, MediaStream | undefined], currentValue: [string, MediaStream | undefined], currentIndex: number, array: [string, MediaStream | undefined][]) => [...]\'.\\n      Types of parameters \'accumulator\' and \'previousValue\' are incompatible.\\n        Type \'[string, MediaStream | undefined]\' has no properties in common with type \'MediaStreamQuery\'.\\n  Overload 2 of 3, \'(callbackfn: (previousValue: MediaStreamQuery, currentValue: [string, MediaStream | undefined], currentIndex: number, array: [string, MediaStream | undefined][]) => MediaStreamQuery, initialValue: MediaStreamQuery): MediaStreamQuery\', gave the following error.\\n    Argument of type \'(accumulator: MediaStreamQuery, [type, isCached]: [keyof MediaStreamQuery, MediaStream]) => MediaStreamQuery\' is not assignable to parameter of type \'(previousValue: MediaStreamQuery, currentValue: [string, MediaStream | undefined], currentIndex: number, array: [string, MediaStream | undefined][]) => MediaStreamQuery\'.\\n      Types of parameters \'__1\' and \'currentValue\' are incompatible.\\n        Type \'[string, MediaStream | undefined]\' is not assignable to type \'[keyof MediaStreamQuery, MediaStream]\'.\\n          Type at position 0 in source is not compatible with type at position 0 in target.\\n            Type \'string\' is not assignable to type \'keyof MediaStreamQuery\'.", "2143539252"],
      [1417, 39, 30, "Element implicitly has an \'any\' type because index expression is not of type \'number\'.", "4024502179"],
      [1435, 27, 6, "Property \'screen\' does not exist on type \'[string, MediaStream | undefined]\'.", "2165256457"],
      [1438, 54, 14, "Type \'[string, MediaStream | undefined]\' has no properties in common with type \'MediaStreamQuery\'.", "3540397998"],
      [1445, 42, 14, "Type \'[string, MediaStream | undefined]\' has no properties in common with type \'MediaStreamQuery\'.", "3540397998"],
      [1510, 36, 40, "Argument of type \'User | undefined\' is not assignable to parameter of type \'User\'.\\n  Type \'undefined\' is not assignable to type \'User\'.", "882916431"],
      [1591, 25, 18, "Object is possibly \'undefined\'.", "1508601427"],
      [1600, 61, 18, "Object is possibly \'undefined\'.", "1508601427"],
      [1601, 57, 18, "Object is possibly \'undefined\'.", "1508601427"],
      [1616, 31, 10, "Object is possibly \'undefined\'.", "4011988536"],
      [1616, 46, 10, "Argument of type \'number | undefined\' is not assignable to parameter of type \'number\'.\\n  Type \'undefined\' is not assignable to type \'number\'.", "4011779659"],
      [1617, 4, 10, "Object is possibly \'undefined\'.", "4011988536"],
      [1617, 23, 10, "Argument of type \'number | undefined\' is not assignable to parameter of type \'number\'.\\n  Type \'undefined\' is not assignable to type \'number\'.", "4011779659"]
    ],
    "src/script/calling/Participant.ts:1539597594": [
      [46, 4, 15, "Type \'Observable<VIDEO_STATE.STOPPED>\' is not assignable to type \'Observable<VIDEO_STATE>\'.\\n  Types of parameters \'value\' and \'value\' are incompatible.\\n    Type \'VIDEO_STATE\' is not assignable to type \'VIDEO_STATE.STOPPED\'.", "4277239019"],
      [61, 4, 23, "Type \'Observable<false>\' is not assignable to type \'Observable<boolean>\'.\\n  Types of parameters \'value\' and \'value\' are incompatible.\\n    Type \'boolean\' is not assignable to type \'false\'.", "2555908354"],
      [62, 4, 27, "Type \'Observable<number | undefined>\' is not assignable to type \'Observable<number>\'.\\n  The types returned by \'peek()\' are incompatible between these types.\\n    Type \'number | undefined\' is not assignable to type \'number\'.\\n      Type \'undefined\' is not assignable to type \'number\'.", "3324051133"],
      [63, 4, 12, "Type \'Observable<false>\' is not assignable to type \'Observable<boolean>\'.", "3089409914"],
      [64, 4, 19, "Type \'Observable<false>\' is not assignable to type \'Observable<boolean>\'.", "2641705914"],
      [71, 23, 18, "Argument of type \'MediaStream | undefined\' is not assignable to parameter of type \'MediaStream\'.\\n  Type \'undefined\' is not assignable to type \'MediaStream\'.", "2024190982"],
      [76, 23, 18, "Argument of type \'MediaStream | undefined\' is not assignable to parameter of type \'MediaStream\'.\\n  Type \'undefined\' is not assignable to type \'MediaStream\'.", "2270688449"],
      [91, 65, 18, "Object is possibly \'undefined\'.", "2024190982"],
      [92, 65, 18, "Object is possibly \'undefined\'.", "2270688449"],
      [97, 23, 18, "Argument of type \'MediaStream | undefined\' is not assignable to parameter of type \'MediaStream\'.\\n  Type \'undefined\' is not assignable to type \'MediaStream\'.", "2270688449"],
      [102, 23, 18, "Argument of type \'MediaStream | undefined\' is not assignable to parameter of type \'MediaStream\'.\\n  Type \'undefined\' is not assignable to type \'MediaStream\'.", "2024190982"]
    ],
    "src/script/calling/videoGridHandler.ts:1921469395": [
      [65, 2, 12, "Type \'Grid | undefined\' is not assignable to type \'Grid\'.\\n  Type \'undefined\' is not assignable to type \'Grid\'.", "3234966220"]
    ],
    "src/script/client/ClientEntity.ts:1079007296": [
      [56, 4, 11, "Type \'string | null\' is not assignable to type \'string | undefined\'.", "2914658029"],
      [70, 6, 10, "Type \'Observable<false>\' is not assignable to type \'Observable<boolean>\'.", "3231345145"],
      [108, 4, 56, "Type \'string | undefined\' is not assignable to type \'string\'.\\n  Type \'undefined\' is not assignable to type \'string\'.", "2872449191"]
    ],
    "src/script/client/ClientMapper.ts:508685249": [
      [54, 58, 30, "Argument of type \'string | undefined\' is not assignable to parameter of type \'string\'.\\n  Type \'undefined\' is not assignable to type \'string\'.", "653879435"],
      [56, 6, 28, "Cannot invoke an object which is possibly \'undefined\'.", "1515665510"],
      [56, 35, 30, "Argument of type \'boolean | undefined\' is not assignable to parameter of type \'boolean\'.", "863083372"],
      [97, 8, 18, "Type \'T[Extract<keyof T, string>] | undefined\' is not assignable to type \'T[Extract<keyof T, string>]\'.\\n  Type \'undefined\' is not assignable to type \'T[Extract<keyof T, string>]\'.", "1321920442"]
    ],
    "src/script/client/ClientRepository.test.ts:4081872359": [
      [35, 6, 6, "Type \'undefined\' is not assignable to type \'string\'.", "1765117785"],
      [39, 13, 29, "Object is possibly \'undefined\'.", "3944650061"],
      [42, 19, 30, "Object is possibly \'undefined\'.", "3948412077"],
      [49, 6, 29, "Object is possibly \'undefined\'.", "3944650061"],
      [62, 12, 29, "Object is possibly \'undefined\'.", "3944650061"],
      [66, 35, 29, "Object is possibly \'undefined\'.", "3944650061"],
      [98, 28, 29, "Object is possibly \'undefined\'.", "3944650061"],
      [104, 13, 29, "Object is possibly \'undefined\'.", "3944650061"],
      [111, 28, 29, "Object is possibly \'undefined\'.", "3944650061"],
      [119, 13, 29, "Object is possibly \'undefined\'.", "3944650061"],
      [129, 28, 29, "Object is possibly \'undefined\'.", "3944650061"],
      [131, 41, 16, "Argument of type \'string\' is not assignable to parameter of type \'never\'.", "4228495289"],
      [136, 13, 29, "Object is possibly \'undefined\'.", "3944650061"],
      [146, 12, 29, "Object is possibly \'undefined\'.", "3944650061"],
      [150, 19, 29, "Object is possibly \'undefined\'.", "3944650061"],
      [160, 6, 29, "Object is possibly \'undefined\'.", "3944650061"],
      [160, 65, 9, "Argument of type \'undefined\' is not assignable to parameter of type \'ClientEntity\'.", "2620553983"],
      [171, 6, 29, "Object is possibly \'undefined\'.", "3944650061"],
      [173, 26, 29, "Object is possibly \'undefined\'.", "3944650061"],
      [186, 6, 29, "Object is possibly \'undefined\'.", "3944650061"],
      [188, 26, 29, "Object is possibly \'undefined\'.", "3944650061"],
      [195, 33, 29, "Object is possibly \'undefined\'.", "3944650061"],
      [208, 6, 29, "Object is possibly \'undefined\'.", "3944650061"],
      [209, 26, 29, "Object is possibly \'undefined\'.", "3944650061"],
      [222, 6, 29, "Object is possibly \'undefined\'.", "3944650061"],
      [223, 26, 29, "Object is possibly \'undefined\'.", "3944650061"],
      [229, 33, 29, "Object is possibly \'undefined\'.", "3944650061"],
      [236, 21, 29, "Object is possibly \'undefined\'.", "3944650061"],
      [236, 80, 9, "Argument of type \'undefined\' is not assignable to parameter of type \'ClientEntity\'.", "2620553983"],
      [241, 6, 29, "Object is possibly \'undefined\'.", "3944650061"],
      [242, 6, 29, "Object is possibly \'undefined\'.", "3944650061"],
      [242, 62, 4, "Argument of type \'null\' is not assignable to parameter of type \'string | undefined\'.", "2087897566"],
      [243, 21, 29, "Object is possibly \'undefined\'.", "3944650061"],
      [251, 6, 29, "Object is possibly \'undefined\'.", "3944650061"],
      [252, 21, 29, "Object is possibly \'undefined\'.", "3944650061"],
      [260, 6, 29, "Object is possibly \'undefined\'.", "3944650061"],
      [261, 21, 29, "Object is possibly \'undefined\'.", "3944650061"],
      [267, 33, 29, "Object is possibly \'undefined\'.", "3944650061"],
      [273, 6, 29, "Object is possibly \'undefined\'.", "3944650061"],
      [274, 33, 29, "Object is possibly \'undefined\'.", "3944650061"],
      [274, 108, 9, "Argument of type \'undefined\' is not assignable to parameter of type \'string\'.", "2620553983"],
      [280, 6, 29, "Object is possibly \'undefined\'.", "3944650061"],
      [281, 33, 29, "Object is possibly \'undefined\'.", "3944650061"],
      [281, 82, 9, "Argument of type \'undefined\' is not assignable to parameter of type \'QualifiedId\'.", "2620553983"]
    ],
    "src/script/client/ClientRepository.ts:3960554774": [
      [71, 4, 13, "Type \'Observable<undefined>\' is not assignable to type \'Observable<User>\'.\\n  Types of property \'equalityComparer\' are incompatible.\\n    Type \'(a: undefined, b: undefined) => boolean\' is not assignable to type \'(a: User, b: User) => boolean\'.\\n      Types of parameters \'a\' and \'a\' are incompatible.\\n        Type \'User\' is not assignable to type \'undefined\'.", "311178912"],
      [112, 60, 29, "Argument of type \'string | undefined\' is not assignable to parameter of type \'string\'.\\n  Type \'undefined\' is not assignable to type \'string\'.", "4105403112"],
      [115, 78, 19, "Argument of type \'string | undefined\' is not assignable to parameter of type \'string | null\'.", "3263048159"],
      [156, 73, 19, "Argument of type \'string | undefined\' is not assignable to parameter of type \'string | null\'.", "3263048159"],
      [187, 4, 12, "Object is possibly \'undefined\'.", "123060899"],
      [201, 4, 28, "Cannot invoke an object which is possibly \'undefined\'.", "1515665510"],
      [256, 33, 5, "Object is of type \'unknown\'.", "165548477"],
      [258, 64, 5, "Object is of type \'unknown\'.", "165548477"],
      [258, 78, 5, "Object is of type \'unknown\'.", "165548477"],
      [271, 6, 45, "Type \'ClientType.PERMANENT | ClientType.TEMPORARY | undefined\' is not assignable to type \'ClientType.PERMANENT | ClientType.TEMPORARY\'.\\n  Type \'undefined\' is not assignable to type \'ClientType.PERMANENT | ClientType.TEMPORARY\'.", "2864978427"],
      [291, 10, 17, "Object is possibly \'undefined\'.", "985697541"],
      [371, 66, 23, "Argument of type \'string | undefined\' is not assignable to parameter of type \'string\'.\\n  Type \'undefined\' is not assignable to type \'string\'.", "4244912389"],
      [372, 32, 6, "Type \'string | undefined\' is not assignable to type \'string | null\'.", "1127975365"],
      [458, 52, 23, "Argument of type \'string | undefined\' is not assignable to parameter of type \'string\'.\\n  Type \'undefined\' is not assignable to type \'string\'.", "4244912389"]
    ],
    "src/script/client/ClientState.ts:2521520538": [
      [26, 2, 7, "Property \'clients\' has no initializer and is not definitely assigned in the constructor.", "3676208751"],
      [31, 4, 18, "Type \'Observable<ClientEntity | undefined>\' is not assignable to type \'Observable<ClientEntity>\'.\\n  The types returned by \'peek()\' are incompatible between these types.\\n    Type \'ClientEntity | undefined\' is not assignable to type \'ClientEntity\'.\\n      Type \'undefined\' is not assignable to type \'ClientEntity\'.", "2551882557"]
    ],
    "src/script/components/Avatar.test.tsx:1834172511": [
      [38, 37, 31, "Argument of type \'Element | null\' is not assignable to parameter of type \'Element\'.\\n  Type \'null\' is not assignable to type \'Element\'.", "4162123045"],
      [43, 39, 4, "Argument of type \'null\' is not assignable to parameter of type \'string | undefined\'.", "2087897566"],
      [60, 39, 4, "Argument of type \'null\' is not assignable to parameter of type \'string | undefined\'.", "2087897566"],
      [86, 39, 4, "Argument of type \'null\' is not assignable to parameter of type \'string | undefined\'.", "2087897566"],
      [98, 39, 4, "Argument of type \'null\' is not assignable to parameter of type \'string | undefined\'.", "2087897566"]
    ],
    "src/script/components/Checkbox/Checkbox.styles.ts:4183813824": [
      [22, 2, 9, "Type \'{ cursor: false | \\"pointer\\"; }\' is not assignable to type \'CSSInterpolation\'.\\n  Types of property \'cursor\' are incompatible.\\n    Type \'false | \\"pointer\\"\' is not assignable to type \'Cursor | (Cursor | undefined)[] | Cursor[] | undefined\'.\\n      Type \'false\' is not assignable to type \'Cursor | (Cursor | undefined)[] | Cursor[] | undefined\'.", "1736274335"],
      [25, 2, 13, "Type \'{ borderColor: false | \\"var(--accent-color-500)\\"; }\' is not assignable to type \'CSSInterpolation\'.\\n  Types of property \'borderColor\' are incompatible.\\n    Type \'false | \\"var(--accent-color-500)\\"\' is not assignable to type \'BorderColor | (BorderColor | undefined)[] | BorderColor[] | undefined\'.\\n      Type \'false\' is not assignable to type \'BorderColor | (BorderColor | undefined)[] | BorderColor[] | undefined\'.", "3854155997"],
      [34, 2, 16, "Type \'{ borderColor: false | \\"var(--accent-color-500)\\"; }\' is not assignable to type \'CSSInterpolation\'.\\n  Types of property \'borderColor\' are incompatible.\\n    Type \'false | \\"var(--accent-color-500)\\"\' is not assignable to type \'BorderColor | (BorderColor | undefined)[] | BorderColor[] | undefined\'.", "2405411068"],
      [37, 2, 38, "Type \'{ backgroundColor: false | \\"var(--accent-color-600)\\"; borderColor: \\"var(--accent-color-600)\\"; outline: string; }\' is not assignable to type \'CSSInterpolation\'.\\n  Types of property \'backgroundColor\' are incompatible.\\n    Type \'false | \\"var(--accent-color-600)\\"\' is not assignable to type \'BackgroundColor | (BackgroundColor | undefined)[] | BackgroundColor[] | undefined\'.\\n      Type \'false\' is not assignable to type \'BackgroundColor | (BackgroundColor | undefined)[] | BackgroundColor[] | undefined\'.", "876827402"],
      [52, 2, 29, "Type \'{ \'& + svg\': { background?: string | undefined; borderColor?: \\"var(--accent-color-600)\\" | undefined; }; \'&:active + svg\': { borderColor: false | \\"var(--accent-color-600)\\"; }; \'&:focus + svg, &:focus-visible + svg\': { ...; }; }\' is not assignable to type \'CSSInterpolation\'.\\n  Types of property \'\'&:active + svg\'\' are incompatible.\\n    Type \'{ borderColor: false | \\"var(--accent-color-600)\\"; }\' is not assignable to type \'CSSInterpolation\'.\\n      Types of property \'borderColor\' are incompatible.\\n        Type \'false | \\"var(--accent-color-600)\\"\' is not assignable to type \'BorderColor | (BorderColor | undefined)[] | BorderColor[] | undefined\'.\\n          Type \'false\' is not assignable to type \'BorderColor | (BorderColor | undefined)[] | BorderColor[] | undefined\'.", "1050489042"]
    ],
    "src/script/components/CopyToClipboard.test.ts:2298079608": [
      [35, 11, 28, "Object is possibly \'null\'.", "1881734620"],
      [40, 4, 13, "Object is possibly \'null\'.", "2433726607"],
      [41, 4, 13, "Object is possibly \'null\'.", "2433726607"],
      [47, 24, 7, "Argument of type \'Element | null\' is not assignable to parameter of type \'Element\'.\\n  Type \'null\' is not assignable to type \'Element\'.", "4115912507"],
      [49, 11, 13, "Object is possibly \'null\'.", "2433726607"],
      [50, 11, 13, "Object is possibly \'null\'.", "2433726607"]
    ],
    "src/script/components/Icon.tsx:3124821771": [
      [44, 11, 5, "Property \'width\' does not exist on type \'{ [key: string]: string; } | undefined\'.", "191264035"],
      [44, 18, 6, "Property \'height\' does not exist on type \'{ [key: string]: string; } | undefined\'.", "1581003770"],
      [44, 28, 19, "Object is possibly \'null\'.", "3003021604"],
      [44, 39, 7, "Argument of type \'string | null\' is not assignable to parameter of type \'string\'.\\n  Type \'null\' is not assignable to type \'string\'.", "985028253"],
      [53, 12, 3, "Type \'{ \\"aria-hidden\\": \\"true\\"; dangerouslySetInnerHTML: { __html: string; }; className?: string | undefined; color?: string | undefined; height: any; id?: string | undefined; lang?: string | undefined; ... 463 more ...; key?: Key | ... 1 more ... | undefined; }\' is not assignable to type \'SVGProps<SVGSVGElement> & { css?: Interpolation<Theme>; }\'.\\n  Type \'{ \\"aria-hidden\\": \\"true\\"; dangerouslySetInnerHTML: { __html: string; }; className?: string | undefined; color?: string | undefined; height: any; id?: string | undefined; lang?: string | undefined; ... 463 more ...; key?: Key | ... 1 more ... | undefined; }\' is not assignable to type \'SVGProps<SVGSVGElement>\'.\\n    Types of property \'viewBox\' are incompatible.\\n      Type \'string | null\' is not assignable to type \'string | undefined\'.\\n        Type \'null\' is not assignable to type \'string | undefined\'.", "193432711"]
    ],
    "src/script/components/Image.tsx:2138055581": [
      [51, 43, 18, "Argument of type \'HTMLDivElement | undefined\' is not assignable to parameter of type \'HTMLElement\'.\\n  Type \'undefined\' is not assignable to type \'HTMLElement\'.", "4082577534"]
    ],
    "src/script/components/LoadingBar.test.tsx:2152103384": [
      [34, 11, 31, "Object is possibly \'null\'.", "1466818312"]
    ],
    "src/script/components/MessagesList/Message/ContentMessage/MessageFooterLike.test.tsx:1554184736": [
      [33, 39, 22, "Argument of type \'Element | null\' is not assignable to parameter of type \'Element\'.\\n  Type \'null\' is not assignable to type \'Element\'.", "1768242196"],
      [34, 31, 14, "Argument of type \'Element | null\' is not assignable to parameter of type \'Element\'.\\n  Type \'null\' is not assignable to type \'Element\'.", "3477072529"]
    ],
    "src/script/components/MessagesList/Message/ContentMessage/MessageQuote.tsx:3969532892": [
      [68, 53, 11, "Argument of type \'Error | undefined\' is not assignable to parameter of type \'string | Error | (() => string | Error)\'.\\n  Type \'undefined\' is not assignable to type \'string | Error | (() => string | Error)\'.", "2014657417"],
      [118, 10, 13, "Type \'ContentMessage | undefined\' is not assignable to type \'ContentMessage\'.\\n  Type \'undefined\' is not assignable to type \'ContentMessage\'.", "2555417520"],
      [121, 10, 20, "Type \'(message: ContentMessage, event: MouseEvent<Element, MouseEvent>) => void\' is not assignable to type \'(message: Text | ContentMessage, event: MouseEvent<Element, MouseEvent>) => void\'.\\n  Types of parameters \'message\' and \'message\' are incompatible.\\n    Type \'Text | ContentMessage\' is not assignable to type \'ContentMessage\'.\\n      Type \'Text\' is missing the following properties from type \'ContentMessage\': isLikedProvisional, reactions_user_ets, assets, is_liked, and 75 more.", "2936827179"],
      [220, 16, 3, "Type \'(node: Element) => void\' is not assignable to type \'LegacyRef<HTMLDivElement> | undefined\'.\\n  Type \'(node: Element) => void\' is not assignable to type \'(instance: HTMLDivElement | null) => void\'.", "193432436"],
      [222, 57, 45, "No overload matches this call.\\n  Overload 1 of 6, \'(this: (this: undefined, arg0: Text, arg1: MouseEvent<Element, MouseEvent>) => void, thisArg: undefined, arg0: Text, arg1: MouseEvent<Element, MouseEvent>): () => void\', gave the following error.\\n    Argument of type \'KeyboardEvent<HTMLDivElement>\' is not assignable to parameter of type \'MouseEvent<Element, MouseEvent>\'.\\n      Type \'KeyboardEvent<HTMLDivElement>\' is missing the following properties from type \'MouseEvent<Element, MouseEvent>\': button, buttons, clientX, clientY, and 7 more.\\n  Overload 2 of 6, \'(this: (this: undefined, ...args: Text[]) => void, thisArg: undefined, ...args: Text[]): (...args: Text[]) => void\', gave the following error.\\n    The \'this\' context of type \'(message: Text | ContentMessage, event: MouseEvent<Element, MouseEvent>) => void\' is not assignable to method\'s \'this\' of type \'(this: undefined, ...args: Text[]) => void\'.\\n      Types of parameters \'event\' and \'args\' are incompatible.\\n        Type \'Text\' is missing the following properties from type \'MouseEvent<Element, MouseEvent>\': altKey, button, buttons, clientX, and 28 more.", "3928016927"]
    ],
    "src/script/components/MessagesList/Message/ContentMessage/asset/AbstractAssetTransferStateTracker.ts:1402358935": [
      [41, 24, 14, "Object is possibly \'undefined\'.", "2156033467"]
    ],
    "src/script/components/MessagesList/Message/ContentMessage/asset/AssetHeader.test.tsx:2147033157": [
      [32, 22, 56, "Object is possibly \'null\'.", "2110829367"],
      [33, 18, 51, "Object is possibly \'null\'.", "4019120793"],
      [43, 46, 4, "Argument of type \'null\' is not assignable to parameter of type \'string | undefined\'.", "2087897566"]
    ],
    "src/script/components/MessagesList/Message/ContentMessage/asset/AssetLoader.test.tsx:2902218927": [
      [29, 33, 16, "Argument of type \'Element | null\' is not assignable to parameter of type \'Element\'.\\n  Type \'null\' is not assignable to type \'Element\'.", "4136845134"],
      [30, 21, 49, "Object is possibly \'null\'.", "1165956046"],
      [67, 24, 31, "Argument of type \'Element | null\' is not assignable to parameter of type \'Element\'.\\n  Type \'null\' is not assignable to type \'Element\'.", "3939317679"],
      [73, 24, 33, "Argument of type \'Element | null\' is not assignable to parameter of type \'Element\'.\\n  Type \'null\' is not assignable to type \'Element\'.", "4029481972"],
      [79, 24, 31, "Argument of type \'Element | null\' is not assignable to parameter of type \'Element\'.\\n  Type \'null\' is not assignable to type \'Element\'.", "3431654221"],
      [85, 24, 33, "Argument of type \'Element | null\' is not assignable to parameter of type \'Element\'.\\n  Type \'null\' is not assignable to type \'Element\'.", "4048303894"]
    ],
    "src/script/components/MessagesList/Message/ContentMessage/asset/AudioAsset.tsx:1986822260": [
      [65, 42, 12, "Object is possibly \'undefined\'.", "1230365389"],
      [66, 33, 28, "Object is possibly \'undefined\'.", "1981948963"],
      [76, 47, 4, "Argument of type \'Blob | undefined\' is not assignable to parameter of type \'Blob | MediaSource\'.\\n  Type \'undefined\' is not assignable to type \'Blob | MediaSource\'.", "2087735462"],
      [96, 33, 8, "Argument of type \'string | undefined\' is not assignable to parameter of type \'string\'.\\n  Type \'undefined\' is not assignable to type \'string\'.", "504498865"],
      [125, 20, 14, "Type \'number | undefined\' is not assignable to type \'number\'.\\n  Type \'undefined\' is not assignable to type \'number\'.", "2156033467"],
      [134, 38, 12, "Type \'HTMLAudioElement | undefined\' is not assignable to type \'HTMLAudioElement\'.\\n  Type \'undefined\' is not assignable to type \'HTMLAudioElement\'.", "1230365389"],
      [138, 26, 12, "Type \'HTMLAudioElement | undefined\' is not assignable to type \'HTMLMediaElement\'.\\n  Type \'undefined\' is not assignable to type \'HTMLMediaElement\'.", "780920223"]
    ],
    "src/script/components/MessagesList/Message/ContentMessage/asset/FileAssetComponent.test.tsx:1016943020": [
      [34, 22, 39, "Object is possibly \'null\'.", "1572638209"]
    ],
    "src/script/components/MessagesList/Message/ContentMessage/asset/ImageAsset.test.ts:3331662495": [
      [54, 19, 17, "Object is possibly \'null\'.", "901686138"],
      [80, 21, 17, "Object is possibly \'null\'.", "901686138"]
    ],
    "src/script/components/MessagesList/Message/ContentMessage/asset/ImageAsset.tsx:3794627806": [
      [51, 43, 18, "Argument of type \'HTMLDivElement | undefined\' is not assignable to parameter of type \'HTMLElement\'.\\n  Type \'undefined\' is not assignable to type \'HTMLElement\'.", "4082577534"],
      [110, 27, 12, "Type \'number | undefined\' is not assignable to type \'number\'.\\n  Type \'undefined\' is not assignable to type \'number\'.", "3813716702"]
    ],
    "src/script/components/MessagesList/Message/ContentMessage/asset/LinkPreviewAssetComponent.test.ts:3000844988": [
      [116, 11, 21, "Object is possibly \'null\'.", "3265536666"]
    ],
    "src/script/components/MessagesList/Message/ContentMessage/asset/LocationAsset.test.ts:1073403253": [
      [31, 22, 21, "Object is possibly \'null\'.", "3932109547"],
      [49, 11, 12, "Object is possibly \'null\'.", "2001318815"]
    ],
    "src/script/components/MessagesList/Message/ContentMessage/asset/MessageButton.test.tsx:865057470": [
      [33, 49, 24, "Argument of type \'Element | null\' is not assignable to parameter of type \'Element\'.\\n  Type \'null\' is not assignable to type \'Element\'.", "531434894"],
      [41, 6, 13, "Type \'Observable<string>\' is not assignable to type \'Observable<string | undefined>\'.\\n  Types of parameters \'value\' and \'value\' are incompatible.\\n    Type \'string | undefined\' is not assignable to type \'string\'.\\n      Type \'undefined\' is not assignable to type \'string\'.", "3232332006"],
      [43, 6, 16, "Type \'Observable<string>\' is not assignable to type \'Observable<string | undefined>\'.", "4149311735"],
      [44, 6, 15, "Type \'Observable<string>\' is not assignable to type \'Observable<string | undefined>\'.", "4105372853"],
      [53, 11, 24, "Object is possibly \'null\'.", "1746716537"],
      [59, 6, 13, "Type \'Observable<string>\' is not assignable to type \'Observable<string | undefined>\'.", "3232332006"],
      [61, 6, 16, "Type \'Observable<string>\' is not assignable to type \'Observable<string | undefined>\'.", "4149311735"],
      [62, 6, 15, "Type \'Observable<string>\' is not assignable to type \'Observable<string | undefined>\'.", "4105372853"],
      [71, 11, 40, "Object is possibly \'null\'.", "95183934"]
    ],
    "src/script/components/MessagesList/Message/ContentMessage/asset/VideoAsset.tsx:48342831": [
      [45, 6, 10, "Type \'({ message, isQuote, teamState, assetRepository, }: VideoAssetProps) => false | Element\' is not assignable to type \'FC<VideoAssetProps>\'.\\n  Type \'false | Element\' is not assignable to type \'ReactElement<any, any> | null\'.\\n    Type \'boolean\' is not assignable to type \'ReactElement<any, any>\'.", "1844198436"],
      [56, 59, 4, "Argument of type \'null\' is not assignable to parameter of type \'string | (() => string)\'.", "2087897566"],
      [57, 51, 4, "Argument of type \'null\' is not assignable to parameter of type \'string | (() => string)\'.", "2087897566"],
      [70, 105, 4, "Argument of type \'Blob | undefined\' is not assignable to parameter of type \'Blob | MediaSource\'.", "2087735462"],
      [83, 8, 12, "Object is possibly \'undefined\'.", "2287620778"],
      [89, 49, 4, "Argument of type \'Blob | undefined\' is not assignable to parameter of type \'Blob | MediaSource\'.", "2087735462"],
      [105, 4, 12, "Object is possibly \'undefined\'.", "2287620778"],
      [139, 40, 4, "Argument of type \'true\' is not assignable to parameter of type \'SetStateAction<null>\'.", "2087932467"],
      [143, 53, 12, "Object is possibly \'undefined\'.", "2287620778"],
      [143, 77, 12, "Object is possibly \'undefined\'.", "2287620778"],
      [144, 57, 12, "Object is possibly \'undefined\'.", "2287620778"],
      [144, 81, 12, "Object is possibly \'undefined\'.", "2287620778"],
      [169, 28, 14, "Type \'number | undefined\' is not assignable to type \'number\'.\\n  Type \'undefined\' is not assignable to type \'number\'.", "2156033467"],
      [182, 28, 14, "Type \'number | undefined\' is not assignable to type \'number\'.\\n  Type \'undefined\' is not assignable to type \'number\'.", "2156033467"],
      [192, 28, 12, "Type \'HTMLVideoElement | undefined\' is not assignable to type \'HTMLMediaElement\'.\\n  Type \'undefined\' is not assignable to type \'HTMLMediaElement\'.", "780920223"],
      [198, 43, 13, "Argument of type \'number | undefined\' is not assignable to parameter of type \'number\'.\\n  Type \'undefined\' is not assignable to type \'number\'.", "3979215185"]
    ],
    "src/script/components/MessagesList/Message/ContentMessage/asset/controls/AudioSeekBar.test.ts:540025694": [
      [63, 32, 26, "Object is possibly \'null\'.", "2291412725"],
      [86, 22, 3, "Argument of type \'Element | null\' is not assignable to parameter of type \'Document | Node | Element | Window\'.\\n  Type \'null\' is not assignable to type \'Document | Node | Element | Window\'.", "193432711"]
    ],
    "src/script/components/MessagesList/Message/ContentMessage/asset/controls/AudioSeekBar.tsx:1617658655": [
      [49, 29, 19, "No overload matches this call.\\n  Overload 1 of 4, \'(iterable: ArrayLike<number> | Iterable<number>): number[]\', gave the following error.\\n    Argument of type \'number[] | undefined\' is not assignable to parameter of type \'ArrayLike<number> | Iterable<number>\'.\\n      Type \'undefined\' is not assignable to type \'ArrayLike<number> | Iterable<number>\'.\\n  Overload 2 of 4, \'(arrayLike: ArrayLike<number>): number[]\', gave the following error.\\n    Argument of type \'number[] | undefined\' is not assignable to parameter of type \'ArrayLike<number>\'.\\n      Type \'undefined\' is not assignable to type \'ArrayLike<number>\'.", "2734492113"],
      [86, 53, 15, "Object is possibly \'undefined\'.", "3322187904"],
      [87, 63, 15, "Object is possibly \'undefined\'.", "3322187904"],
      [109, 6, 3, "Type \'MutableRefObject<SVGSVGElement | undefined>\' is not assignable to type \'LegacyRef<SVGSVGElement> | undefined\'.\\n  Type \'MutableRefObject<SVGSVGElement | undefined>\' is not assignable to type \'RefObject<SVGSVGElement>\'.\\n    Types of property \'current\' are incompatible.\\n      Type \'SVGSVGElement | undefined\' is not assignable to type \'SVGSVGElement | null\'.\\n        Type \'undefined\' is not assignable to type \'SVGSVGElement | null\'.", "193432436"]
    ],
    "src/script/components/MessagesList/Message/ContentMessage/asset/controls/MediaButton.test.tsx:2611082281": [
      [33, 39, 20, "Argument of type \'Element | null\' is not assignable to parameter of type \'Element\'.\\n  Type \'null\' is not assignable to type \'Element\'.", "2187624904"],
      [34, 40, 21, "Argument of type \'Element | null\' is not assignable to parameter of type \'Element\'.\\n  Type \'null\' is not assignable to type \'Element\'.", "2102968254"]
    ],
    "src/script/components/MessagesList/Message/ContentMessage/asset/controls/SeekBar.test.tsx:4106938805": [
      [30, 4, 17, "Object is possibly \'null\'.", "780973491"],
      [30, 4, 46, "Object is possibly \'null\'.", "4284107"]
    ],
    "src/script/components/MessagesList/Message/ContentMessage/asset/index.tsx:1156661443": [
      [74, 55, 47, "No overload matches this call.\\n  Overload 1 of 6, \'(this: (this: null, arg0: Text, arg1: MouseEvent<Element, MouseEvent>) => void, thisArg: null, arg0: Text, arg1: MouseEvent<Element, MouseEvent>): () => void\', gave the following error.\\n    Argument of type \'KeyboardEvent<HTMLDivElement>\' is not assignable to parameter of type \'MouseEvent<Element, MouseEvent>\'.\\n  Overload 2 of 6, \'(this: (this: null, ...args: Text[]) => void, thisArg: null, ...args: Text[]): (...args: Text[]) => void\', gave the following error.\\n    The \'this\' context of type \'(message: Text | ContentMessage, event: MouseEvent<Element, MouseEvent>) => void\' is not assignable to method\'s \'this\' of type \'(this: null, ...args: Text[]) => void\'.\\n      Types of parameters \'event\' and \'args\' are incompatible.\\n        Type \'Text\' is not assignable to type \'MouseEvent<Element, MouseEvent>\'.", "250432903"],
      [117, 48, 8, "Argument of type \'string | undefined\' is not assignable to parameter of type \'string\'.\\n  Type \'undefined\' is not assignable to type \'string\'.", "3685798518"],
      [119, 10, 2, "Type \'string | undefined\' is not assignable to type \'string\'.\\n  Type \'undefined\' is not assignable to type \'string\'.", "5861160"]
    ],
    "src/script/components/MessagesList/Message/ContentMessage/index.test.tsx:305658061": [
      [58, 6, 15, "Type \'undefined\' is not assignable to type \'Message\'.", "1976601247"]
    ],
    "src/script/components/MessagesList/Message/ContentMessage/index.tsx:1379302737": [
      [101, 45, 13, "Type \'(user: User) => void\' is not assignable to type \'(participant: User | ServiceEntity, target: Node) => void\'.\\n  Types of parameters \'user\' and \'participant\' are incompatible.\\n    Type \'User | ServiceEntity\' is not assignable to type \'User\'.\\n      Type \'ServiceEntity\' is not assignable to type \'User\'.", "2891534203"],
      [174, 12, 13, "Type \'((message: ContentMessage, assetId: string) => void) | undefined\' is not assignable to type \'(message: ContentMessage, assetId: string) => void\'.\\n  Type \'undefined\' is not assignable to type \'(message: ContentMessage, assetId: string) => void\'.", "2671775388"]
    ],
    "src/script/components/MessagesList/Message/DecryptErrorMessage.test.tsx:629592445": [
      [36, 53, 36, "Argument of type \'Element | null\' is not assignable to parameter of type \'Element\'.\\n  Type \'null\' is not assignable to type \'Element\'.", "885356606"],
      [43, 4, 20, "Type \'Observable<false>\' is not assignable to type \'Observable<boolean>\'.", "2918866304"]
    ],
    "src/script/components/MessagesList/Message/DeleteMessage.test.tsx:2152816266": [
      [41, 43, 4, "Argument of type \'null\' is not assignable to parameter of type \'string | undefined\'.", "2087897566"],
      [58, 11, 46, "Object is possibly \'null\'.", "1127157571"]
    ],
    "src/script/components/MessagesList/Message/DeleteMessage.tsx:1494469525": [
      [39, 33, 25, "Object is possibly \'null\'.", "1746015084"],
      [48, 10, 13, "Type \'(user: User) => void\' is not assignable to type \'(participant: User | ServiceEntity, target: Node) => void\'.\\n  Types of parameters \'user\' and \'participant\' are incompatible.\\n    Type \'User | ServiceEntity\' is not assignable to type \'User\'.\\n      Type \'ServiceEntity\' is missing the following properties from type \'User\': expirationIsUrgent, isDeleted, isMe, isSingleSignOn, and 49 more.", "2891534203"],
      [60, 10, 9, "Type \'number | null\' is not assignable to type \'number\'.\\n  Type \'null\' is not assignable to type \'number\'.", "2548743275"]
    ],
    "src/script/components/MessagesList/Message/EphemeralTimer.test.ts:1942988828": [
      [43, 35, 6, "Argument of type \'Element | null\' is not assignable to parameter of type \'Element\'.\\n  Type \'null\' is not assignable to type \'Element\'.", "1547361719"],
      [51, 35, 6, "Argument of type \'Element | null\' is not assignable to parameter of type \'Element\'.\\n  Type \'null\' is not assignable to type \'Element\'.", "1547361719"]
    ],
    "src/script/components/MessagesList/Message/MemberMessage.test.tsx:819448386": [
      [56, 56, 4, "Argument of type \'null\' is not assignable to parameter of type \'string | undefined\'.", "2087897566"]
    ],
    "src/script/components/MessagesList/Message/MessageWrapper.tsx:4264065369": [
      [157, 8, 15, "Type \'Message | undefined\' is not assignable to type \'Message\'.\\n  Type \'undefined\' is not assignable to type \'Message\'.", "1976601247"],
      [165, 8, 13, "Type \'(message: CompositeMessage, buttonId: string) => void\' is not assignable to type \'(message: ContentMessage, assetId: string) => void\'.\\n  Types of parameters \'message\' and \'message\' are incompatible.\\n    Type \'ContentMessage\' is missing the following properties from type \'CompositeMessage\': errorButtonId, errorMessage, selectedButtonId, waitingButtonId, and 3 more.", "2671775388"]
    ],
    "src/script/components/MessagesList/Message/PingMessage.test.tsx:1695534491": [
      [36, 4, 12, "Type \'ObservableArray<never>\' is not assignable to type \'ObservableArray<ReadReceipt>\'.", "3173113880"],
      [58, 11, 36, "Object is possibly \'null\'.", "2457040434"]
    ],
    "src/script/components/MessagesList/Message/ReadReceiptStatus.test.tsx:246482947": [
      [36, 44, 27, "Argument of type \'Element | null\' is not assignable to parameter of type \'Element\'.\\n  Type \'null\' is not assignable to type \'Element\'.", "3518150560"],
      [42, 4, 12, "Type \'ObservableArray<never>\' is not assignable to type \'ObservableArray<ReadReceipt>\'.", "3173113880"],
      [54, 8, 12, "Type \'ObservableArray<never>\' is not assignable to type \'ObservableArray<ReadReceipt>\'.", "3173113880"],
      [67, 8, 12, "Type \'ObservableArray<never>\' is not assignable to type \'ObservableArray<ReadReceipt>\'.", "3173113880"],
      [121, 13, 49, "Object is possibly \'null\'.", "2963204748"],
      [151, 8, 15, "Type \'null\' is not assignable to type \'((message: Message) => void) | undefined\'.", "2393653541"],
      [156, 13, 49, "Object is possibly \'null\'.", "2963204748"]
    ],
    "src/script/components/MessagesList/Message/VerificationMessage.test.tsx:3256909500": [
      [44, 4, 12, "Type \'ObservableArray<never>\' is not assignable to type \'ObservableArray<User>\'.", "3158614633"],
      [45, 4, 7, "Type \'ObservableArray<never>\' is not assignable to type \'ObservableArray<string | QualifiedUserId>\'.\\n  Types of parameters \'value\' and \'value\' are incompatible.\\n    Type \'(string | QualifiedUserId)[] | null | undefined\' is not assignable to type \'never[] | null | undefined\'.\\n      Type \'(string | QualifiedUserId)[]\' is not assignable to type \'never[]\'.\\n        Type \'string | QualifiedUserId\' is not assignable to type \'never\'.\\n          Type \'string\' is not assignable to type \'never\'.", "2414311946"],
      [46, 4, 23, "Type \'Observable<undefined>\' is not assignable to type \'Observable<VerificationMessageType>\'.\\n  Types of property \'equalityComparer\' are incompatible.\\n    Type \'(a: undefined, b: undefined) => boolean\' is not assignable to type \'(a: VerificationMessageType, b: VerificationMessageType) => boolean\'.\\n      Types of parameters \'a\' and \'a\' are incompatible.\\n        Type \'VerificationMessageType\' is not assignable to type \'undefined\'.", "3608773647"],
      [57, 10, 23, "Type \'Observable<VerificationMessageType.VERIFIED>\' is not assignable to type \'Observable<VerificationMessageType>\'.\\n  Types of parameters \'value\' and \'value\' are incompatible.\\n    Type \'VerificationMessageType\' is not assignable to type \'VerificationMessageType.VERIFIED\'.", "3608773647"],
      [79, 10, 23, "Type \'Observable<VerificationMessageType.UNVERIFIED>\' is not assignable to type \'Observable<VerificationMessageType>\'.\\n  Types of parameters \'value\' and \'value\' are incompatible.\\n    Type \'VerificationMessageType\' is not assignable to type \'VerificationMessageType.UNVERIFIED\'.", "3608773647"],
      [93, 10, 23, "Type \'Observable<VerificationMessageType.NEW_DEVICE>\' is not assignable to type \'Observable<VerificationMessageType>\'.\\n  Types of parameters \'value\' and \'value\' are incompatible.\\n    Type \'VerificationMessageType\' is not assignable to type \'VerificationMessageType.NEW_DEVICE\'.", "3608773647"],
      [107, 10, 23, "Type \'Observable<VerificationMessageType.NEW_MEMBER>\' is not assignable to type \'Observable<VerificationMessageType>\'.\\n  Types of parameters \'value\' and \'value\' are incompatible.\\n    Type \'VerificationMessageType\' is not assignable to type \'VerificationMessageType.NEW_MEMBER\'.", "3608773647"]
    ],
    "src/script/components/MessagesList/Message/index.tsx:2435315203": [
      [87, 51, 15, "Argument of type \'Message | undefined\' is not assignable to parameter of type \'Message\'.\\n  Type \'undefined\' is not assignable to type \'Message\'.", "1976601247"],
      [91, 6, 14, "Cannot invoke an object which is possibly \'undefined\'.", "4289202771"],
      [91, 36, 7, "Type \'HTMLDivElement | undefined\' is not assignable to type \'HTMLElement\'.\\n  Type \'undefined\' is not assignable to type \'HTMLElement\'.", "4115912507"],
      [93, 6, 14, "Cannot invoke an object which is possibly \'undefined\'.", "4289202771"],
      [93, 22, 7, "Type \'HTMLDivElement | undefined\' is not assignable to type \'HTMLElement\'.\\n  Type \'undefined\' is not assignable to type \'HTMLElement\'.", "4115912507"],
      [118, 6, 3, "Type \'MutableRefObject<HTMLDivElement | undefined>\' is not assignable to type \'LegacyRef<HTMLDivElement> | undefined\'.\\n  Type \'MutableRefObject<HTMLDivElement | undefined>\' is not assignable to type \'RefObject<HTMLDivElement>\'.\\n    Types of property \'current\' are incompatible.\\n      Type \'HTMLDivElement | undefined\' is not assignable to type \'HTMLDivElement | null\'.\\n        Type \'undefined\' is not assignable to type \'HTMLDivElement | null\'.", "193432436"]
    ],
    "src/script/components/MessagesList/index.test.tsx:3039094850": [
      [41, 4, 14, "Type \'undefined\' is not assignable to type \'Message\'.", "1306210352"],
      [47, 4, 17, "Type \'undefined\' is not assignable to type \'MessageRepository\'.", "1843982700"]
    ],
    "src/script/components/MessagesList/index.tsx:3202191129": [
      [113, 57, 21, "Type \'HTMLDivElement | null\' does not satisfy the constraint \'Element\'.\\n  Type \'null\' is not assignable to type \'Element\'.", "723935770"],
      [153, 20, 17, "Argument of type \'HTMLDivElement | null | undefined\' is not assignable to parameter of type \'Element | undefined\'.\\n  Type \'null\' is not assignable to type \'Element | undefined\'.", "3615360346"],
      [153, 58, 17, "Argument of type \'HTMLDivElement | null | undefined\' is not assignable to parameter of type \'Element | null\'.\\n  Type \'undefined\' is not assignable to type \'Element | null\'.", "3615360346"],
      [155, 20, 32, "Argument of type \'HTMLElement | null | undefined\' is not assignable to parameter of type \'Element | undefined\'.\\n  Type \'null\' is not assignable to type \'Element | undefined\'.", "3459359081"],
      [155, 73, 17, "Argument of type \'HTMLDivElement | null | undefined\' is not assignable to parameter of type \'Element | null\'.", "3615360346"],
      [201, 23, 17, "Argument of type \'HTMLDivElement | null | undefined\' is not assignable to parameter of type \'Element | null\'.", "3615360346"]
    ],
    "src/script/components/Modals/UserModal/UserModal.test.tsx:2720850156": [
      [45, 6, 6, "Type \'null\' is not assignable to type \'QualifiedId\'.", "1765117785"],
      [49, 11, 29, "Object is possibly \'null\'.", "3523845355"]
    ],
    "src/script/components/Modals/UserModal/UserModal.tsx:2112661617": [
      [72, 57, 4, "Argument of type \'User | null\' is not assignable to parameter of type \'Partial<Record<\\"isBlockedLegalHold\\", Subscribable<any>>>\'.\\n  Type \'null\' is not assignable to type \'Partial<Record<\\"isBlockedLegalHold\\", Subscribable<any>>>\'.", "2087973204"]
    ],
    "src/script/components/SearchInput.test.tsx:3374298949": [
      [32, 38, 15, "Argument of type \'Element | null\' is not assignable to parameter of type \'Element\'.\\n  Type \'null\' is not assignable to type \'Element\'.", "2173439052"],
      [41, 36, 4, "Argument of type \'null\' is not assignable to parameter of type \'string | undefined\'.", "2087897566"],
      [41, 57, 4, "Argument of type \'null\' is not assignable to parameter of type \'string | undefined\'.", "2087897566"],
      [41, 78, 4, "Argument of type \'null\' is not assignable to parameter of type \'string | undefined\'.", "2087897566"],
      [41, 99, 4, "Argument of type \'null\' is not assignable to parameter of type \'string | undefined\'.", "2087897566"],
      [51, 20, 4, "Argument of type \'null\' is not assignable to parameter of type \'string | undefined\'.", "2087897566"],
      [52, 20, 4, "Argument of type \'null\' is not assignable to parameter of type \'string | undefined\'.", "2087897566"],
      [53, 20, 4, "Argument of type \'null\' is not assignable to parameter of type \'string | undefined\'.", "2087897566"],
      [54, 20, 4, "Argument of type \'null\' is not assignable to parameter of type \'string | undefined\'.", "2087897566"]
    ],
    "src/script/components/UserDevices.tsx:1074292287": [
      [120, 74, 5, "Object is of type \'unknown\'.", "165548477"],
      [128, 42, 8, "Argument of type \'string | undefined\' is not assignable to parameter of type \'string\'.\\n  Type \'undefined\' is not assignable to type \'string\'.", "4039656867"],
      [144, 9, 13, "Type \'{ clickToShowSelfFingerprint: () => void; clientRepository: ClientRepository; cryptographyRepository: CryptographyRepository; logger: Logger; messageRepository: MessageRepository; noPadding: boolean; selectedClient: ClientEntity | undefined; user: User; }\' is not assignable to type \'DeviceDetailsProps\'.\\n  Types of property \'selectedClient\' are incompatible.\\n    Type \'ClientEntity | undefined\' is not assignable to type \'ClientEntity\'.\\n      Type \'undefined\' is not assignable to type \'ClientEntity\'.", "538994175"]
    ],
    "src/script/components/UserList.tsx:2117159562": [
      [97, 28, 12, "Argument of type \'Conversation | undefined\' is not assignable to parameter of type \'Partial<Record<\\"roles\\", Subscribable<any>>>\'.\\n  Type \'undefined\' is not assignable to type \'Partial<Record<\\"roles\\", Subscribable<any>>>\'.", "1670678216"]
    ],
    "src/script/components/UserSearchableList.tsx:1290904950": [
      [73, 32, 11, "Argument of type \'{ filter?: Observable<string> | undefined; highlightedUsers?: Observable<User[]> | undefined; selected?: ObservableArray<User> | undefined; users: ObservableArray<...>; } | undefined\' is not assignable to parameter of type \'Partial<Record<\\"filter\\" | \\"selected\\" | \\"users\\" | \\"highlightedUsers\\", Subscribable<any>>>\'.\\n  Type \'undefined\' is not assignable to type \'Partial<Record<\\"filter\\" | \\"selected\\" | \\"users\\" | \\"highlightedUsers\\", Subscribable<any>>>\'.", "965633731"],
      [151, 8, 13, "Object is possibly \'undefined\'.", "3172385806"],
      [153, 34, 13, "Type \'User[] | undefined\' must have a \'[Symbol.iterator]()\' method that returns an iterator.", "3172385806"]
    ],
    "src/script/components/avatar/AvatarImage.test.tsx:132044584": [
      [46, 39, 4, "Argument of type \'null\' is not assignable to parameter of type \'string | undefined\'.", "2087897566"],
      [71, 39, 4, "Argument of type \'null\' is not assignable to parameter of type \'string | undefined\'.", "2087897566"],
      [96, 39, 4, "Argument of type \'null\' is not assignable to parameter of type \'string | undefined\'.", "2087897566"],
      [122, 39, 4, "Argument of type \'null\' is not assignable to parameter of type \'string | undefined\'.", "2087897566"]
    ],
    "src/script/components/avatar/GroupAvatar.test.ts:2643749063": [
      [33, 36, 4, "Argument of type \'null\' is not assignable to parameter of type \'string | undefined\'.", "2087897566"],
      [34, 36, 4, "Argument of type \'null\' is not assignable to parameter of type \'string | undefined\'.", "2087897566"],
      [35, 36, 4, "Argument of type \'null\' is not assignable to parameter of type \'string | undefined\'.", "2087897566"],
      [36, 36, 4, "Argument of type \'null\' is not assignable to parameter of type \'string | undefined\'.", "2087897566"],
      [46, 11, 30, "Object is possibly \'null\'.", "2093565968"]
    ],
    "src/script/components/avatar/TemporaryGuest.test.tsx:963341365": [
      [42, 39, 4, "Argument of type \'null\' is not assignable to parameter of type \'string | undefined\'.", "2087897566"],
      [56, 39, 4, "Argument of type \'null\' is not assignable to parameter of type \'string | undefined\'.", "2087897566"],
      [67, 11, 34, "Object is possibly \'null\'.", "882755595"],
      [71, 39, 4, "Argument of type \'null\' is not assignable to parameter of type \'string | undefined\'.", "2087897566"],
      [85, 39, 4, "Argument of type \'null\' is not assignable to parameter of type \'string | undefined\'.", "2087897566"]
    ],
    "src/script/components/avatar/UserAvatar.test.tsx:322543618": [
      [39, 39, 4, "Argument of type \'null\' is not assignable to parameter of type \'string | undefined\'.", "2087897566"],
      [49, 11, 24, "Object is possibly \'null\'.", "568765553"],
      [53, 39, 4, "Argument of type \'null\' is not assignable to parameter of type \'string | undefined\'.", "2087897566"],
      [63, 11, 24, "Object is possibly \'null\'.", "568765553"],
      [67, 39, 4, "Argument of type \'null\' is not assignable to parameter of type \'string | undefined\'.", "2087897566"],
      [80, 39, 4, "Argument of type \'null\' is not assignable to parameter of type \'string | undefined\'.", "2087897566"],
      [93, 39, 4, "Argument of type \'null\' is not assignable to parameter of type \'string | undefined\'.", "2087897566"]
    ],
    "src/script/components/calling/ButtonGroup.test.ts:3889884856": [
      [32, 43, 24, "Argument of type \'Element | null\' is not assignable to parameter of type \'Element\'.\\n  Type \'null\' is not assignable to type \'Element\'.", "323337895"],
      [33, 41, 22, "Argument of type \'Element | null\' is not assignable to parameter of type \'Element\'.\\n  Type \'null\' is not assignable to type \'Element\'.", "674875776"],
      [48, 11, 24, "Object is possibly \'null\'.", "3345041766"],
      [62, 11, 24, "Object is possibly \'null\'.", "3345041766"],
      [63, 11, 29, "Object is possibly \'null\'.", "373716495"],
      [66, 11, 29, "Object is possibly \'null\'.", "373716495"]
    ],
    "src/script/components/calling/CallingOverlayContainer.tsx:3950008160": [
      [70, 32, 10, "Argument of type \'Call | undefined\' is not assignable to parameter of type \'Partial<Record<\\"state\\" | \\"muteState\\" | \\"maximizedParticipant\\", Subscribable<any>>>\'.\\n  Type \'undefined\' is not assignable to type \'Partial<Record<\\"state\\" | \\"muteState\\" | \\"maximizedParticipant\\", Subscribable<any>>>\'.", "4286110980"],
      [75, 55, 10, "Object is possibly \'undefined\'.", "4286110980"],
      [83, 33, 10, "Argument of type \'Call | undefined\' is not assignable to parameter of type \'Call\'.\\n  Type \'undefined\' is not assignable to type \'Call\'.", "4286110980"],
      [91, 4, 58, "Type \'Conversation | undefined\' is not assignable to type \'Conversation\'.\\n  Type \'undefined\' is not assignable to type \'Conversation\'.", "3582593161"],
      [176, 10, 20, "Type \'undefined\' is not assignable to type \'Participant\'.", "942864568"],
      [179, 10, 9, "Type \'undefined\' is not assignable to type \'MuteState\'.", "3616862203"]
    ],
    "src/script/components/calling/FullscreenVideoCall.tsx:3337270414": [
      [245, 46, 4, "Argument of type \'null\' is not assignable to parameter of type \'Participant\'.", "2087897566"]
    ],
    "src/script/components/calling/GroupVideoGrid.test.ts:1931211751": [
      [35, 55, 22, "Object is possibly \'null\'.", "1458310722"],
      [40, 32, 4, "Argument of type \'null\' is not assignable to parameter of type \'string | undefined\'.", "2087897566"],
      [48, 6, 20, "Type \'null\' is not assignable to type \'Participant\'.", "942864568"],
      [55, 11, 32, "Object is possibly \'null\'.", "4265756850"],
      [59, 38, 4, "Argument of type \'null\' is not assignable to parameter of type \'string | undefined\'.", "2087897566"],
      [60, 38, 4, "Argument of type \'null\' is not assignable to parameter of type \'string | undefined\'.", "2087897566"],
      [65, 8, 20, "Type \'null\' is not assignable to type \'Participant\'.", "942864568"],
      [80, 11, 32, "Object is possibly \'null\'.", "4265756850"],
      [86, 32, 4, "Argument of type \'null\' is not assignable to parameter of type \'string | undefined\'.", "2087897566"],
      [95, 6, 20, "Type \'null\' is not assignable to type \'Participant\'.", "942864568"],
      [105, 32, 4, "Argument of type \'null\' is not assignable to parameter of type \'string | undefined\'.", "2087897566"],
      [115, 6, 20, "Type \'null\' is not assignable to type \'Participant\'.", "942864568"],
      [126, 32, 4, "Argument of type \'null\' is not assignable to parameter of type \'string | undefined\'.", "2087897566"],
      [136, 6, 20, "Type \'null\' is not assignable to type \'Participant\'.", "942864568"]
    ],
    "src/script/components/calling/GroupVideoGrid.tsx:610569498": [
      [83, 46, 14, "Argument of type \'Participant | null\' is not assignable to parameter of type \'Partial<Record<\\"videoStream\\" | \\"hasActiveVideo\\" | \\"sharesScreen\\", Subscribable<any>>>\'.\\n  Type \'null\' is not assignable to type \'Partial<Record<\\"videoStream\\" | \\"hasActiveVideo\\" | \\"sharesScreen\\", Subscribable<any>>>\'.", "446802655"],
      [92, 30, 4, "Argument of type \'null\' is not assignable to parameter of type \'Participant\'.", "2087897566"],
      [100, 28, 11, "Argument of type \'Participant | undefined\' is not assignable to parameter of type \'Participant\'.\\n  Type \'undefined\' is not assignable to type \'Participant\'.", "2457692186"]
    ],
    "src/script/components/calling/chooseScreen.test.ts:1945034304": [
      [64, 23, 30, "Argument of type \'Element | null\' is not assignable to parameter of type \'Element\'.\\n  Type \'null\' is not assignable to type \'Element\'.", "1127551965"]
    ],
    "src/script/components/calling/deviceToggleButton.test.ts:3520291628": [
      [31, 35, 16, "Argument of type \'Element | null\' is not assignable to parameter of type \'Element\'.\\n  Type \'null\' is not assignable to type \'Element\'.", "733554636"]
    ],
    "src/script/components/calling/fullscreenVideoCall.test.tsx:3312717523": [
      [34, 34, 4, "Argument of type \'null\' is not assignable to parameter of type \'string | undefined\'.", "2087897566"],
      [58, 21, 11, "Type \'Observable<false>\' is not assignable to type \'Observable<boolean>\'.", "2107724227"],
      [110, 60, 4, "Argument of type \'null\' is not assignable to parameter of type \'string | undefined\'.", "2087897566"],
      [111, 60, 4, "Argument of type \'null\' is not assignable to parameter of type \'string | undefined\'.", "2087897566"],
      [112, 60, 4, "Argument of type \'null\' is not assignable to parameter of type \'string | undefined\'.", "2087897566"],
      [113, 60, 4, "Argument of type \'null\' is not assignable to parameter of type \'string | undefined\'.", "2087897566"]
    ],
    "src/script/components/input/ClassifiedBar.test.ts:3396080197": [
      [31, 31, 22, "Argument of type \'ReactElement<any, any> | null\' is not assignable to parameter of type \'ReactElement<any, string | JSXElementConstructor<any>>\'.\\n  Type \'null\' is not assignable to type \'ReactElement<any, string | JSXElementConstructor<any>>\'.", "3914530936"],
      [39, 46, 41, "Argument of type \'ReactElement<any, any> | null\' is not assignable to parameter of type \'ReactElement<any, string | JSXElementConstructor<any>>\'.\\n  Type \'null\' is not assignable to type \'ReactElement<any, string | JSXElementConstructor<any>>\'.", "68552590"],
      [51, 44, 41, "Argument of type \'ReactElement<any, any> | null\' is not assignable to parameter of type \'ReactElement<any, string | JSXElementConstructor<any>>\'.\\n  Type \'null\' is not assignable to type \'ReactElement<any, string | JSXElementConstructor<any>>\'.", "68552590"]
    ],
    "src/script/components/list/ConversationListCallingCell.test.ts:3589252036": [
      [51, 42, 4, "Argument of type \'null\' is not assignable to parameter of type \'string | undefined\'.", "2087897566"],
      [74, 54, 4, "Argument of type \'null\' is not assignable to parameter of type \'string | undefined\'.", "2087897566"],
      [127, 11, 33, "Object is possibly \'null\'.", "1545610583"],
      [132, 11, 33, "Object is possibly \'null\'.", "1545610583"]
    ],
    "src/script/components/list/ConversationListCallingCell.tsx:1743640908": [
      [115, 90, 6, "Argument of type \'number | undefined\' is not assignable to parameter of type \'REASON\'.\\n  Type \'undefined\' is not assignable to type \'REASON\'.", "2124277697"],
      [128, 67, 8, "No overload matches this call.\\n  Overload 1 of 2, \'(...items: ConcatArray<User>[]): User[]\', gave the following error.\\n    Type \'User | undefined\' is not assignable to type \'User\'.\\n      Type \'undefined\' is not assignable to type \'User\'.\\n  Overload 2 of 2, \'(...items: (User | ConcatArray<User>)[]): User[]\', gave the following error.\\n    Type \'User | undefined\' is not assignable to type \'User\'.\\n      Type \'undefined\' is not assignable to type \'User\'.", "2198230984"],
      [148, 28, 12, "Type \'undefined\' cannot be used as an index type.", "3398917396"],
      [173, 10, 7, "Type \'(false | ContextMenuEntry | { click: () => void; icon: string; identifier: string; isDisabled: boolean; label: string; })[]\' is not assignable to type \'ContextMenuEntry[]\'.\\n  Type \'false | ContextMenuEntry | { click: () => void; icon: string; identifier: string; isDisabled: boolean; label: string; }\' is not assignable to type \'ContextMenuEntry\'.\\n    Type \'false\' has no properties in common with type \'ContextMenuEntry\'.", "4061926391"],
      [306, 16, 20, "Type \'Participant | null\' is not assignable to type \'Participant\'.\\n  Type \'null\' is not assignable to type \'Participant\'.", "942864568"]
    ],
    "src/script/components/list/ConversationListCell.tsx:2515616563": [
      [128, 8, 3, "Type \'(node: HTMLElement) => void\' is not assignable to type \'LegacyRef<HTMLLIElement> | undefined\'.\\n  Type \'(node: HTMLElement) => void\' is not assignable to type \'(instance: HTMLLIElement | null) => void\'.\\n    Types of parameters \'node\' and \'instance\' are incompatible.\\n      Type \'HTMLLIElement | null\' is not assignable to type \'HTMLElement\'.\\n        Type \'null\' is not assignable to type \'HTMLElement\'.", "193432436"],
      [158, 23, 8, "Object is possibly \'undefined\'.", "2198230984"]
    ],
    "src/script/components/list/ParticipantItem.tsx:3591469056": [
      [86, 43, 18, "Argument of type \'HTMLDivElement | undefined\' is not assignable to parameter of type \'HTMLElement\'.\\n  Type \'undefined\' is not assignable to type \'HTMLElement\'.", "4082577534"],
      [111, 94, 15, "Argument of type \'Participant | undefined\' is not assignable to parameter of type \'Partial<Record<\\"isMuted\\" | \\"isActivelySpeaking\\" | \\"sharesScreen\\" | \\"sharesCamera\\", Subscribable<any>>>\'.\\n  Type \'undefined\' is not assignable to type \'Partial<Record<\\"isMuted\\" | \\"isActivelySpeaking\\" | \\"sharesScreen\\" | \\"sharesCamera\\", Subscribable<any>>>\'.", "420345688"]
    ],
    "src/script/components/modal.ts:282599833": [
      [54, 4, 11, "Type \'Observable<false>\' is not assignable to type \'Observable<boolean>\'.", "2565900128"],
      [56, 9, 5, "Property \'large\' does not exist on type \'{} | Config\'.\\n  Property \'large\' does not exist on type \'{}\'.", "173484696"],
      [57, 9, 2, "Property \'id\' does not exist on type \'{} | Config\'.\\n  Property \'id\' does not exist on type \'{}\'.", "5861160"],
      [58, 9, 11, "Property \'ariaLabelBy\' does not exist on type \'{} | Config\'.\\n  Property \'ariaLabelBy\' does not exist on type \'{}\'.", "2719191011"],
      [59, 9, 15, "Property \'ariaDescribedBy\' does not exist on type \'{} | Config\'.\\n  Property \'ariaDescribedBy\' does not exist on type \'{}\'.", "2192860460"],
      [60, 9, 9, "Property \'onBgClick\' does not exist on type \'{} | Config\'.\\n  Property \'onBgClick\' does not exist on type \'{}\'.", "1270597711"],
      [61, 9, 11, "Property \'displayNone\' does not exist on type \'{} | Config\'.\\n  Property \'displayNone\' does not exist on type \'{}\'.", "2033428597"],
      [62, 9, 15, "Property \'hasVisibleClass\' does not exist on type \'{} | Config\'.\\n  Property \'hasVisibleClass\' does not exist on type \'{}\'.", "2672704031"],
      [62, 64, 11, "Property \'displayNone\' does not exist on type \'{} | Config\'.\\n  Property \'displayNone\' does not exist on type \'{}\'.", "2033428597"],
      [63, 9, 11, "Property \'showLoading\' does not exist on type \'{} | Config\'.\\n  Property \'showLoading\' does not exist on type \'{}\'.", "2565900128"],
      [67, 16, 11, "Property \'displayNone\' does not exist on type \'{} | Config\'.\\n  Property \'displayNone\' does not exist on type \'{}\'.", "2033428597"],
      [70, 10, 32, "Object is possibly \'null\'.", "941564926"],
      [70, 39, 2, "Property \'id\' does not exist on type \'{} | Config\'.\\n  Property \'id\' does not exist on type \'{}\'.", "5861160"],
      [77, 38, 2, "Property \'id\' does not exist on type \'{} | Config\'.\\n  Property \'id\' does not exist on type \'{}\'.", "5861160"],
      [80, 43, 11, "Property \'displayNone\' does not exist on type \'{} | Config\'.\\n  Property \'displayNone\' does not exist on type \'{}\'.", "2033428597"],
      [86, 20, 11, "Property \'displayNone\' does not exist on type \'{} | Config\'.\\n  Property \'displayNone\' does not exist on type \'{}\'.", "2033428597"],
      [90, 13, 11, "Property \'displayNone\' does not exist on type \'{} | Config\'.\\n  Property \'displayNone\' does not exist on type \'{}\'.", "2033428597"],
      [95, 9, 7, "Property \'dispose\' does not exist on type \'{} | Config\'.\\n  Property \'dispose\' does not exist on type \'{}\'.", "2810921618"],
      [98, 11, 15, "Property \'hasVisibleClass\' does not exist on type \'{} | Config\'.\\n  Property \'hasVisibleClass\' does not exist on type \'{}\'.", "2672704031"]
    ],
    "src/script/components/panel/PanelActions/PanelActions.test.ts:3957570535": [
      [30, 55, 30, "Argument of type \'Element | null\' is not assignable to parameter of type \'Element\'.\\n  Type \'null\' is not assignable to type \'Element\'.", "923794636"],
      [43, 11, 15, "Object is possibly \'null\'.", "3285363318"],
      [63, 11, 15, "Object is possibly \'null\'.", "3285363318"]
    ],
    "src/script/components/panel/ServiceDetails.test.ts:1343420477": [
      [43, 11, 24, "Object is possibly \'null\'.", "1690512676"],
      [44, 11, 28, "Object is possibly \'null\'.", "449714402"],
      [45, 11, 31, "Object is possibly \'null\'.", "27546597"]
    ],
    "src/script/components/panel/UserActions.test.ts:3686258051": [
      [46, 30, 4, "Argument of type \'null\' is not assignable to parameter of type \'string | undefined\'.", "2087897566"],
      [68, 30, 4, "Argument of type \'null\' is not assignable to parameter of type \'string | undefined\'.", "2087897566"],
      [88, 30, 4, "Argument of type \'null\' is not assignable to parameter of type \'string | undefined\'.", "2087897566"],
      [98, 29, 4, "Argument of type \'null\' is not assignable to parameter of type \'string | undefined\'.", "2087897566"]
    ],
    "src/script/components/panel/UserActions.tsx:2911491574": [
      [127, 8, 15, "Type \'false | { click: () => void; icon: string; identifier: string; label: string; }\' is not assignable to type \'MenuItem\'.\\n  Type \'boolean\' is not assignable to type \'MenuItem\'.", "2657483110"],
      [137, 8, 17, "Type \'false | { click: () => Promise<void>; icon: string; identifier: string; label: string; } | undefined\' is not assignable to type \'MenuItem\'.\\n  Type \'undefined\' is not assignable to type \'MenuItem\'.", "1208863187"],
      [141, 4, 26, "Object is possibly \'undefined\'.", "3771314110"],
      [151, 8, 20, "Type \'false | { click: () => Promise<void>; icon: string; identifier: string; label: string; }\' is not assignable to type \'MenuItem\'.\\n  Type \'boolean\' is not assignable to type \'MenuItem\'.", "2848461319"],
      [162, 8, 23, "Type \'false | { click: () => Promise<void>; icon: string; identifier: string; label: string; }\' is not assignable to type \'MenuItem\'.\\n  Type \'boolean\' is not assignable to type \'MenuItem\'.", "2628002562"],
      [174, 8, 23, "Type \'false | { click: () => Promise<void>; icon: string; identifier: string; label: string; }\' is not assignable to type \'MenuItem\'.\\n  Type \'boolean\' is not assignable to type \'MenuItem\'.", "3037255418"],
      [185, 8, 23, "Type \'false | { click: () => Promise<void>; icon: string; identifier: string; label: string; }\' is not assignable to type \'MenuItem\'.\\n  Type \'boolean\' is not assignable to type \'MenuItem\'.", "3602563140"],
      [199, 8, 21, "Type \'false | { click: () => Promise<void>; icon: string; identifier: string; label: string; }\' is not assignable to type \'MenuItem\'.\\n  Type \'boolean\' is not assignable to type \'MenuItem\'.", "4077601278"],
      [222, 8, 9, "Type \'false | { click: () => Promise<void>; icon: string; identifier: string; label: string; }\' is not assignable to type \'MenuItem\'.\\n  Type \'boolean\' is not assignable to type \'MenuItem\'.", "3954618525"],
      [234, 8, 11, "Type \'false | { click: () => Promise<void>; icon: string; identifier: string; label: string; }\' is not assignable to type \'MenuItem\'.\\n  Type \'boolean\' is not assignable to type \'MenuItem\'.", "3143138118"],
      [246, 8, 26, "Type \'false | { click: () => Promise<void>; icon: string; identifier: string; label: string; } | undefined\' is not assignable to type \'MenuItem\'.\\n  Type \'undefined\' is not assignable to type \'MenuItem\'.", "679169961"],
      [250, 4, 26, "Object is possibly \'undefined\'.", "3771314110"]
    ],
    "src/script/components/panel/UserDetails.test.ts:1738837932": [
      [43, 53, 4, "Argument of type \'null\' is not assignable to parameter of type \'string | undefined\'.", "2087897566"],
      [52, 11, 21, "Object is possibly \'null\'.", "2859301736"],
      [53, 11, 25, "Object is possibly \'null\'.", "3046884217"],
      [62, 58, 4, "Argument of type \'null\' is not assignable to parameter of type \'string | undefined\'.", "2087897566"],
      [64, 4, 30, "Cannot invoke an object which is possibly \'undefined\'.", "1790663291"],
      [73, 53, 4, "Argument of type \'null\' is not assignable to parameter of type \'string | undefined\'.", "2087897566"],
      [81, 11, 25, "Object is possibly \'null\'.", "3098493970"],
      [86, 53, 4, "Argument of type \'null\' is not assignable to parameter of type \'string | undefined\'.", "2087897566"],
      [97, 11, 35, "Object is possibly \'null\'.", "3072447641"]
    ],
    "src/script/components/toggle/BaseToggle.test.tsx:917864535": [
      [43, 25, 25, "Argument of type \'Element | null\' is not assignable to parameter of type \'Element\'.\\n  Type \'null\' is not assignable to type \'Element\'.", "2875532638"]
    ],
    "src/script/components/toggle/InfoToggle.test.tsx:1025969366": [
      [48, 11, 31, "Object is possibly \'null\'.", "756876288"],
      [49, 21, 21, "Argument of type \'Element | null\' is not assignable to parameter of type \'Element\'.\\n  Type \'null\' is not assignable to type \'Element\'.", "1763299350"]
    ],
    "src/script/components/toggle/ReceiptModeToggle.test.ts:3769197722": [
      [42, 11, 8, "Object is possibly \'null\'.", "2071428406"],
      [53, 11, 8, "Object is possibly \'null\'.", "2071428406"]
    ],
    "src/script/connection/ConnectionEntity.ts:2779957789": [
      [41, 4, 19, "Type \'null\' is not assignable to type \'QualifiedId\'.", "59414957"],
      [42, 4, 9, "Type \'null\' is not assignable to type \'string\'.", "1162435291"],
      [43, 4, 15, "Type \'null\' is not assignable to type \'string\'.", "3261786582"],
      [44, 4, 12, "Type \'null\' is not assignable to type \'string\'.", "1494865734"],
      [45, 4, 11, "Type \'Observable<ConnectionStatus.UNKNOWN>\' is not assignable to type \'Observable<ConnectionStatus>\'.\\n  Types of parameters \'value\' and \'value\' are incompatible.\\n    Type \'ConnectionStatus\' is not assignable to type \'ConnectionStatus.UNKNOWN\'.", "3642829209"],
      [46, 4, 11, "Type \'null\' is not assignable to type \'QualifiedId\'.", "3570480945"]
    ],
    "src/script/connection/ConnectionMapper.ts:1601471521": [
      [63, 4, 24, "Type \'string | undefined\' is not assignable to type \'string\'.\\n  Type \'undefined\' is not assignable to type \'string\'.", "3077613709"]
    ],
    "src/script/connection/ConnectionRepository.ts:4139441225": [
      [188, 10, 5, "Object is of type \'unknown\'.", "165548477"],
      [201, 89, 5, "Object is of type \'unknown\'.", "165548477"],
      [241, 72, 5, "Object is of type \'unknown\'.", "165548477"],
      [309, 72, 5, "Object is of type \'unknown\'.", "165548477"]
    ],
    "src/script/conversation/AbstractConversationEventHandler.ts:2160548461": [
      [55, 4, 57, "Type \'void | Promise<void>\' is not assignable to type \'Promise<void>\'.\\n  Type \'void\' is not assignable to type \'Promise<void>\'.", "1935544587"],
      [55, 50, 9, "Expected 1 arguments, but got 2.", "1945995409"]
    ],
    "src/script/conversation/ConversationAccessPermission.ts:4078826543": [
      [77, 8, 29, "Type \'[string, number] | undefined\' must have a \'[Symbol.iterator]()\' method that returns an iterator.", "3545949443"],
      [137, 9, 95, "Argument of type \'(bit: \\"1\\" | \\"0\\", i: number) => string | undefined\' is not assignable to parameter of type \'(value: string, index: number, array: string[]) => string | undefined\'.\\n  Types of parameters \'bit\' and \'value\' are incompatible.\\n    Type \'string\' is not assignable to type \'\\"1\\" | \\"0\\"\'.", "2336737203"]
    ],
    "src/script/conversation/ConversationCellState.ts:2607123593": [
      [191, 8, 17, "Object is possibly \'undefined\'.", "1821064255"],
      [241, 6, 17, "Object is possibly \'undefined\'.", "1821064255"],
      [250, 28, 17, "Object is possibly \'undefined\'.", "1821064255"],
      [293, 23, 29, "Object is possibly \'undefined\'.", "2539326033"],
      [300, 50, 29, "Argument of type \'User | undefined\' is not assignable to parameter of type \'QualifiedEntity\'.\\n  Type \'undefined\' is not assignable to type \'QualifiedEntity\'.", "2539326033"],
      [379, 4, 65, "Type \'boolean | undefined\' is not assignable to type \'boolean\'.", "368272031"]
    ],
    "src/script/conversation/ConversationEphemeralHandler.ts:1544789085": [
      [61, 4, 91, "Type \'number | null\' is not assignable to type \'number\'.\\n  Type \'null\' is not assignable to type \'number\'.", "187276181"],
      [72, 6, 41, "Type of computed property\'s value is \'(conversationEntity: Conversation, eventJson: ConversationMessageTimerUpdateEvent) => Promise<Conversation>\', which is not assignable to type \'(conversationEntity: Conversation) => void | Promise<void>\'.", "2358639438"],
      [77, 4, 18, "Type \'ObservableArray<never>\' is not assignable to type \'ObservableArray<ContentMessage>\'.\\n  Types of parameters \'value\' and \'value\' are incompatible.\\n    Type \'ContentMessage[] | null | undefined\' is not assignable to type \'never[] | null | undefined\'.\\n      Type \'ContentMessage[]\' is not assignable to type \'never[]\'.\\n        Type \'ContentMessage\' is not assignable to type \'never\'.", "2087948420"],
      [84, 29, 16, "No overload matches this call.\\n  Overload 1 of 2, \'(id?: number | undefined): void\', gave the following error.\\n    Argument of type \'number | null\' is not assignable to parameter of type \'number | undefined\'.\\n  Overload 2 of 2, \'(intervalId: Timeout): void\', gave the following error.\\n    Argument of type \'number | null\' is not assignable to parameter of type \'Timeout\'.\\n      Type \'null\' is not assignable to type \'Timeout\'.", "1776967942"],
      [129, 38, 25, "Argument of type \'string | undefined\' is not assignable to parameter of type \'string\'.\\n  Type \'undefined\' is not assignable to type \'string\'.", "1762572671"],
      [178, 34, 25, "Argument of type \'string | undefined\' is not assignable to parameter of type \'string\'.\\n  Type \'undefined\' is not assignable to type \'string\'.", "1762572671"],
      [197, 34, 25, "Argument of type \'string | undefined\' is not assignable to parameter of type \'string\'.\\n  Type \'undefined\' is not assignable to type \'string\'.", "1762572671"],
      [245, 34, 25, "Argument of type \'string | undefined\' is not assignable to parameter of type \'string\'.\\n  Type \'undefined\' is not assignable to type \'string\'.", "1762572671"]
    ],
    "src/script/conversation/ConversationFilter.test.ts:451886162": [
      [35, 8, 6, "Type \'undefined\' is not assignable to type \'CONVERSATION_ACCESS[]\'.", "1314097761"],
      [37, 8, 11, "Type \'undefined\' is not assignable to type \'(CONVERSATION_ACCESS_ROLE | ACCESS_ROLE_V2[]) & (CONVERSATION_ACCESS_ROLE | undefined)\'.", "186257802"],
      [43, 8, 15, "Type \'null\' is not assignable to type \'number\'.", "32466162"],
      [44, 8, 20, "Type \'null\' is not assignable to type \'number\'.", "162671298"],
      [56, 8, 16, "Type \'undefined\' is not assignable to type \'QualifiedId[]\'.", "3008406851"],
      [57, 8, 12, "Type \'null\' is not assignable to type \'RECEIPT_MODE\'.", "1234422597"],
      [60, 8, 7, "Type \'undefined\' is not assignable to type \'string\'.", "1826788170"],
      [88, 8, 15, "Type \'null\' is not assignable to type \'number\'.", "32466162"],
      [89, 8, 20, "Type \'null\' is not assignable to type \'number\'.", "162671298"],
      [97, 8, 13, "Type \'null\' is not assignable to type \'number | undefined\'.", "2449554358"],
      [102, 8, 16, "Type \'undefined\' is not assignable to type \'QualifiedId[]\'.", "3008406851"],
      [103, 8, 12, "Type \'null\' is not assignable to type \'RECEIPT_MODE\'.", "1234422597"],
      [109, 8, 7, "Type \'null\' is not assignable to type \'string\'.", "1826788170"]
    ],
    "src/script/conversation/ConversationLabelRepository.ts:2667135542": [
      [93, 4, 11, "Type \'ObservableArray<never>\' is not assignable to type \'ObservableArray<ConversationLabel>\'.\\n  Types of parameters \'value\' and \'value\' are incompatible.\\n    Type \'ConversationLabel[] | null | undefined\' is not assignable to type \'never[] | null | undefined\'.\\n      Type \'ConversationLabel[]\' is not assignable to type \'never[]\'.\\n        Type \'ConversationLabel\' is not assignable to type \'never\'.", "2608654840"],
      [118, 8, 13, "Type \'ObservableArray<Conversation | undefined>\' is not assignable to type \'ObservableArray<Conversation>\'.\\n  The types returned by \'peek()\' are incompatible between these types.\\n    Type \'(Conversation | undefined)[]\' is not assignable to type \'Conversation[]\'.\\n      Type \'Conversation | undefined\' is not assignable to type \'Conversation\'.\\n        Type \'undefined\' is not assignable to type \'Conversation\'.", "3592773563"],
      [142, 49, 5, "Object is of type \'unknown\'.", "165548477"],
      [164, 55, 59, "Type \'ConversationLabel | undefined\' is not assignable to type \'ConversationLabel\'.\\n  Type \'undefined\' is not assignable to type \'ConversationLabel\'.", "1891492718"],
      [165, 66, 44, "Type \'ConversationLabel | undefined\' is not assignable to type \'ConversationLabel\'.\\n  Type \'undefined\' is not assignable to type \'ConversationLabel\'.", "3545764513"],
      [207, 15, 45, "Object is possibly \'undefined\'.", "2733869551"]
    ],
    "src/script/conversation/ConversationMapper.test.ts:3872739284": [
      [59, 86, 9, "Type \'undefined\' is not assignable to type \'ConversationDatabaseData\'.", "2620553983"],
      [187, 8, 18, "Type \'undefined\' is not assignable to type \'Conversation\'.", "1508601427"],
      [195, 6, 18, "Type \'undefined\' is not assignable to type \'Conversation\'.", "1508601427"],
      [320, 8, 15, "Type \'null\' is not assignable to type \'number | undefined\'.", "32466162"],
      [321, 8, 20, "Type \'null\' is not assignable to type \'number | undefined\'.", "162671298"],
      [365, 8, 13, "Type \'null\' is not assignable to type \'number | undefined\'.", "2449554358"],
      [420, 48, 18, "Object is possibly \'undefined\'.", "3207599164"],
      [456, 49, 18, "Object is possibly \'undefined\'.", "3207599164"],
      [467, 49, 18, "Object is possibly \'undefined\'.", "3207599164"],
      [467, 49, 40, "No overload matches this call.\\n  Overload 1 of 4, \'(value: string | number | Date): Date\', gave the following error.\\n    Argument of type \'string | null\' is not assignable to parameter of type \'string | number | Date\'.\\n  Overload 2 of 4, \'(value: string | number): Date\', gave the following error.\\n    Argument of type \'string | null\' is not assignable to parameter of type \'string | number\'.", "489961534"],
      [470, 54, 18, "Object is possibly \'undefined\'.", "3207599164"],
      [472, 53, 18, "Object is possibly \'undefined\'.", "3207599164"],
      [472, 53, 37, "No overload matches this call.\\n  Overload 1 of 4, \'(value: string | number | Date): Date\', gave the following error.\\n    Argument of type \'string | null\' is not assignable to parameter of type \'string | number | Date\'.\\n  Overload 2 of 4, \'(value: string | number): Date\', gave the following error.\\n    Argument of type \'string | null\' is not assignable to parameter of type \'string | number\'.", "963650325"],
      [528, 6, 18, "Object is possibly \'undefined\'.", "3207599164"],
      [528, 36, 18, "Object is possibly \'undefined\'.", "3207599164"],
      [537, 49, 18, "Object is possibly \'undefined\'.", "3207599164"],
      [550, 49, 18, "Object is possibly \'undefined\'.", "3207599164"],
      [550, 49, 40, "No overload matches this call.\\n  Overload 1 of 4, \'(value: string | number | Date): Date\', gave the following error.\\n    Argument of type \'string | null\' is not assignable to parameter of type \'string | number | Date\'.\\n  Overload 2 of 4, \'(value: string | number): Date\', gave the following error.\\n    Argument of type \'string | null\' is not assignable to parameter of type \'string | number\'.", "489961534"],
      [553, 54, 18, "Object is possibly \'undefined\'.", "3207599164"],
      [555, 53, 18, "Object is possibly \'undefined\'.", "3207599164"],
      [555, 53, 37, "No overload matches this call.\\n  Overload 1 of 4, \'(value: string | number | Date): Date\', gave the following error.\\n    Argument of type \'string | null\' is not assignable to parameter of type \'string | number | Date\'.\\n  Overload 2 of 4, \'(value: string | number): Date\', gave the following error.\\n    Argument of type \'string | null\' is not assignable to parameter of type \'string | number\'.", "963650325"],
      [569, 6, 18, "Object is possibly \'undefined\'.", "3207599164"],
      [569, 34, 18, "Object is possibly \'undefined\'.", "3207599164"],
      [611, 65, 4, "Argument of type \'null\' is not assignable to parameter of type \'RECEIPT_MODE\'.", "2087897566"]
    ],
    "src/script/conversation/ConversationMapper.ts:3317518305": [
      [91, 45, 49, "Argument of type \'([key, value]: [keyof Conversation, string]) => void\' is not assignable to parameter of type \'(value: [string, any], index: number, array: [string, any][]) => void\'.\\n  Types of parameters \'__0\' and \'value\' are incompatible.\\n    Type \'[string, any]\' is not assignable to type \'[keyof Conversation, string]\'.\\n      Type at position 0 in source is not compatible with type at position 0 in target.\\n        Type \'string\' is not assignable to type \'keyof Conversation\'.", "2065920092"],
      [133, 39, 24, "Argument of type \'boolean | undefined\' is not assignable to parameter of type \'boolean\'.", "81006062"],
      [166, 36, 21, "Argument of type \'number | undefined\' is not assignable to parameter of type \'number\'.\\n  Type \'undefined\' is not assignable to type \'number\'.", "3907016453"],
      [185, 41, 26, "No overload matches this call.\\n  Overload 1 of 4, \'(value: string | number | Date): Date\', gave the following error.\\n    Argument of type \'string | undefined\' is not assignable to parameter of type \'string | number | Date\'.\\n      Type \'undefined\' is not assignable to type \'string | number | Date\'.\\n  Overload 2 of 4, \'(value: string | number): Date\', gave the following error.\\n    Argument of type \'string | undefined\' is not assignable to parameter of type \'string | number\'.\\n      Type \'undefined\' is not assignable to type \'string | number\'.", "582302494"],
      [191, 38, 23, "No overload matches this call.\\n  Overload 1 of 4, \'(value: string | number | Date): Date\', gave the following error.\\n    Argument of type \'string | undefined\' is not assignable to parameter of type \'string | number | Date\'.\\n  Overload 2 of 4, \'(value: string | number): Date\', gave the following error.\\n    Argument of type \'string | undefined\' is not assignable to parameter of type \'string | number\'.", "4035274933"],
      [275, 11, 25, "Object is possibly \'undefined\'.", "4293153287"],
      [276, 11, 94, "Argument of type \'(remoteConversationData: ConversationBackendData & {    receipt_mode: number;}, index: number) => ConversationDatabaseData\' is not assignable to parameter of type \'(value: Conversation, index: number, array: Conversation[]) => ConversationDatabaseData\'.\\n  Types of parameters \'remoteConversationData\' and \'value\' are incompatible.\\n    Type \'Conversation\' is not assignable to type \'Conversation & { receipt_mode: number; }\'.\\n      Type \'Conversation\' is not assignable to type \'{ receipt_mode: number; }\'.\\n        Types of property \'receipt_mode\' are incompatible.\\n          Type \'import(\\"wire-webapp/node_modules/@wireapp/api-client/src/conversation/data/ConversationReceiptModeUpdateData\\").RECEIPT_MODE | undefined\' is not assignable to type \'number\'.\\n            Type \'undefined\' is not assignable to type \'number\'.", "310849300"],
      [322, 10, 24, "Type \'(QualifiedId | undefined)[]\' is not assignable to type \'QualifiedId[]\'.\\n  Type \'QualifiedId | undefined\' is not assignable to type \'QualifiedId\'.\\n    Type \'undefined\' is not assignable to type \'QualifiedId\'.", "125758031"],
      [326, 61, 13, "Object is possibly \'undefined\'.", "1863462798"],
      [327, 10, 13, "Object is possibly \'undefined\'.", "1863462798"],
      [332, 70, 13, "Object is possibly \'undefined\'.", "1863462798"],
      [333, 12, 13, "Object is possibly \'undefined\'.", "1863462798"],
      [369, 49, 26, "No overload matches this call.\\n  Overload 1 of 4, \'(value: string | number | Date): Date\', gave the following error.\\n    Argument of type \'string | null\' is not assignable to parameter of type \'string | number | Date\'.\\n      Type \'null\' is not assignable to type \'string | number | Date\'.\\n  Overload 2 of 4, \'(value: string | number): Date\', gave the following error.\\n    Argument of type \'string | null\' is not assignable to parameter of type \'string | number\'.\\n      Type \'null\' is not assignable to type \'string | number\'.", "582302494"],
      [373, 10, 33, "Type \'boolean | undefined\' is not assignable to type \'boolean\'.", "2524769620"],
      [378, 46, 23, "No overload matches this call.\\n  Overload 1 of 4, \'(value: string | number | Date): Date\', gave the following error.\\n    Argument of type \'string | null\' is not assignable to parameter of type \'string | number | Date\'.\\n  Overload 2 of 4, \'(value: string | number): Date\', gave the following error.\\n    Argument of type \'string | null\' is not assignable to parameter of type \'string | number\'.", "4035274933"],
      [383, 10, 30, "Type \'import(\\"wire-webapp/node_modules/@wireapp/api-client/src/conversation/MutedStatus\\").MutedStatus | null\' is not assignable to type \'number\'.\\n  Type \'null\' is not assignable to type \'number\'.", "127436159"],
      [389, 14, 19, "No overload matches this call.\\n  Overload 1 of 2, \'(...items: ConcatArray<ConversationDatabaseData>[]): ConversationDatabaseData[]\', gave the following error.\\n    Argument of type \'(ConversationDatabaseData | undefined)[]\' is not assignable to parameter of type \'ConcatArray<ConversationDatabaseData>\'.\\n      The types returned by \'slice(...)\' are incompatible between these types.\\n        Type \'(ConversationDatabaseData | undefined)[]\' is not assignable to type \'ConversationDatabaseData[]\'.\\n          Type \'ConversationDatabaseData | undefined\' is not assignable to type \'ConversationDatabaseData\'.\\n            Type \'undefined\' is not assignable to type \'ConversationDatabaseData\'.\\n              Type \'undefined\' is not assignable to type \'ConversationRecord\'.\\n  Overload 2 of 2, \'(...items: (ConversationDatabaseData | ConcatArray<ConversationDatabaseData>)[]): ConversationDatabaseData[]\', gave the following error.\\n    Argument of type \'(ConversationDatabaseData | undefined)[]\' is not assignable to parameter of type \'ConversationDatabaseData | ConcatArray<ConversationDatabaseData>\'.\\n      Type \'(ConversationDatabaseData | undefined)[]\' is not assignable to type \'ConcatArray<ConversationDatabaseData>\'.", "482451192"]
    ],
    "src/script/conversation/ConversationRepository.test.ts:787280384": [
      [92, 42, 13, "Argument of type \'string\' is not assignable to parameter of type \'never\'.", "1690980598"],
      [119, 4, 35, "Object is possibly \'undefined\'.", "901544345"],
      [126, 13, 35, "Object is possibly \'undefined\'.", "901544345"],
      [130, 12, 35, "Object is possibly \'undefined\'.", "901544345"],
      [137, 12, 35, "Object is possibly \'undefined\'.", "901544345"],
      [146, 13, 35, "Object is possibly \'undefined\'.", "901544345"],
      [150, 12, 35, "Object is possibly \'undefined\'.", "901544345"],
      [157, 12, 35, "Object is possibly \'undefined\'.", "901544345"],
      [166, 13, 35, "Object is possibly \'undefined\'.", "901544345"],
      [170, 12, 35, "Object is possibly \'undefined\'.", "901544345"],
      [177, 12, 35, "Object is possibly \'undefined\'.", "901544345"],
      [186, 13, 35, "Object is possibly \'undefined\'.", "901544345"],
      [190, 12, 35, "Object is possibly \'undefined\'.", "901544345"],
      [197, 12, 35, "Object is possibly \'undefined\'.", "901544345"],
      [205, 21, 35, "Object is possibly \'undefined\'.", "901544345"],
      [228, 8, 4, "Type \'null\' is not assignable to type \'string | undefined\'.", "2087876002"],
      [236, 6, 35, "Object is possibly \'undefined\'.", "901544345"],
      [239, 27, 28, "Object is possibly \'undefined\'.", "2623105571"],
      [244, 12, 35, "Object is possibly \'undefined\'.", "901544345"],
      [249, 13, 35, "Object is possibly \'undefined\'.", "901544345"],
      [264, 36, 4, "Argument of type \'null\' is not assignable to parameter of type \'string | undefined\'.", "2087897566"],
      [280, 8, 35, "Object is possibly \'undefined\'.", "901544345"],
      [281, 8, 35, "Object is possibly \'undefined\'.", "901544345"],
      [282, 8, 35, "Object is possibly \'undefined\'.", "901544345"],
      [283, 8, 35, "Object is possibly \'undefined\'.", "901544345"],
      [288, 19, 35, "Object is possibly \'undefined\'.", "901544345"],
      [292, 15, 35, "Object is possibly \'undefined\'.", "901544345"],
      [296, 15, 35, "Object is possibly \'undefined\'.", "901544345"],
      [300, 15, 35, "Object is possibly \'undefined\'.", "901544345"],
      [304, 15, 35, "Object is possibly \'undefined\'.", "901544345"],
      [310, 21, 35, "Object is possibly \'undefined\'.", "901544345"],
      [316, 21, 35, "Object is possibly \'undefined\'.", "901544345"],
      [324, 41, 13, "Argument of type \'string\' is not assignable to parameter of type \'never\'.", "3975720788"],
      [324, 103, 4, "Argument of type \'null\' is not assignable to parameter of type \'string | undefined\'.", "2087897566"],
      [326, 12, 35, "Object is possibly \'undefined\'.", "901544345"],
      [352, 70, 9, "Argument of type \'undefined\' is not assignable to parameter of type \'string\'.", "2620553983"],
      [353, 33, 35, "Object is possibly \'undefined\'.", "901544345"],
      [367, 35, 505, "Conversion of type \'{ creator: string; id: string; members: { others: never[]; self: { hidden_ref: null; id: string; otr_archived_ref: null; otr_muted_ref: null; otr_muted_status: 0; service: null; status_ref: string; status_time: string; }; }; name: null; type: 0; }\' to type \'ConversationDatabaseData\' may be a mistake because neither type sufficiently overlaps with the other. If this was intentional, convert the expression to \'unknown\' first.\\n  Type \'{ creator: string; id: string; members: { others: never[]; self: { hidden_ref: null; id: string; otr_archived_ref: null; otr_muted_ref: null; otr_muted_status: 0; service: null; status_ref: string; status_time: string; }; }; name: null; type: 0; }\' is missing the following properties from type \'ConversationRecord\': access, access_role, archived_state, archived_timestamp, and 19 more.", "1362948183"],
      [388, 46, 21, "Argument of type \'string\' is not assignable to parameter of type \'never\'.", "1873507912"],
      [394, 13, 35, "Object is possibly \'undefined\'.", "901544345"],
      [395, 8, 34, "Argument of type \'(_conversation: Conversation) => void\' is not assignable to parameter of type \'(value: Conversation | undefined) => void | PromiseLike<void>\'.\\n  Types of parameters \'_conversation\' and \'value\' are incompatible.\\n    Type \'Conversation | undefined\' is not assignable to type \'Conversation\'.\\n      Type \'undefined\' is not assignable to type \'Conversation\'.", "34751641"],
      [396, 17, 35, "Object is possibly \'undefined\'.", "901544345"],
      [397, 17, 32, "Object is possibly \'undefined\'.", "3571799462"],
      [405, 6, 35, "Object is possibly \'undefined\'.", "901544345"],
      [407, 13, 35, "Object is possibly \'undefined\'.", "901544345"],
      [408, 15, 35, "Object is possibly \'undefined\'.", "901544345"],
      [409, 15, 32, "Object is possibly \'undefined\'.", "3571799462"],
      [410, 15, 13, "Object is possibly \'undefined\'.", "2708044599"],
      [417, 13, 35, "Object is possibly \'undefined\'.", "901544345"],
      [418, 15, 13, "Object is possibly \'undefined\'.", "2708044599"],
      [420, 28, 13, "Argument of type \'Conversation | undefined\' is not assignable to parameter of type \'Conversation\'.\\n  Type \'undefined\' is not assignable to type \'Conversation\'.", "2708044599"],
      [420, 43, 35, "Object is possibly \'undefined\'.", "901544345"],
      [425, 12, 13, "Argument of type \'Conversation | undefined\' is not assignable to parameter of type \'Conversation\'.\\n  Type \'undefined\' is not assignable to type \'Conversation\'.", "2708044599"],
      [426, 12, 35, "Object is possibly \'undefined\'.", "901544345"],
      [446, 49, 18, "Argument of type \'string\' is not assignable to parameter of type \'never\'.", "2794143312"],
      [449, 49, 21, "Argument of type \'string\' is not assignable to parameter of type \'never\'.", "1873507912"],
      [452, 12, 35, "Object is possibly \'undefined\'.", "901544345"],
      [454, 13, 35, "Object is possibly \'undefined\'.", "901544345"],
      [455, 15, 35, "Object is possibly \'undefined\'.", "901544345"],
      [524, 31, 871, "Conversion of type \'{ access: CONVERSATION_ACCESS.PRIVATE[]; accessRole: CONVERSATION_ACCESS_ROLE.ACTIVATED; creator: string; id: string; members: { others: { id: string; status: 0; }[]; self: { ...; }; }; name: null; team: null; type: 2; }\' to type \'ConversationDatabaseData\' may be a mistake because neither type sufficiently overlaps with the other. If this was intentional, convert the expression to \'unknown\' first.\\n  Type \'{ access: CONVERSATION_ACCESS.PRIVATE[]; accessRole: CONVERSATION_ACCESS_ROLE.ACTIVATED; creator: string; id: string; members: { others: { id: string; status: 0; }[]; self: { ...; }; }; name: null; team: null; type: 2; }\' is missing the following properties from type \'ConversationRecord\': access_role, archived_state, archived_timestamp, cleared_timestamp, and 18 more.", "2902648306"],
      [557, 14, 35, "Object is possibly \'undefined\'.", "901544345"],
      [589, 15, 35, "Object is possibly \'undefined\'.", "901544345"],
      [592, 12, 35, "Object is possibly \'undefined\'.", "901544345"],
      [593, 19, 35, "Object is possibly \'undefined\'.", "901544345"],
      [597, 14, 35, "Object is possibly \'undefined\'.", "901544345"],
      [597, 14, 77, "Object is possibly \'null\'.", "2683947211"],
      [601, 19, 35, "Object is possibly \'undefined\'.", "901544345"],
      [605, 14, 35, "Object is possibly \'undefined\'.", "901544345"],
      [605, 14, 77, "Object is possibly \'null\'.", "2683947211"],
      [619, 51, 18, "Argument of type \'string\' is not assignable to parameter of type \'never\'.", "970899399"],
      [622, 51, 33, "Argument of type \'string\' is not assignable to parameter of type \'never\'.", "2464318121"],
      [662, 12, 13, "Type \'null\' is not assignable to type \'number | undefined\'.", "2449554358"],
      [668, 12, 12, "Type \'null\' is not assignable to type \'RECEIPT_MODE | undefined\'.", "1234422597"],
      [669, 12, 4, "Type \'null\' is not assignable to type \'string | undefined\'.", "2087956856"],
      [679, 15, 35, "Object is possibly \'undefined\'.", "901544345"],
      [680, 17, 35, "Object is possibly \'undefined\'.", "901544345"],
      [681, 17, 35, "Object is possibly \'undefined\'.", "901544345"],
      [689, 15, 35, "Object is possibly \'undefined\'.", "901544345"],
      [690, 17, 35, "Object is possibly \'undefined\'.", "901544345"],
      [691, 17, 35, "Object is possibly \'undefined\'.", "901544345"],
      [704, 51, 33, "Argument of type \'string\' is not assignable to parameter of type \'never\'.", "2464318121"],
      [705, 43, 14, "Argument of type \'string\' is not assignable to parameter of type \'never\'.", "4200913383"],
      [720, 14, 35, "Object is possibly \'undefined\'.", "901544345"],
      [722, 15, 35, "Object is possibly \'undefined\'.", "901544345"],
      [723, 17, 35, "Object is possibly \'undefined\'.", "901544345"],
      [724, 17, 35, "Object is possibly \'undefined\'.", "901544345"],
      [753, 15, 35, "Object is possibly \'undefined\'.", "901544345"],
      [758, 53, 18, "Argument of type \'string\' is not assignable to parameter of type \'never\'.", "4226246646"],
      [780, 14, 35, "Object is possibly \'undefined\'.", "901544345"],
      [784, 10, 35, "Object is possibly \'undefined\'.", "901544345"],
      [788, 15, 35, "Object is possibly \'undefined\'.", "901544345"],
      [790, 15, 35, "Object is possibly \'undefined\'.", "901544345"],
      [794, 41, 13, "Argument of type \'string\' is not assignable to parameter of type \'never\'.", "4004503856"],
      [809, 14, 35, "Object is possibly \'undefined\'.", "901544345"],
      [812, 15, 35, "Object is possibly \'undefined\'.", "901544345"],
      [813, 17, 35, "Object is possibly \'undefined\'.", "901544345"],
      [814, 17, 25, "Object is possibly \'undefined\'.", "47328231"],
      [815, 17, 35, "Object is possibly \'undefined\'.", "901544345"],
      [820, 41, 13, "Argument of type \'string\' is not assignable to parameter of type \'never\'.", "4004503856"],
      [838, 14, 35, "Object is possibly \'undefined\'.", "901544345"],
      [841, 15, 35, "Object is possibly \'undefined\'.", "901544345"],
      [842, 17, 35, "Object is possibly \'undefined\'.", "901544345"],
      [843, 17, 25, "Object is possibly \'undefined\'.", "47328231"],
      [844, 17, 35, "Object is possibly \'undefined\'.", "901544345"],
      [849, 41, 13, "Argument of type \'string\' is not assignable to parameter of type \'never\'.", "4004503856"],
      [868, 14, 35, "Object is possibly \'undefined\'.", "901544345"],
      [871, 15, 35, "Object is possibly \'undefined\'.", "901544345"],
      [872, 17, 35, "Object is possibly \'undefined\'.", "901544345"],
      [873, 17, 25, "Object is possibly \'undefined\'.", "47328231"],
      [874, 17, 35, "Object is possibly \'undefined\'.", "901544345"],
      [886, 15, 35, "Object is possibly \'undefined\'.", "901544345"],
      [911, 14, 35, "Object is possibly \'undefined\'.", "901544345"],
      [914, 10, 35, "Object is possibly \'undefined\'.", "901544345"],
      [918, 15, 35, "Object is possibly \'undefined\'.", "901544345"],
      [923, 41, 13, "Argument of type \'string\' is not assignable to parameter of type \'never\'.", "4004503856"],
      [939, 14, 35, "Object is possibly \'undefined\'.", "901544345"],
      [941, 15, 35, "Object is possibly \'undefined\'.", "901544345"],
      [942, 17, 35, "Object is possibly \'undefined\'.", "901544345"],
      [943, 17, 25, "Object is possibly \'undefined\'.", "47328231"],
      [948, 41, 13, "Argument of type \'string\' is not assignable to parameter of type \'never\'.", "4004503856"],
      [963, 14, 35, "Object is possibly \'undefined\'.", "901544345"],
      [965, 15, 35, "Object is possibly \'undefined\'.", "901544345"],
      [966, 17, 35, "Object is possibly \'undefined\'.", "901544345"],
      [967, 17, 25, "Object is possibly \'undefined\'.", "47328231"],
      [984, 14, 22, "Object is possibly \'undefined\'.", "3445893770"],
      [986, 8, 22, "Object is possibly \'undefined\'.", "3445893770"],
      [988, 15, 22, "Object is possibly \'undefined\'.", "3445893770"],
      [1001, 6, 22, "Type \'ConversationRepository | undefined\' is not assignable to type \'ConversationRepository\'.\\n  Type \'undefined\' is not assignable to type \'ConversationRepository\'.", "3445893770"],
      [1054, 26, 4, "Argument of type \'null\' is not assignable to parameter of type \'string | undefined\'.", "2087897566"],
      [1057, 61, 4, "Argument of type \'null\' is not assignable to parameter of type \'string | undefined\'.", "2087897566"],
      [1060, 49, 4, "Argument of type \'null\' is not assignable to parameter of type \'string | undefined\'.", "2087897566"],
      [1063, 49, 4, "Argument of type \'null\' is not assignable to parameter of type \'string | undefined\'.", "2087897566"],
      [1071, 26, 4, "Argument of type \'null\' is not assignable to parameter of type \'string | undefined\'.", "2087897566"],
      [1105, 8, 35, "Object is possibly \'undefined\'.", "901544345"],
      [1106, 8, 35, "Object is possibly \'undefined\'.", "901544345"],
      [1107, 8, 35, "Object is possibly \'undefined\'.", "901544345"],
      [1112, 24, 35, "Object is possibly \'undefined\'.", "901544345"],
      [1113, 13, 35, "Object is possibly \'undefined\'.", "901544345"],
      [1117, 17, 35, "Object is possibly \'undefined\'.", "901544345"],
      [1126, 49, 21, "Argument of type \'string\' is not assignable to parameter of type \'never\'.", "1873507912"],
      [1129, 13, 35, "Object is possibly \'undefined\'.", "901544345"],
      [1132, 17, 28, "Object is possibly \'undefined\'.", "3381709752"],
      [1141, 6, 30, "Object is possibly \'undefined\'.", "3408729068"],
      [1148, 25, 35, "Object is possibly \'undefined\'.", "901544345"],
      [1156, 6, 30, "Object is possibly \'undefined\'.", "3408729068"],
      [1163, 25, 35, "Object is possibly \'undefined\'.", "901544345"],
      [1173, 46, 21, "Argument of type \'string\' is not assignable to parameter of type \'never\'.", "1873507912"],
      [1180, 6, 35, "Object is possibly \'undefined\'.", "901544345"],
      [1181, 6, 35, "Object is possibly \'undefined\'.", "901544345"],
      [1182, 12, 35, "Object is possibly \'undefined\'.", "901544345"],
      [1184, 13, 35, "Object is possibly \'undefined\'.", "901544345"]
    ],
    "src/script/conversation/ConversationRepository.ts:1346608825": [
      [180, 8, 29, "Argument of type \'(User | undefined)[] | undefined\' is not assignable to parameter of type \'User[] | undefined\'.\\n  Type \'(User | undefined)[]\' is not assignable to type \'User[]\'.", "1506995572"],
      [186, 75, 13, "No overload matches this call.\\n  Overload 1 of 4, \'(value: string | number | Date): Date\', gave the following error.\\n    Argument of type \'string | undefined\' is not assignable to parameter of type \'string | number | Date\'.\\n  Overload 2 of 4, \'(value: string | number): Date\', gave the following error.\\n    Argument of type \'string | undefined\' is not assignable to parameter of type \'string | number\'.", "2642562490"],
      [205, 16, 24, "Argument of type \'string | undefined\' is not assignable to parameter of type \'string\'.\\n  Type \'undefined\' is not assignable to type \'string\'.", "2322605270"],
      [210, 25, 13, "No overload matches this call.\\n  Overload 1 of 4, \'(value: string | number | Date): Date\', gave the following error.\\n    Argument of type \'string | undefined\' is not assignable to parameter of type \'string | number | Date\'.\\n  Overload 2 of 4, \'(value: string | number): Date\', gave the following error.\\n    Argument of type \'string | undefined\' is not assignable to parameter of type \'string | number\'.", "2642562490"],
      [226, 10, 12, "Object is possibly \'undefined\'.", "1670678216"],
      [321, 6, 18, "Argument of type \'Conversation | undefined\' is not assignable to parameter of type \'Conversation\'.\\n  Type \'undefined\' is not assignable to type \'Conversation\'.", "1508601427"],
      [335, 43, 15, "Argument of type \'string | undefined\' is not assignable to parameter of type \'string\'.\\n  Type \'undefined\' is not assignable to type \'string\'.", "1177570679"],
      [468, 8, 5, "Argument of type \'unknown\' is not assignable to parameter of type \'BackendClientError\'.", "165548477"],
      [508, 10, 13, "Object is of type \'unknown\'.", "2758364324"],
      [514, 8, 13, "Argument of type \'unknown\' is not assignable to parameter of type \'Error | undefined\'.", "2758364324"],
      [534, 9, 25, "Object is possibly \'undefined\'.", "4293153287"],
      [655, 78, 9, "Argument of type \'number | undefined\' is not assignable to parameter of type \'number\'.\\n  Type \'undefined\' is not assignable to type \'number\'.", "2548743275"],
      [842, 26, 24, "Argument of type \'string | undefined\' is not assignable to parameter of type \'string\'.\\n  Type \'undefined\' is not assignable to type \'string\'.", "2322605270"],
      [901, 37, 5, "Object is of type \'unknown\'.", "165548477"],
      [903, 80, 5, "Object is of type \'unknown\'.", "165548477"],
      [1030, 6, 50, "Type \'Conversation | undefined\' is not assignable to type \'false | Conversation\'.\\n  Type \'undefined\' is not assignable to type \'false | Conversation\'.", "4161336519"],
      [1040, 37, 5, "Object is of type \'unknown\'.", "165548477"],
      [1065, 30, 5, "Object is of type \'unknown\'.", "165548477"],
      [1103, 73, 6, "Type \'null\' is not assignable to type \'string\'.", "1127975365"],
      [1122, 22, 5, "Object is of type \'unknown\'.", "165548477"],
      [1148, 14, 5, "Object is of type \'unknown\'.", "165548477"],
      [1226, 4, 88, "Type \'Promise<Conversation | undefined>[]\' is not assignable to type \'Promise<Conversation>[]\'.\\n  Type \'Promise<Conversation | undefined>\' is not assignable to type \'Promise<Conversation>\'.\\n    Type \'Conversation | undefined\' is not assignable to type \'Conversation\'.\\n      Type \'undefined\' is not assignable to type \'Conversation\'.", "909551372"],
      [1360, 47, 5, "Argument of type \'unknown\' is not assignable to parameter of type \'BackendClientError\'.", "165548477"],
      [1620, 101, 5, "Object is of type \'unknown\'.", "165548477"],
      [1719, 44, 9, "Argument of type \'number | undefined\' is not assignable to parameter of type \'number\'.\\n  Type \'undefined\' is not assignable to type \'number\'.", "2548743275"],
      [1818, 18, 12, "Object is possibly \'undefined\'.", "1670678216"],
      [1898, 12, 39, "Argument of type \'(conversationEntity: Conversation) => Conversation\' is not assignable to parameter of type \'((value: Conversation) => Conversation | PromiseLike<Conversation>) & ((value: null) => Conversation | PromiseLike<...>)\'.\\n  Type \'(conversationEntity: Conversation) => Conversation\' is not assignable to type \'(value: null) => Conversation | PromiseLike<Conversation>\'.\\n    Types of parameters \'conversationEntity\' and \'value\' are incompatible.\\n      Type \'null\' is not assignable to type \'Conversation\'.", "3862325245"],
      [1994, 52, 9, "Argument of type \'IncomingEvent\' is not assignable to parameter of type \'MappedEvent\'.\\n  Type \'ConversationCodeDeleteEvent\' is not assignable to type \'MappedEvent\'.\\n    Type \'ConversationCodeDeleteEvent\' is not assignable to type \'{ data?: MappedEventData | undefined; type: CONVERSATION_EVENT | CONVERSATION; }\'.\\n      Types of property \'data\' are incompatible.\\n        Type \'null\' is not assignable to type \'MappedEventData | undefined\'.", "1945995409"],
      [1999, 6, 9, "Argument of type \'IncomingEvent\' is not assignable to parameter of type \'MappedEvent\'.", "1945995409"],
      [2218, 60, 13, "Argument of type \'ContentMessage | MemberMessage | CallMessage | VerificationMessage | LegalHoldMessage | ... 9 more ... | undefined\' is not assignable to parameter of type \'Message\'.", "2065728181"],
      [2219, 12, 35, "Argument of type \'(messageEntity: MemberMessage) => { conversationEntity: Conversation; }\' is not assignable to parameter of type \'(value: Message) => { conversationEntity: Conversation; } | PromiseLike<{ conversationEntity: Conversation; }>\'.\\n  Types of parameters \'messageEntity\' and \'value\' are incompatible.\\n    Type \'Message\' is missing the following properties from type \'MemberMessage\': allTeamMembers, exceedsMaxVisibleUsers, hasUsers, hiddenUserCount, and 34 more.", "3695844397"],
      [2247, 8, 6, "Type \'string | undefined\' is not assignable to type \'string\'.\\n  Type \'undefined\' is not assignable to type \'string\'.", "1127975365"],
      [2265, 26, 5, "Object is of type \'unknown\'.", "165548477"],
      [2270, 4, 17, "Type \'undefined\' is not assignable to type \'{ conversationEntity: Conversation; }\'.", "4204377774"],
      [2287, 6, 16, "Type \'string | undefined\' is not assignable to type \'string\'.\\n  Type \'undefined\' is not assignable to type \'string\'.", "1831201559"],
      [2296, 70, 13, "Argument of type \'ContentMessage | MemberMessage | CallMessage | VerificationMessage | LegalHoldMessage | ... 9 more ... | undefined\' is not assignable to parameter of type \'Message\'.\\n  Type \'undefined\' is not assignable to type \'Message\'.", "2065728181"],
      [2335, 12, 6, "Type \'string | null\' is not assignable to type \'string\'.\\n  Type \'null\' is not assignable to type \'string\'.", "1127975365"],
      [2369, 73, 16, "Argument of type \'(QualifiedId | undefined)[]\' is not assignable to parameter of type \'QualifiedId[]\'.", "2829605732"],
      [2448, 14, 9, "Type \'undefined\' cannot be used as an index type.", "665809274"],
      [2473, 60, 9, "Argument of type \'ConversationMemberUpdateData\' is not assignable to parameter of type \'Partial<SelfStatusUpdateDatabaseData>\'.\\n  Types of property \'otr_muted_ref\' are incompatible.\\n    Type \'string | null | undefined\' is not assignable to type \'string | undefined\'.", "1946204345"],
      [2587, 74, 42, "Object is possibly \'undefined\'.", "4089489462"],
      [2625, 51, 4, "Property \'type\' does not exist on type \'never\'.", "2087944093"],
      [2641, 25, 5, "Object is of type \'unknown\'.", "165548477"],
      [2668, 25, 5, "Object is of type \'unknown\'.", "165548477"],
      [2721, 98, 7, "Argument of type \'{ domain: string | undefined; id: string; }[] | undefined\' is not assignable to parameter of type \'QualifiedId[] | undefined\'.\\n  Type \'{ domain: string | undefined; id: string; }[]\' is not assignable to type \'QualifiedId[]\'.\\n    Type \'{ domain: string | undefined; id: string; }\' is not assignable to type \'QualifiedId\'.\\n      Types of property \'domain\' are incompatible.\\n        Type \'string | undefined\' is not assignable to type \'string\'.\\n          Type \'undefined\' is not assignable to type \'string\'.", "2414311946"],
      [2728, 42, 13, "Argument of type \'ContentMessage | MemberMessage | CallMessage | VerificationMessage | LegalHoldMessage | ... 9 more ... | undefined\' is not assignable to parameter of type \'Message\'.", "2065728181"],
      [2830, 64, 6, "Type \'string | undefined\' is not assignable to type \'string\'.\\n  Type \'undefined\' is not assignable to type \'string\'.", "1127975365"],
      [2852, 6, 6, "Type \'string | undefined\' is not assignable to type \'string\'.\\n  Type \'undefined\' is not assignable to type \'string\'.", "1127975365"],
      [2891, 58, 8, "Argument of type \'string | undefined\' is not assignable to parameter of type \'string\'.\\n  Type \'undefined\' is not assignable to type \'string\'.", "1234247995"]
    ],
    "src/script/conversation/ConversationRoleRepository.test.ts:4040891269": [
      [36, 6, 27, "Argument of type \'TeamRepository | undefined\' is not assignable to parameter of type \'TeamRepository\'.\\n  Type \'undefined\' is not assignable to type \'TeamRepository\'.", "2595125417"],
      [38, 6, 27, "Object is possibly \'undefined\'.", "2644272773"],
      [39, 6, 27, "Object is possibly \'undefined\'.", "2595125417"],
      [46, 6, 27, "Object is possibly \'undefined\'.", "2595125417"],
      [54, 41, 26, "Argument of type \'string\' is not assignable to parameter of type \'never\'.", "4107340324"],
      [65, 6, 27, "Object is possibly \'undefined\'.", "2595125417"],
      [93, 54, 4, "Argument of type \'null\' is not assignable to parameter of type \'string | undefined\'.", "2087897566"]
    ],
    "src/script/conversation/ConversationService.ts:3614282690": [
      [348, 4, 92, "Type \'Promise<T | undefined>\' is not assignable to type \'Promise<T>\'.\\n  Type \'T | undefined\' is not assignable to type \'T\'.\\n    \'T\' could be instantiated with an arbitrary type which could be unrelated to \'T | undefined\'.", "1764067179"]
    ],
    "src/script/conversation/ConversationState.ts:3761486215": [
      [49, 4, 18, "Type \'ObservableArray<never>\' is not assignable to type \'ObservableArray<Conversation>\'.\\n  Types of parameters \'value\' and \'value\' are incompatible.\\n    Type \'Conversation[] | null | undefined\' is not assignable to type \'never[] | null | undefined\'.\\n      Type \'Conversation[]\' is not assignable to type \'never[]\'.\\n        Type \'Conversation\' is not assignable to type \'never\'.", "3125413011"],
      [50, 4, 27, "Type \'ObservableArray<never>\' is not assignable to type \'ObservableArray<Conversation>\'.", "984920682"],
      [51, 4, 26, "Type \'ObservableArray<never>\' is not assignable to type \'ObservableArray<Conversation>\'.", "1791791444"],
      [52, 4, 29, "Type \'ObservableArray<never>\' is not assignable to type \'ObservableArray<Conversation>\'.", "1232424273"]
    ],
    "src/script/conversation/ConversationStateHandler.ts:402674568": [
      [49, 6, 34, "Type of computed property\'s value is \'(conversationEntity: Conversation, eventJson: ConversationEvent<Partial<ConversationAccessV2UpdateData & ConversationAccessUpdateData>>) => void\', which is not assignable to type \'(conversationEntity: Conversation) => void | Promise<void>\'.", "141947257"],
      [51, 6, 32, "Type of computed property\'s value is \'(conversationEntity: Conversation, eventJson: ConversationEvent<ConversationCode>) => void\', which is not assignable to type \'(conversationEntity: Conversation) => void | Promise<void>\'.", "2297092144"],
      [68, 44, 9, "Argument of type \'undefined\' is not assignable to parameter of type \'string\'.", "2620553983"],
      [79, 32, 52, "Argument of type \'\\"modalConversationOptionsAllowGuestMessage\\" | \\"modalConversationOptionsAllowServiceMessage\\" | \\"modalConversationOptionsAllowundefinedMessage\\"\' is not assignable to parameter of type \'StringIdentifer\'.\\n  Type \'\\"modalConversationOptionsAllowundefinedMessage\\"\' is not assignable to type \'StringIdentifer\'. Did you mean \'\\"modalConversationOptionsAllowServiceMessage\\"\'?", "584687952"],
      [81, 32, 54, "Argument of type \'\\"modalConversationOptionsDisableGuestMessage\\" | \\"modalConversationOptionsDisableServiceMessage\\" | \\"modalConversationOptionsDisableundefinedMessage\\"\' is not assignable to parameter of type \'StringIdentifer\'.\\n  Type \'\\"modalConversationOptionsDisableundefinedMessage\\"\' is not assignable to type \'StringIdentifer\'. Did you mean \'\\"modalConversationOptionsDisableServiceMessage\\"\'?", "2151912957"],
      [90, 22, 53, "Argument of type \'\\"modalConversationOptionsToggleGuestMessage\\" | \\"modalConversationOptionsToggleServiceMessage\\" | \\"modalConversationOptionsToggleundefinedMessage\\"\' is not assignable to parameter of type \'StringIdentifer\'.\\n  Type \'\\"modalConversationOptionsToggleundefinedMessage\\"\' is not assignable to type \'StringIdentifer\'. Did you mean \'\\"modalConversationOptionsToggleServiceMessage\\"\'?", "605985499"],
      [98, 25, 5, "Object is of type \'unknown\'.", "165548477"],
      [120, 36, 9, "Argument of type \'undefined\' is not assignable to parameter of type \'string\'.", "2620553983"],
      [131, 58, 11, "Argument of type \'CONVERSATION_ACCESS[] | undefined\' is not assignable to parameter of type \'CONVERSATION_ACCESS[]\'.\\n  Type \'undefined\' is not assignable to type \'CONVERSATION_ACCESS[]\'.", "160859537"],
      [135, 34, 9, "Argument of type \'undefined\' is not assignable to parameter of type \'string\'.", "2620553983"]
    ],
    "src/script/conversation/ConversationVerificationStateHandler.test.ts:2666026360": [
      [48, 42, 13, "Argument of type \'string\' is not assignable to parameter of type \'never\'.", "1690980598"],
      [56, 52, 4, "Argument of type \'null\' is not assignable to parameter of type \'string | undefined\'.", "2087897566"],
      [58, 55, 28, "Cannot invoke an object which is possibly \'undefined\'.", "1515665510"],
      [62, 43, 4, "Argument of type \'null\' is not assignable to parameter of type \'string | undefined\'.", "2087897566"],
      [63, 43, 4, "Argument of type \'null\' is not assignable to parameter of type \'string | undefined\'.", "2087897566"],
      [66, 6, 23, "Cannot invoke an object which is possibly \'undefined\'.", "1497309756"],
      [70, 6, 23, "Cannot invoke an object which is possibly \'undefined\'.", "3101468415"],
      [105, 6, 28, "Cannot invoke an object which is possibly \'undefined\'.", "3077965475"],
      [115, 13, 28, "Object is possibly \'undefined\'.", "3381709752"],
      [127, 6, 28, "Cannot invoke an object which is possibly \'undefined\'.", "3077965475"],
      [137, 13, 28, "Object is possibly \'undefined\'.", "3381709752"],
      [153, 6, 26, "Cannot invoke an object which is possibly \'undefined\'.", "625087166"],
      [162, 13, 28, "Object is possibly \'undefined\'.", "3381709752"],
      [171, 13, 28, "Object is possibly \'undefined\'.", "3381709752"],
      [183, 6, 26, "Cannot invoke an object which is possibly \'undefined\'.", "625087166"],
      [192, 13, 28, "Object is possibly \'undefined\'.", "3381709752"],
      [201, 13, 28, "Object is possibly \'undefined\'.", "3381709752"],
      [210, 52, 4, "Argument of type \'null\' is not assignable to parameter of type \'string | undefined\'.", "2087897566"],
      [212, 6, 28, "Cannot invoke an object which is possibly \'undefined\'.", "3077965475"],
      [226, 13, 28, "Object is possibly \'undefined\'.", "3381709752"],
      [232, 52, 4, "Argument of type \'null\' is not assignable to parameter of type \'string | undefined\'.", "2087897566"],
      [234, 6, 28, "Cannot invoke an object which is possibly \'undefined\'.", "3077965475"],
      [248, 13, 28, "Object is possibly \'undefined\'.", "3381709752"],
      [254, 6, 23, "Cannot invoke an object which is possibly \'undefined\'.", "1497309756"]
    ],
    "src/script/conversation/EventBuilder.test.ts:3015092617": [
      [33, 6, 12, "Type \'undefined\' is not assignable to type \'EventMapper\'.", "2093608813"],
      [34, 6, 15, "Type \'undefined\' is not assignable to type \'Conversation\'.", "4110128166"],
      [35, 6, 12, "Type \'undefined\' is not assignable to type \'User\'.", "2792000409"],
      [38, 48, 4, "Argument of type \'null\' is not assignable to parameter of type \'string | undefined\'.", "2087897566"],
      [53, 36, 26, "Object is possibly \'undefined\'.", "1493205124"],
      [68, 36, 26, "Object is possibly \'undefined\'.", "1493205124"],
      [77, 11, 13, "Object is possibly \'undefined\'.", "2065728181"],
      [78, 11, 13, "Object is possibly \'undefined\'.", "2065728181"],
      [78, 36, 26, "Object is possibly \'undefined\'.", "1493205124"],
      [79, 11, 13, "Object is possibly \'undefined\'.", "2065728181"],
      [95, 11, 13, "Object is possibly \'undefined\'.", "2065728181"],
      [96, 11, 13, "Object is possibly \'undefined\'.", "2065728181"]
    ],
    "src/script/conversation/EventBuilder.ts:154152099": [
      [222, 12, 29, "Object is possibly \'undefined\'.", "2539326033"],
      [233, 12, 29, "Object is possibly \'undefined\'.", "2539326033"],
      [284, 12, 29, "Object is possibly \'undefined\'.", "2539326033"],
      [336, 23, 29, "Object is possibly \'undefined\'.", "2539326033"],
      [342, 19, 29, "Object is possibly \'undefined\'.", "2539326033"],
      [432, 32, 29, "Object is possibly \'undefined\'.", "2539326033"],
      [444, 12, 29, "Object is possibly \'undefined\'.", "2539326033"],
      [454, 12, 29, "Object is possibly \'undefined\'.", "2539326033"]
    ],
    "src/script/conversation/EventMapper.ts:2506079831": [
      [92, 96, 5, "Object is of type \'unknown\'.", "165548477"],
      [160, 31, 11, "Argument of type \'string | undefined\' is not assignable to parameter of type \'string\'.\\n  Type \'undefined\' is not assignable to type \'string\'.", "3188681863"],
      [163, 51, 10, "Argument of type \'string | undefined\' is not assignable to parameter of type \'string\'.\\n  Type \'undefined\' is not assignable to type \'string\'.", "3610690941"],
      [170, 6, 22, "Type \'number | undefined\' is not assignable to type \'number\'.\\n  Type \'undefined\' is not assignable to type \'number\'.", "152976819"],
      [174, 6, 22, "Type \'number | undefined\' is not assignable to type \'number\'.\\n  Type \'undefined\' is not assignable to type \'number\'.", "152976819"],
      [177, 4, 17, "Type \'string | undefined\' is not assignable to type \'string\'.\\n  Type \'undefined\' is not assignable to type \'string\'.", "1128866980"],
      [344, 4, 26, "Type \'string | undefined\' is not assignable to type \'string\'.\\n  Type \'undefined\' is not assignable to type \'string\'.", "2611213113"],
      [345, 4, 16, "Type \'string | undefined\' is not assignable to type \'string\'.\\n  Type \'undefined\' is not assignable to type \'string\'.", "1858936470"],
      [451, 56, 9, "Argument of type \'number | undefined\' is not assignable to parameter of type \'number\'.\\n  Type \'undefined\' is not assignable to type \'number\'.", "2548743275"],
      [525, 4, 20, "Type \'MemberLeaveReason | undefined\' is not assignable to type \'MemberLeaveReason\'.\\n  Type \'undefined\' is not assignable to type \'MemberLeaveReason\'.", "642569791"],
      [732, 27, 3, "Argument of type \'string | undefined\' is not assignable to parameter of type \'string\'.\\n  Type \'undefined\' is not assignable to type \'string\'.", "193424690"],
      [735, 47, 7, "Argument of type \'Uint8Array | undefined\' is not assignable to parameter of type \'Uint8Array\'.\\n  Type \'undefined\' is not assignable to type \'Uint8Array\'.", "861760996"],
      [743, 29, 11, "Argument of type \'string | undefined\' is not assignable to parameter of type \'string\'.\\n  Type \'undefined\' is not assignable to type \'string\'.", "3188681863"],
      [745, 29, 11, "Argument of type \'string | undefined\' is not assignable to parameter of type \'string\'.\\n  Type \'undefined\' is not assignable to type \'string\'.", "3188681863"],
      [746, 45, 10, "Argument of type \'string | undefined\' is not assignable to parameter of type \'string\'.\\n  Type \'undefined\' is not assignable to type \'string\'.", "3610690941"],
      [763, 11, 14, "Property \'content_length\' does not exist on type \'AssetData | undefined\'.", "2383733551"],
      [763, 27, 12, "Property \'content_type\' does not exist on type \'AssetData | undefined\'.", "3523308779"],
      [763, 41, 2, "Property \'id\' does not exist on type \'AssetData | undefined\'.", "5861160"],
      [763, 54, 4, "Property \'info\' does not exist on type \'AssetData | undefined\'.", "2087826411"],
      [774, 11, 3, "Property \'key\' does not exist on type \'AssetData | undefined\'.", "193424690"],
      [774, 16, 7, "Property \'otr_key\' does not exist on type \'AssetData | undefined\'.", "861760996"],
      [774, 25, 6, "Property \'sha256\' does not exist on type \'AssetData | undefined\'.", "2174157102"],
      [774, 33, 5, "Property \'token\' does not exist on type \'AssetData | undefined\'.", "183304158"],
      [774, 40, 6, "Property \'domain\' does not exist on type \'AssetData | undefined\'.", "1127975365"],
      [817, 72, 10, "Argument of type \'string | null | undefined\' is not assignable to parameter of type \'string | undefined\'.\\n  Type \'null\' is not assignable to type \'string | undefined\'.", "2264616494"],
      [818, 59, 10, "Argument of type \'string | null | undefined\' is not assignable to parameter of type \'string | undefined\'.", "2264616494"],
      [857, 10, 36, "Argument of type \'string | undefined\' is not assignable to parameter of type \'string | null\'.", "3484704420"],
      [865, 78, 5, "Object is of type \'unknown\'.", "165548477"],
      [884, 68, 11, "Argument of type \'string | undefined\' is not assignable to parameter of type \'string\'.\\n  Type \'undefined\' is not assignable to type \'string\'.", "2853998291"]
    ],
    "src/script/conversation/MessageRepository.ts:3425977142": [
      [746, 52, 8, "No overload matches this call.\\n  Overload 1 of 4, \'(value: string | number | Date): Date\', gave the following error.\\n    Argument of type \'string | undefined\' is not assignable to parameter of type \'string | number | Date\'.\\n  Overload 2 of 4, \'(value: string | number): Date\', gave the following error.\\n    Argument of type \'string | undefined\' is not assignable to parameter of type \'string | number\'.", "1948180668"],
      [811, 102, 5, "Object is of type \'unknown\'.", "165548477"],
      [955, 80, 4, "Object is possibly \'undefined\'.", "2087973204"],
      [966, 37, 5, "Object is of type \'unknown\'.", "165548477"],
      [1173, 81, 4, "Argument of type \'User | undefined\' is not assignable to parameter of type \'QualifiedEntity\'.\\n  Type \'undefined\' is not assignable to type \'QualifiedEntity\'.", "2087973204"],
      [1175, 36, 4, "Object is possibly \'undefined\'.", "2087973204"],
      [1178, 39, 5, "Argument of type \'(User | undefined)[]\' is not assignable to parameter of type \'User[]\'.", "183638951"],
      [1179, 30, 5, "Argument of type \'(User | undefined)[]\' is not assignable to parameter of type \'User[]\'.", "183638951"],
      [1224, 68, 24, "Argument of type \'string | undefined\' is not assignable to parameter of type \'string\'.\\n  Type \'undefined\' is not assignable to type \'string\'.", "2322605270"],
      [1256, 39, 42, "Argument of type \'Conversation | undefined\' is not assignable to parameter of type \'Conversation\'.\\n  Type \'undefined\' is not assignable to type \'Conversation\'.", "4089489462"],
      [1273, 39, 42, "Argument of type \'Conversation | undefined\' is not assignable to parameter of type \'Conversation\'.\\n  Type \'undefined\' is not assignable to type \'Conversation\'.", "4089489462"]
    ],
    "src/script/conversation/linkPreviews/helpers.test.ts:1000221294": [
      [84, 11, 4, "Object is possibly \'undefined\'.", "2087656645"],
      [85, 11, 4, "Object is possibly \'undefined\'.", "2087656645"],
      [91, 11, 4, "Object is possibly \'undefined\'.", "2087656645"],
      [92, 11, 4, "Object is possibly \'undefined\'.", "2087656645"],
      [98, 11, 4, "Object is possibly \'undefined\'.", "2089009317"],
      [99, 11, 4, "Object is possibly \'undefined\'.", "2089009317"],
      [105, 11, 12, "Object is possibly \'undefined\'.", "929375728"],
      [106, 11, 12, "Object is possibly \'undefined\'.", "929375728"],
      [112, 11, 4, "Object is possibly \'undefined\'.", "2089009317"],
      [113, 11, 4, "Object is possibly \'undefined\'.", "2089009317"]
    ],
    "src/script/conversation/linkPreviews/index.test.ts:3225052035": [
      [113, 13, 10, "Object is possibly \'undefined\'.", "444608935"],
      [114, 13, 10, "Object is possibly \'undefined\'.", "444608935"]
    ],
    "src/script/conversation/linkPreviews/index.ts:3906640483": [
      [117, 40, 23, "Argument of type \'string | undefined\' is not assignable to parameter of type \'string\'.\\n  Type \'undefined\' is not assignable to type \'string\'.", "493358700"],
      [122, 21, 39, "Object is possibly \'null\'.", "3082036576"],
      [131, 4, 12, "Type \'string | undefined\' is not assignable to type \'string\'.\\n  Type \'undefined\' is not assignable to type \'string\'.", "399682992"],
      [156, 56, 5, "Object is of type \'unknown\'.", "165548477"]
    ],
    "src/script/conversation/userClientsUtils.ts:356115482": [
      [28, 47, 21, "No overload matches this call.\\n  Overload 1 of 2, \'(o: ArrayLike<unknown> | { [s: string]: unknown; }): unknown[]\', gave the following error.\\n    Argument of type \'object | null\' is not assignable to parameter of type \'ArrayLike<unknown> | { [s: string]: unknown; }\'.\\n      Type \'null\' is not assignable to type \'ArrayLike<unknown> | { [s: string]: unknown; }\'.\\n  Overload 2 of 2, \'(o: {}): any[]\', gave the following error.\\n    Argument of type \'object | null\' is not assignable to parameter of type \'{}\'.\\n      Type \'null\' is not assignable to type \'{}\'.", "4151921890"]
    ],
    "src/script/cryptography/CryptographyMapper.ts:2912131072": [
      [145, 51, 20, "Argument of type \'IAsset | null | undefined\' is not assignable to parameter of type \'(IImageAsset | IAsset) & Partial<{ expectsReadConfirmation: boolean; legalHoldStatus: LegalHoldStatus; }>\'.\\n  Type \'undefined\' is not assignable to type \'(IImageAsset | IAsset) & Partial<{ expectsReadConfirmation: boolean; legalHoldStatus: LegalHoldStatus; }>\'.", "4167911361"],
      [191, 51, 20, "Argument of type \'IImageAsset | null | undefined\' is not assignable to parameter of type \'(IImageAsset | IAsset) & Partial<{ expectsReadConfirmation: boolean; legalHoldStatus: LegalHoldStatus; }>\'.\\n  Type \'undefined\' is not assignable to type \'(IImageAsset | IAsset) & Partial<{ expectsReadConfirmation: boolean; legalHoldStatus: LegalHoldStatus; }>\'.", "4177607510"],
      [197, 51, 20, "Argument of type \'IKnock | null | undefined\' is not assignable to parameter of type \'(IImageAsset | IAsset) & Partial<{ expectsReadConfirmation: boolean; legalHoldStatus: LegalHoldStatus; }>\'.\\n  Type \'undefined\' is not assignable to type \'(IImageAsset | IAsset) & Partial<{ expectsReadConfirmation: boolean; legalHoldStatus: LegalHoldStatus; }>\'.", "4184406259"],
      [208, 54, 23, "Argument of type \'ILocation | null | undefined\' is not assignable to parameter of type \'(IImageAsset | IAsset) & Partial<{ expectsReadConfirmation: boolean; legalHoldStatus: LegalHoldStatus; }>\'.\\n  Type \'undefined\' is not assignable to type \'(IImageAsset | IAsset) & Partial<{ expectsReadConfirmation: boolean; legalHoldStatus: LegalHoldStatus; }>\'.", "4165194764"],
      [219, 50, 19, "Argument of type \'IText | null | undefined\' is not assignable to parameter of type \'(IImageAsset | IAsset) & Partial<{ expectsReadConfirmation: boolean; legalHoldStatus: LegalHoldStatus; }>\'.\\n  Type \'undefined\' is not assignable to type \'(IImageAsset | IAsset) & Partial<{ expectsReadConfirmation: boolean; legalHoldStatus: LegalHoldStatus; }>\'.", "1297199116"],
      [225, 55, 24, "Argument of type \'IComposite | null | undefined\' is not assignable to parameter of type \'(IImageAsset | IAsset) & Partial<{ expectsReadConfirmation: boolean; legalHoldStatus: LegalHoldStatus; }>\'.\\n  Type \'undefined\' is not assignable to type \'(IImageAsset | IAsset) & Partial<{ expectsReadConfirmation: boolean; legalHoldStatus: LegalHoldStatus; }>\'.", "2918936900"],
      [270, 15, 8, "Property \'mentions\' does not exist on type \'IText | null | undefined\'.", "1350167884"],
      [270, 40, 7, "Property \'content\' does not exist on type \'IText | null | undefined\'.", "3716929964"],
      [277, 43, 12, "Parameter \'protoMention\' implicitly has an \'any\' type.", "3153561129"],
      [312, 10, 4, "Type \'string | null\' is not assignable to type \'string | undefined\'.\\n  Type \'null\' is not assignable to type \'string | undefined\'.", "2087876002"],
      [328, 11, 4, "Variable \'data\' is used before being assigned.", "2087377941"],
      [329, 8, 14, "Type \'string | null | undefined\' is not assignable to type \'string | undefined\'.", "1588166864"],
      [329, 24, 6, "Object is possibly \'null\' or \'undefined\'.", "2124712353"],
      [330, 8, 11, "Type \'string | null | undefined\' is not assignable to type \'string | undefined\'.", "3188681863"],
      [330, 21, 6, "Object is possibly \'null\' or \'undefined\'.", "2124712353"],
      [331, 40, 6, "Object is possibly \'null\' or \'undefined\'.", "2124712353"],
      [332, 39, 6, "Object is possibly \'null\' or \'undefined\'.", "2124712353"],
      [333, 8, 13, "Type \'string | null | undefined\' is not assignable to type \'string | undefined\'.", "2111557739"],
      [333, 23, 6, "Object is possibly \'null\' or \'undefined\'.", "2124712353"],
      [339, 6, 4, "Variable \'data\' is used before being assigned.", "2087377941"],
      [344, 11, 4, "Variable \'data\' is used before being assigned.", "2087377941"],
      [345, 8, 6, "Type \'string | null | undefined\' is not assignable to type \'string | undefined\'.", "1127975365"],
      [345, 16, 8, "Object is possibly \'undefined\'.", "533230503"],
      [346, 8, 3, "Type \'string | null | undefined\' is not assignable to type \'string | undefined\'.", "193424690"],
      [346, 13, 8, "Object is possibly \'undefined\'.", "533230503"],
      [347, 32, 8, "Object is possibly \'undefined\'.", "533230503"],
      [348, 31, 8, "Object is possibly \'undefined\'.", "533230503"],
      [350, 8, 5, "Type \'string | null | undefined\' is not assignable to type \'string | undefined\'.", "183304158"],
      [350, 15, 8, "Object is possibly \'undefined\'.", "533230503"],
      [353, 17, 4, "Variable \'data\' is used before being assigned.", "2087377941"],
      [356, 12, 4, "Variable \'data\' is used before being assigned.", "2087377941"],
      [451, 25, 24, "Object is possibly \'null\' or \'undefined\'.", "1179641534"],
      [485, 62, 5, "Object is of type \'unknown\'.", "165548477"],
      [551, 28, 31, "Object is possibly \'null\' or \'undefined\'.", "723833724"]
    ],
    "src/script/cryptography/CryptographyRepository.test.ts:468271473": [
      [26, 4, 35, "Object is possibly \'undefined\'.", "2744578530"],
      [39, 32, 35, "Object is possibly \'undefined\'.", "2744578530"]
    ],
    "src/script/cryptography/CryptographyRepository.ts:1877355837": [
      [180, 100, 5, "Object is of type \'unknown\'.", "165548477"]
    ],
    "src/script/entity/Conversation.test.ts:2104519903": [
      [49, 6, 15, "Type \'null\' is not assignable to type \'Conversation\'.", "4110128166"],
      [50, 6, 10, "Type \'null\' is not assignable to type \'User\'.", "964073551"],
      [52, 56, 4, "Argument of type \'null\' is not assignable to parameter of type \'string | undefined\'.", "2087897566"],
      [60, 53, 4, "Argument of type \'null\' is not assignable to parameter of type \'string | undefined\'.", "2087897566"],
      [146, 8, 18, "Type \'undefined\' is not assignable to type \'Message\'.", "3099154241"],
      [182, 13, 15, "Object is possibly \'undefined\'.", "3656134677"],
      [183, 13, 15, "Object is possibly \'undefined\'.", "3656134677"],
      [196, 13, 15, "Object is possibly \'undefined\'.", "3656134677"],
      [197, 13, 15, "Object is possibly \'undefined\'.", "3656134677"],
      [306, 60, 4, "Argument of type \'null\' is not assignable to parameter of type \'string | undefined\'.", "2087897566"],
      [307, 58, 4, "Argument of type \'null\' is not assignable to parameter of type \'string | undefined\'.", "2087897566"],
      [348, 8, 12, "Type \'undefined\' is not assignable to type \'User\'.", "2792000409"],
      [351, 34, 4, "Argument of type \'null\' is not assignable to parameter of type \'string | undefined\'.", "2087897566"],
      [364, 35, 4, "Argument of type \'null\' is not assignable to parameter of type \'string | undefined\'.", "2087897566"],
      [383, 35, 4, "Argument of type \'null\' is not assignable to parameter of type \'string | undefined\'.", "2087897566"],
      [408, 40, 4, "Argument of type \'null\' is not assignable to parameter of type \'string | undefined\'.", "2087897566"],
      [412, 13, 40, "Object is possibly \'undefined\'.", "1814521512"],
      [429, 13, 40, "Object is possibly \'undefined\'.", "1814521512"],
      [447, 13, 40, "Object is possibly \'undefined\'.", "1814521512"],
      [496, 54, 4, "Argument of type \'null\' is not assignable to parameter of type \'string | undefined\'.", "2087897566"],
      [516, 48, 4, "Argument of type \'null\' is not assignable to parameter of type \'string | undefined\'.", "2087897566"],
      [547, 35, 4, "Argument of type \'null\' is not assignable to parameter of type \'string | undefined\'.", "2087897566"],
      [551, 42, 4, "Argument of type \'null\' is not assignable to parameter of type \'string | undefined\'.", "2087897566"],
      [568, 6, 34, "Cannot invoke an object which is possibly \'undefined\'.", "893582186"],
      [570, 56, 4, "Argument of type \'null\' is not assignable to parameter of type \'string | undefined\'.", "2087897566"],
      [574, 35, 4, "Argument of type \'null\' is not assignable to parameter of type \'string | undefined\'.", "2087897566"],
      [584, 6, 34, "Cannot invoke an object which is possibly \'undefined\'.", "893582186"],
      [586, 40, 4, "Argument of type \'null\' is not assignable to parameter of type \'string | undefined\'.", "2087897566"],
      [591, 35, 4, "Argument of type \'null\' is not assignable to parameter of type \'string | undefined\'.", "2087897566"],
      [595, 39, 4, "Argument of type \'null\' is not assignable to parameter of type \'string | undefined\'.", "2087897566"],
      [605, 6, 34, "Cannot invoke an object which is possibly \'undefined\'.", "893582186"],
      [607, 40, 4, "Argument of type \'null\' is not assignable to parameter of type \'string | undefined\'.", "2087897566"],
      [612, 35, 4, "Argument of type \'null\' is not assignable to parameter of type \'string | undefined\'.", "2087897566"],
      [616, 39, 4, "Argument of type \'null\' is not assignable to parameter of type \'string | undefined\'.", "2087897566"],
      [628, 58, 4, "Argument of type \'null\' is not assignable to parameter of type \'string | undefined\'.", "2087897566"],
      [634, 54, 4, "Argument of type \'null\' is not assignable to parameter of type \'string | undefined\'.", "2087897566"],
      [646, 60, 4, "Argument of type \'null\' is not assignable to parameter of type \'string | undefined\'.", "2087897566"],
      [701, 54, 4, "Argument of type \'null\' is not assignable to parameter of type \'string | undefined\'.", "2087897566"],
      [714, 60, 4, "Argument of type \'null\' is not assignable to parameter of type \'string | undefined\'.", "2087897566"],
      [795, 8, 10, "Type \'undefined\' is not assignable to type \'string\'.", "3990992796"],
      [904, 8, 9, "Type \'undefined\' is not assignable to type \'number\'.", "2548743275"],
      [905, 8, 14, "Type \'undefined\' is not assignable to type \'ContentMessage\'.", "770131143"],
      [906, 8, 21, "Type \'undefined\' is not assignable to type \'PingMessage\'.", "3552399181"],
      [907, 8, 15, "Type \'undefined\' is not assignable to type \'PingMessage\'.", "1424040496"],
      [908, 8, 11, "Type \'undefined\' is not assignable to type \'PingMessage\'.", "3938011998"],
      [909, 8, 18, "Type \'undefined\' is not assignable to type \'ContentMessage\'.", "2146105736"],
      [912, 56, 4, "Argument of type \'null\' is not assignable to parameter of type \'string | undefined\'.", "2087897566"],
      [1138, 58, 4, "Argument of type \'null\' is not assignable to parameter of type \'string | undefined\'.", "2087897566"],
      [1142, 36, 9, "Argument of type \'undefined\' is not assignable to parameter of type \'number\'.", "2620553983"],
      [1167, 36, 9, "Argument of type \'undefined\' is not assignable to parameter of type \'number\'.", "2620553983"]
    ],
    "src/script/entity/Conversation.ts:3335605014": [
      [105, 18, 24, "Property \'enforcedTeamMessageTimer\' has no initializer and is not definitely assigned in the constructor.", "3799921350"],
      [180, 4, 16, "Type \'Observable<PERSONAL | TEAM | OTHER | undefined>\' is not assignable to type \'Observable<ACCESS_STATE>\'.\\n  The types returned by \'peek()\' are incompatible between these types.\\n    Type \'PERSONAL | TEAM | OTHER | undefined\' is not assignable to type \'ACCESS_STATE\'.", "3665501182"],
      [181, 4, 15, "Type \'Observable<string | undefined>\' is not assignable to type \'Observable<string>\'.", "761254596"],
      [182, 4, 12, "Type \'undefined\' is not assignable to type \'string\'.", "2242477105"],
      [183, 4, 9, "Type \'Observable<string | undefined>\' is not assignable to type \'Observable<string>\'.", "1162129866"],
      [184, 4, 12, "Type \'undefined\' is not assignable to type \'string\'.", "1264629218"],
      [185, 4, 9, "Type \'Observable<CONVERSATION_TYPE | undefined>\' is not assignable to type \'Observable<CONVERSATION_TYPE>\'.\\n  The types returned by \'peek()\' are incompatible between these types.\\n    Type \'CONVERSATION_TYPE | undefined\' is not assignable to type \'CONVERSATION_TYPE\'.", "1162754997"],
      [187, 4, 14, "Type \'Observable<false>\' is not assignable to type \'Observable<boolean>\'.", "3558292847"],
      [188, 4, 15, "Type \'Observable<false>\' is not assignable to type \'Observable<boolean>\'.", "1584403895"],
      [190, 4, 27, "Type \'ObservableArray<never>\' is not assignable to type \'ObservableArray<User>\'.", "957208303"],
      [191, 4, 27, "Type \'ObservableArray<never>\' is not assignable to type \'ObservableArray<QualifiedId>\'.\\n  Types of parameters \'value\' and \'value\' are incompatible.\\n    Type \'QualifiedId[] | null | undefined\' is not assignable to type \'never[] | null | undefined\'.\\n      Type \'QualifiedId[]\' is not assignable to type \'never[]\'.\\n        Type \'QualifiedId\' is not assignable to type \'never\'.", "957203187"],
      [200, 4, 12, "Type \'Observable<false>\' is not assignable to type \'Observable<boolean>\'.", "3072930663"],
      [212, 4, 23, "Type \'Observable<false>\' is not assignable to type \'Observable<boolean>\'.", "1079595184"],
      [214, 4, 15, "Type \'PureComputed<boolean | \\"\\">\' is not assignable to type \'PureComputed<boolean>\'.", "1095670353"],
      [230, 4, 19, "Type \'PureComputed<boolean | undefined>\' is not assignable to type \'PureComputed<boolean>\'.", "2748887882"],
      [234, 4, 13, "Type \'PureComputed<boolean | undefined>\' is not assignable to type \'PureComputed<boolean>\'.", "1137010663"],
      [259, 4, 23, "Type \'Observable<ConversationVerificationState.UNVERIFIED>\' is not assignable to type \'Observable<ConversationVerificationState>\'.\\n  Types of parameters \'value\' and \'value\' are incompatible.\\n    Type \'ConversationVerificationState\' is not assignable to type \'ConversationVerificationState.UNVERIFIED\'.", "1872259068"],
      [268, 4, 9, "Type \'Observable<Call | null>\' is not assignable to type \'Observable<Call>\'.\\n  The types returned by \'peek()\' are incompatible between these types.\\n    Type \'Call | null\' is not assignable to type \'Call\'.\\n      Type \'null\' is not assignable to type \'Call\'.", "1162313103"],
      [280, 61, 15, "Object is possibly \'undefined\'.", "3866385313"],
      [286, 35, 15, "Object is possibly \'undefined\'.", "3866385313"],
      [302, 54, 10, "Object is possibly \'undefined\'.", "50227919"],
      [305, 4, 20, "Type \'Observable<LegalHoldStatus.DISABLED>\' is not assignable to type \'Observable<LegalHoldStatus>\'.\\n  Types of parameters \'value\' and \'value\' are incompatible.\\n    Type \'LegalHoldStatus\' is not assignable to type \'LegalHoldStatus.DISABLED\'.", "135203605"],
      [309, 84, 10, "Object is possibly \'undefined\'.", "50227919"],
      [326, 18, 15, "Object is possibly \'undefined\'.", "3866385313"],
      [332, 12, 15, "Object is possibly \'undefined\'.", "3866385313"],
      [345, 4, 11, "Type \'Observable<ConversationStatus.CURRENT_MEMBER>\' is not assignable to type \'Observable<ConversationStatus>\'.\\n  Types of parameters \'value\' and \'value\' are incompatible.\\n    Type \'ConversationStatus\' is not assignable to type \'ConversationStatus.CURRENT_MEMBER\'.", "3642829209"],
      [355, 4, 22, "Type \'Observable<number | null>\' is not assignable to type \'Observable<number>\'.", "3241402412"],
      [356, 4, 23, "Type \'Observable<number | null>\' is not assignable to type \'Observable<number>\'.", "2493965002"],
      [358, 4, 16, "Type \'Observable<RECEIPT_MODE.OFF>\' is not assignable to type \'Observable<RECEIPT_MODE>\'.\\n  Types of parameters \'value\' and \'value\' are incompatible.\\n    Type \'RECEIPT_MODE\' is not assignable to type \'RECEIPT_MODE.OFF\'.", "245090354"],
      [369, 4, 17, "Type \'PureComputed<number | false>\' is not assignable to type \'PureComputed<number>\'.\\n  The types returned by \'peek()\' are incompatible between these types.\\n    Type \'number | false\' is not assignable to type \'number\'.\\n      Type \'boolean\' is not assignable to type \'number\'.", "515474049"],
      [388, 4, 26, "Type \'Observable<true>\' is not assignable to type \'Observable<boolean>\'.", "1584405110"],
      [420, 62, 15, "Object is possibly \'undefined\'.", "3866385313"],
      [422, 91, 15, "Object is possibly \'undefined\'.", "3866385313"],
      [648, 28, 54, "Argument of type \'string | null\' is not assignable to parameter of type \'string\'.\\n  Type \'null\' is not assignable to type \'string\'.", "3385179653"],
      [689, 4, 53, "Type \'ContentMessage | undefined\' is not assignable to type \'ContentMessage\'.\\n  Type \'undefined\' is not assignable to type \'ContentMessage\'.", "1980005351"],
      [740, 9, 15, "Object is possibly \'undefined\'.", "3866385313"],
      [763, 4, 88, "No overload matches this call.\\n  Overload 1 of 2, \'(item: Message | ContentMessage | MemberMessage): (Message | ContentMessage | MemberMessage)[]\', gave the following error.\\n    Argument of type \'(message_et: Message | ContentMessage | MemberMessage) => boolean | \\"\\"\' is not assignable to parameter of type \'Message | ContentMessage | MemberMessage\'.\\n  Overload 2 of 2, \'(removeFunction: (item: Message | ContentMessage | MemberMessage) => boolean): (Message | ContentMessage | MemberMessage)[]\', gave the following error.\\n    Type \'string | boolean\' is not assignable to type \'boolean\'.", "302417194"],
      [804, 72, 15, "Object is possibly \'undefined\'.", "3866385313"],
      [951, 45, 15, "No overload matches this call.\\n  Overload 1 of 2, \'(...items: ConcatArray<User>[]): User[]\', gave the following error.\\n    Argument of type \'User | undefined\' is not assignable to parameter of type \'ConcatArray<User>\'.\\n      Type \'undefined\' is not assignable to type \'ConcatArray<User>\'.\\n  Overload 2 of 2, \'(...items: (User | ConcatArray<User>)[]): User[]\', gave the following error.\\n    Argument of type \'User | undefined\' is not assignable to parameter of type \'User | ConcatArray<User>\'.\\n      Type \'undefined\' is not assignable to type \'User | ConcatArray<User>\'.", "3866385313"],
      [958, 45, 15, "No overload matches this call.\\n  Overload 1 of 2, \'(...items: ConcatArray<User>[]): User[]\', gave the following error.\\n    Argument of type \'User | undefined\' is not assignable to parameter of type \'ConcatArray<User>\'.\\n      Type \'undefined\' is not assignable to type \'ConcatArray<User>\'.\\n  Overload 2 of 2, \'(...items: (User | ConcatArray<User>)[]): User[]\', gave the following error.\\n    Argument of type \'User | undefined\' is not assignable to parameter of type \'User | ConcatArray<User>\'.", "3866385313"],
      [973, 48, 21, "Object is possibly \'undefined\'.", "2518032411"],
      [978, 6, 6, "Type \'CONVERSATION_ACCESS[] | undefined\' is not assignable to type \'CONVERSATION_ACCESS[]\'.\\n  Type \'undefined\' is not assignable to type \'CONVERSATION_ACCESS[]\'.", "1314097761"],
      [979, 6, 11, "Type \'CONVERSATION_ACCESS_ROLE | ACCESS_ROLE_V2[] | undefined\' is not assignable to type \'CONVERSATION_ACCESS_ROLE | ACCESS_ROLE_V2[]\'.\\n  Type \'undefined\' is not assignable to type \'CONVERSATION_ACCESS_ROLE | ACCESS_ROLE_V2[]\'.", "186257802"]
    ],
    "src/script/entity/User.test.ts:1823754266": [
      [91, 27, 9, "Argument of type \'undefined\' is not assignable to parameter of type \'number\'.", "2620553983"]
    ],
    "src/script/entity/User.ts:3591817769": [
      [132, 4, 17, "Type \'Observable<undefined>\' is not assignable to type \'Observable<string>\'.\\n  Types of property \'equalityComparer\' are incompatible.\\n    Type \'(a: undefined, b: undefined) => boolean\' is not assignable to type \'(a: string, b: string) => boolean\'.\\n      Types of parameters \'a\' and \'a\' are incompatible.\\n        Type \'string\' is not assignable to type \'undefined\'.", "2198912395"],
      [140, 4, 10, "Type \'Observable<string | undefined>\' is not assignable to type \'Observable<string>\'.", "3993952993"],
      [141, 4, 10, "Type \'Observable<string | undefined>\' is not assignable to type \'Observable<string>\'.", "4016447089"],
      [174, 4, 11, "Type \'Observable<false>\' is not assignable to type \'Observable<boolean>\'.", "2812049175"],
      [175, 4, 12, "Type \'Observable<false>\' is not assignable to type \'Observable<boolean>\'.", "3072930663"],
      [179, 4, 21, "Type \'Observable<false>\' is not assignable to type \'Observable<boolean>\'.", "4210022876"],
      [180, 4, 17, "Type \'Observable<false>\' is not assignable to type \'Observable<boolean>\'.", "3163265562"],
      [181, 4, 13, "Type \'Observable<ROLE.NONE>\' is not assignable to type \'Observable<ROLE>\'.\\n  Types of parameters \'value\' and \'value\' are incompatible.\\n    Type \'ROLE\' is not assignable to type \'ROLE.NONE\'.", "3077682660"],
      [191, 47, 25, "Cannot invoke an object which is possibly \'undefined\'.", "3264425299"],
      [204, 4, 17, "Type \'Observable<Type.NONE>\' is not assignable to type \'Observable<Type>\'.\\n  Types of parameters \'value\' and \'value\' are incompatible.\\n    Type \'Type\' is not assignable to type \'Type.NONE\'.", "1506870780"],
      [208, 4, 23, "Type \'Observable<false>\' is not assignable to type \'Observable<boolean>\'.", "703960067"],
      [212, 4, 14, "Type \'Observable<false>\' is not assignable to type \'Observable<boolean>\'.", "4158763232"],
      [248, 57, 13, "No overload matches this call.\\n  Overload 1 of 4, \'(value: string | number | Date): Date\', gave the following error.\\n    Argument of type \'string | undefined\' is not assignable to parameter of type \'string | number | Date\'.\\n  Overload 2 of 4, \'(value: string | number): Date\', gave the following error.\\n    Argument of type \'string | undefined\' is not assignable to parameter of type \'string | number\'.", "3452993210"],
      [248, 93, 13, "No overload matches this call.\\n  Overload 1 of 4, \'(value: string | number | Date): Date\', gave the following error.\\n    Argument of type \'string | undefined\' is not assignable to parameter of type \'string | number | Date\'.\\n  Overload 2 of 4, \'(value: string | number): Date\', gave the following error.\\n    Argument of type \'string | undefined\' is not assignable to parameter of type \'string | number\'.", "3563212121"]
    ],
    "src/script/entity/message/Asset.ts:2714709642": [
      [36, 9, 4, "Property \'size\' has no initializer and is not definitely assigned in the constructor.", "2088346912"],
      [68, 67, 14, "Argument of type \'string | undefined\' is not assignable to parameter of type \'string\'.\\n  Type \'undefined\' is not assignable to type \'string\'.", "1931590284"],
      [79, 67, 14, "Argument of type \'string | undefined\' is not assignable to parameter of type \'string\'.\\n  Type \'undefined\' is not assignable to type \'string\'.", "1931590284"]
    ],
    "src/script/entity/message/CallMessage.ts:2179419971": [
      [38, 4, 20, "Type \'TERMINATION_REASON | undefined\' is not assignable to type \'TERMINATION_REASON\'.\\n  Type \'undefined\' is not assignable to type \'TERMINATION_REASON\'.", "773642052"]
    ],
    "src/script/entity/message/ContentMessage.ts:2244220679": [
      [56, 4, 11, "Type \'ObservableArray<never>\' is not assignable to type \'ObservableArray<FileAsset | Asset | MediumImage | Text>\'.\\n  Types of parameters \'value\' and \'value\' are incompatible.\\n    Type \'(FileAsset | Asset | MediumImage | Text)[] | null | undefined\' is not assignable to type \'never[] | null | undefined\'.\\n      Type \'(FileAsset | Asset | MediumImage | Text)[]\' is not assignable to type \'never[]\'.\\n        Type \'FileAsset | Asset | MediumImage | Text\' is not assignable to type \'never\'.", "3137859118"],
      [59, 4, 21, "Type \'Observable<number | null>\' is not assignable to type \'Observable<number>\'.\\n  The types returned by \'peek()\' are incompatible between these types.\\n    Type \'number | null\' is not assignable to type \'number\'.\\n      Type \'null\' is not assignable to type \'number\'.", "1015589921"],
      [71, 4, 10, "Type \'Observable<QuoteEntity | undefined>\' is not assignable to type \'Observable<QuoteEntity>\'.\\n  The types returned by \'peek()\' are incompatible between these types.\\n    Type \'QuoteEntity | undefined\' is not assignable to type \'QuoteEntity\'.\\n      Type \'undefined\' is not assignable to type \'QuoteEntity\'.", "4017089943"],
      [72, 4, 17, "Type \'ObservableArray<never>\' is not assignable to type \'ObservableArray<ReadReceipt>\'.", "1540688880"],
      [74, 4, 23, "Type \'Observable<boolean | null>\' is not assignable to type \'Observable<boolean>\'.\\n  The types returned by \'peek()\' are incompatible between these types.\\n    Type \'boolean | null\' is not assignable to type \'boolean\'.", "1490518748"],
      [80, 34, 4, "Argument of type \'null\' is not assignable to parameter of type \'boolean\'.", "2087897566"]
    ],
    "src/script/entity/message/DecryptErrorMessage.ts:3460253006": [
      [63, 4, 9, "Type \'PureComputed<string | undefined>\' is not assignable to type \'PureComputed<string>\'.\\n  The types returned by \'peek()\' are incompatible between these types.\\n    Type \'string | undefined\' is not assignable to type \'string\'.\\n      Type \'undefined\' is not assignable to type \'string\'.", "1161926893"],
      [74, 4, 25, "Type \'Observable<false>\' is not assignable to type \'Observable<boolean>\'.", "4236151592"]
    ],
    "src/script/entity/message/FileAsset.ts:2276294258": [
      [45, 9, 14, "Property \'conversationId\' has no initializer and is not definitely assigned in the constructor.", "2597408709"],
      [46, 9, 14, "Property \'correlation_id\' has no initializer and is not definitely assigned in the constructor.", "1441381135"],
      [54, 4, 11, "Type \'Observable<AssetTransferState | undefined>\' is not assignable to type \'Observable<AssetTransferState>\'.\\n  The types returned by \'peek()\' are incompatible between these types.\\n    Type \'AssetTransferState | undefined\' is not assignable to type \'AssetTransferState\'.", "3642829209"],
      [64, 4, 22, "Type \'Observable<AssetRemoteData | undefined>\' is not assignable to type \'Observable<AssetRemoteData>\'.\\n  The types returned by \'peek()\' are incompatible between these types.\\n    Type \'AssetRemoteData | undefined\' is not assignable to type \'AssetRemoteData\'.\\n      Type \'undefined\' is not assignable to type \'AssetRemoteData\'.", "1979595329"],
      [65, 4, 21, "Type \'Observable<AssetRemoteData | undefined>\' is not assignable to type \'Observable<AssetRemoteData>\'.", "2294021202"],
      [81, 4, 25, "Type \'Observable<NotUploaded | undefined>\' is not assignable to type \'Observable<NotUploaded>\'.\\n  The types returned by \'peek()\' are incompatible between these types.\\n    Type \'NotUploaded | undefined\' is not assignable to type \'NotUploaded\'.", "890696937"]
    ],
    "src/script/entity/message/MediumImage.ts:426001127": [
      [41, 4, 13, "Type \'Observable<AssetRemoteData | undefined>\' is not assignable to type \'Observable<AssetRemoteData>\'.", "752547655"]
    ],
    "src/script/entity/message/MemberMessage.ts:3711207890": [
      [53, 9, 6, "Property \'reason\' has no initializer and is not definitely assigned in the constructor.", "2124277697"],
      [76, 4, 17, "Type \'Observable<never[]>\' is not assignable to type \'Observable<User[]>\'.\\n  Types of parameters \'value\' and \'value\' are incompatible.\\n    Type \'User[]\' is not assignable to type \'never[]\'.", "437902945"],
      [83, 4, 19, "Type \'undefined\' is not assignable to type \'User[]\'.", "3619181810"],
      [116, 100, 4, "Argument of type \'null\' is not assignable to parameter of type \'string | undefined\'.", "2087897566"]
    ],
    "src/script/entity/message/Message.ts:306209129": [
      [53, 10, 19, "Property \'messageTimerStarted\' has no initializer and is not definitely assigned in the constructor.", "4092792040"],
      [63, 9, 8, "Property \'reaction\' has no initializer and is not definitely assigned in the constructor.", "2663965068"],
      [96, 4, 15, "Type \'SuperType | undefined\' is not assignable to type \'SuperType\'.\\n  Type \'undefined\' is not assignable to type \'SuperType\'.", "3885844715"],
      [102, 4, 22, "Type \'Observable<false>\' is not assignable to type \'Observable<string | number | boolean>\'.\\n  Types of parameters \'value\' and \'value\' are incompatible.\\n    Type \'string | number | boolean\' is not assignable to type \'false\'.", "2558403805"],
      [128, 4, 17, "Type \'ObservableArray<never>\' is not assignable to type \'ObservableArray<ReadReceipt>\'.\\n  Types of parameters \'value\' and \'value\' are incompatible.\\n    Type \'ReadReceipt[] | null | undefined\' is not assignable to type \'never[] | null | undefined\'.\\n      Type \'ReadReceipt[]\' is not assignable to type \'never[]\'.\\n        Type \'ReadReceipt\' is not assignable to type \'never\'.", "1540688880"],
      [136, 4, 11, "Type \'Observable<StatusType.UNSPECIFIED>\' is not assignable to type \'Observable<StatusType>\'.\\n  Types of parameters \'value\' and \'value\' are incompatible.\\n    Type \'StatusType\' is not assignable to type \'StatusType.UNSPECIFIED\'.", "3642829209"],
      [138, 43, 4, "Argument of type \'null\' is not assignable to parameter of type \'string | undefined\'.", "2087897566"],
      [140, 4, 12, "Type \'Observable<true>\' is not assignable to type \'Observable<boolean>\'.\\n  Types of parameters \'value\' and \'value\' are incompatible.\\n    Type \'boolean\' is not assignable to type \'true\'.", "4071713891"],
      [142, 4, 17, "Type \'Observable<true>\' is not assignable to type \'Observable<boolean>\'.", "1239229967"],
      [149, 75, 9, "Argument of type \'undefined\' is not assignable to parameter of type \'string\'.", "2620553983"]
    ],
    "src/script/entity/message/SystemMessage.ts:3060794215": [
      [25, 9, 7, "Property \'caption\' has no initializer and is not definitely assigned in the constructor.", "3511518411"]
    ],
    "src/script/entity/message/VerificationMessage.ts:1055991539": [
      [40, 4, 28, "Type \'Observable<VerificationMessageType | undefined>\' is not assignable to type \'Observable<VerificationMessageType>\'.\\n  The types returned by \'peek()\' are incompatible between these types.\\n    Type \'VerificationMessageType | undefined\' is not assignable to type \'VerificationMessageType\'.", "1551103719"],
      [47, 27, 13, "Argument of type \'string | false | QualifiedUserId\' is not assignable to parameter of type \'string | QualifiedId\'.\\n  Type \'boolean\' is not assignable to type \'string | QualifiedId\'.", "2678465042"]
    ],
    "src/script/error/BackendClientError.ts:4157618261": [
      [29, 4, 10, "Type \'string | undefined\' is not assignable to type \'string\'.\\n  Type \'undefined\' is not assignable to type \'string\'.", "3983565867"]
    ],
    "src/script/event/EventRepository.test.ts:3843097520": [
      [90, 25, 26, "No overload matches this call.\\n  Overload 1 of 2, \'(o: {}): string[]\', gave the following error.\\n    Argument of type \'ReadReceipt[] | undefined\' is not assignable to parameter of type \'{}\'.\\n      Type \'undefined\' is not assignable to type \'{}\'.\\n  Overload 2 of 2, \'(o: object): string[]\', gave the following error.\\n    Argument of type \'ReadReceipt[] | undefined\' is not assignable to parameter of type \'object\'.\\n      Type \'undefined\' is not assignable to type \'object\'.", "792500112"],
      [96, 6, 28, "Object is possibly \'undefined\'.", "3381709752"],
      [98, 15, 25, "No overload matches this call.\\n  Overload 1 of 4, \'(object: {}, method: never): SpyInstance<never, never>\', gave the following error.\\n    Argument of type \'EventService | undefined\' is not assignable to parameter of type \'{}\'.\\n      Type \'undefined\' is not assignable to type \'{}\'.\\n  Overload 2 of 4, \'(object: {}, method: never): SpyInstance<never, never>\', gave the following error.\\n    Argument of type \'EventService | undefined\' is not assignable to parameter of type \'{}\'.\\n      Type \'undefined\' is not assignable to type \'{}\'.", "47328231"],
      [99, 25, 55, "Argument of type \'Promise<EventRecord<any>>\' is not assignable to parameter of type \'never\'.", "526597759"],
      [104, 13, 28, "Object is possibly \'undefined\'.", "3381709752"],
      [108, 15, 25, "Object is possibly \'undefined\'.", "47328231"],
      [109, 15, 28, "Object is possibly \'undefined\'.", "3381709752"],
      [114, 13, 28, "Object is possibly \'undefined\'.", "3381709752"],
      [118, 15, 25, "Object is possibly \'undefined\'.", "47328231"],
      [119, 15, 28, "Object is possibly \'undefined\'.", "3381709752"],
      [124, 13, 28, "Object is possibly \'undefined\'.", "3381709752"],
      [128, 15, 25, "Object is possibly \'undefined\'.", "47328231"],
      [129, 15, 28, "Object is possibly \'undefined\'.", "3381709752"],
      [143, 13, 28, "Object is possibly \'undefined\'.", "3381709752"],
      [144, 15, 25, "Object is possibly \'undefined\'.", "47328231"],
      [145, 15, 28, "Object is possibly \'undefined\'.", "3381709752"],
      [159, 13, 28, "Object is possibly \'undefined\'.", "3381709752"],
      [160, 15, 25, "Object is possibly \'undefined\'.", "47328231"],
      [161, 15, 28, "Object is possibly \'undefined\'.", "3381709752"],
      [175, 13, 28, "Object is possibly \'undefined\'.", "3381709752"],
      [176, 15, 25, "Object is possibly \'undefined\'.", "47328231"],
      [177, 15, 28, "Object is possibly \'undefined\'.", "3381709752"],
      [216, 13, 28, "Object is possibly \'undefined\'.", "3381709752"],
      [217, 15, 25, "Object is possibly \'undefined\'.", "47328231"],
      [218, 15, 28, "Object is possibly \'undefined\'.", "3381709752"],
      [241, 15, 25, "No overload matches this call.\\n  Overload 1 of 4, \'(object: {}, method: never): SpyInstance<never, never>\', gave the following error.\\n    Argument of type \'EventService | undefined\' is not assignable to parameter of type \'{}\'.\\n      Type \'undefined\' is not assignable to type \'{}\'.\\n  Overload 2 of 4, \'(object: {}, method: never): SpyInstance<never, never>\', gave the following error.\\n    Argument of type \'EventService | undefined\' is not assignable to parameter of type \'{}\'.\\n      Type \'undefined\' is not assignable to type \'{}\'.", "47328231"],
      [242, 28, 11, "Parameter \'saved_event\' implicitly has an \'any\' type.", "3147593107"],
      [242, 28, 43, "Argument of type \'(saved_event: any) => Promise<any>\' is not assignable to parameter of type \'() => never\'.", "1450607298"],
      [246, 17, 25, "No overload matches this call.\\n  Overload 1 of 4, \'(object: {}, method: never): SpyInstance<never, never>\', gave the following error.\\n    Argument of type \'EventService | undefined\' is not assignable to parameter of type \'{}\'.\\n      Type \'undefined\' is not assignable to type \'{}\'.\\n  Overload 2 of 4, \'(object: {}, method: never): SpyInstance<never, never>\', gave the following error.\\n    Argument of type \'EventService | undefined\' is not assignable to parameter of type \'{}\'.\\n      Type \'undefined\' is not assignable to type \'{}\'.", "47328231"],
      [248, 13, 28, "Object is possibly \'undefined\'.", "3381709752"],
      [249, 15, 25, "Object is possibly \'undefined\'.", "47328231"],
      [257, 15, 25, "No overload matches this call.\\n  Overload 1 of 4, \'(object: {}, method: never): SpyInstance<never, never>\', gave the following error.\\n    Argument of type \'EventService | undefined\' is not assignable to parameter of type \'{}\'.\\n      Type \'undefined\' is not assignable to type \'{}\'.\\n  Overload 2 of 4, \'(object: {}, method: never): SpyInstance<never, never>\', gave the following error.\\n    Argument of type \'EventService | undefined\' is not assignable to parameter of type \'{}\'.\\n      Type \'undefined\' is not assignable to type \'{}\'.", "47328231"],
      [258, 28, 46, "Argument of type \'() => Promise<EventRecord<any>>\' is not assignable to parameter of type \'() => never\'.\\n  Type \'Promise<EventRecord<any>>\' is not assignable to type \'never\'.", "270173584"],
      [260, 13, 28, "Object is possibly \'undefined\'.", "3381709752"],
      [265, 17, 25, "Object is possibly \'undefined\'.", "47328231"],
      [273, 15, 25, "No overload matches this call.\\n  Overload 1 of 4, \'(object: {}, method: never): SpyInstance<never, never>\', gave the following error.\\n    Argument of type \'EventService | undefined\' is not assignable to parameter of type \'{}\'.\\n      Type \'undefined\' is not assignable to type \'{}\'.\\n  Overload 2 of 4, \'(object: {}, method: never): SpyInstance<never, never>\', gave the following error.\\n    Argument of type \'EventService | undefined\' is not assignable to parameter of type \'{}\'.\\n      Type \'undefined\' is not assignable to type \'{}\'.", "47328231"],
      [274, 28, 46, "Argument of type \'() => Promise<EventRecord<any>>\' is not assignable to parameter of type \'() => never\'.\\n  Type \'Promise<EventRecord<any>>\' is not assignable to type \'never\'.", "270173584"],
      [276, 13, 28, "Object is possibly \'undefined\'.", "3381709752"],
      [281, 17, 25, "Object is possibly \'undefined\'.", "47328231"],
      [289, 15, 25, "No overload matches this call.\\n  Overload 1 of 4, \'(object: {}, method: never): SpyInstance<never, never>\', gave the following error.\\n    Argument of type \'EventService | undefined\' is not assignable to parameter of type \'{}\'.\\n      Type \'undefined\' is not assignable to type \'{}\'.\\n  Overload 2 of 4, \'(object: {}, method: never): SpyInstance<never, never>\', gave the following error.\\n    Argument of type \'EventService | undefined\' is not assignable to parameter of type \'{}\'.\\n      Type \'undefined\' is not assignable to type \'{}\'.", "47328231"],
      [290, 28, 46, "Argument of type \'() => Promise<EventRecord<any>>\' is not assignable to parameter of type \'() => never\'.\\n  Type \'Promise<EventRecord<any>>\' is not assignable to type \'never\'.", "270173584"],
      [292, 13, 28, "Object is possibly \'undefined\'.", "3381709752"],
      [297, 17, 25, "Object is possibly \'undefined\'.", "47328231"],
      [304, 15, 25, "No overload matches this call.\\n  Overload 1 of 4, \'(object: {}, method: never): SpyInstance<never, never>\', gave the following error.\\n    Argument of type \'EventService | undefined\' is not assignable to parameter of type \'{}\'.\\n      Type \'undefined\' is not assignable to type \'{}\'.\\n  Overload 2 of 4, \'(object: {}, method: never): SpyInstance<never, never>\', gave the following error.\\n    Argument of type \'EventService | undefined\' is not assignable to parameter of type \'{}\'.\\n      Type \'undefined\' is not assignable to type \'{}\'.", "47328231"],
      [305, 28, 46, "Argument of type \'() => Promise<EventRecord<any>>\' is not assignable to parameter of type \'() => never\'.\\n  Type \'Promise<EventRecord<any>>\' is not assignable to type \'never\'.", "270173584"],
      [307, 13, 28, "Object is possibly \'undefined\'.", "3381709752"],
      [312, 17, 25, "Object is possibly \'undefined\'.", "47328231"],
      [320, 15, 25, "No overload matches this call.\\n  Overload 1 of 4, \'(object: {}, method: never): SpyInstance<never, never>\', gave the following error.\\n    Argument of type \'EventService | undefined\' is not assignable to parameter of type \'{}\'.\\n      Type \'undefined\' is not assignable to type \'{}\'.\\n  Overload 2 of 4, \'(object: {}, method: never): SpyInstance<never, never>\', gave the following error.\\n    Argument of type \'EventService | undefined\' is not assignable to parameter of type \'{}\'.\\n      Type \'undefined\' is not assignable to type \'{}\'.", "47328231"],
      [321, 28, 46, "Argument of type \'() => Promise<EventRecord<any>>\' is not assignable to parameter of type \'() => never\'.\\n  Type \'Promise<EventRecord<any>>\' is not assignable to type \'never\'.", "270173584"],
      [323, 13, 28, "Object is possibly \'undefined\'.", "3381709752"],
      [328, 17, 25, "Object is possibly \'undefined\'.", "47328231"],
      [335, 15, 25, "No overload matches this call.\\n  Overload 1 of 4, \'(object: {}, method: never): SpyInstance<never, never>\', gave the following error.\\n    Argument of type \'EventService | undefined\' is not assignable to parameter of type \'{}\'.\\n      Type \'undefined\' is not assignable to type \'{}\'.\\n  Overload 2 of 4, \'(object: {}, method: never): SpyInstance<never, never>\', gave the following error.\\n    Argument of type \'EventService | undefined\' is not assignable to parameter of type \'{}\'.\\n      Type \'undefined\' is not assignable to type \'{}\'.", "47328231"],
      [336, 28, 46, "Argument of type \'() => Promise<EventRecord<any>>\' is not assignable to parameter of type \'() => never\'.\\n  Type \'Promise<EventRecord<any>>\' is not assignable to type \'never\'.", "270173584"],
      [341, 13, 28, "Object is possibly \'undefined\'.", "3381709752"],
      [346, 17, 25, "Object is possibly \'undefined\'.", "47328231"],
      [352, 17, 25, "No overload matches this call.\\n  Overload 1 of 4, \'(object: {}, method: never): SpyInstance<never, never>\', gave the following error.\\n    Argument of type \'EventService | undefined\' is not assignable to parameter of type \'{}\'.\\n      Type \'undefined\' is not assignable to type \'{}\'.\\n  Overload 2 of 4, \'(object: {}, method: never): SpyInstance<never, never>\', gave the following error.\\n    Argument of type \'EventService | undefined\' is not assignable to parameter of type \'{}\'.\\n      Type \'undefined\' is not assignable to type \'{}\'.", "47328231"],
      [352, 76, 35, "Argument of type \'() => Promise<EventRecord<any>>\' is not assignable to parameter of type \'() => never\'.\\n  Type \'Promise<EventRecord<any>>\' is not assignable to type \'never\'.", "3585529426"],
      [354, 15, 25, "No overload matches this call.\\n  Overload 1 of 4, \'(object: {}, method: never): SpyInstance<never, never>\', gave the following error.\\n    Argument of type \'EventService | undefined\' is not assignable to parameter of type \'{}\'.\\n      Type \'undefined\' is not assignable to type \'{}\'.\\n  Overload 2 of 4, \'(object: {}, method: never): SpyInstance<never, never>\', gave the following error.\\n    Argument of type \'EventService | undefined\' is not assignable to parameter of type \'{}\'.\\n      Type \'undefined\' is not assignable to type \'{}\'.", "47328231"],
      [355, 28, 46, "Argument of type \'() => Promise<EventRecord<any>>\' is not assignable to parameter of type \'() => never\'.\\n  Type \'Promise<EventRecord<any>>\' is not assignable to type \'never\'.", "270173584"],
      [362, 13, 28, "Object is possibly \'undefined\'.", "3381709752"],
      [363, 15, 11, "Object is possibly \'undefined\'.", "3147593107"],
      [364, 15, 11, "Object is possibly \'undefined\'.", "3147593107"],
      [365, 15, 11, "Object is possibly \'undefined\'.", "3147593107"],
      [366, 15, 25, "Object is possibly \'undefined\'.", "47328231"],
      [372, 17, 25, "No overload matches this call.\\n  Overload 1 of 4, \'(object: {}, method: never): SpyInstance<never, never>\', gave the following error.\\n    Argument of type \'EventService | undefined\' is not assignable to parameter of type \'{}\'.\\n      Type \'undefined\' is not assignable to type \'{}\'.\\n  Overload 2 of 4, \'(object: {}, method: never): SpyInstance<never, never>\', gave the following error.\\n    Argument of type \'EventService | undefined\' is not assignable to parameter of type \'{}\'.\\n      Type \'undefined\' is not assignable to type \'{}\'.", "47328231"],
      [372, 76, 40, "Argument of type \'() => Promise<EventRecord<any>>\' is not assignable to parameter of type \'() => never\'.\\n  Type \'Promise<EventRecord<any>>\' is not assignable to type \'never\'.", "2477440726"],
      [374, 15, 25, "No overload matches this call.\\n  Overload 1 of 4, \'(object: {}, method: never): SpyInstance<never, never>\', gave the following error.\\n    Argument of type \'EventService | undefined\' is not assignable to parameter of type \'{}\'.\\n      Type \'undefined\' is not assignable to type \'{}\'.\\n  Overload 2 of 4, \'(object: {}, method: never): SpyInstance<never, never>\', gave the following error.\\n    Argument of type \'EventService | undefined\' is not assignable to parameter of type \'{}\'.\\n      Type \'undefined\' is not assignable to type \'{}\'.", "47328231"],
      [375, 28, 40, "Argument of type \'() => Promise<EventRecord<any>>\' is not assignable to parameter of type \'() => never\'.\\n  Type \'Promise<EventRecord<any>>\' is not assignable to type \'never\'.", "2477440726"],
      [379, 13, 28, "Object is possibly \'undefined\'.", "3381709752"],
      [382, 17, 25, "Object is possibly \'undefined\'.", "47328231"],
      [383, 17, 25, "Object is possibly \'undefined\'.", "47328231"],
      [395, 15, 25, "No overload matches this call.\\n  Overload 1 of 4, \'(object: {}, method: never): SpyInstance<never, never>\', gave the following error.\\n    Argument of type \'EventService | undefined\' is not assignable to parameter of type \'{}\'.\\n      Type \'undefined\' is not assignable to type \'{}\'.\\n  Overload 2 of 4, \'(object: {}, method: never): SpyInstance<never, never>\', gave the following error.\\n    Argument of type \'EventService | undefined\' is not assignable to parameter of type \'{}\'.\\n      Type \'undefined\' is not assignable to type \'{}\'.", "47328231"],
      [396, 28, 48, "Argument of type \'(conversationId: string, messageId: string) => Promise<undefined> | Promise<EventRecord<any>>\' is not assignable to parameter of type \'() => never\'.", "270597142"],
      [400, 15, 25, "No overload matches this call.\\n  Overload 1 of 4, \'(object: {}, method: never): SpyInstance<never, never>\', gave the following error.\\n    Argument of type \'EventService | undefined\' is not assignable to parameter of type \'{}\'.\\n      Type \'undefined\' is not assignable to type \'{}\'.\\n  Overload 2 of 4, \'(object: {}, method: never): SpyInstance<never, never>\', gave the following error.\\n    Argument of type \'EventService | undefined\' is not assignable to parameter of type \'{}\'.\\n      Type \'undefined\' is not assignable to type \'{}\'.", "47328231"],
      [401, 28, 40, "Argument of type \'(ev: EventRecord) => Promise<EventRecord<any>>\' is not assignable to parameter of type \'() => never\'.", "130762840"],
      [406, 13, 28, "Object is possibly \'undefined\'.", "3381709752"],
      [406, 86, 32, "Argument of type \'(updatedEvent: EventRecord) => void\' is not assignable to parameter of type \'(value: EventRecord<any> | undefined) => void | PromiseLike<void>\'.\\n  Types of parameters \'updatedEvent\' and \'value\' are incompatible.\\n    Type \'EventRecord<any> | undefined\' is not assignable to type \'EventRecord<any>\'.\\n      Type \'undefined\' is not assignable to type \'EventRecord<any>\'.", "1291289374"],
      [407, 15, 25, "Object is possibly \'undefined\'.", "47328231"],
      [408, 15, 25, "Object is possibly \'undefined\'.", "47328231"],
      [417, 15, 25, "No overload matches this call.\\n  Overload 1 of 4, \'(object: {}, method: never): SpyInstance<never, never>\', gave the following error.\\n    Argument of type \'EventService | undefined\' is not assignable to parameter of type \'{}\'.\\n      Type \'undefined\' is not assignable to type \'{}\'.\\n  Overload 2 of 4, \'(object: {}, method: never): SpyInstance<never, never>\', gave the following error.\\n    Argument of type \'EventService | undefined\' is not assignable to parameter of type \'{}\'.\\n      Type \'undefined\' is not assignable to type \'{}\'.", "47328231"],
      [418, 28, 53, "Argument of type \'() => Promise<EventRecord<any>>\' is not assignable to parameter of type \'() => never\'.\\n  Type \'Promise<EventRecord<any>>\' is not assignable to type \'never\'.", "3901075106"],
      [420, 15, 25, "No overload matches this call.\\n  Overload 1 of 4, \'(object: {}, method: never): SpyInstance<never, never>\', gave the following error.\\n    Argument of type \'EventService | undefined\' is not assignable to parameter of type \'{}\'.\\n      Type \'undefined\' is not assignable to type \'{}\'.\\n  Overload 2 of 4, \'(object: {}, method: never): SpyInstance<never, never>\', gave the following error.\\n    Argument of type \'EventService | undefined\' is not assignable to parameter of type \'{}\'.\\n      Type \'undefined\' is not assignable to type \'{}\'.", "47328231"],
      [421, 28, 50, "Argument of type \'(updates: EventRecord) => Promise<EventRecord<any>>\' is not assignable to parameter of type \'() => never\'.", "2498929304"],
      [431, 13, 28, "Object is possibly \'undefined\'.", "3381709752"],
      [431, 75, 32, "Argument of type \'(updatedEvent: EventRecord) => void\' is not assignable to parameter of type \'(value: EventRecord<any> | undefined) => void | PromiseLike<void>\'.\\n  Types of parameters \'updatedEvent\' and \'value\' are incompatible.\\n    Type \'EventRecord<any> | undefined\' is not assignable to type \'EventRecord<any>\'.\\n      Type \'undefined\' is not assignable to type \'EventRecord<any>\'.", "1291289374"],
      [436, 27, 22, "No overload matches this call.\\n  Overload 1 of 2, \'(o: {}): string[]\', gave the following error.\\n    Argument of type \'UserReactionMap | undefined\' is not assignable to parameter of type \'{}\'.\\n      Type \'undefined\' is not assignable to type \'{}\'.\\n  Overload 2 of 2, \'(o: object): string[]\', gave the following error.\\n    Argument of type \'UserReactionMap | undefined\' is not assignable to parameter of type \'object\'.\\n      Type \'undefined\' is not assignable to type \'object\'.", "3237744360"],
      [437, 15, 25, "Object is possibly \'undefined\'.", "47328231"],
      [448, 17, 25, "No overload matches this call.\\n  Overload 1 of 4, \'(object: {}, method: never): SpyInstance<never, never>\', gave the following error.\\n    Argument of type \'EventService | undefined\' is not assignable to parameter of type \'{}\'.\\n      Type \'undefined\' is not assignable to type \'{}\'.\\n  Overload 2 of 4, \'(object: {}, method: never): SpyInstance<never, never>\', gave the following error.\\n    Argument of type \'EventService | undefined\' is not assignable to parameter of type \'{}\'.\\n      Type \'undefined\' is not assignable to type \'{}\'.", "47328231"],
      [448, 76, 34, "Argument of type \'() => Promise<{ data: any; category?: number | undefined; client?: { time: string; } | undefined; connection?: { lastUpdate: string; } | undefined; content?: string | undefined; conversation: string; ... 24 more ...; waiting_button_id?: string | undefined; }>\' is not assignable to parameter of type \'() => never\'.\\n  Type \'Promise<{ data: any; category?: number | undefined; client?: { time: string; } | undefined; connection?: { lastUpdate: string; } | undefined; content?: string | undefined; conversation: string; edited_time?: string | undefined; ... 23 more ...; waiting_button_id?: string | undefined; }>\' is not assignable to type \'never\'.", "2413977172"],
      [450, 15, 25, "No overload matches this call.\\n  Overload 1 of 4, \'(object: {}, method: never): SpyInstance<never, never>\', gave the following error.\\n    Argument of type \'EventService | undefined\' is not assignable to parameter of type \'{}\'.\\n      Type \'undefined\' is not assignable to type \'{}\'.\\n  Overload 2 of 4, \'(object: {}, method: never): SpyInstance<never, never>\', gave the following error.\\n    Argument of type \'EventService | undefined\' is not assignable to parameter of type \'{}\'.\\n      Type \'undefined\' is not assignable to type \'{}\'.", "47328231"],
      [451, 28, 40, "Argument of type \'(ev: EventRecord) => Promise<EventRecord<any>>\' is not assignable to parameter of type \'() => never\'.", "130762840"],
      [455, 13, 28, "Object is possibly \'undefined\'.", "3381709752"],
      [455, 79, 32, "Argument of type \'(updatedEvent: EventRecord) => void\' is not assignable to parameter of type \'(value: EventRecord<any> | undefined) => void | PromiseLike<void>\'.\\n  Types of parameters \'updatedEvent\' and \'value\' are incompatible.\\n    Type \'EventRecord<any> | undefined\' is not assignable to type \'EventRecord<any>\'.\\n      Type \'undefined\' is not assignable to type \'EventRecord<any>\'.", "1291289374"],
      [456, 15, 25, "Object is possibly \'undefined\'.", "47328231"],
      [457, 15, 25, "Object is possibly \'undefined\'.", "47328231"],
      [465, 17, 25, "No overload matches this call.\\n  Overload 1 of 4, \'(object: {}, method: never): SpyInstance<never, never>\', gave the following error.\\n    Argument of type \'EventService | undefined\' is not assignable to parameter of type \'{}\'.\\n      Type \'undefined\' is not assignable to type \'{}\'.\\n  Overload 2 of 4, \'(object: {}, method: never): SpyInstance<never, never>\', gave the following error.\\n    Argument of type \'EventService | undefined\' is not assignable to parameter of type \'{}\'.\\n      Type \'undefined\' is not assignable to type \'{}\'.", "47328231"],
      [467, 13, 28, "Object is possibly \'undefined\'.", "3381709752"],
      [469, 17, 12, "Object is possibly \'undefined\'.", "373016604"],
      [470, 17, 25, "Object is possibly \'undefined\'.", "47328231"],
      [480, 8, 27, "Object is possibly \'undefined\'.", "2644272773"],
      [483, 38, 25, "No overload matches this call.\\n  Overload 1 of 4, \'(object: {}, method: never): SpyInstance<never, never>\', gave the following error.\\n    Argument of type \'EventService | undefined\' is not assignable to parameter of type \'{}\'.\\n      Type \'undefined\' is not assignable to type \'{}\'.\\n  Overload 2 of 4, \'(object: {}, method: never): SpyInstance<never, never>\', gave the following error.\\n    Argument of type \'EventService | undefined\' is not assignable to parameter of type \'{}\'.\\n      Type \'undefined\' is not assignable to type \'{}\'.", "47328231"],
      [484, 40, 25, "No overload matches this call.\\n  Overload 1 of 4, \'(object: {}, method: never): SpyInstance<never, never>\', gave the following error.\\n    Argument of type \'EventService | undefined\' is not assignable to parameter of type \'{}\'.\\n      Type \'undefined\' is not assignable to type \'{}\'.\\n  Overload 2 of 4, \'(object: {}, method: never): SpyInstance<never, never>\', gave the following error.\\n    Argument of type \'EventService | undefined\' is not assignable to parameter of type \'{}\'.\\n      Type \'undefined\' is not assignable to type \'{}\'.", "47328231"],
      [493, 40, 36, "Argument of type \'() => Promise<{ from: string; type: CONVERSATION; category?: number | undefined; client?: { time: string; } | undefined; connection?: { lastUpdate: string; } | undefined; content?: string | undefined; ... 24 more ...; waiting_button_id?: string | undefined; }>\' is not assignable to parameter of type \'() => never\'.\\n  Type \'Promise<{ from: string; type: CONVERSATION; category?: number | undefined; client?: { time: string; } | undefined; connection?: { lastUpdate: string; } | undefined; content?: string | undefined; ... 24 more ...; waiting_button_id?: string | undefined; }>\' is not assignable to type \'never\'.", "2692316574"],
      [494, 42, 24, "Argument of type \'() => Promise<number>\' is not assignable to parameter of type \'() => never\'.\\n  Type \'Promise<number>\' is not assignable to type \'never\'.", "731841138"],
      [496, 33, 28, "Object is possibly \'undefined\'.", "3381709752"],
      [500, 15, 10, "Object is possibly \'undefined\'.", "3453834508"],
      [501, 15, 25, "Object is possibly \'undefined\'.", "47328231"],
      [513, 17, 25, "No overload matches this call.\\n  Overload 1 of 4, \'(object: {}, method: never): SpyInstance<never, never>\', gave the following error.\\n    Argument of type \'EventService | undefined\' is not assignable to parameter of type \'{}\'.\\n      Type \'undefined\' is not assignable to type \'{}\'.\\n  Overload 2 of 4, \'(object: {}, method: never): SpyInstance<never, never>\', gave the following error.\\n    Argument of type \'EventService | undefined\' is not assignable to parameter of type \'{}\'.\\n      Type \'undefined\' is not assignable to type \'{}\'.", "47328231"],
      [513, 76, 36, "Argument of type \'() => Promise<{ type: CONVERSATION; category?: number | undefined; client?: { time: string; } | undefined; connection?: { lastUpdate: string; } | undefined; content?: string | undefined; ... 25 more ...; waiting_button_id?: string | undefined; }>\' is not assignable to parameter of type \'() => never\'.\\n  Type \'Promise<{ type: CONVERSATION; category?: number | undefined; client?: { time: string; } | undefined; connection?: { lastUpdate: string; } | undefined; content?: string | undefined; ... 25 more ...; waiting_button_id?: string | undefined; }>\' is not assignable to type \'never\'.", "2692316574"],
      [514, 17, 25, "No overload matches this call.\\n  Overload 1 of 4, \'(object: {}, method: never): SpyInstance<never, never>\', gave the following error.\\n    Argument of type \'EventService | undefined\' is not assignable to parameter of type \'{}\'.\\n      Type \'undefined\' is not assignable to type \'{}\'.\\n  Overload 2 of 4, \'(object: {}, method: never): SpyInstance<never, never>\', gave the following error.\\n    Argument of type \'EventService | undefined\' is not assignable to parameter of type \'{}\'.\\n      Type \'undefined\' is not assignable to type \'{}\'.", "47328231"],
      [514, 78, 24, "Argument of type \'() => Promise<number>\' is not assignable to parameter of type \'() => never\'.\\n  Type \'Promise<number>\' is not assignable to type \'never\'.", "731841138"],
      [516, 13, 28, "Object is possibly \'undefined\'.", "3381709752"],
      [518, 17, 10, "Object is possibly \'undefined\'.", "3453834508"],
      [519, 17, 25, "Object is possibly \'undefined\'.", "47328231"],
      [533, 15, 28, "Object is possibly \'undefined\'.", "3381709752"],
      [535, 17, 25, "No overload matches this call.\\n  Overload 1 of 4, \'(object: {}, method: never): SpyInstance<never, never>\', gave the following error.\\n    Argument of type \'EventService | undefined\' is not assignable to parameter of type \'{}\'.\\n      Type \'undefined\' is not assignable to type \'{}\'.\\n  Overload 2 of 4, \'(object: {}, method: never): SpyInstance<never, never>\', gave the following error.\\n    Argument of type \'EventService | undefined\' is not assignable to parameter of type \'{}\'.\\n      Type \'undefined\' is not assignable to type \'{}\'.", "47328231"],
      [535, 76, 36, "Argument of type \'() => Promise<EventRecord<any>>\' is not assignable to parameter of type \'() => never\'.\\n  Type \'Promise<EventRecord<any>>\' is not assignable to type \'never\'.", "2692316574"],
      [537, 15, 25, "No overload matches this call.\\n  Overload 1 of 4, \'(object: {}, method: never): SpyInstance<never, never>\', gave the following error.\\n    Argument of type \'EventService | undefined\' is not assignable to parameter of type \'{}\'.\\n      Type \'undefined\' is not assignable to type \'{}\'.\\n  Overload 2 of 4, \'(object: {}, method: never): SpyInstance<never, never>\', gave the following error.\\n    Argument of type \'EventService | undefined\' is not assignable to parameter of type \'{}\'.\\n      Type \'undefined\' is not assignable to type \'{}\'.", "47328231"],
      [538, 28, 45, "Argument of type \'() => Promise<EventRecord<any>>\' is not assignable to parameter of type \'() => never\'.\\n  Type \'Promise<EventRecord<any>>\' is not assignable to type \'never\'.", "368568095"],
      [540, 31, 28, "Object is possibly \'undefined\'.", "3381709752"],
      [544, 13, 10, "Object is possibly \'undefined\'.", "3453834508"],
      [545, 13, 25, "Object is possibly \'undefined\'.", "47328231"],
      [558, 15, 25, "No overload matches this call.\\n  Overload 1 of 4, \'(object: {}, method: never): SpyInstance<never, never>\', gave the following error.\\n    Argument of type \'EventService | undefined\' is not assignable to parameter of type \'{}\'.\\n      Type \'undefined\' is not assignable to type \'{}\'.\\n  Overload 2 of 4, \'(object: {}, method: never): SpyInstance<never, never>\', gave the following error.\\n    Argument of type \'EventService | undefined\' is not assignable to parameter of type \'{}\'.\\n      Type \'undefined\' is not assignable to type \'{}\'.", "47328231"],
      [559, 28, 13, "Parameter \'eventToUpdate\' implicitly has an \'any\' type.", "964362851"],
      [559, 28, 47, "Argument of type \'(eventToUpdate: any) => Promise<any>\' is not assignable to parameter of type \'() => never\'.", "666953218"],
      [560, 17, 25, "No overload matches this call.\\n  Overload 1 of 4, \'(object: {}, method: never): SpyInstance<never, never>\', gave the following error.\\n    Argument of type \'EventService | undefined\' is not assignable to parameter of type \'{}\'.\\n      Type \'undefined\' is not assignable to type \'{}\'.\\n  Overload 2 of 4, \'(object: {}, method: never): SpyInstance<never, never>\', gave the following error.\\n    Argument of type \'EventService | undefined\' is not assignable to parameter of type \'{}\'.\\n      Type \'undefined\' is not assignable to type \'{}\'.", "47328231"],
      [560, 76, 40, "Argument of type \'() => Promise<{ type: CONVERSATION; category?: number | undefined; client?: { time: string; } | undefined; connection?: { lastUpdate: string; } | undefined; content?: string | undefined; ... 25 more ...; waiting_button_id?: string | undefined; }>\' is not assignable to parameter of type \'() => never\'.\\n  Type \'Promise<{ type: CONVERSATION; category?: number | undefined; client?: { time: string; } | undefined; connection?: { lastUpdate: string; } | undefined; content?: string | undefined; ... 25 more ...; waiting_button_id?: string | undefined; }>\' is not assignable to type \'never\'.", "1106270881"],
      [562, 13, 28, "Object is possibly \'undefined\'.", "3381709752"],
      [564, 17, 12, "Object is possibly \'undefined\'.", "373016604"],
      [565, 17, 12, "Object is possibly \'undefined\'.", "373016604"],
      [566, 17, 25, "Object is possibly \'undefined\'.", "47328231"],
      [581, 15, 25, "No overload matches this call.\\n  Overload 1 of 4, \'(object: {}, method: never): SpyInstance<never, never>\', gave the following error.\\n    Argument of type \'EventService | undefined\' is not assignable to parameter of type \'{}\'.\\n      Type \'undefined\' is not assignable to type \'{}\'.\\n  Overload 2 of 4, \'(object: {}, method: never): SpyInstance<never, never>\', gave the following error.\\n    Argument of type \'EventService | undefined\' is not assignable to parameter of type \'{}\'.\\n      Type \'undefined\' is not assignable to type \'{}\'.", "47328231"],
      [582, 28, 13, "Parameter \'eventToUpdate\' implicitly has an \'any\' type.", "964362851"],
      [582, 28, 47, "Argument of type \'(eventToUpdate: any) => Promise<any>\' is not assignable to parameter of type \'() => never\'.", "666953218"],
      [583, 17, 25, "No overload matches this call.\\n  Overload 1 of 4, \'(object: {}, method: never): SpyInstance<never, never>\', gave the following error.\\n    Argument of type \'EventService | undefined\' is not assignable to parameter of type \'{}\'.\\n      Type \'undefined\' is not assignable to type \'{}\'.\\n  Overload 2 of 4, \'(object: {}, method: never): SpyInstance<never, never>\', gave the following error.\\n    Argument of type \'EventService | undefined\' is not assignable to parameter of type \'{}\'.\\n      Type \'undefined\' is not assignable to type \'{}\'.", "47328231"],
      [583, 76, 40, "Argument of type \'() => Promise<{ type: CONVERSATION; category?: number | undefined; client?: { time: string; } | undefined; connection?: { lastUpdate: string; } | undefined; content?: string | undefined; ... 25 more ...; waiting_button_id?: string | undefined; }>\' is not assignable to parameter of type \'() => never\'.\\n  Type \'Promise<{ type: CONVERSATION; category?: number | undefined; client?: { time: string; } | undefined; connection?: { lastUpdate: string; } | undefined; content?: string | undefined; ... 25 more ...; waiting_button_id?: string | undefined; }>\' is not assignable to type \'never\'.", "1106270881"],
      [585, 13, 28, "Object is possibly \'undefined\'.", "3381709752"],
      [586, 8, 32, "Argument of type \'(updatedEvent: EventRecord) => void\' is not assignable to parameter of type \'(value: EventRecord<any> | undefined) => void | PromiseLike<void>\'.\\n  Types of parameters \'updatedEvent\' and \'value\' are incompatible.\\n    Type \'EventRecord<any> | undefined\' is not assignable to type \'EventRecord<any>\'.\\n      Type \'undefined\' is not assignable to type \'EventRecord<any>\'.", "1291289374"],
      [588, 17, 25, "Object is possibly \'undefined\'.", "47328231"]
    ],
    "src/script/event/EventRepository.ts:2800868471": [
      [106, 4, 30, "Type \'Observable<NOTIFICATION_HANDLING_STATE.STREAM>\' is not assignable to type \'Observable<NOTIFICATION_HANDLING_STATE>\'.\\n  Types of parameters \'value\' and \'value\' are incompatible.\\n    Type \'NOTIFICATION_HANDLING_STATE\' is not assignable to type \'NOTIFICATION_HANDLING_STATE.STREAM\'.", "3724439608"],
      [161, 60, 5, "Object is possibly \'undefined\'.", "165702089"],
      [161, 76, 5, "Object is of type \'unknown\'.", "165548477"],
      [228, 10, 13, "Object is of type \'unknown\'.", "3310660798"],
      [229, 49, 13, "Object is of type \'unknown\'.", "3310660798"],
      [243, 13, 6, "Object is possibly \'undefined\'.", "1543056028"],
      [248, 13, 10, "Object is possibly \'undefined\'.", "1089446899"],
      [261, 48, 25, "Argument of type \'string | undefined\' is not assignable to parameter of type \'string\'.\\n  Type \'undefined\' is not assignable to type \'string\'.", "3511045606"],
      [272, 40, 20, "Object is possibly \'undefined\'.", "3111726366"],
      [538, 28, 12, "Object is possibly \'undefined\'.", "2257332645"],
      [538, 53, 12, "Object is possibly \'undefined\'.", "2257332645"],
      [539, 59, 12, "Object is possibly \'undefined\'.", "2257332645"],
      [553, 41, 13, "Object is possibly \'undefined\'.", "1529837131"],
      [557, 69, 11, "Argument of type \'string | undefined\' is not assignable to parameter of type \'string\'.\\n  Type \'undefined\' is not assignable to type \'string\'.", "3842816886"],
      [560, 8, 100, "Type \'EventRecord<any> | undefined\' is not assignable to type \'EventRecord<any>\'.\\n  Type \'undefined\' is not assignable to type \'EventRecord<any>\'.", "1834623770"],
      [560, 59, 25, "Argument of type \'string | undefined\' is not assignable to parameter of type \'string\'.\\n  Type \'undefined\' is not assignable to type \'string\'.", "2126983834"],
      [560, 86, 13, "Object is possibly \'undefined\'.", "1529837131"],
      [564, 78, 13, "Object is possibly \'undefined\'.", "1529837131"],
      [607, 52, 20, "Object is possibly \'undefined\'.", "2445000522"]
    ],
    "src/script/event/EventService.ts:414809804": [
      [46, 79, 9, "Object is possibly \'undefined\'.", "1946021483"],
      [46, 103, 9, "No overload matches this call.\\n  Overload 1 of 2, \'(that: string, locales?: string | string[] | undefined, options?: CollatorOptions | undefined): number\', gave the following error.\\n    Argument of type \'string | undefined\' is not assignable to parameter of type \'string\'.\\n      Type \'undefined\' is not assignable to type \'string\'.\\n  Overload 2 of 2, \'(that: string): number\', gave the following error.\\n    Argument of type \'string | undefined\' is not assignable to parameter of type \'string\'.\\n      Type \'undefined\' is not assignable to type \'string\'.", "1946194504"],
      [77, 86, 9, "Argument of type \'string | undefined\' is not assignable to parameter of type \'string\'.\\n  Type \'undefined\' is not assignable to type \'string\'.", "761523947"],
      [81, 8, 5, "Object is of type \'unknown\'.", "165548477"],
      [110, 97, 5, "Object is of type \'unknown\'.", "165548477"],
      [140, 6, 156, "Type \'EventRecord<any> | undefined\' is not assignable to type \'EventRecord<any>\'.\\n  Type \'undefined\' is not assignable to type \'EventRecord<any>\'.", "608859508"],
      [145, 99, 5, "Object is of type \'unknown\'.", "165548477"],
      [185, 52, 15, "Object is possibly \'undefined\'.", "1303905750"],
      [185, 86, 15, "Object is possibly \'undefined\'.", "1303905750"],
      [240, 100, 5, "Object is of type \'unknown\'.", "165548477"],
      [338, 92, 9, "Argument of type \'undefined\' is not assignable to parameter of type \'string\'.", "2620553983"],
      [352, 74, 17, "Argument of type \'string | undefined\' is not assignable to parameter of type \'string\'.\\n  Type \'undefined\' is not assignable to type \'string\'.", "2867884739"],
      [382, 4, 11, "Object is possibly \'undefined\'.", "370216726"],
      [383, 4, 11, "Object is possibly \'undefined\'.", "370216726"]
    ],
    "src/script/event/EventServiceNoCompound.ts:1388827788": [
      [64, 54, 15, "Object is possibly \'undefined\'.", "1303905750"]
    ],
    "src/script/event/preprocessor/ServiceMiddleware.ts:3271199821": [
      [80, 58, 9, "Argument of type \'MemberJoinEvent | undefined\' is not assignable to parameter of type \'MemberJoinEvent\'.\\n  Type \'undefined\' is not assignable to type \'MemberJoinEvent\'.", "1946204345"],
      [103, 51, 10, "Object is possibly \'undefined\'.", "4128218071"]
    ],
    "src/script/extension/GiphyRepository.ts:4288041442": [
      [46, 10, 13, "Property \'currentOffset\' has no initializer and is not definitely assigned in the constructor.", "3944906049"],
      [75, 42, 18, "Object is possibly \'undefined\'.", "3219551329"],
      [89, 67, 15, "Object is possibly \'undefined\'.", "3911174730"]
    ],
    "src/script/externalRoute.ts:1170782870": [
      [77, 2, 55, "Type \'string | undefined\' is not assignable to type \'string\'.\\n  Type \'undefined\' is not assignable to type \'string\'.", "2013931483"],
      [78, 64, 51, "Type \'string | undefined\' is not assignable to type \'string\'.\\n  Type \'undefined\' is not assignable to type \'string\'.", "2860866952"],
      [81, 2, 111, "Type \'string | false\' is not assignable to type \'string\'.\\n  Type \'boolean\' is not assignable to type \'string\'.", "685592872"],
      [82, 46, 35, "Type \'string | undefined\' is not assignable to type \'string\'.\\n  Type \'undefined\' is not assignable to type \'string\'.", "3510242108"],
      [83, 46, 35, "Type \'string | undefined\' is not assignable to type \'string\'.\\n  Type \'undefined\' is not assignable to type \'string\'.", "3510297418"],
      [84, 51, 40, "Type \'string | undefined\' is not assignable to type \'string\'.\\n  Type \'undefined\' is not assignable to type \'string\'.", "3597061715"],
      [88, 4, 17, "Type \'undefined\' is not assignable to type \'string\'.", "4204377774"]
    ],
    "src/script/hooks/usePausableInterval.ts:4028999421": [
      [38, 6, 21, "Cannot invoke an object which is possibly \'undefined\'.", "4185327969"]
    ],
    "src/script/hooks/usePausableTimeout.ts:3967169248": [
      [38, 6, 20, "Cannot invoke an object which is possibly \'undefined\'.", "2491310661"]
    ],
    "src/script/integration/IntegrationRepository.ts:3537015114": [
      [84, 56, 17, "Argument of type \'string | undefined\' is not assignable to parameter of type \'string\'.\\n  Type \'undefined\' is not assignable to type \'string\'.", "2786638268"],
      [85, 26, 14, "Object is possibly \'undefined\'.", "2727665343"],
      [100, 31, 10, "Argument of type \'string | undefined\' is not assignable to parameter of type \'string\'.\\n  Type \'undefined\' is not assignable to type \'string\'.", "4118455337"],
      [240, 57, 5, "Object is of type \'unknown\'.", "165548477"]
    ],
    "src/script/integration/ServiceEntity.ts:2862427254": [
      [58, 4, 26, "Type \'Observable<AssetRemoteData | undefined>\' is not assignable to type \'Observable<AssetRemoteData>\'.", "2039859734"],
      [59, 4, 27, "Type \'Observable<AssetRemoteData | undefined>\' is not assignable to type \'Observable<AssetRemoteData>\'.", "4198396353"]
    ],
    "src/script/legal-hold/LegalHoldEvaluator.ts:1567725998": [
      [45, 43, 23, "Argument of type \'User | undefined\' is not assignable to parameter of type \'User\'.\\n  Type \'undefined\' is not assignable to type \'User\'.", "153688682"],
      [56, 2, 49, "Type \'boolean | undefined\' is not assignable to type \'boolean\'.", "265606130"],
      [61, 11, 16, "Object is possibly \'undefined\'.", "332022202"]
    ],
    "src/script/main/SingleInstanceHandler.ts:305503035": [
      [118, 6, 27, "Cannot invoke an object which is possibly \'undefined\'.", "107936000"]
    ],
    "src/script/main/app.ts:3587239796": [
      [156, 2, 5, "Property \'debug\' has no initializer and is not definitely assigned in the constructor.", "164124116"],
      [157, 2, 4, "Property \'util\' has no initializer and is not definitely assigned in the constructor.", "2087972225"],
      [349, 87, 5, "Object is of type \'unknown\'.", "165548477"],
      [408, 10, 41, "Object is possibly \'undefined\'.", "1596662938"],
      [409, 10, 30, "Argument of type \'string | undefined\' is not assignable to parameter of type \'string\'.\\n  Type \'undefined\' is not assignable to type \'string\'.", "286595218"],
      [418, 65, 19, "Argument of type \'import(\\"wire-webapp/node_modules/@wireapp/api-client/src/client/ClientType\\").ClientType | undefined\' is not assignable to parameter of type \'string | number\'.\\n  Type \'undefined\' is not assignable to type \'string | number\'.", "1723063280"],
      [485, 27, 5, "Argument of type \'unknown\' is not assignable to parameter of type \'BaseError\'.", "165548477"],
      [503, 36, 11, "Object is possibly \'undefined\'.", "3663176296"],
      [778, 12, 5, "Object is of type \'unknown\'.", "165548477"],
      [832, 81, 5, "Object is of type \'unknown\'.", "165548477"],
      [876, 37, 15, "Argument of type \'string | undefined\' is not assignable to parameter of type \'string | URL\'.\\n  Type \'undefined\' is not assignable to type \'string | URL\'.", "1529230466"]
    ],
    "src/script/media/MediaConstraintsHandler.test.ts:456751395": [
      [43, 47, 4, "Argument of type \'null\' is not assignable to parameter of type \'string | undefined\'.", "2087897566"]
    ],
    "src/script/media/MediaConstraintsHandler.ts:977701651": [
      [118, 22, 11, "Argument of type \'string | null\' is not assignable to parameter of type \'string\'.\\n  Type \'null\' is not assignable to type \'string\'.", "2484436277"]
    ],
    "src/script/media/MediaDevicesHandler.ts:2288366914": [
      [94, 6, 10, "Type \'ObservableArray<never>\' is not assignable to type \'ObservableArray<ElectronDesktopCapturerSource | MediaDeviceInfo>\'.\\n  Types of parameters \'value\' and \'value\' are incompatible.\\n    Type \'(ElectronDesktopCapturerSource | MediaDeviceInfo)[] | null | undefined\' is not assignable to type \'never[] | null | undefined\'.\\n      Type \'(ElectronDesktopCapturerSource | MediaDeviceInfo)[]\' is not assignable to type \'never[]\'.\\n        Type \'ElectronDesktopCapturerSource | MediaDeviceInfo\' is not assignable to type \'never\'.\\n          Type \'ElectronDesktopCapturerSource\' is not assignable to type \'never\'.", "3972973829"],
      [95, 6, 11, "Type \'ObservableArray<never>\' is not assignable to type \'ObservableArray<ElectronDesktopCapturerSource | MediaDeviceInfo>\'.", "2173601068"],
      [96, 6, 11, "Type \'ObservableArray<never>\' is not assignable to type \'ObservableArray<ElectronDesktopCapturerSource | MediaDeviceInfo>\'.", "3890886687"],
      [97, 6, 10, "Type \'ObservableArray<never>\' is not assignable to type \'ObservableArray<ElectronDesktopCapturerSource | MediaDeviceInfo>\'.", "3876799330"],
      [101, 6, 10, "Type \'Observable<null | undefined>\' is not assignable to type \'Observable<string>\'.\\n  Types of property \'equalityComparer\' are incompatible.\\n    Type \'(a: null | undefined, b: null | undefined) => boolean\' is not assignable to type \'(a: string, b: string) => boolean\'.\\n      Types of parameters \'a\' and \'a\' are incompatible.\\n        Type \'string\' is not assignable to type \'null | undefined\'.", "3972973829"],
      [102, 6, 11, "Type \'Observable<null | undefined>\' is not assignable to type \'Observable<string>\'.", "2173601068"],
      [103, 6, 11, "Type \'Observable<null | undefined>\' is not assignable to type \'Observable<string>\'.", "3890886687"],
      [104, 6, 10, "Type \'Observable<null | undefined>\' is not assignable to type \'Observable<string>\'.", "3876799330"],
      [273, 10, 22, "Object is possibly \'undefined\'.", "520485411"],
      [274, 15, 22, "Object is possibly \'undefined\'.", "520485411"],
      [276, 10, 22, "Object is possibly \'undefined\'.", "520485411"],
      [278, 15, 22, "Object is possibly \'undefined\'.", "520485411"],
      [282, 8, 22, "Object is possibly \'undefined\'.", "520485411"]
    ],
    "src/script/media/MediaEmbeds.test.ts:94533359": [
      [688, 58, 4, "Argument of type \'null\' is not assignable to parameter of type \'string\'.", "2087897566"],
      [689, 58, 9, "Argument of type \'undefined\' is not assignable to parameter of type \'string\'.", "2620553983"]
    ],
    "src/script/media/MediaEmbeds.ts:3626459359": [
      [122, 65, 21, "Argument of type \'string | null\' is not assignable to parameter of type \'string\'.\\n  Type \'null\' is not assignable to type \'string\'.", "3195064474"]
    ],
    "src/script/media/MediaParser.ts:2612415638": [
      [56, 69, 10, "Argument of type \'string | undefined\' is not assignable to parameter of type \'string\'.\\n  Type \'undefined\' is not assignable to type \'string\'.", "4239794921"]
    ],
    "src/script/media/MediaStreamHandler.ts:731304856": [
      [68, 33, 5, "Object is of type \'unknown\'.", "165548477"]
    ],
    "src/script/message/QuoteEntity.ts:2585694251": [
      [60, 42, 9, "No overload matches this call.\\n  The last overload gave the following error.\\n    Argument of type \'ArrayBuffer | undefined\' is not assignable to parameter of type \'ArrayBufferLike\'.\\n      Type \'undefined\' is not assignable to type \'ArrayBufferLike\'.", "1162062559"]
    ],
    "src/script/notification/NotificationRepository.ts:2433616700": [
      [145, 4, 28, "Type \'Observable<NotificationPreference.ON>\' is not assignable to type \'Observable<NotificationPreference>\'.\\n  Types of parameters \'value\' and \'value\' are incompatible.\\n    Type \'NotificationPreference\' is not assignable to type \'NotificationPreference.ON\'.", "703631336"],
      [153, 4, 20, "Type \'Observable<PermissionState | PermissionStatusState>\' is not assignable to type \'Observable<PermissionState | PermissionStatusState | NotificationPermission>\'.\\n  Types of parameters \'value\' and \'value\' are incompatible.\\n    Type \'PermissionState | PermissionStatusState | NotificationPermission\' is not assignable to type \'PermissionState | PermissionStatusState\'.", "2835088081"]
    ],
    "src/script/notification/PreferenceNotificationRepository.test.ts:318347950": [
      [31, 44, 4, "Argument of type \'null\' is not assignable to parameter of type \'string | undefined\'.", "2087897566"]
    ],
    "src/script/notification/PreferenceNotificationRepository.ts:1031470059": [
      [82, 29, 5, "Type \'string | undefined\' is not assignable to type \'string\'.\\n  Type \'undefined\' is not assignable to type \'string\'.", "174572682"],
      [82, 36, 4, "Type \'string | undefined\' is not assignable to type \'string\'.\\n  Type \'undefined\' is not assignable to type \'string\'.", "2087961072"],
      [82, 42, 4, "Type \'ClientType.PERMANENT | ClientType.TEMPORARY | undefined\' is not assignable to type \'ClientType\'.\\n  Type \'undefined\' is not assignable to type \'ClientType\'.", "2087944093"],
      [114, 9, 6, "Type \'string | undefined\' is not assignable to type \'string | null\'.", "1127975365"]
    ],
    "src/script/page/AccentColorPicker.test.tsx:2337834610": [
      [52, 10, 5, "Type \'HTMLInputElement | null\' is not assignable to type \'HTMLInputElement\'.\\n  Type \'null\' is not assignable to type \'HTMLInputElement\'.", "178805363"],
      [93, 12, 5, "Type \'HTMLInputElement | null\' is not assignable to type \'HTMLInputElement\'.\\n  Type \'null\' is not assignable to type \'HTMLInputElement\'.", "178805363"]
    ],
    "src/script/page/AppLock.test.ts:262111532": [
      [50, 59, 22, "Argument of type \'Element | null\' is not assignable to parameter of type \'Element\'.\\n  Type \'null\' is not assignable to type \'Element\'.", "316356198"],
      [52, 33, 14, "Argument of type \'Element | null\' is not assignable to parameter of type \'Element\'.\\n  Type \'null\' is not assignable to type \'Element\'.", "3534045292"],
      [106, 37, 12, "Argument of type \'Element | null\' is not assignable to parameter of type \'Element\'.\\n  Type \'null\' is not assignable to type \'Element\'.", "1912908196"],
      [178, 35, 12, "Argument of type \'Element | null\' is not assignable to parameter of type \'Element\'.\\n  Type \'null\' is not assignable to type \'Element\'.", "1912908196"]
    ],
<<<<<<< HEAD
    "src/script/page/AppLock.tsx:3251659106": [
      [166, 28, 36, "Argument of type \'Element | null\' is not assignable to parameter of type \'Node\'.\\n  Type \'null\' is not assignable to type \'Node\'.", "3019440182"],
      [170, 26, 30, "Argument of type \'Element | null\' is not assignable to parameter of type \'Node\'.\\n  Type \'null\' is not assignable to type \'Node\'.", "1790131128"],
      [198, 59, 37, "Object is possibly \'null\'.", "3700925542"],
      [219, 94, 4, "Argument of type \'unknown\' is not assignable to parameter of type \'StatusCodes\'.", "2087770728"],
      [222, 19, 7, "Argument of type \'unknown\' is not assignable to parameter of type \'SetStateAction<string>\'.", "1236122734"]
=======
    "src/script/page/AppLock.tsx:877948654": [
      [162, 28, 36, "Argument of type \'Element | null\' is not assignable to parameter of type \'Node\'.\\n  Type \'null\' is not assignable to type \'Node\'.", "3019440182"],
      [166, 26, 30, "Argument of type \'Element | null\' is not assignable to parameter of type \'Node\'.\\n  Type \'null\' is not assignable to type \'Node\'.", "1790131128"],
      [194, 59, 37, "Object is possibly \'null\'.", "3700925542"],
      [215, 94, 4, "Argument of type \'unknown\' is not assignable to parameter of type \'StatusCodes\'.", "2087770728"],
      [218, 19, 7, "Argument of type \'unknown\' is not assignable to parameter of type \'SetStateAction<string>\'.", "1236122734"]
>>>>>>> 81d5c977
    ],
    "src/script/page/LeftSidebar/panels/Conversations/ConversationsList.tsx:3232925700": [
      [104, 10, 15, "Type \'(conversation: Conversation) => boolean\' is not assignable to type \'(conversationId: QualifiedId) => boolean\'.\\n  Types of parameters \'conversation\' and \'conversationId\' are incompatible.\\n    Type \'QualifiedId\' is missing the following properties from type \'Conversation\': teamState, archivedState, incomingMessages, isManaged, and 118 more.", "1629494677"]
    ],
    "src/script/page/LeftSidebar/panels/Conversations/GroupedConversationHeader.test.ts:3219319072": [
      [62, 11, 11, "Object is possibly \'null\'.", "3168726921"]
    ],
    "src/script/page/LeftSidebar/panels/StartUI/components/GroupList.test.tsx:87150494": [
      [34, 63, 38, "Argument of type \'Element | null\' is not assignable to parameter of type \'Element\'.\\n  Type \'null\' is not assignable to type \'Element\'.", "495210063"]
    ],
    "src/script/page/MainContent/MainContent.tsx:1144210882": [
      [109, 28, 12, "Type \'Conversation | null\' is not assignable to type \'Conversation\'.\\n  Type \'null\' is not assignable to type \'Conversation\'.", "1670678216"]
    ],
    "src/script/page/MainContent/panels/Collection/Collection.test.tsx:1028939995": [
      [122, 12, 5, "Type \'HTMLInputElement | null\' is not assignable to type \'HTMLInputElement\'.\\n  Type \'null\' is not assignable to type \'HTMLInputElement\'.", "178805363"]
    ],
    "src/script/page/MainContent/panels/Collection/FullSearch.tsx:1879516049": [
      [99, 10, 10, "Object is possibly \'undefined\'.", "1962587969"],
      [100, 26, 10, "Object is possibly \'undefined\'.", "1962587969"],
      [109, 25, 11, "Object is possibly \'undefined\'.", "2591652326"],
      [126, 12, 3, "Type \'MutableRefObject<HTMLInputElement | undefined>\' is not assignable to type \'LegacyRef<HTMLInputElement> | undefined\'.\\n  Type \'MutableRefObject<HTMLInputElement | undefined>\' is not assignable to type \'RefObject<HTMLInputElement>\'.\\n    Types of property \'current\' are incompatible.\\n      Type \'HTMLInputElement | undefined\' is not assignable to type \'HTMLInputElement | null\'.\\n        Type \'undefined\' is not assignable to type \'HTMLInputElement | null\'.", "193432436"]
    ],
    "src/script/page/MainContent/panels/Collection/utils.tsx:3873364785": [
      [27, 13, 16, "Object is possibly \'undefined\'.", "3400861264"],
      [27, 59, 16, "Object is possibly \'undefined\'.", "3400861264"],
      [29, 13, 16, "Object is possibly \'undefined\'.", "3400861264"],
      [31, 13, 16, "Object is possibly \'undefined\'.", "3400861264"],
      [34, 8, 16, "Object is possibly \'undefined\'.", "3400861264"]
    ],
    "src/script/page/MainContent/panels/preferences/AccountPreferences.tsx:2831120992": [
      [92, 79, 34, "Argument of type \'boolean | undefined\' is not assignable to parameter of type \'boolean\'.", "212151669"],
      [120, 6, 9, "Argument of type \'undefined\' is not assignable to parameter of type \'string\'.", "2620553983"]
    ],
    "src/script/page/MainContent/panels/preferences/accountPreferences/AccountInput.tsx:3399271415": [
      [182, 10, 4, "Type \'string | undefined\' is not assignable to type \'string\'.\\n  Type \'undefined\' is not assignable to type \'string\'.", "2087876002"],
      [183, 10, 5, "Type \'string | undefined\' is not assignable to type \'string\'.\\n  Type \'undefined\' is not assignable to type \'string\'.", "189936718"],
      [189, 30, 5, "Argument of type \'string | undefined\' is not assignable to parameter of type \'string\'.\\n  Type \'undefined\' is not assignable to type \'string\'.", "178805363"]
    ],
    "src/script/page/MainContent/panels/preferences/accountPreferences/AccountSecuritySection.tsx:851375994": [
      [70, 6, 9, "Argument of type \'undefined\' is not assignable to parameter of type \'string\'.", "2620553983"],
      [104, 40, 43, "Argument of type \'string | undefined\' is not assignable to parameter of type \'string\'.\\n  Type \'undefined\' is not assignable to type \'string\'.", "1072333434"]
    ],
    "src/script/page/MainContent/panels/preferences/accountPreferences/AvatarInput.tsx:919643938": [
      [50, 69, 9, "Argument of type \'undefined\' is not assignable to parameter of type \'string\'.", "2620553983"],
      [91, 4, 16, "Object is possibly \'null\'.", "4019370437"],
      [116, 23, 14, "Argument of type \'File | null\' is not assignable to parameter of type \'File\'.\\n  Type \'null\' is not assignable to type \'File\'.", "1073819172"]
    ],
    "src/script/page/MainContent/panels/preferences/accountPreferences/EmailInput.tsx:542696972": [
      [56, 10, 5, "Object is of type \'unknown\'.", "165548477"],
      [59, 10, 5, "Object is of type \'unknown\'.", "165548477"]
    ],
    "src/script/page/MainContent/panels/preferences/avPreferences/CameraPreferences.tsx:147485328": [
      [80, 82, 5, "Object is of type \'unknown\'.", "165548477"],
      [81, 16, 4, "Argument of type \'null\' is not assignable to parameter of type \'SetStateAction<MediaStream | undefined>\'.", "2087897566"],
      [93, 6, 22, "Type \'MediaStream | undefined\' is not assignable to type \'MediaProvider | null\'.\\n  Type \'undefined\' is not assignable to type \'MediaProvider | null\'.", "3365227987"]
    ],
    "src/script/page/MainContent/panels/preferences/avPreferences/MicrophonePreferences.tsx:490834589": [
      [64, 82, 5, "Object is of type \'unknown\'.", "165548477"],
      [65, 16, 4, "Argument of type \'null\' is not assignable to parameter of type \'SetStateAction<MediaStream | undefined>\'.", "2087897566"],
      [109, 84, 11, "Type \'MediaStream | undefined\' is not assignable to type \'MediaStream\'.\\n  Type \'undefined\' is not assignable to type \'MediaStream\'.", "4175552125"]
    ],
    "src/script/page/MainContent/panels/preferences/devices/DeviceDetailsPreferences.test.tsx:2030460021": [
      [34, 41, 22, "Cannot invoke an object which is possibly \'undefined\'.", "1980738780"],
      [41, 21, 12, "Argument of type \'string | undefined\' is not assignable to parameter of type \'Matcher\'.\\n  Type \'undefined\' is not assignable to type \'Matcher\'.", "2075561852"]
    ],
    "src/script/page/MainContent/panels/preferences/devices/DevicesPreferences.tsx:3136549338": [
      [67, 90, 10, "Type \'undefined\' is not assignable to type \'boolean\'.", "3231345145"],
      [124, 8, 14, "Type \'(device: ClientEntity) => Promise<string | undefined>\' is not assignable to type \'(device: ClientEntity) => Promise<string>\'.\\n  Type \'Promise<string | undefined>\' is not assignable to type \'Promise<string>\'.\\n    Type \'string | undefined\' is not assignable to type \'string\'.\\n      Type \'undefined\' is not assignable to type \'string\'.", "223037395"],
      [131, 73, 37, "Argument of type \'Conversation | undefined\' is not assignable to parameter of type \'Conversation\'.\\n  Type \'undefined\' is not assignable to type \'Conversation\'.", "3769528030"]
    ],
    "src/script/page/message-list/InputBarControls/InputBarControls.test.tsx:2517377529": [
      [33, 2, 12, "Type \'undefined\' is not assignable to type \'Conversation\'.", "1670678216"]
    ],
    "src/script/page/message-list/MentionSuggestions/MentionSuggestions.tsx:1339790850": [
      [56, 44, 11, "Object is possibly \'null\'.", "2551690754"],
      [72, 69, 11, "Argument of type \'HTMLInputElement | null\' is not assignable to parameter of type \'HTMLInputElement\'.\\n  Type \'null\' is not assignable to type \'HTMLInputElement\'.", "2551690754"],
      [112, 49, 11, "Argument of type \'HTMLInputElement | null\' is not assignable to parameter of type \'HTMLInputElement\'.\\n  Type \'null\' is not assignable to type \'HTMLInputElement\'.", "2551690754"],
      [115, 14, 3, "Type \'((node: Element) => void) | undefined\' is not assignable to type \'Ref<HTMLDivElement> | undefined\'.\\n  Type \'(node: Element) => void\' is not assignable to type \'Ref<HTMLDivElement> | undefined\'.\\n    Type \'(node: Element) => void\' is not assignable to type \'(instance: HTMLDivElement | null) => void\'.\\n      Types of parameters \'node\' and \'instance\' are incompatible.\\n        Type \'HTMLDivElement | null\' is not assignable to type \'Element\'.\\n          Type \'null\' is not assignable to type \'Element\'.", "193432436"]
    ],
    "src/script/page/message-list/MessageTimerButton.test.ts:254586997": [
      [33, 46, 29, "Argument of type \'Element | null\' is not assignable to parameter of type \'Element\'.\\n  Type \'null\' is not assignable to type \'Element\'.", "4019893960"],
      [96, 11, 47, "Object is possibly \'null\'.", "512435431"],
      [123, 11, 51, "Object is possibly \'null\'.", "4189896900"],
      [124, 11, 52, "Object is possibly \'null\'.", "146485961"],
      [125, 11, 47, "Object is possibly \'null\'.", "512435431"],
      [148, 11, 51, "Object is possibly \'null\'.", "4189896900"],
      [149, 11, 52, "Object is possibly \'null\'.", "146485961"],
      [150, 11, 47, "Object is possibly \'null\'.", "512435431"],
      [174, 11, 51, "Object is possibly \'null\'.", "4189896900"],
      [175, 11, 52, "Object is possibly \'null\'.", "146485961"],
      [176, 11, 47, "Object is possibly \'null\'.", "512435431"],
      [198, 11, 47, "Object is possibly \'null\'.", "512435431"]
    ],
    "src/script/permission/PermissionRepository.ts:3072861882": [
      [45, 6, 23, "Type of computed property\'s value is \'Observable<PermissionStatusState.PROMPT>\', which is not assignable to type \'Observable<PermissionState | PermissionStatusState>\'.\\n  Types of parameters \'value\' and \'value\' are incompatible.\\n    Type \'PermissionState | PermissionStatusState\' is not assignable to type \'PermissionStatusState.PROMPT\'.", "2132945991"],
      [46, 6, 29, "Type of computed property\'s value is \'Observable<PermissionStatusState.PROMPT>\', which is not assignable to type \'Observable<PermissionState | PermissionStatusState>\'.", "3793420497"],
      [47, 6, 27, "Type of computed property\'s value is \'Observable<PermissionStatusState.PROMPT>\', which is not assignable to type \'Observable<PermissionState | PermissionStatusState>\'.", "952378264"],
      [48, 6, 30, "Type of computed property\'s value is \'Observable<PermissionStatusState.PROMPT>\', which is not assignable to type \'Observable<PermissionState | PermissionStatusState>\'.", "338556256"]
    ],
    "src/script/properties/PropertiesRepository.ts:274184231": [
      [97, 4, 13, "Type \'Observable<User | undefined>\' is not assignable to type \'Observable<User>\'.\\n  The types returned by \'peek()\' are incompatible between these types.\\n    Type \'User | undefined\' is not assignable to type \'User\'.\\n      Type \'undefined\' is not assignable to type \'User\'.", "311178912"],
      [100, 4, 21, "Type \'Observable<ConsentValue>\' is not assignable to type \'Observable<boolean | ConsentValue>\'.\\n  Types of parameters \'value\' and \'value\' are incompatible.\\n    Type \'boolean | ConsentValue\' is not assignable to type \'ConsentValue\'.", "1820233671"]
    ],
    "src/script/router/Router.ts:4158324241": [
      [50, 38, 4, "Argument of type \'null\' is not assignable to parameter of type \'string\'.", "2087897566"]
    ],
    "src/script/search/SearchRepository.ts:142898156": [
      [92, 44, 4, "Argument of type \'string\' is not assignable to parameter of type \'never\'.", "2087773917"],
      [103, 13, 140, "Argument of type \'(property: keyof User) => any\' is not assignable to parameter of type \'(value: string, index: number, array: string[]) => any\'.\\n  Types of parameters \'property\' and \'value\' are incompatible.\\n    Type \'string\' is not assignable to type \'keyof User\'.", "2023942255"],
      [114, 59, 16, "No overload matches this call.\\n  Overload 1 of 2, \'(...items: ConcatArray<never>[]): never[]\', gave the following error.\\n    Argument of type \'{ user: User; weight: any; }\' is not assignable to parameter of type \'ConcatArray<never>\'.\\n      Object literal may only specify known properties, and \'user\' does not exist in type \'ConcatArray<never>\'.\\n  Overload 2 of 2, \'(...items: ConcatArray<never>[]): never[]\', gave the following error.\\n    Argument of type \'{ user: User; weight: any; }\' is not assignable to parameter of type \'ConcatArray<never>\'.\\n      Object literal may only specify known properties, and \'user\' does not exist in type \'ConcatArray<never>\'.", "3870214084"],
      [119, 20, 6, "Property \'weight\' does not exist on type \'never\'.", "2011919237"],
      [119, 39, 6, "Property \'weight\' does not exist on type \'never\'.", "2011919237"],
      [120, 25, 4, "Property \'user\' does not exist on type \'never\'.", "2087973204"],
      [120, 47, 4, "Property \'user\' does not exist on type \'never\'.", "2087973204"],
      [122, 23, 6, "Property \'weight\' does not exist on type \'never\'.", "2011919237"],
      [122, 40, 6, "Property \'weight\' does not exist on type \'never\'.", "2011919237"],
      [124, 28, 4, "Property \'user\' does not exist on type \'never\'.", "2087973204"],
      [133, 44, 5, "Argument of type \'string | undefined\' is not assignable to parameter of type \'string\'.\\n  Type \'undefined\' is not assignable to type \'string\'.", "189936718"]
    ],
    "src/script/storage/StorageSchemata.ts:4126568932": [
      [124, 8, 7, "Type \'(transaction: Transaction, database: Dexie) => void\' is not assignable to type \'(transaction: Transaction, database?: Dexie | undefined) => void\'.\\n  Types of parameters \'database\' and \'database\' are incompatible.\\n    Type \'Dexie | undefined\' is not assignable to type \'Dexie\'.\\n      Type \'undefined\' is not assignable to type \'Dexie\'.", "2225706901"],
      [304, 8, 7, "Type \'(transaction: Transaction, database: Dexie) => void\' is not assignable to type \'(transaction: Transaction, database?: Dexie | undefined) => void\'.\\n  Types of parameters \'database\' and \'database\' are incompatible.\\n    Type \'Dexie | undefined\' is not assignable to type \'Dexie\'.\\n      Type \'undefined\' is not assignable to type \'Dexie\'.", "2225706901"]
    ],
    "src/script/storage/StorageService.ts:2898776693": [
      [49, 10, 14, "Property \'hasHookSupport\' has no initializer and is not definitely assigned in the constructor.", "2732954963"],
      [50, 10, 6, "Property \'engine\' has no initializer and is not definitely assigned in the constructor.", "1163760011"],
      [51, 9, 27, "Property \'isTemporaryAndNonPersistent\' has no initializer and is not definitely assigned in the constructor.", "2204664357"],
      [79, 28, 7, "Argument of type \'DexieDatabase | undefined\' is not assignable to parameter of type \'DexieDatabase\'.\\n  Type \'undefined\' is not assignable to type \'DexieDatabase\'.", "1929661355"],
      [83, 76, 5, "Object is of type \'unknown\'.", "165548477"],
      [108, 8, 25, "No overload matches this call.\\n  The last overload gave the following error.\\n    Argument of type \'DEXIE_CRUD_EVENT.UPDATING\' is not assignable to parameter of type \'\\"deleting\\"\'.", "746988678"],
      [116, 8, 8, "No overload matches this call.\\n  The last overload gave the following error.\\n    Argument of type \'(this: DeletingHookContext<any, IndexableType>, primaryKey: string, obj: Object, transaction: Transaction) => void\' is not assignable to parameter of type \'(this: DeletingHookContext<any, IndexableType>, primKey: IndexableType, obj: any, transaction: Transaction) => any\'.\\n      Types of parameters \'primaryKey\' and \'primKey\' are incompatible.\\n        Type \'IndexableType\' is not assignable to type \'string\'.\\n          Type \'number\' is not assignable to type \'string\'.", "1594753575"],
      [117, 91, 9, "Argument of type \'undefined\' is not assignable to parameter of type \'Object\'.", "2620553983"],
      [278, 39, 7, "Object is possibly \'undefined\'.", "1929661355"],
      [386, 38, 7, "Object is possibly \'undefined\'.", "1929661355"]
    ],
    "src/script/team/TeamEntity.ts:781860466": [
      [48, 6, 7, "Type \'string | boolean\' is not assignable to type \'boolean\'.\\n  Type \'string\' is not assignable to type \'boolean\'.", "814555284"]
    ],
    "src/script/team/TeamRepository.ts:2469907748": [
      [204, 4, 159, "Type \'(User | undefined)[]\' is not assignable to type \'User[]\'.\\n  Type \'User | undefined\' is not assignable to type \'User\'.\\n    Type \'undefined\' is not assignable to type \'User\'.", "587279576"],
      [210, 53, 24, "Argument of type \'string | undefined\' is not assignable to parameter of type \'string\'.\\n  Type \'undefined\' is not assignable to type \'string\'.", "2322605270"],
      [304, 4, 9, "Type \'(string | undefined)[]\' is not assignable to type \'string[]\'.\\n  Type \'string | undefined\' is not assignable to type \'string\'.\\n    Type \'undefined\' is not assignable to type \'string\'.", "3264882315"],
      [325, 53, 13, "Argument of type \'string | undefined\' is not assignable to parameter of type \'string\'.\\n  Type \'undefined\' is not assignable to type \'string\'.", "3345044032"],
      [334, 66, 9, "Argument of type \'{ domain: string; id: string | undefined; }[]\' is not assignable to parameter of type \'QualifiedId[]\'.\\n  Type \'{ domain: string; id: string | undefined; }\' is not assignable to type \'QualifiedId\'.\\n    Types of property \'id\' are incompatible.\\n      Type \'string | undefined\' is not assignable to type \'string\'.\\n        Type \'undefined\' is not assignable to type \'string\'.", "3264882315"],
      [468, 28, 45, "Object is possibly \'undefined\'.", "1991114915"],
      [469, 23, 40, "Object is possibly \'undefined\'.", "841513102"],
      [536, 6, 76, "Argument of type \'string | null\' is not assignable to parameter of type \'string\'.\\n  Type \'null\' is not assignable to type \'string\'.", "563963699"],
      [588, 34, 14, "No overload matches this call.\\n  Overload 1 of 2, \'(...items: ConcatArray<never>[]): never[]\', gave the following error.\\n    Argument of type \'TeamMemberEntity | TeamMemberEntity[]\' is not assignable to parameter of type \'ConcatArray<never>\'.\\n      Type \'TeamMemberEntity\' is missing the following properties from type \'ConcatArray<never>\': length, join, slice\\n  Overload 2 of 2, \'(...items: ConcatArray<never>[]): never[]\', gave the following error.\\n    Argument of type \'TeamMemberEntity | TeamMemberEntity[]\' is not assignable to parameter of type \'ConcatArray<never>\'.\\n      Type \'TeamMemberEntity\' is not assignable to type \'ConcatArray<never>\'.", "3525779144"],
      [590, 56, 6, "Property \'userId\' does not exist on type \'never\'.", "1765117785"],
      [592, 45, 11, "Property \'permissions\' does not exist on type \'never\'.", "524793117"],
      [597, 25, 6, "Property \'userId\' does not exist on type \'never\'.", "1765117785"],
      [597, 42, 11, "Property \'permissions\' does not exist on type \'never\'.", "524793117"],
      [597, 87, 11, "Property \'permissions\' does not exist on type \'never\'.", "524793117"],
      [602, 25, 6, "Property \'userId\' does not exist on type \'never\'.", "1765117785"],
      [602, 42, 9, "Property \'invitedBy\' does not exist on type \'never\'.", "1955064691"],
      [606, 64, 14, "Property \'hasOwnProperty\' does not exist on type \'never\'.", "547572878"]
    ],
    "src/script/team/TeamState.ts:2129239601": [
      [59, 4, 9, "Type \'Observable<TeamEntity | undefined>\' is not assignable to type \'Observable<TeamEntity>\'.\\n  The types returned by \'peek()\' are incompatible between these types.\\n    Type \'TeamEntity | undefined\' is not assignable to type \'TeamEntity\'.\\n      Type \'undefined\' is not assignable to type \'TeamEntity\'.", "1162784912"],
      [62, 4, 18, "Type \'Observable<false>\' is not assignable to type \'Observable<boolean>\'.", "173607415"],
      [68, 4, 17, "Type \'Observable<FeatureList | undefined>\' is not assignable to type \'Observable<FeatureList>\'.\\n  The types returned by \'peek()\' are incompatible between these types.\\n    Type \'FeatureList | undefined\' is not assignable to type \'FeatureList\'.\\n      Type \'undefined\' is not assignable to type \'FeatureList\'.", "54583831"],
      [80, 4, 22, "Type \'Observable<false>\' is not assignable to type \'Observable<boolean>\'.", "1357312573"],
      [96, 13, 38, "Object is possibly \'undefined\'.", "3672246717"],
      [97, 10, 37, "Object is possibly \'undefined\'.", "1981238082"],
      [121, 4, 22, "Type \'PureComputed<boolean | undefined>\' is not assignable to type \'PureComputed<boolean>\'.\\n  The types returned by \'peek()\' are incompatible between these types.\\n    Type \'boolean | undefined\' is not assignable to type \'boolean\'.", "32795343"],
      [122, 4, 33, "Type \'PureComputed<number | undefined>\' is not assignable to type \'PureComputed<number>\'.\\n  The types returned by \'peek()\' are incompatible between these types.\\n    Type \'number | undefined\' is not assignable to type \'number\'.\\n      Type \'undefined\' is not assignable to type \'number\'.", "3833026544"]
    ],
    "src/script/telemetry/app_init/AppInitTimings.ts:2827224089": [
      [51, 31, 9, "Object is possibly \'undefined\'.", "2472707299"]
    ],
    "src/script/time/serverTimeHandler.ts:469728213": [
      [39, 14, 49, "Conversion of type \'Observable<undefined>\' to type \'Observable<number>\' may be a mistake because neither type sufficiently overlaps with the other. If this was intentional, convert the expression to \'unknown\' first.\\n  Types of property \'equalityComparer\' are incompatible.\\n    Type \'(a: undefined, b: undefined) => boolean\' is not comparable to type \'(a: number, b: number) => boolean\'.\\n      Types of parameters \'a\' and \'a\' are incompatible.\\n        Type \'number\' is not comparable to type \'undefined\'.", "1339088109"]
    ],
    "src/script/tracking/EventTrackingRepository.ts:471863585": [
      [47, 10, 15, "Property \'countlyDeviceId\' has no initializer and is not definitely assigned in the constructor.", "3024684198"],
      [170, 23, 16, "Argument of type \'boolean | undefined\' is not assignable to parameter of type \'boolean\'.", "3019303906"]
    ],
    "src/script/tracking/Helpers.ts:3850783506": [
      [47, 10, 30, "Object is possibly \'undefined\'.", "3185682702"]
    ],
    "src/script/ui/ContextMenu.tsx:2048719779": [
      [53, 4, 9, "Type \'undefined\' is not assignable to type \'HTMLDivElement\'.", "1873118818"],
      [81, 68, 14, "Argument of type \'string | undefined\' is not assignable to parameter of type \'string\'.\\n  Type \'undefined\' is not assignable to type \'string\'.", "1122698020"],
      [96, 30, 8, "Argument of type \'ContextMenuEntry | undefined\' is not assignable to parameter of type \'ContextMenuEntry\'.\\n  Type \'undefined\' is not assignable to type \'ContextMenuEntry\'.", "2198592556"],
      [102, 43, 8, "Argument of type \'ContextMenuEntry | undefined\' is not assignable to parameter of type \'ContextMenuEntry\'.\\n  Type \'undefined\' is not assignable to type \'ContextMenuEntry\'.", "2198592556"],
      [134, 29, 3, "Type \'Dispatch<SetStateAction<HTMLUListElement | undefined>>\' is not assignable to type \'LegacyRef<HTMLUListElement> | undefined\'.\\n  Type \'Dispatch<SetStateAction<HTMLUListElement | undefined>>\' is not assignable to type \'(instance: HTMLUListElement | null) => void\'.\\n    Types of parameters \'value\' and \'instance\' are incompatible.\\n      Type \'HTMLUListElement | null\' is not assignable to type \'SetStateAction<HTMLUListElement | undefined>\'.\\n        Type \'null\' is not assignable to type \'SetStateAction<HTMLUListElement | undefined>\'.", "193432436"],
      [148, 30, 11, "Argument of type \'string | undefined\' is not assignable to parameter of type \'string\'.\\n  Type \'undefined\' is not assignable to type \'string\'.", "2169853657"]
    ],
    "src/script/ui/Modal.ts:2744470243": [
      [35, 4, 10, "Type \'HTMLElement | null\' is not assignable to type \'HTMLElement\'.\\n  Type \'null\' is not assignable to type \'HTMLElement\'.", "3985246182"],
      [36, 4, 17, "Type \'(() => void) | undefined\' is not assignable to type \'() => void\'.\\n  Type \'undefined\' is not assignable to type \'() => void\'.", "2437998084"],
      [37, 4, 23, "Type \'(() => void) | undefined\' is not assignable to type \'() => void\'.\\n  Type \'undefined\' is not assignable to type \'() => void\'.", "1878779325"]
    ],
    "src/script/ui/Shortcut.ts:4030248185": [
      [166, 26, 10, "Object is possibly \'undefined\'.", "3955554463"],
      [169, 80, 10, "Object is possibly \'undefined\'.", "3955554463"],
      [171, 6, 10, "Object is possibly \'undefined\'.", "3955554463"]
    ],
    "src/script/ui/overlayedObserver.ts:1307956702": [
      [28, 4, 22, "Type \'undefined\' is not assignable to type \'number\'.", "553548977"],
      [37, 6, 9, "Cannot invoke an object which is possibly \'undefined\'.", "4219368682"],
      [56, 2, 95, "Type \'boolean | null\' is not assignable to type \'boolean\'.", "1265679455"],
      [81, 4, 22, "Type \'undefined\' is not assignable to type \'number\'.", "553548977"]
    ],
    "src/script/ui/resizeObserver.ts:1962447755": [
      [47, 48, 8, "Argument of type \'(element: Element) => void\' is not assignable to parameter of type \'(...args: unknown[]) => void\'.\\n  Types of parameters \'element\' and \'args\' are incompatible.\\n    Type \'unknown\' is not assignable to type \'Element\'.", "3760058444"]
    ],
    "src/script/user/AppLockRepository.ts:968558871": [
      [48, 38, 59, "Type \'string | null\' is not assignable to type \'string\'.\\n  Type \'null\' is not assignable to type \'string\'.", "2029474882"],
      [50, 35, 56, "Type \'string | null\' is not assignable to type \'string\'.\\n  Type \'null\' is not assignable to type \'string\'.", "4278102955"],
      [55, 46, 8, "Argument of type \'string | null\' is not assignable to parameter of type \'string\'.\\n  Type \'null\' is not assignable to type \'string\'.", "2452599369"]
    ],
    "src/script/user/AppLockState.ts:4063056116": [
      [49, 4, 22, "Type \'PureComputed<boolean | undefined>\' is not assignable to type \'PureComputed<boolean>\'.", "32795343"],
      [55, 4, 33, "Type \'PureComputed<number | undefined>\' is not assignable to type \'PureComputed<number>\'.", "3833026544"],
      [60, 4, 18, "Type \'Observable<false>\' is not assignable to type \'Observable<boolean>\'.", "3934899707"],
      [61, 4, 29, "Type \'Observable<false>\' is not assignable to type \'Observable<boolean>\'.", "4114033765"]
    ],
    "src/script/user/UserHandleGenerator.ts:608562243": [
      [67, 35, 6, "No overload matches this call.\\n  Overload 1 of 4, \'(iterable: Iterable<unknown> | ArrayLike<unknown>, mapfn: (v: unknown, k: number) => number, thisArg?: any): number[]\', gave the following error.\\n    Type \'number | undefined\' is not assignable to type \'number\'.\\n      Type \'undefined\' is not assignable to type \'number\'.\\n  Overload 2 of 4, \'(arrayLike: ArrayLike<unknown>, mapfn: (v: unknown, k: number) => number, thisArg?: any): number[]\', gave the following error.\\n    Type \'number | undefined\' is not assignable to type \'number\'.\\n      Type \'undefined\' is not assignable to type \'number\'.", "1433765721"]
    ],
    "src/script/user/UserMapper.test.ts:250567312": [
      [83, 42, 9, "Argument of type \'undefined\' is not assignable to parameter of type \'User | Self\'.", "2620553983"],
      [137, 47, 9, "Argument of type \'undefined\' is not assignable to parameter of type \'(User | Self)[]\'.", "2620553983"],
      [158, 13, 15, "Object is possibly \'undefined\'.", "52415216"],
      [167, 13, 15, "Object is possibly \'undefined\'.", "52415216"],
      [176, 13, 15, "Object is possibly \'undefined\'.", "52415216"],
      [221, 13, 15, "Object is possibly \'undefined\'.", "52415216"],
      [222, 13, 15, "Object is possibly \'undefined\'.", "52415216"]
    ],
    "src/script/user/UserMapper.ts:1842788905": [
      [47, 4, 63, "Type \'User | undefined\' is not assignable to type \'User\'.\\n  Type \'undefined\' is not assignable to type \'User\'.", "55227688"],
      [47, 50, 4, "Argument of type \'null\' is not assignable to parameter of type \'string | undefined\'.", "2087897566"],
      [51, 62, 4, "Argument of type \'null\' is not assignable to parameter of type \'string | undefined\'.", "2087897566"],
      [52, 4, 10, "Object is possibly \'undefined\'.", "50227919"],
      [57, 6, 10, "Object is possibly \'undefined\'.", "50227919"],
      [60, 4, 18, "Type \'User | undefined\' is not assignable to type \'User\'.\\n  Type \'undefined\' is not assignable to type \'User\'.", "1723739806"],
      [96, 6, 13, "Type \'string | undefined\' is not assignable to type \'string\'.\\n  Type \'undefined\' is not assignable to type \'string\'.", "1154411948"],
      [133, 62, 15, "Argument of type \'UserAsset[] | undefined\' is not assignable to parameter of type \'UserAsset[]\'.\\n  Type \'undefined\' is not assignable to type \'UserAsset[]\'.", "696735433"],
      [135, 55, 16, "Argument of type \'Picture[] | undefined\' is not assignable to parameter of type \'Picture[]\'.\\n  Type \'undefined\' is not assignable to type \'Picture[]\'.", "1145520518"]
    ],
    "src/script/user/UserPermission.ts:1999060110": [
      [173, 2, 395, "Type \'Record<string, (role: ROLE) => boolean>\' is not assignable to type \'Record<string, (role?: ROLE | undefined) => boolean>\'.\\n  \'string\' index signatures are incompatible.\\n    Type \'(role: ROLE) => boolean\' is not assignable to type \'(role?: ROLE | undefined) => boolean\'.", "3736070641"]
    ],
    "src/script/user/UserRepository.ts:3686698449": [
      [172, 55, 6, "Type \'string | undefined\' is not assignable to type \'string\'.\\n  Type \'undefined\' is not assignable to type \'string\'.", "1127975365"],
      [217, 24, 6, "Type \'string | null\' is not assignable to type \'string\'.\\n  Type \'null\' is not assignable to type \'string\'.", "1127975365"],
      [228, 32, 6, "Type \'string | null\' is not assignable to type \'string\'.\\n  Type \'null\' is not assignable to type \'string\'.", "1127975365"],
      [228, 75, 2, "Type \'string | undefined\' is not assignable to type \'string\'.\\n  Type \'undefined\' is not assignable to type \'string\'.", "5861160"],
      [252, 28, 16, "Argument of type \'ConnectionEntity | undefined\' is not assignable to parameter of type \'ConnectionEntity\'.\\n  Type \'undefined\' is not assignable to type \'ConnectionEntity\'.", "3456520104"],
      [263, 10, 7, "Type \'{ domain: string | undefined; id: string; }[]\' is not assignable to type \'QualifiedId[]\'.\\n  Type \'{ domain: string | undefined; id: string; }\' is not assignable to type \'QualifiedId\'.\\n    Types of property \'domain\' are incompatible.\\n      Type \'string | undefined\' is not assignable to type \'string\'.\\n        Type \'undefined\' is not assignable to type \'string\'.", "2414311946"],
      [339, 4, 20, "Type \'(ClientEntity | undefined)[]\' is not assignable to type \'ClientEntity[]\'.\\n  Type \'ClientEntity | undefined\' is not assignable to type \'ClientEntity\'.\\n    Type \'undefined\' is not assignable to type \'ClientEntity\'.", "724989886"],
      [447, 12, 5, "Object is of type \'unknown\'.", "165548477"],
      [520, 53, 5, "Object is of type \'unknown\'.", "165548477"],
      [530, 23, 16, "Object is possibly \'undefined\'.", "1145520518"],
      [531, 21, 15, "Object is possibly \'undefined\'.", "696735433"],
      [536, 57, 16, "Argument of type \'Picture[] | undefined\' is not assignable to parameter of type \'Picture[]\'.\\n  Type \'undefined\' is not assignable to type \'Picture[]\'.", "1145520518"],
      [555, 27, 5, "Object is of type \'unknown\'.", "165548477"],
      [558, 89, 5, "Object is of type \'unknown\'.", "165548477"],
      [658, 27, 17, "Type \'User | undefined\' is not assignable to type \'User\'.\\n  Type \'undefined\' is not assignable to type \'User\'.", "3641955066"],
      [673, 101, 4, "Argument of type \'null\' is not assignable to parameter of type \'string | undefined\'.", "2087897566"],
      [723, 69, 5, "Object is of type \'unknown\'.", "165548477"],
      [742, 24, 5, "Object is of type \'unknown\'.", "165548477"],
      [770, 60, 5, "Object is of type \'unknown\'.", "165548477"],
      [770, 77, 5, "Object is of type \'unknown\'.", "165548477"],
      [817, 64, 5, "Object is of type \'unknown\'.", "165548477"],
      [817, 81, 5, "Object is of type \'unknown\'.", "165548477"]
    ],
    "src/script/user/UserState.ts:1636460432": [
      [44, 4, 9, "Type \'Observable<User | undefined>\' is not assignable to type \'Observable<User>\'.", "1162883985"],
      [45, 4, 10, "Type \'ObservableArray<never>\' is not assignable to type \'ObservableArray<User>\'.\\n  Types of parameters \'value\' and \'value\' are incompatible.\\n    Type \'User[] | null | undefined\' is not assignable to type \'never[] | null | undefined\'.\\n      Type \'User[]\' is not assignable to type \'never[]\'.\\n        Type \'User\' is not assignable to type \'never\'.", "4012712079"],
      [62, 4, 11, "Type \'Observable<boolean | undefined>\' is not assignable to type \'PureComputed<boolean> | Observable<boolean>\'.\\n  Type \'Observable<boolean | undefined>\' is not assignable to type \'Observable<boolean>\'.\\n    The types returned by \'peek()\' are incompatible between these types.\\n      Type \'boolean | undefined\' is not assignable to type \'boolean\'.", "2825893770"]
    ],
    "src/script/util/ArrayUtil.ts:1796804857": [
      [109, 47, 42, "Type \'undefined\' cannot be used as an index type.", "3231080782"]
    ],
    "src/script/util/ClipboardUtil.ts:3834718542": [
      [33, 22, 21, "Object is possibly \'null\'.", "3831905776"],
      [33, 57, 21, "Object is possibly \'null\'.", "3831905776"],
      [43, 6, 16, "Object is possibly \'null\'.", "548905036"],
      [44, 6, 16, "Object is possibly \'null\'.", "548905036"]
    ],
    "src/script/util/ComponentUtil.test.ts:2336697613": [
      [48, 44, 73, "Argument of type \'({ obj }: { obj: any; }) => UnwrappedValues<any, Subscribables<any>>\' is not assignable to parameter of type \'(initialProps: unknown) => UnwrappedValues<any, Subscribables<any>>\'.\\n  Types of parameters \'__0\' and \'initialProps\' are incompatible.\\n    Type \'unknown\' is not assignable to type \'{ obj: any; }\'.", "2621166550"]
    ],
    "src/script/util/DebugUtil.ts:3949008751": [
      [119, 35, 9, "Object is possibly \'undefined\'.", "3919057299"],
      [129, 4, 9, "Object is possibly \'undefined\'.", "3919057299"],
      [177, 21, 43, "Object is possibly \'null\'.", "1853768633"],
      [189, 29, 43, "Object is possibly \'null\'.", "1853768633"],
      [210, 14, 44, "No overload matches this call.\\n  Overload 1 of 2, \'(predicate: (value: BackendEvent, index: number, array: BackendEvent[]) => value is ConversationOtrMessageAddEvent, thisArg?: any): ConversationOtrMessageAddEvent[]\', gave the following error.\\n    Argument of type \'(event: ConversationOtrMessageAddEvent) => boolean\' is not assignable to parameter of type \'(value: BackendEvent, index: number, array: BackendEvent[]) => value is ConversationOtrMessageAddEvent\'.\\n      Types of parameters \'event\' and \'value\' are incompatible.\\n        Type \'BackendEvent\' is not assignable to type \'ConversationOtrMessageAddEvent\'.\\n          Type \'ConversationAccessUpdateEvent\' is not assignable to type \'ConversationOtrMessageAddEvent\'.\\n            Types of property \'data\' are incompatible.\\n              Type \'ConversationAccessUpdateData\' is missing the following properties from type \'ConversationOtrMessageAddData\': recipient, sender, text\\n  Overload 2 of 2, \'(predicate: (value: BackendEvent, index: number, array: BackendEvent[]) => unknown, thisArg?: any): BackendEvent[]\', gave the following error.\\n    Argument of type \'(event: ConversationOtrMessageAddEvent) => boolean\' is not assignable to parameter of type \'(value: BackendEvent, index: number, array: BackendEvent[]) => unknown\'.\\n      Types of parameters \'event\' and \'value\' are incompatible.\\n        Type \'BackendEvent\' is not assignable to type \'ConversationOtrMessageAddEvent\'.", "1988627528"],
      [231, 79, 28, "Argument of type \'QualifiedId | undefined\' is not assignable to parameter of type \'QualifiedId\'.\\n  Type \'undefined\' is not assignable to type \'QualifiedId\'.", "3076846587"],
      [252, 28, 37, "Object is possibly \'undefined\'.", "1392610785"],
      [323, 8, 3, "Object is possibly \'null\'.", "193416522"],
      [324, 8, 3, "Object is possibly \'null\'.", "193416522"],
      [325, 8, 3, "Object is possibly \'null\'.", "193416522"],
      [326, 8, 3, "Object is possibly \'null\'.", "193416522"],
      [333, 4, 37, "Cannot invoke an object which is possibly \'null\'.", "1296197002"],
      [333, 42, 4, "Argument of type \'null\' is not assignable to parameter of type \'Event\'.", "2087897566"],
      [342, 18, 12, "Object is possibly \'null\'.", "1670678216"],
      [348, 24, 12, "Object is possibly \'null\'.", "1670678216"],
      [352, 16, 12, "Object is possibly \'null\'.", "1670678216"],
      [366, 26, 12, "Object is possibly \'null\'.", "1670678216"],
      [368, 25, 12, "Object is possibly \'null\'.", "1670678216"]
    ],
    "src/script/util/EmojiUtil.ts:2636485232": [
      [29, 18, 26, "Argument of type \'string\' is not assignable to parameter of type \'never\'.", "2839450053"]
    ],
    "src/script/util/FileTypeUtil.ts:2165001675": [
      [48, 68, 29, "Object is possibly \'null\'.", "3648478764"]
    ],
    "src/script/util/KeyboardUtil.ts:3567597689": [
      [153, 78, 13, "Object is possibly \'null\'.", "2879944190"],
      [159, 6, 21, "Type \'string | undefined\' is not assignable to type \'string | null\'.\\n  Type \'undefined\' is not assignable to type \'string | null\'.", "3866716832"]
    ],
    "src/script/util/PromiseQueue.ts:2903873298": [
      [64, 22, 7, "Object is possibly \'undefined\'.", "717644789"],
      [67, 18, 7, "Object is possibly \'undefined\'.", "717644789"],
      [69, 19, 7, "Object is possibly \'undefined\'.", "717644789"],
      [153, 8, 9, "Type \'(value: T | PromiseLike<T>) => void\' is not assignable to type \'PromiseResolveFn\'.\\n  Types of parameters \'value\' and \'value\' are incompatible.\\n    Type \'unknown\' is not assignable to type \'T | PromiseLike<T>\'.", "1585311161"],
      [183, 25, 10, "Argument of type \'{ fn: PromiseFn<T>; rejectFn: (reason?: any) => void; resolveFn: (value: T | PromiseLike<T>) => void; }\' is not assignable to parameter of type \'QueueEntry<any>\'.\\n  Types of property \'resolveFn\' are incompatible.\\n    Type \'(value: T | PromiseLike<T>) => void\' is not assignable to type \'PromiseResolveFn\'.\\n      Types of parameters \'value\' and \'value\' are incompatible.\\n        Type \'unknown\' is not assignable to type \'T | PromiseLike<T>\'.", "2928457408"]
    ],
    "src/script/util/SanitizationUtil.ts:998997544": [
      [63, 2, 17, "Type \'Window | null\' is not assignable to type \'Window\'.\\n  Type \'null\' is not assignable to type \'Window\'.", "211185092"]
    ],
    "src/script/util/TimeUtil.ts:2937722238": [
      [196, 14, 7, "Object is possibly \'undefined\'.", "2520100294"],
      [197, 17, 7, "Object is possibly \'undefined\'.", "2520100294"],
      [218, 19, 5, "Object is possibly \'undefined\'.", "177734518"],
      [223, 71, 7, "Object is possibly \'undefined\'.", "770838456"]
    ],
    "src/script/util/TypedEventTarget.ts:158498822": [
      [24, 9, 16, "Property \'addEventListener\' in type \'TypedEventTarget<EventDef>\' is not assignable to the same property in base type \'EventTarget\'.\\n  Type \'<T extends EventDef[\\"type\\"]>(type: T, listener: ((e: Event & EventDef) => void) | null) => void\' is not assignable to type \'(type: string, callback: EventListenerOrEventListenerObject | null, options?: boolean | AddEventListenerOptions | undefined) => void\'.\\n    Types of parameters \'listener\' and \'callback\' are incompatible.\\n      Type \'EventListenerOrEventListenerObject | null\' is not assignable to type \'((e: Event & EventDef) => void) | null\'.\\n        Type \'EventListenerObject\' is not assignable to type \'(e: Event & EventDef) => void\'.\\n          Type \'EventListenerObject\' provides no match for the signature \'(e: Event & EventDef): void\'.", "1663469078"],
      [25, 33, 8, "Argument of type \'((e: Event & EventDef) => void) | null\' is not assignable to parameter of type \'EventListenerOrEventListenerObject | null\'.\\n  Type \'(e: Event & EventDef) => void\' is not assignable to type \'EventListenerOrEventListenerObject | null\'.\\n    Type \'(e: Event & EventDef) => void\' is not assignable to type \'EventListener\'.\\n      Types of parameters \'e\' and \'evt\' are incompatible.\\n        Type \'Event\' is not assignable to type \'Event & EventDef\'.\\n          Type \'Event\' is not assignable to type \'EventDef\'.\\n            \'Event\' is assignable to the constraint of type \'EventDef\', but \'EventDef\' could be instantiated with a different subtype of constraint \'{ type: any; }\'.", "732556603"],
      [28, 9, 19, "Property \'removeEventListener\' in type \'TypedEventTarget<EventDef>\' is not assignable to the same property in base type \'EventTarget\'.\\n  Type \'(type: EventDef[\\"type\\"], listener: (e: Event & EventDef) => void) => void\' is not assignable to type \'(type: string, callback: EventListenerOrEventListenerObject | null, options?: boolean | EventListenerOptions | undefined) => void\'.\\n    Types of parameters \'listener\' and \'callback\' are incompatible.\\n      Type \'EventListenerOrEventListenerObject | null\' is not assignable to type \'(e: Event & EventDef) => void\'.\\n        Type \'null\' is not assignable to type \'(e: Event & EventDef) => void\'.", "2229065745"],
      [29, 36, 8, "Argument of type \'(e: Event & EventDef) => void\' is not assignable to parameter of type \'EventListenerOrEventListenerObject | null\'.\\n  Type \'(e: Event & EventDef) => void\' is not assignable to type \'EventListener\'.\\n    Types of parameters \'e\' and \'evt\' are incompatible.\\n      Type \'Event\' is not assignable to type \'Event & EventDef\'.", "732556603"]
    ],
    "src/script/util/ephemeralValueStore.ts:2413706131": [
      [68, 2, 6, "Type \'ServiceWorker | null\' is not assignable to type \'ServiceWorker\'.\\n  Type \'null\' is not assignable to type \'ServiceWorker\'.", "2022943379"]
    ],
    "src/script/util/messageRenderer.ts:3293515046": [
      [51, 22, 17, "Object is possibly \'undefined\'.", "2874537081"],
      [51, 22, 17, "Cannot invoke an object which is possibly \'undefined\'.", "2874537081"],
      [52, 2, 15, "Object is possibly \'null\'.", "3502905644"],
      [62, 8, 10, "Type \'[number, number] | null\' must have a \'[Symbol.iterator]()\' method that returns an iterator.", "3658085274"],
      [67, 45, 19, "Object is possibly \'null\'.", "298984248"],
      [142, 38, 14, "Argument of type \'\\"\\" | string[]\' is not assignable to parameter of type \'string[] | undefined\'.\\n  Type \'string\' is not assignable to type \'string[]\'.", "592874915"],
      [156, 20, 4, "Object is possibly \'null\'.", "2087822780"],
      [157, 27, 4, "Object is possibly \'null\'.", "2087822780"],
      [164, 6, 10, "Object is possibly \'undefined\'.", "393830728"],
      [165, 6, 10, "Object is possibly \'undefined\'.", "393830728"],
      [166, 51, 4, "Argument of type \'string | null\' is not assignable to parameter of type \'string\'.\\n  Type \'null\' is not assignable to type \'string\'.", "2087822780"],
      [204, 71, 22, "Argument of type \'Token[] | null\' is not assignable to parameter of type \'Token[]\'.\\n  Type \'null\' is not assignable to type \'Token[]\'.", "525880250"]
    ],
    "src/script/util/renderModal.ts:1796177515": [
      [29, 4, 14, "Type \'undefined\' is not assignable to type \'HTMLDivElement\'.", "4001065193"]
    ],
    "src/script/util/test/TestPage.tsx:1772987669": [
      [28, 4, 10, "Type \'T | undefined\' is not assignable to type \'T\'.\\n  \'T\' could be instantiated with an arbitrary type which could be unrelated to \'T | undefined\'.", "4016349795"],
      [29, 4, 14, "Type \'FC<T> | ComponentClass<T, any>\' is not assignable to type \'FC<{}> | ComponentClass<{}, any>\'.\\n  Type \'FC<T>\' is not assignable to type \'FC<{}> | ComponentClass<{}, any>\'.\\n    Type \'FunctionComponent<T>\' is not assignable to type \'FC<{}>\'.\\n      Types of parameters \'props\' and \'props\' are incompatible.\\n        Type \'{}\' is not assignable to type \'T\'.\\n          \'T\' could be instantiated with an arbitrary type which could be unrelated to \'{}\'.", "2825119042"]
    ],
    "src/script/util/test/mock/LocalStorageMock.ts:763526660": [
      [30, 4, 15, "Type \'null\' is not assignable to type \'string\'.", "729139267"]
    ],
    "src/script/util/util.ts:981707972": [
      [48, 40, 34, "Argument of type \'boolean | undefined\' is not assignable to parameter of type \'boolean\'.", "212151669"],
      [102, 34, 13, "Argument of type \'string | ArrayBuffer | null\' is not assignable to parameter of type \'string | ArrayBuffer | PromiseLike<string | ArrayBuffer>\'.\\n  Type \'null\' is not assignable to type \'string | ArrayBuffer | PromiseLike<string | ArrayBuffer>\'.", "3216273927"],
      [120, 41, 8, "Type \'string | null\' is not assignable to type \'string\'.\\n  Type \'null\' is not assignable to type \'string\'.", "3750463409"],
      [190, 9, 29, "Object is possibly \'null\'.", "3854968340"],
      [328, 21, 4, "\'this\' implicitly has type \'any\' because it does not have a type annotation.", "2087959715"],
      [351, 31, 6, "Object is possibly \'null\'.", "1898500505"],
      [352, 52, 22, "Argument of type \'Element | null\' is not assignable to parameter of type \'Element\'.\\n  Type \'null\' is not assignable to type \'Element\'.", "1093908406"]
    ],
    "src/script/view_model/ActionsViewModel.ts:125543468": [
      [117, 82, 22, "Argument of type \'Conversation | undefined\' is not assignable to parameter of type \'Conversation\'.\\n  Type \'undefined\' is not assignable to type \'Conversation\'.", "4075697524"],
      [181, 67, 5, "Object is of type \'unknown\'.", "165548477"],
      [181, 83, 5, "Object is of type \'unknown\'.", "165548477"],
      [195, 8, 9, "Argument of type \'undefined\' is not assignable to parameter of type \'string\'.", "2620553983"]
    ],
    "src/script/view_model/CallingViewModel.ts:3603774031": [
      [87, 11, 17, "Property \'activeCallViewTab\' has no initializer and is not definitely assigned in the constructor.", "1323835793"],
      [319, 4, 63, "Type \'Conversation | undefined\' is not assignable to type \'Conversation\'.\\n  Type \'undefined\' is not assignable to type \'Conversation\'.", "62763745"]
    ],
    "src/script/view_model/ContentViewModel.ts:978292951": [
      [268, 65, 6, "Type \'string | null\' is not assignable to type \'string\'.\\n  Type \'null\' is not assignable to type \'string\'.", "1127975365"],
      [305, 68, 13, "Argument of type \'Message | undefined\' is not assignable to parameter of type \'Message\'.\\n  Type \'undefined\' is not assignable to type \'Message\'.", "2065728181"],
      [311, 10, 6, "Type \'Conversation | null\' is not assignable to type \'PanelEntity\'.", "1164306878"],
      [315, 37, 5, "Object is of type \'unknown\'.", "165548477"],
      [325, 10, 9, "Argument of type \'undefined\' is not assignable to parameter of type \'string\'.", "2620553983"],
      [408, 50, 9, "Argument of type \'undefined\' is not assignable to parameter of type \'Conversation\'.", "2620553983"],
      [436, 12, 9, "Argument of type \'undefined\' is not assignable to parameter of type \'string\'.", "2620553983"],
      [445, 20, 29, "Object is possibly \'undefined\'.", "1398699454"],
      [448, 12, 9, "Argument of type \'undefined\' is not assignable to parameter of type \'string\'.", "2620553983"]
    ],
    "src/script/view_model/ImageDetailViewViewModel.ts:1576396674": [
      [58, 4, 11, "Type \'undefined\' is not assignable to type \'string\'.", "3652784592"],
      [60, 4, 15, "Type \'undefined\' is not assignable to type \'Modal\'.", "4236294625"],
      [61, 4, 13, "Type \'Observable<string | undefined>\' is not assignable to type \'Observable<string>\'.", "236598504"],
      [63, 4, 17, "Type \'Observable<false>\' is not assignable to type \'Observable<boolean>\'.", "3331382116"],
      [65, 4, 23, "Type \'Observable<Conversation | undefined>\' is not assignable to type \'Observable<Conversation>\'.\\n  The types returned by \'peek()\' are incompatible between these types.\\n    Type \'Conversation | undefined\' is not assignable to type \'Conversation\'.\\n      Type \'undefined\' is not assignable to type \'Conversation\'.", "2356679995"],
      [67, 4, 18, "Type \'Observable<ContentMessage | undefined>\' is not assignable to type \'Observable<ContentMessage>\'.", "3462443997"],
      [93, 18, 9, "Argument of type \'undefined\' is not assignable to parameter of type \'string\'.", "2620553983"],
      [95, 23, 9, "Argument of type \'undefined\' is not assignable to parameter of type \'ContentMessage\'.", "2620553983"],
      [96, 4, 11, "Type \'undefined\' is not assignable to type \'string\'.", "3652784592"],
      [146, 20, 22, "Object is possibly \'undefined\'.", "670361899"],
      [146, 72, 22, "Object is possibly \'undefined\'.", "670361899"]
    ],
    "src/script/view_model/ListViewModel.ts:4038366115": [
      [119, 4, 10, "Type \'Observable<ListState>\' is not assignable to type \'Observable<string>\'.\\n  Types of parameters \'value\' and \'value\' are incompatible.\\n    Type \'string\' is not assignable to type \'ListState\'.", "4014904506"],
      [120, 4, 15, "Type \'Observable<number | undefined>\' is not assignable to type \'Observable<number>\'.", "3261786582"],
      [121, 4, 17, "Type \'Observable<false>\' is not assignable to type \'Observable<boolean>\'.", "3342042619"],
      [185, 8, 6, "Type \'Conversation | null\' is not assignable to type \'PanelEntity\'.", "1164306878"],
      [433, 48, 18, "Argument of type \'Conversation | null\' is not assignable to parameter of type \'Conversation\'.\\n  Type \'null\' is not assignable to type \'Conversation\'.", "1508601427"],
      [453, 44, 18, "Argument of type \'Conversation | null\' is not assignable to parameter of type \'Conversation\'.\\n  Type \'null\' is not assignable to type \'Conversation\'.", "1508601427"],
      [461, 49, 18, "Argument of type \'Conversation | null\' is not assignable to parameter of type \'Conversation\'.\\n  Type \'null\' is not assignable to type \'Conversation\'.", "1508601427"]
    ],
    "src/script/view_model/LoadingViewModel.ts:748248502": [
      [34, 4, 12, "Type \'HTMLElement | null\' is not assignable to type \'HTMLElement\'.\\n  Type \'null\' is not assignable to type \'HTMLElement\'.", "2937706259"],
      [60, 21, 14, "Object is possibly \'undefined\'.", "3120882432"],
      [61, 21, 14, "Object is possibly \'undefined\'.", "3120882432"]
    ],
    "src/script/view_model/MainViewModel.ts:4084606447": [
      [153, 6, 11, "Type \'Observable<true>\' is not assignable to type \'Observable<boolean>\'.", "2107724227"],
      [158, 4, 16, "Type \'Observable<false>\' is not assignable to type \'Observable<boolean>\'.", "2689308885"],
      [215, 4, 30, "Object is possibly \'null\'.", "1790131128"],
      [223, 24, 3, "Object is possibly \'null\'.", "193410244"],
      [235, 27, 3, "Object is possibly \'null\'.", "193410244"],
      [237, 29, 3, "Object is possibly \'null\'.", "193410244"],
      [243, 10, 5, "Object is possibly \'null\'.", "187702867"],
      [244, 28, 5, "Argument of type \'HTMLElement | null\' is not assignable to parameter of type \'HTMLElement\'.\\n  Type \'null\' is not assignable to type \'HTMLElement\'.", "187702867"],
      [245, 28, 8, "Argument of type \'HTMLElement | null\' is not assignable to parameter of type \'HTMLElement\'.\\n  Type \'null\' is not assignable to type \'HTMLElement\'.", "277626740"],
      [246, 28, 5, "Argument of type \'HTMLElement | null\' is not assignable to parameter of type \'HTMLElement\'.\\n  Type \'null\' is not assignable to type \'HTMLElement\'.", "178805363"],
      [250, 12, 3, "Object is possibly \'null\'.", "193410244"],
      [252, 12, 7, "Object is possibly \'null\'.", "652303743"],
      [254, 12, 3, "Object is possibly \'null\'.", "193410244"],
      [256, 12, 7, "Object is possibly \'null\'.", "652303743"],
      [265, 6, 5, "Object is possibly \'null\'.", "187702867"],
      [268, 25, 5, "Argument of type \'HTMLElement | null\' is not assignable to parameter of type \'HTMLElement\'.\\n  Type \'null\' is not assignable to type \'HTMLElement\'.", "187702867"],
      [270, 27, 8, "Argument of type \'HTMLElement | null\' is not assignable to parameter of type \'HTMLElement\'.\\n  Type \'null\' is not assignable to type \'HTMLElement\'.", "277626740"],
      [271, 27, 5, "Argument of type \'HTMLElement | null\' is not assignable to parameter of type \'HTMLElement\'.\\n  Type \'null\' is not assignable to type \'HTMLElement\'.", "178805363"],
      [274, 25, 5, "Argument of type \'HTMLElement | null\' is not assignable to parameter of type \'HTMLElement\'.\\n  Type \'null\' is not assignable to type \'HTMLElement\'.", "187702867"],
      [276, 27, 8, "Argument of type \'HTMLElement | null\' is not assignable to parameter of type \'HTMLElement\'.\\n  Type \'null\' is not assignable to type \'HTMLElement\'.", "277626740"],
      [277, 27, 5, "Argument of type \'HTMLElement | null\' is not assignable to parameter of type \'HTMLElement\'.\\n  Type \'null\' is not assignable to type \'HTMLElement\'.", "178805363"],
      [283, 25, 5, "Argument of type \'HTMLElement | null\' is not assignable to parameter of type \'HTMLElement\'.\\n  Type \'null\' is not assignable to type \'HTMLElement\'.", "187702867"],
      [284, 25, 8, "Argument of type \'HTMLElement | null\' is not assignable to parameter of type \'HTMLElement\'.\\n  Type \'null\' is not assignable to type \'HTMLElement\'.", "277626740"],
      [285, 25, 5, "Argument of type \'HTMLElement | null\' is not assignable to parameter of type \'HTMLElement\'.\\n  Type \'null\' is not assignable to type \'HTMLElement\'.", "178805363"],
      [288, 27, 5, "Argument of type \'HTMLElement | null\' is not assignable to parameter of type \'HTMLElement\'.\\n  Type \'null\' is not assignable to type \'HTMLElement\'.", "187702867"],
      [290, 29, 8, "Argument of type \'HTMLElement | null\' is not assignable to parameter of type \'HTMLElement\'.\\n  Type \'null\' is not assignable to type \'HTMLElement\'.", "277626740"],
      [291, 29, 5, "Argument of type \'HTMLElement | null\' is not assignable to parameter of type \'HTMLElement\'.\\n  Type \'null\' is not assignable to type \'HTMLElement\'.", "178805363"],
      [294, 27, 5, "Argument of type \'HTMLElement | null\' is not assignable to parameter of type \'HTMLElement\'.\\n  Type \'null\' is not assignable to type \'HTMLElement\'.", "187702867"],
      [296, 29, 8, "Argument of type \'HTMLElement | null\' is not assignable to parameter of type \'HTMLElement\'.\\n  Type \'null\' is not assignable to type \'HTMLElement\'.", "277626740"],
      [297, 29, 5, "Argument of type \'HTMLElement | null\' is not assignable to parameter of type \'HTMLElement\'.\\n  Type \'null\' is not assignable to type \'HTMLElement\'.", "178805363"]
    ],
    "src/script/view_model/ModalsViewModel.ts:508741377": [
      [80, 2, 11, "Type \'null\' is not assignable to type \'string\'.", "974495764"],
      [132, 4, 18, "Type \'Observable<false>\' is not assignable to type \'Observable<boolean>\'.", "3358619369"],
      [135, 4, 15, "Type \'Observable<false>\' is not assignable to type \'Observable<boolean>\'.", "1894281975"],
      [138, 4, 14, "Type \'Observable<string | null>\' is not assignable to type \'Observable<string>\'.\\n  The types returned by \'peek()\' are incompatible between these types.\\n    Type \'string | null\' is not assignable to type \'string\'.\\n      Type \'null\' is not assignable to type \'string\'.", "209694601"],
      [172, 13, 4, "Property \'type\' does not exist on type \'{ id: string; options: ModalOptions; type: ModalType; } | undefined\'.", "2087944093"],
      [172, 19, 7, "Property \'options\' does not exist on type \'{ id: string; options: ModalOptions; type: ModalType; } | undefined\'.", "717644789"],
      [172, 28, 2, "Property \'id\' does not exist on type \'{ id: string; options: ModalOptions; type: ModalType; } | undefined\'.", "5861160"],
      [242, 8, 19, "Type \'string | false | undefined\' is not assignable to type \'string | undefined\'.\\n  Type \'boolean\' is not assignable to type \'string\'.", "1717244404"],
      [270, 56, 23, "No overload matches this call.\\n  Overload 1 of 2, \'(...items: ConcatArray<never>[]): never[]\', gave the following error.\\n    Argument of type \'Action\' is not assignable to parameter of type \'ConcatArray<never>\'.\\n      Type \'Action\' is missing the following properties from type \'ConcatArray<never>\': length, join, slice\\n  Overload 2 of 2, \'(...items: ConcatArray<never>[]): never[]\', gave the following error.\\n    Argument of type \'Action\' is not assignable to parameter of type \'ConcatArray<never>\'.", "1386143110"],
      [272, 16, 9, "Spread types may only be created from object types.", "2308002069"],
      [275, 17, 7, "Argument of type \'{ checkboxLabel: string | undefined; closeFn: Function; closeOnConfirm: boolean; currentType: ModalType; inputPlaceholder: string | undefined; messageHtml: string | undefined; ... 6 more ...; titleText: string | undefined; }\' is not assignable to parameter of type \'Content\'.\\n  Types of property \'checkboxLabel\' are incompatible.\\n    Type \'string | undefined\' is not assignable to type \'string\'.\\n      Type \'undefined\' is not assignable to type \'string\'.", "3716929964"],
      [277, 19, 2, "Argument of type \'string | undefined\' is not assignable to parameter of type \'string\'.\\n  Type \'undefined\' is not assignable to type \'string\'.", "5861160"],
      [293, 34, 29, "Argument of type \'boolean | undefined\' is not assignable to parameter of type \'boolean\'.\\n  Type \'undefined\' is not assignable to type \'boolean\'.", "1283406094"],
      [336, 19, 4, "Argument of type \'null\' is not assignable to parameter of type \'string\'.", "2087897566"]
    ],
    "src/script/view_model/PanelViewModel.ts:1100221187": [
      [69, 2, 13, "Property \'currentEntity\' has no initializer and is not definitely assigned in the constructor.", "32305655"],
      [139, 4, 23, "Type \'Observable<Conversation | null>\' is not assignable to type \'Observable<Conversation>\'.", "2356679995"],
      [142, 4, 16, "Type \'Observable<false>\' is not assignable to type \'Observable<boolean>\'.", "2985846665"],
      [143, 4, 10, "Type \'Observable<string | undefined>\' is not assignable to type \'Observable<string>\'.", "4014904506"],
      [145, 4, 17, "Type \'Observable<string | undefined>\' is not assignable to type \'Observable<string>\'.", "2911337818"],
      [213, 15, 9, "Argument of type \'undefined\' is not assignable to parameter of type \'string\'.", "2620553983"],
      [215, 4, 18, "Type \'undefined\' is not assignable to type \'PanelEntity\'.", "2173061407"],
      [276, 22, 9, "Argument of type \'undefined\' is not assignable to parameter of type \'string\'.", "2620553983"],
      [296, 24, 9, "Argument of type \'undefined\' is not assignable to parameter of type \'string\'.", "2620553983"],
      [297, 34, 9, "Argument of type \'undefined\' is not assignable to parameter of type \'string\'.", "2620553983"],
      [309, 6, 15, "Type \'Element | null\' is not assignable to type \'Element | undefined\'.\\n  Type \'null\' is not assignable to type \'Element | undefined\'.", "2931287914"]
    ],
    "src/script/view_model/WindowTitleViewModel.ts:2939646455": [
      [48, 4, 17, "Type \'Observable<ContentState>\' is not assignable to type \'Observable<string>\'.\\n  Types of parameters \'value\' and \'value\' are incompatible.\\n    Type \'string\' is not assignable to type \'ContentState\'.", "3516467027"],
      [51, 4, 22, "Type \'Observable<false>\' is not assignable to type \'Observable<boolean>\'.", "2603921936"],
      [89, 31, 43, "Object is possibly \'null\'.", "1853768633"]
    ],
    "src/script/view_model/bindings/CommonBindings.ts:4259167057": [
      [44, 6, 32, "Object is possibly \'null\'.", "3763860455"],
      [83, 63, 13, "Object is possibly \'null\'.", "115063321"],
      [83, 86, 13, "Object is possibly \'null\'.", "115063321"],
      [97, 31, 38, "Type \'File | null\' is not assignable to type \'BlobPart\'.\\n  Type \'null\' is not assignable to type \'BlobPart\'.", "2527675968"],
      [254, 24, 4, "\'this\' implicitly has type \'any\' because it does not have a type annotation.", "2087959715"],
      [279, 10, 40, "Object is possibly \'null\'.", "525534827"],
      [280, 29, 4, "\'this\' implicitly has type \'any\' because it does not have a type annotation.", "2087959715"],
      [285, 30, 4, "Argument of type \'null\' is not assignable to parameter of type \'string | number | string[] | ((this: EventTarget, index: number, value: string) => string)\'.", "2087897566"],
      [327, 10, 5, "Type \'undefined\' is not assignable to type \'HTMLImageElement\'.", "178823234"],
      [336, 10, 12, "Type \'undefined\' is not assignable to type \'((this: GlobalEventHandlers, ev: Event) => any) | null\'.", "1696577579"],
      [379, 6, 3, "Object is possibly \'null\'.", "193416522"],
      [380, 6, 3, "Object is possibly \'null\'.", "193416522"],
      [381, 13, 3, "Object is possibly \'null\'.", "193416522"],
      [523, 8, 12, "Type \'undefined\' is not assignable to type \'number\'.", "2583042145"]
    ],
    "src/script/view_model/bindings/ConversationListBindings.ts:3095649748": [
      [29, 0, 32, "Type \'{ init(element: HTMLElement): void; update(element: HTMLElement, valueAccessor: PureComputed<string> | ObservableArray<Conversation>): void; }\' is not assignable to type \'BindingHandler<any>\'.\\n  Types of property \'update\' are incompatible.\\n    Type \'(element: HTMLElement, valueAccessor: PureComputed<string> | ObservableArray<Conversation>) => void\' is not assignable to type \'(element: any, valueAccessor: () => any, allBindings: AllBindings, viewModel: any, bindingContext: BindingContext<any>) => void\'.\\n      Types of parameters \'valueAccessor\' and \'valueAccessor\' are incompatible.\\n        Type \'() => any\' is not assignable to type \'PureComputed<string> | ObservableArray<Conversation>\'.\\n          Type \'() => any\' is missing the following properties from type \'PureComputed<string>\': equalityComparer, peek, dispose, isActive, and 7 more.", "1716760283"]
    ],
    "src/script/view_model/bindings/MessageListBindings.ts:3261685299": [
      [129, 48, 8, "No overload matches this call.\\n  Overload 1 of 2, \'(type: \\"scroll\\", listener: (this: HTMLElement, ev: Event) => any, options?: boolean | AddEventListenerOptions | undefined): void\', gave the following error.\\n    Argument of type \'({ target: element }: Event & {    target: HTMLElement;}) => void\' is not assignable to parameter of type \'(this: HTMLElement, ev: Event) => any\'.\\n      Types of parameters \'__0\' and \'ev\' are incompatible.\\n        Type \'Event\' is not assignable to type \'Event & { target: HTMLElement; }\'.\\n          Type \'Event\' is not assignable to type \'{ target: HTMLElement; }\'.\\n            Types of property \'target\' are incompatible.\\n              Type \'EventTarget | null\' is not assignable to type \'HTMLElement\'.\\n                Type \'null\' is not assignable to type \'HTMLElement\'.\\n  Overload 2 of 2, \'(type: string, listener: EventListenerOrEventListenerObject, options?: boolean | AddEventListenerOptions | undefined): void\', gave the following error.\\n    Argument of type \'({ target: element }: Event & {    target: HTMLElement;}) => void\' is not assignable to parameter of type \'EventListenerOrEventListenerObject\'.\\n      Type \'({ target: element }: Event & {    target: HTMLElement;}) => void\' is not assignable to type \'EventListener\'.\\n        Types of parameters \'__0\' and \'evt\' are incompatible.\\n          Type \'Event\' is not assignable to type \'Event & { target: HTMLElement; }\'.", "1317952297"],
      [133, 53, 8, "No overload matches this call.\\n  Overload 1 of 2, \'(type: \\"scroll\\", listener: (this: HTMLElement, ev: Event) => any, options?: boolean | EventListenerOptions | undefined): void\', gave the following error.\\n    Argument of type \'({ target: element }: Event & {    target: HTMLElement;}) => void\' is not assignable to parameter of type \'(this: HTMLElement, ev: Event) => any\'.\\n      Types of parameters \'__0\' and \'ev\' are incompatible.\\n        Type \'Event\' is not assignable to type \'Event & { target: HTMLElement; }\'.\\n  Overload 2 of 2, \'(type: string, listener: EventListenerOrEventListenerObject, options?: boolean | EventListenerOptions | undefined): void\', gave the following error.\\n    Argument of type \'({ target: element }: Event & {    target: HTMLElement;}) => void\' is not assignable to parameter of type \'EventListenerOrEventListenerObject\'.", "1317952297"],
      [158, 49, 4, "Argument of type \'Blob | undefined\' is not assignable to parameter of type \'Blob | MediaSource\'.", "2087735462"]
    ],
    "src/script/view_model/bindings/VideoCallingBindings.ts:456425467": [
      [23, 2, 6, "Type \'(element: HTMLMediaElement, valueAccessor: Observable<MediaStream>) => void\' is not assignable to type \'(element: any, valueAccessor: () => any, allBindings: AllBindings, viewModel: any, bindingContext: BindingContext<any>) => void\'.\\n  Types of parameters \'valueAccessor\' and \'valueAccessor\' are incompatible.\\n    Type \'() => any\' is missing the following properties from type \'Observable<MediaStream>\': equalityComparer, peek, valueHasMutated, valueWillMutate, and 5 more.", "1759213236"],
      [31, 2, 6, "Type \'(element: HTMLMediaElement, valueAccessor: Observable<MediaStream>) => void\' is not assignable to type \'(element: any, valueAccessor: () => any, allBindings: AllBindings, viewModel: any, bindingContext: BindingContext<any>) => void\'.\\n  Types of parameters \'valueAccessor\' and \'valueAccessor\' are incompatible.\\n    Type \'() => any\' is not assignable to type \'Observable<MediaStream>\'.", "1759213236"]
    ],
    "src/script/view_model/content/ConnectRequestsViewModel.ts:1733765070": [
      [54, 56, 43, "Argument of type \'HTMLElement | null\' is not assignable to parameter of type \'HTMLElement\'.\\n  Type \'null\' is not assignable to type \'HTMLElement\'.", "4107348197"]
    ],
    "src/script/view_model/content/EmojiInputViewModel.ts:1071561715": [
      [49, 10, 13, "Property \'suppressKeyUp\' has no initializer and is not definitely assigned in the constructor.", "1816102502"],
      [167, 8, 48, "Argument of type \'string[]\' is not assignable to parameter of type \'number[]\'.\\n  Type \'string\' is not assignable to type \'number\'.", "4095030990"],
      [291, 20, 9, "Object is possibly \'null\'.", "3834073445"],
      [292, 8, 9, "Argument of type \'number | null\' is not assignable to parameter of type \'number | undefined\'.\\n  Type \'null\' is not assignable to type \'number | undefined\'.", "3834073445"],
      [301, 38, 9, "Object is possibly \'null\'.", "3834073445"],
      [319, 41, 9, "Argument of type \'number | null\' is not assignable to parameter of type \'number | undefined\'.", "3834073445"],
      [320, 37, 9, "Argument of type \'number | null\' is not assignable to parameter of type \'number | undefined\'.", "3834073445"],
      [370, 60, 4, "Property \'icon\' does not exist on type \'never\'.", "2087846158"],
      [372, 27, 5, "Argument of type \'{ icon: string; name: string; }\' is not assignable to parameter of type \'never\'.", "165439585"],
      [377, 54, 4, "Property \'name\' does not exist on type \'never\'.", "2087876002"],
      [378, 54, 4, "Property \'name\' does not exist on type \'never\'.", "2087876002"],
      [381, 54, 4, "Property \'name\' does not exist on type \'never\'.", "2087876002"],
      [381, 67, 4, "Property \'name\' does not exist on type \'never\'.", "2087876002"],
      [387, 41, 4, "Property \'icon\' does not exist on type \'never\'.", "2087846158"],
      [387, 80, 4, "Property \'name\' does not exist on type \'never\'.", "2087876002"],
      [402, 31, 22, "Object is possibly \'undefined\'.", "4272920130"],
      [431, 38, 9, "Argument of type \'number | null\' is not assignable to parameter of type \'number | undefined\'.", "3834073445"]
    ],
    "src/script/view_model/content/GiphyViewModel.ts:931654924": [
      [57, 4, 10, "Type \'undefined\' is not assignable to type \'Modal\'.", "3985246182"],
      [58, 4, 10, "Type \'Observable<GiphyState.DEFAULT>\' is not assignable to type \'Observable<GiphyState>\'.\\n  Types of parameters \'value\' and \'value\' are incompatible.\\n    Type \'GiphyState\' is not assignable to type \'GiphyState.DEFAULT\'.", "4014904506"],
      [61, 4, 15, "Type \'Observable<Gif | undefined>\' is not assignable to type \'Observable<Gif>\'.\\n  The types returned by \'peek()\' are incompatible between these types.\\n    Type \'Gif | undefined\' is not assignable to type \'Gif\'.\\n      Type \'undefined\' is not assignable to type \'Gif\'.", "2624948332"],
      [67, 4, 16, "Type \'Observable<Gif | undefined>\' is not assignable to type \'Observable<Gif>\'.", "2966715820"],
      [112, 24, 19, "No overload matches this call.\\n  The last overload gave the following error.\\n    Argument of type \'EventTarget | null\' is not assignable to parameter of type \'PlainObject<any>\'.\\n      Type \'null\' is not assignable to type \'PlainObject<any>\'.", "3586053823"],
      [113, 31, 6, "Property \'parent\' does not exist on type \'JQueryStatic\'.", "1898500505"],
      [116, 10, 4, "\'this\' implicitly has type \'any\' because it does not have a type annotation.", "2087959715"],
      [120, 10, 4, "\'this\' implicitly has type \'any\' because it does not have a type annotation.", "2087959715"],
      [125, 25, 9, "Argument of type \'undefined\' is not assignable to parameter of type \'Gif\'.", "2620553983"],
      [138, 23, 9, "Argument of type \'undefined\' is not assignable to parameter of type \'Gif\'.", "2620553983"],
      [151, 8, 10, "Type \'undefined\' is not assignable to type \'Modal\'.", "3985246182"],
      [162, 21, 9, "Argument of type \'undefined\' is not assignable to parameter of type \'Gif\'.", "2620553983"]
    ],
    "src/script/view_model/content/HistoryExportViewModel.ts:1810820018": [
      [72, 4, 13, "Type \'Observable<false>\' is not assignable to type \'Observable<boolean>\'.", "1143683791"],
      [89, 4, 16, "Type \'Observable<Blob | null>\' is not assignable to type \'Observable<Blob>\'.\\n  The types returned by \'peek()\' are incompatible between these types.\\n    Type \'Blob | null\' is not assignable to type \'Blob\'.\\n      Type \'null\' is not assignable to type \'Blob\'.", "340013420"],
      [128, 19, 5, "Argument of type \'unknown\' is not assignable to parameter of type \'Error\'.", "165548477"]
    ],
    "src/script/view_model/content/HistoryImportViewModel.ts:2154234816": [
      [61, 4, 10, "Type \'Observable<Error | null>\' is not assignable to type \'Observable<Error>\'.\\n  The types returned by \'peek()\' are incompatible between these types.\\n    Type \'Error | null\' is not assignable to type \'Error\'.\\n      Type \'null\' is not assignable to type \'Error\'.", "3994891413"],
      [115, 15, 4, "Argument of type \'null\' is not assignable to parameter of type \'Error\'.", "2087897566"],
      [136, 19, 5, "Argument of type \'unknown\' is not assignable to parameter of type \'Error\'.", "165548477"],
      [151, 15, 4, "Argument of type \'null\' is not assignable to parameter of type \'Error\'.", "2087897566"]
    ],
    "src/script/view_model/content/InputBarViewModel.ts:1163668652": [
      [105, 11, 11, "Property \'pingTooltip\' has no initializer and is not definitely assigned in the constructor.", "2111945888"],
      [111, 11, 18, "Property \'acceptedImageTypes\' has no initializer and is not definitely assigned in the constructor.", "1132622984"],
      [112, 11, 16, "Property \'allowedFileTypes\' has no initializer and is not definitely assigned in the constructor.", "31684880"],
      [114, 11, 13, "Property \'inputFileAttr\' has no initializer and is not definitely assigned in the constructor.", "1682828358"],
      [138, 4, 16, "Type \'null\' is not assignable to type \'HTMLDivElement\'.", "2981580189"],
      [139, 4, 13, "Type \'null\' is not assignable to type \'HTMLTextAreaElement\'.", "2203991591"],
      [140, 4, 24, "Type \'PureComputed<boolean | null>\' is not assignable to type \'PureComputed<boolean>\'.\\n  The types returned by \'peek()\' are incompatible between these types.\\n    Type \'boolean | null\' is not assignable to type \'boolean\'.", "902354832"],
      [143, 9, 25, "Object is possibly \'null\'.", "2329039674"],
      [144, 10, 25, "Object is possibly \'null\'.", "2329039674"],
      [155, 4, 22, "Type \'Observable<ContentMessage | undefined>\' is not assignable to type \'Observable<ContentMessage>\'.\\n  The types returned by \'peek()\' are incompatible between these types.\\n    Type \'ContentMessage | undefined\' is not assignable to type \'ContentMessage\'.\\n      Type \'undefined\' is not assignable to type \'ContentMessage\'.", "127474017"],
      [156, 4, 23, "Type \'Observable<ContentMessage | undefined>\' is not assignable to type \'Observable<ContentMessage>\'.", "2477632015"],
      [159, 4, 22, "Type \'PureComputed<string[] | undefined>\' is not assignable to type \'PureComputed<string[]>\'.\\n  The types returned by \'peek()\' are incompatible between these types.\\n    Type \'string[] | undefined\' is not assignable to type \'string[]\'.\\n      Type \'undefined\' is not assignable to type \'string[]\'.", "1145910007"],
      [163, 32, 9, "Argument of type \'undefined\' is not assignable to parameter of type \'ContentMessage\'.", "2620553983"],
      [197, 4, 15, "Type \'Observable<File | undefined>\' is not assignable to type \'Observable<File>\'.\\n  The types returned by \'peek()\' are incompatible between these types.\\n    Type \'File | undefined\' is not assignable to type \'File\'.\\n      Type \'undefined\' is not assignable to type \'File\'.", "2328486812"],
      [198, 4, 25, "Type \'Observable<string | undefined>\' is not assignable to type \'Observable<string>\'.\\n  The types returned by \'peek()\' are incompatible between these types.\\n    Type \'string | undefined\' is not assignable to type \'string\'.\\n      Type \'undefined\' is not assignable to type \'string\'.", "4170687229"],
      [199, 4, 19, "Type \'Observable<string | undefined>\' is not assignable to type \'Observable<string>\'.", "3727263643"],
      [201, 4, 17, "Type \'Observable<false>\' is not assignable to type \'Observable<boolean>\'.", "2409749581"],
      [203, 4, 18, "Type \'Observable<undefined>\' is not assignable to type \'Observable<{ startIndex: number; term: string; }>\'.\\n  Types of property \'equalityComparer\' are incompatible.\\n    Type \'(a: undefined, b: undefined) => boolean\' is not assignable to type \'(a: { startIndex: number; term: string; }, b: { startIndex: number; term: string; }) => boolean\'.\\n      Types of parameters \'a\' and \'a\' are incompatible.\\n        Type \'{ startIndex: number; term: string; }\' is not assignable to type \'undefined\'.", "1081038602"],
      [237, 25, 25, "Object is possibly \'null\'.", "2329039674"],
      [251, 34, 12, "Object is possibly \'undefined\'.", "2098887158"],
      [253, 14, 12, "Object is possibly \'undefined\'.", "2098887158"],
      [255, 34, 12, "Object is possibly \'undefined\'.", "2098887158"],
      [282, 27, 25, "Object is possibly \'null\'.", "2329039674"],
      [292, 21, 25, "Object is possibly \'null\'.", "2329039674"],
      [301, 38, 25, "Object is possibly \'null\'.", "2329039674"],
      [302, 32, 25, "Object is possibly \'null\'.", "2329039674"],
      [333, 32, 4, "Argument of type \'null\' is not assignable to parameter of type \'string\'.", "2087897566"],
      [334, 26, 4, "Argument of type \'null\' is not assignable to parameter of type \'string\'.", "2087897566"],
      [337, 4, 27, "Type \'PureComputed<boolean | 0>\' is not assignable to type \'PureComputed<boolean>\'.\\n  The types returned by \'peek()\' are incompatible between these types.\\n    Type \'number | boolean\' is not assignable to type \'boolean\'.", "2411177522"],
      [341, 8, 18, "Object is possibly \'null\'.", "1508601427"],
      [342, 9, 18, "Object is possibly \'null\'.", "1508601427"],
      [346, 38, 36, "Argument of type \'(conversationEntity: Conversation) => Promise<void>\' is not assignable to parameter of type \'SubscriptionCallback<Conversation | null, void>\'.\\n  Types of parameters \'conversationEntity\' and \'val\' are incompatible.\\n    Type \'Conversation | null\' is not assignable to type \'Conversation\'.\\n      Type \'null\' is not assignable to type \'Conversation\'.", "946019828"],
      [349, 29, 25, "Argument of type \'Conversation | null\' is not assignable to parameter of type \'Conversation\'.\\n  Type \'null\' is not assignable to type \'Conversation\'.", "2329039674"],
      [377, 20, 4, "Argument of type \'null\' is not assignable to parameter of type \'File\'.", "2087897566"],
      [487, 23, 9, "Argument of type \'undefined\' is not assignable to parameter of type \'{ startIndex: number; term: string; }\'.", "2620553983"],
      [496, 27, 9, "Argument of type \'undefined\' is not assignable to parameter of type \'ContentMessage\'.", "2620553983"],
      [497, 28, 9, "Argument of type \'undefined\' is not assignable to parameter of type \'ContentMessage\'.", "2620553983"],
      [504, 28, 9, "Argument of type \'undefined\' is not assignable to parameter of type \'ContentMessage\'.", "2620553983"],
      [518, 20, 4, "Argument of type \'null\' is not assignable to parameter of type \'File\'.", "2087897566"],
      [528, 38, 25, "Argument of type \'Conversation | null\' is not assignable to parameter of type \'Conversation\'.\\n  Type \'null\' is not assignable to type \'Conversation\'.", "2329039674"],
      [545, 40, 25, "Argument of type \'Conversation | null\' is not assignable to parameter of type \'Conversation\'.\\n  Type \'null\' is not assignable to type \'Conversation\'.", "2329039674"],
      [651, 8, 12, "No overload matches this call.\\n  The last overload gave the following error.\\n    Argument of type \'EventTarget | null\' is not assignable to parameter of type \'PlainObject<any>\'.\\n      Type \'null\' is not assignable to type \'PlainObject<any>\'.", "3718352182"],
      [651, 22, 5, "Property \'focus\' does not exist on type \'JQueryStatic\'.", "171175241"],
      [662, 29, 25, "Object is possibly \'null\'.", "2329039674"],
      [672, 28, 4, "Argument of type \'null\' is not assignable to parameter of type \'File\'.", "2087897566"],
      [683, 26, 20, "Object is possibly \'null\'.", "181029819"],
      [721, 4, 17, "Type \'undefined\' is not assignable to type \'{ startIndex: number; term: string; }\'.", "4204377774"],
      [771, 6, 12, "Type \'null\' is not assignable to type \'MentionEntity\'.", "3224621615"],
      [774, 6, 12, "Type \'null\' is not assignable to type \'MentionEntity\'.", "3224621615"],
      [800, 4, 95, "Type \'MentionEntity | undefined\' is not assignable to type \'MentionEntity\'.\\n  Type \'undefined\' is not assignable to type \'MentionEntity\'.", "1173598365"],
      [820, 37, 18, "Argument of type \'Conversation | null\' is not assignable to parameter of type \'Conversation\'.\\n  Type \'null\' is not assignable to type \'Conversation\'.", "1508601427"],
      [826, 4, 467, "Type \'Promise<QuoteEntity | OutgoingQuote | undefined>\' is not assignable to type \'Promise<OutgoingQuote | undefined>\'.\\n  Type \'QuoteEntity | OutgoingQuote | undefined\' is not assignable to type \'OutgoingQuote | undefined\'.\\n    Type \'QuoteEntity\' is not assignable to type \'OutgoingQuote\'.\\n      Type \'QuoteEntity\' is not assignable to type \'{ hash: Uint8Array; }\'.\\n        Types of property \'hash\' are incompatible.\\n          Type \'ArrayBuffer | undefined\' is not assignable to type \'Uint8Array\'.\\n            Type \'undefined\' is not assignable to type \'Uint8Array\'.", "3474749203"],
      [848, 8, 25, "Argument of type \'Conversation | null\' is not assignable to parameter of type \'Conversation\'.\\n  Type \'null\' is not assignable to type \'Conversation\'.", "2329039674"],
      [862, 61, 25, "Argument of type \'Conversation | null\' is not assignable to parameter of type \'Conversation\'.\\n  Type \'null\' is not assignable to type \'Conversation\'.", "2329039674"],
      [866, 23, 25, "Argument of type \'Conversation | null\' is not assignable to parameter of type \'Conversation\'.\\n  Type \'null\' is not assignable to type \'Conversation\'.", "2329039674"],
      [877, 20, 4, "Argument of type \'null\' is not assignable to parameter of type \'File\'.", "2087897566"],
      [889, 42, 25, "Argument of type \'Conversation | null\' is not assignable to parameter of type \'Conversation\'.\\n  Type \'null\' is not assignable to type \'Conversation\'.", "2329039674"],
      [899, 12, 25, "Argument of type \'Conversation | null\' is not assignable to parameter of type \'Conversation\'.\\n  Type \'null\' is not assignable to type \'Conversation\'.", "2329039674"],
      [928, 41, 25, "Argument of type \'Conversation | null\' is not assignable to parameter of type \'Conversation\'.\\n  Type \'null\' is not assignable to type \'Conversation\'.", "2329039674"]
    ],
    "src/script/view_model/content/LegalHoldModalViewModel.ts:3913530676": [
      [72, 4, 14, "Type \'Observable<false>\' is not assignable to type \'Observable<boolean>\'.", "2246514233"],
      [73, 4, 16, "Type \'Observable<false>\' is not assignable to type \'Observable<boolean>\'.", "4203184287"],
      [75, 4, 15, "Type \'Observable<false>\' is not assignable to type \'Observable<boolean>\'.", "1690488901"],
      [76, 4, 10, "Type \'Observable<never[]>\' is not assignable to type \'Observable<User[]>\'.", "4012712079"],
      [77, 4, 16, "Type \'Observable<User | undefined>\' is not assignable to type \'Observable<User>\'.", "3229850487"],
      [79, 4, 21, "Type \'Observable<true>\' is not assignable to type \'Observable<boolean>\'.", "2630150188"],
      [82, 4, 14, "Type \'Observable<false>\' is not assignable to type \'Observable<boolean>\'.", "333392401"],
      [83, 4, 21, "Type \'Observable<false>\' is not assignable to type \'Observable<boolean>\'.", "3098275876"],
      [84, 4, 18, "Type \'Observable<false>\' is not assignable to type \'Observable<boolean>\'.", "3456688653"],
      [86, 4, 19, "Type \'null\' is not assignable to type \'string\'.", "59414957"],
      [95, 23, 9, "Argument of type \'undefined\' is not assignable to parameter of type \'User\'.", "2620553983"],
      [128, 79, 15, "Argument of type \'string | undefined\' is not assignable to parameter of type \'string\'.\\n  Type \'undefined\' is not assignable to type \'string\'.", "2249385622"],
      [143, 50, 11, "Argument of type \'string | undefined\' is not assignable to parameter of type \'string\'.\\n  Type \'undefined\' is not assignable to type \'string\'.", "2028249029"],
      [153, 4, 19, "Type \'null\' is not assignable to type \'string\'.", "59414957"],
      [178, 66, 15, "Argument of type \'string | undefined\' is not assignable to parameter of type \'string\'.\\n  Type \'undefined\' is not assignable to type \'string\'.", "2249385622"],
      [195, 28, 7, "Argument of type \'unknown\' is not assignable to parameter of type \'string\'.", "1236122734"],
      [239, 21, 9, "Argument of type \'undefined\' is not assignable to parameter of type \'User\'.", "2620553983"]
    ],
    "src/script/view_model/content/MessageListViewModel.ts:1895857150": [
      [94, 19, 12, "Property \'conversation\' does not exist on type \'{ conversation: Conversation; message: Message; } | undefined\'.", "1670678216"],
      [94, 33, 7, "Property \'message\' does not exist on type \'{ conversation: Conversation; message: Message; } | undefined\'.", "1236122734"],
      [138, 4, 107, "Type \'number | boolean\' is not assignable to type \'boolean\'.\\n  Type \'number\' is not assignable to type \'boolean\'.", "3357851046"],
      [162, 37, 18, "Object is possibly \'null\'.", "1508601427"],
      [162, 68, 18, "Object is possibly \'null\'.", "1508601427"],
      [166, 8, 6, "Type \'Conversation | null\' is not assignable to type \'PanelEntity\'.\\n  Type \'null\' is not assignable to type \'PanelEntity\'.", "1164306878"],
      [188, 9, 6, "Type \'string | undefined\' is not assignable to type \'string\'.\\n  Type \'undefined\' is not assignable to type \'string\'.", "1127975365"],
      [200, 39, 19, "No overload matches this call.\\n  The last overload gave the following error.\\n    Argument of type \'EventTarget | null\' is not assignable to parameter of type \'PlainObject<any>\'.\\n      Type \'null\' is not assignable to type \'PlainObject<any>\'.", "3586053823"],
      [200, 60, 8, "Property \'hasClass\' does not exist on type \'JQueryStatic\'.", "1121770737"],
      [209, 14, 13, "Object is possibly \'undefined\'.", "2217428334"],
      [209, 57, 13, "Object is possibly \'undefined\'.", "2217428334"],
      [222, 83, 18, "Argument of type \'Conversation | null\' is not assignable to parameter of type \'Conversation\'.\\n  Type \'null\' is not assignable to type \'Conversation\'.", "1508601427"],
      [356, 68, 6, "Type \'string | undefined\' is not assignable to type \'string\'.\\n  Type \'undefined\' is not assignable to type \'string\'.", "1127975365"],
      [359, 14, 5, "Object is of type \'unknown\'.", "165548477"]
    ],
    "src/script/view_model/panel/AddParticipantsViewModel.ts:978446956": [
      [100, 4, 27, "Type \'Observable<true>\' is not assignable to type \'Observable<boolean>\'.", "527027962"],
      [102, 4, 21, "Type \'ObservableArray<never>\' is not assignable to type \'ObservableArray<User>\'.", "2199671479"],
      [103, 4, 20, "Type \'Observable<ServiceEntity | undefined>\' is not assignable to type \'Observable<ServiceEntity>\'.\\n  The types returned by \'peek()\' are incompatible between these types.\\n    Type \'ServiceEntity | undefined\' is not assignable to type \'ServiceEntity\'.\\n      Type \'undefined\' is not assignable to type \'ServiceEntity\'.", "3275208665"],
      [108, 4, 21, "Type \'PureComputed<boolean | undefined>\' is not assignable to type \'PureComputed<boolean>\'.", "3187656643"],
      [196, 25, 9, "Argument of type \'undefined\' is not assignable to parameter of type \'ServiceEntity\'.", "2620553983"]
    ],
    "src/script/view_model/panel/BasePanelViewModel.ts:1781850387": [
      [57, 4, 23, "Type \'Observable<Conversation | null>\' is not assignable to type \'Observable<Conversation>\'.\\n  The types returned by \'peek()\' are incompatible between these types.\\n    Type \'Conversation | null\' is not assignable to type \'Conversation\'.\\n      Type \'null\' is not assignable to type \'Conversation\'.", "233634092"]
    ],
    "src/script/view_model/panel/ConversationDetailsViewModel.ts:1231015426": [
      [137, 4, 20, "Type \'Observable<ServiceEntity | undefined>\' is not assignable to type \'Observable<ServiceEntity>\'.", "3275208665"],
      [158, 21, 36, "Argument of type \'User | undefined\' is not assignable to parameter of type \'User\'.\\n  Type \'undefined\' is not assignable to type \'User\'.", "1354386287"],
      [179, 4, 18, "Type \'Observable<false>\' is not assignable to type \'Observable<boolean>\'.", "2548422508"],
      [201, 4, 21, "Type \'PureComputed<boolean | \\"\\">\' is not assignable to type \'PureComputed<boolean>\'.\\n  The types returned by \'peek()\' are incompatible between these types.\\n    Type \'string | boolean\' is not assignable to type \'boolean\'.", "1116588846"],
      [209, 4, 23, "Type \'PureComputed<boolean | \\"\\">\' is not assignable to type \'PureComputed<boolean>\'.", "1139188355"]
    ],
    "src/script/view_model/panel/ConversationParticipantsViewModel.ts:2997455980": [
      [53, 21, 36, "Argument of type \'User | undefined\' is not assignable to parameter of type \'User\'.\\n  Type \'undefined\' is not assignable to type \'User\'.", "1354386287"],
      [61, 4, 21, "Type \'Observable<never[]>\' is not assignable to type \'Observable<User[]>\'.", "3284804734"],
      [71, 46, 6, "Type \'null\' is not assignable to type \'PanelEntity\'.", "1164306878"]
    ],
    "src/script/view_model/panel/GroupParticipantServiceViewModel.ts:3233069914": [
      [52, 4, 24, "Type \'Observable<undefined>\' is not assignable to type \'Observable<User>\'.", "3514586203"],
      [53, 4, 20, "Type \'Observable<undefined>\' is not assignable to type \'Observable<ServiceEntity>\'.\\n  Types of property \'equalityComparer\' are incompatible.\\n    Type \'(a: undefined, b: undefined) => boolean\' is not assignable to type \'(a: ServiceEntity, b: ServiceEntity) => boolean\'.\\n      Types of parameters \'a\' and \'a\' are incompatible.\\n        Type \'ServiceEntity\' is not assignable to type \'undefined\'.", "3275208665"],
      [55, 4, 14, "Type \'Observable<false>\' is not assignable to type \'Observable<boolean>\'.", "878538421"],
      [93, 25, 9, "Argument of type \'undefined\' is not assignable to parameter of type \'ServiceEntity\'.", "2620553983"]
    ],
    "src/script/view_model/panel/GroupParticipantUserViewModel.ts:3122532612": [
      [74, 4, 24, "Type \'Observable<undefined>\' is not assignable to type \'Observable<User>\'.", "3514586203"]
    ],
    "src/script/view_model/panel/GuestsAndServicesViewModel.ts:292948775": [
      [76, 4, 17, "Type \'Observable<false>\' is not assignable to type \'Observable<boolean>\'.", "1480297283"],
      [77, 4, 19, "Type \'Observable<false>\' is not assignable to type \'Observable<boolean>\'.", "3910055221"],
      [93, 4, 23, "Type \'PureComputed<boolean | undefined>\' is not assignable to type \'PureComputed<boolean>\'.", "2493661698"]
    ],
    "src/script/view_model/panel/MessageDetailsViewModel.ts:906474120": [
      [71, 4, 19, "Type \'Observable<true>\' is not assignable to type \'Observable<boolean>\'.", "1452458508"],
      [72, 4, 14, "Type \'Observable<string | undefined>\' is not assignable to type \'Observable<string>\'.", "116181579"],
      [102, 13, 14, "Object is possibly \'undefined\'.", "116180423"],
      [114, 63, 14, "Object is possibly \'undefined\'.", "116180423"],
      [120, 12, 7, "Type \'{ domain: string | undefined; id: string; }[]\' is not assignable to type \'QualifiedId[]\'.\\n  Type \'{ domain: string | undefined; id: string; }\' is not assignable to type \'QualifiedId\'.\\n    Types of property \'domain\' are incompatible.\\n      Type \'string | undefined\' is not assignable to type \'string\'.\\n        Type \'undefined\' is not assignable to type \'string\'.", "2414311946"],
      [130, 41, 14, "Object is possibly \'undefined\'.", "116180423"],
      [136, 39, 14, "Object is possibly \'undefined\'.", "116180423"],
      [175, 4, 17, "Type \'PureComputed<string | false>\' is not assignable to type \'PureComputed<string | undefined>\'.\\n  Types of property \'equalityComparer\' are incompatible.\\n    Type \'(a: string | false | undefined, b: string | false) => boolean\' is not assignable to type \'(a: string | undefined, b: string | undefined) => boolean\'.\\n      Types of parameters \'b\' and \'b\' are incompatible.\\n        Type \'string | undefined\' is not assignable to type \'string | false\'.\\n          Type \'undefined\' is not assignable to type \'string | false\'.", "3727029621"]
    ],
    "src/script/view_model/panel/NotificationsPanel.test.ts:989279192": [
      [38, 54, 29, "Argument of type \'Element | null\' is not assignable to parameter of type \'Element\'.\\n  Type \'null\' is not assignable to type \'Element\'.", "1262202094"],
      [76, 20, 77, "Argument of type \'Element | null\' is not assignable to parameter of type \'Document | Node | Element | Window\'.", "1971299222"]
    ],
    "src/script/view_model/panel/NotificationsPanel.tsx:3967190560": [
      [46, 56, 18, "Argument of type \'Conversation | null\' is not assignable to parameter of type \'Partial<Record<\\"notificationState\\", Subscribable<any>>>\'.\\n  Type \'null\' is not assignable to type \'Partial<Record<\\"notificationState\\", Subscribable<any>>>\'.", "2242649668"],
      [78, 77, 18, "Argument of type \'Conversation | null\' is not assignable to parameter of type \'Conversation\'.\\n  Type \'null\' is not assignable to type \'Conversation\'.", "2242649668"]
    ],
    "src/script/view_model/panel/PanelHeader.test.ts:4232255009": [
      [33, 39, 22, "Argument of type \'Element | null\' is not assignable to parameter of type \'Element\'.\\n  Type \'null\' is not assignable to type \'Element\'.", "3474761039"],
      [34, 38, 21, "Argument of type \'Element | null\' is not assignable to parameter of type \'Element\'.\\n  Type \'null\' is not assignable to type \'Element\'.", "327517530"]
    ],
    "src/script/view_model/panel/TimedMessagesPanel.tsx:852651488": [
      [52, 57, 18, "Argument of type \'Conversation | null\' is not assignable to parameter of type \'Partial<Record<\\"globalMessageTimer\\", Subscribable<any>>>\'.\\n  Type \'null\' is not assignable to type \'Partial<Record<\\"globalMessageTimer\\", Subscribable<any>>>\'.", "2242649668"],
      [82, 44, 10, "Argument of type \'number | null\' is not assignable to parameter of type \'number\'.\\n  Type \'null\' is not assignable to type \'number\'.", "1022360174"],
      [83, 83, 10, "Argument of type \'number | null\' is not assignable to parameter of type \'number\'.\\n  Type \'null\' is not assignable to type \'number\'.", "1022360174"]
    ]
  }`
};<|MERGE_RESOLUTION|>--- conflicted
+++ resolved
@@ -2061,21 +2061,12 @@
       [106, 37, 12, "Argument of type \'Element | null\' is not assignable to parameter of type \'Element\'.\\n  Type \'null\' is not assignable to type \'Element\'.", "1912908196"],
       [178, 35, 12, "Argument of type \'Element | null\' is not assignable to parameter of type \'Element\'.\\n  Type \'null\' is not assignable to type \'Element\'.", "1912908196"]
     ],
-<<<<<<< HEAD
-    "src/script/page/AppLock.tsx:3251659106": [
-      [166, 28, 36, "Argument of type \'Element | null\' is not assignable to parameter of type \'Node\'.\\n  Type \'null\' is not assignable to type \'Node\'.", "3019440182"],
-      [170, 26, 30, "Argument of type \'Element | null\' is not assignable to parameter of type \'Node\'.\\n  Type \'null\' is not assignable to type \'Node\'.", "1790131128"],
-      [198, 59, 37, "Object is possibly \'null\'.", "3700925542"],
-      [219, 94, 4, "Argument of type \'unknown\' is not assignable to parameter of type \'StatusCodes\'.", "2087770728"],
-      [222, 19, 7, "Argument of type \'unknown\' is not assignable to parameter of type \'SetStateAction<string>\'.", "1236122734"]
-=======
-    "src/script/page/AppLock.tsx:877948654": [
-      [162, 28, 36, "Argument of type \'Element | null\' is not assignable to parameter of type \'Node\'.\\n  Type \'null\' is not assignable to type \'Node\'.", "3019440182"],
-      [166, 26, 30, "Argument of type \'Element | null\' is not assignable to parameter of type \'Node\'.\\n  Type \'null\' is not assignable to type \'Node\'.", "1790131128"],
-      [194, 59, 37, "Object is possibly \'null\'.", "3700925542"],
-      [215, 94, 4, "Argument of type \'unknown\' is not assignable to parameter of type \'StatusCodes\'.", "2087770728"],
-      [218, 19, 7, "Argument of type \'unknown\' is not assignable to parameter of type \'SetStateAction<string>\'.", "1236122734"]
->>>>>>> 81d5c977
+    "src/script/page/AppLock.tsx:2707199433": [
+      [163, 28, 36, "Argument of type \'Element | null\' is not assignable to parameter of type \'Node\'.\\n  Type \'null\' is not assignable to type \'Node\'.", "3019440182"],
+      [167, 26, 30, "Argument of type \'Element | null\' is not assignable to parameter of type \'Node\'.\\n  Type \'null\' is not assignable to type \'Node\'.", "1790131128"],
+      [195, 59, 37, "Object is possibly \'null\'.", "3700925542"],
+      [216, 94, 4, "Argument of type \'unknown\' is not assignable to parameter of type \'StatusCodes\'.", "2087770728"],
+      [219, 19, 7, "Argument of type \'unknown\' is not assignable to parameter of type \'SetStateAction<string>\'.", "1236122734"]
     ],
     "src/script/page/LeftSidebar/panels/Conversations/ConversationsList.tsx:3232925700": [
       [104, 10, 15, "Type \'(conversation: Conversation) => boolean\' is not assignable to type \'(conversationId: QualifiedId) => boolean\'.\\n  Types of parameters \'conversation\' and \'conversationId\' are incompatible.\\n    Type \'QualifiedId\' is missing the following properties from type \'Conversation\': teamState, archivedState, incomingMessages, isManaged, and 118 more.", "1629494677"]
