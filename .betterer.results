--- conflicted
+++ resolved
@@ -2394,20 +2394,16 @@
       [87, 11, 17, "Property \'activeCallViewTab\' has no initializer and is not definitely assigned in the constructor.", "1323835793"],
       [319, 4, 63, "Type \'Conversation | undefined\' is not assignable to type \'Conversation\'.\\n  Type \'undefined\' is not assignable to type \'Conversation\'.", "62763745"]
     ],
-<<<<<<< HEAD
-    "src/script/view_model/ContentViewModel.ts:264782269": [
-=======
-    "src/script/view_model/ContentViewModel.ts:240260927": [
->>>>>>> 30b2d872
-      [247, 65, 6, "Type \'string | null\' is not assignable to type \'string\'.\\n  Type \'null\' is not assignable to type \'string\'.", "1127975365"],
-      [284, 68, 13, "Argument of type \'Message | undefined\' is not assignable to parameter of type \'Message\'.\\n  Type \'undefined\' is not assignable to type \'Message\'.", "2065728181"],
-      [290, 10, 6, "Type \'Conversation | null\' is not assignable to type \'PanelEntity\'.", "1164306878"],
-      [294, 37, 5, "Object is of type \'unknown\'.", "165548477"],
-      [304, 10, 9, "Argument of type \'undefined\' is not assignable to parameter of type \'string\'.", "2620553983"],
-      [387, 50, 9, "Argument of type \'undefined\' is not assignable to parameter of type \'Conversation\'.", "2620553983"],
-      [415, 12, 9, "Argument of type \'undefined\' is not assignable to parameter of type \'string\'.", "2620553983"],
-      [424, 20, 29, "Object is possibly \'undefined\'.", "1398699454"],
-      [427, 12, 9, "Argument of type \'undefined\' is not assignable to parameter of type \'string\'.", "2620553983"]
+    "src/script/view_model/ContentViewModel.ts:4141679295": [
+      [244, 65, 6, "Type \'string | null\' is not assignable to type \'string\'.\\n  Type \'null\' is not assignable to type \'string\'.", "1127975365"],
+      [281, 68, 13, "Argument of type \'Message | undefined\' is not assignable to parameter of type \'Message\'.\\n  Type \'undefined\' is not assignable to type \'Message\'.", "2065728181"],
+      [287, 10, 6, "Type \'Conversation | null\' is not assignable to type \'PanelEntity\'.", "1164306878"],
+      [291, 37, 5, "Object is of type \'unknown\'.", "165548477"],
+      [301, 10, 9, "Argument of type \'undefined\' is not assignable to parameter of type \'string\'.", "2620553983"],
+      [384, 50, 9, "Argument of type \'undefined\' is not assignable to parameter of type \'Conversation\'.", "2620553983"],
+      [412, 12, 9, "Argument of type \'undefined\' is not assignable to parameter of type \'string\'.", "2620553983"],
+      [421, 20, 29, "Object is possibly \'undefined\'.", "1398699454"],
+      [424, 12, 9, "Argument of type \'undefined\' is not assignable to parameter of type \'string\'.", "2620553983"]
     ],
     "src/script/view_model/ImageDetailViewViewModel.ts:1576396674": [
       [58, 4, 11, "Type \'undefined\' is not assignable to type \'string\'.", "3652784592"],
@@ -2515,27 +2511,6 @@
       [23, 2, 6, "Type \'(element: HTMLMediaElement, valueAccessor: Observable<MediaStream>) => void\' is not assignable to type \'(element: any, valueAccessor: () => any, allBindings: AllBindings, viewModel: any, bindingContext: BindingContext<any>) => void\'.\\n  Types of parameters \'valueAccessor\' and \'valueAccessor\' are incompatible.\\n    Type \'() => any\' is missing the following properties from type \'Observable<MediaStream>\': equalityComparer, peek, valueHasMutated, valueWillMutate, and 5 more.", "1759213236"],
       [31, 2, 6, "Type \'(element: HTMLMediaElement, valueAccessor: Observable<MediaStream>) => void\' is not assignable to type \'(element: any, valueAccessor: () => any, allBindings: AllBindings, viewModel: any, bindingContext: BindingContext<any>) => void\'.\\n  Types of parameters \'valueAccessor\' and \'valueAccessor\' are incompatible.\\n    Type \'() => any\' is not assignable to type \'Observable<MediaStream>\'.", "1759213236"]
     ],
-<<<<<<< HEAD
-    "src/script/view_model/content/EmojiInputViewModel.ts:3746352283": [
-      [50, 10, 13, "Property \'suppressKeyUp\' has no initializer and is not definitely assigned in the constructor.", "1816102502"],
-      [168, 8, 48, "Argument of type \'string[]\' is not assignable to parameter of type \'number[]\'.\\n  Type \'string\' is not assignable to type \'number\'.", "4095030990"],
-      [320, 41, 9, "Argument of type \'number | null\' is not assignable to parameter of type \'number | undefined\'.\\n  Type \'null\' is not assignable to type \'number | undefined\'.", "3834073445"],
-      [321, 37, 9, "Argument of type \'number | null\' is not assignable to parameter of type \'number | undefined\'.", "3834073445"],
-      [371, 60, 4, "Property \'icon\' does not exist on type \'never\'.", "2087846158"],
-      [373, 27, 5, "Argument of type \'{ icon: string; name: string; }\' is not assignable to parameter of type \'never\'.", "165439585"],
-      [378, 54, 4, "Property \'name\' does not exist on type \'never\'.", "2087876002"],
-      [379, 54, 4, "Property \'name\' does not exist on type \'never\'.", "2087876002"],
-      [382, 54, 4, "Property \'name\' does not exist on type \'never\'.", "2087876002"],
-      [382, 67, 4, "Property \'name\' does not exist on type \'never\'.", "2087876002"],
-      [388, 41, 4, "Property \'icon\' does not exist on type \'never\'.", "2087846158"],
-      [388, 80, 4, "Property \'name\' does not exist on type \'never\'.", "2087876002"],
-      [403, 31, 22, "Object is possibly \'undefined\'.", "4272920130"],
-      [432, 38, 9, "Argument of type \'number | null\' is not assignable to parameter of type \'number | undefined\'.", "3834073445"]
-=======
-    "src/script/view_model/content/ConnectRequestsViewModel.ts:1733765070": [
-      [54, 56, 43, "Argument of type \'HTMLElement | null\' is not assignable to parameter of type \'HTMLElement\'.\\n  Type \'null\' is not assignable to type \'HTMLElement\'.", "4107348197"]
->>>>>>> 30b2d872
-    ],
     "src/script/view_model/content/HistoryExportViewModel.ts:1810820018": [
       [89, 4, 16, "Type \'Observable<Blob | null>\' is not assignable to type \'Observable<Blob>\'.\\n  The types returned by \'peek()\' are incompatible between these types.\\n    Type \'Blob | null\' is not assignable to type \'Blob\'.\\n      Type \'null\' is not assignable to type \'Blob\'.", "340013420"],
       [128, 19, 5, "Argument of type \'unknown\' is not assignable to parameter of type \'Error\'.", "165548477"]
