--- conflicted
+++ resolved
@@ -2437,12 +2437,7 @@
     "src/script/view_model/ImageDetailViewViewModel.ts:1576396674": [
       [58, 4, 11, "Type \'undefined\' is not assignable to type \'string\'.", "3652784592"],
       [60, 4, 15, "Type \'undefined\' is not assignable to type \'Modal\'.", "4236294625"],
-<<<<<<< HEAD
       [61, 4, 13, "Type \'Observable<string | undefined>\' is not assignable to type \'Observable<string>\'.\\n  The types returned by \'peek()\' are incompatible between these types.\\n    Type \'string | undefined\' is not assignable to type \'string\'.\\n      Type \'undefined\' is not assignable to type \'string\'.", "236598504"],
-      [63, 4, 17, "Type \'Observable<false>\' is not assignable to type \'Observable<boolean>\'.", "3331382116"],
-=======
-      [61, 4, 13, "Type \'Observable<string | undefined>\' is not assignable to type \'Observable<string>\'.", "236598504"],
->>>>>>> 13b787f1
       [65, 4, 23, "Type \'Observable<Conversation | undefined>\' is not assignable to type \'Observable<Conversation>\'.\\n  The types returned by \'peek()\' are incompatible between these types.\\n    Type \'Conversation | undefined\' is not assignable to type \'Conversation\'.\\n      Type \'undefined\' is not assignable to type \'Conversation\'.", "2356679995"],
       [67, 4, 18, "Type \'Observable<ContentMessage | undefined>\' is not assignable to type \'Observable<ContentMessage>\'.\\n  The types returned by \'peek()\' are incompatible between these types.\\n    Type \'ContentMessage | undefined\' is not assignable to type \'ContentMessage\'.\\n      Type \'undefined\' is not assignable to type \'ContentMessage\'.", "3462443997"],
       [93, 18, 9, "Argument of type \'undefined\' is not assignable to parameter of type \'string\'.", "2620553983"],
@@ -2524,8 +2519,7 @@
       [48, 4, 17, "Type \'Observable<ContentState>\' is not assignable to type \'Observable<string>\'.\\n  Types of parameters \'value\' and \'value\' are incompatible.\\n    Type \'string\' is not assignable to type \'ContentState\'.", "3516467027"],
       [89, 31, 43, "Object is possibly \'null\'.", "1853768633"]
     ],
-<<<<<<< HEAD
-    "src/script/view_model/bindings/CommonBindings.ts:1432442525": [
+    "src/script/view_model/bindings/CommonBindings.ts:1523859549": [
       [99, 24, 4, "\'this\' implicitly has type \'any\' because it does not have a type annotation.", "2087959715"],
       [124, 10, 40, "Object is possibly \'null\'.", "525534827"],
       [125, 29, 4, "\'this\' implicitly has type \'any\' because it does not have a type annotation.", "2087959715"],
@@ -2536,23 +2530,6 @@
       [225, 6, 3, "Object is possibly \'null\'.", "193416522"],
       [226, 13, 3, "Object is possibly \'null\'.", "193416522"],
       [368, 8, 12, "Type \'undefined\' is not assignable to type \'number\'.", "2583042145"]
-=======
-    "src/script/view_model/bindings/CommonBindings.ts:4259167057": [
-      [44, 6, 32, "Object is possibly \'null\'.", "3763860455"],
-      [83, 63, 13, "Object is possibly \'null\'.", "115063321"],
-      [83, 86, 13, "Object is possibly \'null\'.", "115063321"],
-      [97, 31, 38, "Type \'File | null\' is not assignable to type \'BlobPart\'.\\n  Type \'null\' is not assignable to type \'BlobPart\'.", "2527675968"],
-      [254, 24, 4, "\'this\' implicitly has type \'any\' because it does not have a type annotation.", "2087959715"],
-      [279, 10, 40, "Object is possibly \'null\'.", "525534827"],
-      [280, 29, 4, "\'this\' implicitly has type \'any\' because it does not have a type annotation.", "2087959715"],
-      [285, 30, 4, "Argument of type \'null\' is not assignable to parameter of type \'string | number | string[] | ((this: EventTarget, index: number, value: string) => string)\'.", "2087897566"],
-      [327, 10, 5, "Type \'undefined\' is not assignable to type \'HTMLImageElement\'.", "178823234"],
-      [336, 10, 12, "Type \'undefined\' is not assignable to type \'((this: GlobalEventHandlers, ev: Event) => any) | null\'.", "1696577579"],
-      [379, 6, 3, "Object is possibly \'null\'.", "193416522"],
-      [380, 6, 3, "Object is possibly \'null\'.", "193416522"],
-      [381, 13, 3, "Object is possibly \'null\'.", "193416522"],
-      [523, 8, 12, "Type \'undefined\' is not assignable to type \'number\'.", "2583042145"]
->>>>>>> 13b787f1
     ],
     "src/script/view_model/bindings/ConversationListBindings.ts:3095649748": [
       [29, 0, 32, "Type \'{ init(element: HTMLElement): void; update(element: HTMLElement, valueAccessor: PureComputed<string> | ObservableArray<Conversation>): void; }\' is not assignable to type \'BindingHandler<any>\'.\\n  Types of property \'update\' are incompatible.\\n    Type \'(element: HTMLElement, valueAccessor: PureComputed<string> | ObservableArray<Conversation>) => void\' is not assignable to type \'(element: any, valueAccessor: () => any, allBindings: AllBindings, viewModel: any, bindingContext: BindingContext<any>) => void\'.\\n      Types of parameters \'valueAccessor\' and \'valueAccessor\' are incompatible.\\n        Type \'() => any\' is not assignable to type \'PureComputed<string> | ObservableArray<Conversation>\'.\\n          Type \'() => any\' is missing the following properties from type \'PureComputed<string>\': equalityComparer, peek, dispose, isActive, and 7 more.", "1716760283"]
@@ -2608,69 +2585,6 @@
       [136, 19, 5, "Argument of type \'unknown\' is not assignable to parameter of type \'Error\'.", "165548477"],
       [151, 15, 4, "Argument of type \'null\' is not assignable to parameter of type \'Error\'.", "2087897566"]
     ],
-<<<<<<< HEAD
-=======
-    "src/script/view_model/content/InputBarViewModel.ts:1163668652": [
-      [105, 11, 11, "Property \'pingTooltip\' has no initializer and is not definitely assigned in the constructor.", "2111945888"],
-      [111, 11, 18, "Property \'acceptedImageTypes\' has no initializer and is not definitely assigned in the constructor.", "1132622984"],
-      [112, 11, 16, "Property \'allowedFileTypes\' has no initializer and is not definitely assigned in the constructor.", "31684880"],
-      [114, 11, 13, "Property \'inputFileAttr\' has no initializer and is not definitely assigned in the constructor.", "1682828358"],
-      [138, 4, 16, "Type \'null\' is not assignable to type \'HTMLDivElement\'.", "2981580189"],
-      [139, 4, 13, "Type \'null\' is not assignable to type \'HTMLTextAreaElement\'.", "2203991591"],
-      [140, 4, 24, "Type \'PureComputed<boolean | null>\' is not assignable to type \'PureComputed<boolean>\'.\\n  The types returned by \'peek()\' are incompatible between these types.\\n    Type \'boolean | null\' is not assignable to type \'boolean\'.", "902354832"],
-      [143, 9, 25, "Object is possibly \'null\'.", "2329039674"],
-      [144, 10, 25, "Object is possibly \'null\'.", "2329039674"],
-      [155, 4, 22, "Type \'Observable<ContentMessage | undefined>\' is not assignable to type \'Observable<ContentMessage>\'.\\n  The types returned by \'peek()\' are incompatible between these types.\\n    Type \'ContentMessage | undefined\' is not assignable to type \'ContentMessage\'.\\n      Type \'undefined\' is not assignable to type \'ContentMessage\'.", "127474017"],
-      [156, 4, 23, "Type \'Observable<ContentMessage | undefined>\' is not assignable to type \'Observable<ContentMessage>\'.", "2477632015"],
-      [159, 4, 22, "Type \'PureComputed<string[] | undefined>\' is not assignable to type \'PureComputed<string[]>\'.\\n  The types returned by \'peek()\' are incompatible between these types.\\n    Type \'string[] | undefined\' is not assignable to type \'string[]\'.\\n      Type \'undefined\' is not assignable to type \'string[]\'.", "1145910007"],
-      [163, 32, 9, "Argument of type \'undefined\' is not assignable to parameter of type \'ContentMessage\'.", "2620553983"],
-      [197, 4, 15, "Type \'Observable<File | undefined>\' is not assignable to type \'Observable<File>\'.\\n  The types returned by \'peek()\' are incompatible between these types.\\n    Type \'File | undefined\' is not assignable to type \'File\'.\\n      Type \'undefined\' is not assignable to type \'File\'.", "2328486812"],
-      [198, 4, 25, "Type \'Observable<string | undefined>\' is not assignable to type \'Observable<string>\'.\\n  The types returned by \'peek()\' are incompatible between these types.\\n    Type \'string | undefined\' is not assignable to type \'string\'.\\n      Type \'undefined\' is not assignable to type \'string\'.", "4170687229"],
-      [199, 4, 19, "Type \'Observable<string | undefined>\' is not assignable to type \'Observable<string>\'.", "3727263643"],
-      [203, 4, 18, "Type \'Observable<undefined>\' is not assignable to type \'Observable<{ startIndex: number; term: string; }>\'.\\n  Types of property \'equalityComparer\' are incompatible.\\n    Type \'(a: undefined, b: undefined) => boolean\' is not assignable to type \'(a: { startIndex: number; term: string; }, b: { startIndex: number; term: string; }) => boolean\'.\\n      Types of parameters \'a\' and \'a\' are incompatible.\\n        Type \'{ startIndex: number; term: string; }\' is not assignable to type \'undefined\'.", "1081038602"],
-      [237, 25, 25, "Object is possibly \'null\'.", "2329039674"],
-      [251, 34, 12, "Object is possibly \'undefined\'.", "2098887158"],
-      [253, 14, 12, "Object is possibly \'undefined\'.", "2098887158"],
-      [255, 34, 12, "Object is possibly \'undefined\'.", "2098887158"],
-      [282, 27, 25, "Object is possibly \'null\'.", "2329039674"],
-      [292, 21, 25, "Object is possibly \'null\'.", "2329039674"],
-      [301, 38, 25, "Object is possibly \'null\'.", "2329039674"],
-      [302, 32, 25, "Object is possibly \'null\'.", "2329039674"],
-      [333, 32, 4, "Argument of type \'null\' is not assignable to parameter of type \'string\'.", "2087897566"],
-      [334, 26, 4, "Argument of type \'null\' is not assignable to parameter of type \'string\'.", "2087897566"],
-      [337, 4, 27, "Type \'PureComputed<boolean | 0>\' is not assignable to type \'PureComputed<boolean>\'.\\n  The types returned by \'peek()\' are incompatible between these types.\\n    Type \'number | boolean\' is not assignable to type \'boolean\'.", "2411177522"],
-      [341, 8, 18, "Object is possibly \'null\'.", "1508601427"],
-      [342, 9, 18, "Object is possibly \'null\'.", "1508601427"],
-      [346, 38, 36, "Argument of type \'(conversationEntity: Conversation) => Promise<void>\' is not assignable to parameter of type \'SubscriptionCallback<Conversation | null, void>\'.\\n  Types of parameters \'conversationEntity\' and \'val\' are incompatible.\\n    Type \'Conversation | null\' is not assignable to type \'Conversation\'.\\n      Type \'null\' is not assignable to type \'Conversation\'.", "946019828"],
-      [349, 29, 25, "Argument of type \'Conversation | null\' is not assignable to parameter of type \'Conversation\'.\\n  Type \'null\' is not assignable to type \'Conversation\'.", "2329039674"],
-      [377, 20, 4, "Argument of type \'null\' is not assignable to parameter of type \'File\'.", "2087897566"],
-      [487, 23, 9, "Argument of type \'undefined\' is not assignable to parameter of type \'{ startIndex: number; term: string; }\'.", "2620553983"],
-      [496, 27, 9, "Argument of type \'undefined\' is not assignable to parameter of type \'ContentMessage\'.", "2620553983"],
-      [497, 28, 9, "Argument of type \'undefined\' is not assignable to parameter of type \'ContentMessage\'.", "2620553983"],
-      [504, 28, 9, "Argument of type \'undefined\' is not assignable to parameter of type \'ContentMessage\'.", "2620553983"],
-      [518, 20, 4, "Argument of type \'null\' is not assignable to parameter of type \'File\'.", "2087897566"],
-      [528, 38, 25, "Argument of type \'Conversation | null\' is not assignable to parameter of type \'Conversation\'.\\n  Type \'null\' is not assignable to type \'Conversation\'.", "2329039674"],
-      [545, 40, 25, "Argument of type \'Conversation | null\' is not assignable to parameter of type \'Conversation\'.\\n  Type \'null\' is not assignable to type \'Conversation\'.", "2329039674"],
-      [651, 8, 12, "No overload matches this call.\\n  The last overload gave the following error.\\n    Argument of type \'EventTarget | null\' is not assignable to parameter of type \'PlainObject<any>\'.\\n      Type \'null\' is not assignable to type \'PlainObject<any>\'.", "3718352182"],
-      [651, 22, 5, "Property \'focus\' does not exist on type \'JQueryStatic\'.", "171175241"],
-      [662, 29, 25, "Object is possibly \'null\'.", "2329039674"],
-      [672, 28, 4, "Argument of type \'null\' is not assignable to parameter of type \'File\'.", "2087897566"],
-      [683, 26, 20, "Object is possibly \'null\'.", "181029819"],
-      [721, 4, 17, "Type \'undefined\' is not assignable to type \'{ startIndex: number; term: string; }\'.", "4204377774"],
-      [771, 6, 12, "Type \'null\' is not assignable to type \'MentionEntity\'.", "3224621615"],
-      [774, 6, 12, "Type \'null\' is not assignable to type \'MentionEntity\'.", "3224621615"],
-      [800, 4, 95, "Type \'MentionEntity | undefined\' is not assignable to type \'MentionEntity\'.\\n  Type \'undefined\' is not assignable to type \'MentionEntity\'.", "1173598365"],
-      [820, 37, 18, "Argument of type \'Conversation | null\' is not assignable to parameter of type \'Conversation\'.\\n  Type \'null\' is not assignable to type \'Conversation\'.", "1508601427"],
-      [826, 4, 467, "Type \'Promise<QuoteEntity | OutgoingQuote | undefined>\' is not assignable to type \'Promise<OutgoingQuote | undefined>\'.\\n  Type \'QuoteEntity | OutgoingQuote | undefined\' is not assignable to type \'OutgoingQuote | undefined\'.\\n    Type \'QuoteEntity\' is not assignable to type \'OutgoingQuote\'.\\n      Type \'QuoteEntity\' is not assignable to type \'{ hash: Uint8Array; }\'.\\n        Types of property \'hash\' are incompatible.\\n          Type \'ArrayBuffer | undefined\' is not assignable to type \'Uint8Array\'.\\n            Type \'undefined\' is not assignable to type \'Uint8Array\'.", "3474749203"],
-      [848, 8, 25, "Argument of type \'Conversation | null\' is not assignable to parameter of type \'Conversation\'.\\n  Type \'null\' is not assignable to type \'Conversation\'.", "2329039674"],
-      [862, 61, 25, "Argument of type \'Conversation | null\' is not assignable to parameter of type \'Conversation\'.\\n  Type \'null\' is not assignable to type \'Conversation\'.", "2329039674"],
-      [866, 23, 25, "Argument of type \'Conversation | null\' is not assignable to parameter of type \'Conversation\'.\\n  Type \'null\' is not assignable to type \'Conversation\'.", "2329039674"],
-      [877, 20, 4, "Argument of type \'null\' is not assignable to parameter of type \'File\'.", "2087897566"],
-      [889, 42, 25, "Argument of type \'Conversation | null\' is not assignable to parameter of type \'Conversation\'.\\n  Type \'null\' is not assignable to type \'Conversation\'.", "2329039674"],
-      [899, 12, 25, "Argument of type \'Conversation | null\' is not assignable to parameter of type \'Conversation\'.\\n  Type \'null\' is not assignable to type \'Conversation\'.", "2329039674"],
-      [928, 41, 25, "Argument of type \'Conversation | null\' is not assignable to parameter of type \'Conversation\'.\\n  Type \'null\' is not assignable to type \'Conversation\'.", "2329039674"]
-    ],
->>>>>>> 13b787f1
     "src/script/view_model/content/LegalHoldModalViewModel.ts:3913530676": [
       [76, 4, 10, "Type \'Observable<never[]>\' is not assignable to type \'Observable<User[]>\'.", "4012712079"],
       [77, 4, 16, "Type \'Observable<User | undefined>\' is not assignable to type \'Observable<User>\'.", "3229850487"],
