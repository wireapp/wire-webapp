// BETTERER RESULTS V2.
// 
// If this file contains merge conflicts, use `betterer merge` to automatically resolve them:
// https://phenomnomnominal.github.io/betterer/docs/results-file/#merge
//
exports[`stricter compilation`] = {
  value: `{
    "src/script/Config.ts:3287170438": [
      [52, 4, 40, "\'ACCOUNT_BASE\' is specified more than once, so this usage will be overwritten.", "2150385420"],
      [53, 4, 15, "\'MOBILE_BASE\' is specified more than once, so this usage will be overwritten.", "437120469"],
      [54, 4, 12, "\'PRICING\' is specified more than once, so this usage will be overwritten.", "1004628660"],
      [55, 4, 65, "\'PRIVACY_POLICY\' is specified more than once, so this usage will be overwritten.", "3718416051"],
      [56, 4, 889, "\'SUPPORT\' is specified more than once, so this usage will be overwritten.", "162157357"],
      [71, 4, 36, "\'TEAMS_BASE\' is specified more than once, so this usage will be overwritten.", "1602627884"],
      [72, 4, 47, "\'TEAMS_BILLING\' is specified more than once, so this usage will be overwritten.", "1546117942"],
      [73, 4, 79, "\'TEAMS_CREATE\' is specified more than once, so this usage will be overwritten.", "3896973981"],
      [74, 4, 84, "\'TERMS_OF_USE_PERSONAL\' is specified more than once, so this usage will be overwritten.", "4120462090"],
      [75, 4, 78, "\'TERMS_OF_USE_TEAMS\' is specified more than once, so this usage will be overwritten.", "2894167402"],
      [76, 4, 32, "\'WEBSITE_BASE\' is specified more than once, so this usage will be overwritten.", "41464345"],
      [77, 4, 61, "\'WHATS_NEW\' is specified more than once, so this usage will be overwritten.", "608611251"]
    ],
    "src/script/assets/AssetCrypto.test.ts:2635946620": [
      [38, 55, 4, "Argument of type \'null\' is not assignable to parameter of type \'ArrayBuffer\'.", "2087897566"]
    ],
    "src/script/assets/AssetMapper.ts:297607081": [
      [51, 10, 6, "Type \'AssetRemoteData | undefined\' is not assignable to type \'AssetRemoteData\'.\\n  Type \'undefined\' is not assignable to type \'AssetRemoteData\'.", "1468438424"],
      [51, 31, 7, "Type \'AssetRemoteData | undefined\' is not assignable to type \'AssetRemoteData\'.\\n  Type \'undefined\' is not assignable to type \'AssetRemoteData\'.", "1793644015"]
    ],
    "src/script/assets/AssetRemoteData.ts:2909057294": [
      [75, 8, 10, "Type \'string | undefined\' is not assignable to type \'string\'.\\n  Type \'undefined\' is not assignable to type \'string\'.", "2264616494"],
      [95, 8, 10, "Type \'string | undefined\' is not assignable to type \'string\'.\\n  Type \'undefined\' is not assignable to type \'string\'.", "2264616494"]
    ],
    "src/script/assets/AssetRepository.ts:839388141": [
      [101, 27, 5, "Object is of type \'unknown\'.", "165548477"],
      [276, 4, 81, "Type \'UploadStatus | undefined\' is not assignable to type \'UploadStatus\'.\\n  Type \'undefined\' is not assignable to type \'UploadStatus\'.", "613717832"]
    ],
    "src/script/audio/AudioRepository.ts:12311176": [
      [92, 6, 26, "Cannot invoke an object which is possibly \'undefined\'.", "1352108271"],
      [116, 44, 42, "Argument of type \'(audioId: AudioType) => void\' is not assignable to parameter of type \'(value: string, index: number, array: string[]) => void\'.\\n  Types of parameters \'audioId\' and \'value\' are incompatible.\\n    Type \'string\' is not assignable to type \'AudioType\'.", "2195180610"],
      [175, 66, 5, "Object is of type \'unknown\'.", "165548477"]
    ],
    "src/script/audio/AudioState.ts:2637326876": [
      [28, 4, 20, "Type \'Observable<AudioPreference.ALL>\' is not assignable to type \'Observable<AudioPreference>\'.\\n  Types of parameters \'value\' and \'value\' are incompatible.\\n    Type \'AudioPreference\' is not assignable to type \'AudioPreference.ALL\'.", "889323520"]
    ],
    "src/script/auth/AuthRepository.ts:219478500": [
      [52, 60, 5, "Object is of type \'unknown\'.", "165548477"]
    ],
    "src/script/auth/component/AccountForm.tsx:4117596454": [
      [90, 8, 16, "Object is possibly \'undefined\'.", "3859911866"],
      [90, 33, 16, "Object is possibly \'undefined\'.", "3859911866"],
      [92, 11, 16, "Object is possibly \'undefined\'.", "3859911866"],
      [93, 20, 87, "Argument of type \'ValidationError | null\' is not assignable to parameter of type \'Error\'.\\n  Type \'null\' is not assignable to type \'Error\'.", "612674422"],
      [93, 58, 16, "Object is possibly \'undefined\'.", "3859911866"],
      [93, 81, 16, "Object is possibly \'undefined\'.", "3859911866"],
      [95, 33, 16, "Object is possibly \'undefined\'.", "3859911866"],
      [98, 24, 6, "Argument of type \'Error[]\' is not assignable to parameter of type \'SetStateAction<never[]>\'.\\n  Type \'Error[]\' is not assignable to type \'never[]\'.\\n    Type \'Error\' is not assignable to type \'never\'.", "1168132398"],
      [108, 19, 5, "Object is of type \'unknown\'.", "165548477"],
      [109, 16, 5, "Object is of type \'unknown\'.", "165548477"],
      [114, 12, 20, "Object is possibly \'undefined\'.", "4048796933"],
      [114, 51, 5, "Object is of type \'unknown\'.", "165548477"],
      [120, 12, 20, "Object is possibly \'undefined\'.", "4048796933"],
      [120, 51, 5, "Object is of type \'unknown\'.", "165548477"],
      [121, 12, 23, "Object is possibly \'undefined\'.", "23329910"],
      [121, 54, 5, "Object is of type \'unknown\'.", "165548477"],
      [127, 14, 5, "Object is of type \'unknown\'.", "165548477"],
      [147, 14, 19, "Object is possibly \'undefined\'.", "3911565646"],
      [151, 12, 3, "Type \'MutableRefObject<HTMLInputElement | undefined>\' is not assignable to type \'((instance: HTMLInputElement | null) => void) | RefObject<HTMLInputElement> | null | undefined\'.", "193432436"],
      [158, 16, 20, "Object is possibly \'undefined\'.", "4048796933"],
      [171, 14, 20, "Object is possibly \'undefined\'.", "4048796933"],
      [175, 12, 3, "Type \'MutableRefObject<HTMLInputElement | undefined>\' is not assignable to type \'((instance: HTMLInputElement | null) => void) | RefObject<HTMLInputElement> | null | undefined\'.", "193432436"],
      [186, 16, 23, "Object is possibly \'undefined\'.", "23329910"],
      [198, 14, 23, "Object is possibly \'undefined\'.", "23329910"],
      [202, 12, 3, "Type \'MutableRefObject<HTMLInputElement | undefined>\' is not assignable to type \'((instance: HTMLInputElement | null) => void) | RefObject<HTMLInputElement> | null | undefined\'.", "193432436"],
      [226, 8, 3, "Type \'MutableRefObject<HTMLInputElement | undefined>\' is not assignable to type \'((instance: HTMLInputElement | null) => void) | RefObject<HTMLInputElement> | null | undefined\'.\\n  Type \'MutableRefObject<HTMLInputElement | undefined>\' is not assignable to type \'RefObject<HTMLInputElement>\'.", "193432436"],
      [228, 10, 20, "Object is possibly \'undefined\'.", "3805711124"]
    ],
    "src/script/auth/component/ClientItem.tsx:1403845945": [
      [149, 9, 21, "Object is possibly \'undefined\'.", "4077427211"],
      [151, 8, 21, "Object is possibly \'undefined\'.", "4077427211"],
      [152, 8, 21, "Object is possibly \'undefined\'.", "4077427211"],
      [155, 23, 21, "Object is possibly \'undefined\'.", "4077427211"],
      [236, 28, 12, "Argument of type \'string | undefined\' is not assignable to parameter of type \'string\'.\\n  Type \'undefined\' is not assignable to type \'string\'.", "3597007453"],
      [277, 20, 3, "Type \'MutableRefObject<HTMLInputElement | undefined>\' is not assignable to type \'((instance: HTMLInputElement | null) => void) | RefObject<HTMLInputElement> | null | undefined\'.", "193432436"]
    ],
    "src/script/auth/component/ClientList.tsx:3233905927": [
      [56, 4, 8, "Type \'string | null\' is not assignable to type \'string\'.\\n  Type \'null\' is not assignable to type \'string\'.", "1055803537"],
      [67, 31, 7, "This condition will always return true since this \'Promise<any>\' is always defined.", "2364942655"],
      [93, 10, 11, "Type \'false | Error\' is not assignable to type \'Error\'.\\n  Type \'boolean\' is not assignable to type \'Error\'.", "674912356"]
    ],
    "src/script/auth/component/LinkButton.tsx:522804603": [
      [32, 8, 67, "Type \'(theme: Theme) => CSSObject\' is not assignable to type \'Interpolation<Theme>\'.\\n  Type \'(theme: Theme) => CSSObject\' is not assignable to type \'FunctionInterpolation<Theme>\'.\\n    Types of parameters \'theme\' and \'props\' are incompatible.\\n      Type \'Theme\' is missing the following properties from type \'Theme\': IconButton, Checkbox, general, Input, Select", "530872600"]
    ],
    "src/script/auth/component/LoginForm.tsx:1467603633": [
      [49, 4, 18, "Object is possibly \'undefined\'.", "3955986040"],
      [49, 31, 18, "Object is possibly \'undefined\'.", "3955986040"],
      [52, 9, 18, "Object is possibly \'undefined\'.", "3955986040"],
      [54, 8, 91, "Argument of type \'ValidationError | null\' is not assignable to parameter of type \'Error\'.\\n  Type \'null\' is not assignable to type \'Error\'.", "2109761846"],
      [54, 46, 18, "Object is possibly \'undefined\'.", "3955986040"],
      [54, 71, 18, "Object is possibly \'undefined\'.", "3955986040"],
      [57, 23, 18, "Object is possibly \'undefined\'.", "3955986040"],
      [58, 9, 21, "Object is possibly \'undefined\'.", "4077427211"],
      [60, 8, 97, "Argument of type \'ValidationError | null\' is not assignable to parameter of type \'Error\'.\\n  Type \'null\' is not assignable to type \'Error\'.", "2075038454"],
      [60, 46, 21, "Object is possibly \'undefined\'.", "4077427211"],
      [60, 74, 21, "Object is possibly \'undefined\'.", "4077427211"],
      [64, 26, 21, "Object is possibly \'undefined\'.", "4077427211"],
      [85, 8, 3, "Type \'MutableRefObject<HTMLInputElement | undefined>\' is not assignable to type \'((instance: HTMLInputElement | null) => void) | RefObject<HTMLInputElement> | null | undefined\'.", "193432436"],
      [102, 8, 3, "Type \'MutableRefObject<HTMLInputElement | undefined>\' is not assignable to type \'((instance: HTMLInputElement | null) => void) | RefObject<HTMLInputElement> | null | undefined\'.", "193432436"]
    ],
    "src/script/auth/component/RouterLink.tsx:4241768683": [
      [26, 59, 43, "Type \'(theme: Theme) => CSSObject\' is not assignable to type \'Interpolation<Theme>\'.\\n  Type \'(theme: Theme) => CSSObject\' is not assignable to type \'FunctionInterpolation<Theme>\'.\\n    Types of parameters \'theme\' and \'props\' are incompatible.\\n      Type \'import(\\"wire-webapp/node_modules/@emotion/react/types/index\\").Theme\' is not assignable to type \'import(\\"wire-webapp/node_modules/@wireapp/react-ui-kit/src/Layout/Theme\\").Theme\'.", "1560990654"]
    ],
    "src/script/auth/localeConfig.ts:2649740668": [
      [47, 2, 59, "Type \'string | undefined\' is not assignable to type \'string\'.\\n  Type \'undefined\' is not assignable to type \'string\'.", "576197098"]
    ],
    "src/script/auth/main.tsx:2888819071": [
      [65, 13, 31, "Argument of type \'HTMLElement | null\' is not assignable to parameter of type \'Element | DocumentFragment\'.\\n  Type \'null\' is not assignable to type \'Element | DocumentFragment\'.", "223522320"],
      [69, 9, 4, "Argument of type \'ConnectedComponent<FC<RootProps & { isAuthenticated: boolean; isFetchingSSOSettings: boolean; language: string; } & { doGetSSOSettings: () => Promise<void>; safelyRemoveCookie: (name: string, value: string) => Promise<...>; startPolling: (name?: string | undefined, interval?: number | undefined, asJSON?: boolean | u...\' is not assignable to parameter of type \'ConnectedComponent<FunctionComponent<{}>, any>\'.\\n  Type \'ComponentClass<Omit<RootProps & { isAuthenticated: boolean; isFetchingSSOSettings: boolean; language: string; } & { doGetSSOSettings: () => Promise<void>; safelyRemoveCookie: (name: string, value: string) => Promise<...>; startPolling: (name?: string | undefined, interval?: number | undefined, asJSON?: boolean | und...\' is not assignable to type \'ConnectedComponent<FunctionComponent<{}>, any>\'.\\n    Type \'ComponentClass<Omit<RootProps & { isAuthenticated: boolean; isFetchingSSOSettings: boolean; language: string; } & { doGetSSOSettings: () => Promise<void>; safelyRemoveCookie: (name: string, value: string) => Promise<...>; startPolling: (name?: string | undefined, interval?: number | undefined, asJSON?: boolean | und...\' is not assignable to type \'ComponentClass<any, any> & NonReactStatics<FunctionComponent<{}>, {}> & { WrappedComponent: FunctionComponent<{}>; }\'.\\n      Type \'ComponentClass<Omit<RootProps & { isAuthenticated: boolean; isFetchingSSOSettings: boolean; language: string; } & { doGetSSOSettings: () => Promise<void>; safelyRemoveCookie: (name: string, value: string) => Promise<...>; startPolling: (name?: string | undefined, interval?: number | undefined, asJSON?: boolean | und...\' is not assignable to type \'{ WrappedComponent: FunctionComponent<{}>; }\'.\\n        Types of property \'WrappedComponent\' are incompatible.\\n          Type \'FC<RootProps & { isAuthenticated: boolean; isFetchingSSOSettings: boolean; language: string; } & { doGetSSOSettings: () => Promise<void>; safelyRemoveCookie: (name: string, value: string) => Promise<...>; startPolling: (name?: string | undefined, interval?: number | undefined, asJSON?: boolean | undefined) => Promis...\' is not assignable to type \'FunctionComponent<{}>\'.\\n            Types of parameters \'props\' and \'props\' are incompatible.\\n              Type \'{}\' is not assignable to type \'RootProps & { isAuthenticated: boolean; isFetchingSSOSettings: boolean; language: string; } & { doGetSSOSettings: () => Promise<void>; safelyRemoveCookie: (name: string, value: string) => Promise<...>; startPolling: (name?: string | undefined, interval?: number | undefined, asJSON?: boolean | undefined) => Promise<....\'.\\n                Type \'{}\' is not assignable to type \'{ isAuthenticated: boolean; isFetchingSSOSettings: boolean; language: string; }\'.", "2089387715"]
    ],
    "src/script/auth/module/action/AuthAction.ts:1972172538": [
      [126, 12, 5, "Object is of type \'unknown\'.", "165548477"],
      [132, 49, 5, "Argument of type \'unknown\' is not assignable to parameter of type \'Error\'.", "165548477"],
      [146, 60, 5, "Argument of type \'unknown\' is not assignable to parameter of type \'Error\'.", "165548477"],
      [159, 59, 5, "Argument of type \'unknown\' is not assignable to parameter of type \'Error\'.", "165548477"],
      [181, 12, 5, "Object is of type \'unknown\'.", "165548477"],
      [184, 49, 5, "Argument of type \'unknown\' is not assignable to parameter of type \'Error\'.", "165548477"],
      [269, 27, 18, "Object is possibly \'undefined\'.", "1666073462"],
      [270, 6, 17, "Object is possibly \'undefined\'.", "2392383015"],
      [271, 6, 17, "Object is possibly \'undefined\'.", "2392383015"],
      [272, 6, 17, "Object is possibly \'undefined\'.", "2392383015"],
      [273, 6, 17, "Object is possibly \'undefined\'.", "2392383015"],
      [273, 31, 17, "Object is possibly \'undefined\'.", "2392383015"],
      [285, 54, 5, "Argument of type \'unknown\' is not assignable to parameter of type \'Error\'.", "165548477"],
      [300, 27, 18, "Object is possibly \'undefined\'.", "1666073462"],
      [312, 58, 5, "Argument of type \'unknown\' is not assignable to parameter of type \'Error\'.", "165548477"],
      [344, 58, 5, "Argument of type \'unknown\' is not assignable to parameter of type \'Error\'.", "165548477"],
      [379, 49, 5, "Argument of type \'unknown\' is not assignable to parameter of type \'Error\'.", "165548477"],
      [391, 61, 5, "Argument of type \'unknown\' is not assignable to parameter of type \'Error\'.", "165548477"],
      [410, 56, 5, "Argument of type \'unknown\' is not assignable to parameter of type \'Error\'.", "165548477"],
      [431, 48, 5, "Argument of type \'unknown\' is not assignable to parameter of type \'Error\'.", "165548477"],
      [445, 48, 5, "Argument of type \'unknown\' is not assignable to parameter of type \'Error\'.", "165548477"]
    ],
    "src/script/auth/module/action/BackendError.ts:3293868569": [
      [28, 4, 10, "Type \'string | undefined\' is not assignable to type \'string\'.\\n  Type \'undefined\' is not assignable to type \'string\'.", "3983565867"],
      [29, 4, 12, "Type \'string | undefined\' is not assignable to type \'string\'.\\n  Type \'undefined\' is not assignable to type \'string\'.", "1494865734"]
    ],
    "src/script/auth/module/action/ClientAction.ts:1102551119": [
      [36, 57, 5, "Argument of type \'unknown\' is not assignable to parameter of type \'Error\'.", "165548477"],
      [49, 56, 5, "Argument of type \'unknown\' is not assignable to parameter of type \'Error\'.", "165548477"],
      [73, 60, 5, "Argument of type \'unknown\' is not assignable to parameter of type \'Error\'.", "165548477"],
      [100, 6, 11, "Type \'undefined\' is not assignable to type \'string\'.", "1193824839"]
    ],
    "src/script/auth/module/action/ConversationAction.ts:3179619467": [
      [32, 71, 5, "Argument of type \'unknown\' is not assignable to parameter of type \'Error\'.", "165548477"],
      [46, 72, 5, "Argument of type \'unknown\' is not assignable to parameter of type \'Error\'.", "165548477"]
    ],
    "src/script/auth/module/action/CookieAction.ts:2952107553": [
      [37, 57, 5, "Argument of type \'unknown\' is not assignable to parameter of type \'Error\'.", "165548477"],
      [51, 57, 5, "Argument of type \'unknown\' is not assignable to parameter of type \'Error\'.", "165548477"],
      [67, 53, 5, "Argument of type \'unknown\' is not assignable to parameter of type \'Error\'.", "165548477"],
      [81, 56, 5, "Argument of type \'unknown\' is not assignable to parameter of type \'Error\'.", "165548477"],
      [92, 56, 5, "Argument of type \'unknown\' is not assignable to parameter of type \'Error\'.", "165548477"],
      [103, 53, 5, "Argument of type \'unknown\' is not assignable to parameter of type \'Error\'.", "165548477"],
      [117, 53, 5, "Argument of type \'unknown\' is not assignable to parameter of type \'Error\'.", "165548477"]
    ],
    "src/script/auth/module/action/InvitationAction.ts:4153062423": [
      [57, 82, 6, "Argument of type \'string | undefined\' is not assignable to parameter of type \'string\'.\\n  Type \'undefined\' is not assignable to type \'string\'.", "1747314229"],
      [60, 57, 5, "Argument of type \'unknown\' is not assignable to parameter of type \'Error\'.", "165548477"]
    ],
    "src/script/auth/module/action/LocalStorageAction.ts:1941616717": [
      [44, 65, 5, "Argument of type \'unknown\' is not assignable to parameter of type \'Error\'.", "165548477"],
      [59, 65, 5, "Argument of type \'unknown\' is not assignable to parameter of type \'Error\'.", "165548477"],
      [72, 68, 5, "Argument of type \'unknown\' is not assignable to parameter of type \'Error\'.", "165548477"]
    ],
    "src/script/auth/module/action/NotificationAction.ts:261962671": [
      [27, 33, 12, "Object is possibly \'undefined\'.", "3283681133"],
      [30, 62, 5, "Argument of type \'unknown\' is not assignable to parameter of type \'Error\'.", "165548477"],
      [44, 12, 12, "Object is possibly \'undefined\'.", "3283681133"]
    ],
    "src/script/auth/module/action/SelfAction.ts:2089396225": [
      [43, 51, 5, "Argument of type \'unknown\' is not assignable to parameter of type \'Error\'.", "165548477"],
      [57, 51, 5, "Argument of type \'unknown\' is not assignable to parameter of type \'Error\'.", "165548477"],
      [74, 53, 5, "Argument of type \'unknown\' is not assignable to parameter of type \'Error\'.", "165548477"],
      [96, 52, 5, "Argument of type \'unknown\' is not assignable to parameter of type \'Error\'.", "165548477"],
      [109, 57, 5, "Argument of type \'unknown\' is not assignable to parameter of type \'Error\'.", "165548477"],
      [122, 54, 5, "Argument of type \'unknown\' is not assignable to parameter of type \'Error\'.", "165548477"],
      [136, 12, 5, "Object is of type \'unknown\'.", "165548477"],
      [140, 58, 5, "Argument of type \'unknown\' is not assignable to parameter of type \'Error\'.", "165548477"]
    ],
    "src/script/auth/module/action/UserAction.ts:2835118030": [
      [38, 60, 5, "Argument of type \'unknown\' is not assignable to parameter of type \'Error\'.", "165548477"]
    ],
    "src/script/auth/module/action/ValidationError.ts:3871046799": [
      [72, 11, 82, "Object is possibly \'undefined\'.", "1780944499"],
      [92, 11, 86, "Object is possibly \'undefined\'.", "2194479222"]
    ],
    "src/script/auth/module/action/WebSocketAction.ts:3134213674": [
      [53, 83, 5, "Object is of type \'unknown\'.", "165548477"]
    ],
    "src/script/auth/module/action/creator/CookieActionCreator.ts:3301665892": [
      [137, 14, 6, "Type \'string | undefined\' is not assignable to type \'string\'.\\n  Type \'undefined\' is not assignable to type \'string\'.", "1544311649"],
      [150, 14, 6, "Type \'string | undefined\' is not assignable to type \'string\'.\\n  Type \'undefined\' is not assignable to type \'string\'.", "1544311649"]
    ],
    "src/script/auth/module/reducer/authReducer.ts:182177111": [
      [61, 4, 9, "Type \'null\' is not assignable to type \'number\'.", "1561043785"],
      [62, 4, 6, "Type \'null\' is not assignable to type \'UserAsset[]\'.", "1332497414"],
      [63, 4, 5, "Type \'null\' is not assignable to type \'string\'.", "165454089"],
      [64, 4, 10, "Type \'null\' is not assignable to type \'string\'.", "1013483035"],
      [65, 4, 15, "Type \'null\' is not assignable to type \'string\'.", "3770638438"],
      [66, 4, 5, "Type \'null\' is not assignable to type \'string\'.", "173467459"],
      [67, 4, 6, "Type \'null\' is not assignable to type \'string\'.", "1422303533"],
      [68, 4, 4, "Type \'null\' is not assignable to type \'string\'.", "2087876002"],
      [69, 4, 8, "Type \'null\' is not assignable to type \'string\'.", "1569157018"],
      [70, 4, 5, "Type \'null\' is not assignable to type \'string\'.", "187940249"],
      [71, 4, 10, "Type \'null\' is not assignable to type \'string\'.", "1244982411"],
      [72, 4, 4, "Type \'null\' is not assignable to type \'TeamData\'.", "2087956856"],
      [75, 2, 11, "Type \'null\' is not assignable to type \'string\'.", "974154622"],
      [76, 2, 7, "Type \'null\' is not assignable to type \'Uint8Array | undefined\'.", "4061937486"],
      [77, 2, 5, "Type \'null\' is not assignable to type \'Error\'.", "165548477"],
      [87, 4, 16, "Type \'undefined\' is not assignable to type \'string\'.", "2775896460"],
      [100, 8, 5, "Type \'null\' is not assignable to type \'Error\'.", "165548477"],
      [121, 8, 5, "Type \'null\' is not assignable to type \'Error\'.", "165548477"],
      [152, 8, 5, "Type \'null\' is not assignable to type \'Error\'.", "165548477"],
      [178, 72, 5, "Type \'null\' is not assignable to type \'Error\'.", "165548477"],
      [181, 49, 5, "Type \'null\' is not assignable to type \'Error\'.", "165548477"],
      [184, 64, 5, "Type \'null\' is not assignable to type \'Error\'.", "165548477"],
      [187, 24, 5, "Type \'null\' is not assignable to type \'Error\'.", "165548477"],
      [190, 24, 5, "Type \'null\' is not assignable to type \'Error\'.", "165548477"],
      [198, 8, 5, "Type \'null\' is not assignable to type \'Error\'.", "165548477"],
      [203, 24, 5, "Type \'null\' is not assignable to type \'Error\'.", "165548477"]
    ],
    "src/script/auth/module/reducer/clientReducer.ts:981784269": [
      [34, 2, 13, "Type \'null\' is not assignable to type \'RegisteredClient\'.", "107809045"],
      [35, 2, 5, "Type \'null\' is not assignable to type \'Error\'.", "165548477"],
      [37, 2, 10, "Type \'null\' is not assignable to type \'boolean\'.", "1547819645"],
      [38, 2, 11, "Type \'null\' is not assignable to type \'boolean\'.", "549268378"],
      [60, 8, 5, "Type \'null\' is not assignable to type \'Error\'.", "165548477"],
      [81, 8, 5, "Type \'null\' is not assignable to type \'Error\'.", "165548477"],
      [99, 24, 5, "Type \'null\' is not assignable to type \'Error\'.", "165548477"]
    ],
    "src/script/auth/module/reducer/conversationReducer.ts:3111817881": [
      [28, 2, 5, "Type \'null\' is not assignable to type \'Error & { label?: string | undefined; }\'.\\n  Type \'null\' is not assignable to type \'Error\'.", "165548477"],
      [42, 8, 5, "Type \'null\' is not assignable to type \'Error & { label?: string | undefined; }\'.", "165548477"]
    ],
    "src/script/auth/module/reducer/cookieReducer.ts:2680697582": [
      [32, 2, 5, "Type \'null\' is not assignable to type \'Error\'.", "165548477"],
      [47, 8, 5, "Type \'null\' is not assignable to type \'Error\'.", "165548477"],
      [59, 8, 5, "Type \'null\' is not assignable to type \'Error\'.", "165548477"],
      [71, 8, 5, "Type \'null\' is not assignable to type \'Error\'.", "165548477"],
      [83, 8, 5, "Type \'null\' is not assignable to type \'Error\'.", "165548477"]
    ],
    "src/script/auth/module/reducer/inviteReducer.ts:1673100957": [
      [30, 2, 5, "Type \'null\' is not assignable to type \'Error\'.", "165548477"],
      [48, 8, 5, "Type \'null\' is not assignable to type \'Error\'.", "165548477"],
      [61, 24, 5, "Type \'null\' is not assignable to type \'Error\'.", "165548477"]
    ],
    "src/script/auth/module/reducer/selfReducer.ts:2545020496": [
      [34, 2, 5, "Type \'null\' is not assignable to type \'Error\'.", "165548477"],
      [38, 21, 2, "Type \'null\' is not assignable to type \'string\'.", "5861160"],
      [38, 31, 6, "Type \'null\' is not assignable to type \'string\'.", "1422303533"],
      [38, 45, 4, "Type \'null\' is not assignable to type \'string\'.", "2087876002"],
      [38, 57, 4, "Type \'null\' is not assignable to type \'string | undefined\'.", "2087956856"],
      [65, 8, 5, "Type \'null\' is not assignable to type \'Error\'.", "165548477"],
      [78, 8, 5, "Type \'null\' is not assignable to type \'Error\'.", "165548477"]
    ],
    "src/script/auth/module/selector/AuthSelector.ts:941636495": [
      [33, 2, 5, "Type \'undefined\' is not assignable to type \'string\'.", "165454089"],
      [34, 2, 10, "Type \'undefined\' is not assignable to type \'string\'.", "1013483035"],
      [35, 2, 15, "Type \'undefined\' is not assignable to type \'string\'.", "3770638438"],
      [36, 2, 5, "Type \'undefined\' is not assignable to type \'string\'.", "173467459"],
      [37, 2, 6, "Type \'undefined\' is not assignable to type \'string\'.", "1422303533"],
      [38, 2, 4, "Type \'undefined\' is not assignable to type \'string\'.", "2087876002"],
      [39, 2, 8, "Type \'undefined\' is not assignable to type \'string\'.", "1569157018"],
      [40, 2, 5, "Type \'undefined\' is not assignable to type \'string\'.", "187940249"],
      [41, 2, 10, "Type \'undefined\' is not assignable to type \'string\'.", "1244982411"],
      [42, 2, 4, "Type \'undefined\' is not assignable to type \'TeamData\'.", "2087956856"],
      [47, 2, 7, "Type \'undefined\' is not assignable to type \'boolean\'.", "2643464100"],
      [48, 2, 7, "Type \'undefined\' is not assignable to type \'string\'.", "3920213849"],
      [49, 2, 4, "Type \'undefined\' is not assignable to type \'string\'.", "2087846158"],
      [50, 2, 2, "Type \'undefined\' is not assignable to type \'string\'.", "5861160"],
      [51, 2, 4, "Type \'undefined\' is not assignable to type \'string\'.", "2087876002"]
    ],
    "src/script/auth/module/selector/SelfSelector.ts:104386324": [
      [29, 2, 2, "Type \'undefined\' is not assignable to type \'string\'.", "5861160"],
      [30, 2, 6, "Type \'undefined\' is not assignable to type \'string\'.", "1422303533"],
      [31, 2, 4, "Type \'undefined\' is not assignable to type \'string\'.", "2087876002"]
    ],
    "src/script/auth/page/CheckPassword.tsx:1850762464": [
      [71, 9, 21, "Object is possibly \'undefined\'.", "4077427211"],
      [72, 6, 15, "Type \'ValidationError | null\' is not assignable to type \'Error\'.\\n  Type \'null\' is not assignable to type \'Error\'.", "1905002070"],
      [73, 8, 21, "Object is possibly \'undefined\'.", "4077427211"],
      [74, 8, 21, "Object is possibly \'undefined\'.", "4077427211"],
      [77, 26, 21, "Object is possibly \'undefined\'.", "4077427211"],
      [79, 10, 15, "Variable \'validationError\' is used before being assigned.", "1905002070"],
      [82, 32, 10, "Type \'ClientType | undefined\' is not assignable to type \'ClientType\'.\\n  Type \'undefined\' is not assignable to type \'ClientType\'.", "3013398820"],
      [82, 66, 8, "Type \'string | null\' is not assignable to type \'string | number | undefined\'.\\n  Type \'null\' is not assignable to type \'string | number | undefined\'.", "1569157018"],
      [87, 17, 5, "Argument of type \'ValidationError\' is not assignable to parameter of type \'SetStateAction<null>\'.\\n  Type \'ValidationError\' provides no match for the signature \'(prevState: null): null\'.", "165548477"],
      [90, 14, 5, "Object is of type \'unknown\'.", "165548477"],
      [99, 19, 5, "Argument of type \'unknown\' is not assignable to parameter of type \'SetStateAction<null>\'.", "165548477"],
      [103, 19, 5, "Argument of type \'unknown\' is not assignable to parameter of type \'SetStateAction<null>\'.", "165548477"],
      [132, 16, 3, "Type \'MutableRefObject<HTMLInputElement | undefined>\' is not assignable to type \'((instance: HTMLInputElement | null) => void) | RefObject<HTMLInputElement> | null | undefined\'.", "193432436"],
      [134, 16, 5, "Type \'string | null\' is not assignable to type \'string | number | readonly string[] | undefined\'.\\n  Type \'null\' is not assignable to type \'string | number | readonly string[] | undefined\'.", "189936718"]
    ],
    "src/script/auth/page/ClientManager.tsx:2167154494": [
      [37, 35, 44, "Argument of type \'string | null\' is not assignable to parameter of type \'string\'.\\n  Type \'null\' is not assignable to type \'string\'.", "2692881484"]
    ],
    "src/script/auth/page/ConversationJoin.tsx:2931482776": [
      [121, 20, 9, "Argument of type \'boolean | \\"\\"\' is not assignable to parameter of type \'SetStateAction<boolean | undefined>\'.\\n  Type \'\\"\\"\' is not assignable to type \'SetStateAction<boolean | undefined>\'.", "984770170"],
      [138, 19, 11, "Object is possibly \'undefined\'.", "3519972619"],
      [151, 63, 15, "Argument of type \'string | undefined\' is not assignable to parameter of type \'string\'.\\n  Type \'undefined\' is not assignable to type \'string\'.", "4110106687"],
      [158, 49, 40, "Object is possibly \'undefined\'.", "2139501078"],
      [160, 10, 5, "Object is of type \'unknown\'.", "165548477"],
      [161, 16, 5, "Object is of type \'unknown\'.", "165548477"],
      [164, 14, 5, "Object is of type \'unknown\'.", "165548477"],
      [186, 4, 17, "Object is possibly \'undefined\'.", "2878566579"],
      [186, 30, 17, "Object is possibly \'undefined\'.", "2878566579"],
      [187, 9, 17, "Object is possibly \'undefined\'.", "2878566579"],
      [188, 61, 17, "Object is possibly \'undefined\'.", "2878566579"],
      [256, 22, 3, "Type \'MutableRefObject<HTMLInputElement | undefined>\' is not assignable to type \'((instance: HTMLInputElement | null) => void) | RefObject<HTMLInputElement> | null | undefined\'.", "193432436"],
      [311, 75, 15, "Argument of type \'string | undefined\' is not assignable to parameter of type \'string\'.\\n  Type \'undefined\' is not assignable to type \'string\'.", "4110106687"],
      [312, 61, 40, "Object is possibly \'undefined\'.", "2139501078"]
    ],
    "src/script/auth/page/InitialInvite.tsx:2052648555": [
      [97, 4, 18, "Object is possibly \'undefined\'.", "3955986040"],
      [97, 31, 18, "Object is possibly \'undefined\'.", "3955986040"],
      [98, 4, 18, "Object is possibly \'undefined\'.", "3955986040"],
      [99, 9, 18, "Object is possibly \'undefined\'.", "3955986040"],
      [100, 15, 75, "Argument of type \'ValidationError | null\' is not assignable to parameter of type \'SetStateAction<null>\'.\\n  Type \'ValidationError\' is not assignable to type \'SetStateAction<null>\'.", "2665964110"],
      [100, 62, 18, "Object is possibly \'undefined\'.", "3955986040"],
      [103, 29, 18, "Object is possibly \'undefined\'.", "3955986040"],
      [105, 8, 18, "Object is possibly \'undefined\'.", "3955986040"],
      [107, 12, 5, "Object is of type \'unknown\'.", "165548477"],
      [108, 18, 5, "Object is of type \'unknown\'.", "165548477"],
      [115, 16, 5, "Object is of type \'unknown\'.", "165548477"],
      [168, 18, 3, "Type \'MutableRefObject<HTMLInputElement | undefined>\' is not assignable to type \'((instance: HTMLInputElement | null) => void) | RefObject<HTMLInputElement> | null | undefined\'.", "193432436"]
    ],
    "src/script/auth/page/Login.tsx:2043279151": [
      [173, 24, 16, "Argument of type \'Error[]\' is not assignable to parameter of type \'SetStateAction<never[]>\'.", "2735526245"],
      [175, 50, 10, "Type \'ClientType | undefined\' is not assignable to type \'ClientType\'.", "3013398820"],
      [204, 56, 10, "Type \'ClientType | undefined\' is not assignable to type \'ClientType\'.", "3013398820"],
      [206, 32, 11, "Argument of type \'string | undefined\' is not assignable to parameter of type \'string\'.\\n  Type \'undefined\' is not assignable to type \'string\'.", "2331572484"],
      [211, 36, 5, "Argument of type \'unknown\' is not assignable to parameter of type \'SetStateAction<string | Error>\'.", "165548477"],
      [235, 32, 18, "Object is possibly \'undefined\'.", "1981014711"],
      [235, 32, 24, "Argument of type \'string | undefined\' is not assignable to parameter of type \'string\'.\\n  Type \'undefined\' is not assignable to type \'string\'.", "3055772661"],
      [297, 24, 14, "Type \'(code: string) => void\' is not assignable to type \'(completeCode?: string | undefined) => void\'.\\n  Types of parameters \'code\' and \'completeCode\' are incompatible.\\n    Type \'string | undefined\' is not assignable to type \'string\'.\\n      Type \'undefined\' is not assignable to type \'string\'.", "2059828224"]
    ],
    "src/script/auth/page/PhoneLogin.tsx:2985384116": [
      [86, 19, 5, "Argument of type \'unknown\' is not assignable to parameter of type \'SetStateAction<undefined>\'.", "165548477"],
      [90, 19, 5, "Argument of type \'unknown\' is not assignable to parameter of type \'SetStateAction<undefined>\'.", "165548477"]
    ],
    "src/script/auth/page/Root.tsx:2721332349": [
      [130, 16, 9, "No overload matches this call.\\n  Overload 1 of 2, \'(props: (RouteProps<string, { [x: string]: string | undefined; }> & OmitNative<{}, keyof RouteProps<string, { [x: string]: string | undefined; }>>) | Readonly<...>): Route<...>\', gave the following error.\\n    Type \'false | ConnectedComponent<({ teamName, enterTeamCreationFlow, resetInviteErrors, pushAccountRegistrationData, authError, }: Props & { authError: Error; teamName: string; } & { enterTeamCreationFlow: () => Promise<void>; pushAccountRegistrationData: (registration: Partial<RegistrationDataState>) => Promise<...>; res...\' is not assignable to type \'ComponentType<any> | ComponentType<RouteComponentProps<any, StaticContext, unknown>> | undefined\'.\\n      Type \'false\' is not assignable to type \'ComponentType<any> | ComponentType<RouteComponentProps<any, StaticContext, unknown>> | undefined\'.\\n  Overload 2 of 2, \'(props: RouteProps<string, { [x: string]: string | undefined; }> & OmitNative<{}, keyof RouteProps<string, { [x: string]: string | undefined; }>>, context: any): Route<...>\', gave the following error.\\n    Type \'false | ConnectedComponent<({ teamName, enterTeamCreationFlow, resetInviteErrors, pushAccountRegistrationData, authError, }: Props & { authError: Error; teamName: string; } & { enterTeamCreationFlow: () => Promise<void>; pushAccountRegistrationData: (registration: Partial<RegistrationDataState>) => Promise<...>; res...\' is not assignable to type \'ComponentType<any> | ComponentType<RouteComponentProps<any, StaticContext, unknown>> | undefined\'.", "4247110506"],
      [173, 16, 9, "No overload matches this call.\\n  Overload 1 of 2, \'(props: (RouteProps<string, { [x: string]: string | undefined; }> & OmitNative<{}, keyof RouteProps<string, { [x: string]: string | undefined; }>>) | Readonly<...>): Route<...>\', gave the following error.\\n    Type \'false | ConnectedComponent<({ account, authError, currentFlow, entropyData, doRegisterPersonal, doRegisterTeam, doSendActivationCode, }: Props & { account: RegistrationDataState; authError: Error; currentFlow: string; entropyData: Uint8Array | undefined; } & { ...; }) => Element, Omit<...> & ConnectProps>\' is not assignable to type \'ComponentType<any> | ComponentType<RouteComponentProps<any, StaticContext, unknown>> | undefined\'.\\n      Type \'false\' is not assignable to type \'ComponentType<any> | ComponentType<RouteComponentProps<any, StaticContext, unknown>> | undefined\'.\\n  Overload 2 of 2, \'(props: RouteProps<string, { [x: string]: string | undefined; }> & OmitNative<{}, keyof RouteProps<string, { [x: string]: string | undefined; }>>, context: any): Route<...>\', gave the following error.\\n    Type \'false | ConnectedComponent<({ account, authError, currentFlow, entropyData, doRegisterPersonal, doRegisterTeam, doSendActivationCode, }: Props & { account: RegistrationDataState; authError: Error; currentFlow: string; entropyData: Uint8Array | undefined; } & { ...; }) => Element, Omit<...> & ConnectProps>\' is not assignable to type \'ComponentType<any> | ComponentType<RouteComponentProps<any, StaticContext, unknown>> | undefined\'.", "4247110506"],
      [177, 16, 9, "No overload matches this call.\\n  Overload 1 of 2, \'(props: (RouteProps<string, { [x: string]: string | undefined; }> & OmitNative<{}, keyof RouteProps<string, { [x: string]: string | undefined; }>>) | Readonly<...>): Route<...>\', gave the following error.\\n    Type \'false | ConnectedComponent<({ isPersonalFlow, enterPersonalCreationFlow }: Props & { isPersonalFlow: boolean; } & { enterPersonalCreationFlow: () => Promise<void>; }) => Element, Omit<Props & { isPersonalFlow: boolean; } & { ...; }, \\"enterPersonalCreationFlow\\" | \\"isPersonalFlow\\"> & ConnectProps>\' is not assignable to type \'ComponentType<any> | ComponentType<RouteComponentProps<any, StaticContext, unknown>> | undefined\'.\\n      Type \'false\' is not assignable to type \'ComponentType<any> | ComponentType<RouteComponentProps<any, StaticContext, unknown>> | undefined\'.\\n  Overload 2 of 2, \'(props: RouteProps<string, { [x: string]: string | undefined; }> & OmitNative<{}, keyof RouteProps<string, { [x: string]: string | undefined; }>>, context: any): Route<...>\', gave the following error.\\n    Type \'false | ConnectedComponent<({ isPersonalFlow, enterPersonalCreationFlow }: Props & { isPersonalFlow: boolean; } & { enterPersonalCreationFlow: () => Promise<void>; }) => Element, Omit<Props & { isPersonalFlow: boolean; } & { ...; }, \\"enterPersonalCreationFlow\\" | \\"isPersonalFlow\\"> & ConnectProps>\' is not assignable to type \'ComponentType<any> | ComponentType<RouteComponentProps<any, StaticContext, unknown>> | undefined\'.", "4247110506"],
      [181, 16, 9, "No overload matches this call.\\n  Overload 1 of 2, \'(props: (RouteProps<string, { [x: string]: string | undefined; }> & OmitNative<{}, keyof RouteProps<string, { [x: string]: string | undefined; }>>) | Readonly<...>): Route<...>\', gave the following error.\\n    Type \'false | (({}: Props) => Element)\' is not assignable to type \'ComponentType<any> | ComponentType<RouteComponentProps<any, StaticContext, unknown>> | undefined\'.\\n      Type \'false\' is not assignable to type \'ComponentType<any> | ComponentType<RouteComponentProps<any, StaticContext, unknown>> | undefined\'.\\n  Overload 2 of 2, \'(props: RouteProps<string, { [x: string]: string | undefined; }> & OmitNative<{}, keyof RouteProps<string, { [x: string]: string | undefined; }>>, context: any): Route<...>\', gave the following error.\\n    Type \'false | (({}: Props) => Element)\' is not assignable to type \'ComponentType<any> | ComponentType<RouteComponentProps<any, StaticContext, unknown>> | undefined\'.", "4247110506"]
    ],
    "src/script/auth/page/SetEmail.tsx:2334731788": [
      [50, 4, 16, "Object is possibly \'undefined\'.", "3859911866"],
      [50, 29, 16, "Object is possibly \'undefined\'.", "3859911866"],
      [51, 4, 16, "Object is possibly \'undefined\'.", "3859911866"],
      [52, 9, 16, "Object is possibly \'undefined\'.", "3859911866"],
      [53, 6, 15, "Type \'ValidationError | null\' is not assignable to type \'Error\'.\\n  Type \'null\' is not assignable to type \'Error\'.", "1905002070"],
      [53, 62, 16, "Object is possibly \'undefined\'.", "3859911866"],
      [53, 85, 16, "Object is possibly \'undefined\'.", "3859911866"],
      [55, 20, 16, "Object is possibly \'undefined\'.", "3859911866"],
      [57, 10, 15, "Variable \'validationError\' is used before being assigned.", "1905002070"],
      [60, 23, 16, "Object is possibly \'undefined\'.", "3859911866"],
      [63, 15, 5, "Argument of type \'unknown\' is not assignable to parameter of type \'SetStateAction<undefined>\'.", "165548477"],
      [85, 14, 18, "Object is possibly \'undefined\'.", "3955986040"],
      [87, 23, 4, "Argument of type \'null\' is not assignable to parameter of type \'SetStateAction<undefined>\'.", "2087897566"],
      [92, 12, 3, "Type \'MutableRefObject<HTMLInputElement | undefined>\' is not assignable to type \'((instance: HTMLInputElement | null) => void) | RefObject<HTMLInputElement> | null | undefined\'.", "193432436"]
    ],
    "src/script/auth/page/SetHandle.tsx:663801276": [
      [79, 17, 5, "Argument of type \'unknown\' is not assignable to parameter of type \'SetStateAction<null>\'.", "165548477"],
      [91, 10, 5, "Object is of type \'unknown\'.", "165548477"],
      [92, 8, 5, "Object is of type \'unknown\'.", "165548477"],
      [94, 15, 5, "Argument of type \'unknown\' is not assignable to parameter of type \'SetStateAction<null>\'.", "165548477"]
    ],
    "src/script/auth/page/SetPassword.tsx:2776380433": [
      [57, 4, 16, "Object is possibly \'undefined\'.", "3859911866"],
      [58, 9, 16, "Object is possibly \'undefined\'.", "3859911866"],
      [59, 6, 15, "Type \'ValidationError | null\' is not assignable to type \'Error\'.\\n  Type \'null\' is not assignable to type \'Error\'.", "1905002070"],
      [59, 62, 16, "Object is possibly \'undefined\'.", "3859911866"],
      [59, 85, 16, "Object is possibly \'undefined\'.", "3859911866"],
      [61, 23, 16, "Object is possibly \'undefined\'.", "3859911866"],
      [63, 10, 15, "Variable \'validationError\' is used before being assigned.", "1905002070"],
      [69, 15, 5, "Argument of type \'unknown\' is not assignable to parameter of type \'SetStateAction<undefined>\'.", "165548477"],
      [94, 14, 21, "Object is possibly \'undefined\'.", "4077427211"],
      [95, 23, 4, "Argument of type \'null\' is not assignable to parameter of type \'SetStateAction<undefined>\'.", "2087897566"],
      [99, 12, 3, "Type \'MutableRefObject<HTMLInputElement | undefined>\' is not assignable to type \'((instance: HTMLInputElement | null) => void) | RefObject<HTMLInputElement> | null | undefined\'.", "193432436"]
    ],
    "src/script/auth/page/SingleSignOn.tsx:2263489110": [
      [71, 10, 7, "Type \'undefined\' is not assignable to type \'number\'.", "1978261647"],
      [72, 10, 27, "Type \'undefined\' is not assignable to type \'(event: MessageEvent<any>) => void\'.", "667134498"],
      [73, 10, 19, "Type \'undefined\' is not assignable to type \'(event: Event) => void\'.", "568100674"],
      [129, 6, 20, "Type \'Window | null\' is not assignable to type \'Window | undefined\'.\\n  Type \'null\' is not assignable to type \'Window | undefined\'.", "2747308432"]
    ],
    "src/script/auth/page/SingleSignOnForm.tsx:695857283": [
      [80, 59, 4, "Argument of type \'null\' is not assignable to parameter of type \'ClientType | (() => ClientType)\'.", "2087897566"],
      [159, 30, 23, "Object is possibly \'undefined\'.", "1793578893"],
      [160, 4, 23, "Object is possibly \'undefined\'.", "1793578893"],
      [162, 4, 23, "Object is possibly \'undefined\'.", "1793578893"],
      [162, 36, 23, "Object is possibly \'undefined\'.", "1793578893"],
      [163, 35, 23, "Object is possibly \'undefined\'.", "1793578893"],
      [165, 46, 23, "Object is possibly \'undefined\'.", "1793578893"],
      [165, 76, 23, "Object is possibly \'undefined\'.", "1793578893"],
      [168, 30, 23, "Object is possibly \'undefined\'.", "1793578893"],
      [170, 4, 23, "Object is possibly \'undefined\'.", "1793578893"],
      [184, 10, 4, "Argument of type \'null\' is not assignable to parameter of type \'string[] | undefined\'.", "2087897566"],
      [213, 14, 5, "Object is of type \'unknown\'.", "165548477"],
      [220, 22, 5, "Argument of type \'unknown\' is not assignable to parameter of type \'SetStateAction<null>\'.", "165548477"],
      [228, 22, 5, "Argument of type \'unknown\' is not assignable to parameter of type \'SetStateAction<null>\'.", "165548477"],
      [230, 25, 5, "Object is of type \'unknown\'.", "165548477"],
      [230, 40, 5, "Object is of type \'unknown\'.", "165548477"],
      [233, 83, 5, "No overload matches this call.\\n  Overload 1 of 2, \'(o: ArrayLike<unknown> | { [s: string]: unknown; }): [string, unknown][]\', gave the following error.\\n    Argument of type \'unknown\' is not assignable to parameter of type \'ArrayLike<unknown> | { [s: string]: unknown; }\'.\\n  Overload 2 of 2, \'(o: {}): [string, any][]\', gave the following error.\\n    Argument of type \'unknown\' is not assignable to parameter of type \'{}\'.", "165548477"],
      [269, 12, 3, "Type \'MutableRefObject<HTMLInputElement | undefined>\' is not assignable to type \'((instance: HTMLInputElement | null) => void) | RefObject<HTMLInputElement> | null | undefined\'.", "193432436"]
    ],
    "src/script/auth/page/TeamName.tsx:158592421": [
      [83, 4, 21, "Object is possibly \'undefined\'.", "173618382"],
      [83, 34, 21, "Object is possibly \'undefined\'.", "173618382"],
      [84, 9, 21, "Object is possibly \'undefined\'.", "173618382"],
      [85, 15, 77, "Argument of type \'ValidationError | null\' is not assignable to parameter of type \'SetStateAction<null>\'.", "190261043"],
      [85, 61, 21, "Object is possibly \'undefined\'.", "173618382"],
      [91, 12, 7, "Type \'undefined\' is not assignable to type \'boolean\'.", "2643464100"],
      [92, 12, 7, "Type \'undefined\' is not assignable to type \'string\'.", "3920213849"],
      [93, 12, 4, "Type \'undefined\' is not assignable to type \'string\'.", "2087846158"],
      [94, 12, 2, "Type \'undefined\' is not assignable to type \'string\'.", "5861160"],
      [95, 18, 21, "Object is possibly \'undefined\'.", "173618382"],
      [103, 4, 21, "Object is possibly \'undefined\'.", "173618382"],
      [143, 24, 3, "Type \'MutableRefObject<HTMLInputElement | undefined>\' is not assignable to type \'((instance: HTMLInputElement | null) => void) | RefObject<HTMLInputElement> | null | undefined\'.", "193432436"]
    ],
    "src/script/auth/page/VerifyEmailCode.tsx:4216359015": [
      [73, 61, 11, "Argument of type \'Uint8Array | undefined\' is not assignable to parameter of type \'Uint8Array\'.\\n  Type \'undefined\' is not assignable to type \'Uint8Array\'.", "432650366"],
      [109, 45, 14, "Type \'(email_code: string) => Promise<void>\' is not assignable to type \'(completeCode?: string | undefined) => void\'.\\n  Types of parameters \'email_code\' and \'completeCode\' are incompatible.\\n    Type \'string | undefined\' is not assignable to type \'string\'.\\n      Type \'undefined\' is not assignable to type \'string\'.", "2059828224"]
    ],
    "src/script/auth/page/VerifyPhoneCode.tsx:423749632": [
      [63, 17, 5, "Object is of type \'unknown\'.", "165548477"],
      [64, 16, 5, "Object is of type \'unknown\'.", "165548477"],
      [69, 21, 5, "Argument of type \'unknown\' is not assignable to parameter of type \'SetStateAction<ValidationError | null>\'.", "165548477"],
      [81, 32, 10, "Type \'ClientType | undefined\' is not assignable to type \'ClientType\'.", "3013398820"],
      [90, 14, 5, "Object is of type \'unknown\'.", "165548477"],
      [98, 19, 5, "Argument of type \'unknown\' is not assignable to parameter of type \'SetStateAction<ValidationError | null>\'.", "165548477"],
      [102, 19, 5, "Argument of type \'unknown\' is not assignable to parameter of type \'SetStateAction<ValidationError | null>\'.", "165548477"],
      [117, 45, 14, "Type \'(code: string) => Promise<void>\' is not assignable to type \'(completeCode?: string | undefined) => void\'.\\n  Types of parameters \'code\' and \'completeCode\' are incompatible.\\n    Type \'string | undefined\' is not assignable to type \'string\'.\\n      Type \'undefined\' is not assignable to type \'string\'.", "2059828224"]
    ],
    "src/script/auth/util/AccentColor.ts:2522707954": [
      [72, 60, 44, "Type \'AccentColor | undefined\' is not assignable to type \'AccentColor\'.\\n  Type \'undefined\' is not assignable to type \'AccentColor\'.", "3153955984"]
    ],
    "src/script/auth/util/errorUtil.tsx:2764331984": [
      [45, 70, 5, "Property \'label\' does not exist on type \'never\'.", "173467459"],
      [45, 88, 5, "Property \'label\' does not exist on type \'never\'.", "173467459"],
      [46, 51, 5, "Property \'label\' does not exist on type \'never\'.", "173467459"],
      [47, 59, 5, "Property \'label\' does not exist on type \'never\'.", "173467459"]
    ],
    "src/script/auth/util/urlUtil.ts:2936167840": [
      [61, 2, 17, "Type \'Window | null\' is not assignable to type \'Window\'.\\n  Type \'null\' is not assignable to type \'Window\'.", "211185092"]
    ],
    "src/script/backup/BackupRepository.ts:3449491466": [
      [128, 53, 5, "Object is of type \'unknown\'.", "165548477"],
      [157, 39, 18, "Argument of type \'Table<any, string> | undefined\' is not assignable to parameter of type \'Table<any, string>\'.\\n  Type \'undefined\' is not assignable to type \'Table<any, string>\'.", "3343706341"],
      [178, 39, 11, "Argument of type \'Table<any, string> | undefined\' is not assignable to parameter of type \'Table<any, string>\'.\\n  Type \'undefined\' is not assignable to type \'Table<any, string>\'.", "1200531428"],
      [244, 53, 5, "Object is of type \'unknown\'.", "165548477"],
      [262, 61, 26, "Object is possibly \'undefined\'.", "3260126685"],
      [265, 54, 19, "Object is possibly \'undefined\'.", "4084348636"]
    ],
    "src/script/calling/Call.ts:2505878078": [
      [45, 18, 5, "Type \'Observable<STATE.UNKNOWN>\' is not assignable to type \'Observable<STATE>\'.\\n  Types of parameters \'value\' and \'value\' are incompatible.\\n    Type \'STATE\' is not assignable to type \'STATE.UNKNOWN\'.", "195031250"],
      [46, 18, 9, "Type \'Observable<MuteState.NOT_MUTED>\' is not assignable to type \'Observable<MuteState>\'.\\n  Types of parameters \'value\' and \'value\' are incompatible.\\n    Type \'MuteState\' is not assignable to type \'MuteState.NOT_MUTED\'.", "3616862203"],
      [53, 18, 14, "Type \'ObservableArray<never>\' is not assignable to type \'ObservableArray<Participant>\'.\\n  Types of parameters \'value\' and \'value\' are incompatible.\\n    Type \'Participant[] | null | undefined\' is not assignable to type \'never[] | null | undefined\'.\\n      Type \'Participant[]\' is not assignable to type \'never[]\'.\\n        Type \'Participant\' is not assignable to type \'never\'.", "2557058977"],
      [101, 4, 99, "Type \'Participant | undefined\' is not assignable to type \'Participant\'.\\n  Type \'undefined\' is not assignable to type \'Participant\'.", "4122831026"],
      [105, 28, 12, "Type \'null\' is not assignable to type \'HTMLAudioElement\'.", "1230365389"],
      [183, 64, 12, "Object is possibly \'undefined\'.", "3794430747"],
      [183, 83, 12, "Object is possibly \'undefined\'.", "3794430744"],
      [190, 26, 14, "No overload matches this call.\\n  Overload 1 of 3, \'(value: Participant[] | null | undefined): ObservableArray<Participant>\', gave the following error.\\n    Argument of type \'(Participant | undefined)[]\' is not assignable to parameter of type \'Participant[]\'.\\n      Type \'Participant | undefined\' is not assignable to type \'Participant\'.\\n        Type \'undefined\' is not assignable to type \'Participant\'.\\n  Overload 2 of 3, \'(value: Participant[]): any\', gave the following error.\\n    Argument of type \'(Participant | undefined)[]\' is not assignable to parameter of type \'Participant[]\'.", "2557058977"]
    ],
    "src/script/calling/CallState.ts:2918606106": [
      [45, 18, 22, "Type \'Observable<CallViewTab>\' is not assignable to type \'Observable<string>\'.\\n  Types of parameters \'value\' and \'value\' are incompatible.\\n    Type \'string\' is not assignable to type \'CallViewTab\'.", "2571314215"],
      [46, 11, 17, "Type \'Observable<never[]>\' is not assignable to type \'Observable<ElectronDesktopCapturerSource[]>\'.\\n  Types of parameters \'value\' and \'value\' are incompatible.\\n    Type \'ElectronDesktopCapturerSource[]\' is not assignable to type \'never[]\'.", "3442699224"],
      [47, 11, 17, "Type \'Observable<never[]>\' is not assignable to type \'Observable<ElectronDesktopCapturerSource[]>\'.", "2673893080"],
      [51, 18, 17, "Type \'Observable<CallViewTab>\' is not assignable to type \'Observable<string>\'.", "1323835793"]
    ],
    "src/script/calling/CallingRepository.test.ts:1041588344": [
      [129, 68, 9, "Argument of type \'undefined\' is not assignable to parameter of type \'CONV_TYPE\'.", "2620553983"],
      [134, 66, 9, "Argument of type \'undefined\' is not assignable to parameter of type \'CONV_TYPE\'.", "2620553983"],
      [139, 68, 9, "Argument of type \'undefined\' is not assignable to parameter of type \'CONV_TYPE\'.", "2620553983"],
      [155, 60, 9, "Argument of type \'undefined\' is not assignable to parameter of type \'CONV_TYPE\'.", "2620553983"],
      [180, 8, 9, "Argument of type \'undefined\' is not assignable to parameter of type \'CONV_TYPE\'.", "2620553983"],
      [244, 70, 15, "Argument of type \'(done: DoneCallback) => Promise<void>\' is not assignable to parameter of type \'ProvidesCallback | undefined\'.\\n  Type \'(done: DoneCallback) => Promise<void>\' is not assignable to type \'(cb: DoneCallback) => void | undefined\'.\\n    Type \'Promise<void>\' is not assignable to type \'void\'.", "4060847195"],
      [383, 4, 9, "Argument of type \'undefined\' is not assignable to parameter of type \'UserRepository\'.", "2620553983"],
      [549, 4, 7, "Argument of type \'(context: any, conversationId: string, userId: string, clientId: string, destinationUserId: string, destinationClientId: string, payload: string) => number\' is not assignable to parameter of type \'WcallSendHandler\'.\\n  Types of parameters \'destinationUserId\' and \'targets\' are incompatible.\\n    Type \'string | null\' is not assignable to type \'string\'.\\n      Type \'null\' is not assignable to type \'string\'.", "2532445472"]
    ],
    "src/script/calling/CallingRepository.ts:3192332915": [
      [121, 10, 10, "Property \'avsVersion\' has no initializer and is not definitely assigned in the constructor.", "3071787355"],
      [127, 10, 12, "Property \'selfClientId\' has no initializer and is not definitely assigned in the constructor.", "3576844301"],
      [128, 10, 8, "Property \'selfUser\' has no initializer and is not definitely assigned in the constructor.", "2198230984"],
      [131, 10, 13, "Property \'nextMuteState\' has no initializer and is not definitely assigned in the constructor.", "2281376764"],
      [215, 11, 10, "Object is possibly \'undefined\'.", "4011988536"],
      [269, 6, 16, "Argument of type \'(_context: number, convId: SerializedConversationId, _userId: UserId, _clientId: ClientId, targets: string | null, _unused: null, payload: string) => number\' is not assignable to parameter of type \'WcallSendHandler\'.\\n  Types of parameters \'_unused\' and \'unused\' are incompatible.\\n    Type \'string | null\' is not assignable to type \'null\'.\\n      Type \'string\' is not assignable to type \'null\'.", "1986800474"],
      [311, 4, 10, "Object is possibly \'undefined\'.", "4011988536"],
      [311, 33, 10, "Argument of type \'number | undefined\' is not assignable to parameter of type \'number\'.\\n  Type \'undefined\' is not assignable to type \'number\'.", "4011779659"],
      [317, 10, 60, "Argument of type \'Conversation | undefined\' is not assignable to parameter of type \'Conversation\'.\\n  Type \'undefined\' is not assignable to type \'Conversation\'.", "440161276"],
      [417, 24, 4, "Argument of type \'null\' is not assignable to parameter of type \'Call\'.", "2087897566"],
      [489, 20, 50, "Object is possibly \'undefined\'.", "3990698706"],
      [576, 12, 55, "Argument of type \'Conversation | undefined\' is not assignable to parameter of type \'Conversation\'.\\n  Type \'undefined\' is not assignable to type \'Conversation\'.", "1654076048"],
      [600, 16, 10, "Object is possibly \'undefined\'.", "4011988536"],
      [601, 6, 10, "Argument of type \'number | undefined\' is not assignable to parameter of type \'number\'.\\n  Type \'undefined\' is not assignable to type \'number\'.", "4011779659"],
      [605, 24, 4, "No overload matches this call.\\n  Overload 1 of 4, \'(value: string | number | Date): Date\', gave the following error.\\n    Argument of type \'string | undefined\' is not assignable to parameter of type \'string | number | Date\'.\\n  Overload 2 of 4, \'(value: string | number): Date\', gave the following error.\\n    Argument of type \'string | undefined\' is not assignable to parameter of type \'string | number\'.", "2087961072"],
      [622, 38, 12, "Argument of type \'import(\\"wire-webapp/src/script/calling/enum/CallMessageType\\").CALL_MESSAGE_TYPE | undefined\' is not assignable to parameter of type \'string\'.\\n  Type \'undefined\' is not assignable to type \'string\'.", "3390204570"],
      [701, 8, 10, "Object is possibly \'undefined\'.", "4011988536"],
      [701, 27, 10, "Argument of type \'number | undefined\' is not assignable to parameter of type \'number\'.\\n  Type \'undefined\' is not assignable to type \'number\'.", "4011779659"],
      [702, 8, 10, "Object is possibly \'undefined\'.", "4011988536"],
      [702, 25, 10, "Argument of type \'number | undefined\' is not assignable to parameter of type \'number\'.\\n  Type \'undefined\' is not assignable to type \'number\'.", "4011779659"],
      [745, 4, 10, "Object is possibly \'undefined\'.", "4011988536"],
      [745, 33, 10, "Argument of type \'number | undefined\' is not assignable to parameter of type \'number\'.\\n  Type \'undefined\' is not assignable to type \'number\'.", "4011779659"],
      [760, 13, 10, "Object is possibly \'undefined\'.", "4011988536"],
      [761, 8, 10, "Argument of type \'number | undefined\' is not assignable to parameter of type \'number\'.\\n  Type \'undefined\' is not assignable to type \'number\'.", "4011779659"],
      [771, 8, 10, "Object is possibly \'undefined\'.", "4011988536"],
      [771, 37, 10, "Argument of type \'number | undefined\' is not assignable to parameter of type \'number\'.\\n  Type \'undefined\' is not assignable to type \'number\'.", "4011779659"],
      [776, 6, 10, "Object is possibly \'undefined\'.", "4011988536"],
      [776, 35, 10, "Argument of type \'number | undefined\' is not assignable to parameter of type \'number\'.\\n  Type \'undefined\' is not assignable to type \'number\'.", "4011779659"],
      [800, 6, 10, "Object is possibly \'undefined\'.", "4011988536"],
      [801, 8, 10, "Argument of type \'number | undefined\' is not assignable to parameter of type \'number\'.\\n  Type \'undefined\' is not assignable to type \'number\'.", "4011779659"],
      [819, 4, 10, "Object is possibly \'undefined\'.", "4011988536"],
      [819, 22, 10, "Argument of type \'number | undefined\' is not assignable to parameter of type \'number\'.\\n  Type \'undefined\' is not assignable to type \'number\'.", "4011779659"],
      [847, 4, 10, "Object is possibly \'undefined\'.", "4011988536"],
      [847, 35, 10, "Argument of type \'number | undefined\' is not assignable to parameter of type \'number\'.\\n  Type \'undefined\' is not assignable to type \'number\'.", "4011779659"],
      [853, 4, 10, "Object is possibly \'undefined\'.", "4011988536"],
      [853, 19, 10, "Argument of type \'number | undefined\' is not assignable to parameter of type \'number\'.\\n  Type \'undefined\' is not assignable to type \'number\'.", "4011779659"],
      [870, 4, 10, "Object is possibly \'undefined\'.", "4011988536"],
      [870, 23, 10, "Argument of type \'number | undefined\' is not assignable to parameter of type \'number\'.\\n  Type \'undefined\' is not assignable to type \'number\'.", "4011779659"],
      [878, 54, 5, "Argument of type \'boolean | undefined\' is not assignable to parameter of type \'boolean\'.", "170201683"],
      [900, 6, 10, "Object is possibly \'undefined\'.", "4011988536"],
      [900, 35, 10, "Argument of type \'number | undefined\' is not assignable to parameter of type \'number\'.\\n  Type \'undefined\' is not assignable to type \'number\'.", "4011779659"],
      [949, 4, 40, "Type \'Call | undefined\' is not assignable to type \'Call\'.\\n  Type \'undefined\' is not assignable to type \'Call\'.", "2135604529"],
      [960, 8, 10, "Object is possibly \'undefined\'.", "4011988536"],
      [970, 8, 10, "Object is possibly \'undefined\'.", "4011988536"],
      [1077, 68, 12, "Argument of type \'Conversation | undefined\' is not assignable to parameter of type \'Conversation\'.\\n  Type \'undefined\' is not assignable to type \'Conversation\'.", "1670678216"],
      [1127, 6, 10, "Object is possibly \'undefined\'.", "4011988536"],
      [1138, 8, 10, "Object is possibly \'undefined\'.", "4011988536"],
      [1138, 32, 10, "Argument of type \'number | undefined\' is not assignable to parameter of type \'number\'.\\n  Type \'undefined\' is not assignable to type \'number\'.", "4011779659"],
      [1141, 8, 10, "Object is possibly \'undefined\'.", "4011988536"],
      [1141, 32, 10, "Argument of type \'number | undefined\' is not assignable to parameter of type \'number\'.\\n  Type \'undefined\' is not assignable to type \'number\'.", "4011779659"],
      [1165, 8, 18, "Argument of type \'Conversation | undefined\' is not assignable to parameter of type \'Conversation\'.\\n  Type \'undefined\' is not assignable to type \'Conversation\'.", "1508601427"],
      [1180, 60, 16, "Object is possibly \'undefined\'.", "2328737116"],
      [1207, 40, 16, "Object is possibly \'undefined\'.", "2328737116"],
      [1343, 51, 40, "Argument of type \'User | undefined\' is not assignable to parameter of type \'User\'.\\n  Type \'undefined\' is not assignable to type \'User\'.", "882916431"],
      [1380, 21, 4, "Argument of type \'Call | undefined\' is not assignable to parameter of type \'Call\'.\\n  Type \'undefined\' is not assignable to type \'Call\'.", "2087764327"],
      [1406, 6, 93, "No overload matches this call.\\n  Overload 1 of 3, \'(callbackfn: (previousValue: [string, MediaStream | undefined], currentValue: [string, MediaStream | undefined], currentIndex: number, array: [string, MediaStream | undefined][]) => [...], initialValue: [...]): [...]\', gave the following error.\\n    Argument of type \'(accumulator: MediaStreamQuery, [type, isCached]: [keyof MediaStreamQuery, MediaStream]) => MediaStreamQuery\' is not assignable to parameter of type \'(previousValue: [string, MediaStream | undefined], currentValue: [string, MediaStream | undefined], currentIndex: number, array: [string, MediaStream | undefined][]) => [...]\'.\\n      Types of parameters \'accumulator\' and \'previousValue\' are incompatible.\\n        Type \'[string, MediaStream | undefined]\' has no properties in common with type \'MediaStreamQuery\'.\\n  Overload 2 of 3, \'(callbackfn: (previousValue: MediaStreamQuery, currentValue: [string, MediaStream | undefined], currentIndex: number, array: [string, MediaStream | undefined][]) => MediaStreamQuery, initialValue: MediaStreamQuery): MediaStreamQuery\', gave the following error.\\n    Argument of type \'(accumulator: MediaStreamQuery, [type, isCached]: [keyof MediaStreamQuery, MediaStream]) => MediaStreamQuery\' is not assignable to parameter of type \'(previousValue: MediaStreamQuery, currentValue: [string, MediaStream | undefined], currentIndex: number, array: [string, MediaStream | undefined][]) => MediaStreamQuery\'.\\n      Types of parameters \'__1\' and \'currentValue\' are incompatible.\\n        Type \'[string, MediaStream | undefined]\' is not assignable to type \'[keyof MediaStreamQuery, MediaStream]\'.\\n          Type at position 0 in source is not compatible with type at position 0 in target.\\n            Type \'string\' is not assignable to type \'keyof MediaStreamQuery\'.", "2143539252"],
      [1417, 39, 30, "Element implicitly has an \'any\' type because index expression is not of type \'number\'.", "4024502179"],
      [1435, 27, 6, "Property \'screen\' does not exist on type \'[string, MediaStream | undefined]\'.", "2165256457"],
      [1438, 54, 14, "Type \'[string, MediaStream | undefined]\' has no properties in common with type \'MediaStreamQuery\'.", "3540397998"],
      [1445, 42, 14, "Type \'[string, MediaStream | undefined]\' has no properties in common with type \'MediaStreamQuery\'.", "3540397998"],
      [1510, 36, 40, "Argument of type \'User | undefined\' is not assignable to parameter of type \'User\'.\\n  Type \'undefined\' is not assignable to type \'User\'.", "882916431"],
      [1591, 25, 18, "Object is possibly \'undefined\'.", "1508601427"],
      [1600, 61, 18, "Object is possibly \'undefined\'.", "1508601427"],
      [1601, 57, 18, "Object is possibly \'undefined\'.", "1508601427"],
      [1616, 31, 10, "Object is possibly \'undefined\'.", "4011988536"],
      [1616, 46, 10, "Argument of type \'number | undefined\' is not assignable to parameter of type \'number\'.\\n  Type \'undefined\' is not assignable to type \'number\'.", "4011779659"],
      [1617, 4, 10, "Object is possibly \'undefined\'.", "4011988536"],
      [1617, 23, 10, "Argument of type \'number | undefined\' is not assignable to parameter of type \'number\'.\\n  Type \'undefined\' is not assignable to type \'number\'.", "4011779659"]
    ],
    "src/script/calling/Participant.ts:1539597594": [
      [46, 4, 15, "Type \'Observable<VIDEO_STATE.STOPPED>\' is not assignable to type \'Observable<VIDEO_STATE>\'.\\n  Types of parameters \'value\' and \'value\' are incompatible.\\n    Type \'VIDEO_STATE\' is not assignable to type \'VIDEO_STATE.STOPPED\'.", "4277239019"],
      [61, 4, 23, "Type \'Observable<false>\' is not assignable to type \'Observable<boolean>\'.\\n  Types of parameters \'value\' and \'value\' are incompatible.\\n    Type \'boolean\' is not assignable to type \'false\'.", "2555908354"],
      [62, 4, 27, "Type \'Observable<number | undefined>\' is not assignable to type \'Observable<number>\'.\\n  The types returned by \'peek()\' are incompatible between these types.\\n    Type \'number | undefined\' is not assignable to type \'number\'.\\n      Type \'undefined\' is not assignable to type \'number\'.", "3324051133"],
      [63, 4, 12, "Type \'Observable<false>\' is not assignable to type \'Observable<boolean>\'.", "3089409914"],
      [64, 4, 19, "Type \'Observable<false>\' is not assignable to type \'Observable<boolean>\'.", "2641705914"],
      [71, 23, 18, "Argument of type \'MediaStream | undefined\' is not assignable to parameter of type \'MediaStream\'.\\n  Type \'undefined\' is not assignable to type \'MediaStream\'.", "2024190982"],
      [76, 23, 18, "Argument of type \'MediaStream | undefined\' is not assignable to parameter of type \'MediaStream\'.\\n  Type \'undefined\' is not assignable to type \'MediaStream\'.", "2270688449"],
      [91, 65, 18, "Object is possibly \'undefined\'.", "2024190982"],
      [92, 65, 18, "Object is possibly \'undefined\'.", "2270688449"],
      [97, 23, 18, "Argument of type \'MediaStream | undefined\' is not assignable to parameter of type \'MediaStream\'.\\n  Type \'undefined\' is not assignable to type \'MediaStream\'.", "2270688449"],
      [102, 23, 18, "Argument of type \'MediaStream | undefined\' is not assignable to parameter of type \'MediaStream\'.\\n  Type \'undefined\' is not assignable to type \'MediaStream\'.", "2024190982"]
    ],
    "src/script/calling/videoGridHandler.ts:1921469395": [
      [65, 2, 12, "Type \'Grid | undefined\' is not assignable to type \'Grid\'.\\n  Type \'undefined\' is not assignable to type \'Grid\'.", "3234966220"]
    ],
    "src/script/client/ClientEntity.ts:1079007296": [
      [56, 4, 11, "Type \'string | null\' is not assignable to type \'string | undefined\'.", "2914658029"],
      [70, 6, 10, "Type \'Observable<false>\' is not assignable to type \'Observable<boolean>\'.", "3231345145"],
      [108, 4, 56, "Type \'string | undefined\' is not assignable to type \'string\'.\\n  Type \'undefined\' is not assignable to type \'string\'.", "2872449191"]
    ],
    "src/script/client/ClientMapper.ts:508685249": [
      [54, 58, 30, "Argument of type \'string | undefined\' is not assignable to parameter of type \'string\'.\\n  Type \'undefined\' is not assignable to type \'string\'.", "653879435"],
      [56, 6, 28, "Cannot invoke an object which is possibly \'undefined\'.", "1515665510"],
      [56, 35, 30, "Argument of type \'boolean | undefined\' is not assignable to parameter of type \'boolean\'.", "863083372"],
      [97, 8, 18, "Type \'T[Extract<keyof T, string>] | undefined\' is not assignable to type \'T[Extract<keyof T, string>]\'.\\n  Type \'undefined\' is not assignable to type \'T[Extract<keyof T, string>]\'.", "1321920442"]
    ],
    "src/script/client/ClientRepository.test.ts:4081872359": [
      [35, 6, 6, "Type \'undefined\' is not assignable to type \'string\'.", "1765117785"],
      [39, 13, 29, "Object is possibly \'undefined\'.", "3944650061"],
      [42, 19, 30, "Object is possibly \'undefined\'.", "3948412077"],
      [49, 6, 29, "Object is possibly \'undefined\'.", "3944650061"],
      [62, 12, 29, "Object is possibly \'undefined\'.", "3944650061"],
      [66, 35, 29, "Object is possibly \'undefined\'.", "3944650061"],
      [98, 28, 29, "Object is possibly \'undefined\'.", "3944650061"],
      [104, 13, 29, "Object is possibly \'undefined\'.", "3944650061"],
      [111, 28, 29, "Object is possibly \'undefined\'.", "3944650061"],
      [119, 13, 29, "Object is possibly \'undefined\'.", "3944650061"],
      [129, 28, 29, "Object is possibly \'undefined\'.", "3944650061"],
      [131, 41, 16, "Argument of type \'string\' is not assignable to parameter of type \'never\'.", "4228495289"],
      [136, 13, 29, "Object is possibly \'undefined\'.", "3944650061"],
      [146, 12, 29, "Object is possibly \'undefined\'.", "3944650061"],
      [150, 19, 29, "Object is possibly \'undefined\'.", "3944650061"],
      [160, 6, 29, "Object is possibly \'undefined\'.", "3944650061"],
      [160, 65, 9, "Argument of type \'undefined\' is not assignable to parameter of type \'ClientEntity\'.", "2620553983"],
      [171, 6, 29, "Object is possibly \'undefined\'.", "3944650061"],
      [173, 26, 29, "Object is possibly \'undefined\'.", "3944650061"],
      [186, 6, 29, "Object is possibly \'undefined\'.", "3944650061"],
      [188, 26, 29, "Object is possibly \'undefined\'.", "3944650061"],
      [195, 33, 29, "Object is possibly \'undefined\'.", "3944650061"],
      [208, 6, 29, "Object is possibly \'undefined\'.", "3944650061"],
      [209, 26, 29, "Object is possibly \'undefined\'.", "3944650061"],
      [222, 6, 29, "Object is possibly \'undefined\'.", "3944650061"],
      [223, 26, 29, "Object is possibly \'undefined\'.", "3944650061"],
      [229, 33, 29, "Object is possibly \'undefined\'.", "3944650061"],
      [236, 21, 29, "Object is possibly \'undefined\'.", "3944650061"],
      [236, 80, 9, "Argument of type \'undefined\' is not assignable to parameter of type \'ClientEntity\'.", "2620553983"],
      [241, 6, 29, "Object is possibly \'undefined\'.", "3944650061"],
      [242, 6, 29, "Object is possibly \'undefined\'.", "3944650061"],
      [242, 62, 4, "Argument of type \'null\' is not assignable to parameter of type \'string | undefined\'.", "2087897566"],
      [243, 21, 29, "Object is possibly \'undefined\'.", "3944650061"],
      [251, 6, 29, "Object is possibly \'undefined\'.", "3944650061"],
      [252, 21, 29, "Object is possibly \'undefined\'.", "3944650061"],
      [260, 6, 29, "Object is possibly \'undefined\'.", "3944650061"],
      [261, 21, 29, "Object is possibly \'undefined\'.", "3944650061"],
      [267, 33, 29, "Object is possibly \'undefined\'.", "3944650061"],
      [273, 6, 29, "Object is possibly \'undefined\'.", "3944650061"],
      [274, 33, 29, "Object is possibly \'undefined\'.", "3944650061"],
      [274, 108, 9, "Argument of type \'undefined\' is not assignable to parameter of type \'string\'.", "2620553983"],
      [280, 6, 29, "Object is possibly \'undefined\'.", "3944650061"],
      [281, 33, 29, "Object is possibly \'undefined\'.", "3944650061"],
      [281, 82, 9, "Argument of type \'undefined\' is not assignable to parameter of type \'QualifiedId\'.", "2620553983"]
    ],
    "src/script/client/ClientRepository.ts:3960554774": [
      [71, 4, 13, "Type \'Observable<undefined>\' is not assignable to type \'Observable<User>\'.\\n  Types of property \'equalityComparer\' are incompatible.\\n    Type \'(a: undefined, b: undefined) => boolean\' is not assignable to type \'(a: User, b: User) => boolean\'.\\n      Types of parameters \'a\' and \'a\' are incompatible.\\n        Type \'User\' is not assignable to type \'undefined\'.", "311178912"],
      [112, 60, 29, "Argument of type \'string | undefined\' is not assignable to parameter of type \'string\'.\\n  Type \'undefined\' is not assignable to type \'string\'.", "4105403112"],
      [115, 78, 19, "Argument of type \'string | undefined\' is not assignable to parameter of type \'string | null\'.", "3263048159"],
      [156, 73, 19, "Argument of type \'string | undefined\' is not assignable to parameter of type \'string | null\'.", "3263048159"],
      [187, 4, 12, "Object is possibly \'undefined\'.", "123060899"],
      [201, 4, 28, "Cannot invoke an object which is possibly \'undefined\'.", "1515665510"],
      [256, 33, 5, "Object is of type \'unknown\'.", "165548477"],
      [258, 64, 5, "Object is of type \'unknown\'.", "165548477"],
      [258, 78, 5, "Object is of type \'unknown\'.", "165548477"],
      [271, 6, 45, "Type \'ClientType.PERMANENT | ClientType.TEMPORARY | undefined\' is not assignable to type \'ClientType.PERMANENT | ClientType.TEMPORARY\'.\\n  Type \'undefined\' is not assignable to type \'ClientType.PERMANENT | ClientType.TEMPORARY\'.", "2864978427"],
      [291, 10, 17, "Object is possibly \'undefined\'.", "985697541"],
      [371, 66, 23, "Argument of type \'string | undefined\' is not assignable to parameter of type \'string\'.\\n  Type \'undefined\' is not assignable to type \'string\'.", "4244912389"],
      [372, 32, 6, "Type \'string | undefined\' is not assignable to type \'string | null\'.", "1127975365"],
      [458, 52, 23, "Argument of type \'string | undefined\' is not assignable to parameter of type \'string\'.\\n  Type \'undefined\' is not assignable to type \'string\'.", "4244912389"]
    ],
    "src/script/client/ClientState.ts:2521520538": [
      [26, 2, 7, "Property \'clients\' has no initializer and is not definitely assigned in the constructor.", "3676208751"],
      [31, 4, 18, "Type \'Observable<ClientEntity | undefined>\' is not assignable to type \'Observable<ClientEntity>\'.\\n  The types returned by \'peek()\' are incompatible between these types.\\n    Type \'ClientEntity | undefined\' is not assignable to type \'ClientEntity\'.\\n      Type \'undefined\' is not assignable to type \'ClientEntity\'.", "2551882557"]
    ],
    "src/script/components/Avatar.test.tsx:1834172511": [
      [38, 37, 31, "Argument of type \'Element | null\' is not assignable to parameter of type \'Element\'.\\n  Type \'null\' is not assignable to type \'Element\'.", "4162123045"],
      [43, 39, 4, "Argument of type \'null\' is not assignable to parameter of type \'string | undefined\'.", "2087897566"],
      [60, 39, 4, "Argument of type \'null\' is not assignable to parameter of type \'string | undefined\'.", "2087897566"],
      [86, 39, 4, "Argument of type \'null\' is not assignable to parameter of type \'string | undefined\'.", "2087897566"],
      [98, 39, 4, "Argument of type \'null\' is not assignable to parameter of type \'string | undefined\'.", "2087897566"]
    ],
    "src/script/components/Checkbox/Checkbox.styles.ts:4183813824": [
      [22, 2, 9, "Type \'{ cursor: false | \\"pointer\\"; }\' is not assignable to type \'CSSInterpolation\'.\\n  Types of property \'cursor\' are incompatible.\\n    Type \'false | \\"pointer\\"\' is not assignable to type \'Cursor | (Cursor | undefined)[] | Cursor[] | undefined\'.\\n      Type \'false\' is not assignable to type \'Cursor | (Cursor | undefined)[] | Cursor[] | undefined\'.", "1736274335"],
      [25, 2, 13, "Type \'{ borderColor: false | \\"var(--accent-color-500)\\"; }\' is not assignable to type \'CSSInterpolation\'.\\n  Types of property \'borderColor\' are incompatible.\\n    Type \'false | \\"var(--accent-color-500)\\"\' is not assignable to type \'BorderColor | (BorderColor | undefined)[] | BorderColor[] | undefined\'.\\n      Type \'false\' is not assignable to type \'BorderColor | (BorderColor | undefined)[] | BorderColor[] | undefined\'.", "3854155997"],
      [34, 2, 16, "Type \'{ borderColor: false | \\"var(--accent-color-500)\\"; }\' is not assignable to type \'CSSInterpolation\'.\\n  Types of property \'borderColor\' are incompatible.\\n    Type \'false | \\"var(--accent-color-500)\\"\' is not assignable to type \'BorderColor | (BorderColor | undefined)[] | BorderColor[] | undefined\'.", "2405411068"],
      [37, 2, 38, "Type \'{ backgroundColor: false | \\"var(--accent-color-600)\\"; borderColor: \\"var(--accent-color-600)\\"; outline: string; }\' is not assignable to type \'CSSInterpolation\'.\\n  Types of property \'backgroundColor\' are incompatible.\\n    Type \'false | \\"var(--accent-color-600)\\"\' is not assignable to type \'BackgroundColor | (BackgroundColor | undefined)[] | BackgroundColor[] | undefined\'.\\n      Type \'false\' is not assignable to type \'BackgroundColor | (BackgroundColor | undefined)[] | BackgroundColor[] | undefined\'.", "876827402"],
      [52, 2, 29, "Type \'{ \'& + svg\': { background?: string | undefined; borderColor?: \\"var(--accent-color-600)\\" | undefined; }; \'&:active + svg\': { borderColor: false | \\"var(--accent-color-600)\\"; }; \'&:focus + svg, &:focus-visible + svg\': { ...; }; }\' is not assignable to type \'CSSInterpolation\'.\\n  Types of property \'\'&:active + svg\'\' are incompatible.\\n    Type \'{ borderColor: false | \\"var(--accent-color-600)\\"; }\' is not assignable to type \'CSSInterpolation\'.\\n      Types of property \'borderColor\' are incompatible.\\n        Type \'false | \\"var(--accent-color-600)\\"\' is not assignable to type \'BorderColor | (BorderColor | undefined)[] | BorderColor[] | undefined\'.\\n          Type \'false\' is not assignable to type \'BorderColor | (BorderColor | undefined)[] | BorderColor[] | undefined\'.", "1050489042"]
    ],
    "src/script/components/CopyToClipboard.test.ts:2298079608": [
      [35, 11, 28, "Object is possibly \'null\'.", "1881734620"],
      [40, 4, 13, "Object is possibly \'null\'.", "2433726607"],
      [41, 4, 13, "Object is possibly \'null\'.", "2433726607"],
      [47, 24, 7, "Argument of type \'Element | null\' is not assignable to parameter of type \'Element\'.\\n  Type \'null\' is not assignable to type \'Element\'.", "4115912507"],
      [49, 11, 13, "Object is possibly \'null\'.", "2433726607"],
      [50, 11, 13, "Object is possibly \'null\'.", "2433726607"]
    ],
    "src/script/components/Icon.tsx:3124821771": [
      [44, 11, 5, "Property \'width\' does not exist on type \'{ [key: string]: string; } | undefined\'.", "191264035"],
      [44, 18, 6, "Property \'height\' does not exist on type \'{ [key: string]: string; } | undefined\'.", "1581003770"],
      [44, 28, 19, "Object is possibly \'null\'.", "3003021604"],
      [44, 39, 7, "Argument of type \'string | null\' is not assignable to parameter of type \'string\'.\\n  Type \'null\' is not assignable to type \'string\'.", "985028253"],
      [53, 12, 3, "Type \'{ \\"aria-hidden\\": \\"true\\"; dangerouslySetInnerHTML: { __html: string; }; className?: string | undefined; color?: string | undefined; height: any; id?: string | undefined; lang?: string | undefined; ... 463 more ...; key?: Key | ... 1 more ... | undefined; }\' is not assignable to type \'SVGProps<SVGSVGElement> & { css?: Interpolation<Theme>; }\'.\\n  Type \'{ \\"aria-hidden\\": \\"true\\"; dangerouslySetInnerHTML: { __html: string; }; className?: string | undefined; color?: string | undefined; height: any; id?: string | undefined; lang?: string | undefined; ... 463 more ...; key?: Key | ... 1 more ... | undefined; }\' is not assignable to type \'SVGProps<SVGSVGElement>\'.\\n    Types of property \'viewBox\' are incompatible.\\n      Type \'string | null\' is not assignable to type \'string | undefined\'.\\n        Type \'null\' is not assignable to type \'string | undefined\'.", "193432711"]
    ],
    "src/script/components/Image.tsx:2138055581": [
      [51, 43, 18, "Argument of type \'HTMLDivElement | undefined\' is not assignable to parameter of type \'HTMLElement\'.\\n  Type \'undefined\' is not assignable to type \'HTMLElement\'.", "4082577534"]
    ],
    "src/script/components/LoadingBar.test.tsx:2152103384": [
      [34, 11, 31, "Object is possibly \'null\'.", "1466818312"]
    ],
    "src/script/components/MessagesList/Message/ContentMessage/MessageFooterLike.test.tsx:1554184736": [
      [33, 39, 22, "Argument of type \'Element | null\' is not assignable to parameter of type \'Element\'.\\n  Type \'null\' is not assignable to type \'Element\'.", "1768242196"],
      [34, 31, 14, "Argument of type \'Element | null\' is not assignable to parameter of type \'Element\'.\\n  Type \'null\' is not assignable to type \'Element\'.", "3477072529"]
    ],
    "src/script/components/MessagesList/Message/ContentMessage/MessageQuote.tsx:3969532892": [
      [68, 53, 11, "Argument of type \'Error | undefined\' is not assignable to parameter of type \'string | Error | (() => string | Error)\'.\\n  Type \'undefined\' is not assignable to type \'string | Error | (() => string | Error)\'.", "2014657417"],
      [118, 10, 13, "Type \'ContentMessage | undefined\' is not assignable to type \'ContentMessage\'.\\n  Type \'undefined\' is not assignable to type \'ContentMessage\'.", "2555417520"],
      [121, 10, 20, "Type \'(message: ContentMessage, event: MouseEvent<Element, MouseEvent>) => void\' is not assignable to type \'(message: Text | ContentMessage, event: MouseEvent<Element, MouseEvent>) => void\'.\\n  Types of parameters \'message\' and \'message\' are incompatible.\\n    Type \'Text | ContentMessage\' is not assignable to type \'ContentMessage\'.\\n      Type \'Text\' is missing the following properties from type \'ContentMessage\': isLikedProvisional, reactions_user_ets, assets, is_liked, and 75 more.", "2936827179"],
      [220, 16, 3, "Type \'(node: Element) => void\' is not assignable to type \'LegacyRef<HTMLDivElement> | undefined\'.\\n  Type \'(node: Element) => void\' is not assignable to type \'(instance: HTMLDivElement | null) => void\'.", "193432436"],
      [222, 57, 45, "No overload matches this call.\\n  Overload 1 of 6, \'(this: (this: undefined, arg0: Text, arg1: MouseEvent<Element, MouseEvent>) => void, thisArg: undefined, arg0: Text, arg1: MouseEvent<Element, MouseEvent>): () => void\', gave the following error.\\n    Argument of type \'KeyboardEvent<HTMLDivElement>\' is not assignable to parameter of type \'MouseEvent<Element, MouseEvent>\'.\\n      Type \'KeyboardEvent<HTMLDivElement>\' is missing the following properties from type \'MouseEvent<Element, MouseEvent>\': button, buttons, clientX, clientY, and 7 more.\\n  Overload 2 of 6, \'(this: (this: undefined, ...args: Text[]) => void, thisArg: undefined, ...args: Text[]): (...args: Text[]) => void\', gave the following error.\\n    The \'this\' context of type \'(message: Text | ContentMessage, event: MouseEvent<Element, MouseEvent>) => void\' is not assignable to method\'s \'this\' of type \'(this: undefined, ...args: Text[]) => void\'.\\n      Types of parameters \'event\' and \'args\' are incompatible.\\n        Type \'Text\' is missing the following properties from type \'MouseEvent<Element, MouseEvent>\': altKey, button, buttons, clientX, and 28 more.", "3928016927"]
    ],
    "src/script/components/MessagesList/Message/ContentMessage/asset/AbstractAssetTransferStateTracker.ts:1402358935": [
      [41, 24, 14, "Object is possibly \'undefined\'.", "2156033467"]
    ],
    "src/script/components/MessagesList/Message/ContentMessage/asset/AssetHeader.test.tsx:2147033157": [
      [32, 22, 56, "Object is possibly \'null\'.", "2110829367"],
      [33, 18, 51, "Object is possibly \'null\'.", "4019120793"],
      [43, 46, 4, "Argument of type \'null\' is not assignable to parameter of type \'string | undefined\'.", "2087897566"]
    ],
    "src/script/components/MessagesList/Message/ContentMessage/asset/AssetLoader.test.tsx:2902218927": [
      [29, 33, 16, "Argument of type \'Element | null\' is not assignable to parameter of type \'Element\'.\\n  Type \'null\' is not assignable to type \'Element\'.", "4136845134"],
      [30, 21, 49, "Object is possibly \'null\'.", "1165956046"],
      [67, 24, 31, "Argument of type \'Element | null\' is not assignable to parameter of type \'Element\'.\\n  Type \'null\' is not assignable to type \'Element\'.", "3939317679"],
      [73, 24, 33, "Argument of type \'Element | null\' is not assignable to parameter of type \'Element\'.\\n  Type \'null\' is not assignable to type \'Element\'.", "4029481972"],
      [79, 24, 31, "Argument of type \'Element | null\' is not assignable to parameter of type \'Element\'.\\n  Type \'null\' is not assignable to type \'Element\'.", "3431654221"],
      [85, 24, 33, "Argument of type \'Element | null\' is not assignable to parameter of type \'Element\'.\\n  Type \'null\' is not assignable to type \'Element\'.", "4048303894"]
    ],
    "src/script/components/MessagesList/Message/ContentMessage/asset/AudioAsset.tsx:1986822260": [
      [65, 42, 12, "Object is possibly \'undefined\'.", "1230365389"],
      [66, 33, 28, "Object is possibly \'undefined\'.", "1981948963"],
      [76, 47, 4, "Argument of type \'Blob | undefined\' is not assignable to parameter of type \'Blob | MediaSource\'.\\n  Type \'undefined\' is not assignable to type \'Blob | MediaSource\'.", "2087735462"],
      [96, 33, 8, "Argument of type \'string | undefined\' is not assignable to parameter of type \'string\'.\\n  Type \'undefined\' is not assignable to type \'string\'.", "504498865"],
      [125, 20, 14, "Type \'number | undefined\' is not assignable to type \'number\'.\\n  Type \'undefined\' is not assignable to type \'number\'.", "2156033467"],
      [134, 38, 12, "Type \'HTMLAudioElement | undefined\' is not assignable to type \'HTMLAudioElement\'.\\n  Type \'undefined\' is not assignable to type \'HTMLAudioElement\'.", "1230365389"],
      [138, 26, 12, "Type \'HTMLAudioElement | undefined\' is not assignable to type \'HTMLMediaElement\'.\\n  Type \'undefined\' is not assignable to type \'HTMLMediaElement\'.", "780920223"]
    ],
    "src/script/components/MessagesList/Message/ContentMessage/asset/FileAssetComponent.test.tsx:1016943020": [
      [34, 22, 39, "Object is possibly \'null\'.", "1572638209"]
    ],
    "src/script/components/MessagesList/Message/ContentMessage/asset/ImageAsset.test.ts:3331662495": [
      [54, 19, 17, "Object is possibly \'null\'.", "901686138"],
      [80, 21, 17, "Object is possibly \'null\'.", "901686138"]
    ],
    "src/script/components/MessagesList/Message/ContentMessage/asset/ImageAsset.tsx:3794627806": [
      [51, 43, 18, "Argument of type \'HTMLDivElement | undefined\' is not assignable to parameter of type \'HTMLElement\'.\\n  Type \'undefined\' is not assignable to type \'HTMLElement\'.", "4082577534"],
      [110, 27, 12, "Type \'number | undefined\' is not assignable to type \'number\'.\\n  Type \'undefined\' is not assignable to type \'number\'.", "3813716702"]
    ],
    "src/script/components/MessagesList/Message/ContentMessage/asset/LinkPreviewAssetComponent.test.ts:3000844988": [
      [116, 11, 21, "Object is possibly \'null\'.", "3265536666"]
    ],
    "src/script/components/MessagesList/Message/ContentMessage/asset/LocationAsset.test.ts:1073403253": [
      [31, 22, 21, "Object is possibly \'null\'.", "3932109547"],
      [49, 11, 12, "Object is possibly \'null\'.", "2001318815"]
    ],
    "src/script/components/MessagesList/Message/ContentMessage/asset/MessageButton.test.tsx:865057470": [
      [33, 49, 24, "Argument of type \'Element | null\' is not assignable to parameter of type \'Element\'.\\n  Type \'null\' is not assignable to type \'Element\'.", "531434894"],
      [41, 6, 13, "Type \'Observable<string>\' is not assignable to type \'Observable<string | undefined>\'.\\n  Types of parameters \'value\' and \'value\' are incompatible.\\n    Type \'string | undefined\' is not assignable to type \'string\'.\\n      Type \'undefined\' is not assignable to type \'string\'.", "3232332006"],
      [43, 6, 16, "Type \'Observable<string>\' is not assignable to type \'Observable<string | undefined>\'.", "4149311735"],
      [44, 6, 15, "Type \'Observable<string>\' is not assignable to type \'Observable<string | undefined>\'.", "4105372853"],
      [53, 11, 24, "Object is possibly \'null\'.", "1746716537"],
      [59, 6, 13, "Type \'Observable<string>\' is not assignable to type \'Observable<string | undefined>\'.", "3232332006"],
      [61, 6, 16, "Type \'Observable<string>\' is not assignable to type \'Observable<string | undefined>\'.", "4149311735"],
      [62, 6, 15, "Type \'Observable<string>\' is not assignable to type \'Observable<string | undefined>\'.", "4105372853"],
      [71, 11, 40, "Object is possibly \'null\'.", "95183934"]
    ],
    "src/script/components/MessagesList/Message/ContentMessage/asset/VideoAsset.tsx:48342831": [
      [45, 6, 10, "Type \'({ message, isQuote, teamState, assetRepository, }: VideoAssetProps) => false | Element\' is not assignable to type \'FC<VideoAssetProps>\'.\\n  Type \'false | Element\' is not assignable to type \'ReactElement<any, any> | null\'.\\n    Type \'boolean\' is not assignable to type \'ReactElement<any, any>\'.", "1844198436"],
      [56, 59, 4, "Argument of type \'null\' is not assignable to parameter of type \'string | (() => string)\'.", "2087897566"],
      [57, 51, 4, "Argument of type \'null\' is not assignable to parameter of type \'string | (() => string)\'.", "2087897566"],
      [70, 105, 4, "Argument of type \'Blob | undefined\' is not assignable to parameter of type \'Blob | MediaSource\'.", "2087735462"],
      [83, 8, 12, "Object is possibly \'undefined\'.", "2287620778"],
      [89, 49, 4, "Argument of type \'Blob | undefined\' is not assignable to parameter of type \'Blob | MediaSource\'.", "2087735462"],
      [105, 4, 12, "Object is possibly \'undefined\'.", "2287620778"],
      [139, 40, 4, "Argument of type \'true\' is not assignable to parameter of type \'SetStateAction<null>\'.", "2087932467"],
      [143, 53, 12, "Object is possibly \'undefined\'.", "2287620778"],
      [143, 77, 12, "Object is possibly \'undefined\'.", "2287620778"],
      [144, 57, 12, "Object is possibly \'undefined\'.", "2287620778"],
      [144, 81, 12, "Object is possibly \'undefined\'.", "2287620778"],
      [169, 28, 14, "Type \'number | undefined\' is not assignable to type \'number\'.\\n  Type \'undefined\' is not assignable to type \'number\'.", "2156033467"],
      [182, 28, 14, "Type \'number | undefined\' is not assignable to type \'number\'.\\n  Type \'undefined\' is not assignable to type \'number\'.", "2156033467"],
      [192, 28, 12, "Type \'HTMLVideoElement | undefined\' is not assignable to type \'HTMLMediaElement\'.\\n  Type \'undefined\' is not assignable to type \'HTMLMediaElement\'.", "780920223"],
      [198, 43, 13, "Argument of type \'number | undefined\' is not assignable to parameter of type \'number\'.\\n  Type \'undefined\' is not assignable to type \'number\'.", "3979215185"]
    ],
    "src/script/components/MessagesList/Message/ContentMessage/asset/controls/AudioSeekBar.test.ts:540025694": [
      [63, 32, 26, "Object is possibly \'null\'.", "2291412725"],
      [86, 22, 3, "Argument of type \'Element | null\' is not assignable to parameter of type \'Document | Node | Element | Window\'.\\n  Type \'null\' is not assignable to type \'Document | Node | Element | Window\'.", "193432711"]
    ],
    "src/script/components/MessagesList/Message/ContentMessage/asset/controls/AudioSeekBar.tsx:1617658655": [
      [49, 29, 19, "No overload matches this call.\\n  Overload 1 of 4, \'(iterable: ArrayLike<number> | Iterable<number>): number[]\', gave the following error.\\n    Argument of type \'number[] | undefined\' is not assignable to parameter of type \'ArrayLike<number> | Iterable<number>\'.\\n      Type \'undefined\' is not assignable to type \'ArrayLike<number> | Iterable<number>\'.\\n  Overload 2 of 4, \'(arrayLike: ArrayLike<number>): number[]\', gave the following error.\\n    Argument of type \'number[] | undefined\' is not assignable to parameter of type \'ArrayLike<number>\'.\\n      Type \'undefined\' is not assignable to type \'ArrayLike<number>\'.", "2734492113"],
      [86, 53, 15, "Object is possibly \'undefined\'.", "3322187904"],
      [87, 63, 15, "Object is possibly \'undefined\'.", "3322187904"],
      [109, 6, 3, "Type \'MutableRefObject<SVGSVGElement | undefined>\' is not assignable to type \'LegacyRef<SVGSVGElement> | undefined\'.\\n  Type \'MutableRefObject<SVGSVGElement | undefined>\' is not assignable to type \'RefObject<SVGSVGElement>\'.\\n    Types of property \'current\' are incompatible.\\n      Type \'SVGSVGElement | undefined\' is not assignable to type \'SVGSVGElement | null\'.\\n        Type \'undefined\' is not assignable to type \'SVGSVGElement | null\'.", "193432436"]
    ],
    "src/script/components/MessagesList/Message/ContentMessage/asset/controls/MediaButton.test.tsx:2611082281": [
      [33, 39, 20, "Argument of type \'Element | null\' is not assignable to parameter of type \'Element\'.\\n  Type \'null\' is not assignable to type \'Element\'.", "2187624904"],
      [34, 40, 21, "Argument of type \'Element | null\' is not assignable to parameter of type \'Element\'.\\n  Type \'null\' is not assignable to type \'Element\'.", "2102968254"]
    ],
    "src/script/components/MessagesList/Message/ContentMessage/asset/controls/SeekBar.test.tsx:4106938805": [
      [30, 4, 17, "Object is possibly \'null\'.", "780973491"],
      [30, 4, 46, "Object is possibly \'null\'.", "4284107"]
    ],
    "src/script/components/MessagesList/Message/ContentMessage/asset/index.tsx:1156661443": [
      [74, 55, 47, "No overload matches this call.\\n  Overload 1 of 6, \'(this: (this: null, arg0: Text, arg1: MouseEvent<Element, MouseEvent>) => void, thisArg: null, arg0: Text, arg1: MouseEvent<Element, MouseEvent>): () => void\', gave the following error.\\n    Argument of type \'KeyboardEvent<HTMLDivElement>\' is not assignable to parameter of type \'MouseEvent<Element, MouseEvent>\'.\\n  Overload 2 of 6, \'(this: (this: null, ...args: Text[]) => void, thisArg: null, ...args: Text[]): (...args: Text[]) => void\', gave the following error.\\n    The \'this\' context of type \'(message: Text | ContentMessage, event: MouseEvent<Element, MouseEvent>) => void\' is not assignable to method\'s \'this\' of type \'(this: null, ...args: Text[]) => void\'.\\n      Types of parameters \'event\' and \'args\' are incompatible.\\n        Type \'Text\' is not assignable to type \'MouseEvent<Element, MouseEvent>\'.", "250432903"],
      [117, 48, 8, "Argument of type \'string | undefined\' is not assignable to parameter of type \'string\'.\\n  Type \'undefined\' is not assignable to type \'string\'.", "3685798518"],
      [119, 10, 2, "Type \'string | undefined\' is not assignable to type \'string\'.\\n  Type \'undefined\' is not assignable to type \'string\'.", "5861160"]
    ],
    "src/script/components/MessagesList/Message/ContentMessage/index.test.tsx:305658061": [
      [58, 6, 15, "Type \'undefined\' is not assignable to type \'Message\'.", "1976601247"]
    ],
    "src/script/components/MessagesList/Message/ContentMessage/index.tsx:1379302737": [
      [101, 45, 13, "Type \'(user: User) => void\' is not assignable to type \'(participant: User | ServiceEntity, target: Node) => void\'.\\n  Types of parameters \'user\' and \'participant\' are incompatible.\\n    Type \'User | ServiceEntity\' is not assignable to type \'User\'.\\n      Type \'ServiceEntity\' is not assignable to type \'User\'.", "2891534203"],
      [174, 12, 13, "Type \'((message: ContentMessage, assetId: string) => void) | undefined\' is not assignable to type \'(message: ContentMessage, assetId: string) => void\'.\\n  Type \'undefined\' is not assignable to type \'(message: ContentMessage, assetId: string) => void\'.", "2671775388"]
    ],
    "src/script/components/MessagesList/Message/DecryptErrorMessage.test.tsx:629592445": [
      [36, 53, 36, "Argument of type \'Element | null\' is not assignable to parameter of type \'Element\'.\\n  Type \'null\' is not assignable to type \'Element\'.", "885356606"],
      [43, 4, 20, "Type \'Observable<false>\' is not assignable to type \'Observable<boolean>\'.", "2918866304"]
    ],
    "src/script/components/MessagesList/Message/DeleteMessage.test.tsx:2152816266": [
      [41, 43, 4, "Argument of type \'null\' is not assignable to parameter of type \'string | undefined\'.", "2087897566"],
      [58, 11, 46, "Object is possibly \'null\'.", "1127157571"]
    ],
    "src/script/components/MessagesList/Message/DeleteMessage.tsx:1494469525": [
      [39, 33, 25, "Object is possibly \'null\'.", "1746015084"],
      [48, 10, 13, "Type \'(user: User) => void\' is not assignable to type \'(participant: User | ServiceEntity, target: Node) => void\'.\\n  Types of parameters \'user\' and \'participant\' are incompatible.\\n    Type \'User | ServiceEntity\' is not assignable to type \'User\'.\\n      Type \'ServiceEntity\' is missing the following properties from type \'User\': expirationIsUrgent, isDeleted, isMe, isSingleSignOn, and 49 more.", "2891534203"],
      [60, 10, 9, "Type \'number | null\' is not assignable to type \'number\'.\\n  Type \'null\' is not assignable to type \'number\'.", "2548743275"]
    ],
    "src/script/components/MessagesList/Message/EphemeralTimer.test.ts:1942988828": [
      [43, 35, 6, "Argument of type \'Element | null\' is not assignable to parameter of type \'Element\'.\\n  Type \'null\' is not assignable to type \'Element\'.", "1547361719"],
      [51, 35, 6, "Argument of type \'Element | null\' is not assignable to parameter of type \'Element\'.\\n  Type \'null\' is not assignable to type \'Element\'.", "1547361719"]
    ],
    "src/script/components/MessagesList/Message/MemberMessage.test.tsx:819448386": [
      [56, 56, 4, "Argument of type \'null\' is not assignable to parameter of type \'string | undefined\'.", "2087897566"]
    ],
    "src/script/components/MessagesList/Message/MessageWrapper.tsx:4264065369": [
      [157, 8, 15, "Type \'Message | undefined\' is not assignable to type \'Message\'.\\n  Type \'undefined\' is not assignable to type \'Message\'.", "1976601247"],
      [165, 8, 13, "Type \'(message: CompositeMessage, buttonId: string) => void\' is not assignable to type \'(message: ContentMessage, assetId: string) => void\'.\\n  Types of parameters \'message\' and \'message\' are incompatible.\\n    Type \'ContentMessage\' is missing the following properties from type \'CompositeMessage\': errorButtonId, errorMessage, selectedButtonId, waitingButtonId, and 3 more.", "2671775388"]
    ],
    "src/script/components/MessagesList/Message/PingMessage.test.tsx:1695534491": [
      [36, 4, 12, "Type \'ObservableArray<never>\' is not assignable to type \'ObservableArray<ReadReceipt>\'.", "3173113880"],
      [58, 11, 36, "Object is possibly \'null\'.", "2457040434"]
    ],
    "src/script/components/MessagesList/Message/ReadReceiptStatus.test.tsx:246482947": [
      [36, 44, 27, "Argument of type \'Element | null\' is not assignable to parameter of type \'Element\'.\\n  Type \'null\' is not assignable to type \'Element\'.", "3518150560"],
      [42, 4, 12, "Type \'ObservableArray<never>\' is not assignable to type \'ObservableArray<ReadReceipt>\'.", "3173113880"],
      [54, 8, 12, "Type \'ObservableArray<never>\' is not assignable to type \'ObservableArray<ReadReceipt>\'.", "3173113880"],
      [67, 8, 12, "Type \'ObservableArray<never>\' is not assignable to type \'ObservableArray<ReadReceipt>\'.", "3173113880"],
      [121, 13, 49, "Object is possibly \'null\'.", "2963204748"],
      [151, 8, 15, "Type \'null\' is not assignable to type \'((message: Message) => void) | undefined\'.", "2393653541"],
      [156, 13, 49, "Object is possibly \'null\'.", "2963204748"]
    ],
    "src/script/components/MessagesList/Message/VerificationMessage.test.tsx:3256909500": [
      [44, 4, 12, "Type \'ObservableArray<never>\' is not assignable to type \'ObservableArray<User>\'.", "3158614633"],
      [45, 4, 7, "Type \'ObservableArray<never>\' is not assignable to type \'ObservableArray<string | QualifiedUserId>\'.\\n  Types of parameters \'value\' and \'value\' are incompatible.\\n    Type \'(string | QualifiedUserId)[] | null | undefined\' is not assignable to type \'never[] | null | undefined\'.\\n      Type \'(string | QualifiedUserId)[]\' is not assignable to type \'never[]\'.\\n        Type \'string | QualifiedUserId\' is not assignable to type \'never\'.\\n          Type \'string\' is not assignable to type \'never\'.", "2414311946"],
      [46, 4, 23, "Type \'Observable<undefined>\' is not assignable to type \'Observable<VerificationMessageType>\'.\\n  Types of property \'equalityComparer\' are incompatible.\\n    Type \'(a: undefined, b: undefined) => boolean\' is not assignable to type \'(a: VerificationMessageType, b: VerificationMessageType) => boolean\'.\\n      Types of parameters \'a\' and \'a\' are incompatible.\\n        Type \'VerificationMessageType\' is not assignable to type \'undefined\'.", "3608773647"],
      [57, 10, 23, "Type \'Observable<VerificationMessageType.VERIFIED>\' is not assignable to type \'Observable<VerificationMessageType>\'.\\n  Types of parameters \'value\' and \'value\' are incompatible.\\n    Type \'VerificationMessageType\' is not assignable to type \'VerificationMessageType.VERIFIED\'.", "3608773647"],
      [79, 10, 23, "Type \'Observable<VerificationMessageType.UNVERIFIED>\' is not assignable to type \'Observable<VerificationMessageType>\'.\\n  Types of parameters \'value\' and \'value\' are incompatible.\\n    Type \'VerificationMessageType\' is not assignable to type \'VerificationMessageType.UNVERIFIED\'.", "3608773647"],
      [93, 10, 23, "Type \'Observable<VerificationMessageType.NEW_DEVICE>\' is not assignable to type \'Observable<VerificationMessageType>\'.\\n  Types of parameters \'value\' and \'value\' are incompatible.\\n    Type \'VerificationMessageType\' is not assignable to type \'VerificationMessageType.NEW_DEVICE\'.", "3608773647"],
      [107, 10, 23, "Type \'Observable<VerificationMessageType.NEW_MEMBER>\' is not assignable to type \'Observable<VerificationMessageType>\'.\\n  Types of parameters \'value\' and \'value\' are incompatible.\\n    Type \'VerificationMessageType\' is not assignable to type \'VerificationMessageType.NEW_MEMBER\'.", "3608773647"]
    ],
    "src/script/components/MessagesList/Message/index.tsx:2435315203": [
      [87, 51, 15, "Argument of type \'Message | undefined\' is not assignable to parameter of type \'Message\'.\\n  Type \'undefined\' is not assignable to type \'Message\'.", "1976601247"],
      [91, 6, 14, "Cannot invoke an object which is possibly \'undefined\'.", "4289202771"],
      [91, 36, 7, "Type \'HTMLDivElement | undefined\' is not assignable to type \'HTMLElement\'.\\n  Type \'undefined\' is not assignable to type \'HTMLElement\'.", "4115912507"],
      [93, 6, 14, "Cannot invoke an object which is possibly \'undefined\'.", "4289202771"],
      [93, 22, 7, "Type \'HTMLDivElement | undefined\' is not assignable to type \'HTMLElement\'.\\n  Type \'undefined\' is not assignable to type \'HTMLElement\'.", "4115912507"],
      [118, 6, 3, "Type \'MutableRefObject<HTMLDivElement | undefined>\' is not assignable to type \'LegacyRef<HTMLDivElement> | undefined\'.\\n  Type \'MutableRefObject<HTMLDivElement | undefined>\' is not assignable to type \'RefObject<HTMLDivElement>\'.\\n    Types of property \'current\' are incompatible.\\n      Type \'HTMLDivElement | undefined\' is not assignable to type \'HTMLDivElement | null\'.\\n        Type \'undefined\' is not assignable to type \'HTMLDivElement | null\'.", "193432436"]
    ],
    "src/script/components/MessagesList/index.test.tsx:3039094850": [
      [41, 4, 14, "Type \'undefined\' is not assignable to type \'Message\'.", "1306210352"],
      [47, 4, 17, "Type \'undefined\' is not assignable to type \'MessageRepository\'.", "1843982700"]
    ],
    "src/script/components/MessagesList/index.tsx:3202191129": [
      [113, 57, 21, "Type \'HTMLDivElement | null\' does not satisfy the constraint \'Element\'.\\n  Type \'null\' is not assignable to type \'Element\'.", "723935770"],
      [153, 20, 17, "Argument of type \'HTMLDivElement | null | undefined\' is not assignable to parameter of type \'Element | undefined\'.\\n  Type \'null\' is not assignable to type \'Element | undefined\'.", "3615360346"],
      [153, 58, 17, "Argument of type \'HTMLDivElement | null | undefined\' is not assignable to parameter of type \'Element | null\'.\\n  Type \'undefined\' is not assignable to type \'Element | null\'.", "3615360346"],
      [155, 20, 32, "Argument of type \'HTMLElement | null | undefined\' is not assignable to parameter of type \'Element | undefined\'.\\n  Type \'null\' is not assignable to type \'Element | undefined\'.", "3459359081"],
      [155, 73, 17, "Argument of type \'HTMLDivElement | null | undefined\' is not assignable to parameter of type \'Element | null\'.", "3615360346"],
      [201, 23, 17, "Argument of type \'HTMLDivElement | null | undefined\' is not assignable to parameter of type \'Element | null\'.", "3615360346"]
    ],
    "src/script/components/Modals/UserModal/UserModal.test.tsx:2720850156": [
      [45, 6, 6, "Type \'null\' is not assignable to type \'QualifiedId\'.", "1765117785"],
      [49, 11, 29, "Object is possibly \'null\'.", "3523845355"]
    ],
    "src/script/components/Modals/UserModal/UserModal.tsx:2112661617": [
      [72, 57, 4, "Argument of type \'User | null\' is not assignable to parameter of type \'Partial<Record<\\"isBlockedLegalHold\\", Subscribable<any>>>\'.\\n  Type \'null\' is not assignable to type \'Partial<Record<\\"isBlockedLegalHold\\", Subscribable<any>>>\'.", "2087973204"]
    ],
    "src/script/components/SearchInput.test.tsx:3374298949": [
      [32, 38, 15, "Argument of type \'Element | null\' is not assignable to parameter of type \'Element\'.\\n  Type \'null\' is not assignable to type \'Element\'.", "2173439052"],
      [41, 36, 4, "Argument of type \'null\' is not assignable to parameter of type \'string | undefined\'.", "2087897566"],
      [41, 57, 4, "Argument of type \'null\' is not assignable to parameter of type \'string | undefined\'.", "2087897566"],
      [41, 78, 4, "Argument of type \'null\' is not assignable to parameter of type \'string | undefined\'.", "2087897566"],
      [41, 99, 4, "Argument of type \'null\' is not assignable to parameter of type \'string | undefined\'.", "2087897566"],
      [51, 20, 4, "Argument of type \'null\' is not assignable to parameter of type \'string | undefined\'.", "2087897566"],
      [52, 20, 4, "Argument of type \'null\' is not assignable to parameter of type \'string | undefined\'.", "2087897566"],
      [53, 20, 4, "Argument of type \'null\' is not assignable to parameter of type \'string | undefined\'.", "2087897566"],
      [54, 20, 4, "Argument of type \'null\' is not assignable to parameter of type \'string | undefined\'.", "2087897566"]
    ],
    "src/script/components/UserDevices.tsx:1074292287": [
      [120, 74, 5, "Object is of type \'unknown\'.", "165548477"],
      [128, 42, 8, "Argument of type \'string | undefined\' is not assignable to parameter of type \'string\'.\\n  Type \'undefined\' is not assignable to type \'string\'.", "4039656867"],
      [144, 9, 13, "Type \'{ clickToShowSelfFingerprint: () => void; clientRepository: ClientRepository; cryptographyRepository: CryptographyRepository; logger: Logger; messageRepository: MessageRepository; noPadding: boolean; selectedClient: ClientEntity | undefined; user: User; }\' is not assignable to type \'DeviceDetailsProps\'.\\n  Types of property \'selectedClient\' are incompatible.\\n    Type \'ClientEntity | undefined\' is not assignable to type \'ClientEntity\'.\\n      Type \'undefined\' is not assignable to type \'ClientEntity\'.", "538994175"]
    ],
    "src/script/components/UserList.tsx:2117159562": [
      [97, 28, 12, "Argument of type \'Conversation | undefined\' is not assignable to parameter of type \'Partial<Record<\\"roles\\", Subscribable<any>>>\'.\\n  Type \'undefined\' is not assignable to type \'Partial<Record<\\"roles\\", Subscribable<any>>>\'.", "1670678216"]
    ],
    "src/script/components/UserSearchableList.tsx:1290904950": [
      [73, 32, 11, "Argument of type \'{ filter?: Observable<string> | undefined; highlightedUsers?: Observable<User[]> | undefined; selected?: ObservableArray<User> | undefined; users: ObservableArray<...>; } | undefined\' is not assignable to parameter of type \'Partial<Record<\\"filter\\" | \\"selected\\" | \\"users\\" | \\"highlightedUsers\\", Subscribable<any>>>\'.\\n  Type \'undefined\' is not assignable to type \'Partial<Record<\\"filter\\" | \\"selected\\" | \\"users\\" | \\"highlightedUsers\\", Subscribable<any>>>\'.", "965633731"],
      [151, 8, 13, "Object is possibly \'undefined\'.", "3172385806"],
      [153, 34, 13, "Type \'User[] | undefined\' must have a \'[Symbol.iterator]()\' method that returns an iterator.", "3172385806"]
    ],
    "src/script/components/avatar/AvatarImage.test.tsx:132044584": [
      [46, 39, 4, "Argument of type \'null\' is not assignable to parameter of type \'string | undefined\'.", "2087897566"],
      [71, 39, 4, "Argument of type \'null\' is not assignable to parameter of type \'string | undefined\'.", "2087897566"],
      [96, 39, 4, "Argument of type \'null\' is not assignable to parameter of type \'string | undefined\'.", "2087897566"],
      [122, 39, 4, "Argument of type \'null\' is not assignable to parameter of type \'string | undefined\'.", "2087897566"]
    ],
    "src/script/components/avatar/GroupAvatar.test.ts:2643749063": [
      [33, 36, 4, "Argument of type \'null\' is not assignable to parameter of type \'string | undefined\'.", "2087897566"],
      [34, 36, 4, "Argument of type \'null\' is not assignable to parameter of type \'string | undefined\'.", "2087897566"],
      [35, 36, 4, "Argument of type \'null\' is not assignable to parameter of type \'string | undefined\'.", "2087897566"],
      [36, 36, 4, "Argument of type \'null\' is not assignable to parameter of type \'string | undefined\'.", "2087897566"],
      [46, 11, 30, "Object is possibly \'null\'.", "2093565968"]
    ],
    "src/script/components/avatar/TemporaryGuest.test.tsx:963341365": [
      [42, 39, 4, "Argument of type \'null\' is not assignable to parameter of type \'string | undefined\'.", "2087897566"],
      [56, 39, 4, "Argument of type \'null\' is not assignable to parameter of type \'string | undefined\'.", "2087897566"],
      [67, 11, 34, "Object is possibly \'null\'.", "882755595"],
      [71, 39, 4, "Argument of type \'null\' is not assignable to parameter of type \'string | undefined\'.", "2087897566"],
      [85, 39, 4, "Argument of type \'null\' is not assignable to parameter of type \'string | undefined\'.", "2087897566"]
    ],
    "src/script/components/avatar/UserAvatar.test.tsx:322543618": [
      [39, 39, 4, "Argument of type \'null\' is not assignable to parameter of type \'string | undefined\'.", "2087897566"],
      [49, 11, 24, "Object is possibly \'null\'.", "568765553"],
      [53, 39, 4, "Argument of type \'null\' is not assignable to parameter of type \'string | undefined\'.", "2087897566"],
      [63, 11, 24, "Object is possibly \'null\'.", "568765553"],
      [67, 39, 4, "Argument of type \'null\' is not assignable to parameter of type \'string | undefined\'.", "2087897566"],
      [80, 39, 4, "Argument of type \'null\' is not assignable to parameter of type \'string | undefined\'.", "2087897566"],
      [93, 39, 4, "Argument of type \'null\' is not assignable to parameter of type \'string | undefined\'.", "2087897566"]
    ],
    "src/script/components/calling/ButtonGroup.test.ts:3889884856": [
      [32, 43, 24, "Argument of type \'Element | null\' is not assignable to parameter of type \'Element\'.\\n  Type \'null\' is not assignable to type \'Element\'.", "323337895"],
      [33, 41, 22, "Argument of type \'Element | null\' is not assignable to parameter of type \'Element\'.\\n  Type \'null\' is not assignable to type \'Element\'.", "674875776"],
      [48, 11, 24, "Object is possibly \'null\'.", "3345041766"],
      [62, 11, 24, "Object is possibly \'null\'.", "3345041766"],
      [63, 11, 29, "Object is possibly \'null\'.", "373716495"],
      [66, 11, 29, "Object is possibly \'null\'.", "373716495"]
    ],
    "src/script/components/calling/CallingOverlayContainer.tsx:3950008160": [
      [70, 32, 10, "Argument of type \'Call | undefined\' is not assignable to parameter of type \'Partial<Record<\\"state\\" | \\"muteState\\" | \\"maximizedParticipant\\", Subscribable<any>>>\'.\\n  Type \'undefined\' is not assignable to type \'Partial<Record<\\"state\\" | \\"muteState\\" | \\"maximizedParticipant\\", Subscribable<any>>>\'.", "4286110980"],
      [75, 55, 10, "Object is possibly \'undefined\'.", "4286110980"],
      [83, 33, 10, "Argument of type \'Call | undefined\' is not assignable to parameter of type \'Call\'.\\n  Type \'undefined\' is not assignable to type \'Call\'.", "4286110980"],
      [91, 4, 58, "Type \'Conversation | undefined\' is not assignable to type \'Conversation\'.\\n  Type \'undefined\' is not assignable to type \'Conversation\'.", "3582593161"],
      [176, 10, 20, "Type \'undefined\' is not assignable to type \'Participant\'.", "942864568"],
      [179, 10, 9, "Type \'undefined\' is not assignable to type \'MuteState\'.", "3616862203"]
    ],
    "src/script/components/calling/FullscreenVideoCall.tsx:3337270414": [
      [245, 46, 4, "Argument of type \'null\' is not assignable to parameter of type \'Participant\'.", "2087897566"]
    ],
    "src/script/components/calling/GroupVideoGrid.test.ts:1931211751": [
      [35, 55, 22, "Object is possibly \'null\'.", "1458310722"],
      [40, 32, 4, "Argument of type \'null\' is not assignable to parameter of type \'string | undefined\'.", "2087897566"],
      [48, 6, 20, "Type \'null\' is not assignable to type \'Participant\'.", "942864568"],
      [55, 11, 32, "Object is possibly \'null\'.", "4265756850"],
      [59, 38, 4, "Argument of type \'null\' is not assignable to parameter of type \'string | undefined\'.", "2087897566"],
      [60, 38, 4, "Argument of type \'null\' is not assignable to parameter of type \'string | undefined\'.", "2087897566"],
      [65, 8, 20, "Type \'null\' is not assignable to type \'Participant\'.", "942864568"],
      [80, 11, 32, "Object is possibly \'null\'.", "4265756850"],
      [86, 32, 4, "Argument of type \'null\' is not assignable to parameter of type \'string | undefined\'.", "2087897566"],
      [95, 6, 20, "Type \'null\' is not assignable to type \'Participant\'.", "942864568"],
      [105, 32, 4, "Argument of type \'null\' is not assignable to parameter of type \'string | undefined\'.", "2087897566"],
      [115, 6, 20, "Type \'null\' is not assignable to type \'Participant\'.", "942864568"],
      [126, 32, 4, "Argument of type \'null\' is not assignable to parameter of type \'string | undefined\'.", "2087897566"],
      [136, 6, 20, "Type \'null\' is not assignable to type \'Participant\'.", "942864568"]
    ],
    "src/script/components/calling/GroupVideoGrid.tsx:610569498": [
      [83, 46, 14, "Argument of type \'Participant | null\' is not assignable to parameter of type \'Partial<Record<\\"videoStream\\" | \\"hasActiveVideo\\" | \\"sharesScreen\\", Subscribable<any>>>\'.\\n  Type \'null\' is not assignable to type \'Partial<Record<\\"videoStream\\" | \\"hasActiveVideo\\" | \\"sharesScreen\\", Subscribable<any>>>\'.", "446802655"],
      [92, 30, 4, "Argument of type \'null\' is not assignable to parameter of type \'Participant\'.", "2087897566"],
      [100, 28, 11, "Argument of type \'Participant | undefined\' is not assignable to parameter of type \'Participant\'.\\n  Type \'undefined\' is not assignable to type \'Participant\'.", "2457692186"]
    ],
    "src/script/components/calling/chooseScreen.test.ts:1945034304": [
      [64, 23, 30, "Argument of type \'Element | null\' is not assignable to parameter of type \'Element\'.\\n  Type \'null\' is not assignable to type \'Element\'.", "1127551965"]
    ],
    "src/script/components/calling/deviceToggleButton.test.ts:3520291628": [
      [31, 35, 16, "Argument of type \'Element | null\' is not assignable to parameter of type \'Element\'.\\n  Type \'null\' is not assignable to type \'Element\'.", "733554636"]
    ],
    "src/script/components/calling/fullscreenVideoCall.test.tsx:3312717523": [
      [34, 34, 4, "Argument of type \'null\' is not assignable to parameter of type \'string | undefined\'.", "2087897566"],
      [58, 21, 11, "Type \'Observable<false>\' is not assignable to type \'Observable<boolean>\'.", "2107724227"],
      [110, 60, 4, "Argument of type \'null\' is not assignable to parameter of type \'string | undefined\'.", "2087897566"],
      [111, 60, 4, "Argument of type \'null\' is not assignable to parameter of type \'string | undefined\'.", "2087897566"],
      [112, 60, 4, "Argument of type \'null\' is not assignable to parameter of type \'string | undefined\'.", "2087897566"],
      [113, 60, 4, "Argument of type \'null\' is not assignable to parameter of type \'string | undefined\'.", "2087897566"]
    ],
    "src/script/components/input/ClassifiedBar.test.ts:3396080197": [
      [31, 31, 22, "Argument of type \'ReactElement<any, any> | null\' is not assignable to parameter of type \'ReactElement<any, string | JSXElementConstructor<any>>\'.\\n  Type \'null\' is not assignable to type \'ReactElement<any, string | JSXElementConstructor<any>>\'.", "3914530936"],
      [39, 46, 41, "Argument of type \'ReactElement<any, any> | null\' is not assignable to parameter of type \'ReactElement<any, string | JSXElementConstructor<any>>\'.\\n  Type \'null\' is not assignable to type \'ReactElement<any, string | JSXElementConstructor<any>>\'.", "68552590"],
      [51, 44, 41, "Argument of type \'ReactElement<any, any> | null\' is not assignable to parameter of type \'ReactElement<any, string | JSXElementConstructor<any>>\'.\\n  Type \'null\' is not assignable to type \'ReactElement<any, string | JSXElementConstructor<any>>\'.", "68552590"]
    ],
    "src/script/components/list/ConversationListCallingCell.test.ts:3589252036": [
      [51, 42, 4, "Argument of type \'null\' is not assignable to parameter of type \'string | undefined\'.", "2087897566"],
      [74, 54, 4, "Argument of type \'null\' is not assignable to parameter of type \'string | undefined\'.", "2087897566"],
      [127, 11, 33, "Object is possibly \'null\'.", "1545610583"],
      [132, 11, 33, "Object is possibly \'null\'.", "1545610583"]
    ],
    "src/script/components/list/ConversationListCallingCell.tsx:1743640908": [
      [115, 90, 6, "Argument of type \'number | undefined\' is not assignable to parameter of type \'REASON\'.\\n  Type \'undefined\' is not assignable to type \'REASON\'.", "2124277697"],
      [128, 67, 8, "No overload matches this call.\\n  Overload 1 of 2, \'(...items: ConcatArray<User>[]): User[]\', gave the following error.\\n    Type \'User | undefined\' is not assignable to type \'User\'.\\n      Type \'undefined\' is not assignable to type \'User\'.\\n  Overload 2 of 2, \'(...items: (User | ConcatArray<User>)[]): User[]\', gave the following error.\\n    Type \'User | undefined\' is not assignable to type \'User\'.\\n      Type \'undefined\' is not assignable to type \'User\'.", "2198230984"],
      [148, 28, 12, "Type \'undefined\' cannot be used as an index type.", "3398917396"],
      [173, 10, 7, "Type \'(false | ContextMenuEntry | { click: () => void; icon: string; identifier: string; isDisabled: boolean; label: string; })[]\' is not assignable to type \'ContextMenuEntry[]\'.\\n  Type \'false | ContextMenuEntry | { click: () => void; icon: string; identifier: string; isDisabled: boolean; label: string; }\' is not assignable to type \'ContextMenuEntry\'.\\n    Type \'false\' has no properties in common with type \'ContextMenuEntry\'.", "4061926391"],
      [306, 16, 20, "Type \'Participant | null\' is not assignable to type \'Participant\'.\\n  Type \'null\' is not assignable to type \'Participant\'.", "942864568"]
    ],
    "src/script/components/list/ConversationListCell.tsx:931164040": [
      [121, 8, 3, "Type \'(node: HTMLElement) => void\' is not assignable to type \'LegacyRef<HTMLLIElement> | undefined\'.\\n  Type \'(node: HTMLElement) => void\' is not assignable to type \'(instance: HTMLLIElement | null) => void\'.\\n    Types of parameters \'node\' and \'instance\' are incompatible.\\n      Type \'HTMLLIElement | null\' is not assignable to type \'HTMLElement\'.\\n        Type \'null\' is not assignable to type \'HTMLElement\'.", "193432436"],
      [151, 23, 8, "Object is possibly \'undefined\'.", "2198230984"]
    ],
    "src/script/components/list/ParticipantItem.tsx:3591469056": [
      [86, 43, 18, "Argument of type \'HTMLDivElement | undefined\' is not assignable to parameter of type \'HTMLElement\'.\\n  Type \'undefined\' is not assignable to type \'HTMLElement\'.", "4082577534"],
      [111, 94, 15, "Argument of type \'Participant | undefined\' is not assignable to parameter of type \'Partial<Record<\\"isMuted\\" | \\"isActivelySpeaking\\" | \\"sharesScreen\\" | \\"sharesCamera\\", Subscribable<any>>>\'.\\n  Type \'undefined\' is not assignable to type \'Partial<Record<\\"isMuted\\" | \\"isActivelySpeaking\\" | \\"sharesScreen\\" | \\"sharesCamera\\", Subscribable<any>>>\'.", "420345688"]
    ],
    "src/script/components/modal.ts:282599833": [
      [54, 4, 11, "Type \'Observable<false>\' is not assignable to type \'Observable<boolean>\'.", "2565900128"],
      [56, 9, 5, "Property \'large\' does not exist on type \'{} | Config\'.\\n  Property \'large\' does not exist on type \'{}\'.", "173484696"],
      [57, 9, 2, "Property \'id\' does not exist on type \'{} | Config\'.\\n  Property \'id\' does not exist on type \'{}\'.", "5861160"],
      [58, 9, 11, "Property \'ariaLabelBy\' does not exist on type \'{} | Config\'.\\n  Property \'ariaLabelBy\' does not exist on type \'{}\'.", "2719191011"],
      [59, 9, 15, "Property \'ariaDescribedBy\' does not exist on type \'{} | Config\'.\\n  Property \'ariaDescribedBy\' does not exist on type \'{}\'.", "2192860460"],
      [60, 9, 9, "Property \'onBgClick\' does not exist on type \'{} | Config\'.\\n  Property \'onBgClick\' does not exist on type \'{}\'.", "1270597711"],
      [61, 9, 11, "Property \'displayNone\' does not exist on type \'{} | Config\'.\\n  Property \'displayNone\' does not exist on type \'{}\'.", "2033428597"],
      [62, 9, 15, "Property \'hasVisibleClass\' does not exist on type \'{} | Config\'.\\n  Property \'hasVisibleClass\' does not exist on type \'{}\'.", "2672704031"],
      [62, 64, 11, "Property \'displayNone\' does not exist on type \'{} | Config\'.\\n  Property \'displayNone\' does not exist on type \'{}\'.", "2033428597"],
      [63, 9, 11, "Property \'showLoading\' does not exist on type \'{} | Config\'.\\n  Property \'showLoading\' does not exist on type \'{}\'.", "2565900128"],
      [67, 16, 11, "Property \'displayNone\' does not exist on type \'{} | Config\'.\\n  Property \'displayNone\' does not exist on type \'{}\'.", "2033428597"],
      [70, 10, 32, "Object is possibly \'null\'.", "941564926"],
      [70, 39, 2, "Property \'id\' does not exist on type \'{} | Config\'.\\n  Property \'id\' does not exist on type \'{}\'.", "5861160"],
      [77, 38, 2, "Property \'id\' does not exist on type \'{} | Config\'.\\n  Property \'id\' does not exist on type \'{}\'.", "5861160"],
      [80, 43, 11, "Property \'displayNone\' does not exist on type \'{} | Config\'.\\n  Property \'displayNone\' does not exist on type \'{}\'.", "2033428597"],
      [86, 20, 11, "Property \'displayNone\' does not exist on type \'{} | Config\'.\\n  Property \'displayNone\' does not exist on type \'{}\'.", "2033428597"],
      [90, 13, 11, "Property \'displayNone\' does not exist on type \'{} | Config\'.\\n  Property \'displayNone\' does not exist on type \'{}\'.", "2033428597"],
      [95, 9, 7, "Property \'dispose\' does not exist on type \'{} | Config\'.\\n  Property \'dispose\' does not exist on type \'{}\'.", "2810921618"],
      [98, 11, 15, "Property \'hasVisibleClass\' does not exist on type \'{} | Config\'.\\n  Property \'hasVisibleClass\' does not exist on type \'{}\'.", "2672704031"]
    ],
    "src/script/components/panel/PanelActions/PanelActions.test.ts:3957570535": [
      [30, 55, 30, "Argument of type \'Element | null\' is not assignable to parameter of type \'Element\'.\\n  Type \'null\' is not assignable to type \'Element\'.", "923794636"],
      [43, 11, 15, "Object is possibly \'null\'.", "3285363318"],
      [63, 11, 15, "Object is possibly \'null\'.", "3285363318"]
    ],
    "src/script/components/panel/ServiceDetails.test.ts:1343420477": [
      [43, 11, 24, "Object is possibly \'null\'.", "1690512676"],
      [44, 11, 28, "Object is possibly \'null\'.", "449714402"],
      [45, 11, 31, "Object is possibly \'null\'.", "27546597"]
    ],
    "src/script/components/panel/UserActions.test.ts:3686258051": [
      [46, 30, 4, "Argument of type \'null\' is not assignable to parameter of type \'string | undefined\'.", "2087897566"],
      [68, 30, 4, "Argument of type \'null\' is not assignable to parameter of type \'string | undefined\'.", "2087897566"],
      [88, 30, 4, "Argument of type \'null\' is not assignable to parameter of type \'string | undefined\'.", "2087897566"],
      [98, 29, 4, "Argument of type \'null\' is not assignable to parameter of type \'string | undefined\'.", "2087897566"]
    ],
    "src/script/components/panel/UserActions.tsx:2911491574": [
      [127, 8, 15, "Type \'false | { click: () => void; icon: string; identifier: string; label: string; }\' is not assignable to type \'MenuItem\'.\\n  Type \'boolean\' is not assignable to type \'MenuItem\'.", "2657483110"],
      [137, 8, 17, "Type \'false | { click: () => Promise<void>; icon: string; identifier: string; label: string; } | undefined\' is not assignable to type \'MenuItem\'.\\n  Type \'undefined\' is not assignable to type \'MenuItem\'.", "1208863187"],
      [141, 4, 26, "Object is possibly \'undefined\'.", "3771314110"],
      [151, 8, 20, "Type \'false | { click: () => Promise<void>; icon: string; identifier: string; label: string; }\' is not assignable to type \'MenuItem\'.\\n  Type \'boolean\' is not assignable to type \'MenuItem\'.", "2848461319"],
      [162, 8, 23, "Type \'false | { click: () => Promise<void>; icon: string; identifier: string; label: string; }\' is not assignable to type \'MenuItem\'.\\n  Type \'boolean\' is not assignable to type \'MenuItem\'.", "2628002562"],
      [174, 8, 23, "Type \'false | { click: () => Promise<void>; icon: string; identifier: string; label: string; }\' is not assignable to type \'MenuItem\'.\\n  Type \'boolean\' is not assignable to type \'MenuItem\'.", "3037255418"],
      [185, 8, 23, "Type \'false | { click: () => Promise<void>; icon: string; identifier: string; label: string; }\' is not assignable to type \'MenuItem\'.\\n  Type \'boolean\' is not assignable to type \'MenuItem\'.", "3602563140"],
      [199, 8, 21, "Type \'false | { click: () => Promise<void>; icon: string; identifier: string; label: string; }\' is not assignable to type \'MenuItem\'.\\n  Type \'boolean\' is not assignable to type \'MenuItem\'.", "4077601278"],
      [222, 8, 9, "Type \'false | { click: () => Promise<void>; icon: string; identifier: string; label: string; }\' is not assignable to type \'MenuItem\'.\\n  Type \'boolean\' is not assignable to type \'MenuItem\'.", "3954618525"],
      [234, 8, 11, "Type \'false | { click: () => Promise<void>; icon: string; identifier: string; label: string; }\' is not assignable to type \'MenuItem\'.\\n  Type \'boolean\' is not assignable to type \'MenuItem\'.", "3143138118"],
      [246, 8, 26, "Type \'false | { click: () => Promise<void>; icon: string; identifier: string; label: string; } | undefined\' is not assignable to type \'MenuItem\'.\\n  Type \'undefined\' is not assignable to type \'MenuItem\'.", "679169961"],
      [250, 4, 26, "Object is possibly \'undefined\'.", "3771314110"]
    ],
    "src/script/components/panel/UserDetails.test.ts:1738837932": [
      [43, 53, 4, "Argument of type \'null\' is not assignable to parameter of type \'string | undefined\'.", "2087897566"],
      [52, 11, 21, "Object is possibly \'null\'.", "2859301736"],
      [53, 11, 25, "Object is possibly \'null\'.", "3046884217"],
      [62, 58, 4, "Argument of type \'null\' is not assignable to parameter of type \'string | undefined\'.", "2087897566"],
      [64, 4, 30, "Cannot invoke an object which is possibly \'undefined\'.", "1790663291"],
      [73, 53, 4, "Argument of type \'null\' is not assignable to parameter of type \'string | undefined\'.", "2087897566"],
      [81, 11, 25, "Object is possibly \'null\'.", "3098493970"],
      [86, 53, 4, "Argument of type \'null\' is not assignable to parameter of type \'string | undefined\'.", "2087897566"],
      [97, 11, 35, "Object is possibly \'null\'.", "3072447641"]
    ],
    "src/script/components/toggle/BaseToggle.test.tsx:917864535": [
      [43, 25, 25, "Argument of type \'Element | null\' is not assignable to parameter of type \'Element\'.\\n  Type \'null\' is not assignable to type \'Element\'.", "2875532638"]
    ],
    "src/script/components/toggle/InfoToggle.test.tsx:1025969366": [
      [48, 11, 31, "Object is possibly \'null\'.", "756876288"],
      [49, 21, 21, "Argument of type \'Element | null\' is not assignable to parameter of type \'Element\'.\\n  Type \'null\' is not assignable to type \'Element\'.", "1763299350"]
    ],
    "src/script/components/toggle/ReceiptModeToggle.test.ts:3769197722": [
      [42, 11, 8, "Object is possibly \'null\'.", "2071428406"],
      [53, 11, 8, "Object is possibly \'null\'.", "2071428406"]
    ],
    "src/script/connection/ConnectionEntity.ts:2779957789": [
      [41, 4, 19, "Type \'null\' is not assignable to type \'QualifiedId\'.", "59414957"],
      [42, 4, 9, "Type \'null\' is not assignable to type \'string\'.", "1162435291"],
      [43, 4, 15, "Type \'null\' is not assignable to type \'string\'.", "3261786582"],
      [44, 4, 12, "Type \'null\' is not assignable to type \'string\'.", "1494865734"],
      [45, 4, 11, "Type \'Observable<ConnectionStatus.UNKNOWN>\' is not assignable to type \'Observable<ConnectionStatus>\'.\\n  Types of parameters \'value\' and \'value\' are incompatible.\\n    Type \'ConnectionStatus\' is not assignable to type \'ConnectionStatus.UNKNOWN\'.", "3642829209"],
      [46, 4, 11, "Type \'null\' is not assignable to type \'QualifiedId\'.", "3570480945"]
    ],
    "src/script/connection/ConnectionMapper.ts:1601471521": [
      [63, 4, 24, "Type \'string | undefined\' is not assignable to type \'string\'.\\n  Type \'undefined\' is not assignable to type \'string\'.", "3077613709"]
    ],
    "src/script/connection/ConnectionRepository.ts:4139441225": [
      [188, 10, 5, "Object is of type \'unknown\'.", "165548477"],
      [201, 89, 5, "Object is of type \'unknown\'.", "165548477"],
      [241, 72, 5, "Object is of type \'unknown\'.", "165548477"],
      [309, 72, 5, "Object is of type \'unknown\'.", "165548477"]
    ],
    "src/script/conversation/AbstractConversationEventHandler.ts:2160548461": [
      [55, 4, 57, "Type \'void | Promise<void>\' is not assignable to type \'Promise<void>\'.\\n  Type \'void\' is not assignable to type \'Promise<void>\'.", "1935544587"],
      [55, 50, 9, "Expected 1 arguments, but got 2.", "1945995409"]
    ],
    "src/script/conversation/ConversationAccessPermission.ts:4078826543": [
      [77, 8, 29, "Type \'[string, number] | undefined\' must have a \'[Symbol.iterator]()\' method that returns an iterator.", "3545949443"],
      [137, 9, 95, "Argument of type \'(bit: \\"1\\" | \\"0\\", i: number) => string | undefined\' is not assignable to parameter of type \'(value: string, index: number, array: string[]) => string | undefined\'.\\n  Types of parameters \'bit\' and \'value\' are incompatible.\\n    Type \'string\' is not assignable to type \'\\"1\\" | \\"0\\"\'.", "2336737203"]
    ],
    "src/script/conversation/ConversationCellState.ts:2607123593": [
      [191, 8, 17, "Object is possibly \'undefined\'.", "1821064255"],
      [241, 6, 17, "Object is possibly \'undefined\'.", "1821064255"],
      [250, 28, 17, "Object is possibly \'undefined\'.", "1821064255"],
      [293, 23, 29, "Object is possibly \'undefined\'.", "2539326033"],
      [300, 50, 29, "Argument of type \'User | undefined\' is not assignable to parameter of type \'QualifiedEntity\'.\\n  Type \'undefined\' is not assignable to type \'QualifiedEntity\'.", "2539326033"],
      [379, 4, 65, "Type \'boolean | undefined\' is not assignable to type \'boolean\'.", "368272031"]
    ],
    "src/script/conversation/ConversationEphemeralHandler.ts:1544789085": [
      [61, 4, 91, "Type \'number | null\' is not assignable to type \'number\'.\\n  Type \'null\' is not assignable to type \'number\'.", "187276181"],
      [72, 6, 41, "Type of computed property\'s value is \'(conversationEntity: Conversation, eventJson: ConversationMessageTimerUpdateEvent) => Promise<Conversation>\', which is not assignable to type \'(conversationEntity: Conversation) => void | Promise<void>\'.", "2358639438"],
      [77, 4, 18, "Type \'ObservableArray<never>\' is not assignable to type \'ObservableArray<ContentMessage>\'.\\n  Types of parameters \'value\' and \'value\' are incompatible.\\n    Type \'ContentMessage[] | null | undefined\' is not assignable to type \'never[] | null | undefined\'.\\n      Type \'ContentMessage[]\' is not assignable to type \'never[]\'.\\n        Type \'ContentMessage\' is not assignable to type \'never\'.", "2087948420"],
      [84, 29, 16, "No overload matches this call.\\n  Overload 1 of 2, \'(id?: number | undefined): void\', gave the following error.\\n    Argument of type \'number | null\' is not assignable to parameter of type \'number | undefined\'.\\n  Overload 2 of 2, \'(intervalId: Timeout): void\', gave the following error.\\n    Argument of type \'number | null\' is not assignable to parameter of type \'Timeout\'.\\n      Type \'null\' is not assignable to type \'Timeout\'.", "1776967942"],
      [129, 38, 25, "Argument of type \'string | undefined\' is not assignable to parameter of type \'string\'.\\n  Type \'undefined\' is not assignable to type \'string\'.", "1762572671"],
      [178, 34, 25, "Argument of type \'string | undefined\' is not assignable to parameter of type \'string\'.\\n  Type \'undefined\' is not assignable to type \'string\'.", "1762572671"],
      [197, 34, 25, "Argument of type \'string | undefined\' is not assignable to parameter of type \'string\'.\\n  Type \'undefined\' is not assignable to type \'string\'.", "1762572671"],
      [245, 34, 25, "Argument of type \'string | undefined\' is not assignable to parameter of type \'string\'.\\n  Type \'undefined\' is not assignable to type \'string\'.", "1762572671"]
    ],
    "src/script/conversation/ConversationFilter.test.ts:2117976751": [
      [36, 8, 6, "Type \'undefined\' is not assignable to type \'CONVERSATION_ACCESS[]\'.", "1314097761"],
      [38, 8, 11, "Type \'undefined\' is not assignable to type \'(CONVERSATION_ACCESS_ROLE | ACCESS_ROLE_V2[]) & (CONVERSATION_ACCESS_ROLE | undefined)\'.", "186257802"],
      [44, 8, 15, "Type \'null\' is not assignable to type \'number\'.", "32466162"],
      [45, 8, 20, "Type \'null\' is not assignable to type \'number\'.", "162671298"],
      [59, 8, 16, "Type \'undefined\' is not assignable to type \'QualifiedId[]\'.", "3008406851"],
      [60, 8, 12, "Type \'null\' is not assignable to type \'RECEIPT_MODE\'.", "1234422597"],
      [63, 8, 7, "Type \'undefined\' is not assignable to type \'string\'.", "1826788170"],
      [91, 8, 15, "Type \'null\' is not assignable to type \'number\'.", "32466162"],
      [92, 8, 20, "Type \'null\' is not assignable to type \'number\'.", "162671298"],
      [101, 8, 13, "Type \'null\' is not assignable to type \'number | undefined\'.", "2449554358"],
      [107, 8, 16, "Type \'undefined\' is not assignable to type \'QualifiedId[]\'.", "3008406851"],
      [108, 8, 12, "Type \'null\' is not assignable to type \'RECEIPT_MODE\'.", "1234422597"],
      [114, 8, 7, "Type \'null\' is not assignable to type \'string\'.", "1826788170"]
    ],
    "src/script/conversation/ConversationLabelRepository.ts:2667135542": [
      [93, 4, 11, "Type \'ObservableArray<never>\' is not assignable to type \'ObservableArray<ConversationLabel>\'.\\n  Types of parameters \'value\' and \'value\' are incompatible.\\n    Type \'ConversationLabel[] | null | undefined\' is not assignable to type \'never[] | null | undefined\'.\\n      Type \'ConversationLabel[]\' is not assignable to type \'never[]\'.\\n        Type \'ConversationLabel\' is not assignable to type \'never\'.", "2608654840"],
      [118, 8, 13, "Type \'ObservableArray<Conversation | undefined>\' is not assignable to type \'ObservableArray<Conversation>\'.\\n  The types returned by \'peek()\' are incompatible between these types.\\n    Type \'(Conversation | undefined)[]\' is not assignable to type \'Conversation[]\'.\\n      Type \'Conversation | undefined\' is not assignable to type \'Conversation\'.\\n        Type \'undefined\' is not assignable to type \'Conversation\'.", "3592773563"],
      [142, 49, 5, "Object is of type \'unknown\'.", "165548477"],
      [164, 55, 59, "Type \'ConversationLabel | undefined\' is not assignable to type \'ConversationLabel\'.\\n  Type \'undefined\' is not assignable to type \'ConversationLabel\'.", "1891492718"],
      [165, 66, 44, "Type \'ConversationLabel | undefined\' is not assignable to type \'ConversationLabel\'.\\n  Type \'undefined\' is not assignable to type \'ConversationLabel\'.", "3545764513"],
      [207, 15, 45, "Object is possibly \'undefined\'.", "2733869551"]
    ],
    "src/script/conversation/ConversationMapper.test.ts:3872739284": [
      [59, 86, 9, "Type \'undefined\' is not assignable to type \'ConversationDatabaseData\'.", "2620553983"],
      [187, 8, 18, "Type \'undefined\' is not assignable to type \'Conversation\'.", "1508601427"],
      [195, 6, 18, "Type \'undefined\' is not assignable to type \'Conversation\'.", "1508601427"],
      [320, 8, 15, "Type \'null\' is not assignable to type \'number | undefined\'.", "32466162"],
      [321, 8, 20, "Type \'null\' is not assignable to type \'number | undefined\'.", "162671298"],
      [365, 8, 13, "Type \'null\' is not assignable to type \'number | undefined\'.", "2449554358"],
      [420, 48, 18, "Object is possibly \'undefined\'.", "3207599164"],
      [456, 49, 18, "Object is possibly \'undefined\'.", "3207599164"],
      [467, 49, 18, "Object is possibly \'undefined\'.", "3207599164"],
      [467, 49, 40, "No overload matches this call.\\n  Overload 1 of 4, \'(value: string | number | Date): Date\', gave the following error.\\n    Argument of type \'string | null\' is not assignable to parameter of type \'string | number | Date\'.\\n  Overload 2 of 4, \'(value: string | number): Date\', gave the following error.\\n    Argument of type \'string | null\' is not assignable to parameter of type \'string | number\'.", "489961534"],
      [470, 54, 18, "Object is possibly \'undefined\'.", "3207599164"],
      [472, 53, 18, "Object is possibly \'undefined\'.", "3207599164"],
      [472, 53, 37, "No overload matches this call.\\n  Overload 1 of 4, \'(value: string | number | Date): Date\', gave the following error.\\n    Argument of type \'string | null\' is not assignable to parameter of type \'string | number | Date\'.\\n  Overload 2 of 4, \'(value: string | number): Date\', gave the following error.\\n    Argument of type \'string | null\' is not assignable to parameter of type \'string | number\'.", "963650325"],
      [528, 6, 18, "Object is possibly \'undefined\'.", "3207599164"],
      [528, 36, 18, "Object is possibly \'undefined\'.", "3207599164"],
      [537, 49, 18, "Object is possibly \'undefined\'.", "3207599164"],
      [550, 49, 18, "Object is possibly \'undefined\'.", "3207599164"],
      [550, 49, 40, "No overload matches this call.\\n  Overload 1 of 4, \'(value: string | number | Date): Date\', gave the following error.\\n    Argument of type \'string | null\' is not assignable to parameter of type \'string | number | Date\'.\\n  Overload 2 of 4, \'(value: string | number): Date\', gave the following error.\\n    Argument of type \'string | null\' is not assignable to parameter of type \'string | number\'.", "489961534"],
      [553, 54, 18, "Object is possibly \'undefined\'.", "3207599164"],
      [555, 53, 18, "Object is possibly \'undefined\'.", "3207599164"],
      [555, 53, 37, "No overload matches this call.\\n  Overload 1 of 4, \'(value: string | number | Date): Date\', gave the following error.\\n    Argument of type \'string | null\' is not assignable to parameter of type \'string | number | Date\'.\\n  Overload 2 of 4, \'(value: string | number): Date\', gave the following error.\\n    Argument of type \'string | null\' is not assignable to parameter of type \'string | number\'.", "963650325"],
      [569, 6, 18, "Object is possibly \'undefined\'.", "3207599164"],
      [569, 34, 18, "Object is possibly \'undefined\'.", "3207599164"],
      [611, 65, 4, "Argument of type \'null\' is not assignable to parameter of type \'RECEIPT_MODE\'.", "2087897566"]
    ],
    "src/script/conversation/ConversationMapper.ts:2729302121": [
      [91, 45, 49, "Argument of type \'([key, value]: [keyof Conversation, string]) => void\' is not assignable to parameter of type \'(value: [string, any], index: number, array: [string, any][]) => void\'.\\n  Types of parameters \'__0\' and \'value\' are incompatible.\\n    Type \'[string, any]\' is not assignable to type \'[keyof Conversation, string]\'.\\n      Type at position 0 in source is not compatible with type at position 0 in target.\\n        Type \'string\' is not assignable to type \'keyof Conversation\'.", "2065920092"],
      [166, 36, 21, "Argument of type \'number | undefined\' is not assignable to parameter of type \'number\'.\\n  Type \'undefined\' is not assignable to type \'number\'.", "3907016453"],
      [185, 41, 26, "No overload matches this call.\\n  Overload 1 of 4, \'(value: string | number | Date): Date\', gave the following error.\\n    Argument of type \'string | undefined\' is not assignable to parameter of type \'string | number | Date\'.\\n      Type \'undefined\' is not assignable to type \'string | number | Date\'.\\n  Overload 2 of 4, \'(value: string | number): Date\', gave the following error.\\n    Argument of type \'string | undefined\' is not assignable to parameter of type \'string | number\'.\\n      Type \'undefined\' is not assignable to type \'string | number\'.", "582302494"],
      [191, 38, 23, "No overload matches this call.\\n  Overload 1 of 4, \'(value: string | number | Date): Date\', gave the following error.\\n    Argument of type \'string | undefined\' is not assignable to parameter of type \'string | number | Date\'.\\n  Overload 2 of 4, \'(value: string | number): Date\', gave the following error.\\n    Argument of type \'string | undefined\' is not assignable to parameter of type \'string | number\'.", "4035274933"],
      [279, 11, 25, "Object is possibly \'undefined\'.", "4293153287"],
      [302, 10, 8, "Property \'protocol\' does not exist on type \'Conversation\'.", "3739415859"],
      [328, 10, 24, "Type \'(QualifiedId | undefined)[]\' is not assignable to type \'QualifiedId[]\'.\\n  Type \'QualifiedId | undefined\' is not assignable to type \'QualifiedId\'.\\n    Type \'undefined\' is not assignable to type \'QualifiedId\'.", "125758031"],
      [332, 61, 13, "Object is possibly \'undefined\'.", "1863462798"],
      [333, 10, 13, "Object is possibly \'undefined\'.", "1863462798"],
      [338, 70, 13, "Object is possibly \'undefined\'.", "1863462798"],
      [339, 12, 13, "Object is possibly \'undefined\'.", "1863462798"],
      [375, 49, 26, "No overload matches this call.\\n  Overload 1 of 4, \'(value: string | number | Date): Date\', gave the following error.\\n    Argument of type \'string | null\' is not assignable to parameter of type \'string | number | Date\'.\\n      Type \'null\' is not assignable to type \'string | number | Date\'.\\n  Overload 2 of 4, \'(value: string | number): Date\', gave the following error.\\n    Argument of type \'string | null\' is not assignable to parameter of type \'string | number\'.\\n      Type \'null\' is not assignable to type \'string | number\'.", "582302494"],
      [379, 10, 33, "Type \'boolean | undefined\' is not assignable to type \'boolean\'.", "2524769620"],
      [384, 46, 23, "No overload matches this call.\\n  Overload 1 of 4, \'(value: string | number | Date): Date\', gave the following error.\\n    Argument of type \'string | null\' is not assignable to parameter of type \'string | number | Date\'.\\n  Overload 2 of 4, \'(value: string | number): Date\', gave the following error.\\n    Argument of type \'string | null\' is not assignable to parameter of type \'string | number\'.", "4035274933"],
      [389, 10, 30, "Type \'import(\\"wire-webapp/node_modules/@wireapp/api-client/src/conversation/MutedStatus\\").MutedStatus | null\' is not assignable to type \'number\'.\\n  Type \'null\' is not assignable to type \'number\'.", "127436159"],
      [395, 14, 19, "No overload matches this call.\\n  Overload 1 of 2, \'(...items: ConcatArray<ConversationDatabaseData>[]): ConversationDatabaseData[]\', gave the following error.\\n    Argument of type \'(ConversationDatabaseData | undefined)[]\' is not assignable to parameter of type \'ConcatArray<ConversationDatabaseData>\'.\\n      The types returned by \'slice(...)\' are incompatible between these types.\\n        Type \'(ConversationDatabaseData | undefined)[]\' is not assignable to type \'ConversationDatabaseData[]\'.\\n          Type \'ConversationDatabaseData | undefined\' is not assignable to type \'ConversationDatabaseData\'.\\n            Type \'undefined\' is not assignable to type \'ConversationDatabaseData\'.\\n              Type \'undefined\' is not assignable to type \'ConversationRecord\'.\\n  Overload 2 of 2, \'(...items: (ConversationDatabaseData | ConcatArray<ConversationDatabaseData>)[]): ConversationDatabaseData[]\', gave the following error.\\n    Argument of type \'(ConversationDatabaseData | undefined)[]\' is not assignable to parameter of type \'ConversationDatabaseData | ConcatArray<ConversationDatabaseData>\'.\\n      Type \'(ConversationDatabaseData | undefined)[]\' is not assignable to type \'ConcatArray<ConversationDatabaseData>\'.", "482451192"]
    ],
    "src/script/conversation/ConversationRepository.test.ts:705447906": [
      [93, 42, 13, "Argument of type \'string\' is not assignable to parameter of type \'never\'.", "1690980598"],
      [120, 4, 35, "Object is possibly \'undefined\'.", "901544345"],
      [127, 13, 35, "Object is possibly \'undefined\'.", "901544345"],
      [131, 12, 35, "Object is possibly \'undefined\'.", "901544345"],
      [138, 12, 35, "Object is possibly \'undefined\'.", "901544345"],
      [147, 13, 35, "Object is possibly \'undefined\'.", "901544345"],
      [151, 12, 35, "Object is possibly \'undefined\'.", "901544345"],
      [158, 12, 35, "Object is possibly \'undefined\'.", "901544345"],
      [167, 13, 35, "Object is possibly \'undefined\'.", "901544345"],
      [171, 12, 35, "Object is possibly \'undefined\'.", "901544345"],
      [178, 12, 35, "Object is possibly \'undefined\'.", "901544345"],
      [187, 13, 35, "Object is possibly \'undefined\'.", "901544345"],
      [191, 12, 35, "Object is possibly \'undefined\'.", "901544345"],
      [198, 12, 35, "Object is possibly \'undefined\'.", "901544345"],
      [206, 21, 35, "Object is possibly \'undefined\'.", "901544345"],
      [229, 8, 4, "Type \'null\' is not assignable to type \'string | undefined\'.", "2087876002"],
      [238, 6, 35, "Object is possibly \'undefined\'.", "901544345"],
      [241, 27, 28, "Object is possibly \'undefined\'.", "2623105571"],
      [246, 12, 35, "Object is possibly \'undefined\'.", "901544345"],
      [251, 13, 35, "Object is possibly \'undefined\'.", "901544345"],
      [266, 36, 4, "Argument of type \'null\' is not assignable to parameter of type \'string | undefined\'.", "2087897566"],
      [282, 8, 35, "Object is possibly \'undefined\'.", "901544345"],
      [283, 8, 35, "Object is possibly \'undefined\'.", "901544345"],
      [284, 8, 35, "Object is possibly \'undefined\'.", "901544345"],
      [285, 8, 35, "Object is possibly \'undefined\'.", "901544345"],
      [290, 19, 35, "Object is possibly \'undefined\'.", "901544345"],
      [294, 15, 35, "Object is possibly \'undefined\'.", "901544345"],
      [298, 15, 35, "Object is possibly \'undefined\'.", "901544345"],
      [302, 15, 35, "Object is possibly \'undefined\'.", "901544345"],
      [306, 15, 35, "Object is possibly \'undefined\'.", "901544345"],
      [312, 21, 35, "Object is possibly \'undefined\'.", "901544345"],
      [318, 21, 35, "Object is possibly \'undefined\'.", "901544345"],
      [326, 41, 13, "Argument of type \'string\' is not assignable to parameter of type \'never\'.", "3975720788"],
      [326, 103, 4, "Argument of type \'null\' is not assignable to parameter of type \'string | undefined\'.", "2087897566"],
      [328, 12, 35, "Object is possibly \'undefined\'.", "901544345"],
      [354, 70, 9, "Argument of type \'undefined\' is not assignable to parameter of type \'string\'.", "2620553983"],
      [355, 33, 35, "Object is possibly \'undefined\'.", "901544345"],
      [369, 35, 505, "Conversion of type \'{ creator: string; id: string; members: { others: never[]; self: { hidden_ref: null; id: string; otr_archived_ref: null; otr_muted_ref: null; otr_muted_status: 0; service: null; status_ref: string; status_time: string; }; }; name: null; type: 0; }\' to type \'ConversationDatabaseData\' may be a mistake because neither type sufficiently overlaps with the other. If this was intentional, convert the expression to \'unknown\' first.\\n  Type \'{ creator: string; id: string; members: { others: never[]; self: { hidden_ref: null; id: string; otr_archived_ref: null; otr_muted_ref: null; otr_muted_status: 0; service: null; status_ref: string; status_time: string; }; }; name: null; type: 0; }\' is missing the following properties from type \'ConversationRecord\': access_role, access, archived_state, archived_timestamp, and 21 more.", "1362948183"],
      [390, 46, 21, "Argument of type \'string\' is not assignable to parameter of type \'never\'.", "1873507912"],
      [396, 13, 35, "Object is possibly \'undefined\'.", "901544345"],
      [397, 8, 34, "Argument of type \'(_conversation: Conversation) => void\' is not assignable to parameter of type \'(value: Conversation | undefined) => void | PromiseLike<void>\'.\\n  Types of parameters \'_conversation\' and \'value\' are incompatible.\\n    Type \'Conversation | undefined\' is not assignable to type \'Conversation\'.\\n      Type \'undefined\' is not assignable to type \'Conversation\'.", "34751641"],
      [398, 17, 35, "Object is possibly \'undefined\'.", "901544345"],
      [399, 17, 32, "Object is possibly \'undefined\'.", "3571799462"],
      [407, 6, 35, "Object is possibly \'undefined\'.", "901544345"],
      [409, 13, 35, "Object is possibly \'undefined\'.", "901544345"],
      [410, 15, 35, "Object is possibly \'undefined\'.", "901544345"],
      [411, 15, 32, "Object is possibly \'undefined\'.", "3571799462"],
      [412, 15, 13, "Object is possibly \'undefined\'.", "2708044599"],
      [419, 13, 35, "Object is possibly \'undefined\'.", "901544345"],
      [420, 15, 13, "Object is possibly \'undefined\'.", "2708044599"],
      [422, 28, 13, "Argument of type \'Conversation | undefined\' is not assignable to parameter of type \'Conversation\'.\\n  Type \'undefined\' is not assignable to type \'Conversation\'.", "2708044599"],
      [422, 43, 35, "Object is possibly \'undefined\'.", "901544345"],
      [427, 12, 13, "Argument of type \'Conversation | undefined\' is not assignable to parameter of type \'Conversation\'.\\n  Type \'undefined\' is not assignable to type \'Conversation\'.", "2708044599"],
      [428, 12, 35, "Object is possibly \'undefined\'.", "901544345"],
      [448, 49, 18, "Argument of type \'string\' is not assignable to parameter of type \'never\'.", "2794143312"],
      [451, 49, 21, "Argument of type \'string\' is not assignable to parameter of type \'never\'.", "1873507912"],
      [454, 12, 35, "Object is possibly \'undefined\'.", "901544345"],
      [456, 13, 35, "Object is possibly \'undefined\'.", "901544345"],
      [457, 15, 35, "Object is possibly \'undefined\'.", "901544345"],
      [526, 31, 871, "Conversion of type \'{ access: CONVERSATION_ACCESS.PRIVATE[]; accessRole: CONVERSATION_ACCESS_ROLE.ACTIVATED; creator: string; id: string; members: { others: { id: string; status: 0; }[]; self: { ...; }; }; name: null; team: null; type: 2; }\' to type \'ConversationDatabaseData\' may be a mistake because neither type sufficiently overlaps with the other. If this was intentional, convert the expression to \'unknown\' first.\\n  Type \'{ access: CONVERSATION_ACCESS.PRIVATE[]; accessRole: CONVERSATION_ACCESS_ROLE.ACTIVATED; creator: string; id: string; members: { others: { id: string; status: 0; }[]; self: { ...; }; }; name: null; team: null; type: 2; }\' is missing the following properties from type \'ConversationRecord\': access_role, archived_state, archived_timestamp, cleared_timestamp, and 20 more.", "2902648306"],
      [559, 14, 35, "Object is possibly \'undefined\'.", "901544345"],
      [591, 15, 35, "Object is possibly \'undefined\'.", "901544345"],
      [594, 12, 35, "Object is possibly \'undefined\'.", "901544345"],
      [595, 19, 35, "Object is possibly \'undefined\'.", "901544345"],
      [599, 14, 35, "Object is possibly \'undefined\'.", "901544345"],
      [599, 14, 77, "Object is possibly \'null\'.", "2683947211"],
      [603, 19, 35, "Object is possibly \'undefined\'.", "901544345"],
      [607, 14, 35, "Object is possibly \'undefined\'.", "901544345"],
      [607, 14, 77, "Object is possibly \'null\'.", "2683947211"],
      [621, 51, 18, "Argument of type \'string\' is not assignable to parameter of type \'never\'.", "970899399"],
      [624, 51, 33, "Argument of type \'string\' is not assignable to parameter of type \'never\'.", "2464318121"],
      [664, 12, 13, "Type \'null\' is not assignable to type \'number | undefined\'.", "2449554358"],
      [671, 12, 12, "Type \'null\' is not assignable to type \'RECEIPT_MODE | undefined\'.", "1234422597"],
      [672, 12, 4, "Type \'null\' is not assignable to type \'string | undefined\'.", "2087956856"],
      [682, 15, 35, "Object is possibly \'undefined\'.", "901544345"],
      [683, 17, 35, "Object is possibly \'undefined\'.", "901544345"],
      [684, 17, 35, "Object is possibly \'undefined\'.", "901544345"],
      [692, 15, 35, "Object is possibly \'undefined\'.", "901544345"],
      [693, 17, 35, "Object is possibly \'undefined\'.", "901544345"],
      [694, 17, 35, "Object is possibly \'undefined\'.", "901544345"],
      [707, 51, 33, "Argument of type \'string\' is not assignable to parameter of type \'never\'.", "2464318121"],
      [708, 43, 14, "Argument of type \'string\' is not assignable to parameter of type \'never\'.", "4200913383"],
      [723, 14, 35, "Object is possibly \'undefined\'.", "901544345"],
      [725, 15, 35, "Object is possibly \'undefined\'.", "901544345"],
      [726, 17, 35, "Object is possibly \'undefined\'.", "901544345"],
      [727, 17, 35, "Object is possibly \'undefined\'.", "901544345"],
      [756, 15, 35, "Object is possibly \'undefined\'.", "901544345"],
      [761, 53, 18, "Argument of type \'string\' is not assignable to parameter of type \'never\'.", "4226246646"],
      [783, 14, 35, "Object is possibly \'undefined\'.", "901544345"],
      [787, 10, 35, "Object is possibly \'undefined\'.", "901544345"],
      [791, 15, 35, "Object is possibly \'undefined\'.", "901544345"],
      [793, 15, 35, "Object is possibly \'undefined\'.", "901544345"],
      [797, 41, 13, "Argument of type \'string\' is not assignable to parameter of type \'never\'.", "4004503856"],
      [812, 14, 35, "Object is possibly \'undefined\'.", "901544345"],
      [815, 15, 35, "Object is possibly \'undefined\'.", "901544345"],
      [816, 17, 35, "Object is possibly \'undefined\'.", "901544345"],
      [817, 17, 25, "Object is possibly \'undefined\'.", "47328231"],
      [818, 17, 35, "Object is possibly \'undefined\'.", "901544345"],
      [823, 41, 13, "Argument of type \'string\' is not assignable to parameter of type \'never\'.", "4004503856"],
      [841, 14, 35, "Object is possibly \'undefined\'.", "901544345"],
      [844, 15, 35, "Object is possibly \'undefined\'.", "901544345"],
      [845, 17, 35, "Object is possibly \'undefined\'.", "901544345"],
      [846, 17, 25, "Object is possibly \'undefined\'.", "47328231"],
      [847, 17, 35, "Object is possibly \'undefined\'.", "901544345"],
      [852, 41, 13, "Argument of type \'string\' is not assignable to parameter of type \'never\'.", "4004503856"],
      [871, 14, 35, "Object is possibly \'undefined\'.", "901544345"],
      [874, 15, 35, "Object is possibly \'undefined\'.", "901544345"],
      [875, 17, 35, "Object is possibly \'undefined\'.", "901544345"],
      [876, 17, 25, "Object is possibly \'undefined\'.", "47328231"],
      [877, 17, 35, "Object is possibly \'undefined\'.", "901544345"],
      [889, 15, 35, "Object is possibly \'undefined\'.", "901544345"],
      [914, 14, 35, "Object is possibly \'undefined\'.", "901544345"],
      [917, 10, 35, "Object is possibly \'undefined\'.", "901544345"],
      [921, 15, 35, "Object is possibly \'undefined\'.", "901544345"],
      [926, 41, 13, "Argument of type \'string\' is not assignable to parameter of type \'never\'.", "4004503856"],
      [942, 14, 35, "Object is possibly \'undefined\'.", "901544345"],
      [944, 15, 35, "Object is possibly \'undefined\'.", "901544345"],
      [945, 17, 35, "Object is possibly \'undefined\'.", "901544345"],
      [946, 17, 25, "Object is possibly \'undefined\'.", "47328231"],
      [951, 41, 13, "Argument of type \'string\' is not assignable to parameter of type \'never\'.", "4004503856"],
      [966, 14, 35, "Object is possibly \'undefined\'.", "901544345"],
      [968, 15, 35, "Object is possibly \'undefined\'.", "901544345"],
      [969, 17, 35, "Object is possibly \'undefined\'.", "901544345"],
      [970, 17, 25, "Object is possibly \'undefined\'.", "47328231"],
      [987, 14, 22, "Object is possibly \'undefined\'.", "3445893770"],
      [989, 8, 22, "Object is possibly \'undefined\'.", "3445893770"],
      [991, 15, 22, "Object is possibly \'undefined\'.", "3445893770"],
      [1004, 6, 22, "Type \'ConversationRepository | undefined\' is not assignable to type \'ConversationRepository\'.\\n  Type \'undefined\' is not assignable to type \'ConversationRepository\'.", "3445893770"],
      [1057, 26, 4, "Argument of type \'null\' is not assignable to parameter of type \'string | undefined\'.", "2087897566"],
      [1060, 61, 4, "Argument of type \'null\' is not assignable to parameter of type \'string | undefined\'.", "2087897566"],
      [1063, 49, 4, "Argument of type \'null\' is not assignable to parameter of type \'string | undefined\'.", "2087897566"],
      [1066, 49, 4, "Argument of type \'null\' is not assignable to parameter of type \'string | undefined\'.", "2087897566"],
      [1074, 26, 4, "Argument of type \'null\' is not assignable to parameter of type \'string | undefined\'.", "2087897566"],
      [1108, 8, 35, "Object is possibly \'undefined\'.", "901544345"],
      [1109, 8, 35, "Object is possibly \'undefined\'.", "901544345"],
      [1110, 8, 35, "Object is possibly \'undefined\'.", "901544345"],
      [1115, 24, 35, "Object is possibly \'undefined\'.", "901544345"],
      [1116, 13, 35, "Object is possibly \'undefined\'.", "901544345"],
      [1120, 17, 35, "Object is possibly \'undefined\'.", "901544345"],
      [1129, 49, 21, "Argument of type \'string\' is not assignable to parameter of type \'never\'.", "1873507912"],
      [1132, 13, 35, "Object is possibly \'undefined\'.", "901544345"],
      [1135, 17, 28, "Object is possibly \'undefined\'.", "3381709752"],
      [1144, 6, 30, "Object is possibly \'undefined\'.", "3408729068"],
      [1151, 25, 35, "Object is possibly \'undefined\'.", "901544345"],
      [1159, 6, 30, "Object is possibly \'undefined\'.", "3408729068"],
      [1166, 25, 35, "Object is possibly \'undefined\'.", "901544345"],
      [1176, 46, 21, "Argument of type \'string\' is not assignable to parameter of type \'never\'.", "1873507912"],
      [1183, 6, 35, "Object is possibly \'undefined\'.", "901544345"],
      [1184, 6, 35, "Object is possibly \'undefined\'.", "901544345"],
      [1185, 12, 35, "Object is possibly \'undefined\'.", "901544345"],
      [1187, 13, 35, "Object is possibly \'undefined\'.", "901544345"]
    ],
<<<<<<< HEAD
    "src/script/conversation/ConversationRepository.ts:4237265023": [
      [128, 8, 13, "Module \'\\"@wireapp/core/src/main/conversation\\"\' has no exported member \'MLSReturnType\'.", "2259975781"],
=======
    "src/script/conversation/ConversationRepository.ts:224013631": [
>>>>>>> 6bc0ca82
      [181, 8, 29, "Argument of type \'(User | undefined)[] | undefined\' is not assignable to parameter of type \'User[] | undefined\'.\\n  Type \'(User | undefined)[]\' is not assignable to type \'User[]\'.", "1506995572"],
      [187, 75, 13, "No overload matches this call.\\n  Overload 1 of 4, \'(value: string | number | Date): Date\', gave the following error.\\n    Argument of type \'string | undefined\' is not assignable to parameter of type \'string | number | Date\'.\\n  Overload 2 of 4, \'(value: string | number): Date\', gave the following error.\\n    Argument of type \'string | undefined\' is not assignable to parameter of type \'string | number\'.", "2642562490"],
      [206, 16, 24, "Argument of type \'string | undefined\' is not assignable to parameter of type \'string\'.\\n  Type \'undefined\' is not assignable to type \'string\'.", "2322605270"],
      [211, 25, 13, "No overload matches this call.\\n  Overload 1 of 4, \'(value: string | number | Date): Date\', gave the following error.\\n    Argument of type \'string | undefined\' is not assignable to parameter of type \'string | number | Date\'.\\n  Overload 2 of 4, \'(value: string | number): Date\', gave the following error.\\n    Argument of type \'string | undefined\' is not assignable to parameter of type \'string | number\'.", "2642562490"],
      [227, 10, 12, "Object is possibly \'undefined\'.", "1670678216"],
      [322, 6, 18, "Argument of type \'Conversation | undefined\' is not assignable to parameter of type \'Conversation\'.\\n  Type \'undefined\' is not assignable to type \'Conversation\'.", "1508601427"],
      [336, 43, 15, "Argument of type \'string | undefined\' is not assignable to parameter of type \'string\'.\\n  Type \'undefined\' is not assignable to type \'string\'.", "1177570679"],
      [458, 57, 21, "Property \'createMLSConversation\' is private and only accessible within class \'ConversationService\'.", "2496571934"],
      [460, 72, 25, "Property \'createProteusConversation\' does not exist on type \'ConversationService\'.", "3895255094"],
      [479, 8, 5, "Argument of type \'unknown\' is not assignable to parameter of type \'BackendClientError\'.", "165548477"],
      [519, 10, 13, "Object is of type \'unknown\'.", "2758364324"],
      [525, 8, 13, "Argument of type \'unknown\' is not assignable to parameter of type \'Error | undefined\'.", "2758364324"],
      [545, 9, 25, "Object is possibly \'undefined\'.", "4293153287"],
      [666, 78, 9, "Argument of type \'number | undefined\' is not assignable to parameter of type \'number\'.\\n  Type \'undefined\' is not assignable to type \'number\'.", "2548743275"],
      [853, 26, 24, "Argument of type \'string | undefined\' is not assignable to parameter of type \'string\'.\\n  Type \'undefined\' is not assignable to type \'string\'.", "2322605270"],
      [912, 37, 5, "Object is of type \'unknown\'.", "165548477"],
      [914, 80, 5, "Object is of type \'unknown\'.", "165548477"],
      [1041, 6, 50, "Type \'Conversation | undefined\' is not assignable to type \'false | Conversation\'.\\n  Type \'undefined\' is not assignable to type \'false | Conversation\'.", "4161336519"],
      [1051, 37, 5, "Object is of type \'unknown\'.", "165548477"],
      [1076, 30, 5, "Object is of type \'unknown\'.", "165548477"],
      [1114, 73, 6, "Type \'null\' is not assignable to type \'string\'.", "1127975365"],
      [1133, 22, 5, "Object is of type \'unknown\'.", "165548477"],
      [1159, 14, 5, "Object is of type \'unknown\'.", "165548477"],
      [1238, 4, 88, "Type \'Promise<Conversation | undefined>[]\' is not assignable to type \'Promise<Conversation>[]\'.\\n  Type \'Promise<Conversation | undefined>\' is not assignable to type \'Promise<Conversation>\'.\\n    Type \'Conversation | undefined\' is not assignable to type \'Conversation\'.\\n      Type \'undefined\' is not assignable to type \'Conversation\'.", "909551372"],
      [1378, 63, 25, "Property \'addUsersToMLSConversation\' does not exist on type \'ConversationService\'.", "2055832130"],
      [1384, 25, 5, "Parameter \'event\' implicitly has an \'any\' type.", "165702089"],
      [1387, 82, 29, "Property \'addUsersToProteusConversation\' does not exist on type \'ConversationService\'.", "2370560362"],
      [1655, 101, 5, "Object is of type \'unknown\'.", "165548477"],
      [1853, 18, 12, "Object is possibly \'undefined\'.", "1670678216"],
      [1941, 12, 39, "Argument of type \'(conversationEntity: Conversation) => Conversation\' is not assignable to parameter of type \'((value: Conversation) => Conversation | PromiseLike<Conversation>) & ((value: null) => Conversation | PromiseLike<...>)\'.\\n  Type \'(conversationEntity: Conversation) => Conversation\' is not assignable to type \'(value: null) => Conversation | PromiseLike<Conversation>\'.\\n    Types of parameters \'conversationEntity\' and \'value\' are incompatible.\\n      Type \'null\' is not assignable to type \'Conversation\'.", "3862325245"],
      [2040, 52, 9, "Argument of type \'IncomingEvent\' is not assignable to parameter of type \'MappedEvent\'.\\n  Type \'ConversationCodeDeleteEvent\' is not assignable to type \'MappedEvent\'.\\n    Type \'ConversationCodeDeleteEvent\' is not assignable to type \'{ data?: string | MappedEventData | undefined; type: CONVERSATION_EVENT | CONVERSATION; }\'.\\n      Types of property \'data\' are incompatible.\\n        Type \'null\' is not assignable to type \'string | MappedEventData | undefined\'.", "1945995409"],
      [2045, 6, 9, "Argument of type \'IncomingEvent\' is not assignable to parameter of type \'MappedEvent\'.", "1945995409"],
      [2264, 60, 13, "Argument of type \'ContentMessage | MemberMessage | CallMessage | VerificationMessage | LegalHoldMessage | ... 9 more ... | undefined\' is not assignable to parameter of type \'Message\'.", "2065728181"],
      [2265, 12, 35, "Argument of type \'(messageEntity: MemberMessage) => { conversationEntity: Conversation; }\' is not assignable to parameter of type \'(value: Message) => { conversationEntity: Conversation; } | PromiseLike<{ conversationEntity: Conversation; }>\'.\\n  Types of parameters \'messageEntity\' and \'value\' are incompatible.\\n    Type \'Message\' is missing the following properties from type \'MemberMessage\': allTeamMembers, exceedsMaxVisibleUsers, hasUsers, hiddenUserCount, and 34 more.", "3695844397"],
      [2293, 8, 6, "Type \'string | undefined\' is not assignable to type \'string\'.\\n  Type \'undefined\' is not assignable to type \'string\'.", "1127975365"],
      [2311, 26, 5, "Object is of type \'unknown\'.", "165548477"],
      [2316, 4, 17, "Type \'undefined\' is not assignable to type \'{ conversationEntity: Conversation; }\'.", "4204377774"],
      [2333, 6, 16, "Type \'string | undefined\' is not assignable to type \'string\'.\\n  Type \'undefined\' is not assignable to type \'string\'.", "1831201559"],
      [2342, 70, 13, "Argument of type \'ContentMessage | MemberMessage | CallMessage | VerificationMessage | LegalHoldMessage | ... 9 more ... | undefined\' is not assignable to parameter of type \'Message\'.\\n  Type \'undefined\' is not assignable to type \'Message\'.", "2065728181"],
      [2381, 12, 6, "Type \'string | null\' is not assignable to type \'string\'.\\n  Type \'null\' is not assignable to type \'string\'.", "1127975365"],
      [2415, 73, 16, "Argument of type \'(QualifiedId | undefined)[]\' is not assignable to parameter of type \'QualifiedId[]\'.", "2829605732"],
      [2494, 14, 9, "Type \'undefined\' cannot be used as an index type.", "665809274"],
      [2519, 60, 9, "Argument of type \'ConversationMemberUpdateData\' is not assignable to parameter of type \'Partial<SelfStatusUpdateDatabaseData>\'.\\n  Types of property \'otr_muted_ref\' are incompatible.\\n    Type \'string | null | undefined\' is not assignable to type \'string | undefined\'.", "1946204345"],
      [2633, 74, 42, "Object is possibly \'undefined\'.", "4089489462"],
      [2671, 51, 4, "Property \'type\' does not exist on type \'never\'.", "2087944093"],
      [2687, 25, 5, "Object is of type \'unknown\'.", "165548477"],
      [2714, 25, 5, "Object is of type \'unknown\'.", "165548477"],
      [2767, 98, 7, "Argument of type \'{ domain: string | undefined; id: string; }[] | undefined\' is not assignable to parameter of type \'QualifiedId[] | undefined\'.\\n  Type \'{ domain: string | undefined; id: string; }[]\' is not assignable to type \'QualifiedId[]\'.\\n    Type \'{ domain: string | undefined; id: string; }\' is not assignable to type \'QualifiedId\'.\\n      Types of property \'domain\' are incompatible.\\n        Type \'string | undefined\' is not assignable to type \'string\'.\\n          Type \'undefined\' is not assignable to type \'string\'.", "2414311946"],
      [2774, 42, 13, "Argument of type \'ContentMessage | MemberMessage | CallMessage | VerificationMessage | LegalHoldMessage | ... 9 more ... | undefined\' is not assignable to parameter of type \'Message\'.", "2065728181"],
      [2876, 64, 6, "Type \'string | undefined\' is not assignable to type \'string\'.\\n  Type \'undefined\' is not assignable to type \'string\'.", "1127975365"],
      [2898, 6, 6, "Type \'string | undefined\' is not assignable to type \'string\'.\\n  Type \'undefined\' is not assignable to type \'string\'.", "1127975365"]
    ],
    "src/script/conversation/ConversationRoleRepository.test.ts:4040891269": [
      [36, 6, 27, "Argument of type \'TeamRepository | undefined\' is not assignable to parameter of type \'TeamRepository\'.\\n  Type \'undefined\' is not assignable to type \'TeamRepository\'.", "2595125417"],
      [38, 6, 27, "Object is possibly \'undefined\'.", "2644272773"],
      [39, 6, 27, "Object is possibly \'undefined\'.", "2595125417"],
      [46, 6, 27, "Object is possibly \'undefined\'.", "2595125417"],
      [54, 41, 26, "Argument of type \'string\' is not assignable to parameter of type \'never\'.", "4107340324"],
      [65, 6, 27, "Object is possibly \'undefined\'.", "2595125417"],
      [93, 54, 4, "Argument of type \'null\' is not assignable to parameter of type \'string | undefined\'.", "2087897566"]
    ],
    "src/script/conversation/ConversationService.ts:174064823": [
      [335, 4, 92, "Type \'Promise<T | undefined>\' is not assignable to type \'Promise<T>\'.\\n  Type \'T | undefined\' is not assignable to type \'T\'.\\n    \'T\' could be instantiated with an arbitrary type which could be unrelated to \'T | undefined\'.", "1764067179"]
    ],
    "src/script/conversation/ConversationState.ts:3761486215": [
      [49, 4, 18, "Type \'ObservableArray<never>\' is not assignable to type \'ObservableArray<Conversation>\'.\\n  Types of parameters \'value\' and \'value\' are incompatible.\\n    Type \'Conversation[] | null | undefined\' is not assignable to type \'never[] | null | undefined\'.\\n      Type \'Conversation[]\' is not assignable to type \'never[]\'.\\n        Type \'Conversation\' is not assignable to type \'never\'.", "3125413011"],
      [50, 4, 27, "Type \'ObservableArray<never>\' is not assignable to type \'ObservableArray<Conversation>\'.", "984920682"],
      [51, 4, 26, "Type \'ObservableArray<never>\' is not assignable to type \'ObservableArray<Conversation>\'.", "1791791444"],
      [52, 4, 29, "Type \'ObservableArray<never>\' is not assignable to type \'ObservableArray<Conversation>\'.", "1232424273"]
    ],
    "src/script/conversation/ConversationStateHandler.ts:402674568": [
      [49, 6, 34, "Type of computed property\'s value is \'(conversationEntity: Conversation, eventJson: ConversationEvent<Partial<ConversationAccessV2UpdateData & ConversationAccessUpdateData>>) => void\', which is not assignable to type \'(conversationEntity: Conversation) => void | Promise<void>\'.", "141947257"],
      [51, 6, 32, "Type of computed property\'s value is \'(conversationEntity: Conversation, eventJson: ConversationEvent<ConversationCode>) => void\', which is not assignable to type \'(conversationEntity: Conversation) => void | Promise<void>\'.", "2297092144"],
      [68, 44, 9, "Argument of type \'undefined\' is not assignable to parameter of type \'string\'.", "2620553983"],
      [79, 32, 52, "Argument of type \'\\"modalConversationOptionsAllowGuestMessage\\" | \\"modalConversationOptionsAllowServiceMessage\\" | \\"modalConversationOptionsAllowundefinedMessage\\"\' is not assignable to parameter of type \'StringIdentifer\'.\\n  Type \'\\"modalConversationOptionsAllowundefinedMessage\\"\' is not assignable to type \'StringIdentifer\'. Did you mean \'\\"modalConversationOptionsAllowServiceMessage\\"\'?", "584687952"],
      [81, 32, 54, "Argument of type \'\\"modalConversationOptionsDisableGuestMessage\\" | \\"modalConversationOptionsDisableServiceMessage\\" | \\"modalConversationOptionsDisableundefinedMessage\\"\' is not assignable to parameter of type \'StringIdentifer\'.\\n  Type \'\\"modalConversationOptionsDisableundefinedMessage\\"\' is not assignable to type \'StringIdentifer\'. Did you mean \'\\"modalConversationOptionsDisableServiceMessage\\"\'?", "2151912957"],
      [90, 22, 53, "Argument of type \'\\"modalConversationOptionsToggleGuestMessage\\" | \\"modalConversationOptionsToggleServiceMessage\\" | \\"modalConversationOptionsToggleundefinedMessage\\"\' is not assignable to parameter of type \'StringIdentifer\'.\\n  Type \'\\"modalConversationOptionsToggleundefinedMessage\\"\' is not assignable to type \'StringIdentifer\'. Did you mean \'\\"modalConversationOptionsToggleServiceMessage\\"\'?", "605985499"],
      [98, 25, 5, "Object is of type \'unknown\'.", "165548477"],
      [120, 36, 9, "Argument of type \'undefined\' is not assignable to parameter of type \'string\'.", "2620553983"],
      [131, 58, 11, "Argument of type \'CONVERSATION_ACCESS[] | undefined\' is not assignable to parameter of type \'CONVERSATION_ACCESS[]\'.\\n  Type \'undefined\' is not assignable to type \'CONVERSATION_ACCESS[]\'.", "160859537"],
      [135, 34, 9, "Argument of type \'undefined\' is not assignable to parameter of type \'string\'.", "2620553983"]
    ],
    "src/script/conversation/ConversationVerificationStateHandler.test.ts:2666026360": [
      [48, 42, 13, "Argument of type \'string\' is not assignable to parameter of type \'never\'.", "1690980598"],
      [56, 52, 4, "Argument of type \'null\' is not assignable to parameter of type \'string | undefined\'.", "2087897566"],
      [58, 55, 28, "Cannot invoke an object which is possibly \'undefined\'.", "1515665510"],
      [62, 43, 4, "Argument of type \'null\' is not assignable to parameter of type \'string | undefined\'.", "2087897566"],
      [63, 43, 4, "Argument of type \'null\' is not assignable to parameter of type \'string | undefined\'.", "2087897566"],
      [66, 6, 23, "Cannot invoke an object which is possibly \'undefined\'.", "1497309756"],
      [70, 6, 23, "Cannot invoke an object which is possibly \'undefined\'.", "3101468415"],
      [105, 6, 28, "Cannot invoke an object which is possibly \'undefined\'.", "3077965475"],
      [115, 13, 28, "Object is possibly \'undefined\'.", "3381709752"],
      [127, 6, 28, "Cannot invoke an object which is possibly \'undefined\'.", "3077965475"],
      [137, 13, 28, "Object is possibly \'undefined\'.", "3381709752"],
      [153, 6, 26, "Cannot invoke an object which is possibly \'undefined\'.", "625087166"],
      [162, 13, 28, "Object is possibly \'undefined\'.", "3381709752"],
      [171, 13, 28, "Object is possibly \'undefined\'.", "3381709752"],
      [183, 6, 26, "Cannot invoke an object which is possibly \'undefined\'.", "625087166"],
      [192, 13, 28, "Object is possibly \'undefined\'.", "3381709752"],
      [201, 13, 28, "Object is possibly \'undefined\'.", "3381709752"],
      [210, 52, 4, "Argument of type \'null\' is not assignable to parameter of type \'string | undefined\'.", "2087897566"],
      [212, 6, 28, "Cannot invoke an object which is possibly \'undefined\'.", "3077965475"],
      [226, 13, 28, "Object is possibly \'undefined\'.", "3381709752"],
      [232, 52, 4, "Argument of type \'null\' is not assignable to parameter of type \'string | undefined\'.", "2087897566"],
      [234, 6, 28, "Cannot invoke an object which is possibly \'undefined\'.", "3077965475"],
      [248, 13, 28, "Object is possibly \'undefined\'.", "3381709752"],
      [254, 6, 23, "Cannot invoke an object which is possibly \'undefined\'.", "1497309756"]
    ],
    "src/script/conversation/EventBuilder.test.ts:3015092617": [
      [33, 6, 12, "Type \'undefined\' is not assignable to type \'EventMapper\'.", "2093608813"],
      [34, 6, 15, "Type \'undefined\' is not assignable to type \'Conversation\'.", "4110128166"],
      [35, 6, 12, "Type \'undefined\' is not assignable to type \'User\'.", "2792000409"],
      [38, 48, 4, "Argument of type \'null\' is not assignable to parameter of type \'string | undefined\'.", "2087897566"],
      [53, 36, 26, "Object is possibly \'undefined\'.", "1493205124"],
      [68, 36, 26, "Object is possibly \'undefined\'.", "1493205124"],
      [77, 11, 13, "Object is possibly \'undefined\'.", "2065728181"],
      [78, 11, 13, "Object is possibly \'undefined\'.", "2065728181"],
      [78, 36, 26, "Object is possibly \'undefined\'.", "1493205124"],
      [79, 11, 13, "Object is possibly \'undefined\'.", "2065728181"],
      [95, 11, 13, "Object is possibly \'undefined\'.", "2065728181"],
      [96, 11, 13, "Object is possibly \'undefined\'.", "2065728181"]
    ],
    "src/script/conversation/EventBuilder.ts:154152099": [
      [222, 12, 29, "Object is possibly \'undefined\'.", "2539326033"],
      [233, 12, 29, "Object is possibly \'undefined\'.", "2539326033"],
      [284, 12, 29, "Object is possibly \'undefined\'.", "2539326033"],
      [336, 23, 29, "Object is possibly \'undefined\'.", "2539326033"],
      [342, 19, 29, "Object is possibly \'undefined\'.", "2539326033"],
      [432, 32, 29, "Object is possibly \'undefined\'.", "2539326033"],
      [444, 12, 29, "Object is possibly \'undefined\'.", "2539326033"],
      [454, 12, 29, "Object is possibly \'undefined\'.", "2539326033"]
    ],
    "src/script/conversation/EventMapper.ts:2506079831": [
      [92, 96, 5, "Object is of type \'unknown\'.", "165548477"],
      [160, 31, 11, "Argument of type \'string | undefined\' is not assignable to parameter of type \'string\'.\\n  Type \'undefined\' is not assignable to type \'string\'.", "3188681863"],
      [163, 51, 10, "Argument of type \'string | undefined\' is not assignable to parameter of type \'string\'.\\n  Type \'undefined\' is not assignable to type \'string\'.", "3610690941"],
      [170, 6, 22, "Type \'number | undefined\' is not assignable to type \'number\'.\\n  Type \'undefined\' is not assignable to type \'number\'.", "152976819"],
      [174, 6, 22, "Type \'number | undefined\' is not assignable to type \'number\'.\\n  Type \'undefined\' is not assignable to type \'number\'.", "152976819"],
      [177, 4, 17, "Type \'string | undefined\' is not assignable to type \'string\'.\\n  Type \'undefined\' is not assignable to type \'string\'.", "1128866980"],
      [344, 4, 26, "Type \'string | undefined\' is not assignable to type \'string\'.\\n  Type \'undefined\' is not assignable to type \'string\'.", "2611213113"],
      [345, 4, 16, "Type \'string | undefined\' is not assignable to type \'string\'.\\n  Type \'undefined\' is not assignable to type \'string\'.", "1858936470"],
      [451, 56, 9, "Argument of type \'number | undefined\' is not assignable to parameter of type \'number\'.\\n  Type \'undefined\' is not assignable to type \'number\'.", "2548743275"],
      [525, 4, 20, "Type \'MemberLeaveReason | undefined\' is not assignable to type \'MemberLeaveReason\'.\\n  Type \'undefined\' is not assignable to type \'MemberLeaveReason\'.", "642569791"],
      [732, 27, 3, "Argument of type \'string | undefined\' is not assignable to parameter of type \'string\'.\\n  Type \'undefined\' is not assignable to type \'string\'.", "193424690"],
      [735, 47, 7, "Argument of type \'Uint8Array | undefined\' is not assignable to parameter of type \'Uint8Array\'.\\n  Type \'undefined\' is not assignable to type \'Uint8Array\'.", "861760996"],
      [743, 29, 11, "Argument of type \'string | undefined\' is not assignable to parameter of type \'string\'.\\n  Type \'undefined\' is not assignable to type \'string\'.", "3188681863"],
      [745, 29, 11, "Argument of type \'string | undefined\' is not assignable to parameter of type \'string\'.\\n  Type \'undefined\' is not assignable to type \'string\'.", "3188681863"],
      [746, 45, 10, "Argument of type \'string | undefined\' is not assignable to parameter of type \'string\'.\\n  Type \'undefined\' is not assignable to type \'string\'.", "3610690941"],
      [763, 11, 14, "Property \'content_length\' does not exist on type \'AssetData | undefined\'.", "2383733551"],
      [763, 27, 12, "Property \'content_type\' does not exist on type \'AssetData | undefined\'.", "3523308779"],
      [763, 41, 2, "Property \'id\' does not exist on type \'AssetData | undefined\'.", "5861160"],
      [763, 54, 4, "Property \'info\' does not exist on type \'AssetData | undefined\'.", "2087826411"],
      [774, 11, 3, "Property \'key\' does not exist on type \'AssetData | undefined\'.", "193424690"],
      [774, 16, 7, "Property \'otr_key\' does not exist on type \'AssetData | undefined\'.", "861760996"],
      [774, 25, 6, "Property \'sha256\' does not exist on type \'AssetData | undefined\'.", "2174157102"],
      [774, 33, 5, "Property \'token\' does not exist on type \'AssetData | undefined\'.", "183304158"],
      [774, 40, 6, "Property \'domain\' does not exist on type \'AssetData | undefined\'.", "1127975365"],
      [817, 72, 10, "Argument of type \'string | null | undefined\' is not assignable to parameter of type \'string | undefined\'.\\n  Type \'null\' is not assignable to type \'string | undefined\'.", "2264616494"],
      [818, 59, 10, "Argument of type \'string | null | undefined\' is not assignable to parameter of type \'string | undefined\'.", "2264616494"],
      [857, 10, 36, "Argument of type \'string | undefined\' is not assignable to parameter of type \'string | null\'.", "3484704420"],
      [865, 78, 5, "Object is of type \'unknown\'.", "165548477"],
      [884, 68, 11, "Argument of type \'string | undefined\' is not assignable to parameter of type \'string\'.\\n  Type \'undefined\' is not assignable to type \'string\'.", "2853998291"]
    ],
    "src/script/conversation/MessageRepository.ts:3425977142": [
      [746, 52, 8, "No overload matches this call.\\n  Overload 1 of 4, \'(value: string | number | Date): Date\', gave the following error.\\n    Argument of type \'string | undefined\' is not assignable to parameter of type \'string | number | Date\'.\\n  Overload 2 of 4, \'(value: string | number): Date\', gave the following error.\\n    Argument of type \'string | undefined\' is not assignable to parameter of type \'string | number\'.", "1948180668"],
      [811, 102, 5, "Object is of type \'unknown\'.", "165548477"],
      [955, 80, 4, "Object is possibly \'undefined\'.", "2087973204"],
      [966, 37, 5, "Object is of type \'unknown\'.", "165548477"],
      [1173, 81, 4, "Argument of type \'User | undefined\' is not assignable to parameter of type \'QualifiedEntity\'.\\n  Type \'undefined\' is not assignable to type \'QualifiedEntity\'.", "2087973204"],
      [1175, 36, 4, "Object is possibly \'undefined\'.", "2087973204"],
      [1178, 39, 5, "Argument of type \'(User | undefined)[]\' is not assignable to parameter of type \'User[]\'.", "183638951"],
      [1179, 30, 5, "Argument of type \'(User | undefined)[]\' is not assignable to parameter of type \'User[]\'.", "183638951"],
      [1224, 68, 24, "Argument of type \'string | undefined\' is not assignable to parameter of type \'string\'.\\n  Type \'undefined\' is not assignable to type \'string\'.", "2322605270"],
      [1256, 39, 42, "Argument of type \'Conversation | undefined\' is not assignable to parameter of type \'Conversation\'.\\n  Type \'undefined\' is not assignable to type \'Conversation\'.", "4089489462"],
      [1273, 39, 42, "Argument of type \'Conversation | undefined\' is not assignable to parameter of type \'Conversation\'.\\n  Type \'undefined\' is not assignable to type \'Conversation\'.", "4089489462"]
    ],
    "src/script/conversation/linkPreviews/helpers.test.ts:1000221294": [
      [84, 11, 4, "Object is possibly \'undefined\'.", "2087656645"],
      [85, 11, 4, "Object is possibly \'undefined\'.", "2087656645"],
      [91, 11, 4, "Object is possibly \'undefined\'.", "2087656645"],
      [92, 11, 4, "Object is possibly \'undefined\'.", "2087656645"],
      [98, 11, 4, "Object is possibly \'undefined\'.", "2089009317"],
      [99, 11, 4, "Object is possibly \'undefined\'.", "2089009317"],
      [105, 11, 12, "Object is possibly \'undefined\'.", "929375728"],
      [106, 11, 12, "Object is possibly \'undefined\'.", "929375728"],
      [112, 11, 4, "Object is possibly \'undefined\'.", "2089009317"],
      [113, 11, 4, "Object is possibly \'undefined\'.", "2089009317"]
    ],
    "src/script/conversation/linkPreviews/index.test.ts:3225052035": [
      [113, 13, 10, "Object is possibly \'undefined\'.", "444608935"],
      [114, 13, 10, "Object is possibly \'undefined\'.", "444608935"]
    ],
    "src/script/conversation/linkPreviews/index.ts:3906640483": [
      [117, 40, 23, "Argument of type \'string | undefined\' is not assignable to parameter of type \'string\'.\\n  Type \'undefined\' is not assignable to type \'string\'.", "493358700"],
      [122, 21, 39, "Object is possibly \'null\'.", "3082036576"],
      [131, 4, 12, "Type \'string | undefined\' is not assignable to type \'string\'.\\n  Type \'undefined\' is not assignable to type \'string\'.", "399682992"],
      [156, 56, 5, "Object is of type \'unknown\'.", "165548477"]
    ],
    "src/script/conversation/userClientsUtils.ts:356115482": [
      [28, 47, 21, "No overload matches this call.\\n  Overload 1 of 2, \'(o: ArrayLike<unknown> | { [s: string]: unknown; }): unknown[]\', gave the following error.\\n    Argument of type \'object | null\' is not assignable to parameter of type \'ArrayLike<unknown> | { [s: string]: unknown; }\'.\\n      Type \'null\' is not assignable to type \'ArrayLike<unknown> | { [s: string]: unknown; }\'.\\n  Overload 2 of 2, \'(o: {}): any[]\', gave the following error.\\n    Argument of type \'object | null\' is not assignable to parameter of type \'{}\'.\\n      Type \'null\' is not assignable to type \'{}\'.", "4151921890"]
    ],
    "src/script/cryptography/CryptographyMapper.ts:2912131072": [
      [145, 51, 20, "Argument of type \'IAsset | null | undefined\' is not assignable to parameter of type \'(IImageAsset | IAsset) & Partial<{ expectsReadConfirmation: boolean; legalHoldStatus: LegalHoldStatus; }>\'.\\n  Type \'undefined\' is not assignable to type \'(IImageAsset | IAsset) & Partial<{ expectsReadConfirmation: boolean; legalHoldStatus: LegalHoldStatus; }>\'.", "4167911361"],
      [191, 51, 20, "Argument of type \'IImageAsset | null | undefined\' is not assignable to parameter of type \'(IImageAsset | IAsset) & Partial<{ expectsReadConfirmation: boolean; legalHoldStatus: LegalHoldStatus; }>\'.\\n  Type \'undefined\' is not assignable to type \'(IImageAsset | IAsset) & Partial<{ expectsReadConfirmation: boolean; legalHoldStatus: LegalHoldStatus; }>\'.", "4177607510"],
      [197, 51, 20, "Argument of type \'IKnock | null | undefined\' is not assignable to parameter of type \'(IImageAsset | IAsset) & Partial<{ expectsReadConfirmation: boolean; legalHoldStatus: LegalHoldStatus; }>\'.\\n  Type \'undefined\' is not assignable to type \'(IImageAsset | IAsset) & Partial<{ expectsReadConfirmation: boolean; legalHoldStatus: LegalHoldStatus; }>\'.", "4184406259"],
      [208, 54, 23, "Argument of type \'ILocation | null | undefined\' is not assignable to parameter of type \'(IImageAsset | IAsset) & Partial<{ expectsReadConfirmation: boolean; legalHoldStatus: LegalHoldStatus; }>\'.\\n  Type \'undefined\' is not assignable to type \'(IImageAsset | IAsset) & Partial<{ expectsReadConfirmation: boolean; legalHoldStatus: LegalHoldStatus; }>\'.", "4165194764"],
      [219, 50, 19, "Argument of type \'IText | null | undefined\' is not assignable to parameter of type \'(IImageAsset | IAsset) & Partial<{ expectsReadConfirmation: boolean; legalHoldStatus: LegalHoldStatus; }>\'.\\n  Type \'undefined\' is not assignable to type \'(IImageAsset | IAsset) & Partial<{ expectsReadConfirmation: boolean; legalHoldStatus: LegalHoldStatus; }>\'.", "1297199116"],
      [225, 55, 24, "Argument of type \'IComposite | null | undefined\' is not assignable to parameter of type \'(IImageAsset | IAsset) & Partial<{ expectsReadConfirmation: boolean; legalHoldStatus: LegalHoldStatus; }>\'.\\n  Type \'undefined\' is not assignable to type \'(IImageAsset | IAsset) & Partial<{ expectsReadConfirmation: boolean; legalHoldStatus: LegalHoldStatus; }>\'.", "2918936900"],
      [270, 15, 8, "Property \'mentions\' does not exist on type \'IText | null | undefined\'.", "1350167884"],
      [270, 40, 7, "Property \'content\' does not exist on type \'IText | null | undefined\'.", "3716929964"],
      [277, 43, 12, "Parameter \'protoMention\' implicitly has an \'any\' type.", "3153561129"],
      [312, 10, 4, "Type \'string | null\' is not assignable to type \'string | undefined\'.\\n  Type \'null\' is not assignable to type \'string | undefined\'.", "2087876002"],
      [328, 11, 4, "Variable \'data\' is used before being assigned.", "2087377941"],
      [329, 8, 14, "Type \'string | null | undefined\' is not assignable to type \'string | undefined\'.", "1588166864"],
      [329, 24, 6, "Object is possibly \'null\' or \'undefined\'.", "2124712353"],
      [330, 8, 11, "Type \'string | null | undefined\' is not assignable to type \'string | undefined\'.", "3188681863"],
      [330, 21, 6, "Object is possibly \'null\' or \'undefined\'.", "2124712353"],
      [331, 40, 6, "Object is possibly \'null\' or \'undefined\'.", "2124712353"],
      [332, 39, 6, "Object is possibly \'null\' or \'undefined\'.", "2124712353"],
      [333, 8, 13, "Type \'string | null | undefined\' is not assignable to type \'string | undefined\'.", "2111557739"],
      [333, 23, 6, "Object is possibly \'null\' or \'undefined\'.", "2124712353"],
      [339, 6, 4, "Variable \'data\' is used before being assigned.", "2087377941"],
      [344, 11, 4, "Variable \'data\' is used before being assigned.", "2087377941"],
      [345, 8, 6, "Type \'string | null | undefined\' is not assignable to type \'string | undefined\'.", "1127975365"],
      [345, 16, 8, "Object is possibly \'undefined\'.", "533230503"],
      [346, 8, 3, "Type \'string | null | undefined\' is not assignable to type \'string | undefined\'.", "193424690"],
      [346, 13, 8, "Object is possibly \'undefined\'.", "533230503"],
      [347, 32, 8, "Object is possibly \'undefined\'.", "533230503"],
      [348, 31, 8, "Object is possibly \'undefined\'.", "533230503"],
      [350, 8, 5, "Type \'string | null | undefined\' is not assignable to type \'string | undefined\'.", "183304158"],
      [350, 15, 8, "Object is possibly \'undefined\'.", "533230503"],
      [353, 17, 4, "Variable \'data\' is used before being assigned.", "2087377941"],
      [356, 12, 4, "Variable \'data\' is used before being assigned.", "2087377941"],
      [451, 25, 24, "Object is possibly \'null\' or \'undefined\'.", "1179641534"],
      [485, 62, 5, "Object is of type \'unknown\'.", "165548477"],
      [551, 28, 31, "Object is possibly \'null\' or \'undefined\'.", "723833724"]
    ],
    "src/script/cryptography/CryptographyRepository.test.ts:468271473": [
      [26, 4, 35, "Object is possibly \'undefined\'.", "2744578530"],
      [39, 32, 35, "Object is possibly \'undefined\'.", "2744578530"]
    ],
    "src/script/cryptography/CryptographyRepository.ts:1877355837": [
      [180, 100, 5, "Object is of type \'unknown\'.", "165548477"]
    ],
    "src/script/entity/Conversation.test.ts:2104519903": [
      [49, 6, 15, "Type \'null\' is not assignable to type \'Conversation\'.", "4110128166"],
      [50, 6, 10, "Type \'null\' is not assignable to type \'User\'.", "964073551"],
      [52, 56, 4, "Argument of type \'null\' is not assignable to parameter of type \'string | undefined\'.", "2087897566"],
      [60, 53, 4, "Argument of type \'null\' is not assignable to parameter of type \'string | undefined\'.", "2087897566"],
      [146, 8, 18, "Type \'undefined\' is not assignable to type \'Message\'.", "3099154241"],
      [182, 13, 15, "Object is possibly \'undefined\'.", "3656134677"],
      [183, 13, 15, "Object is possibly \'undefined\'.", "3656134677"],
      [196, 13, 15, "Object is possibly \'undefined\'.", "3656134677"],
      [197, 13, 15, "Object is possibly \'undefined\'.", "3656134677"],
      [306, 60, 4, "Argument of type \'null\' is not assignable to parameter of type \'string | undefined\'.", "2087897566"],
      [307, 58, 4, "Argument of type \'null\' is not assignable to parameter of type \'string | undefined\'.", "2087897566"],
      [348, 8, 12, "Type \'undefined\' is not assignable to type \'User\'.", "2792000409"],
      [351, 34, 4, "Argument of type \'null\' is not assignable to parameter of type \'string | undefined\'.", "2087897566"],
      [364, 35, 4, "Argument of type \'null\' is not assignable to parameter of type \'string | undefined\'.", "2087897566"],
      [383, 35, 4, "Argument of type \'null\' is not assignable to parameter of type \'string | undefined\'.", "2087897566"],
      [408, 40, 4, "Argument of type \'null\' is not assignable to parameter of type \'string | undefined\'.", "2087897566"],
      [412, 13, 40, "Object is possibly \'undefined\'.", "1814521512"],
      [429, 13, 40, "Object is possibly \'undefined\'.", "1814521512"],
      [447, 13, 40, "Object is possibly \'undefined\'.", "1814521512"],
      [496, 54, 4, "Argument of type \'null\' is not assignable to parameter of type \'string | undefined\'.", "2087897566"],
      [516, 48, 4, "Argument of type \'null\' is not assignable to parameter of type \'string | undefined\'.", "2087897566"],
      [547, 35, 4, "Argument of type \'null\' is not assignable to parameter of type \'string | undefined\'.", "2087897566"],
      [551, 42, 4, "Argument of type \'null\' is not assignable to parameter of type \'string | undefined\'.", "2087897566"],
      [568, 6, 34, "Cannot invoke an object which is possibly \'undefined\'.", "893582186"],
      [570, 56, 4, "Argument of type \'null\' is not assignable to parameter of type \'string | undefined\'.", "2087897566"],
      [574, 35, 4, "Argument of type \'null\' is not assignable to parameter of type \'string | undefined\'.", "2087897566"],
      [584, 6, 34, "Cannot invoke an object which is possibly \'undefined\'.", "893582186"],
      [586, 40, 4, "Argument of type \'null\' is not assignable to parameter of type \'string | undefined\'.", "2087897566"],
      [591, 35, 4, "Argument of type \'null\' is not assignable to parameter of type \'string | undefined\'.", "2087897566"],
      [595, 39, 4, "Argument of type \'null\' is not assignable to parameter of type \'string | undefined\'.", "2087897566"],
      [605, 6, 34, "Cannot invoke an object which is possibly \'undefined\'.", "893582186"],
      [607, 40, 4, "Argument of type \'null\' is not assignable to parameter of type \'string | undefined\'.", "2087897566"],
      [612, 35, 4, "Argument of type \'null\' is not assignable to parameter of type \'string | undefined\'.", "2087897566"],
      [616, 39, 4, "Argument of type \'null\' is not assignable to parameter of type \'string | undefined\'.", "2087897566"],
      [628, 58, 4, "Argument of type \'null\' is not assignable to parameter of type \'string | undefined\'.", "2087897566"],
      [634, 54, 4, "Argument of type \'null\' is not assignable to parameter of type \'string | undefined\'.", "2087897566"],
      [646, 60, 4, "Argument of type \'null\' is not assignable to parameter of type \'string | undefined\'.", "2087897566"],
      [701, 54, 4, "Argument of type \'null\' is not assignable to parameter of type \'string | undefined\'.", "2087897566"],
      [714, 60, 4, "Argument of type \'null\' is not assignable to parameter of type \'string | undefined\'.", "2087897566"],
      [795, 8, 10, "Type \'undefined\' is not assignable to type \'string\'.", "3990992796"],
      [904, 8, 9, "Type \'undefined\' is not assignable to type \'number\'.", "2548743275"],
      [905, 8, 14, "Type \'undefined\' is not assignable to type \'ContentMessage\'.", "770131143"],
      [906, 8, 21, "Type \'undefined\' is not assignable to type \'PingMessage\'.", "3552399181"],
      [907, 8, 15, "Type \'undefined\' is not assignable to type \'PingMessage\'.", "1424040496"],
      [908, 8, 11, "Type \'undefined\' is not assignable to type \'PingMessage\'.", "3938011998"],
      [909, 8, 18, "Type \'undefined\' is not assignable to type \'ContentMessage\'.", "2146105736"],
      [912, 56, 4, "Argument of type \'null\' is not assignable to parameter of type \'string | undefined\'.", "2087897566"],
      [1138, 58, 4, "Argument of type \'null\' is not assignable to parameter of type \'string | undefined\'.", "2087897566"],
      [1142, 36, 9, "Argument of type \'undefined\' is not assignable to parameter of type \'number\'.", "2620553983"],
      [1167, 36, 9, "Argument of type \'undefined\' is not assignable to parameter of type \'number\'.", "2620553983"]
    ],
    "src/script/entity/Conversation.ts:414737185": [
      [107, 18, 24, "Property \'enforcedTeamMessageTimer\' has no initializer and is not definitely assigned in the constructor.", "3799921350"],
      [187, 4, 16, "Type \'Observable<PERSONAL | TEAM | OTHER | undefined>\' is not assignable to type \'Observable<ACCESS_STATE>\'.\\n  The types returned by \'peek()\' are incompatible between these types.\\n    Type \'PERSONAL | TEAM | OTHER | undefined\' is not assignable to type \'ACCESS_STATE\'.", "3665501182"],
      [188, 4, 15, "Type \'Observable<string | undefined>\' is not assignable to type \'Observable<string>\'.", "761254596"],
      [189, 4, 12, "Type \'undefined\' is not assignable to type \'string\'.", "2242477105"],
      [190, 4, 9, "Type \'Observable<string | undefined>\' is not assignable to type \'Observable<string>\'.", "1162129866"],
      [191, 4, 12, "Type \'undefined\' is not assignable to type \'string\'.", "1264629218"],
      [192, 4, 9, "Type \'Observable<CONVERSATION_TYPE | undefined>\' is not assignable to type \'Observable<CONVERSATION_TYPE>\'.\\n  The types returned by \'peek()\' are incompatible between these types.\\n    Type \'CONVERSATION_TYPE | undefined\' is not assignable to type \'CONVERSATION_TYPE\'.", "1162754997"],
      [201, 4, 14, "Type \'Observable<false>\' is not assignable to type \'Observable<boolean>\'.", "3558292847"],
      [202, 4, 15, "Type \'Observable<false>\' is not assignable to type \'Observable<boolean>\'.", "1584403895"],
      [204, 4, 27, "Type \'ObservableArray<never>\' is not assignable to type \'ObservableArray<User>\'.", "957208303"],
      [205, 4, 27, "Type \'ObservableArray<never>\' is not assignable to type \'ObservableArray<QualifiedId>\'.\\n  Types of parameters \'value\' and \'value\' are incompatible.\\n    Type \'QualifiedId[] | null | undefined\' is not assignable to type \'never[] | null | undefined\'.\\n      Type \'QualifiedId[]\' is not assignable to type \'never[]\'.\\n        Type \'QualifiedId\' is not assignable to type \'never\'.", "957203187"],
      [214, 4, 12, "Type \'Observable<false>\' is not assignable to type \'Observable<boolean>\'.", "3072930663"],
      [226, 4, 23, "Type \'Observable<false>\' is not assignable to type \'Observable<boolean>\'.", "1079595184"],
      [228, 4, 15, "Type \'PureComputed<boolean | \\"\\">\' is not assignable to type \'PureComputed<boolean>\'.", "1095670353"],
      [244, 4, 19, "Type \'PureComputed<boolean | undefined>\' is not assignable to type \'PureComputed<boolean>\'.", "2748887882"],
      [248, 4, 13, "Type \'PureComputed<boolean | undefined>\' is not assignable to type \'PureComputed<boolean>\'.", "1137010663"],
      [273, 4, 23, "Type \'Observable<ConversationVerificationState.UNVERIFIED>\' is not assignable to type \'Observable<ConversationVerificationState>\'.\\n  Types of parameters \'value\' and \'value\' are incompatible.\\n    Type \'ConversationVerificationState\' is not assignable to type \'ConversationVerificationState.UNVERIFIED\'.", "1872259068"],
      [282, 4, 9, "Type \'Observable<Call | null>\' is not assignable to type \'Observable<Call>\'.\\n  The types returned by \'peek()\' are incompatible between these types.\\n    Type \'Call | null\' is not assignable to type \'Call\'.\\n      Type \'null\' is not assignable to type \'Call\'.", "1162313103"],
      [294, 61, 15, "Object is possibly \'undefined\'.", "3866385313"],
      [300, 35, 15, "Object is possibly \'undefined\'.", "3866385313"],
      [316, 54, 10, "Object is possibly \'undefined\'.", "50227919"],
      [319, 4, 20, "Type \'Observable<LegalHoldStatus.DISABLED>\' is not assignable to type \'Observable<LegalHoldStatus>\'.\\n  Types of parameters \'value\' and \'value\' are incompatible.\\n    Type \'LegalHoldStatus\' is not assignable to type \'LegalHoldStatus.DISABLED\'.", "135203605"],
      [323, 84, 10, "Object is possibly \'undefined\'.", "50227919"],
      [340, 18, 15, "Object is possibly \'undefined\'.", "3866385313"],
      [346, 12, 15, "Object is possibly \'undefined\'.", "3866385313"],
      [359, 4, 11, "Type \'Observable<ConversationStatus.CURRENT_MEMBER>\' is not assignable to type \'Observable<ConversationStatus>\'.\\n  Types of parameters \'value\' and \'value\' are incompatible.\\n    Type \'ConversationStatus\' is not assignable to type \'ConversationStatus.CURRENT_MEMBER\'.", "3642829209"],
      [369, 4, 22, "Type \'Observable<number | null>\' is not assignable to type \'Observable<number>\'.", "3241402412"],
      [370, 4, 23, "Type \'Observable<number | null>\' is not assignable to type \'Observable<number>\'.", "2493965002"],
      [372, 4, 16, "Type \'Observable<RECEIPT_MODE.OFF>\' is not assignable to type \'Observable<RECEIPT_MODE>\'.\\n  Types of parameters \'value\' and \'value\' are incompatible.\\n    Type \'RECEIPT_MODE\' is not assignable to type \'RECEIPT_MODE.OFF\'.", "245090354"],
      [383, 4, 17, "Type \'PureComputed<number | false>\' is not assignable to type \'PureComputed<number>\'.\\n  The types returned by \'peek()\' are incompatible between these types.\\n    Type \'number | false\' is not assignable to type \'number\'.\\n      Type \'boolean\' is not assignable to type \'number\'.", "515474049"],
      [402, 4, 26, "Type \'Observable<true>\' is not assignable to type \'Observable<boolean>\'.", "1584405110"],
      [434, 62, 15, "Object is possibly \'undefined\'.", "3866385313"],
      [436, 91, 15, "Object is possibly \'undefined\'.", "3866385313"],
      [662, 28, 54, "Argument of type \'string | null\' is not assignable to parameter of type \'string\'.\\n  Type \'null\' is not assignable to type \'string\'.", "3385179653"],
      [703, 4, 53, "Type \'ContentMessage | undefined\' is not assignable to type \'ContentMessage\'.\\n  Type \'undefined\' is not assignable to type \'ContentMessage\'.", "1980005351"],
      [754, 9, 15, "Object is possibly \'undefined\'.", "3866385313"],
      [777, 4, 88, "No overload matches this call.\\n  Overload 1 of 2, \'(item: Message | ContentMessage | MemberMessage): (Message | ContentMessage | MemberMessage)[]\', gave the following error.\\n    Argument of type \'(message_et: Message | ContentMessage | MemberMessage) => boolean | \\"\\"\' is not assignable to parameter of type \'Message | ContentMessage | MemberMessage\'.\\n  Overload 2 of 2, \'(removeFunction: (item: Message | ContentMessage | MemberMessage) => boolean): (Message | ContentMessage | MemberMessage)[]\', gave the following error.\\n    Type \'string | boolean\' is not assignable to type \'boolean\'.", "302417194"],
      [818, 72, 15, "Object is possibly \'undefined\'.", "3866385313"],
      [965, 45, 15, "No overload matches this call.\\n  Overload 1 of 2, \'(...items: ConcatArray<User>[]): User[]\', gave the following error.\\n    Argument of type \'User | undefined\' is not assignable to parameter of type \'ConcatArray<User>\'.\\n      Type \'undefined\' is not assignable to type \'ConcatArray<User>\'.\\n  Overload 2 of 2, \'(...items: (User | ConcatArray<User>)[]): User[]\', gave the following error.\\n    Argument of type \'User | undefined\' is not assignable to parameter of type \'User | ConcatArray<User>\'.\\n      Type \'undefined\' is not assignable to type \'User | ConcatArray<User>\'.", "3866385313"],
      [972, 45, 15, "No overload matches this call.\\n  Overload 1 of 2, \'(...items: ConcatArray<User>[]): User[]\', gave the following error.\\n    Argument of type \'User | undefined\' is not assignable to parameter of type \'ConcatArray<User>\'.\\n      Type \'undefined\' is not assignable to type \'ConcatArray<User>\'.\\n  Overload 2 of 2, \'(...items: (User | ConcatArray<User>)[]): User[]\', gave the following error.\\n    Argument of type \'User | undefined\' is not assignable to parameter of type \'User | ConcatArray<User>\'.", "3866385313"],
      [987, 48, 21, "Object is possibly \'undefined\'.", "2518032411"],
      [992, 6, 6, "Type \'CONVERSATION_ACCESS[] | undefined\' is not assignable to type \'CONVERSATION_ACCESS[]\'.\\n  Type \'undefined\' is not assignable to type \'CONVERSATION_ACCESS[]\'.", "1314097761"],
      [993, 6, 11, "Type \'CONVERSATION_ACCESS_ROLE | ACCESS_ROLE_V2[] | undefined\' is not assignable to type \'CONVERSATION_ACCESS_ROLE | ACCESS_ROLE_V2[]\'.\\n  Type \'undefined\' is not assignable to type \'CONVERSATION_ACCESS_ROLE | ACCESS_ROLE_V2[]\'.", "186257802"]
    ],
    "src/script/entity/User.test.ts:1823754266": [
      [91, 27, 9, "Argument of type \'undefined\' is not assignable to parameter of type \'number\'.", "2620553983"]
    ],
    "src/script/entity/User.ts:3591817769": [
      [132, 4, 17, "Type \'Observable<undefined>\' is not assignable to type \'Observable<string>\'.\\n  Types of property \'equalityComparer\' are incompatible.\\n    Type \'(a: undefined, b: undefined) => boolean\' is not assignable to type \'(a: string, b: string) => boolean\'.\\n      Types of parameters \'a\' and \'a\' are incompatible.\\n        Type \'string\' is not assignable to type \'undefined\'.", "2198912395"],
      [140, 4, 10, "Type \'Observable<string | undefined>\' is not assignable to type \'Observable<string>\'.", "3993952993"],
      [141, 4, 10, "Type \'Observable<string | undefined>\' is not assignable to type \'Observable<string>\'.", "4016447089"],
      [174, 4, 11, "Type \'Observable<false>\' is not assignable to type \'Observable<boolean>\'.", "2812049175"],
      [175, 4, 12, "Type \'Observable<false>\' is not assignable to type \'Observable<boolean>\'.", "3072930663"],
      [179, 4, 21, "Type \'Observable<false>\' is not assignable to type \'Observable<boolean>\'.", "4210022876"],
      [180, 4, 17, "Type \'Observable<false>\' is not assignable to type \'Observable<boolean>\'.", "3163265562"],
      [181, 4, 13, "Type \'Observable<ROLE.NONE>\' is not assignable to type \'Observable<ROLE>\'.\\n  Types of parameters \'value\' and \'value\' are incompatible.\\n    Type \'ROLE\' is not assignable to type \'ROLE.NONE\'.", "3077682660"],
      [191, 47, 25, "Cannot invoke an object which is possibly \'undefined\'.", "3264425299"],
      [204, 4, 17, "Type \'Observable<Type.NONE>\' is not assignable to type \'Observable<Type>\'.\\n  Types of parameters \'value\' and \'value\' are incompatible.\\n    Type \'Type\' is not assignable to type \'Type.NONE\'.", "1506870780"],
      [208, 4, 23, "Type \'Observable<false>\' is not assignable to type \'Observable<boolean>\'.", "703960067"],
      [212, 4, 14, "Type \'Observable<false>\' is not assignable to type \'Observable<boolean>\'.", "4158763232"],
      [248, 57, 13, "No overload matches this call.\\n  Overload 1 of 4, \'(value: string | number | Date): Date\', gave the following error.\\n    Argument of type \'string | undefined\' is not assignable to parameter of type \'string | number | Date\'.\\n  Overload 2 of 4, \'(value: string | number): Date\', gave the following error.\\n    Argument of type \'string | undefined\' is not assignable to parameter of type \'string | number\'.", "3452993210"],
      [248, 93, 13, "No overload matches this call.\\n  Overload 1 of 4, \'(value: string | number | Date): Date\', gave the following error.\\n    Argument of type \'string | undefined\' is not assignable to parameter of type \'string | number | Date\'.\\n  Overload 2 of 4, \'(value: string | number): Date\', gave the following error.\\n    Argument of type \'string | undefined\' is not assignable to parameter of type \'string | number\'.", "3563212121"]
    ],
    "src/script/entity/message/Asset.ts:2714709642": [
      [36, 9, 4, "Property \'size\' has no initializer and is not definitely assigned in the constructor.", "2088346912"],
      [68, 67, 14, "Argument of type \'string | undefined\' is not assignable to parameter of type \'string\'.\\n  Type \'undefined\' is not assignable to type \'string\'.", "1931590284"],
      [79, 67, 14, "Argument of type \'string | undefined\' is not assignable to parameter of type \'string\'.\\n  Type \'undefined\' is not assignable to type \'string\'.", "1931590284"]
    ],
    "src/script/entity/message/CallMessage.ts:2179419971": [
      [38, 4, 20, "Type \'TERMINATION_REASON | undefined\' is not assignable to type \'TERMINATION_REASON\'.\\n  Type \'undefined\' is not assignable to type \'TERMINATION_REASON\'.", "773642052"]
    ],
    "src/script/entity/message/ContentMessage.ts:2244220679": [
      [56, 4, 11, "Type \'ObservableArray<never>\' is not assignable to type \'ObservableArray<FileAsset | Asset | MediumImage | Text>\'.\\n  Types of parameters \'value\' and \'value\' are incompatible.\\n    Type \'(FileAsset | Asset | MediumImage | Text)[] | null | undefined\' is not assignable to type \'never[] | null | undefined\'.\\n      Type \'(FileAsset | Asset | MediumImage | Text)[]\' is not assignable to type \'never[]\'.\\n        Type \'FileAsset | Asset | MediumImage | Text\' is not assignable to type \'never\'.", "3137859118"],
      [59, 4, 21, "Type \'Observable<number | null>\' is not assignable to type \'Observable<number>\'.\\n  The types returned by \'peek()\' are incompatible between these types.\\n    Type \'number | null\' is not assignable to type \'number\'.\\n      Type \'null\' is not assignable to type \'number\'.", "1015589921"],
      [71, 4, 10, "Type \'Observable<QuoteEntity | undefined>\' is not assignable to type \'Observable<QuoteEntity>\'.\\n  The types returned by \'peek()\' are incompatible between these types.\\n    Type \'QuoteEntity | undefined\' is not assignable to type \'QuoteEntity\'.\\n      Type \'undefined\' is not assignable to type \'QuoteEntity\'.", "4017089943"],
      [72, 4, 17, "Type \'ObservableArray<never>\' is not assignable to type \'ObservableArray<ReadReceipt>\'.", "1540688880"],
      [74, 4, 23, "Type \'Observable<boolean | null>\' is not assignable to type \'Observable<boolean>\'.\\n  The types returned by \'peek()\' are incompatible between these types.\\n    Type \'boolean | null\' is not assignable to type \'boolean\'.", "1490518748"],
      [80, 34, 4, "Argument of type \'null\' is not assignable to parameter of type \'boolean\'.", "2087897566"]
    ],
    "src/script/entity/message/DecryptErrorMessage.ts:3460253006": [
      [63, 4, 9, "Type \'PureComputed<string | undefined>\' is not assignable to type \'PureComputed<string>\'.\\n  The types returned by \'peek()\' are incompatible between these types.\\n    Type \'string | undefined\' is not assignable to type \'string\'.\\n      Type \'undefined\' is not assignable to type \'string\'.", "1161926893"],
      [74, 4, 25, "Type \'Observable<false>\' is not assignable to type \'Observable<boolean>\'.", "4236151592"]
    ],
    "src/script/entity/message/FileAsset.ts:2276294258": [
      [45, 9, 14, "Property \'conversationId\' has no initializer and is not definitely assigned in the constructor.", "2597408709"],
      [46, 9, 14, "Property \'correlation_id\' has no initializer and is not definitely assigned in the constructor.", "1441381135"],
      [54, 4, 11, "Type \'Observable<AssetTransferState | undefined>\' is not assignable to type \'Observable<AssetTransferState>\'.\\n  The types returned by \'peek()\' are incompatible between these types.\\n    Type \'AssetTransferState | undefined\' is not assignable to type \'AssetTransferState\'.", "3642829209"],
      [64, 4, 22, "Type \'Observable<AssetRemoteData | undefined>\' is not assignable to type \'Observable<AssetRemoteData>\'.\\n  The types returned by \'peek()\' are incompatible between these types.\\n    Type \'AssetRemoteData | undefined\' is not assignable to type \'AssetRemoteData\'.\\n      Type \'undefined\' is not assignable to type \'AssetRemoteData\'.", "1979595329"],
      [65, 4, 21, "Type \'Observable<AssetRemoteData | undefined>\' is not assignable to type \'Observable<AssetRemoteData>\'.", "2294021202"],
      [81, 4, 25, "Type \'Observable<NotUploaded | undefined>\' is not assignable to type \'Observable<NotUploaded>\'.\\n  The types returned by \'peek()\' are incompatible between these types.\\n    Type \'NotUploaded | undefined\' is not assignable to type \'NotUploaded\'.", "890696937"]
    ],
    "src/script/entity/message/MediumImage.ts:426001127": [
      [41, 4, 13, "Type \'Observable<AssetRemoteData | undefined>\' is not assignable to type \'Observable<AssetRemoteData>\'.", "752547655"]
    ],
    "src/script/entity/message/MemberMessage.ts:3711207890": [
      [53, 9, 6, "Property \'reason\' has no initializer and is not definitely assigned in the constructor.", "2124277697"],
      [76, 4, 17, "Type \'Observable<never[]>\' is not assignable to type \'Observable<User[]>\'.\\n  Types of parameters \'value\' and \'value\' are incompatible.\\n    Type \'User[]\' is not assignable to type \'never[]\'.", "437902945"],
      [83, 4, 19, "Type \'undefined\' is not assignable to type \'User[]\'.", "3619181810"],
      [116, 100, 4, "Argument of type \'null\' is not assignable to parameter of type \'string | undefined\'.", "2087897566"]
    ],
    "src/script/entity/message/Message.ts:306209129": [
      [53, 10, 19, "Property \'messageTimerStarted\' has no initializer and is not definitely assigned in the constructor.", "4092792040"],
      [63, 9, 8, "Property \'reaction\' has no initializer and is not definitely assigned in the constructor.", "2663965068"],
      [96, 4, 15, "Type \'SuperType | undefined\' is not assignable to type \'SuperType\'.\\n  Type \'undefined\' is not assignable to type \'SuperType\'.", "3885844715"],
      [102, 4, 22, "Type \'Observable<false>\' is not assignable to type \'Observable<string | number | boolean>\'.\\n  Types of parameters \'value\' and \'value\' are incompatible.\\n    Type \'string | number | boolean\' is not assignable to type \'false\'.", "2558403805"],
      [128, 4, 17, "Type \'ObservableArray<never>\' is not assignable to type \'ObservableArray<ReadReceipt>\'.\\n  Types of parameters \'value\' and \'value\' are incompatible.\\n    Type \'ReadReceipt[] | null | undefined\' is not assignable to type \'never[] | null | undefined\'.\\n      Type \'ReadReceipt[]\' is not assignable to type \'never[]\'.\\n        Type \'ReadReceipt\' is not assignable to type \'never\'.", "1540688880"],
      [136, 4, 11, "Type \'Observable<StatusType.UNSPECIFIED>\' is not assignable to type \'Observable<StatusType>\'.\\n  Types of parameters \'value\' and \'value\' are incompatible.\\n    Type \'StatusType\' is not assignable to type \'StatusType.UNSPECIFIED\'.", "3642829209"],
      [138, 43, 4, "Argument of type \'null\' is not assignable to parameter of type \'string | undefined\'.", "2087897566"],
      [140, 4, 12, "Type \'Observable<true>\' is not assignable to type \'Observable<boolean>\'.\\n  Types of parameters \'value\' and \'value\' are incompatible.\\n    Type \'boolean\' is not assignable to type \'true\'.", "4071713891"],
      [142, 4, 17, "Type \'Observable<true>\' is not assignable to type \'Observable<boolean>\'.", "1239229967"],
      [149, 75, 9, "Argument of type \'undefined\' is not assignable to parameter of type \'string\'.", "2620553983"]
    ],
    "src/script/entity/message/SystemMessage.ts:3060794215": [
      [25, 9, 7, "Property \'caption\' has no initializer and is not definitely assigned in the constructor.", "3511518411"]
    ],
    "src/script/entity/message/VerificationMessage.ts:1055991539": [
      [40, 4, 28, "Type \'Observable<VerificationMessageType | undefined>\' is not assignable to type \'Observable<VerificationMessageType>\'.\\n  The types returned by \'peek()\' are incompatible between these types.\\n    Type \'VerificationMessageType | undefined\' is not assignable to type \'VerificationMessageType\'.", "1551103719"],
      [47, 27, 13, "Argument of type \'string | false | QualifiedUserId\' is not assignable to parameter of type \'string | QualifiedId\'.\\n  Type \'boolean\' is not assignable to type \'string | QualifiedId\'.", "2678465042"]
    ],
    "src/script/error/BackendClientError.ts:4157618261": [
      [29, 4, 10, "Type \'string | undefined\' is not assignable to type \'string\'.\\n  Type \'undefined\' is not assignable to type \'string\'.", "3983565867"]
    ],
    "src/script/event/EventRepository.test.ts:3843097520": [
      [90, 25, 26, "No overload matches this call.\\n  Overload 1 of 2, \'(o: {}): string[]\', gave the following error.\\n    Argument of type \'ReadReceipt[] | undefined\' is not assignable to parameter of type \'{}\'.\\n      Type \'undefined\' is not assignable to type \'{}\'.\\n  Overload 2 of 2, \'(o: object): string[]\', gave the following error.\\n    Argument of type \'ReadReceipt[] | undefined\' is not assignable to parameter of type \'object\'.\\n      Type \'undefined\' is not assignable to type \'object\'.", "792500112"],
      [96, 6, 28, "Object is possibly \'undefined\'.", "3381709752"],
      [98, 15, 25, "No overload matches this call.\\n  Overload 1 of 4, \'(object: {}, method: never): SpyInstance<never, never>\', gave the following error.\\n    Argument of type \'EventService | undefined\' is not assignable to parameter of type \'{}\'.\\n      Type \'undefined\' is not assignable to type \'{}\'.\\n  Overload 2 of 4, \'(object: {}, method: never): SpyInstance<never, never>\', gave the following error.\\n    Argument of type \'EventService | undefined\' is not assignable to parameter of type \'{}\'.\\n      Type \'undefined\' is not assignable to type \'{}\'.", "47328231"],
      [99, 25, 55, "Argument of type \'Promise<EventRecord<any>>\' is not assignable to parameter of type \'never\'.", "526597759"],
      [104, 13, 28, "Object is possibly \'undefined\'.", "3381709752"],
      [108, 15, 25, "Object is possibly \'undefined\'.", "47328231"],
      [109, 15, 28, "Object is possibly \'undefined\'.", "3381709752"],
      [114, 13, 28, "Object is possibly \'undefined\'.", "3381709752"],
      [118, 15, 25, "Object is possibly \'undefined\'.", "47328231"],
      [119, 15, 28, "Object is possibly \'undefined\'.", "3381709752"],
      [124, 13, 28, "Object is possibly \'undefined\'.", "3381709752"],
      [128, 15, 25, "Object is possibly \'undefined\'.", "47328231"],
      [129, 15, 28, "Object is possibly \'undefined\'.", "3381709752"],
      [143, 13, 28, "Object is possibly \'undefined\'.", "3381709752"],
      [144, 15, 25, "Object is possibly \'undefined\'.", "47328231"],
      [145, 15, 28, "Object is possibly \'undefined\'.", "3381709752"],
      [159, 13, 28, "Object is possibly \'undefined\'.", "3381709752"],
      [160, 15, 25, "Object is possibly \'undefined\'.", "47328231"],
      [161, 15, 28, "Object is possibly \'undefined\'.", "3381709752"],
      [175, 13, 28, "Object is possibly \'undefined\'.", "3381709752"],
      [176, 15, 25, "Object is possibly \'undefined\'.", "47328231"],
      [177, 15, 28, "Object is possibly \'undefined\'.", "3381709752"],
      [216, 13, 28, "Object is possibly \'undefined\'.", "3381709752"],
      [217, 15, 25, "Object is possibly \'undefined\'.", "47328231"],
      [218, 15, 28, "Object is possibly \'undefined\'.", "3381709752"],
      [241, 15, 25, "No overload matches this call.\\n  Overload 1 of 4, \'(object: {}, method: never): SpyInstance<never, never>\', gave the following error.\\n    Argument of type \'EventService | undefined\' is not assignable to parameter of type \'{}\'.\\n      Type \'undefined\' is not assignable to type \'{}\'.\\n  Overload 2 of 4, \'(object: {}, method: never): SpyInstance<never, never>\', gave the following error.\\n    Argument of type \'EventService | undefined\' is not assignable to parameter of type \'{}\'.\\n      Type \'undefined\' is not assignable to type \'{}\'.", "47328231"],
      [242, 28, 11, "Parameter \'saved_event\' implicitly has an \'any\' type.", "3147593107"],
      [242, 28, 43, "Argument of type \'(saved_event: any) => Promise<any>\' is not assignable to parameter of type \'() => never\'.", "1450607298"],
      [246, 17, 25, "No overload matches this call.\\n  Overload 1 of 4, \'(object: {}, method: never): SpyInstance<never, never>\', gave the following error.\\n    Argument of type \'EventService | undefined\' is not assignable to parameter of type \'{}\'.\\n      Type \'undefined\' is not assignable to type \'{}\'.\\n  Overload 2 of 4, \'(object: {}, method: never): SpyInstance<never, never>\', gave the following error.\\n    Argument of type \'EventService | undefined\' is not assignable to parameter of type \'{}\'.\\n      Type \'undefined\' is not assignable to type \'{}\'.", "47328231"],
      [248, 13, 28, "Object is possibly \'undefined\'.", "3381709752"],
      [249, 15, 25, "Object is possibly \'undefined\'.", "47328231"],
      [257, 15, 25, "No overload matches this call.\\n  Overload 1 of 4, \'(object: {}, method: never): SpyInstance<never, never>\', gave the following error.\\n    Argument of type \'EventService | undefined\' is not assignable to parameter of type \'{}\'.\\n      Type \'undefined\' is not assignable to type \'{}\'.\\n  Overload 2 of 4, \'(object: {}, method: never): SpyInstance<never, never>\', gave the following error.\\n    Argument of type \'EventService | undefined\' is not assignable to parameter of type \'{}\'.\\n      Type \'undefined\' is not assignable to type \'{}\'.", "47328231"],
      [258, 28, 46, "Argument of type \'() => Promise<EventRecord<any>>\' is not assignable to parameter of type \'() => never\'.\\n  Type \'Promise<EventRecord<any>>\' is not assignable to type \'never\'.", "270173584"],
      [260, 13, 28, "Object is possibly \'undefined\'.", "3381709752"],
      [265, 17, 25, "Object is possibly \'undefined\'.", "47328231"],
      [273, 15, 25, "No overload matches this call.\\n  Overload 1 of 4, \'(object: {}, method: never): SpyInstance<never, never>\', gave the following error.\\n    Argument of type \'EventService | undefined\' is not assignable to parameter of type \'{}\'.\\n      Type \'undefined\' is not assignable to type \'{}\'.\\n  Overload 2 of 4, \'(object: {}, method: never): SpyInstance<never, never>\', gave the following error.\\n    Argument of type \'EventService | undefined\' is not assignable to parameter of type \'{}\'.\\n      Type \'undefined\' is not assignable to type \'{}\'.", "47328231"],
      [274, 28, 46, "Argument of type \'() => Promise<EventRecord<any>>\' is not assignable to parameter of type \'() => never\'.\\n  Type \'Promise<EventRecord<any>>\' is not assignable to type \'never\'.", "270173584"],
      [276, 13, 28, "Object is possibly \'undefined\'.", "3381709752"],
      [281, 17, 25, "Object is possibly \'undefined\'.", "47328231"],
      [289, 15, 25, "No overload matches this call.\\n  Overload 1 of 4, \'(object: {}, method: never): SpyInstance<never, never>\', gave the following error.\\n    Argument of type \'EventService | undefined\' is not assignable to parameter of type \'{}\'.\\n      Type \'undefined\' is not assignable to type \'{}\'.\\n  Overload 2 of 4, \'(object: {}, method: never): SpyInstance<never, never>\', gave the following error.\\n    Argument of type \'EventService | undefined\' is not assignable to parameter of type \'{}\'.\\n      Type \'undefined\' is not assignable to type \'{}\'.", "47328231"],
      [290, 28, 46, "Argument of type \'() => Promise<EventRecord<any>>\' is not assignable to parameter of type \'() => never\'.\\n  Type \'Promise<EventRecord<any>>\' is not assignable to type \'never\'.", "270173584"],
      [292, 13, 28, "Object is possibly \'undefined\'.", "3381709752"],
      [297, 17, 25, "Object is possibly \'undefined\'.", "47328231"],
      [304, 15, 25, "No overload matches this call.\\n  Overload 1 of 4, \'(object: {}, method: never): SpyInstance<never, never>\', gave the following error.\\n    Argument of type \'EventService | undefined\' is not assignable to parameter of type \'{}\'.\\n      Type \'undefined\' is not assignable to type \'{}\'.\\n  Overload 2 of 4, \'(object: {}, method: never): SpyInstance<never, never>\', gave the following error.\\n    Argument of type \'EventService | undefined\' is not assignable to parameter of type \'{}\'.\\n      Type \'undefined\' is not assignable to type \'{}\'.", "47328231"],
      [305, 28, 46, "Argument of type \'() => Promise<EventRecord<any>>\' is not assignable to parameter of type \'() => never\'.\\n  Type \'Promise<EventRecord<any>>\' is not assignable to type \'never\'.", "270173584"],
      [307, 13, 28, "Object is possibly \'undefined\'.", "3381709752"],
      [312, 17, 25, "Object is possibly \'undefined\'.", "47328231"],
      [320, 15, 25, "No overload matches this call.\\n  Overload 1 of 4, \'(object: {}, method: never): SpyInstance<never, never>\', gave the following error.\\n    Argument of type \'EventService | undefined\' is not assignable to parameter of type \'{}\'.\\n      Type \'undefined\' is not assignable to type \'{}\'.\\n  Overload 2 of 4, \'(object: {}, method: never): SpyInstance<never, never>\', gave the following error.\\n    Argument of type \'EventService | undefined\' is not assignable to parameter of type \'{}\'.\\n      Type \'undefined\' is not assignable to type \'{}\'.", "47328231"],
      [321, 28, 46, "Argument of type \'() => Promise<EventRecord<any>>\' is not assignable to parameter of type \'() => never\'.\\n  Type \'Promise<EventRecord<any>>\' is not assignable to type \'never\'.", "270173584"],
      [323, 13, 28, "Object is possibly \'undefined\'.", "3381709752"],
      [328, 17, 25, "Object is possibly \'undefined\'.", "47328231"],
      [335, 15, 25, "No overload matches this call.\\n  Overload 1 of 4, \'(object: {}, method: never): SpyInstance<never, never>\', gave the following error.\\n    Argument of type \'EventService | undefined\' is not assignable to parameter of type \'{}\'.\\n      Type \'undefined\' is not assignable to type \'{}\'.\\n  Overload 2 of 4, \'(object: {}, method: never): SpyInstance<never, never>\', gave the following error.\\n    Argument of type \'EventService | undefined\' is not assignable to parameter of type \'{}\'.\\n      Type \'undefined\' is not assignable to type \'{}\'.", "47328231"],
      [336, 28, 46, "Argument of type \'() => Promise<EventRecord<any>>\' is not assignable to parameter of type \'() => never\'.\\n  Type \'Promise<EventRecord<any>>\' is not assignable to type \'never\'.", "270173584"],
      [341, 13, 28, "Object is possibly \'undefined\'.", "3381709752"],
      [346, 17, 25, "Object is possibly \'undefined\'.", "47328231"],
      [352, 17, 25, "No overload matches this call.\\n  Overload 1 of 4, \'(object: {}, method: never): SpyInstance<never, never>\', gave the following error.\\n    Argument of type \'EventService | undefined\' is not assignable to parameter of type \'{}\'.\\n      Type \'undefined\' is not assignable to type \'{}\'.\\n  Overload 2 of 4, \'(object: {}, method: never): SpyInstance<never, never>\', gave the following error.\\n    Argument of type \'EventService | undefined\' is not assignable to parameter of type \'{}\'.\\n      Type \'undefined\' is not assignable to type \'{}\'.", "47328231"],
      [352, 76, 35, "Argument of type \'() => Promise<EventRecord<any>>\' is not assignable to parameter of type \'() => never\'.\\n  Type \'Promise<EventRecord<any>>\' is not assignable to type \'never\'.", "3585529426"],
      [354, 15, 25, "No overload matches this call.\\n  Overload 1 of 4, \'(object: {}, method: never): SpyInstance<never, never>\', gave the following error.\\n    Argument of type \'EventService | undefined\' is not assignable to parameter of type \'{}\'.\\n      Type \'undefined\' is not assignable to type \'{}\'.\\n  Overload 2 of 4, \'(object: {}, method: never): SpyInstance<never, never>\', gave the following error.\\n    Argument of type \'EventService | undefined\' is not assignable to parameter of type \'{}\'.\\n      Type \'undefined\' is not assignable to type \'{}\'.", "47328231"],
      [355, 28, 46, "Argument of type \'() => Promise<EventRecord<any>>\' is not assignable to parameter of type \'() => never\'.\\n  Type \'Promise<EventRecord<any>>\' is not assignable to type \'never\'.", "270173584"],
      [362, 13, 28, "Object is possibly \'undefined\'.", "3381709752"],
      [363, 15, 11, "Object is possibly \'undefined\'.", "3147593107"],
      [364, 15, 11, "Object is possibly \'undefined\'.", "3147593107"],
      [365, 15, 11, "Object is possibly \'undefined\'.", "3147593107"],
      [366, 15, 25, "Object is possibly \'undefined\'.", "47328231"],
      [372, 17, 25, "No overload matches this call.\\n  Overload 1 of 4, \'(object: {}, method: never): SpyInstance<never, never>\', gave the following error.\\n    Argument of type \'EventService | undefined\' is not assignable to parameter of type \'{}\'.\\n      Type \'undefined\' is not assignable to type \'{}\'.\\n  Overload 2 of 4, \'(object: {}, method: never): SpyInstance<never, never>\', gave the following error.\\n    Argument of type \'EventService | undefined\' is not assignable to parameter of type \'{}\'.\\n      Type \'undefined\' is not assignable to type \'{}\'.", "47328231"],
      [372, 76, 40, "Argument of type \'() => Promise<EventRecord<any>>\' is not assignable to parameter of type \'() => never\'.\\n  Type \'Promise<EventRecord<any>>\' is not assignable to type \'never\'.", "2477440726"],
      [374, 15, 25, "No overload matches this call.\\n  Overload 1 of 4, \'(object: {}, method: never): SpyInstance<never, never>\', gave the following error.\\n    Argument of type \'EventService | undefined\' is not assignable to parameter of type \'{}\'.\\n      Type \'undefined\' is not assignable to type \'{}\'.\\n  Overload 2 of 4, \'(object: {}, method: never): SpyInstance<never, never>\', gave the following error.\\n    Argument of type \'EventService | undefined\' is not assignable to parameter of type \'{}\'.\\n      Type \'undefined\' is not assignable to type \'{}\'.", "47328231"],
      [375, 28, 40, "Argument of type \'() => Promise<EventRecord<any>>\' is not assignable to parameter of type \'() => never\'.\\n  Type \'Promise<EventRecord<any>>\' is not assignable to type \'never\'.", "2477440726"],
      [379, 13, 28, "Object is possibly \'undefined\'.", "3381709752"],
      [382, 17, 25, "Object is possibly \'undefined\'.", "47328231"],
      [383, 17, 25, "Object is possibly \'undefined\'.", "47328231"],
      [395, 15, 25, "No overload matches this call.\\n  Overload 1 of 4, \'(object: {}, method: never): SpyInstance<never, never>\', gave the following error.\\n    Argument of type \'EventService | undefined\' is not assignable to parameter of type \'{}\'.\\n      Type \'undefined\' is not assignable to type \'{}\'.\\n  Overload 2 of 4, \'(object: {}, method: never): SpyInstance<never, never>\', gave the following error.\\n    Argument of type \'EventService | undefined\' is not assignable to parameter of type \'{}\'.\\n      Type \'undefined\' is not assignable to type \'{}\'.", "47328231"],
      [396, 28, 48, "Argument of type \'(conversationId: string, messageId: string) => Promise<undefined> | Promise<EventRecord<any>>\' is not assignable to parameter of type \'() => never\'.", "270597142"],
      [400, 15, 25, "No overload matches this call.\\n  Overload 1 of 4, \'(object: {}, method: never): SpyInstance<never, never>\', gave the following error.\\n    Argument of type \'EventService | undefined\' is not assignable to parameter of type \'{}\'.\\n      Type \'undefined\' is not assignable to type \'{}\'.\\n  Overload 2 of 4, \'(object: {}, method: never): SpyInstance<never, never>\', gave the following error.\\n    Argument of type \'EventService | undefined\' is not assignable to parameter of type \'{}\'.\\n      Type \'undefined\' is not assignable to type \'{}\'.", "47328231"],
      [401, 28, 40, "Argument of type \'(ev: EventRecord) => Promise<EventRecord<any>>\' is not assignable to parameter of type \'() => never\'.", "130762840"],
      [406, 13, 28, "Object is possibly \'undefined\'.", "3381709752"],
      [406, 86, 32, "Argument of type \'(updatedEvent: EventRecord) => void\' is not assignable to parameter of type \'(value: EventRecord<any> | undefined) => void | PromiseLike<void>\'.\\n  Types of parameters \'updatedEvent\' and \'value\' are incompatible.\\n    Type \'EventRecord<any> | undefined\' is not assignable to type \'EventRecord<any>\'.\\n      Type \'undefined\' is not assignable to type \'EventRecord<any>\'.", "1291289374"],
      [407, 15, 25, "Object is possibly \'undefined\'.", "47328231"],
      [408, 15, 25, "Object is possibly \'undefined\'.", "47328231"],
      [417, 15, 25, "No overload matches this call.\\n  Overload 1 of 4, \'(object: {}, method: never): SpyInstance<never, never>\', gave the following error.\\n    Argument of type \'EventService | undefined\' is not assignable to parameter of type \'{}\'.\\n      Type \'undefined\' is not assignable to type \'{}\'.\\n  Overload 2 of 4, \'(object: {}, method: never): SpyInstance<never, never>\', gave the following error.\\n    Argument of type \'EventService | undefined\' is not assignable to parameter of type \'{}\'.\\n      Type \'undefined\' is not assignable to type \'{}\'.", "47328231"],
      [418, 28, 53, "Argument of type \'() => Promise<EventRecord<any>>\' is not assignable to parameter of type \'() => never\'.\\n  Type \'Promise<EventRecord<any>>\' is not assignable to type \'never\'.", "3901075106"],
      [420, 15, 25, "No overload matches this call.\\n  Overload 1 of 4, \'(object: {}, method: never): SpyInstance<never, never>\', gave the following error.\\n    Argument of type \'EventService | undefined\' is not assignable to parameter of type \'{}\'.\\n      Type \'undefined\' is not assignable to type \'{}\'.\\n  Overload 2 of 4, \'(object: {}, method: never): SpyInstance<never, never>\', gave the following error.\\n    Argument of type \'EventService | undefined\' is not assignable to parameter of type \'{}\'.\\n      Type \'undefined\' is not assignable to type \'{}\'.", "47328231"],
      [421, 28, 50, "Argument of type \'(updates: EventRecord) => Promise<EventRecord<any>>\' is not assignable to parameter of type \'() => never\'.", "2498929304"],
      [431, 13, 28, "Object is possibly \'undefined\'.", "3381709752"],
      [431, 75, 32, "Argument of type \'(updatedEvent: EventRecord) => void\' is not assignable to parameter of type \'(value: EventRecord<any> | undefined) => void | PromiseLike<void>\'.\\n  Types of parameters \'updatedEvent\' and \'value\' are incompatible.\\n    Type \'EventRecord<any> | undefined\' is not assignable to type \'EventRecord<any>\'.\\n      Type \'undefined\' is not assignable to type \'EventRecord<any>\'.", "1291289374"],
      [436, 27, 22, "No overload matches this call.\\n  Overload 1 of 2, \'(o: {}): string[]\', gave the following error.\\n    Argument of type \'UserReactionMap | undefined\' is not assignable to parameter of type \'{}\'.\\n      Type \'undefined\' is not assignable to type \'{}\'.\\n  Overload 2 of 2, \'(o: object): string[]\', gave the following error.\\n    Argument of type \'UserReactionMap | undefined\' is not assignable to parameter of type \'object\'.\\n      Type \'undefined\' is not assignable to type \'object\'.", "3237744360"],
      [437, 15, 25, "Object is possibly \'undefined\'.", "47328231"],
      [448, 17, 25, "No overload matches this call.\\n  Overload 1 of 4, \'(object: {}, method: never): SpyInstance<never, never>\', gave the following error.\\n    Argument of type \'EventService | undefined\' is not assignable to parameter of type \'{}\'.\\n      Type \'undefined\' is not assignable to type \'{}\'.\\n  Overload 2 of 4, \'(object: {}, method: never): SpyInstance<never, never>\', gave the following error.\\n    Argument of type \'EventService | undefined\' is not assignable to parameter of type \'{}\'.\\n      Type \'undefined\' is not assignable to type \'{}\'.", "47328231"],
      [448, 76, 34, "Argument of type \'() => Promise<{ data: any; category?: number | undefined; client?: { time: string; } | undefined; connection?: { lastUpdate: string; } | undefined; content?: string | undefined; conversation: string; ... 24 more ...; waiting_button_id?: string | undefined; }>\' is not assignable to parameter of type \'() => never\'.\\n  Type \'Promise<{ data: any; category?: number | undefined; client?: { time: string; } | undefined; connection?: { lastUpdate: string; } | undefined; content?: string | undefined; conversation: string; edited_time?: string | undefined; ... 23 more ...; waiting_button_id?: string | undefined; }>\' is not assignable to type \'never\'.", "2413977172"],
      [450, 15, 25, "No overload matches this call.\\n  Overload 1 of 4, \'(object: {}, method: never): SpyInstance<never, never>\', gave the following error.\\n    Argument of type \'EventService | undefined\' is not assignable to parameter of type \'{}\'.\\n      Type \'undefined\' is not assignable to type \'{}\'.\\n  Overload 2 of 4, \'(object: {}, method: never): SpyInstance<never, never>\', gave the following error.\\n    Argument of type \'EventService | undefined\' is not assignable to parameter of type \'{}\'.\\n      Type \'undefined\' is not assignable to type \'{}\'.", "47328231"],
      [451, 28, 40, "Argument of type \'(ev: EventRecord) => Promise<EventRecord<any>>\' is not assignable to parameter of type \'() => never\'.", "130762840"],
      [455, 13, 28, "Object is possibly \'undefined\'.", "3381709752"],
      [455, 79, 32, "Argument of type \'(updatedEvent: EventRecord) => void\' is not assignable to parameter of type \'(value: EventRecord<any> | undefined) => void | PromiseLike<void>\'.\\n  Types of parameters \'updatedEvent\' and \'value\' are incompatible.\\n    Type \'EventRecord<any> | undefined\' is not assignable to type \'EventRecord<any>\'.\\n      Type \'undefined\' is not assignable to type \'EventRecord<any>\'.", "1291289374"],
      [456, 15, 25, "Object is possibly \'undefined\'.", "47328231"],
      [457, 15, 25, "Object is possibly \'undefined\'.", "47328231"],
      [465, 17, 25, "No overload matches this call.\\n  Overload 1 of 4, \'(object: {}, method: never): SpyInstance<never, never>\', gave the following error.\\n    Argument of type \'EventService | undefined\' is not assignable to parameter of type \'{}\'.\\n      Type \'undefined\' is not assignable to type \'{}\'.\\n  Overload 2 of 4, \'(object: {}, method: never): SpyInstance<never, never>\', gave the following error.\\n    Argument of type \'EventService | undefined\' is not assignable to parameter of type \'{}\'.\\n      Type \'undefined\' is not assignable to type \'{}\'.", "47328231"],
      [467, 13, 28, "Object is possibly \'undefined\'.", "3381709752"],
      [469, 17, 12, "Object is possibly \'undefined\'.", "373016604"],
      [470, 17, 25, "Object is possibly \'undefined\'.", "47328231"],
      [480, 8, 27, "Object is possibly \'undefined\'.", "2644272773"],
      [483, 38, 25, "No overload matches this call.\\n  Overload 1 of 4, \'(object: {}, method: never): SpyInstance<never, never>\', gave the following error.\\n    Argument of type \'EventService | undefined\' is not assignable to parameter of type \'{}\'.\\n      Type \'undefined\' is not assignable to type \'{}\'.\\n  Overload 2 of 4, \'(object: {}, method: never): SpyInstance<never, never>\', gave the following error.\\n    Argument of type \'EventService | undefined\' is not assignable to parameter of type \'{}\'.\\n      Type \'undefined\' is not assignable to type \'{}\'.", "47328231"],
      [484, 40, 25, "No overload matches this call.\\n  Overload 1 of 4, \'(object: {}, method: never): SpyInstance<never, never>\', gave the following error.\\n    Argument of type \'EventService | undefined\' is not assignable to parameter of type \'{}\'.\\n      Type \'undefined\' is not assignable to type \'{}\'.\\n  Overload 2 of 4, \'(object: {}, method: never): SpyInstance<never, never>\', gave the following error.\\n    Argument of type \'EventService | undefined\' is not assignable to parameter of type \'{}\'.\\n      Type \'undefined\' is not assignable to type \'{}\'.", "47328231"],
      [493, 40, 36, "Argument of type \'() => Promise<{ from: string; type: CONVERSATION; category?: number | undefined; client?: { time: string; } | undefined; connection?: { lastUpdate: string; } | undefined; content?: string | undefined; ... 24 more ...; waiting_button_id?: string | undefined; }>\' is not assignable to parameter of type \'() => never\'.\\n  Type \'Promise<{ from: string; type: CONVERSATION; category?: number | undefined; client?: { time: string; } | undefined; connection?: { lastUpdate: string; } | undefined; content?: string | undefined; ... 24 more ...; waiting_button_id?: string | undefined; }>\' is not assignable to type \'never\'.", "2692316574"],
      [494, 42, 24, "Argument of type \'() => Promise<number>\' is not assignable to parameter of type \'() => never\'.\\n  Type \'Promise<number>\' is not assignable to type \'never\'.", "731841138"],
      [496, 33, 28, "Object is possibly \'undefined\'.", "3381709752"],
      [500, 15, 10, "Object is possibly \'undefined\'.", "3453834508"],
      [501, 15, 25, "Object is possibly \'undefined\'.", "47328231"],
      [513, 17, 25, "No overload matches this call.\\n  Overload 1 of 4, \'(object: {}, method: never): SpyInstance<never, never>\', gave the following error.\\n    Argument of type \'EventService | undefined\' is not assignable to parameter of type \'{}\'.\\n      Type \'undefined\' is not assignable to type \'{}\'.\\n  Overload 2 of 4, \'(object: {}, method: never): SpyInstance<never, never>\', gave the following error.\\n    Argument of type \'EventService | undefined\' is not assignable to parameter of type \'{}\'.\\n      Type \'undefined\' is not assignable to type \'{}\'.", "47328231"],
      [513, 76, 36, "Argument of type \'() => Promise<{ type: CONVERSATION; category?: number | undefined; client?: { time: string; } | undefined; connection?: { lastUpdate: string; } | undefined; content?: string | undefined; ... 25 more ...; waiting_button_id?: string | undefined; }>\' is not assignable to parameter of type \'() => never\'.\\n  Type \'Promise<{ type: CONVERSATION; category?: number | undefined; client?: { time: string; } | undefined; connection?: { lastUpdate: string; } | undefined; content?: string | undefined; ... 25 more ...; waiting_button_id?: string | undefined; }>\' is not assignable to type \'never\'.", "2692316574"],
      [514, 17, 25, "No overload matches this call.\\n  Overload 1 of 4, \'(object: {}, method: never): SpyInstance<never, never>\', gave the following error.\\n    Argument of type \'EventService | undefined\' is not assignable to parameter of type \'{}\'.\\n      Type \'undefined\' is not assignable to type \'{}\'.\\n  Overload 2 of 4, \'(object: {}, method: never): SpyInstance<never, never>\', gave the following error.\\n    Argument of type \'EventService | undefined\' is not assignable to parameter of type \'{}\'.\\n      Type \'undefined\' is not assignable to type \'{}\'.", "47328231"],
      [514, 78, 24, "Argument of type \'() => Promise<number>\' is not assignable to parameter of type \'() => never\'.\\n  Type \'Promise<number>\' is not assignable to type \'never\'.", "731841138"],
      [516, 13, 28, "Object is possibly \'undefined\'.", "3381709752"],
      [518, 17, 10, "Object is possibly \'undefined\'.", "3453834508"],
      [519, 17, 25, "Object is possibly \'undefined\'.", "47328231"],
      [533, 15, 28, "Object is possibly \'undefined\'.", "3381709752"],
      [535, 17, 25, "No overload matches this call.\\n  Overload 1 of 4, \'(object: {}, method: never): SpyInstance<never, never>\', gave the following error.\\n    Argument of type \'EventService | undefined\' is not assignable to parameter of type \'{}\'.\\n      Type \'undefined\' is not assignable to type \'{}\'.\\n  Overload 2 of 4, \'(object: {}, method: never): SpyInstance<never, never>\', gave the following error.\\n    Argument of type \'EventService | undefined\' is not assignable to parameter of type \'{}\'.\\n      Type \'undefined\' is not assignable to type \'{}\'.", "47328231"],
      [535, 76, 36, "Argument of type \'() => Promise<EventRecord<any>>\' is not assignable to parameter of type \'() => never\'.\\n  Type \'Promise<EventRecord<any>>\' is not assignable to type \'never\'.", "2692316574"],
      [537, 15, 25, "No overload matches this call.\\n  Overload 1 of 4, \'(object: {}, method: never): SpyInstance<never, never>\', gave the following error.\\n    Argument of type \'EventService | undefined\' is not assignable to parameter of type \'{}\'.\\n      Type \'undefined\' is not assignable to type \'{}\'.\\n  Overload 2 of 4, \'(object: {}, method: never): SpyInstance<never, never>\', gave the following error.\\n    Argument of type \'EventService | undefined\' is not assignable to parameter of type \'{}\'.\\n      Type \'undefined\' is not assignable to type \'{}\'.", "47328231"],
      [538, 28, 45, "Argument of type \'() => Promise<EventRecord<any>>\' is not assignable to parameter of type \'() => never\'.\\n  Type \'Promise<EventRecord<any>>\' is not assignable to type \'never\'.", "368568095"],
      [540, 31, 28, "Object is possibly \'undefined\'.", "3381709752"],
      [544, 13, 10, "Object is possibly \'undefined\'.", "3453834508"],
      [545, 13, 25, "Object is possibly \'undefined\'.", "47328231"],
      [558, 15, 25, "No overload matches this call.\\n  Overload 1 of 4, \'(object: {}, method: never): SpyInstance<never, never>\', gave the following error.\\n    Argument of type \'EventService | undefined\' is not assignable to parameter of type \'{}\'.\\n      Type \'undefined\' is not assignable to type \'{}\'.\\n  Overload 2 of 4, \'(object: {}, method: never): SpyInstance<never, never>\', gave the following error.\\n    Argument of type \'EventService | undefined\' is not assignable to parameter of type \'{}\'.\\n      Type \'undefined\' is not assignable to type \'{}\'.", "47328231"],
      [559, 28, 13, "Parameter \'eventToUpdate\' implicitly has an \'any\' type.", "964362851"],
      [559, 28, 47, "Argument of type \'(eventToUpdate: any) => Promise<any>\' is not assignable to parameter of type \'() => never\'.", "666953218"],
      [560, 17, 25, "No overload matches this call.\\n  Overload 1 of 4, \'(object: {}, method: never): SpyInstance<never, never>\', gave the following error.\\n    Argument of type \'EventService | undefined\' is not assignable to parameter of type \'{}\'.\\n      Type \'undefined\' is not assignable to type \'{}\'.\\n  Overload 2 of 4, \'(object: {}, method: never): SpyInstance<never, never>\', gave the following error.\\n    Argument of type \'EventService | undefined\' is not assignable to parameter of type \'{}\'.\\n      Type \'undefined\' is not assignable to type \'{}\'.", "47328231"],
      [560, 76, 40, "Argument of type \'() => Promise<{ type: CONVERSATION; category?: number | undefined; client?: { time: string; } | undefined; connection?: { lastUpdate: string; } | undefined; content?: string | undefined; ... 25 more ...; waiting_button_id?: string | undefined; }>\' is not assignable to parameter of type \'() => never\'.\\n  Type \'Promise<{ type: CONVERSATION; category?: number | undefined; client?: { time: string; } | undefined; connection?: { lastUpdate: string; } | undefined; content?: string | undefined; ... 25 more ...; waiting_button_id?: string | undefined; }>\' is not assignable to type \'never\'.", "1106270881"],
      [562, 13, 28, "Object is possibly \'undefined\'.", "3381709752"],
      [564, 17, 12, "Object is possibly \'undefined\'.", "373016604"],
      [565, 17, 12, "Object is possibly \'undefined\'.", "373016604"],
      [566, 17, 25, "Object is possibly \'undefined\'.", "47328231"],
      [581, 15, 25, "No overload matches this call.\\n  Overload 1 of 4, \'(object: {}, method: never): SpyInstance<never, never>\', gave the following error.\\n    Argument of type \'EventService | undefined\' is not assignable to parameter of type \'{}\'.\\n      Type \'undefined\' is not assignable to type \'{}\'.\\n  Overload 2 of 4, \'(object: {}, method: never): SpyInstance<never, never>\', gave the following error.\\n    Argument of type \'EventService | undefined\' is not assignable to parameter of type \'{}\'.\\n      Type \'undefined\' is not assignable to type \'{}\'.", "47328231"],
      [582, 28, 13, "Parameter \'eventToUpdate\' implicitly has an \'any\' type.", "964362851"],
      [582, 28, 47, "Argument of type \'(eventToUpdate: any) => Promise<any>\' is not assignable to parameter of type \'() => never\'.", "666953218"],
      [583, 17, 25, "No overload matches this call.\\n  Overload 1 of 4, \'(object: {}, method: never): SpyInstance<never, never>\', gave the following error.\\n    Argument of type \'EventService | undefined\' is not assignable to parameter of type \'{}\'.\\n      Type \'undefined\' is not assignable to type \'{}\'.\\n  Overload 2 of 4, \'(object: {}, method: never): SpyInstance<never, never>\', gave the following error.\\n    Argument of type \'EventService | undefined\' is not assignable to parameter of type \'{}\'.\\n      Type \'undefined\' is not assignable to type \'{}\'.", "47328231"],
      [583, 76, 40, "Argument of type \'() => Promise<{ type: CONVERSATION; category?: number | undefined; client?: { time: string; } | undefined; connection?: { lastUpdate: string; } | undefined; content?: string | undefined; ... 25 more ...; waiting_button_id?: string | undefined; }>\' is not assignable to parameter of type \'() => never\'.\\n  Type \'Promise<{ type: CONVERSATION; category?: number | undefined; client?: { time: string; } | undefined; connection?: { lastUpdate: string; } | undefined; content?: string | undefined; ... 25 more ...; waiting_button_id?: string | undefined; }>\' is not assignable to type \'never\'.", "1106270881"],
      [585, 13, 28, "Object is possibly \'undefined\'.", "3381709752"],
      [586, 8, 32, "Argument of type \'(updatedEvent: EventRecord) => void\' is not assignable to parameter of type \'(value: EventRecord<any> | undefined) => void | PromiseLike<void>\'.\\n  Types of parameters \'updatedEvent\' and \'value\' are incompatible.\\n    Type \'EventRecord<any> | undefined\' is not assignable to type \'EventRecord<any>\'.\\n      Type \'undefined\' is not assignable to type \'EventRecord<any>\'.", "1291289374"],
      [588, 17, 25, "Object is possibly \'undefined\'.", "47328231"]
    ],
    "src/script/event/EventRepository.ts:2800868471": [
      [106, 4, 30, "Type \'Observable<NOTIFICATION_HANDLING_STATE.STREAM>\' is not assignable to type \'Observable<NOTIFICATION_HANDLING_STATE>\'.\\n  Types of parameters \'value\' and \'value\' are incompatible.\\n    Type \'NOTIFICATION_HANDLING_STATE\' is not assignable to type \'NOTIFICATION_HANDLING_STATE.STREAM\'.", "3724439608"],
      [161, 60, 5, "Object is possibly \'undefined\'.", "165702089"],
      [161, 76, 5, "Object is of type \'unknown\'.", "165548477"],
      [228, 10, 13, "Object is of type \'unknown\'.", "3310660798"],
      [229, 49, 13, "Object is of type \'unknown\'.", "3310660798"],
      [243, 13, 6, "Object is possibly \'undefined\'.", "1543056028"],
      [248, 13, 10, "Object is possibly \'undefined\'.", "1089446899"],
      [261, 48, 25, "Argument of type \'string | undefined\' is not assignable to parameter of type \'string\'.\\n  Type \'undefined\' is not assignable to type \'string\'.", "3511045606"],
      [272, 40, 20, "Object is possibly \'undefined\'.", "3111726366"],
      [538, 28, 12, "Object is possibly \'undefined\'.", "2257332645"],
      [538, 53, 12, "Object is possibly \'undefined\'.", "2257332645"],
      [539, 59, 12, "Object is possibly \'undefined\'.", "2257332645"],
      [553, 41, 13, "Object is possibly \'undefined\'.", "1529837131"],
      [557, 69, 11, "Argument of type \'string | undefined\' is not assignable to parameter of type \'string\'.\\n  Type \'undefined\' is not assignable to type \'string\'.", "3842816886"],
      [560, 8, 100, "Type \'EventRecord<any> | undefined\' is not assignable to type \'EventRecord<any>\'.\\n  Type \'undefined\' is not assignable to type \'EventRecord<any>\'.", "1834623770"],
      [560, 59, 25, "Argument of type \'string | undefined\' is not assignable to parameter of type \'string\'.\\n  Type \'undefined\' is not assignable to type \'string\'.", "2126983834"],
      [560, 86, 13, "Object is possibly \'undefined\'.", "1529837131"],
      [564, 78, 13, "Object is possibly \'undefined\'.", "1529837131"],
      [607, 52, 20, "Object is possibly \'undefined\'.", "2445000522"]
    ],
    "src/script/event/EventService.ts:2658328947": [
      [46, 79, 9, "Object is possibly \'undefined\'.", "1946021483"],
      [46, 103, 9, "No overload matches this call.\\n  Overload 1 of 2, \'(that: string, locales?: string | string[] | undefined, options?: CollatorOptions | undefined): number\', gave the following error.\\n    Argument of type \'string | undefined\' is not assignable to parameter of type \'string\'.\\n      Type \'undefined\' is not assignable to type \'string\'.\\n  Overload 2 of 2, \'(that: string): number\', gave the following error.\\n    Argument of type \'string | undefined\' is not assignable to parameter of type \'string\'.\\n      Type \'undefined\' is not assignable to type \'string\'.", "1946194504"],
      [77, 86, 9, "Argument of type \'string | undefined\' is not assignable to parameter of type \'string\'.\\n  Type \'undefined\' is not assignable to type \'string\'.", "761523947"],
      [81, 8, 5, "Object is of type \'unknown\'.", "165548477"],
      [110, 97, 5, "Object is of type \'unknown\'.", "165548477"],
      [140, 6, 156, "Type \'EventRecord<any> | undefined\' is not assignable to type \'EventRecord<any>\'.\\n  Type \'undefined\' is not assignable to type \'EventRecord<any>\'.", "608859508"],
      [145, 99, 5, "Object is of type \'unknown\'.", "165548477"],
      [185, 52, 15, "Object is possibly \'undefined\'.", "1303905750"],
      [185, 86, 15, "Object is possibly \'undefined\'.", "1303905750"],
      [240, 100, 5, "Object is of type \'unknown\'.", "165548477"],
      [338, 92, 9, "Argument of type \'undefined\' is not assignable to parameter of type \'string\'.", "2620553983"],
      [352, 74, 17, "Argument of type \'string | undefined\' is not assignable to parameter of type \'string\'.\\n  Type \'undefined\' is not assignable to type \'string\'.", "2867884739"],
      [382, 4, 11, "Object is possibly \'undefined\'.", "370216726"],
      [383, 4, 11, "Object is possibly \'undefined\'.", "370216726"]
    ],
    "src/script/event/EventServiceNoCompound.ts:1388827788": [
      [64, 54, 15, "Object is possibly \'undefined\'.", "1303905750"]
    ],
    "src/script/event/preprocessor/ServiceMiddleware.ts:3271199821": [
      [80, 58, 9, "Argument of type \'MemberJoinEvent | undefined\' is not assignable to parameter of type \'MemberJoinEvent\'.\\n  Type \'undefined\' is not assignable to type \'MemberJoinEvent\'.", "1946204345"],
      [103, 51, 10, "Object is possibly \'undefined\'.", "4128218071"]
    ],
    "src/script/extension/GiphyRepository.ts:2994713875": [
      [47, 10, 13, "Property \'currentOffset\' has no initializer and is not definitely assigned in the constructor.", "3944906049"],
      [76, 42, 18, "Object is possibly \'undefined\'.", "3219551329"],
      [90, 67, 15, "Object is possibly \'undefined\'.", "3911174730"]
    ],
    "src/script/externalRoute.ts:1170782870": [
      [77, 2, 55, "Type \'string | undefined\' is not assignable to type \'string\'.\\n  Type \'undefined\' is not assignable to type \'string\'.", "2013931483"],
      [78, 64, 51, "Type \'string | undefined\' is not assignable to type \'string\'.\\n  Type \'undefined\' is not assignable to type \'string\'.", "2860866952"],
      [81, 2, 111, "Type \'string | false\' is not assignable to type \'string\'.\\n  Type \'boolean\' is not assignable to type \'string\'.", "685592872"],
      [82, 46, 35, "Type \'string | undefined\' is not assignable to type \'string\'.\\n  Type \'undefined\' is not assignable to type \'string\'.", "3510242108"],
      [83, 46, 35, "Type \'string | undefined\' is not assignable to type \'string\'.\\n  Type \'undefined\' is not assignable to type \'string\'.", "3510297418"],
      [84, 51, 40, "Type \'string | undefined\' is not assignable to type \'string\'.\\n  Type \'undefined\' is not assignable to type \'string\'.", "3597061715"],
      [88, 4, 17, "Type \'undefined\' is not assignable to type \'string\'.", "4204377774"]
    ],
    "src/script/hooks/usePausableInterval.ts:4028999421": [
      [38, 6, 21, "Cannot invoke an object which is possibly \'undefined\'.", "4185327969"]
    ],
    "src/script/hooks/usePausableTimeout.ts:3967169248": [
      [38, 6, 20, "Cannot invoke an object which is possibly \'undefined\'.", "2491310661"]
    ],
    "src/script/integration/IntegrationRepository.ts:3537015114": [
      [84, 56, 17, "Argument of type \'string | undefined\' is not assignable to parameter of type \'string\'.\\n  Type \'undefined\' is not assignable to type \'string\'.", "2786638268"],
      [85, 26, 14, "Object is possibly \'undefined\'.", "2727665343"],
      [100, 31, 10, "Argument of type \'string | undefined\' is not assignable to parameter of type \'string\'.\\n  Type \'undefined\' is not assignable to type \'string\'.", "4118455337"],
      [240, 57, 5, "Object is of type \'unknown\'.", "165548477"]
    ],
    "src/script/integration/ServiceEntity.ts:2862427254": [
      [58, 4, 26, "Type \'Observable<AssetRemoteData | undefined>\' is not assignable to type \'Observable<AssetRemoteData>\'.", "2039859734"],
      [59, 4, 27, "Type \'Observable<AssetRemoteData | undefined>\' is not assignable to type \'Observable<AssetRemoteData>\'.", "4198396353"]
    ],
    "src/script/legal-hold/LegalHoldEvaluator.ts:3764190125": [
      [45, 43, 23, "Argument of type \'User | undefined\' is not assignable to parameter of type \'User\'.\\n  Type \'undefined\' is not assignable to type \'User\'.", "153688682"],
      [57, 2, 49, "Type \'string | boolean | undefined\' is not assignable to type \'boolean\'.\\n  Type \'undefined\' is not assignable to type \'boolean\'.", "265606130"],
      [62, 51, 16, "Object is possibly \'undefined\'.", "332022202"]
    ],
    "src/script/main/SingleInstanceHandler.ts:305503035": [
      [118, 6, 27, "Cannot invoke an object which is possibly \'undefined\'.", "107936000"]
    ],
    "src/script/main/app.ts:3654720961": [
      [156, 2, 5, "Property \'debug\' has no initializer and is not definitely assigned in the constructor.", "164124116"],
      [157, 2, 4, "Property \'util\' has no initializer and is not definitely assigned in the constructor.", "2087972225"],
      [349, 87, 5, "Object is of type \'unknown\'.", "165548477"],
      [408, 10, 41, "Object is possibly \'undefined\'.", "1596662938"],
      [409, 10, 30, "Argument of type \'string | undefined\' is not assignable to parameter of type \'string\'.\\n  Type \'undefined\' is not assignable to type \'string\'.", "286595218"],
      [418, 65, 19, "Argument of type \'import(\\"wire-webapp/node_modules/@wireapp/api-client/src/client/ClientType\\").ClientType | undefined\' is not assignable to parameter of type \'string | number\'.\\n  Type \'undefined\' is not assignable to type \'string | number\'.", "1723063280"],
      [485, 27, 5, "Argument of type \'unknown\' is not assignable to parameter of type \'BaseError\'.", "165548477"],
      [503, 36, 11, "Object is possibly \'undefined\'.", "3663176296"],
      [778, 12, 5, "Object is of type \'unknown\'.", "165548477"],
      [832, 81, 5, "Object is of type \'unknown\'.", "165548477"],
      [876, 37, 15, "Argument of type \'string | undefined\' is not assignable to parameter of type \'string | URL\'.\\n  Type \'undefined\' is not assignable to type \'string | URL\'.", "1529230466"]
    ],
    "src/script/media/MediaConstraintsHandler.test.ts:456751395": [
      [43, 47, 4, "Argument of type \'null\' is not assignable to parameter of type \'string | undefined\'.", "2087897566"]
    ],
    "src/script/media/MediaConstraintsHandler.ts:977701651": [
      [118, 22, 11, "Argument of type \'string | null\' is not assignable to parameter of type \'string\'.\\n  Type \'null\' is not assignable to type \'string\'.", "2484436277"]
    ],
    "src/script/media/MediaDevicesHandler.ts:2288366914": [
      [94, 6, 10, "Type \'ObservableArray<never>\' is not assignable to type \'ObservableArray<ElectronDesktopCapturerSource | MediaDeviceInfo>\'.\\n  Types of parameters \'value\' and \'value\' are incompatible.\\n    Type \'(ElectronDesktopCapturerSource | MediaDeviceInfo)[] | null | undefined\' is not assignable to type \'never[] | null | undefined\'.\\n      Type \'(ElectronDesktopCapturerSource | MediaDeviceInfo)[]\' is not assignable to type \'never[]\'.\\n        Type \'ElectronDesktopCapturerSource | MediaDeviceInfo\' is not assignable to type \'never\'.\\n          Type \'ElectronDesktopCapturerSource\' is not assignable to type \'never\'.", "3972973829"],
      [95, 6, 11, "Type \'ObservableArray<never>\' is not assignable to type \'ObservableArray<ElectronDesktopCapturerSource | MediaDeviceInfo>\'.", "2173601068"],
      [96, 6, 11, "Type \'ObservableArray<never>\' is not assignable to type \'ObservableArray<ElectronDesktopCapturerSource | MediaDeviceInfo>\'.", "3890886687"],
      [97, 6, 10, "Type \'ObservableArray<never>\' is not assignable to type \'ObservableArray<ElectronDesktopCapturerSource | MediaDeviceInfo>\'.", "3876799330"],
      [101, 6, 10, "Type \'Observable<null | undefined>\' is not assignable to type \'Observable<string>\'.\\n  Types of property \'equalityComparer\' are incompatible.\\n    Type \'(a: null | undefined, b: null | undefined) => boolean\' is not assignable to type \'(a: string, b: string) => boolean\'.\\n      Types of parameters \'a\' and \'a\' are incompatible.\\n        Type \'string\' is not assignable to type \'null | undefined\'.", "3972973829"],
      [102, 6, 11, "Type \'Observable<null | undefined>\' is not assignable to type \'Observable<string>\'.", "2173601068"],
      [103, 6, 11, "Type \'Observable<null | undefined>\' is not assignable to type \'Observable<string>\'.", "3890886687"],
      [104, 6, 10, "Type \'Observable<null | undefined>\' is not assignable to type \'Observable<string>\'.", "3876799330"],
      [273, 10, 22, "Object is possibly \'undefined\'.", "520485411"],
      [274, 15, 22, "Object is possibly \'undefined\'.", "520485411"],
      [276, 10, 22, "Object is possibly \'undefined\'.", "520485411"],
      [278, 15, 22, "Object is possibly \'undefined\'.", "520485411"],
      [282, 8, 22, "Object is possibly \'undefined\'.", "520485411"]
    ],
    "src/script/media/MediaEmbeds.test.ts:94533359": [
      [688, 58, 4, "Argument of type \'null\' is not assignable to parameter of type \'string\'.", "2087897566"],
      [689, 58, 9, "Argument of type \'undefined\' is not assignable to parameter of type \'string\'.", "2620553983"]
    ],
    "src/script/media/MediaEmbeds.ts:3626459359": [
      [122, 65, 21, "Argument of type \'string | null\' is not assignable to parameter of type \'string\'.\\n  Type \'null\' is not assignable to type \'string\'.", "3195064474"]
    ],
    "src/script/media/MediaParser.ts:2612415638": [
      [56, 69, 10, "Argument of type \'string | undefined\' is not assignable to parameter of type \'string\'.\\n  Type \'undefined\' is not assignable to type \'string\'.", "4239794921"]
    ],
    "src/script/media/MediaStreamHandler.ts:731304856": [
      [68, 33, 5, "Object is of type \'unknown\'.", "165548477"]
    ],
    "src/script/message/QuoteEntity.ts:2585694251": [
      [60, 42, 9, "No overload matches this call.\\n  The last overload gave the following error.\\n    Argument of type \'ArrayBuffer | undefined\' is not assignable to parameter of type \'ArrayBufferLike\'.\\n      Type \'undefined\' is not assignable to type \'ArrayBufferLike\'.", "1162062559"]
    ],
    "src/script/notification/NotificationRepository.ts:2433616700": [
      [145, 4, 28, "Type \'Observable<NotificationPreference.ON>\' is not assignable to type \'Observable<NotificationPreference>\'.\\n  Types of parameters \'value\' and \'value\' are incompatible.\\n    Type \'NotificationPreference\' is not assignable to type \'NotificationPreference.ON\'.", "703631336"],
      [153, 4, 20, "Type \'Observable<PermissionState | PermissionStatusState>\' is not assignable to type \'Observable<PermissionState | PermissionStatusState | NotificationPermission>\'.\\n  Types of parameters \'value\' and \'value\' are incompatible.\\n    Type \'PermissionState | PermissionStatusState | NotificationPermission\' is not assignable to type \'PermissionState | PermissionStatusState\'.", "2835088081"]
    ],
    "src/script/notification/PreferenceNotificationRepository.test.ts:318347950": [
      [31, 44, 4, "Argument of type \'null\' is not assignable to parameter of type \'string | undefined\'.", "2087897566"]
    ],
    "src/script/notification/PreferenceNotificationRepository.ts:1031470059": [
      [82, 29, 5, "Type \'string | undefined\' is not assignable to type \'string\'.\\n  Type \'undefined\' is not assignable to type \'string\'.", "174572682"],
      [82, 36, 4, "Type \'string | undefined\' is not assignable to type \'string\'.\\n  Type \'undefined\' is not assignable to type \'string\'.", "2087961072"],
      [82, 42, 4, "Type \'ClientType.PERMANENT | ClientType.TEMPORARY | undefined\' is not assignable to type \'ClientType\'.\\n  Type \'undefined\' is not assignable to type \'ClientType\'.", "2087944093"],
      [114, 9, 6, "Type \'string | undefined\' is not assignable to type \'string | null\'.", "1127975365"]
    ],
    "src/script/page/AccentColorPicker.test.tsx:2337834610": [
      [52, 10, 5, "Type \'HTMLInputElement | null\' is not assignable to type \'HTMLInputElement\'.\\n  Type \'null\' is not assignable to type \'HTMLInputElement\'.", "178805363"],
      [93, 12, 5, "Type \'HTMLInputElement | null\' is not assignable to type \'HTMLInputElement\'.\\n  Type \'null\' is not assignable to type \'HTMLInputElement\'.", "178805363"]
    ],
    "src/script/page/AppLock.test.ts:262111532": [
      [50, 59, 22, "Argument of type \'Element | null\' is not assignable to parameter of type \'Element\'.\\n  Type \'null\' is not assignable to type \'Element\'.", "316356198"],
      [52, 33, 14, "Argument of type \'Element | null\' is not assignable to parameter of type \'Element\'.\\n  Type \'null\' is not assignable to type \'Element\'.", "3534045292"],
      [106, 37, 12, "Argument of type \'Element | null\' is not assignable to parameter of type \'Element\'.\\n  Type \'null\' is not assignable to type \'Element\'.", "1912908196"],
      [178, 35, 12, "Argument of type \'Element | null\' is not assignable to parameter of type \'Element\'.\\n  Type \'null\' is not assignable to type \'Element\'.", "1912908196"]
    ],
    "src/script/page/AppLock.tsx:588408162": [
      [163, 28, 36, "Argument of type \'Element | null\' is not assignable to parameter of type \'Node\'.\\n  Type \'null\' is not assignable to type \'Node\'.", "3019440182"],
      [167, 26, 30, "Argument of type \'Element | null\' is not assignable to parameter of type \'Node\'.\\n  Type \'null\' is not assignable to type \'Node\'.", "1790131128"],
      [195, 59, 37, "Object is possibly \'null\'.", "3700925542"],
      [216, 94, 4, "Argument of type \'unknown\' is not assignable to parameter of type \'StatusCodes\'.", "2087770728"],
      [219, 19, 7, "Argument of type \'unknown\' is not assignable to parameter of type \'SetStateAction<string>\'.", "1236122734"]
    ],
    "src/script/page/LeftSidebar/panels/Conversations/ConversationsList.tsx:3232925700": [
      [104, 10, 15, "Type \'(conversation: Conversation) => boolean\' is not assignable to type \'(conversationId: QualifiedId) => boolean\'.\\n  Types of parameters \'conversation\' and \'conversationId\' are incompatible.\\n    Type \'QualifiedId\' is missing the following properties from type \'Conversation\': teamState, archivedState, incomingMessages, isManaged, and 121 more.", "1629494677"]
    ],
    "src/script/page/LeftSidebar/panels/Conversations/GroupedConversationHeader.test.ts:3219319072": [
      [62, 11, 11, "Object is possibly \'null\'.", "3168726921"]
    ],
    "src/script/page/LeftSidebar/panels/StartUI/components/GroupList.test.tsx:87150494": [
      [34, 63, 38, "Argument of type \'Element | null\' is not assignable to parameter of type \'Element\'.\\n  Type \'null\' is not assignable to type \'Element\'.", "495210063"]
    ],
    "src/script/page/MainContent/MainContent.tsx:1144210882": [
      [109, 28, 12, "Type \'Conversation | null\' is not assignable to type \'Conversation\'.\\n  Type \'null\' is not assignable to type \'Conversation\'.", "1670678216"]
    ],
    "src/script/page/MainContent/panels/Collection/Collection.test.tsx:1028939995": [
      [122, 12, 5, "Type \'HTMLInputElement | null\' is not assignable to type \'HTMLInputElement\'.\\n  Type \'null\' is not assignable to type \'HTMLInputElement\'.", "178805363"]
    ],
    "src/script/page/MainContent/panels/Collection/FullSearch.tsx:1879516049": [
      [99, 10, 10, "Object is possibly \'undefined\'.", "1962587969"],
      [100, 26, 10, "Object is possibly \'undefined\'.", "1962587969"],
      [109, 25, 11, "Object is possibly \'undefined\'.", "2591652326"],
      [126, 12, 3, "Type \'MutableRefObject<HTMLInputElement | undefined>\' is not assignable to type \'LegacyRef<HTMLInputElement> | undefined\'.\\n  Type \'MutableRefObject<HTMLInputElement | undefined>\' is not assignable to type \'RefObject<HTMLInputElement>\'.\\n    Types of property \'current\' are incompatible.\\n      Type \'HTMLInputElement | undefined\' is not assignable to type \'HTMLInputElement | null\'.\\n        Type \'undefined\' is not assignable to type \'HTMLInputElement | null\'.", "193432436"]
    ],
    "src/script/page/MainContent/panels/Collection/utils.tsx:3873364785": [
      [27, 13, 16, "Object is possibly \'undefined\'.", "3400861264"],
      [27, 59, 16, "Object is possibly \'undefined\'.", "3400861264"],
      [29, 13, 16, "Object is possibly \'undefined\'.", "3400861264"],
      [31, 13, 16, "Object is possibly \'undefined\'.", "3400861264"],
      [34, 8, 16, "Object is possibly \'undefined\'.", "3400861264"]
    ],
    "src/script/page/MainContent/panels/preferences/AccountPreferences.tsx:2831120992": [
      [92, 79, 34, "Argument of type \'boolean | undefined\' is not assignable to parameter of type \'boolean\'.", "212151669"],
      [120, 6, 9, "Argument of type \'undefined\' is not assignable to parameter of type \'string\'.", "2620553983"]
    ],
    "src/script/page/MainContent/panels/preferences/accountPreferences/AccountInput.tsx:3399271415": [
      [182, 10, 4, "Type \'string | undefined\' is not assignable to type \'string\'.\\n  Type \'undefined\' is not assignable to type \'string\'.", "2087876002"],
      [183, 10, 5, "Type \'string | undefined\' is not assignable to type \'string\'.\\n  Type \'undefined\' is not assignable to type \'string\'.", "189936718"],
      [189, 30, 5, "Argument of type \'string | undefined\' is not assignable to parameter of type \'string\'.\\n  Type \'undefined\' is not assignable to type \'string\'.", "178805363"]
    ],
    "src/script/page/MainContent/panels/preferences/accountPreferences/AccountSecuritySection.tsx:851375994": [
      [70, 6, 9, "Argument of type \'undefined\' is not assignable to parameter of type \'string\'.", "2620553983"],
      [104, 40, 43, "Argument of type \'string | undefined\' is not assignable to parameter of type \'string\'.\\n  Type \'undefined\' is not assignable to type \'string\'.", "1072333434"]
    ],
    "src/script/page/MainContent/panels/preferences/accountPreferences/AvatarInput.tsx:919643938": [
      [50, 69, 9, "Argument of type \'undefined\' is not assignable to parameter of type \'string\'.", "2620553983"],
      [91, 4, 16, "Object is possibly \'null\'.", "4019370437"],
      [116, 23, 14, "Argument of type \'File | null\' is not assignable to parameter of type \'File\'.\\n  Type \'null\' is not assignable to type \'File\'.", "1073819172"]
    ],
    "src/script/page/MainContent/panels/preferences/accountPreferences/EmailInput.tsx:542696972": [
      [56, 10, 5, "Object is of type \'unknown\'.", "165548477"],
      [59, 10, 5, "Object is of type \'unknown\'.", "165548477"]
    ],
    "src/script/page/MainContent/panels/preferences/avPreferences/CameraPreferences.tsx:147485328": [
      [80, 82, 5, "Object is of type \'unknown\'.", "165548477"],
      [81, 16, 4, "Argument of type \'null\' is not assignable to parameter of type \'SetStateAction<MediaStream | undefined>\'.", "2087897566"],
      [93, 6, 22, "Type \'MediaStream | undefined\' is not assignable to type \'MediaProvider | null\'.\\n  Type \'undefined\' is not assignable to type \'MediaProvider | null\'.", "3365227987"]
    ],
    "src/script/page/MainContent/panels/preferences/avPreferences/MicrophonePreferences.tsx:490834589": [
      [64, 82, 5, "Object is of type \'unknown\'.", "165548477"],
      [65, 16, 4, "Argument of type \'null\' is not assignable to parameter of type \'SetStateAction<MediaStream | undefined>\'.", "2087897566"],
      [109, 84, 11, "Type \'MediaStream | undefined\' is not assignable to type \'MediaStream\'.\\n  Type \'undefined\' is not assignable to type \'MediaStream\'.", "4175552125"]
    ],
    "src/script/page/MainContent/panels/preferences/devices/DeviceDetailsPreferences.test.tsx:2030460021": [
      [34, 41, 22, "Cannot invoke an object which is possibly \'undefined\'.", "1980738780"],
      [41, 21, 12, "Argument of type \'string | undefined\' is not assignable to parameter of type \'Matcher\'.\\n  Type \'undefined\' is not assignable to type \'Matcher\'.", "2075561852"]
    ],
    "src/script/page/MainContent/panels/preferences/devices/DevicesPreferences.tsx:3136549338": [
      [67, 90, 10, "Type \'undefined\' is not assignable to type \'boolean\'.", "3231345145"],
      [124, 8, 14, "Type \'(device: ClientEntity) => Promise<string | undefined>\' is not assignable to type \'(device: ClientEntity) => Promise<string>\'.\\n  Type \'Promise<string | undefined>\' is not assignable to type \'Promise<string>\'.\\n    Type \'string | undefined\' is not assignable to type \'string\'.\\n      Type \'undefined\' is not assignable to type \'string\'.", "223037395"],
      [131, 73, 37, "Argument of type \'Conversation | undefined\' is not assignable to parameter of type \'Conversation\'.\\n  Type \'undefined\' is not assignable to type \'Conversation\'.", "3769528030"]
    ],
    "src/script/page/message-list/InputBarControls/InputBarControls.test.tsx:2517377529": [
      [33, 2, 12, "Type \'undefined\' is not assignable to type \'Conversation\'.", "1670678216"]
    ],
    "src/script/page/message-list/MentionSuggestions/MentionSuggestions.tsx:1339790850": [
      [56, 44, 11, "Object is possibly \'null\'.", "2551690754"],
      [72, 69, 11, "Argument of type \'HTMLInputElement | null\' is not assignable to parameter of type \'HTMLInputElement\'.\\n  Type \'null\' is not assignable to type \'HTMLInputElement\'.", "2551690754"],
      [112, 49, 11, "Argument of type \'HTMLInputElement | null\' is not assignable to parameter of type \'HTMLInputElement\'.\\n  Type \'null\' is not assignable to type \'HTMLInputElement\'.", "2551690754"],
      [115, 14, 3, "Type \'((node: Element) => void) | undefined\' is not assignable to type \'Ref<HTMLDivElement> | undefined\'.\\n  Type \'(node: Element) => void\' is not assignable to type \'Ref<HTMLDivElement> | undefined\'.\\n    Type \'(node: Element) => void\' is not assignable to type \'(instance: HTMLDivElement | null) => void\'.\\n      Types of parameters \'node\' and \'instance\' are incompatible.\\n        Type \'HTMLDivElement | null\' is not assignable to type \'Element\'.\\n          Type \'null\' is not assignable to type \'Element\'.", "193432436"]
    ],
    "src/script/page/message-list/MessageTimerButton.test.ts:254586997": [
      [33, 46, 29, "Argument of type \'Element | null\' is not assignable to parameter of type \'Element\'.\\n  Type \'null\' is not assignable to type \'Element\'.", "4019893960"],
      [96, 11, 47, "Object is possibly \'null\'.", "512435431"],
      [123, 11, 51, "Object is possibly \'null\'.", "4189896900"],
      [124, 11, 52, "Object is possibly \'null\'.", "146485961"],
      [125, 11, 47, "Object is possibly \'null\'.", "512435431"],
      [148, 11, 51, "Object is possibly \'null\'.", "4189896900"],
      [149, 11, 52, "Object is possibly \'null\'.", "146485961"],
      [150, 11, 47, "Object is possibly \'null\'.", "512435431"],
      [174, 11, 51, "Object is possibly \'null\'.", "4189896900"],
      [175, 11, 52, "Object is possibly \'null\'.", "146485961"],
      [176, 11, 47, "Object is possibly \'null\'.", "512435431"],
      [198, 11, 47, "Object is possibly \'null\'.", "512435431"]
    ],
    "src/script/permission/PermissionRepository.ts:3072861882": [
      [45, 6, 23, "Type of computed property\'s value is \'Observable<PermissionStatusState.PROMPT>\', which is not assignable to type \'Observable<PermissionState | PermissionStatusState>\'.\\n  Types of parameters \'value\' and \'value\' are incompatible.\\n    Type \'PermissionState | PermissionStatusState\' is not assignable to type \'PermissionStatusState.PROMPT\'.", "2132945991"],
      [46, 6, 29, "Type of computed property\'s value is \'Observable<PermissionStatusState.PROMPT>\', which is not assignable to type \'Observable<PermissionState | PermissionStatusState>\'.", "3793420497"],
      [47, 6, 27, "Type of computed property\'s value is \'Observable<PermissionStatusState.PROMPT>\', which is not assignable to type \'Observable<PermissionState | PermissionStatusState>\'.", "952378264"],
      [48, 6, 30, "Type of computed property\'s value is \'Observable<PermissionStatusState.PROMPT>\', which is not assignable to type \'Observable<PermissionState | PermissionStatusState>\'.", "338556256"]
    ],
    "src/script/properties/PropertiesRepository.ts:274184231": [
      [97, 4, 13, "Type \'Observable<User | undefined>\' is not assignable to type \'Observable<User>\'.\\n  The types returned by \'peek()\' are incompatible between these types.\\n    Type \'User | undefined\' is not assignable to type \'User\'.\\n      Type \'undefined\' is not assignable to type \'User\'.", "311178912"],
      [100, 4, 21, "Type \'Observable<ConsentValue>\' is not assignable to type \'Observable<boolean | ConsentValue>\'.\\n  Types of parameters \'value\' and \'value\' are incompatible.\\n    Type \'boolean | ConsentValue\' is not assignable to type \'ConsentValue\'.", "1820233671"]
    ],
    "src/script/router/Router.ts:4158324241": [
      [50, 38, 4, "Argument of type \'null\' is not assignable to parameter of type \'string\'.", "2087897566"]
    ],
    "src/script/search/SearchRepository.ts:142898156": [
      [92, 44, 4, "Argument of type \'string\' is not assignable to parameter of type \'never\'.", "2087773917"],
      [103, 13, 140, "Argument of type \'(property: keyof User) => any\' is not assignable to parameter of type \'(value: string, index: number, array: string[]) => any\'.\\n  Types of parameters \'property\' and \'value\' are incompatible.\\n    Type \'string\' is not assignable to type \'keyof User\'.", "2023942255"],
      [114, 59, 16, "No overload matches this call.\\n  Overload 1 of 2, \'(...items: ConcatArray<never>[]): never[]\', gave the following error.\\n    Argument of type \'{ user: User; weight: any; }\' is not assignable to parameter of type \'ConcatArray<never>\'.\\n      Object literal may only specify known properties, and \'user\' does not exist in type \'ConcatArray<never>\'.\\n  Overload 2 of 2, \'(...items: ConcatArray<never>[]): never[]\', gave the following error.\\n    Argument of type \'{ user: User; weight: any; }\' is not assignable to parameter of type \'ConcatArray<never>\'.\\n      Object literal may only specify known properties, and \'user\' does not exist in type \'ConcatArray<never>\'.", "3870214084"],
      [119, 20, 6, "Property \'weight\' does not exist on type \'never\'.", "2011919237"],
      [119, 39, 6, "Property \'weight\' does not exist on type \'never\'.", "2011919237"],
      [120, 25, 4, "Property \'user\' does not exist on type \'never\'.", "2087973204"],
      [120, 47, 4, "Property \'user\' does not exist on type \'never\'.", "2087973204"],
      [122, 23, 6, "Property \'weight\' does not exist on type \'never\'.", "2011919237"],
      [122, 40, 6, "Property \'weight\' does not exist on type \'never\'.", "2011919237"],
      [124, 28, 4, "Property \'user\' does not exist on type \'never\'.", "2087973204"],
      [133, 44, 5, "Argument of type \'string | undefined\' is not assignable to parameter of type \'string\'.\\n  Type \'undefined\' is not assignable to type \'string\'.", "189936718"]
    ],
    "src/script/storage/StorageSchemata.ts:3711490368": [
      [125, 8, 7, "Type \'(transaction: Transaction, database: Dexie) => void\' is not assignable to type \'(transaction: Transaction, database?: Dexie | undefined) => void\'.\\n  Types of parameters \'database\' and \'database\' are incompatible.\\n    Type \'Dexie | undefined\' is not assignable to type \'Dexie\'.\\n      Type \'undefined\' is not assignable to type \'Dexie\'.", "2225706901"],
      [305, 8, 7, "Type \'(transaction: Transaction, database: Dexie) => void\' is not assignable to type \'(transaction: Transaction, database?: Dexie | undefined) => void\'.\\n  Types of parameters \'database\' and \'database\' are incompatible.\\n    Type \'Dexie | undefined\' is not assignable to type \'Dexie\'.\\n      Type \'undefined\' is not assignable to type \'Dexie\'.", "2225706901"]
    ],
    "src/script/storage/StorageService.ts:1411751882": [
      [49, 10, 14, "Property \'hasHookSupport\' has no initializer and is not definitely assigned in the constructor.", "2732954963"],
      [50, 10, 6, "Property \'engine\' has no initializer and is not definitely assigned in the constructor.", "1163760011"],
      [51, 9, 27, "Property \'isTemporaryAndNonPersistent\' has no initializer and is not definitely assigned in the constructor.", "2204664357"],
      [79, 28, 7, "Argument of type \'DexieDatabase | undefined\' is not assignable to parameter of type \'DexieDatabase\'.\\n  Type \'undefined\' is not assignable to type \'DexieDatabase\'.", "1929661355"],
      [83, 76, 5, "Object is of type \'unknown\'.", "165548477"],
      [108, 8, 25, "No overload matches this call.\\n  The last overload gave the following error.\\n    Argument of type \'DEXIE_CRUD_EVENT.UPDATING\' is not assignable to parameter of type \'\\"deleting\\"\'.", "746988678"],
      [116, 8, 8, "No overload matches this call.\\n  The last overload gave the following error.\\n    Argument of type \'(this: DeletingHookContext<any, IndexableType>, primaryKey: string, obj: Object, transaction: Transaction) => void\' is not assignable to parameter of type \'(this: DeletingHookContext<any, IndexableType>, primKey: IndexableType, obj: any, transaction: Transaction) => any\'.\\n      Types of parameters \'primaryKey\' and \'primKey\' are incompatible.\\n        Type \'IndexableType\' is not assignable to type \'string\'.\\n          Type \'number\' is not assignable to type \'string\'.", "1594753575"],
      [117, 91, 9, "Argument of type \'undefined\' is not assignable to parameter of type \'Object\'.", "2620553983"],
      [278, 39, 7, "Object is possibly \'undefined\'.", "1929661355"],
      [386, 38, 7, "Object is possibly \'undefined\'.", "1929661355"]
    ],
    "src/script/team/TeamEntity.ts:781860466": [
      [48, 6, 7, "Type \'string | boolean\' is not assignable to type \'boolean\'.\\n  Type \'string\' is not assignable to type \'boolean\'.", "814555284"]
    ],
    "src/script/team/TeamRepository.ts:2469907748": [
      [204, 4, 159, "Type \'(User | undefined)[]\' is not assignable to type \'User[]\'.\\n  Type \'User | undefined\' is not assignable to type \'User\'.\\n    Type \'undefined\' is not assignable to type \'User\'.", "587279576"],
      [210, 53, 24, "Argument of type \'string | undefined\' is not assignable to parameter of type \'string\'.\\n  Type \'undefined\' is not assignable to type \'string\'.", "2322605270"],
      [304, 4, 9, "Type \'(string | undefined)[]\' is not assignable to type \'string[]\'.\\n  Type \'string | undefined\' is not assignable to type \'string\'.\\n    Type \'undefined\' is not assignable to type \'string\'.", "3264882315"],
      [325, 53, 13, "Argument of type \'string | undefined\' is not assignable to parameter of type \'string\'.\\n  Type \'undefined\' is not assignable to type \'string\'.", "3345044032"],
      [334, 66, 9, "Argument of type \'{ domain: string; id: string | undefined; }[]\' is not assignable to parameter of type \'QualifiedId[]\'.\\n  Type \'{ domain: string; id: string | undefined; }\' is not assignable to type \'QualifiedId\'.\\n    Types of property \'id\' are incompatible.\\n      Type \'string | undefined\' is not assignable to type \'string\'.\\n        Type \'undefined\' is not assignable to type \'string\'.", "3264882315"],
      [468, 28, 45, "Object is possibly \'undefined\'.", "1991114915"],
      [469, 23, 40, "Object is possibly \'undefined\'.", "841513102"],
      [536, 6, 76, "Argument of type \'string | null\' is not assignable to parameter of type \'string\'.\\n  Type \'null\' is not assignable to type \'string\'.", "563963699"],
      [588, 34, 14, "No overload matches this call.\\n  Overload 1 of 2, \'(...items: ConcatArray<never>[]): never[]\', gave the following error.\\n    Argument of type \'TeamMemberEntity | TeamMemberEntity[]\' is not assignable to parameter of type \'ConcatArray<never>\'.\\n      Type \'TeamMemberEntity\' is missing the following properties from type \'ConcatArray<never>\': length, join, slice\\n  Overload 2 of 2, \'(...items: ConcatArray<never>[]): never[]\', gave the following error.\\n    Argument of type \'TeamMemberEntity | TeamMemberEntity[]\' is not assignable to parameter of type \'ConcatArray<never>\'.\\n      Type \'TeamMemberEntity\' is not assignable to type \'ConcatArray<never>\'.", "3525779144"],
      [590, 56, 6, "Property \'userId\' does not exist on type \'never\'.", "1765117785"],
      [592, 45, 11, "Property \'permissions\' does not exist on type \'never\'.", "524793117"],
      [597, 25, 6, "Property \'userId\' does not exist on type \'never\'.", "1765117785"],
      [597, 42, 11, "Property \'permissions\' does not exist on type \'never\'.", "524793117"],
      [597, 87, 11, "Property \'permissions\' does not exist on type \'never\'.", "524793117"],
      [602, 25, 6, "Property \'userId\' does not exist on type \'never\'.", "1765117785"],
      [602, 42, 9, "Property \'invitedBy\' does not exist on type \'never\'.", "1955064691"],
      [606, 64, 14, "Property \'hasOwnProperty\' does not exist on type \'never\'.", "547572878"]
    ],
    "src/script/team/TeamState.ts:2129239601": [
      [59, 4, 9, "Type \'Observable<TeamEntity | undefined>\' is not assignable to type \'Observable<TeamEntity>\'.\\n  The types returned by \'peek()\' are incompatible between these types.\\n    Type \'TeamEntity | undefined\' is not assignable to type \'TeamEntity\'.\\n      Type \'undefined\' is not assignable to type \'TeamEntity\'.", "1162784912"],
      [62, 4, 18, "Type \'Observable<false>\' is not assignable to type \'Observable<boolean>\'.", "173607415"],
      [68, 4, 17, "Type \'Observable<FeatureList | undefined>\' is not assignable to type \'Observable<FeatureList>\'.\\n  The types returned by \'peek()\' are incompatible between these types.\\n    Type \'FeatureList | undefined\' is not assignable to type \'FeatureList\'.\\n      Type \'undefined\' is not assignable to type \'FeatureList\'.", "54583831"],
      [80, 4, 22, "Type \'Observable<false>\' is not assignable to type \'Observable<boolean>\'.", "1357312573"],
      [96, 13, 38, "Object is possibly \'undefined\'.", "3672246717"],
      [97, 10, 37, "Object is possibly \'undefined\'.", "1981238082"],
      [121, 4, 22, "Type \'PureComputed<boolean | undefined>\' is not assignable to type \'PureComputed<boolean>\'.\\n  The types returned by \'peek()\' are incompatible between these types.\\n    Type \'boolean | undefined\' is not assignable to type \'boolean\'.", "32795343"],
      [122, 4, 33, "Type \'PureComputed<number | undefined>\' is not assignable to type \'PureComputed<number>\'.\\n  The types returned by \'peek()\' are incompatible between these types.\\n    Type \'number | undefined\' is not assignable to type \'number\'.\\n      Type \'undefined\' is not assignable to type \'number\'.", "3833026544"]
    ],
    "src/script/telemetry/app_init/AppInitTimings.ts:2827224089": [
      [51, 31, 9, "Object is possibly \'undefined\'.", "2472707299"]
    ],
    "src/script/time/serverTimeHandler.ts:469728213": [
      [39, 14, 49, "Conversion of type \'Observable<undefined>\' to type \'Observable<number>\' may be a mistake because neither type sufficiently overlaps with the other. If this was intentional, convert the expression to \'unknown\' first.\\n  Types of property \'equalityComparer\' are incompatible.\\n    Type \'(a: undefined, b: undefined) => boolean\' is not comparable to type \'(a: number, b: number) => boolean\'.\\n      Types of parameters \'a\' and \'a\' are incompatible.\\n        Type \'number\' is not comparable to type \'undefined\'.", "1339088109"]
    ],
    "src/script/tracking/EventTrackingRepository.ts:471863585": [
      [47, 10, 15, "Property \'countlyDeviceId\' has no initializer and is not definitely assigned in the constructor.", "3024684198"],
      [170, 23, 16, "Argument of type \'boolean | undefined\' is not assignable to parameter of type \'boolean\'.", "3019303906"]
    ],
    "src/script/tracking/Helpers.ts:3850783506": [
      [47, 10, 30, "Object is possibly \'undefined\'.", "3185682702"]
    ],
    "src/script/ui/ContextMenu.tsx:2918813954": [
      [53, 4, 9, "Type \'undefined\' is not assignable to type \'HTMLDivElement\'.", "1873118818"],
      [143, 29, 3, "Type \'Dispatch<SetStateAction<HTMLUListElement | undefined>>\' is not assignable to type \'LegacyRef<HTMLUListElement> | undefined\'.\\n  Type \'Dispatch<SetStateAction<HTMLUListElement | undefined>>\' is not assignable to type \'(instance: HTMLUListElement | null) => void\'.\\n    Types of parameters \'value\' and \'instance\' are incompatible.\\n      Type \'HTMLUListElement | null\' is not assignable to type \'SetStateAction<HTMLUListElement | undefined>\'.\\n        Type \'null\' is not assignable to type \'SetStateAction<HTMLUListElement | undefined>\'.", "193432436"]
    ],
    "src/script/ui/Modal.ts:2744470243": [
      [35, 4, 10, "Type \'HTMLElement | null\' is not assignable to type \'HTMLElement\'.\\n  Type \'null\' is not assignable to type \'HTMLElement\'.", "3985246182"],
      [36, 4, 17, "Type \'(() => void) | undefined\' is not assignable to type \'() => void\'.\\n  Type \'undefined\' is not assignable to type \'() => void\'.", "2437998084"],
      [37, 4, 23, "Type \'(() => void) | undefined\' is not assignable to type \'() => void\'.\\n  Type \'undefined\' is not assignable to type \'() => void\'.", "1878779325"]
    ],
    "src/script/ui/Shortcut.ts:4030248185": [
      [166, 26, 10, "Object is possibly \'undefined\'.", "3955554463"],
      [169, 80, 10, "Object is possibly \'undefined\'.", "3955554463"],
      [171, 6, 10, "Object is possibly \'undefined\'.", "3955554463"]
    ],
    "src/script/ui/overlayedObserver.ts:1307956702": [
      [28, 4, 22, "Type \'undefined\' is not assignable to type \'number\'.", "553548977"],
      [37, 6, 9, "Cannot invoke an object which is possibly \'undefined\'.", "4219368682"],
      [56, 2, 95, "Type \'boolean | null\' is not assignable to type \'boolean\'.", "1265679455"],
      [81, 4, 22, "Type \'undefined\' is not assignable to type \'number\'.", "553548977"]
    ],
    "src/script/ui/resizeObserver.ts:1962447755": [
      [47, 48, 8, "Argument of type \'(element: Element) => void\' is not assignable to parameter of type \'(...args: unknown[]) => void\'.\\n  Types of parameters \'element\' and \'args\' are incompatible.\\n    Type \'unknown\' is not assignable to type \'Element\'.", "3760058444"]
    ],
    "src/script/user/AppLockRepository.ts:968558871": [
      [48, 38, 59, "Type \'string | null\' is not assignable to type \'string\'.\\n  Type \'null\' is not assignable to type \'string\'.", "2029474882"],
      [50, 35, 56, "Type \'string | null\' is not assignable to type \'string\'.\\n  Type \'null\' is not assignable to type \'string\'.", "4278102955"],
      [55, 46, 8, "Argument of type \'string | null\' is not assignable to parameter of type \'string\'.\\n  Type \'null\' is not assignable to type \'string\'.", "2452599369"]
    ],
    "src/script/user/AppLockState.ts:4063056116": [
      [49, 4, 22, "Type \'PureComputed<boolean | undefined>\' is not assignable to type \'PureComputed<boolean>\'.", "32795343"],
      [55, 4, 33, "Type \'PureComputed<number | undefined>\' is not assignable to type \'PureComputed<number>\'.", "3833026544"],
      [60, 4, 18, "Type \'Observable<false>\' is not assignable to type \'Observable<boolean>\'.", "3934899707"],
      [61, 4, 29, "Type \'Observable<false>\' is not assignable to type \'Observable<boolean>\'.", "4114033765"]
    ],
    "src/script/user/UserHandleGenerator.ts:608562243": [
      [67, 35, 6, "No overload matches this call.\\n  Overload 1 of 4, \'(iterable: Iterable<unknown> | ArrayLike<unknown>, mapfn: (v: unknown, k: number) => number, thisArg?: any): number[]\', gave the following error.\\n    Type \'number | undefined\' is not assignable to type \'number\'.\\n      Type \'undefined\' is not assignable to type \'number\'.\\n  Overload 2 of 4, \'(arrayLike: ArrayLike<unknown>, mapfn: (v: unknown, k: number) => number, thisArg?: any): number[]\', gave the following error.\\n    Type \'number | undefined\' is not assignable to type \'number\'.\\n      Type \'undefined\' is not assignable to type \'number\'.", "1433765721"]
    ],
    "src/script/user/UserMapper.test.ts:250567312": [
      [83, 42, 9, "Argument of type \'undefined\' is not assignable to parameter of type \'User | Self\'.", "2620553983"],
      [137, 47, 9, "Argument of type \'undefined\' is not assignable to parameter of type \'(User | Self)[]\'.", "2620553983"],
      [158, 13, 15, "Object is possibly \'undefined\'.", "52415216"],
      [167, 13, 15, "Object is possibly \'undefined\'.", "52415216"],
      [176, 13, 15, "Object is possibly \'undefined\'.", "52415216"],
      [221, 13, 15, "Object is possibly \'undefined\'.", "52415216"],
      [222, 13, 15, "Object is possibly \'undefined\'.", "52415216"]
    ],
    "src/script/user/UserMapper.ts:1842788905": [
      [47, 4, 63, "Type \'User | undefined\' is not assignable to type \'User\'.\\n  Type \'undefined\' is not assignable to type \'User\'.", "55227688"],
      [47, 50, 4, "Argument of type \'null\' is not assignable to parameter of type \'string | undefined\'.", "2087897566"],
      [51, 62, 4, "Argument of type \'null\' is not assignable to parameter of type \'string | undefined\'.", "2087897566"],
      [52, 4, 10, "Object is possibly \'undefined\'.", "50227919"],
      [57, 6, 10, "Object is possibly \'undefined\'.", "50227919"],
      [60, 4, 18, "Type \'User | undefined\' is not assignable to type \'User\'.\\n  Type \'undefined\' is not assignable to type \'User\'.", "1723739806"],
      [96, 6, 13, "Type \'string | undefined\' is not assignable to type \'string\'.\\n  Type \'undefined\' is not assignable to type \'string\'.", "1154411948"],
      [133, 62, 15, "Argument of type \'UserAsset[] | undefined\' is not assignable to parameter of type \'UserAsset[]\'.\\n  Type \'undefined\' is not assignable to type \'UserAsset[]\'.", "696735433"],
      [135, 55, 16, "Argument of type \'Picture[] | undefined\' is not assignable to parameter of type \'Picture[]\'.\\n  Type \'undefined\' is not assignable to type \'Picture[]\'.", "1145520518"]
    ],
    "src/script/user/UserPermission.ts:1999060110": [
      [173, 2, 395, "Type \'Record<string, (role: ROLE) => boolean>\' is not assignable to type \'Record<string, (role?: ROLE | undefined) => boolean>\'.\\n  \'string\' index signatures are incompatible.\\n    Type \'(role: ROLE) => boolean\' is not assignable to type \'(role?: ROLE | undefined) => boolean\'.", "3736070641"]
    ],
    "src/script/user/UserRepository.ts:3686698449": [
      [172, 55, 6, "Type \'string | undefined\' is not assignable to type \'string\'.\\n  Type \'undefined\' is not assignable to type \'string\'.", "1127975365"],
      [217, 24, 6, "Type \'string | null\' is not assignable to type \'string\'.\\n  Type \'null\' is not assignable to type \'string\'.", "1127975365"],
      [228, 32, 6, "Type \'string | null\' is not assignable to type \'string\'.\\n  Type \'null\' is not assignable to type \'string\'.", "1127975365"],
      [228, 75, 2, "Type \'string | undefined\' is not assignable to type \'string\'.\\n  Type \'undefined\' is not assignable to type \'string\'.", "5861160"],
      [252, 28, 16, "Argument of type \'ConnectionEntity | undefined\' is not assignable to parameter of type \'ConnectionEntity\'.\\n  Type \'undefined\' is not assignable to type \'ConnectionEntity\'.", "3456520104"],
      [263, 10, 7, "Type \'{ domain: string | undefined; id: string; }[]\' is not assignable to type \'QualifiedId[]\'.\\n  Type \'{ domain: string | undefined; id: string; }\' is not assignable to type \'QualifiedId\'.\\n    Types of property \'domain\' are incompatible.\\n      Type \'string | undefined\' is not assignable to type \'string\'.\\n        Type \'undefined\' is not assignable to type \'string\'.", "2414311946"],
      [339, 4, 20, "Type \'(ClientEntity | undefined)[]\' is not assignable to type \'ClientEntity[]\'.\\n  Type \'ClientEntity | undefined\' is not assignable to type \'ClientEntity\'.\\n    Type \'undefined\' is not assignable to type \'ClientEntity\'.", "724989886"],
      [447, 12, 5, "Object is of type \'unknown\'.", "165548477"],
      [520, 53, 5, "Object is of type \'unknown\'.", "165548477"],
      [530, 23, 16, "Object is possibly \'undefined\'.", "1145520518"],
      [531, 21, 15, "Object is possibly \'undefined\'.", "696735433"],
      [536, 57, 16, "Argument of type \'Picture[] | undefined\' is not assignable to parameter of type \'Picture[]\'.\\n  Type \'undefined\' is not assignable to type \'Picture[]\'.", "1145520518"],
      [555, 27, 5, "Object is of type \'unknown\'.", "165548477"],
      [558, 89, 5, "Object is of type \'unknown\'.", "165548477"],
      [658, 27, 17, "Type \'User | undefined\' is not assignable to type \'User\'.\\n  Type \'undefined\' is not assignable to type \'User\'.", "3641955066"],
      [673, 101, 4, "Argument of type \'null\' is not assignable to parameter of type \'string | undefined\'.", "2087897566"],
      [723, 69, 5, "Object is of type \'unknown\'.", "165548477"],
      [742, 24, 5, "Object is of type \'unknown\'.", "165548477"],
      [770, 60, 5, "Object is of type \'unknown\'.", "165548477"],
      [770, 77, 5, "Object is of type \'unknown\'.", "165548477"],
      [817, 64, 5, "Object is of type \'unknown\'.", "165548477"],
      [817, 81, 5, "Object is of type \'unknown\'.", "165548477"]
    ],
    "src/script/user/UserState.ts:1636460432": [
      [44, 4, 9, "Type \'Observable<User | undefined>\' is not assignable to type \'Observable<User>\'.", "1162883985"],
      [45, 4, 10, "Type \'ObservableArray<never>\' is not assignable to type \'ObservableArray<User>\'.\\n  Types of parameters \'value\' and \'value\' are incompatible.\\n    Type \'User[] | null | undefined\' is not assignable to type \'never[] | null | undefined\'.\\n      Type \'User[]\' is not assignable to type \'never[]\'.\\n        Type \'User\' is not assignable to type \'never\'.", "4012712079"],
      [62, 4, 11, "Type \'Observable<boolean | undefined>\' is not assignable to type \'PureComputed<boolean> | Observable<boolean>\'.\\n  Type \'Observable<boolean | undefined>\' is not assignable to type \'Observable<boolean>\'.\\n    The types returned by \'peek()\' are incompatible between these types.\\n      Type \'boolean | undefined\' is not assignable to type \'boolean\'.", "2825893770"]
    ],
    "src/script/util/ArrayUtil.ts:1796804857": [
      [109, 47, 42, "Type \'undefined\' cannot be used as an index type.", "3231080782"]
    ],
    "src/script/util/ClipboardUtil.ts:3834718542": [
      [33, 22, 21, "Object is possibly \'null\'.", "3831905776"],
      [33, 57, 21, "Object is possibly \'null\'.", "3831905776"],
      [43, 6, 16, "Object is possibly \'null\'.", "548905036"],
      [44, 6, 16, "Object is possibly \'null\'.", "548905036"]
    ],
    "src/script/util/ComponentUtil.test.ts:2336697613": [
      [48, 44, 73, "Argument of type \'({ obj }: { obj: any; }) => UnwrappedValues<any, Subscribables<any>>\' is not assignable to parameter of type \'(initialProps: unknown) => UnwrappedValues<any, Subscribables<any>>\'.\\n  Types of parameters \'__0\' and \'initialProps\' are incompatible.\\n    Type \'unknown\' is not assignable to type \'{ obj: any; }\'.", "2621166550"]
    ],
    "src/script/util/DebugUtil.ts:3949008751": [
      [119, 35, 9, "Object is possibly \'undefined\'.", "3919057299"],
      [129, 4, 9, "Object is possibly \'undefined\'.", "3919057299"],
      [177, 21, 43, "Object is possibly \'null\'.", "1853768633"],
      [189, 29, 43, "Object is possibly \'null\'.", "1853768633"],
      [210, 14, 44, "No overload matches this call.\\n  Overload 1 of 2, \'(predicate: (value: BackendEvent, index: number, array: BackendEvent[]) => value is ConversationOtrMessageAddEvent, thisArg?: any): ConversationOtrMessageAddEvent[]\', gave the following error.\\n    Argument of type \'(event: ConversationOtrMessageAddEvent) => boolean\' is not assignable to parameter of type \'(value: BackendEvent, index: number, array: BackendEvent[]) => value is ConversationOtrMessageAddEvent\'.\\n      Types of parameters \'event\' and \'value\' are incompatible.\\n        Type \'BackendEvent\' is not assignable to type \'ConversationOtrMessageAddEvent\'.\\n          Type \'ConversationAccessUpdateEvent\' is not assignable to type \'ConversationOtrMessageAddEvent\'.\\n            Types of property \'data\' are incompatible.\\n              Type \'ConversationAccessUpdateData\' is missing the following properties from type \'ConversationOtrMessageAddData\': recipient, sender, text\\n  Overload 2 of 2, \'(predicate: (value: BackendEvent, index: number, array: BackendEvent[]) => unknown, thisArg?: any): BackendEvent[]\', gave the following error.\\n    Argument of type \'(event: ConversationOtrMessageAddEvent) => boolean\' is not assignable to parameter of type \'(value: BackendEvent, index: number, array: BackendEvent[]) => unknown\'.\\n      Types of parameters \'event\' and \'value\' are incompatible.\\n        Type \'BackendEvent\' is not assignable to type \'ConversationOtrMessageAddEvent\'.", "1988627528"],
      [231, 79, 28, "Argument of type \'QualifiedId | undefined\' is not assignable to parameter of type \'QualifiedId\'.\\n  Type \'undefined\' is not assignable to type \'QualifiedId\'.", "3076846587"],
      [252, 28, 37, "Object is possibly \'undefined\'.", "1392610785"],
      [323, 8, 3, "Object is possibly \'null\'.", "193416522"],
      [324, 8, 3, "Object is possibly \'null\'.", "193416522"],
      [325, 8, 3, "Object is possibly \'null\'.", "193416522"],
      [326, 8, 3, "Object is possibly \'null\'.", "193416522"],
      [333, 4, 37, "Cannot invoke an object which is possibly \'null\'.", "1296197002"],
      [333, 42, 4, "Argument of type \'null\' is not assignable to parameter of type \'Event\'.", "2087897566"],
      [342, 18, 12, "Object is possibly \'null\'.", "1670678216"],
      [348, 24, 12, "Object is possibly \'null\'.", "1670678216"],
      [352, 16, 12, "Object is possibly \'null\'.", "1670678216"],
      [366, 26, 12, "Object is possibly \'null\'.", "1670678216"],
      [368, 25, 12, "Object is possibly \'null\'.", "1670678216"]
    ],
    "src/script/util/EmojiUtil.ts:2636485232": [
      [29, 18, 26, "Argument of type \'string\' is not assignable to parameter of type \'never\'.", "2839450053"]
    ],
    "src/script/util/FileTypeUtil.ts:2165001675": [
      [48, 68, 29, "Object is possibly \'null\'.", "3648478764"]
    ],
    "src/script/util/KeyboardUtil.ts:3567597689": [
      [153, 78, 13, "Object is possibly \'null\'.", "2879944190"],
      [159, 6, 21, "Type \'string | undefined\' is not assignable to type \'string | null\'.\\n  Type \'undefined\' is not assignable to type \'string | null\'.", "3866716832"]
    ],
    "src/script/util/PromiseQueue.ts:2903873298": [
      [64, 22, 7, "Object is possibly \'undefined\'.", "717644789"],
      [67, 18, 7, "Object is possibly \'undefined\'.", "717644789"],
      [69, 19, 7, "Object is possibly \'undefined\'.", "717644789"],
      [153, 8, 9, "Type \'(value: T | PromiseLike<T>) => void\' is not assignable to type \'PromiseResolveFn\'.\\n  Types of parameters \'value\' and \'value\' are incompatible.\\n    Type \'unknown\' is not assignable to type \'T | PromiseLike<T>\'.", "1585311161"],
      [183, 25, 10, "Argument of type \'{ fn: PromiseFn<T>; rejectFn: (reason?: any) => void; resolveFn: (value: T | PromiseLike<T>) => void; }\' is not assignable to parameter of type \'QueueEntry<any>\'.\\n  Types of property \'resolveFn\' are incompatible.\\n    Type \'(value: T | PromiseLike<T>) => void\' is not assignable to type \'PromiseResolveFn\'.\\n      Types of parameters \'value\' and \'value\' are incompatible.\\n        Type \'unknown\' is not assignable to type \'T | PromiseLike<T>\'.", "2928457408"]
    ],
    "src/script/util/SanitizationUtil.ts:998997544": [
      [63, 2, 17, "Type \'Window | null\' is not assignable to type \'Window\'.\\n  Type \'null\' is not assignable to type \'Window\'.", "211185092"]
    ],
    "src/script/util/TimeUtil.ts:2937722238": [
      [196, 14, 7, "Object is possibly \'undefined\'.", "2520100294"],
      [197, 17, 7, "Object is possibly \'undefined\'.", "2520100294"],
      [218, 19, 5, "Object is possibly \'undefined\'.", "177734518"],
      [223, 71, 7, "Object is possibly \'undefined\'.", "770838456"]
    ],
    "src/script/util/TypedEventTarget.ts:158498822": [
      [24, 9, 16, "Property \'addEventListener\' in type \'TypedEventTarget<EventDef>\' is not assignable to the same property in base type \'EventTarget\'.\\n  Type \'<T extends EventDef[\\"type\\"]>(type: T, listener: ((e: Event & EventDef) => void) | null) => void\' is not assignable to type \'(type: string, callback: EventListenerOrEventListenerObject | null, options?: boolean | AddEventListenerOptions | undefined) => void\'.\\n    Types of parameters \'listener\' and \'callback\' are incompatible.\\n      Type \'EventListenerOrEventListenerObject | null\' is not assignable to type \'((e: Event & EventDef) => void) | null\'.\\n        Type \'EventListenerObject\' is not assignable to type \'(e: Event & EventDef) => void\'.\\n          Type \'EventListenerObject\' provides no match for the signature \'(e: Event & EventDef): void\'.", "1663469078"],
      [25, 33, 8, "Argument of type \'((e: Event & EventDef) => void) | null\' is not assignable to parameter of type \'EventListenerOrEventListenerObject | null\'.\\n  Type \'(e: Event & EventDef) => void\' is not assignable to type \'EventListenerOrEventListenerObject | null\'.\\n    Type \'(e: Event & EventDef) => void\' is not assignable to type \'EventListener\'.\\n      Types of parameters \'e\' and \'evt\' are incompatible.\\n        Type \'Event\' is not assignable to type \'Event & EventDef\'.\\n          Type \'Event\' is not assignable to type \'EventDef\'.\\n            \'Event\' is assignable to the constraint of type \'EventDef\', but \'EventDef\' could be instantiated with a different subtype of constraint \'{ type: any; }\'.", "732556603"],
      [28, 9, 19, "Property \'removeEventListener\' in type \'TypedEventTarget<EventDef>\' is not assignable to the same property in base type \'EventTarget\'.\\n  Type \'(type: EventDef[\\"type\\"], listener: (e: Event & EventDef) => void) => void\' is not assignable to type \'(type: string, callback: EventListenerOrEventListenerObject | null, options?: boolean | EventListenerOptions | undefined) => void\'.\\n    Types of parameters \'listener\' and \'callback\' are incompatible.\\n      Type \'EventListenerOrEventListenerObject | null\' is not assignable to type \'(e: Event & EventDef) => void\'.\\n        Type \'null\' is not assignable to type \'(e: Event & EventDef) => void\'.", "2229065745"],
      [29, 36, 8, "Argument of type \'(e: Event & EventDef) => void\' is not assignable to parameter of type \'EventListenerOrEventListenerObject | null\'.\\n  Type \'(e: Event & EventDef) => void\' is not assignable to type \'EventListener\'.\\n    Types of parameters \'e\' and \'evt\' are incompatible.\\n      Type \'Event\' is not assignable to type \'Event & EventDef\'.", "732556603"]
    ],
    "src/script/util/ephemeralValueStore.ts:2413706131": [
      [68, 2, 6, "Type \'ServiceWorker | null\' is not assignable to type \'ServiceWorker\'.\\n  Type \'null\' is not assignable to type \'ServiceWorker\'.", "2022943379"]
    ],
    "src/script/util/messageRenderer.ts:3293515046": [
      [51, 22, 17, "Object is possibly \'undefined\'.", "2874537081"],
      [51, 22, 17, "Cannot invoke an object which is possibly \'undefined\'.", "2874537081"],
      [52, 2, 15, "Object is possibly \'null\'.", "3502905644"],
      [62, 8, 10, "Type \'[number, number] | null\' must have a \'[Symbol.iterator]()\' method that returns an iterator.", "3658085274"],
      [67, 45, 19, "Object is possibly \'null\'.", "298984248"],
      [142, 38, 14, "Argument of type \'\\"\\" | string[]\' is not assignable to parameter of type \'string[] | undefined\'.\\n  Type \'string\' is not assignable to type \'string[]\'.", "592874915"],
      [156, 20, 4, "Object is possibly \'null\'.", "2087822780"],
      [157, 27, 4, "Object is possibly \'null\'.", "2087822780"],
      [164, 6, 10, "Object is possibly \'undefined\'.", "393830728"],
      [165, 6, 10, "Object is possibly \'undefined\'.", "393830728"],
      [166, 51, 4, "Argument of type \'string | null\' is not assignable to parameter of type \'string\'.\\n  Type \'null\' is not assignable to type \'string\'.", "2087822780"],
      [204, 71, 22, "Argument of type \'Token[] | null\' is not assignable to parameter of type \'Token[]\'.\\n  Type \'null\' is not assignable to type \'Token[]\'.", "525880250"]
    ],
    "src/script/util/renderModal.ts:1796177515": [
      [29, 4, 14, "Type \'undefined\' is not assignable to type \'HTMLDivElement\'.", "4001065193"]
    ],
    "src/script/util/test/TestPage.tsx:1772987669": [
      [28, 4, 10, "Type \'T | undefined\' is not assignable to type \'T\'.\\n  \'T\' could be instantiated with an arbitrary type which could be unrelated to \'T | undefined\'.", "4016349795"],
      [29, 4, 14, "Type \'FC<T> | ComponentClass<T, any>\' is not assignable to type \'FC<{}> | ComponentClass<{}, any>\'.\\n  Type \'FC<T>\' is not assignable to type \'FC<{}> | ComponentClass<{}, any>\'.\\n    Type \'FunctionComponent<T>\' is not assignable to type \'FC<{}>\'.\\n      Types of parameters \'props\' and \'props\' are incompatible.\\n        Type \'{}\' is not assignable to type \'T\'.\\n          \'T\' could be instantiated with an arbitrary type which could be unrelated to \'{}\'.", "2825119042"]
    ],
    "src/script/util/test/mock/LocalStorageMock.ts:763526660": [
      [30, 4, 15, "Type \'null\' is not assignable to type \'string\'.", "729139267"]
    ],
    "src/script/util/util.ts:1161687516": [
      [48, 40, 34, "Argument of type \'boolean | undefined\' is not assignable to parameter of type \'boolean\'.", "212151669"],
      [102, 34, 13, "Argument of type \'string | ArrayBuffer | null\' is not assignable to parameter of type \'string | ArrayBuffer | PromiseLike<string | ArrayBuffer>\'.\\n  Type \'null\' is not assignable to type \'string | ArrayBuffer | PromiseLike<string | ArrayBuffer>\'.", "3216273927"],
      [120, 41, 8, "Type \'string | null\' is not assignable to type \'string\'.\\n  Type \'null\' is not assignable to type \'string\'.", "3750463409"],
      [190, 9, 29, "Object is possibly \'null\'.", "3854968340"],
      [328, 21, 4, "\'this\' implicitly has type \'any\' because it does not have a type annotation.", "2087959715"],
      [351, 31, 6, "Object is possibly \'null\'.", "1898500505"],
      [352, 52, 22, "Argument of type \'Element | null\' is not assignable to parameter of type \'Element\'.\\n  Type \'null\' is not assignable to type \'Element\'.", "1093908406"]
    ],
    "src/script/view_model/ActionsViewModel.ts:125543468": [
      [117, 82, 22, "Argument of type \'Conversation | undefined\' is not assignable to parameter of type \'Conversation\'.\\n  Type \'undefined\' is not assignable to type \'Conversation\'.", "4075697524"],
      [181, 67, 5, "Object is of type \'unknown\'.", "165548477"],
      [181, 83, 5, "Object is of type \'unknown\'.", "165548477"],
      [195, 8, 9, "Argument of type \'undefined\' is not assignable to parameter of type \'string\'.", "2620553983"]
    ],
    "src/script/view_model/CallingViewModel.ts:3603774031": [
      [87, 11, 17, "Property \'activeCallViewTab\' has no initializer and is not definitely assigned in the constructor.", "1323835793"],
      [319, 4, 63, "Type \'Conversation | undefined\' is not assignable to type \'Conversation\'.\\n  Type \'undefined\' is not assignable to type \'Conversation\'.", "62763745"]
    ],
    "src/script/view_model/ContentViewModel.ts:1215263035": [
      [265, 65, 6, "Type \'string | null\' is not assignable to type \'string\'.\\n  Type \'null\' is not assignable to type \'string\'.", "1127975365"],
      [302, 68, 13, "Argument of type \'Message | undefined\' is not assignable to parameter of type \'Message\'.\\n  Type \'undefined\' is not assignable to type \'Message\'.", "2065728181"],
      [308, 10, 6, "Type \'Conversation | null\' is not assignable to type \'PanelEntity\'.", "1164306878"],
      [312, 37, 5, "Object is of type \'unknown\'.", "165548477"],
      [322, 10, 9, "Argument of type \'undefined\' is not assignable to parameter of type \'string\'.", "2620553983"],
      [405, 50, 9, "Argument of type \'undefined\' is not assignable to parameter of type \'Conversation\'.", "2620553983"],
      [433, 12, 9, "Argument of type \'undefined\' is not assignable to parameter of type \'string\'.", "2620553983"],
      [442, 20, 29, "Object is possibly \'undefined\'.", "1398699454"],
      [445, 12, 9, "Argument of type \'undefined\' is not assignable to parameter of type \'string\'.", "2620553983"]
    ],
    "src/script/view_model/ImageDetailViewViewModel.ts:1576396674": [
      [58, 4, 11, "Type \'undefined\' is not assignable to type \'string\'.", "3652784592"],
      [60, 4, 15, "Type \'undefined\' is not assignable to type \'Modal\'.", "4236294625"],
      [61, 4, 13, "Type \'Observable<string | undefined>\' is not assignable to type \'Observable<string>\'.", "236598504"],
      [63, 4, 17, "Type \'Observable<false>\' is not assignable to type \'Observable<boolean>\'.", "3331382116"],
      [65, 4, 23, "Type \'Observable<Conversation | undefined>\' is not assignable to type \'Observable<Conversation>\'.\\n  The types returned by \'peek()\' are incompatible between these types.\\n    Type \'Conversation | undefined\' is not assignable to type \'Conversation\'.\\n      Type \'undefined\' is not assignable to type \'Conversation\'.", "2356679995"],
      [67, 4, 18, "Type \'Observable<ContentMessage | undefined>\' is not assignable to type \'Observable<ContentMessage>\'.", "3462443997"],
      [93, 18, 9, "Argument of type \'undefined\' is not assignable to parameter of type \'string\'.", "2620553983"],
      [95, 23, 9, "Argument of type \'undefined\' is not assignable to parameter of type \'ContentMessage\'.", "2620553983"],
      [96, 4, 11, "Type \'undefined\' is not assignable to type \'string\'.", "3652784592"],
      [146, 20, 22, "Object is possibly \'undefined\'.", "670361899"],
      [146, 72, 22, "Object is possibly \'undefined\'.", "670361899"]
    ],
    "src/script/view_model/ListViewModel.ts:4038366115": [
      [119, 4, 10, "Type \'Observable<ListState>\' is not assignable to type \'Observable<string>\'.\\n  Types of parameters \'value\' and \'value\' are incompatible.\\n    Type \'string\' is not assignable to type \'ListState\'.", "4014904506"],
      [120, 4, 15, "Type \'Observable<number | undefined>\' is not assignable to type \'Observable<number>\'.", "3261786582"],
      [121, 4, 17, "Type \'Observable<false>\' is not assignable to type \'Observable<boolean>\'.", "3342042619"],
      [185, 8, 6, "Type \'Conversation | null\' is not assignable to type \'PanelEntity\'.", "1164306878"],
      [433, 48, 18, "Argument of type \'Conversation | null\' is not assignable to parameter of type \'Conversation\'.\\n  Type \'null\' is not assignable to type \'Conversation\'.", "1508601427"],
      [453, 44, 18, "Argument of type \'Conversation | null\' is not assignable to parameter of type \'Conversation\'.\\n  Type \'null\' is not assignable to type \'Conversation\'.", "1508601427"],
      [461, 49, 18, "Argument of type \'Conversation | null\' is not assignable to parameter of type \'Conversation\'.\\n  Type \'null\' is not assignable to type \'Conversation\'.", "1508601427"]
    ],
    "src/script/view_model/LoadingViewModel.ts:748248502": [
      [34, 4, 12, "Type \'HTMLElement | null\' is not assignable to type \'HTMLElement\'.\\n  Type \'null\' is not assignable to type \'HTMLElement\'.", "2937706259"],
      [60, 21, 14, "Object is possibly \'undefined\'.", "3120882432"],
      [61, 21, 14, "Object is possibly \'undefined\'.", "3120882432"]
    ],
    "src/script/view_model/MainViewModel.ts:4084606447": [
      [153, 6, 11, "Type \'Observable<true>\' is not assignable to type \'Observable<boolean>\'.", "2107724227"],
      [158, 4, 16, "Type \'Observable<false>\' is not assignable to type \'Observable<boolean>\'.", "2689308885"],
      [215, 4, 30, "Object is possibly \'null\'.", "1790131128"],
      [223, 24, 3, "Object is possibly \'null\'.", "193410244"],
      [235, 27, 3, "Object is possibly \'null\'.", "193410244"],
      [237, 29, 3, "Object is possibly \'null\'.", "193410244"],
      [243, 10, 5, "Object is possibly \'null\'.", "187702867"],
      [244, 28, 5, "Argument of type \'HTMLElement | null\' is not assignable to parameter of type \'HTMLElement\'.\\n  Type \'null\' is not assignable to type \'HTMLElement\'.", "187702867"],
      [245, 28, 8, "Argument of type \'HTMLElement | null\' is not assignable to parameter of type \'HTMLElement\'.\\n  Type \'null\' is not assignable to type \'HTMLElement\'.", "277626740"],
      [246, 28, 5, "Argument of type \'HTMLElement | null\' is not assignable to parameter of type \'HTMLElement\'.\\n  Type \'null\' is not assignable to type \'HTMLElement\'.", "178805363"],
      [250, 12, 3, "Object is possibly \'null\'.", "193410244"],
      [252, 12, 7, "Object is possibly \'null\'.", "652303743"],
      [254, 12, 3, "Object is possibly \'null\'.", "193410244"],
      [256, 12, 7, "Object is possibly \'null\'.", "652303743"],
      [265, 6, 5, "Object is possibly \'null\'.", "187702867"],
      [268, 25, 5, "Argument of type \'HTMLElement | null\' is not assignable to parameter of type \'HTMLElement\'.\\n  Type \'null\' is not assignable to type \'HTMLElement\'.", "187702867"],
      [270, 27, 8, "Argument of type \'HTMLElement | null\' is not assignable to parameter of type \'HTMLElement\'.\\n  Type \'null\' is not assignable to type \'HTMLElement\'.", "277626740"],
      [271, 27, 5, "Argument of type \'HTMLElement | null\' is not assignable to parameter of type \'HTMLElement\'.\\n  Type \'null\' is not assignable to type \'HTMLElement\'.", "178805363"],
      [274, 25, 5, "Argument of type \'HTMLElement | null\' is not assignable to parameter of type \'HTMLElement\'.\\n  Type \'null\' is not assignable to type \'HTMLElement\'.", "187702867"],
      [276, 27, 8, "Argument of type \'HTMLElement | null\' is not assignable to parameter of type \'HTMLElement\'.\\n  Type \'null\' is not assignable to type \'HTMLElement\'.", "277626740"],
      [277, 27, 5, "Argument of type \'HTMLElement | null\' is not assignable to parameter of type \'HTMLElement\'.\\n  Type \'null\' is not assignable to type \'HTMLElement\'.", "178805363"],
      [283, 25, 5, "Argument of type \'HTMLElement | null\' is not assignable to parameter of type \'HTMLElement\'.\\n  Type \'null\' is not assignable to type \'HTMLElement\'.", "187702867"],
      [284, 25, 8, "Argument of type \'HTMLElement | null\' is not assignable to parameter of type \'HTMLElement\'.\\n  Type \'null\' is not assignable to type \'HTMLElement\'.", "277626740"],
      [285, 25, 5, "Argument of type \'HTMLElement | null\' is not assignable to parameter of type \'HTMLElement\'.\\n  Type \'null\' is not assignable to type \'HTMLElement\'.", "178805363"],
      [288, 27, 5, "Argument of type \'HTMLElement | null\' is not assignable to parameter of type \'HTMLElement\'.\\n  Type \'null\' is not assignable to type \'HTMLElement\'.", "187702867"],
      [290, 29, 8, "Argument of type \'HTMLElement | null\' is not assignable to parameter of type \'HTMLElement\'.\\n  Type \'null\' is not assignable to type \'HTMLElement\'.", "277626740"],
      [291, 29, 5, "Argument of type \'HTMLElement | null\' is not assignable to parameter of type \'HTMLElement\'.\\n  Type \'null\' is not assignable to type \'HTMLElement\'.", "178805363"],
      [294, 27, 5, "Argument of type \'HTMLElement | null\' is not assignable to parameter of type \'HTMLElement\'.\\n  Type \'null\' is not assignable to type \'HTMLElement\'.", "187702867"],
      [296, 29, 8, "Argument of type \'HTMLElement | null\' is not assignable to parameter of type \'HTMLElement\'.\\n  Type \'null\' is not assignable to type \'HTMLElement\'.", "277626740"],
      [297, 29, 5, "Argument of type \'HTMLElement | null\' is not assignable to parameter of type \'HTMLElement\'.\\n  Type \'null\' is not assignable to type \'HTMLElement\'.", "178805363"]
    ],
    "src/script/view_model/ModalsViewModel.ts:508741377": [
      [80, 2, 11, "Type \'null\' is not assignable to type \'string\'.", "974495764"],
      [132, 4, 18, "Type \'Observable<false>\' is not assignable to type \'Observable<boolean>\'.", "3358619369"],
      [135, 4, 15, "Type \'Observable<false>\' is not assignable to type \'Observable<boolean>\'.", "1894281975"],
      [138, 4, 14, "Type \'Observable<string | null>\' is not assignable to type \'Observable<string>\'.\\n  The types returned by \'peek()\' are incompatible between these types.\\n    Type \'string | null\' is not assignable to type \'string\'.\\n      Type \'null\' is not assignable to type \'string\'.", "209694601"],
      [172, 13, 4, "Property \'type\' does not exist on type \'{ id: string; options: ModalOptions; type: ModalType; } | undefined\'.", "2087944093"],
      [172, 19, 7, "Property \'options\' does not exist on type \'{ id: string; options: ModalOptions; type: ModalType; } | undefined\'.", "717644789"],
      [172, 28, 2, "Property \'id\' does not exist on type \'{ id: string; options: ModalOptions; type: ModalType; } | undefined\'.", "5861160"],
      [242, 8, 19, "Type \'string | false | undefined\' is not assignable to type \'string | undefined\'.\\n  Type \'boolean\' is not assignable to type \'string\'.", "1717244404"],
      [270, 56, 23, "No overload matches this call.\\n  Overload 1 of 2, \'(...items: ConcatArray<never>[]): never[]\', gave the following error.\\n    Argument of type \'Action\' is not assignable to parameter of type \'ConcatArray<never>\'.\\n      Type \'Action\' is missing the following properties from type \'ConcatArray<never>\': length, join, slice\\n  Overload 2 of 2, \'(...items: ConcatArray<never>[]): never[]\', gave the following error.\\n    Argument of type \'Action\' is not assignable to parameter of type \'ConcatArray<never>\'.", "1386143110"],
      [272, 16, 9, "Spread types may only be created from object types.", "2308002069"],
      [275, 17, 7, "Argument of type \'{ checkboxLabel: string | undefined; closeFn: Function; closeOnConfirm: boolean; currentType: ModalType; inputPlaceholder: string | undefined; messageHtml: string | undefined; ... 6 more ...; titleText: string | undefined; }\' is not assignable to parameter of type \'Content\'.\\n  Types of property \'checkboxLabel\' are incompatible.\\n    Type \'string | undefined\' is not assignable to type \'string\'.\\n      Type \'undefined\' is not assignable to type \'string\'.", "3716929964"],
      [277, 19, 2, "Argument of type \'string | undefined\' is not assignable to parameter of type \'string\'.\\n  Type \'undefined\' is not assignable to type \'string\'.", "5861160"],
      [293, 34, 29, "Argument of type \'boolean | undefined\' is not assignable to parameter of type \'boolean\'.\\n  Type \'undefined\' is not assignable to type \'boolean\'.", "1283406094"],
      [336, 19, 4, "Argument of type \'null\' is not assignable to parameter of type \'string\'.", "2087897566"]
    ],
    "src/script/view_model/PanelViewModel.ts:1100221187": [
      [69, 2, 13, "Property \'currentEntity\' has no initializer and is not definitely assigned in the constructor.", "32305655"],
      [139, 4, 23, "Type \'Observable<Conversation | null>\' is not assignable to type \'Observable<Conversation>\'.", "2356679995"],
      [142, 4, 16, "Type \'Observable<false>\' is not assignable to type \'Observable<boolean>\'.", "2985846665"],
      [143, 4, 10, "Type \'Observable<string | undefined>\' is not assignable to type \'Observable<string>\'.", "4014904506"],
      [145, 4, 17, "Type \'Observable<string | undefined>\' is not assignable to type \'Observable<string>\'.", "2911337818"],
      [213, 15, 9, "Argument of type \'undefined\' is not assignable to parameter of type \'string\'.", "2620553983"],
      [215, 4, 18, "Type \'undefined\' is not assignable to type \'PanelEntity\'.", "2173061407"],
      [276, 22, 9, "Argument of type \'undefined\' is not assignable to parameter of type \'string\'.", "2620553983"],
      [296, 24, 9, "Argument of type \'undefined\' is not assignable to parameter of type \'string\'.", "2620553983"],
      [297, 34, 9, "Argument of type \'undefined\' is not assignable to parameter of type \'string\'.", "2620553983"],
      [309, 6, 15, "Type \'Element | null\' is not assignable to type \'Element | undefined\'.\\n  Type \'null\' is not assignable to type \'Element | undefined\'.", "2931287914"]
    ],
    "src/script/view_model/WindowTitleViewModel.ts:2939646455": [
      [48, 4, 17, "Type \'Observable<ContentState>\' is not assignable to type \'Observable<string>\'.\\n  Types of parameters \'value\' and \'value\' are incompatible.\\n    Type \'string\' is not assignable to type \'ContentState\'.", "3516467027"],
      [51, 4, 22, "Type \'Observable<false>\' is not assignable to type \'Observable<boolean>\'.", "2603921936"],
      [89, 31, 43, "Object is possibly \'null\'.", "1853768633"]
    ],
    "src/script/view_model/bindings/CommonBindings.ts:1802825733": [
      [44, 6, 32, "Object is possibly \'null\'.", "3763860455"],
      [83, 63, 13, "Object is possibly \'null\'.", "115063321"],
      [83, 86, 13, "Object is possibly \'null\'.", "115063321"],
      [97, 31, 38, "Type \'File | null\' is not assignable to type \'BlobPart\'.\\n  Type \'null\' is not assignable to type \'BlobPart\'.", "2527675968"],
      [254, 24, 4, "\'this\' implicitly has type \'any\' because it does not have a type annotation.", "2087959715"],
      [279, 10, 40, "Object is possibly \'null\'.", "525534827"],
      [280, 29, 4, "\'this\' implicitly has type \'any\' because it does not have a type annotation.", "2087959715"],
      [285, 30, 4, "Argument of type \'null\' is not assignable to parameter of type \'string | number | string[] | ((this: EventTarget, index: number, value: string) => string)\'.", "2087897566"],
      [353, 6, 3, "Object is possibly \'null\'.", "193416522"],
      [354, 6, 3, "Object is possibly \'null\'.", "193416522"],
      [355, 13, 3, "Object is possibly \'null\'.", "193416522"],
      [497, 8, 12, "Type \'undefined\' is not assignable to type \'number\'.", "2583042145"]
    ],
    "src/script/view_model/bindings/ConversationListBindings.ts:3095649748": [
      [29, 0, 32, "Type \'{ init(element: HTMLElement): void; update(element: HTMLElement, valueAccessor: PureComputed<string> | ObservableArray<Conversation>): void; }\' is not assignable to type \'BindingHandler<any>\'.\\n  Types of property \'update\' are incompatible.\\n    Type \'(element: HTMLElement, valueAccessor: PureComputed<string> | ObservableArray<Conversation>) => void\' is not assignable to type \'(element: any, valueAccessor: () => any, allBindings: AllBindings, viewModel: any, bindingContext: BindingContext<any>) => void\'.\\n      Types of parameters \'valueAccessor\' and \'valueAccessor\' are incompatible.\\n        Type \'() => any\' is not assignable to type \'PureComputed<string> | ObservableArray<Conversation>\'.\\n          Type \'() => any\' is missing the following properties from type \'PureComputed<string>\': equalityComparer, peek, dispose, isActive, and 7 more.", "1716760283"]
    ],
    "src/script/view_model/bindings/MessageListBindings.ts:3261685299": [
      [129, 48, 8, "No overload matches this call.\\n  Overload 1 of 2, \'(type: \\"scroll\\", listener: (this: HTMLElement, ev: Event) => any, options?: boolean | AddEventListenerOptions | undefined): void\', gave the following error.\\n    Argument of type \'({ target: element }: Event & {    target: HTMLElement;}) => void\' is not assignable to parameter of type \'(this: HTMLElement, ev: Event) => any\'.\\n      Types of parameters \'__0\' and \'ev\' are incompatible.\\n        Type \'Event\' is not assignable to type \'Event & { target: HTMLElement; }\'.\\n          Type \'Event\' is not assignable to type \'{ target: HTMLElement; }\'.\\n            Types of property \'target\' are incompatible.\\n              Type \'EventTarget | null\' is not assignable to type \'HTMLElement\'.\\n                Type \'null\' is not assignable to type \'HTMLElement\'.\\n  Overload 2 of 2, \'(type: string, listener: EventListenerOrEventListenerObject, options?: boolean | AddEventListenerOptions | undefined): void\', gave the following error.\\n    Argument of type \'({ target: element }: Event & {    target: HTMLElement;}) => void\' is not assignable to parameter of type \'EventListenerOrEventListenerObject\'.\\n      Type \'({ target: element }: Event & {    target: HTMLElement;}) => void\' is not assignable to type \'EventListener\'.\\n        Types of parameters \'__0\' and \'evt\' are incompatible.\\n          Type \'Event\' is not assignable to type \'Event & { target: HTMLElement; }\'.", "1317952297"],
      [133, 53, 8, "No overload matches this call.\\n  Overload 1 of 2, \'(type: \\"scroll\\", listener: (this: HTMLElement, ev: Event) => any, options?: boolean | EventListenerOptions | undefined): void\', gave the following error.\\n    Argument of type \'({ target: element }: Event & {    target: HTMLElement;}) => void\' is not assignable to parameter of type \'(this: HTMLElement, ev: Event) => any\'.\\n      Types of parameters \'__0\' and \'ev\' are incompatible.\\n        Type \'Event\' is not assignable to type \'Event & { target: HTMLElement; }\'.\\n  Overload 2 of 2, \'(type: string, listener: EventListenerOrEventListenerObject, options?: boolean | EventListenerOptions | undefined): void\', gave the following error.\\n    Argument of type \'({ target: element }: Event & {    target: HTMLElement;}) => void\' is not assignable to parameter of type \'EventListenerOrEventListenerObject\'.", "1317952297"],
      [158, 49, 4, "Argument of type \'Blob | undefined\' is not assignable to parameter of type \'Blob | MediaSource\'.", "2087735462"]
    ],
    "src/script/view_model/bindings/VideoCallingBindings.ts:456425467": [
      [23, 2, 6, "Type \'(element: HTMLMediaElement, valueAccessor: Observable<MediaStream>) => void\' is not assignable to type \'(element: any, valueAccessor: () => any, allBindings: AllBindings, viewModel: any, bindingContext: BindingContext<any>) => void\'.\\n  Types of parameters \'valueAccessor\' and \'valueAccessor\' are incompatible.\\n    Type \'() => any\' is missing the following properties from type \'Observable<MediaStream>\': equalityComparer, peek, valueHasMutated, valueWillMutate, and 5 more.", "1759213236"],
      [31, 2, 6, "Type \'(element: HTMLMediaElement, valueAccessor: Observable<MediaStream>) => void\' is not assignable to type \'(element: any, valueAccessor: () => any, allBindings: AllBindings, viewModel: any, bindingContext: BindingContext<any>) => void\'.\\n  Types of parameters \'valueAccessor\' and \'valueAccessor\' are incompatible.\\n    Type \'() => any\' is not assignable to type \'Observable<MediaStream>\'.", "1759213236"]
    ],
    "src/script/view_model/content/ConnectRequestsViewModel.ts:1733765070": [
      [54, 56, 43, "Argument of type \'HTMLElement | null\' is not assignable to parameter of type \'HTMLElement\'.\\n  Type \'null\' is not assignable to type \'HTMLElement\'.", "4107348197"]
    ],
    "src/script/view_model/content/EmojiInputViewModel.ts:1071561715": [
      [49, 10, 13, "Property \'suppressKeyUp\' has no initializer and is not definitely assigned in the constructor.", "1816102502"],
      [167, 8, 48, "Argument of type \'string[]\' is not assignable to parameter of type \'number[]\'.\\n  Type \'string\' is not assignable to type \'number\'.", "4095030990"],
      [291, 20, 9, "Object is possibly \'null\'.", "3834073445"],
      [292, 8, 9, "Argument of type \'number | null\' is not assignable to parameter of type \'number | undefined\'.\\n  Type \'null\' is not assignable to type \'number | undefined\'.", "3834073445"],
      [301, 38, 9, "Object is possibly \'null\'.", "3834073445"],
      [319, 41, 9, "Argument of type \'number | null\' is not assignable to parameter of type \'number | undefined\'.", "3834073445"],
      [320, 37, 9, "Argument of type \'number | null\' is not assignable to parameter of type \'number | undefined\'.", "3834073445"],
      [370, 60, 4, "Property \'icon\' does not exist on type \'never\'.", "2087846158"],
      [372, 27, 5, "Argument of type \'{ icon: string; name: string; }\' is not assignable to parameter of type \'never\'.", "165439585"],
      [377, 54, 4, "Property \'name\' does not exist on type \'never\'.", "2087876002"],
      [378, 54, 4, "Property \'name\' does not exist on type \'never\'.", "2087876002"],
      [381, 54, 4, "Property \'name\' does not exist on type \'never\'.", "2087876002"],
      [381, 67, 4, "Property \'name\' does not exist on type \'never\'.", "2087876002"],
      [387, 41, 4, "Property \'icon\' does not exist on type \'never\'.", "2087846158"],
      [387, 80, 4, "Property \'name\' does not exist on type \'never\'.", "2087876002"],
      [402, 31, 22, "Object is possibly \'undefined\'.", "4272920130"],
      [431, 38, 9, "Argument of type \'number | null\' is not assignable to parameter of type \'number | undefined\'.", "3834073445"]
    ],
    "src/script/view_model/content/HistoryExportViewModel.ts:1810820018": [
      [72, 4, 13, "Type \'Observable<false>\' is not assignable to type \'Observable<boolean>\'.", "1143683791"],
      [89, 4, 16, "Type \'Observable<Blob | null>\' is not assignable to type \'Observable<Blob>\'.\\n  The types returned by \'peek()\' are incompatible between these types.\\n    Type \'Blob | null\' is not assignable to type \'Blob\'.\\n      Type \'null\' is not assignable to type \'Blob\'.", "340013420"],
      [128, 19, 5, "Argument of type \'unknown\' is not assignable to parameter of type \'Error\'.", "165548477"]
    ],
    "src/script/view_model/content/HistoryImportViewModel.ts:2154234816": [
      [61, 4, 10, "Type \'Observable<Error | null>\' is not assignable to type \'Observable<Error>\'.\\n  The types returned by \'peek()\' are incompatible between these types.\\n    Type \'Error | null\' is not assignable to type \'Error\'.\\n      Type \'null\' is not assignable to type \'Error\'.", "3994891413"],
      [115, 15, 4, "Argument of type \'null\' is not assignable to parameter of type \'Error\'.", "2087897566"],
      [136, 19, 5, "Argument of type \'unknown\' is not assignable to parameter of type \'Error\'.", "165548477"],
      [151, 15, 4, "Argument of type \'null\' is not assignable to parameter of type \'Error\'.", "2087897566"]
    ],
    "src/script/view_model/content/InputBarViewModel.ts:1163668652": [
      [105, 11, 11, "Property \'pingTooltip\' has no initializer and is not definitely assigned in the constructor.", "2111945888"],
      [111, 11, 18, "Property \'acceptedImageTypes\' has no initializer and is not definitely assigned in the constructor.", "1132622984"],
      [112, 11, 16, "Property \'allowedFileTypes\' has no initializer and is not definitely assigned in the constructor.", "31684880"],
      [114, 11, 13, "Property \'inputFileAttr\' has no initializer and is not definitely assigned in the constructor.", "1682828358"],
      [138, 4, 16, "Type \'null\' is not assignable to type \'HTMLDivElement\'.", "2981580189"],
      [139, 4, 13, "Type \'null\' is not assignable to type \'HTMLTextAreaElement\'.", "2203991591"],
      [140, 4, 24, "Type \'PureComputed<boolean | null>\' is not assignable to type \'PureComputed<boolean>\'.\\n  The types returned by \'peek()\' are incompatible between these types.\\n    Type \'boolean | null\' is not assignable to type \'boolean\'.", "902354832"],
      [143, 9, 25, "Object is possibly \'null\'.", "2329039674"],
      [144, 10, 25, "Object is possibly \'null\'.", "2329039674"],
      [155, 4, 22, "Type \'Observable<ContentMessage | undefined>\' is not assignable to type \'Observable<ContentMessage>\'.\\n  The types returned by \'peek()\' are incompatible between these types.\\n    Type \'ContentMessage | undefined\' is not assignable to type \'ContentMessage\'.\\n      Type \'undefined\' is not assignable to type \'ContentMessage\'.", "127474017"],
      [156, 4, 23, "Type \'Observable<ContentMessage | undefined>\' is not assignable to type \'Observable<ContentMessage>\'.", "2477632015"],
      [159, 4, 22, "Type \'PureComputed<string[] | undefined>\' is not assignable to type \'PureComputed<string[]>\'.\\n  The types returned by \'peek()\' are incompatible between these types.\\n    Type \'string[] | undefined\' is not assignable to type \'string[]\'.\\n      Type \'undefined\' is not assignable to type \'string[]\'.", "1145910007"],
      [163, 32, 9, "Argument of type \'undefined\' is not assignable to parameter of type \'ContentMessage\'.", "2620553983"],
      [197, 4, 15, "Type \'Observable<File | undefined>\' is not assignable to type \'Observable<File>\'.\\n  The types returned by \'peek()\' are incompatible between these types.\\n    Type \'File | undefined\' is not assignable to type \'File\'.\\n      Type \'undefined\' is not assignable to type \'File\'.", "2328486812"],
      [198, 4, 25, "Type \'Observable<string | undefined>\' is not assignable to type \'Observable<string>\'.\\n  The types returned by \'peek()\' are incompatible between these types.\\n    Type \'string | undefined\' is not assignable to type \'string\'.\\n      Type \'undefined\' is not assignable to type \'string\'.", "4170687229"],
      [199, 4, 19, "Type \'Observable<string | undefined>\' is not assignable to type \'Observable<string>\'.", "3727263643"],
      [201, 4, 17, "Type \'Observable<false>\' is not assignable to type \'Observable<boolean>\'.", "2409749581"],
      [203, 4, 18, "Type \'Observable<undefined>\' is not assignable to type \'Observable<{ startIndex: number; term: string; }>\'.\\n  Types of property \'equalityComparer\' are incompatible.\\n    Type \'(a: undefined, b: undefined) => boolean\' is not assignable to type \'(a: { startIndex: number; term: string; }, b: { startIndex: number; term: string; }) => boolean\'.\\n      Types of parameters \'a\' and \'a\' are incompatible.\\n        Type \'{ startIndex: number; term: string; }\' is not assignable to type \'undefined\'.", "1081038602"],
      [237, 25, 25, "Object is possibly \'null\'.", "2329039674"],
      [251, 34, 12, "Object is possibly \'undefined\'.", "2098887158"],
      [253, 14, 12, "Object is possibly \'undefined\'.", "2098887158"],
      [255, 34, 12, "Object is possibly \'undefined\'.", "2098887158"],
      [282, 27, 25, "Object is possibly \'null\'.", "2329039674"],
      [292, 21, 25, "Object is possibly \'null\'.", "2329039674"],
      [301, 38, 25, "Object is possibly \'null\'.", "2329039674"],
      [302, 32, 25, "Object is possibly \'null\'.", "2329039674"],
      [333, 32, 4, "Argument of type \'null\' is not assignable to parameter of type \'string\'.", "2087897566"],
      [334, 26, 4, "Argument of type \'null\' is not assignable to parameter of type \'string\'.", "2087897566"],
      [337, 4, 27, "Type \'PureComputed<boolean | 0>\' is not assignable to type \'PureComputed<boolean>\'.\\n  The types returned by \'peek()\' are incompatible between these types.\\n    Type \'number | boolean\' is not assignable to type \'boolean\'.", "2411177522"],
      [341, 8, 18, "Object is possibly \'null\'.", "1508601427"],
      [342, 9, 18, "Object is possibly \'null\'.", "1508601427"],
      [346, 38, 36, "Argument of type \'(conversationEntity: Conversation) => Promise<void>\' is not assignable to parameter of type \'SubscriptionCallback<Conversation | null, void>\'.\\n  Types of parameters \'conversationEntity\' and \'val\' are incompatible.\\n    Type \'Conversation | null\' is not assignable to type \'Conversation\'.\\n      Type \'null\' is not assignable to type \'Conversation\'.", "946019828"],
      [349, 29, 25, "Argument of type \'Conversation | null\' is not assignable to parameter of type \'Conversation\'.\\n  Type \'null\' is not assignable to type \'Conversation\'.", "2329039674"],
      [377, 20, 4, "Argument of type \'null\' is not assignable to parameter of type \'File\'.", "2087897566"],
      [487, 23, 9, "Argument of type \'undefined\' is not assignable to parameter of type \'{ startIndex: number; term: string; }\'.", "2620553983"],
      [496, 27, 9, "Argument of type \'undefined\' is not assignable to parameter of type \'ContentMessage\'.", "2620553983"],
      [497, 28, 9, "Argument of type \'undefined\' is not assignable to parameter of type \'ContentMessage\'.", "2620553983"],
      [504, 28, 9, "Argument of type \'undefined\' is not assignable to parameter of type \'ContentMessage\'.", "2620553983"],
      [518, 20, 4, "Argument of type \'null\' is not assignable to parameter of type \'File\'.", "2087897566"],
      [528, 38, 25, "Argument of type \'Conversation | null\' is not assignable to parameter of type \'Conversation\'.\\n  Type \'null\' is not assignable to type \'Conversation\'.", "2329039674"],
      [545, 40, 25, "Argument of type \'Conversation | null\' is not assignable to parameter of type \'Conversation\'.\\n  Type \'null\' is not assignable to type \'Conversation\'.", "2329039674"],
      [651, 8, 12, "No overload matches this call.\\n  The last overload gave the following error.\\n    Argument of type \'EventTarget | null\' is not assignable to parameter of type \'PlainObject<any>\'.\\n      Type \'null\' is not assignable to type \'PlainObject<any>\'.", "3718352182"],
      [651, 22, 5, "Property \'focus\' does not exist on type \'JQueryStatic\'.", "171175241"],
      [662, 29, 25, "Object is possibly \'null\'.", "2329039674"],
      [672, 28, 4, "Argument of type \'null\' is not assignable to parameter of type \'File\'.", "2087897566"],
      [683, 26, 20, "Object is possibly \'null\'.", "181029819"],
      [721, 4, 17, "Type \'undefined\' is not assignable to type \'{ startIndex: number; term: string; }\'.", "4204377774"],
      [771, 6, 12, "Type \'null\' is not assignable to type \'MentionEntity\'.", "3224621615"],
      [774, 6, 12, "Type \'null\' is not assignable to type \'MentionEntity\'.", "3224621615"],
      [800, 4, 95, "Type \'MentionEntity | undefined\' is not assignable to type \'MentionEntity\'.\\n  Type \'undefined\' is not assignable to type \'MentionEntity\'.", "1173598365"],
      [820, 37, 18, "Argument of type \'Conversation | null\' is not assignable to parameter of type \'Conversation\'.\\n  Type \'null\' is not assignable to type \'Conversation\'.", "1508601427"],
      [826, 4, 467, "Type \'Promise<QuoteEntity | OutgoingQuote | undefined>\' is not assignable to type \'Promise<OutgoingQuote | undefined>\'.\\n  Type \'QuoteEntity | OutgoingQuote | undefined\' is not assignable to type \'OutgoingQuote | undefined\'.\\n    Type \'QuoteEntity\' is not assignable to type \'OutgoingQuote\'.\\n      Type \'QuoteEntity\' is not assignable to type \'{ hash: Uint8Array; }\'.\\n        Types of property \'hash\' are incompatible.\\n          Type \'ArrayBuffer | undefined\' is not assignable to type \'Uint8Array\'.\\n            Type \'undefined\' is not assignable to type \'Uint8Array\'.", "3474749203"],
      [848, 8, 25, "Argument of type \'Conversation | null\' is not assignable to parameter of type \'Conversation\'.\\n  Type \'null\' is not assignable to type \'Conversation\'.", "2329039674"],
      [862, 61, 25, "Argument of type \'Conversation | null\' is not assignable to parameter of type \'Conversation\'.\\n  Type \'null\' is not assignable to type \'Conversation\'.", "2329039674"],
      [866, 23, 25, "Argument of type \'Conversation | null\' is not assignable to parameter of type \'Conversation\'.\\n  Type \'null\' is not assignable to type \'Conversation\'.", "2329039674"],
      [877, 20, 4, "Argument of type \'null\' is not assignable to parameter of type \'File\'.", "2087897566"],
      [889, 42, 25, "Argument of type \'Conversation | null\' is not assignable to parameter of type \'Conversation\'.\\n  Type \'null\' is not assignable to type \'Conversation\'.", "2329039674"],
      [899, 12, 25, "Argument of type \'Conversation | null\' is not assignable to parameter of type \'Conversation\'.\\n  Type \'null\' is not assignable to type \'Conversation\'.", "2329039674"],
      [928, 41, 25, "Argument of type \'Conversation | null\' is not assignable to parameter of type \'Conversation\'.\\n  Type \'null\' is not assignable to type \'Conversation\'.", "2329039674"]
    ],
    "src/script/view_model/content/LegalHoldModalViewModel.ts:3913530676": [
      [72, 4, 14, "Type \'Observable<false>\' is not assignable to type \'Observable<boolean>\'.", "2246514233"],
      [73, 4, 16, "Type \'Observable<false>\' is not assignable to type \'Observable<boolean>\'.", "4203184287"],
      [75, 4, 15, "Type \'Observable<false>\' is not assignable to type \'Observable<boolean>\'.", "1690488901"],
      [76, 4, 10, "Type \'Observable<never[]>\' is not assignable to type \'Observable<User[]>\'.", "4012712079"],
      [77, 4, 16, "Type \'Observable<User | undefined>\' is not assignable to type \'Observable<User>\'.", "3229850487"],
      [79, 4, 21, "Type \'Observable<true>\' is not assignable to type \'Observable<boolean>\'.", "2630150188"],
      [82, 4, 14, "Type \'Observable<false>\' is not assignable to type \'Observable<boolean>\'.", "333392401"],
      [83, 4, 21, "Type \'Observable<false>\' is not assignable to type \'Observable<boolean>\'.", "3098275876"],
      [84, 4, 18, "Type \'Observable<false>\' is not assignable to type \'Observable<boolean>\'.", "3456688653"],
      [86, 4, 19, "Type \'null\' is not assignable to type \'string\'.", "59414957"],
      [95, 23, 9, "Argument of type \'undefined\' is not assignable to parameter of type \'User\'.", "2620553983"],
      [128, 79, 15, "Argument of type \'string | undefined\' is not assignable to parameter of type \'string\'.\\n  Type \'undefined\' is not assignable to type \'string\'.", "2249385622"],
      [143, 50, 11, "Argument of type \'string | undefined\' is not assignable to parameter of type \'string\'.\\n  Type \'undefined\' is not assignable to type \'string\'.", "2028249029"],
      [153, 4, 19, "Type \'null\' is not assignable to type \'string\'.", "59414957"],
      [178, 66, 15, "Argument of type \'string | undefined\' is not assignable to parameter of type \'string\'.\\n  Type \'undefined\' is not assignable to type \'string\'.", "2249385622"],
      [195, 28, 7, "Argument of type \'unknown\' is not assignable to parameter of type \'string\'.", "1236122734"],
      [239, 21, 9, "Argument of type \'undefined\' is not assignable to parameter of type \'User\'.", "2620553983"]
    ],
    "src/script/view_model/content/MessageListViewModel.ts:1895857150": [
      [94, 19, 12, "Property \'conversation\' does not exist on type \'{ conversation: Conversation; message: Message; } | undefined\'.", "1670678216"],
      [94, 33, 7, "Property \'message\' does not exist on type \'{ conversation: Conversation; message: Message; } | undefined\'.", "1236122734"],
      [138, 4, 107, "Type \'number | boolean\' is not assignable to type \'boolean\'.\\n  Type \'number\' is not assignable to type \'boolean\'.", "3357851046"],
      [162, 37, 18, "Object is possibly \'null\'.", "1508601427"],
      [162, 68, 18, "Object is possibly \'null\'.", "1508601427"],
      [166, 8, 6, "Type \'Conversation | null\' is not assignable to type \'PanelEntity\'.\\n  Type \'null\' is not assignable to type \'PanelEntity\'.", "1164306878"],
      [188, 9, 6, "Type \'string | undefined\' is not assignable to type \'string\'.\\n  Type \'undefined\' is not assignable to type \'string\'.", "1127975365"],
      [200, 39, 19, "No overload matches this call.\\n  The last overload gave the following error.\\n    Argument of type \'EventTarget | null\' is not assignable to parameter of type \'PlainObject<any>\'.\\n      Type \'null\' is not assignable to type \'PlainObject<any>\'.", "3586053823"],
      [200, 60, 8, "Property \'hasClass\' does not exist on type \'JQueryStatic\'.", "1121770737"],
      [209, 14, 13, "Object is possibly \'undefined\'.", "2217428334"],
      [209, 57, 13, "Object is possibly \'undefined\'.", "2217428334"],
      [222, 83, 18, "Argument of type \'Conversation | null\' is not assignable to parameter of type \'Conversation\'.\\n  Type \'null\' is not assignable to type \'Conversation\'.", "1508601427"],
      [356, 68, 6, "Type \'string | undefined\' is not assignable to type \'string\'.\\n  Type \'undefined\' is not assignable to type \'string\'.", "1127975365"],
      [359, 14, 5, "Object is of type \'unknown\'.", "165548477"]
    ],
    "src/script/view_model/panel/AddParticipantsViewModel.ts:4264095902": [
      [100, 4, 27, "Type \'Observable<true>\' is not assignable to type \'Observable<boolean>\'.", "527027962"],
      [102, 4, 21, "Type \'ObservableArray<never>\' is not assignable to type \'ObservableArray<User>\'.", "2199671479"],
      [103, 4, 20, "Type \'Observable<ServiceEntity | undefined>\' is not assignable to type \'Observable<ServiceEntity>\'.\\n  The types returned by \'peek()\' are incompatible between these types.\\n    Type \'ServiceEntity | undefined\' is not assignable to type \'ServiceEntity\'.\\n      Type \'undefined\' is not assignable to type \'ServiceEntity\'.", "3275208665"],
      [108, 4, 21, "Type \'PureComputed<boolean | undefined>\' is not assignable to type \'PureComputed<boolean>\'.", "3187656643"],
      [196, 25, 9, "Argument of type \'undefined\' is not assignable to parameter of type \'ServiceEntity\'.", "2620553983"]
    ],
    "src/script/view_model/panel/BasePanelViewModel.ts:1781850387": [
      [57, 4, 23, "Type \'Observable<Conversation | null>\' is not assignable to type \'Observable<Conversation>\'.\\n  The types returned by \'peek()\' are incompatible between these types.\\n    Type \'Conversation | null\' is not assignable to type \'Conversation\'.\\n      Type \'null\' is not assignable to type \'Conversation\'.", "233634092"]
    ],
    "src/script/view_model/panel/ConversationDetailsViewModel.ts:1231015426": [
      [137, 4, 20, "Type \'Observable<ServiceEntity | undefined>\' is not assignable to type \'Observable<ServiceEntity>\'.", "3275208665"],
      [158, 21, 36, "Argument of type \'User | undefined\' is not assignable to parameter of type \'User\'.\\n  Type \'undefined\' is not assignable to type \'User\'.", "1354386287"],
      [179, 4, 18, "Type \'Observable<false>\' is not assignable to type \'Observable<boolean>\'.", "2548422508"],
      [201, 4, 21, "Type \'PureComputed<boolean | \\"\\">\' is not assignable to type \'PureComputed<boolean>\'.\\n  The types returned by \'peek()\' are incompatible between these types.\\n    Type \'string | boolean\' is not assignable to type \'boolean\'.", "1116588846"],
      [209, 4, 23, "Type \'PureComputed<boolean | \\"\\">\' is not assignable to type \'PureComputed<boolean>\'.", "1139188355"]
    ],
    "src/script/view_model/panel/ConversationParticipantsViewModel.ts:2997455980": [
      [53, 21, 36, "Argument of type \'User | undefined\' is not assignable to parameter of type \'User\'.\\n  Type \'undefined\' is not assignable to type \'User\'.", "1354386287"],
      [61, 4, 21, "Type \'Observable<never[]>\' is not assignable to type \'Observable<User[]>\'.", "3284804734"],
      [71, 46, 6, "Type \'null\' is not assignable to type \'PanelEntity\'.", "1164306878"]
    ],
    "src/script/view_model/panel/GroupParticipantServiceViewModel.ts:3233069914": [
      [52, 4, 24, "Type \'Observable<undefined>\' is not assignable to type \'Observable<User>\'.", "3514586203"],
      [53, 4, 20, "Type \'Observable<undefined>\' is not assignable to type \'Observable<ServiceEntity>\'.\\n  Types of property \'equalityComparer\' are incompatible.\\n    Type \'(a: undefined, b: undefined) => boolean\' is not assignable to type \'(a: ServiceEntity, b: ServiceEntity) => boolean\'.\\n      Types of parameters \'a\' and \'a\' are incompatible.\\n        Type \'ServiceEntity\' is not assignable to type \'undefined\'.", "3275208665"],
      [55, 4, 14, "Type \'Observable<false>\' is not assignable to type \'Observable<boolean>\'.", "878538421"],
      [93, 25, 9, "Argument of type \'undefined\' is not assignable to parameter of type \'ServiceEntity\'.", "2620553983"]
    ],
    "src/script/view_model/panel/GroupParticipantUserViewModel.ts:3122532612": [
      [74, 4, 24, "Type \'Observable<undefined>\' is not assignable to type \'Observable<User>\'.", "3514586203"]
    ],
    "src/script/view_model/panel/GuestsAndServicesViewModel.ts:292948775": [
      [76, 4, 17, "Type \'Observable<false>\' is not assignable to type \'Observable<boolean>\'.", "1480297283"],
      [77, 4, 19, "Type \'Observable<false>\' is not assignable to type \'Observable<boolean>\'.", "3910055221"],
      [93, 4, 23, "Type \'PureComputed<boolean | undefined>\' is not assignable to type \'PureComputed<boolean>\'.", "2493661698"]
    ],
    "src/script/view_model/panel/MessageDetailsViewModel.ts:906474120": [
      [71, 4, 19, "Type \'Observable<true>\' is not assignable to type \'Observable<boolean>\'.", "1452458508"],
      [72, 4, 14, "Type \'Observable<string | undefined>\' is not assignable to type \'Observable<string>\'.", "116181579"],
      [102, 13, 14, "Object is possibly \'undefined\'.", "116180423"],
      [114, 63, 14, "Object is possibly \'undefined\'.", "116180423"],
      [120, 12, 7, "Type \'{ domain: string | undefined; id: string; }[]\' is not assignable to type \'QualifiedId[]\'.\\n  Type \'{ domain: string | undefined; id: string; }\' is not assignable to type \'QualifiedId\'.\\n    Types of property \'domain\' are incompatible.\\n      Type \'string | undefined\' is not assignable to type \'string\'.\\n        Type \'undefined\' is not assignable to type \'string\'.", "2414311946"],
      [130, 41, 14, "Object is possibly \'undefined\'.", "116180423"],
      [136, 39, 14, "Object is possibly \'undefined\'.", "116180423"],
      [175, 4, 17, "Type \'PureComputed<string | false>\' is not assignable to type \'PureComputed<string | undefined>\'.\\n  Types of property \'equalityComparer\' are incompatible.\\n    Type \'(a: string | false | undefined, b: string | false) => boolean\' is not assignable to type \'(a: string | undefined, b: string | undefined) => boolean\'.\\n      Types of parameters \'b\' and \'b\' are incompatible.\\n        Type \'string | undefined\' is not assignable to type \'string | false\'.\\n          Type \'undefined\' is not assignable to type \'string | false\'.", "3727029621"]
    ],
    "src/script/view_model/panel/NotificationsPanel.test.ts:989279192": [
      [38, 54, 29, "Argument of type \'Element | null\' is not assignable to parameter of type \'Element\'.\\n  Type \'null\' is not assignable to type \'Element\'.", "1262202094"],
      [76, 20, 77, "Argument of type \'Element | null\' is not assignable to parameter of type \'Document | Node | Element | Window\'.", "1971299222"]
    ],
    "src/script/view_model/panel/PanelHeader.test.ts:4232255009": [
      [33, 39, 22, "Argument of type \'Element | null\' is not assignable to parameter of type \'Element\'.\\n  Type \'null\' is not assignable to type \'Element\'.", "3474761039"],
      [34, 38, 21, "Argument of type \'Element | null\' is not assignable to parameter of type \'Element\'.\\n  Type \'null\' is not assignable to type \'Element\'.", "327517530"]
    ],
    "src/script/view_model/panel/TimedMessagesPanel.tsx:852651488": [
      [52, 57, 18, "Argument of type \'Conversation | null\' is not assignable to parameter of type \'Partial<Record<\\"globalMessageTimer\\", Subscribable<any>>>\'.\\n  Type \'null\' is not assignable to type \'Partial<Record<\\"globalMessageTimer\\", Subscribable<any>>>\'.", "2242649668"],
      [82, 44, 10, "Argument of type \'number | null\' is not assignable to parameter of type \'number\'.\\n  Type \'null\' is not assignable to type \'number\'.", "1022360174"],
      [83, 83, 10, "Argument of type \'number | null\' is not assignable to parameter of type \'number\'.\\n  Type \'null\' is not assignable to type \'number\'.", "1022360174"]
    ]
  }`
};<|MERGE_RESOLUTION|>--- conflicted
+++ resolved
@@ -560,10 +560,7 @@
     ],
     "src/script/calling/Participant.ts:1539597594": [
       [46, 4, 15, "Type \'Observable<VIDEO_STATE.STOPPED>\' is not assignable to type \'Observable<VIDEO_STATE>\'.\\n  Types of parameters \'value\' and \'value\' are incompatible.\\n    Type \'VIDEO_STATE\' is not assignable to type \'VIDEO_STATE.STOPPED\'.", "4277239019"],
-      [61, 4, 23, "Type \'Observable<false>\' is not assignable to type \'Observable<boolean>\'.\\n  Types of parameters \'value\' and \'value\' are incompatible.\\n    Type \'boolean\' is not assignable to type \'false\'.", "2555908354"],
       [62, 4, 27, "Type \'Observable<number | undefined>\' is not assignable to type \'Observable<number>\'.\\n  The types returned by \'peek()\' are incompatible between these types.\\n    Type \'number | undefined\' is not assignable to type \'number\'.\\n      Type \'undefined\' is not assignable to type \'number\'.", "3324051133"],
-      [63, 4, 12, "Type \'Observable<false>\' is not assignable to type \'Observable<boolean>\'.", "3089409914"],
-      [64, 4, 19, "Type \'Observable<false>\' is not assignable to type \'Observable<boolean>\'.", "2641705914"],
       [71, 23, 18, "Argument of type \'MediaStream | undefined\' is not assignable to parameter of type \'MediaStream\'.\\n  Type \'undefined\' is not assignable to type \'MediaStream\'.", "2024190982"],
       [76, 23, 18, "Argument of type \'MediaStream | undefined\' is not assignable to parameter of type \'MediaStream\'.\\n  Type \'undefined\' is not assignable to type \'MediaStream\'.", "2270688449"],
       [91, 65, 18, "Object is possibly \'undefined\'.", "2024190982"],
@@ -576,7 +573,6 @@
     ],
     "src/script/client/ClientEntity.ts:1079007296": [
       [56, 4, 11, "Type \'string | null\' is not assignable to type \'string | undefined\'.", "2914658029"],
-      [70, 6, 10, "Type \'Observable<false>\' is not assignable to type \'Observable<boolean>\'.", "3231345145"],
       [108, 4, 56, "Type \'string | undefined\' is not assignable to type \'string\'.\\n  Type \'undefined\' is not assignable to type \'string\'.", "2872449191"]
     ],
     "src/script/client/ClientMapper.ts:508685249": [
@@ -800,8 +796,7 @@
       [174, 12, 13, "Type \'((message: ContentMessage, assetId: string) => void) | undefined\' is not assignable to type \'(message: ContentMessage, assetId: string) => void\'.\\n  Type \'undefined\' is not assignable to type \'(message: ContentMessage, assetId: string) => void\'.", "2671775388"]
     ],
     "src/script/components/MessagesList/Message/DecryptErrorMessage.test.tsx:629592445": [
-      [36, 53, 36, "Argument of type \'Element | null\' is not assignable to parameter of type \'Element\'.\\n  Type \'null\' is not assignable to type \'Element\'.", "885356606"],
-      [43, 4, 20, "Type \'Observable<false>\' is not assignable to type \'Observable<boolean>\'.", "2918866304"]
+      [36, 53, 36, "Argument of type \'Element | null\' is not assignable to parameter of type \'Element\'.\\n  Type \'null\' is not assignable to type \'Element\'.", "885356606"]
     ],
     "src/script/components/MessagesList/Message/DeleteMessage.test.tsx:2152816266": [
       [41, 43, 4, "Argument of type \'null\' is not assignable to parameter of type \'string | undefined\'.", "2087897566"],
@@ -973,7 +968,6 @@
     ],
     "src/script/components/calling/fullscreenVideoCall.test.tsx:3312717523": [
       [34, 34, 4, "Argument of type \'null\' is not assignable to parameter of type \'string | undefined\'.", "2087897566"],
-      [58, 21, 11, "Type \'Observable<false>\' is not assignable to type \'Observable<boolean>\'.", "2107724227"],
       [110, 60, 4, "Argument of type \'null\' is not assignable to parameter of type \'string | undefined\'.", "2087897566"],
       [111, 60, 4, "Argument of type \'null\' is not assignable to parameter of type \'string | undefined\'.", "2087897566"],
       [112, 60, 4, "Argument of type \'null\' is not assignable to parameter of type \'string | undefined\'.", "2087897566"],
@@ -1006,7 +1000,6 @@
       [111, 94, 15, "Argument of type \'Participant | undefined\' is not assignable to parameter of type \'Partial<Record<\\"isMuted\\" | \\"isActivelySpeaking\\" | \\"sharesScreen\\" | \\"sharesCamera\\", Subscribable<any>>>\'.\\n  Type \'undefined\' is not assignable to type \'Partial<Record<\\"isMuted\\" | \\"isActivelySpeaking\\" | \\"sharesScreen\\" | \\"sharesCamera\\", Subscribable<any>>>\'.", "420345688"]
     ],
     "src/script/components/modal.ts:282599833": [
-      [54, 4, 11, "Type \'Observable<false>\' is not assignable to type \'Observable<boolean>\'.", "2565900128"],
       [56, 9, 5, "Property \'large\' does not exist on type \'{} | Config\'.\\n  Property \'large\' does not exist on type \'{}\'.", "173484696"],
       [57, 9, 2, "Property \'id\' does not exist on type \'{} | Config\'.\\n  Property \'id\' does not exist on type \'{}\'.", "5861160"],
       [58, 9, 11, "Property \'ariaLabelBy\' does not exist on type \'{} | Config\'.\\n  Property \'ariaLabelBy\' does not exist on type \'{}\'.", "2719191011"],
@@ -1115,7 +1108,7 @@
       [61, 4, 91, "Type \'number | null\' is not assignable to type \'number\'.\\n  Type \'null\' is not assignable to type \'number\'.", "187276181"],
       [72, 6, 41, "Type of computed property\'s value is \'(conversationEntity: Conversation, eventJson: ConversationMessageTimerUpdateEvent) => Promise<Conversation>\', which is not assignable to type \'(conversationEntity: Conversation) => void | Promise<void>\'.", "2358639438"],
       [77, 4, 18, "Type \'ObservableArray<never>\' is not assignable to type \'ObservableArray<ContentMessage>\'.\\n  Types of parameters \'value\' and \'value\' are incompatible.\\n    Type \'ContentMessage[] | null | undefined\' is not assignable to type \'never[] | null | undefined\'.\\n      Type \'ContentMessage[]\' is not assignable to type \'never[]\'.\\n        Type \'ContentMessage\' is not assignable to type \'never\'.", "2087948420"],
-      [84, 29, 16, "No overload matches this call.\\n  Overload 1 of 2, \'(id?: number | undefined): void\', gave the following error.\\n    Argument of type \'number | null\' is not assignable to parameter of type \'number | undefined\'.\\n  Overload 2 of 2, \'(intervalId: Timeout): void\', gave the following error.\\n    Argument of type \'number | null\' is not assignable to parameter of type \'Timeout\'.\\n      Type \'null\' is not assignable to type \'Timeout\'.", "1776967942"],
+      [84, 29, 16, "No overload matches this call.\\n  Overload 1 of 2, \'(id?: number | undefined): void\', gave the following error.\\n    Argument of type \'number | null\' is not assignable to parameter of type \'number | undefined\'.\\n  Overload 2 of 2, \'(intervalId: Timeout | undefined): void\', gave the following error.\\n    Argument of type \'number | null\' is not assignable to parameter of type \'Timeout | undefined\'.\\n      Type \'null\' is not assignable to type \'Timeout | undefined\'.", "1776967942"],
       [129, 38, 25, "Argument of type \'string | undefined\' is not assignable to parameter of type \'string\'.\\n  Type \'undefined\' is not assignable to type \'string\'.", "1762572671"],
       [178, 34, 25, "Argument of type \'string | undefined\' is not assignable to parameter of type \'string\'.\\n  Type \'undefined\' is not assignable to type \'string\'.", "1762572671"],
       [197, 34, 25, "Argument of type \'string | undefined\' is not assignable to parameter of type \'string\'.\\n  Type \'undefined\' is not assignable to type \'string\'.", "1762572671"],
@@ -1176,7 +1169,6 @@
       [185, 41, 26, "No overload matches this call.\\n  Overload 1 of 4, \'(value: string | number | Date): Date\', gave the following error.\\n    Argument of type \'string | undefined\' is not assignable to parameter of type \'string | number | Date\'.\\n      Type \'undefined\' is not assignable to type \'string | number | Date\'.\\n  Overload 2 of 4, \'(value: string | number): Date\', gave the following error.\\n    Argument of type \'string | undefined\' is not assignable to parameter of type \'string | number\'.\\n      Type \'undefined\' is not assignable to type \'string | number\'.", "582302494"],
       [191, 38, 23, "No overload matches this call.\\n  Overload 1 of 4, \'(value: string | number | Date): Date\', gave the following error.\\n    Argument of type \'string | undefined\' is not assignable to parameter of type \'string | number | Date\'.\\n  Overload 2 of 4, \'(value: string | number): Date\', gave the following error.\\n    Argument of type \'string | undefined\' is not assignable to parameter of type \'string | number\'.", "4035274933"],
       [279, 11, 25, "Object is possibly \'undefined\'.", "4293153287"],
-      [302, 10, 8, "Property \'protocol\' does not exist on type \'Conversation\'.", "3739415859"],
       [328, 10, 24, "Type \'(QualifiedId | undefined)[]\' is not assignable to type \'QualifiedId[]\'.\\n  Type \'QualifiedId | undefined\' is not assignable to type \'QualifiedId\'.\\n    Type \'undefined\' is not assignable to type \'QualifiedId\'.", "125758031"],
       [332, 61, 13, "Object is possibly \'undefined\'.", "1863462798"],
       [333, 10, 13, "Object is possibly \'undefined\'.", "1863462798"],
@@ -1341,12 +1333,7 @@
       [1185, 12, 35, "Object is possibly \'undefined\'.", "901544345"],
       [1187, 13, 35, "Object is possibly \'undefined\'.", "901544345"]
     ],
-<<<<<<< HEAD
-    "src/script/conversation/ConversationRepository.ts:4237265023": [
-      [128, 8, 13, "Module \'\\"@wireapp/core/src/main/conversation\\"\' has no exported member \'MLSReturnType\'.", "2259975781"],
-=======
     "src/script/conversation/ConversationRepository.ts:224013631": [
->>>>>>> 6bc0ca82
       [181, 8, 29, "Argument of type \'(User | undefined)[] | undefined\' is not assignable to parameter of type \'User[] | undefined\'.\\n  Type \'(User | undefined)[]\' is not assignable to type \'User[]\'.", "1506995572"],
       [187, 75, 13, "No overload matches this call.\\n  Overload 1 of 4, \'(value: string | number | Date): Date\', gave the following error.\\n    Argument of type \'string | undefined\' is not assignable to parameter of type \'string | number | Date\'.\\n  Overload 2 of 4, \'(value: string | number): Date\', gave the following error.\\n    Argument of type \'string | undefined\' is not assignable to parameter of type \'string | number\'.", "2642562490"],
       [206, 16, 24, "Argument of type \'string | undefined\' is not assignable to parameter of type \'string\'.\\n  Type \'undefined\' is not assignable to type \'string\'.", "2322605270"],
@@ -1354,8 +1341,6 @@
       [227, 10, 12, "Object is possibly \'undefined\'.", "1670678216"],
       [322, 6, 18, "Argument of type \'Conversation | undefined\' is not assignable to parameter of type \'Conversation\'.\\n  Type \'undefined\' is not assignable to type \'Conversation\'.", "1508601427"],
       [336, 43, 15, "Argument of type \'string | undefined\' is not assignable to parameter of type \'string\'.\\n  Type \'undefined\' is not assignable to type \'string\'.", "1177570679"],
-      [458, 57, 21, "Property \'createMLSConversation\' is private and only accessible within class \'ConversationService\'.", "2496571934"],
-      [460, 72, 25, "Property \'createProteusConversation\' does not exist on type \'ConversationService\'.", "3895255094"],
       [479, 8, 5, "Argument of type \'unknown\' is not assignable to parameter of type \'BackendClientError\'.", "165548477"],
       [519, 10, 13, "Object is of type \'unknown\'.", "2758364324"],
       [525, 8, 13, "Argument of type \'unknown\' is not assignable to parameter of type \'Error | undefined\'.", "2758364324"],
@@ -1371,9 +1356,6 @@
       [1133, 22, 5, "Object is of type \'unknown\'.", "165548477"],
       [1159, 14, 5, "Object is of type \'unknown\'.", "165548477"],
       [1238, 4, 88, "Type \'Promise<Conversation | undefined>[]\' is not assignable to type \'Promise<Conversation>[]\'.\\n  Type \'Promise<Conversation | undefined>\' is not assignable to type \'Promise<Conversation>\'.\\n    Type \'Conversation | undefined\' is not assignable to type \'Conversation\'.\\n      Type \'undefined\' is not assignable to type \'Conversation\'.", "909551372"],
-      [1378, 63, 25, "Property \'addUsersToMLSConversation\' does not exist on type \'ConversationService\'.", "2055832130"],
-      [1384, 25, 5, "Parameter \'event\' implicitly has an \'any\' type.", "165702089"],
-      [1387, 82, 29, "Property \'addUsersToProteusConversation\' does not exist on type \'ConversationService\'.", "2370560362"],
       [1655, 101, 5, "Object is of type \'unknown\'.", "165548477"],
       [1853, 18, 12, "Object is possibly \'undefined\'.", "1670678216"],
       [1941, 12, 39, "Argument of type \'(conversationEntity: Conversation) => Conversation\' is not assignable to parameter of type \'((value: Conversation) => Conversation | PromiseLike<Conversation>) & ((value: null) => Conversation | PromiseLike<...>)\'.\\n  Type \'(conversationEntity: Conversation) => Conversation\' is not assignable to type \'(value: null) => Conversation | PromiseLike<Conversation>\'.\\n    Types of parameters \'conversationEntity\' and \'value\' are incompatible.\\n      Type \'null\' is not assignable to type \'Conversation\'.", "3862325245"],
@@ -1651,12 +1633,8 @@
       [190, 4, 9, "Type \'Observable<string | undefined>\' is not assignable to type \'Observable<string>\'.", "1162129866"],
       [191, 4, 12, "Type \'undefined\' is not assignable to type \'string\'.", "1264629218"],
       [192, 4, 9, "Type \'Observable<CONVERSATION_TYPE | undefined>\' is not assignable to type \'Observable<CONVERSATION_TYPE>\'.\\n  The types returned by \'peek()\' are incompatible between these types.\\n    Type \'CONVERSATION_TYPE | undefined\' is not assignable to type \'CONVERSATION_TYPE\'.", "1162754997"],
-      [201, 4, 14, "Type \'Observable<false>\' is not assignable to type \'Observable<boolean>\'.", "3558292847"],
-      [202, 4, 15, "Type \'Observable<false>\' is not assignable to type \'Observable<boolean>\'.", "1584403895"],
       [204, 4, 27, "Type \'ObservableArray<never>\' is not assignable to type \'ObservableArray<User>\'.", "957208303"],
       [205, 4, 27, "Type \'ObservableArray<never>\' is not assignable to type \'ObservableArray<QualifiedId>\'.\\n  Types of parameters \'value\' and \'value\' are incompatible.\\n    Type \'QualifiedId[] | null | undefined\' is not assignable to type \'never[] | null | undefined\'.\\n      Type \'QualifiedId[]\' is not assignable to type \'never[]\'.\\n        Type \'QualifiedId\' is not assignable to type \'never\'.", "957203187"],
-      [214, 4, 12, "Type \'Observable<false>\' is not assignable to type \'Observable<boolean>\'.", "3072930663"],
-      [226, 4, 23, "Type \'Observable<false>\' is not assignable to type \'Observable<boolean>\'.", "1079595184"],
       [228, 4, 15, "Type \'PureComputed<boolean | \\"\\">\' is not assignable to type \'PureComputed<boolean>\'.", "1095670353"],
       [244, 4, 19, "Type \'PureComputed<boolean | undefined>\' is not assignable to type \'PureComputed<boolean>\'.", "2748887882"],
       [248, 4, 13, "Type \'PureComputed<boolean | undefined>\' is not assignable to type \'PureComputed<boolean>\'.", "1137010663"],
@@ -1674,7 +1652,6 @@
       [370, 4, 23, "Type \'Observable<number | null>\' is not assignable to type \'Observable<number>\'.", "2493965002"],
       [372, 4, 16, "Type \'Observable<RECEIPT_MODE.OFF>\' is not assignable to type \'Observable<RECEIPT_MODE>\'.\\n  Types of parameters \'value\' and \'value\' are incompatible.\\n    Type \'RECEIPT_MODE\' is not assignable to type \'RECEIPT_MODE.OFF\'.", "245090354"],
       [383, 4, 17, "Type \'PureComputed<number | false>\' is not assignable to type \'PureComputed<number>\'.\\n  The types returned by \'peek()\' are incompatible between these types.\\n    Type \'number | false\' is not assignable to type \'number\'.\\n      Type \'boolean\' is not assignable to type \'number\'.", "515474049"],
-      [402, 4, 26, "Type \'Observable<true>\' is not assignable to type \'Observable<boolean>\'.", "1584405110"],
       [434, 62, 15, "Object is possibly \'undefined\'.", "3866385313"],
       [436, 91, 15, "Object is possibly \'undefined\'.", "3866385313"],
       [662, 28, 54, "Argument of type \'string | null\' is not assignable to parameter of type \'string\'.\\n  Type \'null\' is not assignable to type \'string\'.", "3385179653"],
@@ -1695,15 +1672,9 @@
       [132, 4, 17, "Type \'Observable<undefined>\' is not assignable to type \'Observable<string>\'.\\n  Types of property \'equalityComparer\' are incompatible.\\n    Type \'(a: undefined, b: undefined) => boolean\' is not assignable to type \'(a: string, b: string) => boolean\'.\\n      Types of parameters \'a\' and \'a\' are incompatible.\\n        Type \'string\' is not assignable to type \'undefined\'.", "2198912395"],
       [140, 4, 10, "Type \'Observable<string | undefined>\' is not assignable to type \'Observable<string>\'.", "3993952993"],
       [141, 4, 10, "Type \'Observable<string | undefined>\' is not assignable to type \'Observable<string>\'.", "4016447089"],
-      [174, 4, 11, "Type \'Observable<false>\' is not assignable to type \'Observable<boolean>\'.", "2812049175"],
-      [175, 4, 12, "Type \'Observable<false>\' is not assignable to type \'Observable<boolean>\'.", "3072930663"],
-      [179, 4, 21, "Type \'Observable<false>\' is not assignable to type \'Observable<boolean>\'.", "4210022876"],
-      [180, 4, 17, "Type \'Observable<false>\' is not assignable to type \'Observable<boolean>\'.", "3163265562"],
       [181, 4, 13, "Type \'Observable<ROLE.NONE>\' is not assignable to type \'Observable<ROLE>\'.\\n  Types of parameters \'value\' and \'value\' are incompatible.\\n    Type \'ROLE\' is not assignable to type \'ROLE.NONE\'.", "3077682660"],
       [191, 47, 25, "Cannot invoke an object which is possibly \'undefined\'.", "3264425299"],
       [204, 4, 17, "Type \'Observable<Type.NONE>\' is not assignable to type \'Observable<Type>\'.\\n  Types of parameters \'value\' and \'value\' are incompatible.\\n    Type \'Type\' is not assignable to type \'Type.NONE\'.", "1506870780"],
-      [208, 4, 23, "Type \'Observable<false>\' is not assignable to type \'Observable<boolean>\'.", "703960067"],
-      [212, 4, 14, "Type \'Observable<false>\' is not assignable to type \'Observable<boolean>\'.", "4158763232"],
       [248, 57, 13, "No overload matches this call.\\n  Overload 1 of 4, \'(value: string | number | Date): Date\', gave the following error.\\n    Argument of type \'string | undefined\' is not assignable to parameter of type \'string | number | Date\'.\\n  Overload 2 of 4, \'(value: string | number): Date\', gave the following error.\\n    Argument of type \'string | undefined\' is not assignable to parameter of type \'string | number\'.", "3452993210"],
       [248, 93, 13, "No overload matches this call.\\n  Overload 1 of 4, \'(value: string | number | Date): Date\', gave the following error.\\n    Argument of type \'string | undefined\' is not assignable to parameter of type \'string | number | Date\'.\\n  Overload 2 of 4, \'(value: string | number): Date\', gave the following error.\\n    Argument of type \'string | undefined\' is not assignable to parameter of type \'string | number\'.", "3563212121"]
     ],
@@ -1724,8 +1695,7 @@
       [80, 34, 4, "Argument of type \'null\' is not assignable to parameter of type \'boolean\'.", "2087897566"]
     ],
     "src/script/entity/message/DecryptErrorMessage.ts:3460253006": [
-      [63, 4, 9, "Type \'PureComputed<string | undefined>\' is not assignable to type \'PureComputed<string>\'.\\n  The types returned by \'peek()\' are incompatible between these types.\\n    Type \'string | undefined\' is not assignable to type \'string\'.\\n      Type \'undefined\' is not assignable to type \'string\'.", "1161926893"],
-      [74, 4, 25, "Type \'Observable<false>\' is not assignable to type \'Observable<boolean>\'.", "4236151592"]
+      [63, 4, 9, "Type \'PureComputed<string | undefined>\' is not assignable to type \'PureComputed<string>\'.\\n  The types returned by \'peek()\' are incompatible between these types.\\n    Type \'string | undefined\' is not assignable to type \'string\'.\\n      Type \'undefined\' is not assignable to type \'string\'.", "1161926893"]
     ],
     "src/script/entity/message/FileAsset.ts:2276294258": [
       [45, 9, 14, "Property \'conversationId\' has no initializer and is not definitely assigned in the constructor.", "2597408709"],
@@ -1748,12 +1718,10 @@
       [53, 10, 19, "Property \'messageTimerStarted\' has no initializer and is not definitely assigned in the constructor.", "4092792040"],
       [63, 9, 8, "Property \'reaction\' has no initializer and is not definitely assigned in the constructor.", "2663965068"],
       [96, 4, 15, "Type \'SuperType | undefined\' is not assignable to type \'SuperType\'.\\n  Type \'undefined\' is not assignable to type \'SuperType\'.", "3885844715"],
-      [102, 4, 22, "Type \'Observable<false>\' is not assignable to type \'Observable<string | number | boolean>\'.\\n  Types of parameters \'value\' and \'value\' are incompatible.\\n    Type \'string | number | boolean\' is not assignable to type \'false\'.", "2558403805"],
+      [102, 4, 22, "Type \'Observable<boolean>\' is not assignable to type \'Observable<string | number | boolean>\'.\\n  Types of parameters \'value\' and \'value\' are incompatible.\\n    Type \'string | number | boolean\' is not assignable to type \'boolean\'.", "2558403805"],
       [128, 4, 17, "Type \'ObservableArray<never>\' is not assignable to type \'ObservableArray<ReadReceipt>\'.\\n  Types of parameters \'value\' and \'value\' are incompatible.\\n    Type \'ReadReceipt[] | null | undefined\' is not assignable to type \'never[] | null | undefined\'.\\n      Type \'ReadReceipt[]\' is not assignable to type \'never[]\'.\\n        Type \'ReadReceipt\' is not assignable to type \'never\'.", "1540688880"],
       [136, 4, 11, "Type \'Observable<StatusType.UNSPECIFIED>\' is not assignable to type \'Observable<StatusType>\'.\\n  Types of parameters \'value\' and \'value\' are incompatible.\\n    Type \'StatusType\' is not assignable to type \'StatusType.UNSPECIFIED\'.", "3642829209"],
       [138, 43, 4, "Argument of type \'null\' is not assignable to parameter of type \'string | undefined\'.", "2087897566"],
-      [140, 4, 12, "Type \'Observable<true>\' is not assignable to type \'Observable<boolean>\'.\\n  Types of parameters \'value\' and \'value\' are incompatible.\\n    Type \'boolean\' is not assignable to type \'true\'.", "4071713891"],
-      [142, 4, 17, "Type \'Observable<true>\' is not assignable to type \'Observable<boolean>\'.", "1239229967"],
       [149, 75, 9, "Argument of type \'undefined\' is not assignable to parameter of type \'string\'.", "2620553983"]
     ],
     "src/script/entity/message/SystemMessage.ts:3060794215": [
@@ -2227,9 +2195,7 @@
     ],
     "src/script/team/TeamState.ts:2129239601": [
       [59, 4, 9, "Type \'Observable<TeamEntity | undefined>\' is not assignable to type \'Observable<TeamEntity>\'.\\n  The types returned by \'peek()\' are incompatible between these types.\\n    Type \'TeamEntity | undefined\' is not assignable to type \'TeamEntity\'.\\n      Type \'undefined\' is not assignable to type \'TeamEntity\'.", "1162784912"],
-      [62, 4, 18, "Type \'Observable<false>\' is not assignable to type \'Observable<boolean>\'.", "173607415"],
       [68, 4, 17, "Type \'Observable<FeatureList | undefined>\' is not assignable to type \'Observable<FeatureList>\'.\\n  The types returned by \'peek()\' are incompatible between these types.\\n    Type \'FeatureList | undefined\' is not assignable to type \'FeatureList\'.\\n      Type \'undefined\' is not assignable to type \'FeatureList\'.", "54583831"],
-      [80, 4, 22, "Type \'Observable<false>\' is not assignable to type \'Observable<boolean>\'.", "1357312573"],
       [96, 13, 38, "Object is possibly \'undefined\'.", "3672246717"],
       [97, 10, 37, "Object is possibly \'undefined\'.", "1981238082"],
       [121, 4, 22, "Type \'PureComputed<boolean | undefined>\' is not assignable to type \'PureComputed<boolean>\'.\\n  The types returned by \'peek()\' are incompatible between these types.\\n    Type \'boolean | undefined\' is not assignable to type \'boolean\'.", "32795343"],
@@ -2278,9 +2244,7 @@
     ],
     "src/script/user/AppLockState.ts:4063056116": [
       [49, 4, 22, "Type \'PureComputed<boolean | undefined>\' is not assignable to type \'PureComputed<boolean>\'.", "32795343"],
-      [55, 4, 33, "Type \'PureComputed<number | undefined>\' is not assignable to type \'PureComputed<number>\'.", "3833026544"],
-      [60, 4, 18, "Type \'Observable<false>\' is not assignable to type \'Observable<boolean>\'.", "3934899707"],
-      [61, 4, 29, "Type \'Observable<false>\' is not assignable to type \'Observable<boolean>\'.", "4114033765"]
+      [55, 4, 33, "Type \'PureComputed<number | undefined>\' is not assignable to type \'PureComputed<number>\'.", "3833026544"]
     ],
     "src/script/user/UserHandleGenerator.ts:608562243": [
       [67, 35, 6, "No overload matches this call.\\n  Overload 1 of 4, \'(iterable: Iterable<unknown> | ArrayLike<unknown>, mapfn: (v: unknown, k: number) => number, thisArg?: any): number[]\', gave the following error.\\n    Type \'number | undefined\' is not assignable to type \'number\'.\\n      Type \'undefined\' is not assignable to type \'number\'.\\n  Overload 2 of 4, \'(arrayLike: ArrayLike<unknown>, mapfn: (v: unknown, k: number) => number, thisArg?: any): number[]\', gave the following error.\\n    Type \'number | undefined\' is not assignable to type \'number\'.\\n      Type \'undefined\' is not assignable to type \'number\'.", "1433765721"]
@@ -2462,7 +2426,6 @@
       [58, 4, 11, "Type \'undefined\' is not assignable to type \'string\'.", "3652784592"],
       [60, 4, 15, "Type \'undefined\' is not assignable to type \'Modal\'.", "4236294625"],
       [61, 4, 13, "Type \'Observable<string | undefined>\' is not assignable to type \'Observable<string>\'.", "236598504"],
-      [63, 4, 17, "Type \'Observable<false>\' is not assignable to type \'Observable<boolean>\'.", "3331382116"],
       [65, 4, 23, "Type \'Observable<Conversation | undefined>\' is not assignable to type \'Observable<Conversation>\'.\\n  The types returned by \'peek()\' are incompatible between these types.\\n    Type \'Conversation | undefined\' is not assignable to type \'Conversation\'.\\n      Type \'undefined\' is not assignable to type \'Conversation\'.", "2356679995"],
       [67, 4, 18, "Type \'Observable<ContentMessage | undefined>\' is not assignable to type \'Observable<ContentMessage>\'.", "3462443997"],
       [93, 18, 9, "Argument of type \'undefined\' is not assignable to parameter of type \'string\'.", "2620553983"],
@@ -2474,7 +2437,6 @@
     "src/script/view_model/ListViewModel.ts:4038366115": [
       [119, 4, 10, "Type \'Observable<ListState>\' is not assignable to type \'Observable<string>\'.\\n  Types of parameters \'value\' and \'value\' are incompatible.\\n    Type \'string\' is not assignable to type \'ListState\'.", "4014904506"],
       [120, 4, 15, "Type \'Observable<number | undefined>\' is not assignable to type \'Observable<number>\'.", "3261786582"],
-      [121, 4, 17, "Type \'Observable<false>\' is not assignable to type \'Observable<boolean>\'.", "3342042619"],
       [185, 8, 6, "Type \'Conversation | null\' is not assignable to type \'PanelEntity\'.", "1164306878"],
       [433, 48, 18, "Argument of type \'Conversation | null\' is not assignable to parameter of type \'Conversation\'.\\n  Type \'null\' is not assignable to type \'Conversation\'.", "1508601427"],
       [453, 44, 18, "Argument of type \'Conversation | null\' is not assignable to parameter of type \'Conversation\'.\\n  Type \'null\' is not assignable to type \'Conversation\'.", "1508601427"],
@@ -2486,8 +2448,6 @@
       [61, 21, 14, "Object is possibly \'undefined\'.", "3120882432"]
     ],
     "src/script/view_model/MainViewModel.ts:4084606447": [
-      [153, 6, 11, "Type \'Observable<true>\' is not assignable to type \'Observable<boolean>\'.", "2107724227"],
-      [158, 4, 16, "Type \'Observable<false>\' is not assignable to type \'Observable<boolean>\'.", "2689308885"],
       [215, 4, 30, "Object is possibly \'null\'.", "1790131128"],
       [223, 24, 3, "Object is possibly \'null\'.", "193410244"],
       [235, 27, 3, "Object is possibly \'null\'.", "193410244"],
@@ -2519,8 +2479,6 @@
     ],
     "src/script/view_model/ModalsViewModel.ts:508741377": [
       [80, 2, 11, "Type \'null\' is not assignable to type \'string\'.", "974495764"],
-      [132, 4, 18, "Type \'Observable<false>\' is not assignable to type \'Observable<boolean>\'.", "3358619369"],
-      [135, 4, 15, "Type \'Observable<false>\' is not assignable to type \'Observable<boolean>\'.", "1894281975"],
       [138, 4, 14, "Type \'Observable<string | null>\' is not assignable to type \'Observable<string>\'.\\n  The types returned by \'peek()\' are incompatible between these types.\\n    Type \'string | null\' is not assignable to type \'string\'.\\n      Type \'null\' is not assignable to type \'string\'.", "209694601"],
       [172, 13, 4, "Property \'type\' does not exist on type \'{ id: string; options: ModalOptions; type: ModalType; } | undefined\'.", "2087944093"],
       [172, 19, 7, "Property \'options\' does not exist on type \'{ id: string; options: ModalOptions; type: ModalType; } | undefined\'.", "717644789"],
@@ -2536,7 +2494,6 @@
     "src/script/view_model/PanelViewModel.ts:1100221187": [
       [69, 2, 13, "Property \'currentEntity\' has no initializer and is not definitely assigned in the constructor.", "32305655"],
       [139, 4, 23, "Type \'Observable<Conversation | null>\' is not assignable to type \'Observable<Conversation>\'.", "2356679995"],
-      [142, 4, 16, "Type \'Observable<false>\' is not assignable to type \'Observable<boolean>\'.", "2985846665"],
       [143, 4, 10, "Type \'Observable<string | undefined>\' is not assignable to type \'Observable<string>\'.", "4014904506"],
       [145, 4, 17, "Type \'Observable<string | undefined>\' is not assignable to type \'Observable<string>\'.", "2911337818"],
       [213, 15, 9, "Argument of type \'undefined\' is not assignable to parameter of type \'string\'.", "2620553983"],
@@ -2548,7 +2505,6 @@
     ],
     "src/script/view_model/WindowTitleViewModel.ts:2939646455": [
       [48, 4, 17, "Type \'Observable<ContentState>\' is not assignable to type \'Observable<string>\'.\\n  Types of parameters \'value\' and \'value\' are incompatible.\\n    Type \'string\' is not assignable to type \'ContentState\'.", "3516467027"],
-      [51, 4, 22, "Type \'Observable<false>\' is not assignable to type \'Observable<boolean>\'.", "2603921936"],
       [89, 31, 43, "Object is possibly \'null\'.", "1853768633"]
     ],
     "src/script/view_model/bindings/CommonBindings.ts:1802825733": [
@@ -2600,7 +2556,6 @@
       [431, 38, 9, "Argument of type \'number | null\' is not assignable to parameter of type \'number | undefined\'.", "3834073445"]
     ],
     "src/script/view_model/content/HistoryExportViewModel.ts:1810820018": [
-      [72, 4, 13, "Type \'Observable<false>\' is not assignable to type \'Observable<boolean>\'.", "1143683791"],
       [89, 4, 16, "Type \'Observable<Blob | null>\' is not assignable to type \'Observable<Blob>\'.\\n  The types returned by \'peek()\' are incompatible between these types.\\n    Type \'Blob | null\' is not assignable to type \'Blob\'.\\n      Type \'null\' is not assignable to type \'Blob\'.", "340013420"],
       [128, 19, 5, "Argument of type \'unknown\' is not assignable to parameter of type \'Error\'.", "165548477"]
     ],
@@ -2627,7 +2582,6 @@
       [197, 4, 15, "Type \'Observable<File | undefined>\' is not assignable to type \'Observable<File>\'.\\n  The types returned by \'peek()\' are incompatible between these types.\\n    Type \'File | undefined\' is not assignable to type \'File\'.\\n      Type \'undefined\' is not assignable to type \'File\'.", "2328486812"],
       [198, 4, 25, "Type \'Observable<string | undefined>\' is not assignable to type \'Observable<string>\'.\\n  The types returned by \'peek()\' are incompatible between these types.\\n    Type \'string | undefined\' is not assignable to type \'string\'.\\n      Type \'undefined\' is not assignable to type \'string\'.", "4170687229"],
       [199, 4, 19, "Type \'Observable<string | undefined>\' is not assignable to type \'Observable<string>\'.", "3727263643"],
-      [201, 4, 17, "Type \'Observable<false>\' is not assignable to type \'Observable<boolean>\'.", "2409749581"],
       [203, 4, 18, "Type \'Observable<undefined>\' is not assignable to type \'Observable<{ startIndex: number; term: string; }>\'.\\n  Types of property \'equalityComparer\' are incompatible.\\n    Type \'(a: undefined, b: undefined) => boolean\' is not assignable to type \'(a: { startIndex: number; term: string; }, b: { startIndex: number; term: string; }) => boolean\'.\\n      Types of parameters \'a\' and \'a\' are incompatible.\\n        Type \'{ startIndex: number; term: string; }\' is not assignable to type \'undefined\'.", "1081038602"],
       [237, 25, 25, "Object is possibly \'null\'.", "2329039674"],
       [251, 34, 12, "Object is possibly \'undefined\'.", "2098887158"],
@@ -2672,15 +2626,8 @@
       [928, 41, 25, "Argument of type \'Conversation | null\' is not assignable to parameter of type \'Conversation\'.\\n  Type \'null\' is not assignable to type \'Conversation\'.", "2329039674"]
     ],
     "src/script/view_model/content/LegalHoldModalViewModel.ts:3913530676": [
-      [72, 4, 14, "Type \'Observable<false>\' is not assignable to type \'Observable<boolean>\'.", "2246514233"],
-      [73, 4, 16, "Type \'Observable<false>\' is not assignable to type \'Observable<boolean>\'.", "4203184287"],
-      [75, 4, 15, "Type \'Observable<false>\' is not assignable to type \'Observable<boolean>\'.", "1690488901"],
       [76, 4, 10, "Type \'Observable<never[]>\' is not assignable to type \'Observable<User[]>\'.", "4012712079"],
       [77, 4, 16, "Type \'Observable<User | undefined>\' is not assignable to type \'Observable<User>\'.", "3229850487"],
-      [79, 4, 21, "Type \'Observable<true>\' is not assignable to type \'Observable<boolean>\'.", "2630150188"],
-      [82, 4, 14, "Type \'Observable<false>\' is not assignable to type \'Observable<boolean>\'.", "333392401"],
-      [83, 4, 21, "Type \'Observable<false>\' is not assignable to type \'Observable<boolean>\'.", "3098275876"],
-      [84, 4, 18, "Type \'Observable<false>\' is not assignable to type \'Observable<boolean>\'.", "3456688653"],
       [86, 4, 19, "Type \'null\' is not assignable to type \'string\'.", "59414957"],
       [95, 23, 9, "Argument of type \'undefined\' is not assignable to parameter of type \'User\'.", "2620553983"],
       [128, 79, 15, "Argument of type \'string | undefined\' is not assignable to parameter of type \'string\'.\\n  Type \'undefined\' is not assignable to type \'string\'.", "2249385622"],
@@ -2707,7 +2654,6 @@
       [359, 14, 5, "Object is of type \'unknown\'.", "165548477"]
     ],
     "src/script/view_model/panel/AddParticipantsViewModel.ts:4264095902": [
-      [100, 4, 27, "Type \'Observable<true>\' is not assignable to type \'Observable<boolean>\'.", "527027962"],
       [102, 4, 21, "Type \'ObservableArray<never>\' is not assignable to type \'ObservableArray<User>\'.", "2199671479"],
       [103, 4, 20, "Type \'Observable<ServiceEntity | undefined>\' is not assignable to type \'Observable<ServiceEntity>\'.\\n  The types returned by \'peek()\' are incompatible between these types.\\n    Type \'ServiceEntity | undefined\' is not assignable to type \'ServiceEntity\'.\\n      Type \'undefined\' is not assignable to type \'ServiceEntity\'.", "3275208665"],
       [108, 4, 21, "Type \'PureComputed<boolean | undefined>\' is not assignable to type \'PureComputed<boolean>\'.", "3187656643"],
@@ -2719,7 +2665,6 @@
     "src/script/view_model/panel/ConversationDetailsViewModel.ts:1231015426": [
       [137, 4, 20, "Type \'Observable<ServiceEntity | undefined>\' is not assignable to type \'Observable<ServiceEntity>\'.", "3275208665"],
       [158, 21, 36, "Argument of type \'User | undefined\' is not assignable to parameter of type \'User\'.\\n  Type \'undefined\' is not assignable to type \'User\'.", "1354386287"],
-      [179, 4, 18, "Type \'Observable<false>\' is not assignable to type \'Observable<boolean>\'.", "2548422508"],
       [201, 4, 21, "Type \'PureComputed<boolean | \\"\\">\' is not assignable to type \'PureComputed<boolean>\'.\\n  The types returned by \'peek()\' are incompatible between these types.\\n    Type \'string | boolean\' is not assignable to type \'boolean\'.", "1116588846"],
       [209, 4, 23, "Type \'PureComputed<boolean | \\"\\">\' is not assignable to type \'PureComputed<boolean>\'.", "1139188355"]
     ],
@@ -2731,19 +2676,15 @@
     "src/script/view_model/panel/GroupParticipantServiceViewModel.ts:3233069914": [
       [52, 4, 24, "Type \'Observable<undefined>\' is not assignable to type \'Observable<User>\'.", "3514586203"],
       [53, 4, 20, "Type \'Observable<undefined>\' is not assignable to type \'Observable<ServiceEntity>\'.\\n  Types of property \'equalityComparer\' are incompatible.\\n    Type \'(a: undefined, b: undefined) => boolean\' is not assignable to type \'(a: ServiceEntity, b: ServiceEntity) => boolean\'.\\n      Types of parameters \'a\' and \'a\' are incompatible.\\n        Type \'ServiceEntity\' is not assignable to type \'undefined\'.", "3275208665"],
-      [55, 4, 14, "Type \'Observable<false>\' is not assignable to type \'Observable<boolean>\'.", "878538421"],
       [93, 25, 9, "Argument of type \'undefined\' is not assignable to parameter of type \'ServiceEntity\'.", "2620553983"]
     ],
     "src/script/view_model/panel/GroupParticipantUserViewModel.ts:3122532612": [
       [74, 4, 24, "Type \'Observable<undefined>\' is not assignable to type \'Observable<User>\'.", "3514586203"]
     ],
     "src/script/view_model/panel/GuestsAndServicesViewModel.ts:292948775": [
-      [76, 4, 17, "Type \'Observable<false>\' is not assignable to type \'Observable<boolean>\'.", "1480297283"],
-      [77, 4, 19, "Type \'Observable<false>\' is not assignable to type \'Observable<boolean>\'.", "3910055221"],
       [93, 4, 23, "Type \'PureComputed<boolean | undefined>\' is not assignable to type \'PureComputed<boolean>\'.", "2493661698"]
     ],
     "src/script/view_model/panel/MessageDetailsViewModel.ts:906474120": [
-      [71, 4, 19, "Type \'Observable<true>\' is not assignable to type \'Observable<boolean>\'.", "1452458508"],
       [72, 4, 14, "Type \'Observable<string | undefined>\' is not assignable to type \'Observable<string>\'.", "116181579"],
       [102, 13, 14, "Object is possibly \'undefined\'.", "116180423"],
       [114, 63, 14, "Object is possibly \'undefined\'.", "116180423"],
