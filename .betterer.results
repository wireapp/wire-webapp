// BETTERER RESULTS V2.
// 
// If this file contains merge conflicts, use `betterer merge` to automatically resolve them:
// https://phenomnomnominal.github.io/betterer/docs/results-file/#merge
//
exports[`stricter compilation`] = {
  value: `{
    "src/script/Config.ts:3287170438": [
      [52, 4, 40, "\'ACCOUNT_BASE\' is specified more than once, so this usage will be overwritten.", "2150385420"],
      [53, 4, 15, "\'MOBILE_BASE\' is specified more than once, so this usage will be overwritten.", "437120469"],
      [54, 4, 12, "\'PRICING\' is specified more than once, so this usage will be overwritten.", "1004628660"],
      [55, 4, 65, "\'PRIVACY_POLICY\' is specified more than once, so this usage will be overwritten.", "3718416051"],
      [56, 4, 889, "\'SUPPORT\' is specified more than once, so this usage will be overwritten.", "162157357"],
      [71, 4, 36, "\'TEAMS_BASE\' is specified more than once, so this usage will be overwritten.", "1602627884"],
      [72, 4, 47, "\'TEAMS_BILLING\' is specified more than once, so this usage will be overwritten.", "1546117942"],
      [73, 4, 79, "\'TEAMS_CREATE\' is specified more than once, so this usage will be overwritten.", "3896973981"],
      [74, 4, 84, "\'TERMS_OF_USE_PERSONAL\' is specified more than once, so this usage will be overwritten.", "4120462090"],
      [75, 4, 78, "\'TERMS_OF_USE_TEAMS\' is specified more than once, so this usage will be overwritten.", "2894167402"],
      [76, 4, 32, "\'WEBSITE_BASE\' is specified more than once, so this usage will be overwritten.", "41464345"],
      [77, 4, 61, "\'WHATS_NEW\' is specified more than once, so this usage will be overwritten.", "608611251"]
    ],
    "src/script/assets/AssetCrypto.test.ts:2635946620": [
      [38, 55, 4, "Argument of type \'null\' is not assignable to parameter of type \'ArrayBuffer\'.", "2087897566"]
    ],
    "src/script/assets/AssetMapper.ts:297607081": [
      [51, 10, 6, "Type \'AssetRemoteData | undefined\' is not assignable to type \'AssetRemoteData\'.\\n  Type \'undefined\' is not assignable to type \'AssetRemoteData\'.", "1468438424"],
      [51, 31, 7, "Type \'AssetRemoteData | undefined\' is not assignable to type \'AssetRemoteData\'.\\n  Type \'undefined\' is not assignable to type \'AssetRemoteData\'.", "1793644015"]
    ],
    "src/script/assets/AssetRemoteData.ts:2909057294": [
      [75, 8, 10, "Type \'string | undefined\' is not assignable to type \'string\'.\\n  Type \'undefined\' is not assignable to type \'string\'.", "2264616494"],
      [95, 8, 10, "Type \'string | undefined\' is not assignable to type \'string\'.\\n  Type \'undefined\' is not assignable to type \'string\'.", "2264616494"]
    ],
    "src/script/assets/AssetRepository.ts:839388141": [
      [101, 27, 5, "Object is of type \'unknown\'.", "165548477"],
      [276, 4, 81, "Type \'UploadStatus | undefined\' is not assignable to type \'UploadStatus\'.\\n  Type \'undefined\' is not assignable to type \'UploadStatus\'.", "613717832"]
    ],
    "src/script/audio/AudioRepository.ts:12311176": [
      [92, 6, 26, "Cannot invoke an object which is possibly \'undefined\'.", "1352108271"],
      [116, 44, 42, "Argument of type \'(audioId: AudioType) => void\' is not assignable to parameter of type \'(value: string, index: number, array: string[]) => void\'.\\n  Types of parameters \'audioId\' and \'value\' are incompatible.\\n    Type \'string\' is not assignable to type \'AudioType\'.", "2195180610"],
      [175, 66, 5, "Object is of type \'unknown\'.", "165548477"]
    ],
    "src/script/audio/AudioState.ts:2637326876": [
      [28, 4, 20, "Type \'Observable<AudioPreference.ALL>\' is not assignable to type \'Observable<AudioPreference>\'.\\n  Types of parameters \'value\' and \'value\' are incompatible.\\n    Type \'AudioPreference\' is not assignable to type \'AudioPreference.ALL\'.", "889323520"]
    ],
    "src/script/auth/AuthRepository.ts:219478500": [
      [52, 60, 5, "Object is of type \'unknown\'.", "165548477"]
    ],
    "src/script/auth/component/AccountForm.tsx:4117596454": [
      [90, 8, 16, "Object is possibly \'undefined\'.", "3859911866"],
      [90, 33, 16, "Object is possibly \'undefined\'.", "3859911866"],
      [92, 11, 16, "Object is possibly \'undefined\'.", "3859911866"],
      [93, 20, 87, "Argument of type \'ValidationError | null\' is not assignable to parameter of type \'Error\'.\\n  Type \'null\' is not assignable to type \'Error\'.", "612674422"],
      [93, 58, 16, "Object is possibly \'undefined\'.", "3859911866"],
      [93, 81, 16, "Object is possibly \'undefined\'.", "3859911866"],
      [95, 33, 16, "Object is possibly \'undefined\'.", "3859911866"],
      [98, 24, 6, "Argument of type \'Error[]\' is not assignable to parameter of type \'SetStateAction<never[]>\'.\\n  Type \'Error[]\' is not assignable to type \'never[]\'.\\n    Type \'Error\' is not assignable to type \'never\'.", "1168132398"],
      [108, 19, 5, "Object is of type \'unknown\'.", "165548477"],
      [109, 16, 5, "Object is of type \'unknown\'.", "165548477"],
      [114, 12, 20, "Object is possibly \'undefined\'.", "4048796933"],
      [114, 51, 5, "Object is of type \'unknown\'.", "165548477"],
      [120, 12, 20, "Object is possibly \'undefined\'.", "4048796933"],
      [120, 51, 5, "Object is of type \'unknown\'.", "165548477"],
      [121, 12, 23, "Object is possibly \'undefined\'.", "23329910"],
      [121, 54, 5, "Object is of type \'unknown\'.", "165548477"],
      [127, 14, 5, "Object is of type \'unknown\'.", "165548477"],
      [147, 14, 19, "Object is possibly \'undefined\'.", "3911565646"],
      [151, 12, 3, "Type \'MutableRefObject<HTMLInputElement | undefined>\' is not assignable to type \'((instance: HTMLInputElement | null) => void) | RefObject<HTMLInputElement> | null | undefined\'.", "193432436"],
      [158, 16, 20, "Object is possibly \'undefined\'.", "4048796933"],
      [171, 14, 20, "Object is possibly \'undefined\'.", "4048796933"],
      [175, 12, 3, "Type \'MutableRefObject<HTMLInputElement | undefined>\' is not assignable to type \'((instance: HTMLInputElement | null) => void) | RefObject<HTMLInputElement> | null | undefined\'.", "193432436"],
      [186, 16, 23, "Object is possibly \'undefined\'.", "23329910"],
      [198, 14, 23, "Object is possibly \'undefined\'.", "23329910"],
      [202, 12, 3, "Type \'MutableRefObject<HTMLInputElement | undefined>\' is not assignable to type \'((instance: HTMLInputElement | null) => void) | RefObject<HTMLInputElement> | null | undefined\'.", "193432436"],
      [226, 8, 3, "Type \'MutableRefObject<HTMLInputElement | undefined>\' is not assignable to type \'((instance: HTMLInputElement | null) => void) | RefObject<HTMLInputElement> | null | undefined\'.\\n  Type \'MutableRefObject<HTMLInputElement | undefined>\' is not assignable to type \'RefObject<HTMLInputElement>\'.", "193432436"],
      [228, 10, 20, "Object is possibly \'undefined\'.", "3805711124"]
    ],
    "src/script/auth/component/ClientItem.tsx:1403845945": [
      [149, 9, 21, "Object is possibly \'undefined\'.", "4077427211"],
      [151, 8, 21, "Object is possibly \'undefined\'.", "4077427211"],
      [152, 8, 21, "Object is possibly \'undefined\'.", "4077427211"],
      [155, 23, 21, "Object is possibly \'undefined\'.", "4077427211"],
      [236, 28, 12, "Argument of type \'string | undefined\' is not assignable to parameter of type \'string\'.\\n  Type \'undefined\' is not assignable to type \'string\'.", "3597007453"],
      [277, 20, 3, "Type \'MutableRefObject<HTMLInputElement | undefined>\' is not assignable to type \'((instance: HTMLInputElement | null) => void) | RefObject<HTMLInputElement> | null | undefined\'.", "193432436"]
    ],
    "src/script/auth/component/ClientList.tsx:3233905927": [
      [56, 4, 8, "Type \'string | null\' is not assignable to type \'string\'.\\n  Type \'null\' is not assignable to type \'string\'.", "1055803537"],
      [67, 31, 7, "This condition will always return true since this \'Promise<any>\' is always defined.", "2364942655"],
      [93, 10, 11, "Type \'false | Error\' is not assignable to type \'Error\'.\\n  Type \'boolean\' is not assignable to type \'Error\'.", "674912356"]
    ],
    "src/script/auth/component/LinkButton.tsx:522804603": [
      [32, 8, 67, "Type \'(theme: Theme) => CSSObject\' is not assignable to type \'Interpolation<Theme>\'.\\n  Type \'(theme: Theme) => CSSObject\' is not assignable to type \'FunctionInterpolation<Theme>\'.\\n    Types of parameters \'theme\' and \'props\' are incompatible.\\n      Type \'Theme\' is missing the following properties from type \'Theme\': IconButton, Checkbox, general, Input, Select", "530872600"]
    ],
    "src/script/auth/component/LoginForm.tsx:1467603633": [
      [49, 4, 18, "Object is possibly \'undefined\'.", "3955986040"],
      [49, 31, 18, "Object is possibly \'undefined\'.", "3955986040"],
      [52, 9, 18, "Object is possibly \'undefined\'.", "3955986040"],
      [54, 8, 91, "Argument of type \'ValidationError | null\' is not assignable to parameter of type \'Error\'.\\n  Type \'null\' is not assignable to type \'Error\'.", "2109761846"],
      [54, 46, 18, "Object is possibly \'undefined\'.", "3955986040"],
      [54, 71, 18, "Object is possibly \'undefined\'.", "3955986040"],
      [57, 23, 18, "Object is possibly \'undefined\'.", "3955986040"],
      [58, 9, 21, "Object is possibly \'undefined\'.", "4077427211"],
      [60, 8, 97, "Argument of type \'ValidationError | null\' is not assignable to parameter of type \'Error\'.\\n  Type \'null\' is not assignable to type \'Error\'.", "2075038454"],
      [60, 46, 21, "Object is possibly \'undefined\'.", "4077427211"],
      [60, 74, 21, "Object is possibly \'undefined\'.", "4077427211"],
      [64, 26, 21, "Object is possibly \'undefined\'.", "4077427211"],
      [85, 8, 3, "Type \'MutableRefObject<HTMLInputElement | undefined>\' is not assignable to type \'((instance: HTMLInputElement | null) => void) | RefObject<HTMLInputElement> | null | undefined\'.", "193432436"],
      [102, 8, 3, "Type \'MutableRefObject<HTMLInputElement | undefined>\' is not assignable to type \'((instance: HTMLInputElement | null) => void) | RefObject<HTMLInputElement> | null | undefined\'.", "193432436"]
    ],
    "src/script/auth/component/RouterLink.tsx:4241768683": [
      [26, 59, 43, "Type \'(theme: Theme) => CSSObject\' is not assignable to type \'Interpolation<Theme>\'.\\n  Type \'(theme: Theme) => CSSObject\' is not assignable to type \'FunctionInterpolation<Theme>\'.\\n    Types of parameters \'theme\' and \'props\' are incompatible.\\n      Type \'import(\\"wire-webapp/node_modules/@emotion/react/types/index\\").Theme\' is not assignable to type \'import(\\"wire-webapp/node_modules/@wireapp/react-ui-kit/src/Layout/Theme\\").Theme\'.", "1560990654"]
    ],
    "src/script/auth/localeConfig.ts:2649740668": [
      [47, 2, 59, "Type \'string | undefined\' is not assignable to type \'string\'.\\n  Type \'undefined\' is not assignable to type \'string\'.", "576197098"]
    ],
    "src/script/auth/main.tsx:2888819071": [
      [65, 13, 31, "Argument of type \'HTMLElement | null\' is not assignable to parameter of type \'Element | DocumentFragment\'.\\n  Type \'null\' is not assignable to type \'Element | DocumentFragment\'.", "223522320"],
      [69, 9, 4, "Argument of type \'ConnectedComponent<FC<RootProps & { isAuthenticated: boolean; isFetchingSSOSettings: boolean; language: string; } & { doGetSSOSettings: () => Promise<void>; safelyRemoveCookie: (name: string, value: string) => Promise<...>; startPolling: (name?: string | undefined, interval?: number | undefined, asJSON?: boolean | u...\' is not assignable to parameter of type \'ConnectedComponent<FunctionComponent<{}>, any>\'.\\n  Type \'ComponentClass<Omit<RootProps & { isAuthenticated: boolean; isFetchingSSOSettings: boolean; language: string; } & { doGetSSOSettings: () => Promise<void>; safelyRemoveCookie: (name: string, value: string) => Promise<...>; startPolling: (name?: string | undefined, interval?: number | undefined, asJSON?: boolean | und...\' is not assignable to type \'ConnectedComponent<FunctionComponent<{}>, any>\'.\\n    Type \'ComponentClass<Omit<RootProps & { isAuthenticated: boolean; isFetchingSSOSettings: boolean; language: string; } & { doGetSSOSettings: () => Promise<void>; safelyRemoveCookie: (name: string, value: string) => Promise<...>; startPolling: (name?: string | undefined, interval?: number | undefined, asJSON?: boolean | und...\' is not assignable to type \'ComponentClass<any, any> & NonReactStatics<FunctionComponent<{}>, {}> & { WrappedComponent: FunctionComponent<{}>; }\'.\\n      Type \'ComponentClass<Omit<RootProps & { isAuthenticated: boolean; isFetchingSSOSettings: boolean; language: string; } & { doGetSSOSettings: () => Promise<void>; safelyRemoveCookie: (name: string, value: string) => Promise<...>; startPolling: (name?: string | undefined, interval?: number | undefined, asJSON?: boolean | und...\' is not assignable to type \'{ WrappedComponent: FunctionComponent<{}>; }\'.\\n        Types of property \'WrappedComponent\' are incompatible.\\n          Type \'FC<RootProps & { isAuthenticated: boolean; isFetchingSSOSettings: boolean; language: string; } & { doGetSSOSettings: () => Promise<void>; safelyRemoveCookie: (name: string, value: string) => Promise<...>; startPolling: (name?: string | undefined, interval?: number | undefined, asJSON?: boolean | undefined) => Promis...\' is not assignable to type \'FunctionComponent<{}>\'.\\n            Types of parameters \'props\' and \'props\' are incompatible.\\n              Type \'{}\' is not assignable to type \'RootProps & { isAuthenticated: boolean; isFetchingSSOSettings: boolean; language: string; } & { doGetSSOSettings: () => Promise<void>; safelyRemoveCookie: (name: string, value: string) => Promise<...>; startPolling: (name?: string | undefined, interval?: number | undefined, asJSON?: boolean | undefined) => Promise<....\'.\\n                Type \'{}\' is not assignable to type \'{ isAuthenticated: boolean; isFetchingSSOSettings: boolean; language: string; }\'.", "2089387715"]
    ],
    "src/script/auth/module/action/AuthAction.ts:1972172538": [
      [126, 12, 5, "Object is of type \'unknown\'.", "165548477"],
      [132, 49, 5, "Argument of type \'unknown\' is not assignable to parameter of type \'Error\'.", "165548477"],
      [146, 60, 5, "Argument of type \'unknown\' is not assignable to parameter of type \'Error\'.", "165548477"],
      [159, 59, 5, "Argument of type \'unknown\' is not assignable to parameter of type \'Error\'.", "165548477"],
      [181, 12, 5, "Object is of type \'unknown\'.", "165548477"],
      [184, 49, 5, "Argument of type \'unknown\' is not assignable to parameter of type \'Error\'.", "165548477"],
      [269, 27, 18, "Object is possibly \'undefined\'.", "1666073462"],
      [270, 6, 17, "Object is possibly \'undefined\'.", "2392383015"],
      [271, 6, 17, "Object is possibly \'undefined\'.", "2392383015"],
      [272, 6, 17, "Object is possibly \'undefined\'.", "2392383015"],
      [273, 6, 17, "Object is possibly \'undefined\'.", "2392383015"],
      [273, 31, 17, "Object is possibly \'undefined\'.", "2392383015"],
      [285, 54, 5, "Argument of type \'unknown\' is not assignable to parameter of type \'Error\'.", "165548477"],
      [300, 27, 18, "Object is possibly \'undefined\'.", "1666073462"],
      [312, 58, 5, "Argument of type \'unknown\' is not assignable to parameter of type \'Error\'.", "165548477"],
      [344, 58, 5, "Argument of type \'unknown\' is not assignable to parameter of type \'Error\'.", "165548477"],
      [379, 49, 5, "Argument of type \'unknown\' is not assignable to parameter of type \'Error\'.", "165548477"],
      [391, 61, 5, "Argument of type \'unknown\' is not assignable to parameter of type \'Error\'.", "165548477"],
      [410, 56, 5, "Argument of type \'unknown\' is not assignable to parameter of type \'Error\'.", "165548477"],
      [431, 48, 5, "Argument of type \'unknown\' is not assignable to parameter of type \'Error\'.", "165548477"],
      [445, 48, 5, "Argument of type \'unknown\' is not assignable to parameter of type \'Error\'.", "165548477"]
    ],
    "src/script/auth/module/action/BackendError.ts:3293868569": [
      [28, 4, 10, "Type \'string | undefined\' is not assignable to type \'string\'.\\n  Type \'undefined\' is not assignable to type \'string\'.", "3983565867"],
      [29, 4, 12, "Type \'string | undefined\' is not assignable to type \'string\'.\\n  Type \'undefined\' is not assignable to type \'string\'.", "1494865734"]
    ],
    "src/script/auth/module/action/ClientAction.ts:1102551119": [
      [36, 57, 5, "Argument of type \'unknown\' is not assignable to parameter of type \'Error\'.", "165548477"],
      [49, 56, 5, "Argument of type \'unknown\' is not assignable to parameter of type \'Error\'.", "165548477"],
      [73, 60, 5, "Argument of type \'unknown\' is not assignable to parameter of type \'Error\'.", "165548477"],
      [100, 6, 11, "Type \'undefined\' is not assignable to type \'string\'.", "1193824839"]
    ],
    "src/script/auth/module/action/ConversationAction.ts:3179619467": [
      [32, 71, 5, "Argument of type \'unknown\' is not assignable to parameter of type \'Error\'.", "165548477"],
      [46, 72, 5, "Argument of type \'unknown\' is not assignable to parameter of type \'Error\'.", "165548477"]
    ],
    "src/script/auth/module/action/CookieAction.ts:2952107553": [
      [37, 57, 5, "Argument of type \'unknown\' is not assignable to parameter of type \'Error\'.", "165548477"],
      [51, 57, 5, "Argument of type \'unknown\' is not assignable to parameter of type \'Error\'.", "165548477"],
      [67, 53, 5, "Argument of type \'unknown\' is not assignable to parameter of type \'Error\'.", "165548477"],
      [81, 56, 5, "Argument of type \'unknown\' is not assignable to parameter of type \'Error\'.", "165548477"],
      [92, 56, 5, "Argument of type \'unknown\' is not assignable to parameter of type \'Error\'.", "165548477"],
      [103, 53, 5, "Argument of type \'unknown\' is not assignable to parameter of type \'Error\'.", "165548477"],
      [117, 53, 5, "Argument of type \'unknown\' is not assignable to parameter of type \'Error\'.", "165548477"]
    ],
    "src/script/auth/module/action/InvitationAction.ts:4153062423": [
      [57, 82, 6, "Argument of type \'string | undefined\' is not assignable to parameter of type \'string\'.\\n  Type \'undefined\' is not assignable to type \'string\'.", "1747314229"],
      [60, 57, 5, "Argument of type \'unknown\' is not assignable to parameter of type \'Error\'.", "165548477"]
    ],
    "src/script/auth/module/action/LocalStorageAction.ts:1941616717": [
      [44, 65, 5, "Argument of type \'unknown\' is not assignable to parameter of type \'Error\'.", "165548477"],
      [59, 65, 5, "Argument of type \'unknown\' is not assignable to parameter of type \'Error\'.", "165548477"],
      [72, 68, 5, "Argument of type \'unknown\' is not assignable to parameter of type \'Error\'.", "165548477"]
    ],
    "src/script/auth/module/action/NotificationAction.ts:261962671": [
      [27, 33, 12, "Object is possibly \'undefined\'.", "3283681133"],
      [30, 62, 5, "Argument of type \'unknown\' is not assignable to parameter of type \'Error\'.", "165548477"],
      [44, 12, 12, "Object is possibly \'undefined\'.", "3283681133"]
    ],
    "src/script/auth/module/action/SelfAction.ts:2089396225": [
      [43, 51, 5, "Argument of type \'unknown\' is not assignable to parameter of type \'Error\'.", "165548477"],
      [57, 51, 5, "Argument of type \'unknown\' is not assignable to parameter of type \'Error\'.", "165548477"],
      [74, 53, 5, "Argument of type \'unknown\' is not assignable to parameter of type \'Error\'.", "165548477"],
      [96, 52, 5, "Argument of type \'unknown\' is not assignable to parameter of type \'Error\'.", "165548477"],
      [109, 57, 5, "Argument of type \'unknown\' is not assignable to parameter of type \'Error\'.", "165548477"],
      [122, 54, 5, "Argument of type \'unknown\' is not assignable to parameter of type \'Error\'.", "165548477"],
      [136, 12, 5, "Object is of type \'unknown\'.", "165548477"],
      [140, 58, 5, "Argument of type \'unknown\' is not assignable to parameter of type \'Error\'.", "165548477"]
    ],
    "src/script/auth/module/action/UserAction.ts:2835118030": [
      [38, 60, 5, "Argument of type \'unknown\' is not assignable to parameter of type \'Error\'.", "165548477"]
    ],
    "src/script/auth/module/action/ValidationError.ts:3871046799": [
      [72, 11, 82, "Object is possibly \'undefined\'.", "1780944499"],
      [92, 11, 86, "Object is possibly \'undefined\'.", "2194479222"]
    ],
    "src/script/auth/module/action/WebSocketAction.ts:3134213674": [
      [53, 83, 5, "Object is of type \'unknown\'.", "165548477"]
    ],
    "src/script/auth/module/action/creator/CookieActionCreator.ts:3301665892": [
      [137, 14, 6, "Type \'string | undefined\' is not assignable to type \'string\'.\\n  Type \'undefined\' is not assignable to type \'string\'.", "1544311649"],
      [150, 14, 6, "Type \'string | undefined\' is not assignable to type \'string\'.\\n  Type \'undefined\' is not assignable to type \'string\'.", "1544311649"]
    ],
    "src/script/auth/module/reducer/authReducer.ts:182177111": [
      [61, 4, 9, "Type \'null\' is not assignable to type \'number\'.", "1561043785"],
      [62, 4, 6, "Type \'null\' is not assignable to type \'UserAsset[]\'.", "1332497414"],
      [63, 4, 5, "Type \'null\' is not assignable to type \'string\'.", "165454089"],
      [64, 4, 10, "Type \'null\' is not assignable to type \'string\'.", "1013483035"],
      [65, 4, 15, "Type \'null\' is not assignable to type \'string\'.", "3770638438"],
      [66, 4, 5, "Type \'null\' is not assignable to type \'string\'.", "173467459"],
      [67, 4, 6, "Type \'null\' is not assignable to type \'string\'.", "1422303533"],
      [68, 4, 4, "Type \'null\' is not assignable to type \'string\'.", "2087876002"],
      [69, 4, 8, "Type \'null\' is not assignable to type \'string\'.", "1569157018"],
      [70, 4, 5, "Type \'null\' is not assignable to type \'string\'.", "187940249"],
      [71, 4, 10, "Type \'null\' is not assignable to type \'string\'.", "1244982411"],
      [72, 4, 4, "Type \'null\' is not assignable to type \'TeamData\'.", "2087956856"],
      [75, 2, 11, "Type \'null\' is not assignable to type \'string\'.", "974154622"],
      [76, 2, 7, "Type \'null\' is not assignable to type \'Uint8Array | undefined\'.", "4061937486"],
      [77, 2, 5, "Type \'null\' is not assignable to type \'Error\'.", "165548477"],
      [87, 4, 16, "Type \'undefined\' is not assignable to type \'string\'.", "2775896460"],
      [100, 8, 5, "Type \'null\' is not assignable to type \'Error\'.", "165548477"],
      [121, 8, 5, "Type \'null\' is not assignable to type \'Error\'.", "165548477"],
      [152, 8, 5, "Type \'null\' is not assignable to type \'Error\'.", "165548477"],
      [178, 72, 5, "Type \'null\' is not assignable to type \'Error\'.", "165548477"],
      [181, 49, 5, "Type \'null\' is not assignable to type \'Error\'.", "165548477"],
      [184, 64, 5, "Type \'null\' is not assignable to type \'Error\'.", "165548477"],
      [187, 24, 5, "Type \'null\' is not assignable to type \'Error\'.", "165548477"],
      [190, 24, 5, "Type \'null\' is not assignable to type \'Error\'.", "165548477"],
      [198, 8, 5, "Type \'null\' is not assignable to type \'Error\'.", "165548477"],
      [203, 24, 5, "Type \'null\' is not assignable to type \'Error\'.", "165548477"]
    ],
    "src/script/auth/module/reducer/clientReducer.ts:981784269": [
      [34, 2, 13, "Type \'null\' is not assignable to type \'RegisteredClient\'.", "107809045"],
      [35, 2, 5, "Type \'null\' is not assignable to type \'Error\'.", "165548477"],
      [37, 2, 10, "Type \'null\' is not assignable to type \'boolean\'.", "1547819645"],
      [38, 2, 11, "Type \'null\' is not assignable to type \'boolean\'.", "549268378"],
      [60, 8, 5, "Type \'null\' is not assignable to type \'Error\'.", "165548477"],
      [81, 8, 5, "Type \'null\' is not assignable to type \'Error\'.", "165548477"],
      [99, 24, 5, "Type \'null\' is not assignable to type \'Error\'.", "165548477"]
    ],
    "src/script/auth/module/reducer/conversationReducer.ts:3111817881": [
      [28, 2, 5, "Type \'null\' is not assignable to type \'Error & { label?: string | undefined; }\'.\\n  Type \'null\' is not assignable to type \'Error\'.", "165548477"],
      [42, 8, 5, "Type \'null\' is not assignable to type \'Error & { label?: string | undefined; }\'.", "165548477"]
    ],
    "src/script/auth/module/reducer/cookieReducer.ts:2680697582": [
      [32, 2, 5, "Type \'null\' is not assignable to type \'Error\'.", "165548477"],
      [47, 8, 5, "Type \'null\' is not assignable to type \'Error\'.", "165548477"],
      [59, 8, 5, "Type \'null\' is not assignable to type \'Error\'.", "165548477"],
      [71, 8, 5, "Type \'null\' is not assignable to type \'Error\'.", "165548477"],
      [83, 8, 5, "Type \'null\' is not assignable to type \'Error\'.", "165548477"]
    ],
    "src/script/auth/module/reducer/inviteReducer.ts:1673100957": [
      [30, 2, 5, "Type \'null\' is not assignable to type \'Error\'.", "165548477"],
      [48, 8, 5, "Type \'null\' is not assignable to type \'Error\'.", "165548477"],
      [61, 24, 5, "Type \'null\' is not assignable to type \'Error\'.", "165548477"]
    ],
    "src/script/auth/module/reducer/selfReducer.ts:2545020496": [
      [34, 2, 5, "Type \'null\' is not assignable to type \'Error\'.", "165548477"],
      [38, 21, 2, "Type \'null\' is not assignable to type \'string\'.", "5861160"],
      [38, 31, 6, "Type \'null\' is not assignable to type \'string\'.", "1422303533"],
      [38, 45, 4, "Type \'null\' is not assignable to type \'string\'.", "2087876002"],
      [38, 57, 4, "Type \'null\' is not assignable to type \'string | undefined\'.", "2087956856"],
      [65, 8, 5, "Type \'null\' is not assignable to type \'Error\'.", "165548477"],
      [78, 8, 5, "Type \'null\' is not assignable to type \'Error\'.", "165548477"]
    ],
    "src/script/auth/module/selector/AuthSelector.ts:941636495": [
      [33, 2, 5, "Type \'undefined\' is not assignable to type \'string\'.", "165454089"],
      [34, 2, 10, "Type \'undefined\' is not assignable to type \'string\'.", "1013483035"],
      [35, 2, 15, "Type \'undefined\' is not assignable to type \'string\'.", "3770638438"],
      [36, 2, 5, "Type \'undefined\' is not assignable to type \'string\'.", "173467459"],
      [37, 2, 6, "Type \'undefined\' is not assignable to type \'string\'.", "1422303533"],
      [38, 2, 4, "Type \'undefined\' is not assignable to type \'string\'.", "2087876002"],
      [39, 2, 8, "Type \'undefined\' is not assignable to type \'string\'.", "1569157018"],
      [40, 2, 5, "Type \'undefined\' is not assignable to type \'string\'.", "187940249"],
      [41, 2, 10, "Type \'undefined\' is not assignable to type \'string\'.", "1244982411"],
      [42, 2, 4, "Type \'undefined\' is not assignable to type \'TeamData\'.", "2087956856"],
      [48, 2, 7, "Type \'undefined\' is not assignable to type \'string\'.", "3920213849"],
      [49, 2, 4, "Type \'undefined\' is not assignable to type \'string\'.", "2087846158"],
      [50, 2, 2, "Type \'undefined\' is not assignable to type \'string\'.", "5861160"],
      [51, 2, 4, "Type \'undefined\' is not assignable to type \'string\'.", "2087876002"]
    ],
    "src/script/auth/module/selector/SelfSelector.ts:104386324": [
      [29, 2, 2, "Type \'undefined\' is not assignable to type \'string\'.", "5861160"],
      [30, 2, 6, "Type \'undefined\' is not assignable to type \'string\'.", "1422303533"],
      [31, 2, 4, "Type \'undefined\' is not assignable to type \'string\'.", "2087876002"]
    ],
    "src/script/auth/page/CheckPassword.tsx:1850762464": [
      [71, 9, 21, "Object is possibly \'undefined\'.", "4077427211"],
      [72, 6, 15, "Type \'ValidationError | null\' is not assignable to type \'Error\'.\\n  Type \'null\' is not assignable to type \'Error\'.", "1905002070"],
      [73, 8, 21, "Object is possibly \'undefined\'.", "4077427211"],
      [74, 8, 21, "Object is possibly \'undefined\'.", "4077427211"],
      [77, 26, 21, "Object is possibly \'undefined\'.", "4077427211"],
      [79, 10, 15, "Variable \'validationError\' is used before being assigned.", "1905002070"],
      [82, 32, 10, "Type \'ClientType | undefined\' is not assignable to type \'ClientType\'.\\n  Type \'undefined\' is not assignable to type \'ClientType\'.", "3013398820"],
      [82, 66, 8, "Type \'string | null\' is not assignable to type \'string | number | undefined\'.\\n  Type \'null\' is not assignable to type \'string | number | undefined\'.", "1569157018"],
      [87, 17, 5, "Argument of type \'ValidationError\' is not assignable to parameter of type \'SetStateAction<null>\'.\\n  Type \'ValidationError\' provides no match for the signature \'(prevState: null): null\'.", "165548477"],
      [90, 14, 5, "Object is of type \'unknown\'.", "165548477"],
      [99, 19, 5, "Argument of type \'unknown\' is not assignable to parameter of type \'SetStateAction<null>\'.", "165548477"],
      [103, 19, 5, "Argument of type \'unknown\' is not assignable to parameter of type \'SetStateAction<null>\'.", "165548477"],
      [132, 16, 3, "Type \'MutableRefObject<HTMLInputElement | undefined>\' is not assignable to type \'((instance: HTMLInputElement | null) => void) | RefObject<HTMLInputElement> | null | undefined\'.", "193432436"],
      [134, 16, 5, "Type \'string | null\' is not assignable to type \'string | number | readonly string[] | undefined\'.\\n  Type \'null\' is not assignable to type \'string | number | readonly string[] | undefined\'.", "189936718"]
    ],
    "src/script/auth/page/ClientManager.tsx:2167154494": [
      [37, 35, 44, "Argument of type \'string | null\' is not assignable to parameter of type \'string\'.\\n  Type \'null\' is not assignable to type \'string\'.", "2692881484"]
    ],
    "src/script/auth/page/ConversationJoin.tsx:2931482776": [
      [121, 20, 9, "Argument of type \'boolean | \\"\\"\' is not assignable to parameter of type \'SetStateAction<boolean | undefined>\'.\\n  Type \'\\"\\"\' is not assignable to type \'SetStateAction<boolean | undefined>\'.", "984770170"],
      [138, 19, 11, "Object is possibly \'undefined\'.", "3519972619"],
      [151, 63, 15, "Argument of type \'string | undefined\' is not assignable to parameter of type \'string\'.\\n  Type \'undefined\' is not assignable to type \'string\'.", "4110106687"],
      [158, 49, 40, "Object is possibly \'undefined\'.", "2139501078"],
      [160, 10, 5, "Object is of type \'unknown\'.", "165548477"],
      [161, 16, 5, "Object is of type \'unknown\'.", "165548477"],
      [164, 14, 5, "Object is of type \'unknown\'.", "165548477"],
      [186, 4, 17, "Object is possibly \'undefined\'.", "2878566579"],
      [186, 30, 17, "Object is possibly \'undefined\'.", "2878566579"],
      [187, 9, 17, "Object is possibly \'undefined\'.", "2878566579"],
      [188, 61, 17, "Object is possibly \'undefined\'.", "2878566579"],
      [256, 22, 3, "Type \'MutableRefObject<HTMLInputElement | undefined>\' is not assignable to type \'((instance: HTMLInputElement | null) => void) | RefObject<HTMLInputElement> | null | undefined\'.", "193432436"],
      [311, 75, 15, "Argument of type \'string | undefined\' is not assignable to parameter of type \'string\'.\\n  Type \'undefined\' is not assignable to type \'string\'.", "4110106687"],
      [312, 61, 40, "Object is possibly \'undefined\'.", "2139501078"]
    ],
    "src/script/auth/page/InitialInvite.tsx:2052648555": [
      [97, 4, 18, "Object is possibly \'undefined\'.", "3955986040"],
      [97, 31, 18, "Object is possibly \'undefined\'.", "3955986040"],
      [98, 4, 18, "Object is possibly \'undefined\'.", "3955986040"],
      [99, 9, 18, "Object is possibly \'undefined\'.", "3955986040"],
      [100, 15, 75, "Argument of type \'ValidationError | null\' is not assignable to parameter of type \'SetStateAction<null>\'.\\n  Type \'ValidationError\' is not assignable to type \'SetStateAction<null>\'.", "2665964110"],
      [100, 62, 18, "Object is possibly \'undefined\'.", "3955986040"],
      [103, 29, 18, "Object is possibly \'undefined\'.", "3955986040"],
      [105, 8, 18, "Object is possibly \'undefined\'.", "3955986040"],
      [107, 12, 5, "Object is of type \'unknown\'.", "165548477"],
      [108, 18, 5, "Object is of type \'unknown\'.", "165548477"],
      [115, 16, 5, "Object is of type \'unknown\'.", "165548477"],
      [168, 18, 3, "Type \'MutableRefObject<HTMLInputElement | undefined>\' is not assignable to type \'((instance: HTMLInputElement | null) => void) | RefObject<HTMLInputElement> | null | undefined\'.", "193432436"]
    ],
    "src/script/auth/page/Login.tsx:2043279151": [
      [173, 24, 16, "Argument of type \'Error[]\' is not assignable to parameter of type \'SetStateAction<never[]>\'.", "2735526245"],
      [175, 50, 10, "Type \'ClientType | undefined\' is not assignable to type \'ClientType\'.", "3013398820"],
      [204, 56, 10, "Type \'ClientType | undefined\' is not assignable to type \'ClientType\'.", "3013398820"],
      [206, 32, 11, "Argument of type \'string | undefined\' is not assignable to parameter of type \'string\'.\\n  Type \'undefined\' is not assignable to type \'string\'.", "2331572484"],
      [211, 36, 5, "Argument of type \'unknown\' is not assignable to parameter of type \'SetStateAction<string | Error>\'.", "165548477"],
      [235, 32, 18, "Object is possibly \'undefined\'.", "1981014711"],
      [235, 32, 24, "Argument of type \'string | undefined\' is not assignable to parameter of type \'string\'.\\n  Type \'undefined\' is not assignable to type \'string\'.", "3055772661"],
      [297, 24, 14, "Type \'(code: string) => void\' is not assignable to type \'(completeCode?: string | undefined) => void\'.\\n  Types of parameters \'code\' and \'completeCode\' are incompatible.\\n    Type \'string | undefined\' is not assignable to type \'string\'.\\n      Type \'undefined\' is not assignable to type \'string\'.", "2059828224"]
    ],
    "src/script/auth/page/PhoneLogin.tsx:2985384116": [
      [86, 19, 5, "Argument of type \'unknown\' is not assignable to parameter of type \'SetStateAction<undefined>\'.", "165548477"],
      [90, 19, 5, "Argument of type \'unknown\' is not assignable to parameter of type \'SetStateAction<undefined>\'.", "165548477"]
    ],
    "src/script/auth/page/Root.tsx:1368054504": [
      [130, 16, 9, "No overload matches this call.\\n  Overload 1 of 2, \'(props: (RouteProps<string, { [x: string]: string | undefined; }> & OmitNative<{}, keyof RouteProps<string, { [x: string]: string | undefined; }>>) | Readonly<...>): Route<...>\', gave the following error.\\n    Type \'false | ConnectedComponent<({ teamName, enterTeamCreationFlow, resetInviteErrors, pushAccountRegistrationData, authError, }: Props & { authError: Error; teamName: string; } & { enterTeamCreationFlow: () => Promise<void>; pushAccountRegistrationData: (registration: Partial<RegistrationDataState>) => Promise<...>; res...\' is not assignable to type \'ComponentType<any> | ComponentType<RouteComponentProps<any, StaticContext, unknown>> | undefined\'.\\n      Type \'false\' is not assignable to type \'ComponentType<any> | ComponentType<RouteComponentProps<any, StaticContext, unknown>> | undefined\'.\\n  Overload 2 of 2, \'(props: RouteProps<string, { [x: string]: string | undefined; }> & OmitNative<{}, keyof RouteProps<string, { [x: string]: string | undefined; }>>, context: any): Route<...>\', gave the following error.\\n    Type \'false | ConnectedComponent<({ teamName, enterTeamCreationFlow, resetInviteErrors, pushAccountRegistrationData, authError, }: Props & { authError: Error; teamName: string; } & { enterTeamCreationFlow: () => Promise<void>; pushAccountRegistrationData: (registration: Partial<RegistrationDataState>) => Promise<...>; res...\' is not assignable to type \'ComponentType<any> | ComponentType<RouteComponentProps<any, StaticContext, unknown>> | undefined\'.", "4247110506"],
      [173, 16, 9, "No overload matches this call.\\n  Overload 1 of 2, \'(props: (RouteProps<string, { [x: string]: string | undefined; }> & OmitNative<{}, keyof RouteProps<string, { [x: string]: string | undefined; }>>) | Readonly<...>): Route<...>\', gave the following error.\\n    Type \'false | ConnectedComponent<({ account, authError, currentFlow, entropyData, doRegisterPersonal, doRegisterTeam, doSendActivationCode, }: Props & { account: RegistrationDataState; authError: Error; currentFlow: string; entropyData: Uint8Array | undefined; } & { ...; }) => Element, Omit<...> & ConnectProps>\' is not assignable to type \'ComponentType<any> | ComponentType<RouteComponentProps<any, StaticContext, unknown>> | undefined\'.\\n      Type \'false\' is not assignable to type \'ComponentType<any> | ComponentType<RouteComponentProps<any, StaticContext, unknown>> | undefined\'.\\n  Overload 2 of 2, \'(props: RouteProps<string, { [x: string]: string | undefined; }> & OmitNative<{}, keyof RouteProps<string, { [x: string]: string | undefined; }>>, context: any): Route<...>\', gave the following error.\\n    Type \'false | ConnectedComponent<({ account, authError, currentFlow, entropyData, doRegisterPersonal, doRegisterTeam, doSendActivationCode, }: Props & { account: RegistrationDataState; authError: Error; currentFlow: string; entropyData: Uint8Array | undefined; } & { ...; }) => Element, Omit<...> & ConnectProps>\' is not assignable to type \'ComponentType<any> | ComponentType<RouteComponentProps<any, StaticContext, unknown>> | undefined\'.", "4247110506"],
      [177, 16, 9, "No overload matches this call.\\n  Overload 1 of 2, \'(props: (RouteProps<string, { [x: string]: string | undefined; }> & OmitNative<{}, keyof RouteProps<string, { [x: string]: string | undefined; }>>) | Readonly<...>): Route<...>\', gave the following error.\\n    Type \'false | ConnectedComponent<({ isPersonalFlow, enterPersonalCreationFlow }: Props & { isPersonalFlow: boolean; } & { enterPersonalCreationFlow: () => Promise<void>; }) => Element, Omit<Props & { isPersonalFlow: boolean; } & { ...; }, \\"enterPersonalCreationFlow\\" | \\"isPersonalFlow\\"> & ConnectProps>\' is not assignable to type \'ComponentType<any> | ComponentType<RouteComponentProps<any, StaticContext, unknown>> | undefined\'.\\n      Type \'false\' is not assignable to type \'ComponentType<any> | ComponentType<RouteComponentProps<any, StaticContext, unknown>> | undefined\'.\\n  Overload 2 of 2, \'(props: RouteProps<string, { [x: string]: string | undefined; }> & OmitNative<{}, keyof RouteProps<string, { [x: string]: string | undefined; }>>, context: any): Route<...>\', gave the following error.\\n    Type \'false | ConnectedComponent<({ isPersonalFlow, enterPersonalCreationFlow }: Props & { isPersonalFlow: boolean; } & { enterPersonalCreationFlow: () => Promise<void>; }) => Element, Omit<Props & { isPersonalFlow: boolean; } & { ...; }, \\"enterPersonalCreationFlow\\" | \\"isPersonalFlow\\"> & ConnectProps>\' is not assignable to type \'ComponentType<any> | ComponentType<RouteComponentProps<any, StaticContext, unknown>> | undefined\'.", "4247110506"],
      [181, 16, 9, "No overload matches this call.\\n  Overload 1 of 2, \'(props: (RouteProps<string, { [x: string]: string | undefined; }> & OmitNative<{}, keyof RouteProps<string, { [x: string]: string | undefined; }>>) | Readonly<...>): Route<...>\', gave the following error.\\n    Type \'false | (({}: Props) => Element)\' is not assignable to type \'ComponentType<any> | ComponentType<RouteComponentProps<any, StaticContext, unknown>> | undefined\'.\\n      Type \'false\' is not assignable to type \'ComponentType<any> | ComponentType<RouteComponentProps<any, StaticContext, unknown>> | undefined\'.\\n  Overload 2 of 2, \'(props: RouteProps<string, { [x: string]: string | undefined; }> & OmitNative<{}, keyof RouteProps<string, { [x: string]: string | undefined; }>>, context: any): Route<...>\', gave the following error.\\n    Type \'false | (({}: Props) => Element)\' is not assignable to type \'ComponentType<any> | ComponentType<RouteComponentProps<any, StaticContext, unknown>> | undefined\'.", "4247110506"]
    ],
    "src/script/auth/page/SetEmail.tsx:2334731788": [
      [50, 4, 16, "Object is possibly \'undefined\'.", "3859911866"],
      [50, 29, 16, "Object is possibly \'undefined\'.", "3859911866"],
      [51, 4, 16, "Object is possibly \'undefined\'.", "3859911866"],
      [52, 9, 16, "Object is possibly \'undefined\'.", "3859911866"],
      [53, 6, 15, "Type \'ValidationError | null\' is not assignable to type \'Error\'.\\n  Type \'null\' is not assignable to type \'Error\'.", "1905002070"],
      [53, 62, 16, "Object is possibly \'undefined\'.", "3859911866"],
      [53, 85, 16, "Object is possibly \'undefined\'.", "3859911866"],
      [55, 20, 16, "Object is possibly \'undefined\'.", "3859911866"],
      [57, 10, 15, "Variable \'validationError\' is used before being assigned.", "1905002070"],
      [60, 23, 16, "Object is possibly \'undefined\'.", "3859911866"],
      [63, 15, 5, "Argument of type \'unknown\' is not assignable to parameter of type \'SetStateAction<undefined>\'.", "165548477"],
      [85, 14, 18, "Object is possibly \'undefined\'.", "3955986040"],
      [87, 23, 4, "Argument of type \'null\' is not assignable to parameter of type \'SetStateAction<undefined>\'.", "2087897566"],
      [92, 12, 3, "Type \'MutableRefObject<HTMLInputElement | undefined>\' is not assignable to type \'((instance: HTMLInputElement | null) => void) | RefObject<HTMLInputElement> | null | undefined\'.", "193432436"]
    ],
    "src/script/auth/page/SetHandle.tsx:663801276": [
      [79, 17, 5, "Argument of type \'unknown\' is not assignable to parameter of type \'SetStateAction<null>\'.", "165548477"],
      [91, 10, 5, "Object is of type \'unknown\'.", "165548477"],
      [92, 8, 5, "Object is of type \'unknown\'.", "165548477"],
      [94, 15, 5, "Argument of type \'unknown\' is not assignable to parameter of type \'SetStateAction<null>\'.", "165548477"]
    ],
    "src/script/auth/page/SetPassword.tsx:2776380433": [
      [57, 4, 16, "Object is possibly \'undefined\'.", "3859911866"],
      [58, 9, 16, "Object is possibly \'undefined\'.", "3859911866"],
      [59, 6, 15, "Type \'ValidationError | null\' is not assignable to type \'Error\'.\\n  Type \'null\' is not assignable to type \'Error\'.", "1905002070"],
      [59, 62, 16, "Object is possibly \'undefined\'.", "3859911866"],
      [59, 85, 16, "Object is possibly \'undefined\'.", "3859911866"],
      [61, 23, 16, "Object is possibly \'undefined\'.", "3859911866"],
      [63, 10, 15, "Variable \'validationError\' is used before being assigned.", "1905002070"],
      [69, 15, 5, "Argument of type \'unknown\' is not assignable to parameter of type \'SetStateAction<undefined>\'.", "165548477"],
      [94, 14, 21, "Object is possibly \'undefined\'.", "4077427211"],
      [95, 23, 4, "Argument of type \'null\' is not assignable to parameter of type \'SetStateAction<undefined>\'.", "2087897566"],
      [99, 12, 3, "Type \'MutableRefObject<HTMLInputElement | undefined>\' is not assignable to type \'((instance: HTMLInputElement | null) => void) | RefObject<HTMLInputElement> | null | undefined\'.", "193432436"]
    ],
    "src/script/auth/page/SingleSignOn.tsx:2263489110": [
      [71, 10, 7, "Type \'undefined\' is not assignable to type \'number\'.", "1978261647"],
      [72, 10, 27, "Type \'undefined\' is not assignable to type \'(event: MessageEvent<any>) => void\'.", "667134498"],
      [73, 10, 19, "Type \'undefined\' is not assignable to type \'(event: Event) => void\'.", "568100674"],
      [129, 6, 20, "Type \'Window | null\' is not assignable to type \'Window | undefined\'.\\n  Type \'null\' is not assignable to type \'Window | undefined\'.", "2747308432"]
    ],
    "src/script/auth/page/SingleSignOnForm.tsx:695857283": [
      [80, 59, 4, "Argument of type \'null\' is not assignable to parameter of type \'ClientType | (() => ClientType)\'.", "2087897566"],
      [159, 30, 23, "Object is possibly \'undefined\'.", "1793578893"],
      [160, 4, 23, "Object is possibly \'undefined\'.", "1793578893"],
      [162, 4, 23, "Object is possibly \'undefined\'.", "1793578893"],
      [162, 36, 23, "Object is possibly \'undefined\'.", "1793578893"],
      [163, 35, 23, "Object is possibly \'undefined\'.", "1793578893"],
      [165, 46, 23, "Object is possibly \'undefined\'.", "1793578893"],
      [165, 76, 23, "Object is possibly \'undefined\'.", "1793578893"],
      [168, 30, 23, "Object is possibly \'undefined\'.", "1793578893"],
      [170, 4, 23, "Object is possibly \'undefined\'.", "1793578893"],
      [184, 10, 4, "Argument of type \'null\' is not assignable to parameter of type \'string[] | undefined\'.", "2087897566"],
      [213, 14, 5, "Object is of type \'unknown\'.", "165548477"],
      [220, 22, 5, "Argument of type \'unknown\' is not assignable to parameter of type \'SetStateAction<null>\'.", "165548477"],
      [228, 22, 5, "Argument of type \'unknown\' is not assignable to parameter of type \'SetStateAction<null>\'.", "165548477"],
      [230, 25, 5, "Object is of type \'unknown\'.", "165548477"],
      [230, 40, 5, "Object is of type \'unknown\'.", "165548477"],
      [233, 83, 5, "No overload matches this call.\\n  Overload 1 of 2, \'(o: ArrayLike<unknown> | { [s: string]: unknown; }): [string, unknown][]\', gave the following error.\\n    Argument of type \'unknown\' is not assignable to parameter of type \'ArrayLike<unknown> | { [s: string]: unknown; }\'.\\n  Overload 2 of 2, \'(o: {}): [string, any][]\', gave the following error.\\n    Argument of type \'unknown\' is not assignable to parameter of type \'{}\'.", "165548477"],
      [269, 12, 3, "Type \'MutableRefObject<HTMLInputElement | undefined>\' is not assignable to type \'((instance: HTMLInputElement | null) => void) | RefObject<HTMLInputElement> | null | undefined\'.", "193432436"]
    ],
    "src/script/auth/page/TeamName.tsx:158592421": [
      [83, 4, 21, "Object is possibly \'undefined\'.", "173618382"],
      [83, 34, 21, "Object is possibly \'undefined\'.", "173618382"],
      [84, 9, 21, "Object is possibly \'undefined\'.", "173618382"],
      [85, 15, 77, "Argument of type \'ValidationError | null\' is not assignable to parameter of type \'SetStateAction<null>\'.", "190261043"],
      [85, 61, 21, "Object is possibly \'undefined\'.", "173618382"],
      [92, 12, 7, "Type \'undefined\' is not assignable to type \'string\'.", "3920213849"],
      [93, 12, 4, "Type \'undefined\' is not assignable to type \'string\'.", "2087846158"],
      [94, 12, 2, "Type \'undefined\' is not assignable to type \'string\'.", "5861160"],
      [95, 18, 21, "Object is possibly \'undefined\'.", "173618382"],
      [103, 4, 21, "Object is possibly \'undefined\'.", "173618382"],
      [143, 24, 3, "Type \'MutableRefObject<HTMLInputElement | undefined>\' is not assignable to type \'((instance: HTMLInputElement | null) => void) | RefObject<HTMLInputElement> | null | undefined\'.", "193432436"]
    ],
    "src/script/auth/page/VerifyEmailCode.tsx:4216359015": [
      [73, 61, 11, "Argument of type \'Uint8Array | undefined\' is not assignable to parameter of type \'Uint8Array\'.\\n  Type \'undefined\' is not assignable to type \'Uint8Array\'.", "432650366"],
      [109, 45, 14, "Type \'(email_code: string) => Promise<void>\' is not assignable to type \'(completeCode?: string | undefined) => void\'.\\n  Types of parameters \'email_code\' and \'completeCode\' are incompatible.\\n    Type \'string | undefined\' is not assignable to type \'string\'.\\n      Type \'undefined\' is not assignable to type \'string\'.", "2059828224"]
    ],
    "src/script/auth/page/VerifyPhoneCode.tsx:423749632": [
      [63, 17, 5, "Object is of type \'unknown\'.", "165548477"],
      [64, 16, 5, "Object is of type \'unknown\'.", "165548477"],
      [69, 21, 5, "Argument of type \'unknown\' is not assignable to parameter of type \'SetStateAction<ValidationError | null>\'.", "165548477"],
      [81, 32, 10, "Type \'ClientType | undefined\' is not assignable to type \'ClientType\'.", "3013398820"],
      [90, 14, 5, "Object is of type \'unknown\'.", "165548477"],
      [98, 19, 5, "Argument of type \'unknown\' is not assignable to parameter of type \'SetStateAction<ValidationError | null>\'.", "165548477"],
      [102, 19, 5, "Argument of type \'unknown\' is not assignable to parameter of type \'SetStateAction<ValidationError | null>\'.", "165548477"],
      [117, 45, 14, "Type \'(code: string) => Promise<void>\' is not assignable to type \'(completeCode?: string | undefined) => void\'.\\n  Types of parameters \'code\' and \'completeCode\' are incompatible.\\n    Type \'string | undefined\' is not assignable to type \'string\'.\\n      Type \'undefined\' is not assignable to type \'string\'.", "2059828224"]
    ],
    "src/script/auth/util/AccentColor.ts:2522707954": [
      [72, 60, 44, "Type \'AccentColor | undefined\' is not assignable to type \'AccentColor\'.\\n  Type \'undefined\' is not assignable to type \'AccentColor\'.", "3153955984"]
    ],
    "src/script/auth/util/errorUtil.tsx:2764331984": [
      [45, 70, 5, "Property \'label\' does not exist on type \'never\'.", "173467459"],
      [45, 88, 5, "Property \'label\' does not exist on type \'never\'.", "173467459"],
      [46, 51, 5, "Property \'label\' does not exist on type \'never\'.", "173467459"],
      [47, 59, 5, "Property \'label\' does not exist on type \'never\'.", "173467459"]
    ],
    "src/script/auth/util/urlUtil.ts:2936167840": [
      [61, 2, 17, "Type \'Window | null\' is not assignable to type \'Window\'.\\n  Type \'null\' is not assignable to type \'Window\'.", "211185092"]
    ],
    "src/script/backup/BackupRepository.ts:3449491466": [
      [128, 53, 5, "Object is of type \'unknown\'.", "165548477"],
      [157, 39, 18, "Argument of type \'Table<any, string> | undefined\' is not assignable to parameter of type \'Table<any, string>\'.\\n  Type \'undefined\' is not assignable to type \'Table<any, string>\'.", "3343706341"],
      [178, 39, 11, "Argument of type \'Table<any, string> | undefined\' is not assignable to parameter of type \'Table<any, string>\'.\\n  Type \'undefined\' is not assignable to type \'Table<any, string>\'.", "1200531428"],
      [244, 53, 5, "Object is of type \'unknown\'.", "165548477"],
      [262, 61, 26, "Object is possibly \'undefined\'.", "3260126685"],
      [265, 54, 19, "Object is possibly \'undefined\'.", "4084348636"]
    ],
    "src/script/calling/Call.ts:2505878078": [
      [45, 18, 5, "Type \'Observable<STATE.UNKNOWN>\' is not assignable to type \'Observable<STATE>\'.\\n  Types of parameters \'value\' and \'value\' are incompatible.\\n    Type \'STATE\' is not assignable to type \'STATE.UNKNOWN\'.", "195031250"],
      [46, 18, 9, "Type \'Observable<MuteState.NOT_MUTED>\' is not assignable to type \'Observable<MuteState>\'.\\n  Types of parameters \'value\' and \'value\' are incompatible.\\n    Type \'MuteState\' is not assignable to type \'MuteState.NOT_MUTED\'.", "3616862203"],
      [53, 18, 14, "Type \'ObservableArray<never>\' is not assignable to type \'ObservableArray<Participant>\'.\\n  Types of parameters \'value\' and \'value\' are incompatible.\\n    Type \'Participant[] | null | undefined\' is not assignable to type \'never[] | null | undefined\'.\\n      Type \'Participant[]\' is not assignable to type \'never[]\'.\\n        Type \'Participant\' is not assignable to type \'never\'.", "2557058977"],
      [101, 4, 99, "Type \'Participant | undefined\' is not assignable to type \'Participant\'.\\n  Type \'undefined\' is not assignable to type \'Participant\'.", "4122831026"],
      [105, 28, 12, "Type \'null\' is not assignable to type \'HTMLAudioElement\'.", "1230365389"],
      [183, 64, 12, "Object is possibly \'undefined\'.", "3794430747"],
      [183, 83, 12, "Object is possibly \'undefined\'.", "3794430744"],
      [190, 26, 14, "No overload matches this call.\\n  Overload 1 of 3, \'(value: Participant[] | null | undefined): ObservableArray<Participant>\', gave the following error.\\n    Argument of type \'(Participant | undefined)[]\' is not assignable to parameter of type \'Participant[]\'.\\n      Type \'Participant | undefined\' is not assignable to type \'Participant\'.\\n        Type \'undefined\' is not assignable to type \'Participant\'.\\n  Overload 2 of 3, \'(value: Participant[]): any\', gave the following error.\\n    Argument of type \'(Participant | undefined)[]\' is not assignable to parameter of type \'Participant[]\'.", "2557058977"]
    ],
    "src/script/calling/CallState.ts:2918606106": [
      [45, 18, 22, "Type \'Observable<CallViewTab>\' is not assignable to type \'Observable<string>\'.\\n  Types of parameters \'value\' and \'value\' are incompatible.\\n    Type \'string\' is not assignable to type \'CallViewTab\'.", "2571314215"],
      [46, 11, 17, "Type \'Observable<never[]>\' is not assignable to type \'Observable<ElectronDesktopCapturerSource[]>\'.\\n  Types of parameters \'value\' and \'value\' are incompatible.\\n    Type \'ElectronDesktopCapturerSource[]\' is not assignable to type \'never[]\'.", "3442699224"],
      [47, 11, 17, "Type \'Observable<never[]>\' is not assignable to type \'Observable<ElectronDesktopCapturerSource[]>\'.", "2673893080"],
      [51, 18, 17, "Type \'Observable<CallViewTab>\' is not assignable to type \'Observable<string>\'.", "1323835793"]
    ],
    "src/script/calling/CallingRepository.test.ts:3517622745": [
      [130, 68, 9, "Argument of type \'undefined\' is not assignable to parameter of type \'CONV_TYPE\'.", "2620553983"],
      [135, 66, 9, "Argument of type \'undefined\' is not assignable to parameter of type \'CONV_TYPE\'.", "2620553983"],
      [140, 68, 9, "Argument of type \'undefined\' is not assignable to parameter of type \'CONV_TYPE\'.", "2620553983"],
      [156, 60, 9, "Argument of type \'undefined\' is not assignable to parameter of type \'CONV_TYPE\'.", "2620553983"],
      [181, 8, 9, "Argument of type \'undefined\' is not assignable to parameter of type \'CONV_TYPE\'.", "2620553983"],
      [245, 70, 15, "Argument of type \'(done: DoneCallback) => Promise<void>\' is not assignable to parameter of type \'ProvidesCallback | undefined\'.\\n  Type \'(done: DoneCallback) => Promise<void>\' is not assignable to type \'(cb: DoneCallback) => void | undefined\'.\\n    Type \'Promise<void>\' is not assignable to type \'void\'.", "4060847195"],
      [384, 4, 9, "Argument of type \'undefined\' is not assignable to parameter of type \'UserRepository\'.", "2620553983"],
      [550, 4, 7, "Argument of type \'(context: any, conversationId: string, userId: string, clientId: string, destinationUserId: string, destinationClientId: string, payload: string) => number\' is not assignable to parameter of type \'WcallSendHandler\'.\\n  Types of parameters \'destinationUserId\' and \'targets\' are incompatible.\\n    Type \'string | null\' is not assignable to type \'string\'.\\n      Type \'null\' is not assignable to type \'string\'.", "2532445472"]
    ],
    "src/script/calling/CallingRepository.ts:1055696798": [
      [122, 10, 10, "Property \'avsVersion\' has no initializer and is not definitely assigned in the constructor.", "3071787355"],
      [128, 10, 12, "Property \'selfClientId\' has no initializer and is not definitely assigned in the constructor.", "3576844301"],
      [129, 10, 8, "Property \'selfUser\' has no initializer and is not definitely assigned in the constructor.", "2198230984"],
      [132, 10, 13, "Property \'nextMuteState\' has no initializer and is not definitely assigned in the constructor.", "2281376764"],
      [216, 11, 10, "Object is possibly \'undefined\'.", "4011988536"],
      [270, 6, 16, "Argument of type \'(_context: number, convId: SerializedConversationId, _userId: UserId, _clientId: ClientId, targets: string | null, _unused: null, payload: string) => number\' is not assignable to parameter of type \'WcallSendHandler\'.\\n  Types of parameters \'_unused\' and \'unused\' are incompatible.\\n    Type \'string | null\' is not assignable to type \'null\'.\\n      Type \'string\' is not assignable to type \'null\'.", "1986800474"],
      [312, 4, 10, "Object is possibly \'undefined\'.", "4011988536"],
      [312, 33, 10, "Argument of type \'number | undefined\' is not assignable to parameter of type \'number\'.\\n  Type \'undefined\' is not assignable to type \'number\'.", "4011779659"],
      [318, 10, 60, "Argument of type \'Conversation | undefined\' is not assignable to parameter of type \'Conversation\'.\\n  Type \'undefined\' is not assignable to type \'Conversation\'.", "440161276"],
      [418, 24, 4, "Argument of type \'null\' is not assignable to parameter of type \'Call\'.", "2087897566"],
      [490, 20, 50, "Object is possibly \'undefined\'.", "3990698706"],
      [577, 12, 55, "Argument of type \'Conversation | undefined\' is not assignable to parameter of type \'Conversation\'.\\n  Type \'undefined\' is not assignable to type \'Conversation\'.", "1654076048"],
      [601, 16, 10, "Object is possibly \'undefined\'.", "4011988536"],
      [602, 6, 10, "Argument of type \'number | undefined\' is not assignable to parameter of type \'number\'.\\n  Type \'undefined\' is not assignable to type \'number\'.", "4011779659"],
      [606, 24, 4, "No overload matches this call.\\n  Overload 1 of 4, \'(value: string | number | Date): Date\', gave the following error.\\n    Argument of type \'string | undefined\' is not assignable to parameter of type \'string | number | Date\'.\\n  Overload 2 of 4, \'(value: string | number): Date\', gave the following error.\\n    Argument of type \'string | undefined\' is not assignable to parameter of type \'string | number\'.", "2087961072"],
      [623, 38, 12, "Argument of type \'import(\\"wire-webapp/src/script/calling/enum/CallMessageType\\").CALL_MESSAGE_TYPE | undefined\' is not assignable to parameter of type \'string\'.\\n  Type \'undefined\' is not assignable to type \'string\'.", "3390204570"],
      [702, 8, 10, "Object is possibly \'undefined\'.", "4011988536"],
      [702, 27, 10, "Argument of type \'number | undefined\' is not assignable to parameter of type \'number\'.\\n  Type \'undefined\' is not assignable to type \'number\'.", "4011779659"],
      [703, 8, 10, "Object is possibly \'undefined\'.", "4011988536"],
      [703, 25, 10, "Argument of type \'number | undefined\' is not assignable to parameter of type \'number\'.\\n  Type \'undefined\' is not assignable to type \'number\'.", "4011779659"],
      [746, 4, 10, "Object is possibly \'undefined\'.", "4011988536"],
      [746, 33, 10, "Argument of type \'number | undefined\' is not assignable to parameter of type \'number\'.\\n  Type \'undefined\' is not assignable to type \'number\'.", "4011779659"],
      [761, 13, 10, "Object is possibly \'undefined\'.", "4011988536"],
      [762, 8, 10, "Argument of type \'number | undefined\' is not assignable to parameter of type \'number\'.\\n  Type \'undefined\' is not assignable to type \'number\'.", "4011779659"],
      [772, 8, 10, "Object is possibly \'undefined\'.", "4011988536"],
      [772, 37, 10, "Argument of type \'number | undefined\' is not assignable to parameter of type \'number\'.\\n  Type \'undefined\' is not assignable to type \'number\'.", "4011779659"],
      [777, 6, 10, "Object is possibly \'undefined\'.", "4011988536"],
      [777, 35, 10, "Argument of type \'number | undefined\' is not assignable to parameter of type \'number\'.\\n  Type \'undefined\' is not assignable to type \'number\'.", "4011779659"],
      [801, 6, 10, "Object is possibly \'undefined\'.", "4011988536"],
      [802, 8, 10, "Argument of type \'number | undefined\' is not assignable to parameter of type \'number\'.\\n  Type \'undefined\' is not assignable to type \'number\'.", "4011779659"],
      [820, 4, 10, "Object is possibly \'undefined\'.", "4011988536"],
      [820, 22, 10, "Argument of type \'number | undefined\' is not assignable to parameter of type \'number\'.\\n  Type \'undefined\' is not assignable to type \'number\'.", "4011779659"],
      [848, 4, 10, "Object is possibly \'undefined\'.", "4011988536"],
      [848, 35, 10, "Argument of type \'number | undefined\' is not assignable to parameter of type \'number\'.\\n  Type \'undefined\' is not assignable to type \'number\'.", "4011779659"],
      [855, 4, 10, "Object is possibly \'undefined\'.", "4011988536"],
      [855, 19, 10, "Argument of type \'number | undefined\' is not assignable to parameter of type \'number\'.\\n  Type \'undefined\' is not assignable to type \'number\'.", "4011779659"],
      [872, 4, 10, "Object is possibly \'undefined\'.", "4011988536"],
      [872, 23, 10, "Argument of type \'number | undefined\' is not assignable to parameter of type \'number\'.\\n  Type \'undefined\' is not assignable to type \'number\'.", "4011779659"],
      [880, 54, 5, "Argument of type \'boolean | undefined\' is not assignable to parameter of type \'boolean\'.", "170201683"],
      [902, 6, 10, "Object is possibly \'undefined\'.", "4011988536"],
      [902, 35, 10, "Argument of type \'number | undefined\' is not assignable to parameter of type \'number\'.\\n  Type \'undefined\' is not assignable to type \'number\'.", "4011779659"],
      [951, 4, 40, "Type \'Call | undefined\' is not assignable to type \'Call\'.\\n  Type \'undefined\' is not assignable to type \'Call\'.", "2135604529"],
      [962, 8, 10, "Object is possibly \'undefined\'.", "4011988536"],
      [972, 8, 10, "Object is possibly \'undefined\'.", "4011988536"],
      [1082, 68, 12, "Argument of type \'Conversation | undefined\' is not assignable to parameter of type \'Conversation\'.\\n  Type \'undefined\' is not assignable to type \'Conversation\'.", "1670678216"],
      [1135, 6, 10, "Object is possibly \'undefined\'.", "4011988536"],
      [1146, 8, 10, "Object is possibly \'undefined\'.", "4011988536"],
      [1146, 32, 10, "Argument of type \'number | undefined\' is not assignable to parameter of type \'number\'.\\n  Type \'undefined\' is not assignable to type \'number\'.", "4011779659"],
      [1149, 8, 10, "Object is possibly \'undefined\'.", "4011988536"],
      [1149, 32, 10, "Argument of type \'number | undefined\' is not assignable to parameter of type \'number\'.\\n  Type \'undefined\' is not assignable to type \'number\'.", "4011779659"],
      [1173, 8, 18, "Argument of type \'Conversation | undefined\' is not assignable to parameter of type \'Conversation\'.\\n  Type \'undefined\' is not assignable to type \'Conversation\'.", "1508601427"],
      [1188, 60, 16, "Object is possibly \'undefined\'.", "2328737116"],
      [1215, 40, 16, "Object is possibly \'undefined\'.", "2328737116"],
      [1351, 51, 40, "Argument of type \'User | undefined\' is not assignable to parameter of type \'User\'.\\n  Type \'undefined\' is not assignable to type \'User\'.", "882916431"],
      [1388, 21, 4, "Argument of type \'Call | undefined\' is not assignable to parameter of type \'Call\'.\\n  Type \'undefined\' is not assignable to type \'Call\'.", "2087764327"],
      [1414, 6, 93, "No overload matches this call.\\n  Overload 1 of 3, \'(callbackfn: (previousValue: [string, MediaStream | undefined], currentValue: [string, MediaStream | undefined], currentIndex: number, array: [string, MediaStream | undefined][]) => [...], initialValue: [...]): [...]\', gave the following error.\\n    Argument of type \'(accumulator: MediaStreamQuery, [type, isCached]: [keyof MediaStreamQuery, MediaStream]) => MediaStreamQuery\' is not assignable to parameter of type \'(previousValue: [string, MediaStream | undefined], currentValue: [string, MediaStream | undefined], currentIndex: number, array: [string, MediaStream | undefined][]) => [...]\'.\\n      Types of parameters \'accumulator\' and \'previousValue\' are incompatible.\\n        Type \'[string, MediaStream | undefined]\' has no properties in common with type \'MediaStreamQuery\'.\\n  Overload 2 of 3, \'(callbackfn: (previousValue: MediaStreamQuery, currentValue: [string, MediaStream | undefined], currentIndex: number, array: [string, MediaStream | undefined][]) => MediaStreamQuery, initialValue: MediaStreamQuery): MediaStreamQuery\', gave the following error.\\n    Argument of type \'(accumulator: MediaStreamQuery, [type, isCached]: [keyof MediaStreamQuery, MediaStream]) => MediaStreamQuery\' is not assignable to parameter of type \'(previousValue: MediaStreamQuery, currentValue: [string, MediaStream | undefined], currentIndex: number, array: [string, MediaStream | undefined][]) => MediaStreamQuery\'.\\n      Types of parameters \'__1\' and \'currentValue\' are incompatible.\\n        Type \'[string, MediaStream | undefined]\' is not assignable to type \'[keyof MediaStreamQuery, MediaStream]\'.\\n          Type at position 0 in source is not compatible with type at position 0 in target.\\n            Type \'string\' is not assignable to type \'keyof MediaStreamQuery\'.", "2143539252"],
      [1425, 39, 30, "Element implicitly has an \'any\' type because index expression is not of type \'number\'.", "4024502179"],
      [1443, 27, 6, "Property \'screen\' does not exist on type \'[string, MediaStream | undefined]\'.", "2165256457"],
      [1446, 54, 14, "Type \'[string, MediaStream | undefined]\' has no properties in common with type \'MediaStreamQuery\'.", "3540397998"],
      [1453, 42, 14, "Type \'[string, MediaStream | undefined]\' has no properties in common with type \'MediaStreamQuery\'.", "3540397998"],
      [1518, 36, 40, "Argument of type \'User | undefined\' is not assignable to parameter of type \'User\'.\\n  Type \'undefined\' is not assignable to type \'User\'.", "882916431"],
      [1599, 25, 18, "Object is possibly \'undefined\'.", "1508601427"],
      [1608, 61, 18, "Object is possibly \'undefined\'.", "1508601427"],
      [1609, 57, 18, "Object is possibly \'undefined\'.", "1508601427"],
      [1624, 31, 10, "Object is possibly \'undefined\'.", "4011988536"],
      [1624, 46, 10, "Argument of type \'number | undefined\' is not assignable to parameter of type \'number\'.\\n  Type \'undefined\' is not assignable to type \'number\'.", "4011779659"],
      [1625, 4, 10, "Object is possibly \'undefined\'.", "4011988536"],
      [1625, 23, 10, "Argument of type \'number | undefined\' is not assignable to parameter of type \'number\'.\\n  Type \'undefined\' is not assignable to type \'number\'.", "4011779659"]
    ],
    "src/script/calling/Participant.ts:1539597594": [
      [46, 4, 15, "Type \'Observable<VIDEO_STATE.STOPPED>\' is not assignable to type \'Observable<VIDEO_STATE>\'.\\n  Types of parameters \'value\' and \'value\' are incompatible.\\n    Type \'VIDEO_STATE\' is not assignable to type \'VIDEO_STATE.STOPPED\'.", "4277239019"],
      [62, 4, 27, "Type \'Observable<number | undefined>\' is not assignable to type \'Observable<number>\'.\\n  The types returned by \'peek()\' are incompatible between these types.\\n    Type \'number | undefined\' is not assignable to type \'number\'.\\n      Type \'undefined\' is not assignable to type \'number\'.", "3324051133"],
      [71, 23, 18, "Argument of type \'MediaStream | undefined\' is not assignable to parameter of type \'MediaStream\'.\\n  Type \'undefined\' is not assignable to type \'MediaStream\'.", "2024190982"],
      [76, 23, 18, "Argument of type \'MediaStream | undefined\' is not assignable to parameter of type \'MediaStream\'.\\n  Type \'undefined\' is not assignable to type \'MediaStream\'.", "2270688449"],
      [91, 65, 18, "Object is possibly \'undefined\'.", "2024190982"],
      [92, 65, 18, "Object is possibly \'undefined\'.", "2270688449"],
      [97, 23, 18, "Argument of type \'MediaStream | undefined\' is not assignable to parameter of type \'MediaStream\'.\\n  Type \'undefined\' is not assignable to type \'MediaStream\'.", "2270688449"],
      [102, 23, 18, "Argument of type \'MediaStream | undefined\' is not assignable to parameter of type \'MediaStream\'.\\n  Type \'undefined\' is not assignable to type \'MediaStream\'.", "2024190982"]
    ],
    "src/script/calling/videoGridHandler.ts:1921469395": [
      [65, 2, 12, "Type \'Grid | undefined\' is not assignable to type \'Grid\'.\\n  Type \'undefined\' is not assignable to type \'Grid\'.", "3234966220"]
    ],
    "src/script/client/ClientEntity.ts:1079007296": [
      [56, 4, 11, "Type \'string | null\' is not assignable to type \'string | undefined\'.", "2914658029"],
      [108, 4, 56, "Type \'string | undefined\' is not assignable to type \'string\'.\\n  Type \'undefined\' is not assignable to type \'string\'.", "2872449191"]
    ],
    "src/script/client/ClientMapper.ts:508685249": [
      [54, 58, 30, "Argument of type \'string | undefined\' is not assignable to parameter of type \'string\'.\\n  Type \'undefined\' is not assignable to type \'string\'.", "653879435"],
      [56, 6, 28, "Cannot invoke an object which is possibly \'undefined\'.", "1515665510"],
      [56, 35, 30, "Argument of type \'boolean | undefined\' is not assignable to parameter of type \'boolean\'.", "863083372"],
      [97, 8, 18, "Type \'T[Extract<keyof T, string>] | undefined\' is not assignable to type \'T[Extract<keyof T, string>]\'.\\n  Type \'undefined\' is not assignable to type \'T[Extract<keyof T, string>]\'.", "1321920442"]
    ],
    "src/script/client/ClientRepository.test.ts:4081872359": [
      [35, 6, 6, "Type \'undefined\' is not assignable to type \'string\'.", "1765117785"],
      [39, 13, 29, "Object is possibly \'undefined\'.", "3944650061"],
      [42, 19, 30, "Object is possibly \'undefined\'.", "3948412077"],
      [49, 6, 29, "Object is possibly \'undefined\'.", "3944650061"],
      [62, 12, 29, "Object is possibly \'undefined\'.", "3944650061"],
      [66, 35, 29, "Object is possibly \'undefined\'.", "3944650061"],
      [98, 28, 29, "Object is possibly \'undefined\'.", "3944650061"],
      [104, 13, 29, "Object is possibly \'undefined\'.", "3944650061"],
      [111, 28, 29, "Object is possibly \'undefined\'.", "3944650061"],
      [119, 13, 29, "Object is possibly \'undefined\'.", "3944650061"],
      [129, 28, 29, "Object is possibly \'undefined\'.", "3944650061"],
      [131, 41, 16, "Argument of type \'string\' is not assignable to parameter of type \'never\'.", "4228495289"],
      [136, 13, 29, "Object is possibly \'undefined\'.", "3944650061"],
      [146, 12, 29, "Object is possibly \'undefined\'.", "3944650061"],
      [150, 19, 29, "Object is possibly \'undefined\'.", "3944650061"],
      [160, 6, 29, "Object is possibly \'undefined\'.", "3944650061"],
      [160, 65, 9, "Argument of type \'undefined\' is not assignable to parameter of type \'ClientEntity\'.", "2620553983"],
      [171, 6, 29, "Object is possibly \'undefined\'.", "3944650061"],
      [173, 26, 29, "Object is possibly \'undefined\'.", "3944650061"],
      [186, 6, 29, "Object is possibly \'undefined\'.", "3944650061"],
      [188, 26, 29, "Object is possibly \'undefined\'.", "3944650061"],
      [195, 33, 29, "Object is possibly \'undefined\'.", "3944650061"],
      [208, 6, 29, "Object is possibly \'undefined\'.", "3944650061"],
      [209, 26, 29, "Object is possibly \'undefined\'.", "3944650061"],
      [222, 6, 29, "Object is possibly \'undefined\'.", "3944650061"],
      [223, 26, 29, "Object is possibly \'undefined\'.", "3944650061"],
      [229, 33, 29, "Object is possibly \'undefined\'.", "3944650061"],
      [236, 21, 29, "Object is possibly \'undefined\'.", "3944650061"],
      [236, 80, 9, "Argument of type \'undefined\' is not assignable to parameter of type \'ClientEntity\'.", "2620553983"],
      [241, 6, 29, "Object is possibly \'undefined\'.", "3944650061"],
      [242, 6, 29, "Object is possibly \'undefined\'.", "3944650061"],
      [242, 62, 4, "Argument of type \'null\' is not assignable to parameter of type \'string | undefined\'.", "2087897566"],
      [243, 21, 29, "Object is possibly \'undefined\'.", "3944650061"],
      [251, 6, 29, "Object is possibly \'undefined\'.", "3944650061"],
      [252, 21, 29, "Object is possibly \'undefined\'.", "3944650061"],
      [260, 6, 29, "Object is possibly \'undefined\'.", "3944650061"],
      [261, 21, 29, "Object is possibly \'undefined\'.", "3944650061"],
      [267, 33, 29, "Object is possibly \'undefined\'.", "3944650061"],
      [273, 6, 29, "Object is possibly \'undefined\'.", "3944650061"],
      [274, 33, 29, "Object is possibly \'undefined\'.", "3944650061"],
      [274, 108, 9, "Argument of type \'undefined\' is not assignable to parameter of type \'string\'.", "2620553983"],
      [280, 6, 29, "Object is possibly \'undefined\'.", "3944650061"],
      [281, 33, 29, "Object is possibly \'undefined\'.", "3944650061"],
      [281, 82, 9, "Argument of type \'undefined\' is not assignable to parameter of type \'QualifiedId\'.", "2620553983"]
    ],
    "src/script/client/ClientRepository.ts:3960554774": [
      [71, 4, 13, "Type \'Observable<undefined>\' is not assignable to type \'Observable<User>\'.\\n  Types of property \'equalityComparer\' are incompatible.\\n    Type \'(a: undefined, b: undefined) => boolean\' is not assignable to type \'(a: User, b: User) => boolean\'.\\n      Types of parameters \'a\' and \'a\' are incompatible.\\n        Type \'User\' is not assignable to type \'undefined\'.", "311178912"],
      [112, 60, 29, "Argument of type \'string | undefined\' is not assignable to parameter of type \'string\'.\\n  Type \'undefined\' is not assignable to type \'string\'.", "4105403112"],
      [115, 78, 19, "Argument of type \'string | undefined\' is not assignable to parameter of type \'string | null\'.", "3263048159"],
      [156, 73, 19, "Argument of type \'string | undefined\' is not assignable to parameter of type \'string | null\'.", "3263048159"],
      [187, 4, 12, "Object is possibly \'undefined\'.", "123060899"],
      [201, 4, 28, "Cannot invoke an object which is possibly \'undefined\'.", "1515665510"],
      [256, 33, 5, "Object is of type \'unknown\'.", "165548477"],
      [258, 64, 5, "Object is of type \'unknown\'.", "165548477"],
      [258, 78, 5, "Object is of type \'unknown\'.", "165548477"],
      [271, 6, 45, "Type \'ClientType.PERMANENT | ClientType.TEMPORARY | undefined\' is not assignable to type \'ClientType.PERMANENT | ClientType.TEMPORARY\'.\\n  Type \'undefined\' is not assignable to type \'ClientType.PERMANENT | ClientType.TEMPORARY\'.", "2864978427"],
      [291, 10, 17, "Object is possibly \'undefined\'.", "985697541"],
      [371, 66, 23, "Argument of type \'string | undefined\' is not assignable to parameter of type \'string\'.\\n  Type \'undefined\' is not assignable to type \'string\'.", "4244912389"],
      [372, 32, 6, "Type \'string | undefined\' is not assignable to type \'string | null\'.", "1127975365"],
      [458, 52, 23, "Argument of type \'string | undefined\' is not assignable to parameter of type \'string\'.\\n  Type \'undefined\' is not assignable to type \'string\'.", "4244912389"]
    ],
    "src/script/client/ClientState.ts:2521520538": [
      [26, 2, 7, "Property \'clients\' has no initializer and is not definitely assigned in the constructor.", "3676208751"],
      [31, 4, 18, "Type \'Observable<ClientEntity | undefined>\' is not assignable to type \'Observable<ClientEntity>\'.\\n  The types returned by \'peek()\' are incompatible between these types.\\n    Type \'ClientEntity | undefined\' is not assignable to type \'ClientEntity\'.\\n      Type \'undefined\' is not assignable to type \'ClientEntity\'.", "2551882557"]
    ],
    "src/script/components/Avatar.test.tsx:1834172511": [
      [38, 37, 31, "Argument of type \'Element | null\' is not assignable to parameter of type \'Element\'.\\n  Type \'null\' is not assignable to type \'Element\'.", "4162123045"],
      [43, 39, 4, "Argument of type \'null\' is not assignable to parameter of type \'string | undefined\'.", "2087897566"],
      [60, 39, 4, "Argument of type \'null\' is not assignable to parameter of type \'string | undefined\'.", "2087897566"],
      [86, 39, 4, "Argument of type \'null\' is not assignable to parameter of type \'string | undefined\'.", "2087897566"],
      [98, 39, 4, "Argument of type \'null\' is not assignable to parameter of type \'string | undefined\'.", "2087897566"]
    ],
    "src/script/components/Checkbox/Checkbox.styles.ts:4183813824": [
      [22, 2, 9, "Type \'{ cursor: false | \\"pointer\\"; }\' is not assignable to type \'CSSInterpolation\'.\\n  Types of property \'cursor\' are incompatible.\\n    Type \'false | \\"pointer\\"\' is not assignable to type \'Cursor | (Cursor | undefined)[] | Cursor[] | undefined\'.\\n      Type \'false\' is not assignable to type \'Cursor | (Cursor | undefined)[] | Cursor[] | undefined\'.", "1736274335"],
      [25, 2, 13, "Type \'{ borderColor: false | \\"var(--accent-color-500)\\"; }\' is not assignable to type \'CSSInterpolation\'.\\n  Types of property \'borderColor\' are incompatible.\\n    Type \'false | \\"var(--accent-color-500)\\"\' is not assignable to type \'BorderColor | (BorderColor | undefined)[] | BorderColor[] | undefined\'.\\n      Type \'false\' is not assignable to type \'BorderColor | (BorderColor | undefined)[] | BorderColor[] | undefined\'.", "3854155997"],
      [34, 2, 16, "Type \'{ borderColor: false | \\"var(--accent-color-500)\\"; }\' is not assignable to type \'CSSInterpolation\'.\\n  Types of property \'borderColor\' are incompatible.\\n    Type \'false | \\"var(--accent-color-500)\\"\' is not assignable to type \'BorderColor | (BorderColor | undefined)[] | BorderColor[] | undefined\'.", "2405411068"],
      [37, 2, 38, "Type \'{ backgroundColor: false | \\"var(--accent-color-600)\\"; borderColor: \\"var(--accent-color-600)\\"; outline: string; }\' is not assignable to type \'CSSInterpolation\'.\\n  Types of property \'backgroundColor\' are incompatible.\\n    Type \'false | \\"var(--accent-color-600)\\"\' is not assignable to type \'BackgroundColor | (BackgroundColor | undefined)[] | BackgroundColor[] | undefined\'.\\n      Type \'false\' is not assignable to type \'BackgroundColor | (BackgroundColor | undefined)[] | BackgroundColor[] | undefined\'.", "876827402"],
      [52, 2, 29, "Type \'{ \'& + svg\': { background?: string | undefined; borderColor?: \\"var(--accent-color-600)\\" | undefined; }; \'&:active + svg\': { borderColor: false | \\"var(--accent-color-600)\\"; }; \'&:focus + svg, &:focus-visible + svg\': { ...; }; }\' is not assignable to type \'CSSInterpolation\'.\\n  Types of property \'\'&:active + svg\'\' are incompatible.\\n    Type \'{ borderColor: false | \\"var(--accent-color-600)\\"; }\' is not assignable to type \'CSSInterpolation\'.\\n      Types of property \'borderColor\' are incompatible.\\n        Type \'false | \\"var(--accent-color-600)\\"\' is not assignable to type \'BorderColor | (BorderColor | undefined)[] | BorderColor[] | undefined\'.\\n          Type \'false\' is not assignable to type \'BorderColor | (BorderColor | undefined)[] | BorderColor[] | undefined\'.", "1050489042"]
    ],
    "src/script/components/CopyToClipboard.test.ts:2298079608": [
      [35, 11, 28, "Object is possibly \'null\'.", "1881734620"],
      [40, 4, 13, "Object is possibly \'null\'.", "2433726607"],
      [41, 4, 13, "Object is possibly \'null\'.", "2433726607"],
      [47, 24, 7, "Argument of type \'Element | null\' is not assignable to parameter of type \'Element\'.\\n  Type \'null\' is not assignable to type \'Element\'.", "4115912507"],
      [49, 11, 13, "Object is possibly \'null\'.", "2433726607"],
      [50, 11, 13, "Object is possibly \'null\'.", "2433726607"]
    ],
    "src/script/components/Icon.tsx:3124821771": [
      [44, 11, 5, "Property \'width\' does not exist on type \'{ [key: string]: string; } | undefined\'.", "191264035"],
      [44, 18, 6, "Property \'height\' does not exist on type \'{ [key: string]: string; } | undefined\'.", "1581003770"],
      [44, 28, 19, "Object is possibly \'null\'.", "3003021604"],
      [44, 39, 7, "Argument of type \'string | null\' is not assignable to parameter of type \'string\'.\\n  Type \'null\' is not assignable to type \'string\'.", "985028253"],
      [53, 12, 3, "Type \'{ \\"aria-hidden\\": \\"true\\"; dangerouslySetInnerHTML: { __html: string; }; className?: string | undefined; color?: string | undefined; height: any; id?: string | undefined; lang?: string | undefined; ... 463 more ...; key?: Key | ... 1 more ... | undefined; }\' is not assignable to type \'SVGProps<SVGSVGElement> & { css?: Interpolation<Theme>; }\'.\\n  Type \'{ \\"aria-hidden\\": \\"true\\"; dangerouslySetInnerHTML: { __html: string; }; className?: string | undefined; color?: string | undefined; height: any; id?: string | undefined; lang?: string | undefined; ... 463 more ...; key?: Key | ... 1 more ... | undefined; }\' is not assignable to type \'SVGProps<SVGSVGElement>\'.\\n    Types of property \'viewBox\' are incompatible.\\n      Type \'string | null\' is not assignable to type \'string | undefined\'.\\n        Type \'null\' is not assignable to type \'string | undefined\'.", "193432711"]
    ],
    "src/script/components/Image.tsx:2138055581": [
      [51, 43, 18, "Argument of type \'HTMLDivElement | undefined\' is not assignable to parameter of type \'HTMLElement\'.\\n  Type \'undefined\' is not assignable to type \'HTMLElement\'.", "4082577534"]
    ],
    "src/script/components/LoadingBar.test.tsx:2152103384": [
      [34, 11, 31, "Object is possibly \'null\'.", "1466818312"]
    ],
    "src/script/components/MessagesList/Message/ContentMessage/MessageFooterLike.test.tsx:1554184736": [
      [33, 39, 22, "Argument of type \'Element | null\' is not assignable to parameter of type \'Element\'.\\n  Type \'null\' is not assignable to type \'Element\'.", "1768242196"],
      [34, 31, 14, "Argument of type \'Element | null\' is not assignable to parameter of type \'Element\'.\\n  Type \'null\' is not assignable to type \'Element\'.", "3477072529"]
    ],
    "src/script/components/MessagesList/Message/ContentMessage/MessageQuote.tsx:3969532892": [
      [68, 53, 11, "Argument of type \'Error | undefined\' is not assignable to parameter of type \'string | Error | (() => string | Error)\'.\\n  Type \'undefined\' is not assignable to type \'string | Error | (() => string | Error)\'.", "2014657417"],
      [118, 10, 13, "Type \'ContentMessage | undefined\' is not assignable to type \'ContentMessage\'.\\n  Type \'undefined\' is not assignable to type \'ContentMessage\'.", "2555417520"],
      [121, 10, 20, "Type \'(message: ContentMessage, event: MouseEvent<Element, MouseEvent>) => void\' is not assignable to type \'(message: Text | ContentMessage, event: MouseEvent<Element, MouseEvent>) => void\'.\\n  Types of parameters \'message\' and \'message\' are incompatible.\\n    Type \'Text | ContentMessage\' is not assignable to type \'ContentMessage\'.\\n      Type \'Text\' is missing the following properties from type \'ContentMessage\': isLikedProvisional, reactions_user_ets, assets, is_liked, and 75 more.", "2936827179"],
      [220, 16, 3, "Type \'(node: Element) => void\' is not assignable to type \'LegacyRef<HTMLDivElement> | undefined\'.\\n  Type \'(node: Element) => void\' is not assignable to type \'(instance: HTMLDivElement | null) => void\'.", "193432436"],
      [222, 57, 45, "No overload matches this call.\\n  Overload 1 of 6, \'(this: (this: undefined, arg0: Text, arg1: MouseEvent<Element, MouseEvent>) => void, thisArg: undefined, arg0: Text, arg1: MouseEvent<Element, MouseEvent>): () => void\', gave the following error.\\n    Argument of type \'KeyboardEvent<HTMLDivElement>\' is not assignable to parameter of type \'MouseEvent<Element, MouseEvent>\'.\\n      Type \'KeyboardEvent<HTMLDivElement>\' is missing the following properties from type \'MouseEvent<Element, MouseEvent>\': button, buttons, clientX, clientY, and 7 more.\\n  Overload 2 of 6, \'(this: (this: undefined, ...args: Text[]) => void, thisArg: undefined, ...args: Text[]): (...args: Text[]) => void\', gave the following error.\\n    The \'this\' context of type \'(message: Text | ContentMessage, event: MouseEvent<Element, MouseEvent>) => void\' is not assignable to method\'s \'this\' of type \'(this: undefined, ...args: Text[]) => void\'.\\n      Types of parameters \'event\' and \'args\' are incompatible.\\n        Type \'Text\' is missing the following properties from type \'MouseEvent<Element, MouseEvent>\': altKey, button, buttons, clientX, and 28 more.", "3928016927"]
    ],
    "src/script/components/MessagesList/Message/ContentMessage/asset/AbstractAssetTransferStateTracker.ts:1402358935": [
      [41, 24, 14, "Object is possibly \'undefined\'.", "2156033467"]
    ],
    "src/script/components/MessagesList/Message/ContentMessage/asset/AssetHeader.test.tsx:2147033157": [
      [32, 22, 56, "Object is possibly \'null\'.", "2110829367"],
      [33, 18, 51, "Object is possibly \'null\'.", "4019120793"],
      [43, 46, 4, "Argument of type \'null\' is not assignable to parameter of type \'string | undefined\'.", "2087897566"]
    ],
    "src/script/components/MessagesList/Message/ContentMessage/asset/AssetLoader.test.tsx:2902218927": [
      [29, 33, 16, "Argument of type \'Element | null\' is not assignable to parameter of type \'Element\'.\\n  Type \'null\' is not assignable to type \'Element\'.", "4136845134"],
      [30, 21, 49, "Object is possibly \'null\'.", "1165956046"],
      [67, 24, 31, "Argument of type \'Element | null\' is not assignable to parameter of type \'Element\'.\\n  Type \'null\' is not assignable to type \'Element\'.", "3939317679"],
      [73, 24, 33, "Argument of type \'Element | null\' is not assignable to parameter of type \'Element\'.\\n  Type \'null\' is not assignable to type \'Element\'.", "4029481972"],
      [79, 24, 31, "Argument of type \'Element | null\' is not assignable to parameter of type \'Element\'.\\n  Type \'null\' is not assignable to type \'Element\'.", "3431654221"],
      [85, 24, 33, "Argument of type \'Element | null\' is not assignable to parameter of type \'Element\'.\\n  Type \'null\' is not assignable to type \'Element\'.", "4048303894"]
    ],
    "src/script/components/MessagesList/Message/ContentMessage/asset/AudioAsset.tsx:1986822260": [
      [65, 42, 12, "Object is possibly \'undefined\'.", "1230365389"],
      [66, 33, 28, "Object is possibly \'undefined\'.", "1981948963"],
      [76, 47, 4, "Argument of type \'Blob | undefined\' is not assignable to parameter of type \'Blob | MediaSource\'.\\n  Type \'undefined\' is not assignable to type \'Blob | MediaSource\'.", "2087735462"],
      [96, 33, 8, "Argument of type \'string | undefined\' is not assignable to parameter of type \'string\'.\\n  Type \'undefined\' is not assignable to type \'string\'.", "504498865"],
      [125, 20, 14, "Type \'number | undefined\' is not assignable to type \'number\'.\\n  Type \'undefined\' is not assignable to type \'number\'.", "2156033467"],
      [134, 38, 12, "Type \'HTMLAudioElement | undefined\' is not assignable to type \'HTMLAudioElement\'.\\n  Type \'undefined\' is not assignable to type \'HTMLAudioElement\'.", "1230365389"],
      [138, 26, 12, "Type \'HTMLAudioElement | undefined\' is not assignable to type \'HTMLMediaElement\'.\\n  Type \'undefined\' is not assignable to type \'HTMLMediaElement\'.", "780920223"]
    ],
    "src/script/components/MessagesList/Message/ContentMessage/asset/FileAssetComponent.test.tsx:1016943020": [
      [34, 22, 39, "Object is possibly \'null\'.", "1572638209"]
    ],
    "src/script/components/MessagesList/Message/ContentMessage/asset/ImageAsset.test.ts:3331662495": [
      [54, 19, 17, "Object is possibly \'null\'.", "901686138"],
      [80, 21, 17, "Object is possibly \'null\'.", "901686138"]
    ],
    "src/script/components/MessagesList/Message/ContentMessage/asset/ImageAsset.tsx:3794627806": [
      [51, 43, 18, "Argument of type \'HTMLDivElement | undefined\' is not assignable to parameter of type \'HTMLElement\'.\\n  Type \'undefined\' is not assignable to type \'HTMLElement\'.", "4082577534"],
      [110, 27, 12, "Type \'number | undefined\' is not assignable to type \'number\'.\\n  Type \'undefined\' is not assignable to type \'number\'.", "3813716702"]
    ],
    "src/script/components/MessagesList/Message/ContentMessage/asset/LinkPreviewAssetComponent.test.ts:3000844988": [
      [116, 11, 21, "Object is possibly \'null\'.", "3265536666"]
    ],
    "src/script/components/MessagesList/Message/ContentMessage/asset/LocationAsset.test.ts:1073403253": [
      [31, 22, 21, "Object is possibly \'null\'.", "3932109547"],
      [49, 11, 12, "Object is possibly \'null\'.", "2001318815"]
    ],
    "src/script/components/MessagesList/Message/ContentMessage/asset/MessageButton.test.tsx:865057470": [
      [33, 49, 24, "Argument of type \'Element | null\' is not assignable to parameter of type \'Element\'.\\n  Type \'null\' is not assignable to type \'Element\'.", "531434894"],
      [41, 6, 13, "Type \'Observable<string>\' is not assignable to type \'Observable<string | undefined>\'.\\n  Types of parameters \'value\' and \'value\' are incompatible.\\n    Type \'string | undefined\' is not assignable to type \'string\'.\\n      Type \'undefined\' is not assignable to type \'string\'.", "3232332006"],
      [43, 6, 16, "Type \'Observable<string>\' is not assignable to type \'Observable<string | undefined>\'.", "4149311735"],
      [44, 6, 15, "Type \'Observable<string>\' is not assignable to type \'Observable<string | undefined>\'.", "4105372853"],
      [53, 11, 24, "Object is possibly \'null\'.", "1746716537"],
      [59, 6, 13, "Type \'Observable<string>\' is not assignable to type \'Observable<string | undefined>\'.", "3232332006"],
      [61, 6, 16, "Type \'Observable<string>\' is not assignable to type \'Observable<string | undefined>\'.", "4149311735"],
      [62, 6, 15, "Type \'Observable<string>\' is not assignable to type \'Observable<string | undefined>\'.", "4105372853"],
      [71, 11, 40, "Object is possibly \'null\'.", "95183934"]
    ],
    "src/script/components/MessagesList/Message/ContentMessage/asset/VideoAsset.tsx:48342831": [
      [45, 6, 10, "Type \'({ message, isQuote, teamState, assetRepository, }: VideoAssetProps) => false | Element\' is not assignable to type \'FC<VideoAssetProps>\'.\\n  Type \'false | Element\' is not assignable to type \'ReactElement<any, any> | null\'.\\n    Type \'boolean\' is not assignable to type \'ReactElement<any, any>\'.", "1844198436"],
      [56, 59, 4, "Argument of type \'null\' is not assignable to parameter of type \'string | (() => string)\'.", "2087897566"],
      [57, 51, 4, "Argument of type \'null\' is not assignable to parameter of type \'string | (() => string)\'.", "2087897566"],
      [70, 105, 4, "Argument of type \'Blob | undefined\' is not assignable to parameter of type \'Blob | MediaSource\'.", "2087735462"],
      [83, 8, 12, "Object is possibly \'undefined\'.", "2287620778"],
      [89, 49, 4, "Argument of type \'Blob | undefined\' is not assignable to parameter of type \'Blob | MediaSource\'.", "2087735462"],
      [105, 4, 12, "Object is possibly \'undefined\'.", "2287620778"],
      [139, 40, 4, "Argument of type \'true\' is not assignable to parameter of type \'SetStateAction<null>\'.", "2087932467"],
      [143, 53, 12, "Object is possibly \'undefined\'.", "2287620778"],
      [143, 77, 12, "Object is possibly \'undefined\'.", "2287620778"],
      [144, 57, 12, "Object is possibly \'undefined\'.", "2287620778"],
      [144, 81, 12, "Object is possibly \'undefined\'.", "2287620778"],
      [169, 28, 14, "Type \'number | undefined\' is not assignable to type \'number\'.\\n  Type \'undefined\' is not assignable to type \'number\'.", "2156033467"],
      [182, 28, 14, "Type \'number | undefined\' is not assignable to type \'number\'.\\n  Type \'undefined\' is not assignable to type \'number\'.", "2156033467"],
      [192, 28, 12, "Type \'HTMLVideoElement | undefined\' is not assignable to type \'HTMLMediaElement\'.\\n  Type \'undefined\' is not assignable to type \'HTMLMediaElement\'.", "780920223"],
      [198, 43, 13, "Argument of type \'number | undefined\' is not assignable to parameter of type \'number\'.\\n  Type \'undefined\' is not assignable to type \'number\'.", "3979215185"]
    ],
    "src/script/components/MessagesList/Message/ContentMessage/asset/controls/AudioSeekBar.test.ts:540025694": [
      [63, 32, 26, "Object is possibly \'null\'.", "2291412725"],
      [86, 22, 3, "Argument of type \'Element | null\' is not assignable to parameter of type \'Document | Node | Element | Window\'.\\n  Type \'null\' is not assignable to type \'Document | Node | Element | Window\'.", "193432711"]
    ],
    "src/script/components/MessagesList/Message/ContentMessage/asset/controls/AudioSeekBar.tsx:1617658655": [
      [49, 29, 19, "No overload matches this call.\\n  Overload 1 of 4, \'(iterable: ArrayLike<number> | Iterable<number>): number[]\', gave the following error.\\n    Argument of type \'number[] | undefined\' is not assignable to parameter of type \'ArrayLike<number> | Iterable<number>\'.\\n      Type \'undefined\' is not assignable to type \'ArrayLike<number> | Iterable<number>\'.\\n  Overload 2 of 4, \'(arrayLike: ArrayLike<number>): number[]\', gave the following error.\\n    Argument of type \'number[] | undefined\' is not assignable to parameter of type \'ArrayLike<number>\'.\\n      Type \'undefined\' is not assignable to type \'ArrayLike<number>\'.", "2734492113"],
      [86, 53, 15, "Object is possibly \'undefined\'.", "3322187904"],
      [87, 63, 15, "Object is possibly \'undefined\'.", "3322187904"],
      [109, 6, 3, "Type \'MutableRefObject<SVGSVGElement | undefined>\' is not assignable to type \'LegacyRef<SVGSVGElement> | undefined\'.\\n  Type \'MutableRefObject<SVGSVGElement | undefined>\' is not assignable to type \'RefObject<SVGSVGElement>\'.\\n    Types of property \'current\' are incompatible.\\n      Type \'SVGSVGElement | undefined\' is not assignable to type \'SVGSVGElement | null\'.\\n        Type \'undefined\' is not assignable to type \'SVGSVGElement | null\'.", "193432436"]
    ],
    "src/script/components/MessagesList/Message/ContentMessage/asset/controls/MediaButton.test.tsx:2611082281": [
      [33, 39, 20, "Argument of type \'Element | null\' is not assignable to parameter of type \'Element\'.\\n  Type \'null\' is not assignable to type \'Element\'.", "2187624904"],
      [34, 40, 21, "Argument of type \'Element | null\' is not assignable to parameter of type \'Element\'.\\n  Type \'null\' is not assignable to type \'Element\'.", "2102968254"]
    ],
    "src/script/components/MessagesList/Message/ContentMessage/asset/controls/SeekBar.test.tsx:4106938805": [
      [30, 4, 17, "Object is possibly \'null\'.", "780973491"],
      [30, 4, 46, "Object is possibly \'null\'.", "4284107"]
    ],
    "src/script/components/MessagesList/Message/ContentMessage/asset/index.tsx:1156661443": [
      [74, 55, 47, "No overload matches this call.\\n  Overload 1 of 6, \'(this: (this: null, arg0: Text, arg1: MouseEvent<Element, MouseEvent>) => void, thisArg: null, arg0: Text, arg1: MouseEvent<Element, MouseEvent>): () => void\', gave the following error.\\n    Argument of type \'KeyboardEvent<HTMLDivElement>\' is not assignable to parameter of type \'MouseEvent<Element, MouseEvent>\'.\\n  Overload 2 of 6, \'(this: (this: null, ...args: Text[]) => void, thisArg: null, ...args: Text[]): (...args: Text[]) => void\', gave the following error.\\n    The \'this\' context of type \'(message: Text | ContentMessage, event: MouseEvent<Element, MouseEvent>) => void\' is not assignable to method\'s \'this\' of type \'(this: null, ...args: Text[]) => void\'.\\n      Types of parameters \'event\' and \'args\' are incompatible.\\n        Type \'Text\' is not assignable to type \'MouseEvent<Element, MouseEvent>\'.", "250432903"],
      [117, 48, 8, "Argument of type \'string | undefined\' is not assignable to parameter of type \'string\'.\\n  Type \'undefined\' is not assignable to type \'string\'.", "3685798518"],
      [119, 10, 2, "Type \'string | undefined\' is not assignable to type \'string\'.\\n  Type \'undefined\' is not assignable to type \'string\'.", "5861160"]
    ],
    "src/script/components/MessagesList/Message/ContentMessage/index.test.tsx:305658061": [
      [58, 6, 15, "Type \'undefined\' is not assignable to type \'Message\'.", "1976601247"]
    ],
    "src/script/components/MessagesList/Message/ContentMessage/index.tsx:3077288377": [
      [104, 10, 13, "Type \'(user: User) => void\' is not assignable to type \'(participant: User | ServiceEntity, target: Node) => void\'.\\n  Types of parameters \'user\' and \'participant\' are incompatible.\\n    Type \'User | ServiceEntity\' is not assignable to type \'User\'.\\n      Type \'ServiceEntity\' is not assignable to type \'User\'.", "2891534203"],
      [179, 12, 13, "Type \'((message: ContentMessage, assetId: string) => void) | undefined\' is not assignable to type \'(message: ContentMessage, assetId: string) => void\'.\\n  Type \'undefined\' is not assignable to type \'(message: ContentMessage, assetId: string) => void\'.", "2671775388"]
    ],
    "src/script/components/MessagesList/Message/DecryptErrorMessage.test.tsx:629592445": [
      [36, 53, 36, "Argument of type \'Element | null\' is not assignable to parameter of type \'Element\'.\\n  Type \'null\' is not assignable to type \'Element\'.", "885356606"]
    ],
    "src/script/components/MessagesList/Message/DeleteMessage.test.tsx:2152816266": [
      [41, 43, 4, "Argument of type \'null\' is not assignable to parameter of type \'string | undefined\'.", "2087897566"],
      [58, 11, 46, "Object is possibly \'null\'.", "1127157571"]
    ],
    "src/script/components/MessagesList/Message/DeleteMessage.tsx:1494469525": [
      [39, 33, 25, "Object is possibly \'null\'.", "1746015084"],
      [48, 10, 13, "Type \'(user: User) => void\' is not assignable to type \'(participant: User | ServiceEntity, target: Node) => void\'.\\n  Types of parameters \'user\' and \'participant\' are incompatible.\\n    Type \'User | ServiceEntity\' is not assignable to type \'User\'.\\n      Type \'ServiceEntity\' is missing the following properties from type \'User\': expirationIsUrgent, isDeleted, isMe, isSingleSignOn, and 49 more.", "2891534203"],
      [60, 10, 9, "Type \'number | null\' is not assignable to type \'number\'.\\n  Type \'null\' is not assignable to type \'number\'.", "2548743275"]
    ],
    "src/script/components/MessagesList/Message/EphemeralTimer.test.ts:1942988828": [
      [43, 35, 6, "Argument of type \'Element | null\' is not assignable to parameter of type \'Element\'.\\n  Type \'null\' is not assignable to type \'Element\'.", "1547361719"],
      [51, 35, 6, "Argument of type \'Element | null\' is not assignable to parameter of type \'Element\'.\\n  Type \'null\' is not assignable to type \'Element\'.", "1547361719"]
    ],
    "src/script/components/MessagesList/Message/MemberMessage.test.tsx:819448386": [
      [56, 56, 4, "Argument of type \'null\' is not assignable to parameter of type \'string | undefined\'.", "2087897566"]
    ],
    "src/script/components/MessagesList/Message/MessageWrapper.tsx:4264065369": [
      [157, 8, 15, "Type \'Message | undefined\' is not assignable to type \'Message\'.\\n  Type \'undefined\' is not assignable to type \'Message\'.", "1976601247"],
      [165, 8, 13, "Type \'(message: CompositeMessage, buttonId: string) => void\' is not assignable to type \'(message: ContentMessage, assetId: string) => void\'.\\n  Types of parameters \'message\' and \'message\' are incompatible.\\n    Type \'ContentMessage\' is missing the following properties from type \'CompositeMessage\': errorButtonId, errorMessage, selectedButtonId, waitingButtonId, and 3 more.", "2671775388"]
    ],
    "src/script/components/MessagesList/Message/PingMessage.test.tsx:1695534491": [
      [36, 4, 12, "Type \'ObservableArray<never>\' is not assignable to type \'ObservableArray<ReadReceipt>\'.", "3173113880"],
      [58, 11, 36, "Object is possibly \'null\'.", "2457040434"]
    ],
    "src/script/components/MessagesList/Message/ReadReceiptStatus.test.tsx:246482947": [
      [36, 44, 27, "Argument of type \'Element | null\' is not assignable to parameter of type \'Element\'.\\n  Type \'null\' is not assignable to type \'Element\'.", "3518150560"],
      [42, 4, 12, "Type \'ObservableArray<never>\' is not assignable to type \'ObservableArray<ReadReceipt>\'.", "3173113880"],
      [54, 8, 12, "Type \'ObservableArray<never>\' is not assignable to type \'ObservableArray<ReadReceipt>\'.", "3173113880"],
      [67, 8, 12, "Type \'ObservableArray<never>\' is not assignable to type \'ObservableArray<ReadReceipt>\'.", "3173113880"],
      [121, 13, 49, "Object is possibly \'null\'.", "2963204748"],
      [151, 8, 15, "Type \'null\' is not assignable to type \'((message: Message) => void) | undefined\'.", "2393653541"],
      [156, 13, 49, "Object is possibly \'null\'.", "2963204748"]
    ],
    "src/script/components/MessagesList/Message/VerificationMessage.test.tsx:3256909500": [
      [44, 4, 12, "Type \'ObservableArray<never>\' is not assignable to type \'ObservableArray<User>\'.", "3158614633"],
      [45, 4, 7, "Type \'ObservableArray<never>\' is not assignable to type \'ObservableArray<string | QualifiedUserId>\'.\\n  Types of parameters \'value\' and \'value\' are incompatible.\\n    Type \'(string | QualifiedUserId)[] | null | undefined\' is not assignable to type \'never[] | null | undefined\'.\\n      Type \'(string | QualifiedUserId)[]\' is not assignable to type \'never[]\'.\\n        Type \'string | QualifiedUserId\' is not assignable to type \'never\'.\\n          Type \'string\' is not assignable to type \'never\'.", "2414311946"],
      [46, 4, 23, "Type \'Observable<undefined>\' is not assignable to type \'Observable<VerificationMessageType>\'.\\n  Types of property \'equalityComparer\' are incompatible.\\n    Type \'(a: undefined, b: undefined) => boolean\' is not assignable to type \'(a: VerificationMessageType, b: VerificationMessageType) => boolean\'.\\n      Types of parameters \'a\' and \'a\' are incompatible.\\n        Type \'VerificationMessageType\' is not assignable to type \'undefined\'.", "3608773647"],
      [57, 10, 23, "Type \'Observable<VerificationMessageType.VERIFIED>\' is not assignable to type \'Observable<VerificationMessageType>\'.\\n  Types of parameters \'value\' and \'value\' are incompatible.\\n    Type \'VerificationMessageType\' is not assignable to type \'VerificationMessageType.VERIFIED\'.", "3608773647"],
      [79, 10, 23, "Type \'Observable<VerificationMessageType.UNVERIFIED>\' is not assignable to type \'Observable<VerificationMessageType>\'.\\n  Types of parameters \'value\' and \'value\' are incompatible.\\n    Type \'VerificationMessageType\' is not assignable to type \'VerificationMessageType.UNVERIFIED\'.", "3608773647"],
      [93, 10, 23, "Type \'Observable<VerificationMessageType.NEW_DEVICE>\' is not assignable to type \'Observable<VerificationMessageType>\'.\\n  Types of parameters \'value\' and \'value\' are incompatible.\\n    Type \'VerificationMessageType\' is not assignable to type \'VerificationMessageType.NEW_DEVICE\'.", "3608773647"],
      [107, 10, 23, "Type \'Observable<VerificationMessageType.NEW_MEMBER>\' is not assignable to type \'Observable<VerificationMessageType>\'.\\n  Types of parameters \'value\' and \'value\' are incompatible.\\n    Type \'VerificationMessageType\' is not assignable to type \'VerificationMessageType.NEW_MEMBER\'.", "3608773647"]
    ],
    "src/script/components/MessagesList/Message/index.tsx:2435315203": [
      [87, 51, 15, "Argument of type \'Message | undefined\' is not assignable to parameter of type \'Message\'.\\n  Type \'undefined\' is not assignable to type \'Message\'.", "1976601247"],
      [91, 6, 14, "Cannot invoke an object which is possibly \'undefined\'.", "4289202771"],
      [91, 36, 7, "Type \'HTMLDivElement | undefined\' is not assignable to type \'HTMLElement\'.\\n  Type \'undefined\' is not assignable to type \'HTMLElement\'.", "4115912507"],
      [93, 6, 14, "Cannot invoke an object which is possibly \'undefined\'.", "4289202771"],
      [93, 22, 7, "Type \'HTMLDivElement | undefined\' is not assignable to type \'HTMLElement\'.\\n  Type \'undefined\' is not assignable to type \'HTMLElement\'.", "4115912507"],
      [118, 6, 3, "Type \'MutableRefObject<HTMLDivElement | undefined>\' is not assignable to type \'LegacyRef<HTMLDivElement> | undefined\'.\\n  Type \'MutableRefObject<HTMLDivElement | undefined>\' is not assignable to type \'RefObject<HTMLDivElement>\'.\\n    Types of property \'current\' are incompatible.\\n      Type \'HTMLDivElement | undefined\' is not assignable to type \'HTMLDivElement | null\'.\\n        Type \'undefined\' is not assignable to type \'HTMLDivElement | null\'.", "193432436"]
    ],
    "src/script/components/MessagesList/index.test.tsx:3039094850": [
      [41, 4, 14, "Type \'undefined\' is not assignable to type \'Message\'.", "1306210352"],
      [47, 4, 17, "Type \'undefined\' is not assignable to type \'MessageRepository\'.", "1843982700"]
    ],
    "src/script/components/MessagesList/index.tsx:38256155": [
      [151, 57, 21, "Type \'HTMLDivElement | null\' does not satisfy the constraint \'Element\'.\\n  Type \'null\' is not assignable to type \'Element\'.", "723935770"],
      [191, 20, 17, "Argument of type \'HTMLDivElement | null | undefined\' is not assignable to parameter of type \'Element | undefined\'.\\n  Type \'null\' is not assignable to type \'Element | undefined\'.", "3615360346"],
      [191, 58, 17, "Argument of type \'HTMLDivElement | null | undefined\' is not assignable to parameter of type \'Element | null\'.\\n  Type \'undefined\' is not assignable to type \'Element | null\'.", "3615360346"],
      [193, 20, 32, "Argument of type \'HTMLElement | null | undefined\' is not assignable to parameter of type \'Element | undefined\'.\\n  Type \'null\' is not assignable to type \'Element | undefined\'.", "3459359081"],
      [193, 73, 17, "Argument of type \'HTMLDivElement | null | undefined\' is not assignable to parameter of type \'Element | null\'.", "3615360346"],
      [239, 23, 17, "Argument of type \'HTMLDivElement | null | undefined\' is not assignable to parameter of type \'Element | null\'.", "3615360346"]
    ],
    "src/script/components/Modals/UserModal/UserModal.test.tsx:2720850156": [
      [45, 6, 6, "Type \'null\' is not assignable to type \'QualifiedId\'.", "1765117785"],
      [49, 11, 29, "Object is possibly \'null\'.", "3523845355"]
    ],
    "src/script/components/Modals/UserModal/UserModal.tsx:2112661617": [
      [72, 57, 4, "Argument of type \'User | null\' is not assignable to parameter of type \'Partial<Record<\\"isBlockedLegalHold\\", Subscribable<any>>>\'.\\n  Type \'null\' is not assignable to type \'Partial<Record<\\"isBlockedLegalHold\\", Subscribable<any>>>\'.", "2087973204"]
    ],
    "src/script/components/SearchInput.test.tsx:3374298949": [
      [32, 38, 15, "Argument of type \'Element | null\' is not assignable to parameter of type \'Element\'.\\n  Type \'null\' is not assignable to type \'Element\'.", "2173439052"],
      [41, 36, 4, "Argument of type \'null\' is not assignable to parameter of type \'string | undefined\'.", "2087897566"],
      [41, 57, 4, "Argument of type \'null\' is not assignable to parameter of type \'string | undefined\'.", "2087897566"],
      [41, 78, 4, "Argument of type \'null\' is not assignable to parameter of type \'string | undefined\'.", "2087897566"],
      [41, 99, 4, "Argument of type \'null\' is not assignable to parameter of type \'string | undefined\'.", "2087897566"],
      [51, 20, 4, "Argument of type \'null\' is not assignable to parameter of type \'string | undefined\'.", "2087897566"],
      [52, 20, 4, "Argument of type \'null\' is not assignable to parameter of type \'string | undefined\'.", "2087897566"],
      [53, 20, 4, "Argument of type \'null\' is not assignable to parameter of type \'string | undefined\'.", "2087897566"],
      [54, 20, 4, "Argument of type \'null\' is not assignable to parameter of type \'string | undefined\'.", "2087897566"]
    ],
    "src/script/components/UserDevices.tsx:1074292287": [
      [120, 74, 5, "Object is of type \'unknown\'.", "165548477"],
      [128, 42, 8, "Argument of type \'string | undefined\' is not assignable to parameter of type \'string\'.\\n  Type \'undefined\' is not assignable to type \'string\'.", "4039656867"],
      [144, 9, 13, "Type \'{ clickToShowSelfFingerprint: () => void; clientRepository: ClientRepository; cryptographyRepository: CryptographyRepository; logger: Logger; messageRepository: MessageRepository; noPadding: boolean; selectedClient: ClientEntity | undefined; user: User; }\' is not assignable to type \'DeviceDetailsProps\'.\\n  Types of property \'selectedClient\' are incompatible.\\n    Type \'ClientEntity | undefined\' is not assignable to type \'ClientEntity\'.\\n      Type \'undefined\' is not assignable to type \'ClientEntity\'.", "538994175"]
    ],
    "src/script/components/UserList.tsx:1768505054": [
      [97, 28, 12, "Argument of type \'Conversation | undefined\' is not assignable to parameter of type \'Partial<Record<\\"roles\\", Subscribable<any>>>\'.\\n  Type \'undefined\' is not assignable to type \'Partial<Record<\\"roles\\", Subscribable<any>>>\'.", "1670678216"]
    ],
    "src/script/components/UserSearchableList.tsx:1290904950": [
      [73, 32, 11, "Argument of type \'{ filter?: Observable<string> | undefined; highlightedUsers?: Observable<User[]> | undefined; selected?: ObservableArray<User> | undefined; users: ObservableArray<...>; } | undefined\' is not assignable to parameter of type \'Partial<Record<\\"filter\\" | \\"selected\\" | \\"users\\" | \\"highlightedUsers\\", Subscribable<any>>>\'.\\n  Type \'undefined\' is not assignable to type \'Partial<Record<\\"filter\\" | \\"selected\\" | \\"users\\" | \\"highlightedUsers\\", Subscribable<any>>>\'.", "965633731"],
      [151, 8, 13, "Object is possibly \'undefined\'.", "3172385806"],
      [153, 34, 13, "Type \'User[] | undefined\' must have a \'[Symbol.iterator]()\' method that returns an iterator.", "3172385806"]
    ],
    "src/script/components/avatar/AvatarImage.test.tsx:132044584": [
      [46, 39, 4, "Argument of type \'null\' is not assignable to parameter of type \'string | undefined\'.", "2087897566"],
      [71, 39, 4, "Argument of type \'null\' is not assignable to parameter of type \'string | undefined\'.", "2087897566"],
      [96, 39, 4, "Argument of type \'null\' is not assignable to parameter of type \'string | undefined\'.", "2087897566"],
      [122, 39, 4, "Argument of type \'null\' is not assignable to parameter of type \'string | undefined\'.", "2087897566"]
    ],
    "src/script/components/avatar/GroupAvatar.test.ts:2643749063": [
      [33, 36, 4, "Argument of type \'null\' is not assignable to parameter of type \'string | undefined\'.", "2087897566"],
      [34, 36, 4, "Argument of type \'null\' is not assignable to parameter of type \'string | undefined\'.", "2087897566"],
      [35, 36, 4, "Argument of type \'null\' is not assignable to parameter of type \'string | undefined\'.", "2087897566"],
      [36, 36, 4, "Argument of type \'null\' is not assignable to parameter of type \'string | undefined\'.", "2087897566"],
      [46, 11, 30, "Object is possibly \'null\'.", "2093565968"]
    ],
    "src/script/components/avatar/TemporaryGuest.test.tsx:963341365": [
      [42, 39, 4, "Argument of type \'null\' is not assignable to parameter of type \'string | undefined\'.", "2087897566"],
      [56, 39, 4, "Argument of type \'null\' is not assignable to parameter of type \'string | undefined\'.", "2087897566"],
      [67, 11, 34, "Object is possibly \'null\'.", "882755595"],
      [71, 39, 4, "Argument of type \'null\' is not assignable to parameter of type \'string | undefined\'.", "2087897566"],
      [85, 39, 4, "Argument of type \'null\' is not assignable to parameter of type \'string | undefined\'.", "2087897566"]
    ],
    "src/script/components/avatar/UserAvatar.test.tsx:322543618": [
      [39, 39, 4, "Argument of type \'null\' is not assignable to parameter of type \'string | undefined\'.", "2087897566"],
      [49, 11, 24, "Object is possibly \'null\'.", "568765553"],
      [53, 39, 4, "Argument of type \'null\' is not assignable to parameter of type \'string | undefined\'.", "2087897566"],
      [63, 11, 24, "Object is possibly \'null\'.", "568765553"],
      [67, 39, 4, "Argument of type \'null\' is not assignable to parameter of type \'string | undefined\'.", "2087897566"],
      [80, 39, 4, "Argument of type \'null\' is not assignable to parameter of type \'string | undefined\'.", "2087897566"],
      [93, 39, 4, "Argument of type \'null\' is not assignable to parameter of type \'string | undefined\'.", "2087897566"]
    ],
    "src/script/components/calling/ButtonGroup.test.ts:3889884856": [
      [32, 43, 24, "Argument of type \'Element | null\' is not assignable to parameter of type \'Element\'.\\n  Type \'null\' is not assignable to type \'Element\'.", "323337895"],
      [33, 41, 22, "Argument of type \'Element | null\' is not assignable to parameter of type \'Element\'.\\n  Type \'null\' is not assignable to type \'Element\'.", "674875776"],
      [48, 11, 24, "Object is possibly \'null\'.", "3345041766"],
      [62, 11, 24, "Object is possibly \'null\'.", "3345041766"],
      [63, 11, 29, "Object is possibly \'null\'.", "373716495"],
      [66, 11, 29, "Object is possibly \'null\'.", "373716495"]
    ],
    "src/script/components/calling/CallingOverlayContainer.tsx:1514620666": [
      [71, 32, 10, "Argument of type \'Call | undefined\' is not assignable to parameter of type \'Partial<Record<\\"state\\" | \\"muteState\\" | \\"maximizedParticipant\\", Subscribable<any>>>\'.\\n  Type \'undefined\' is not assignable to type \'Partial<Record<\\"state\\" | \\"muteState\\" | \\"maximizedParticipant\\", Subscribable<any>>>\'.", "4286110980"],
      [76, 55, 10, "Object is possibly \'undefined\'.", "4286110980"],
      [84, 33, 10, "Argument of type \'Call | undefined\' is not assignable to parameter of type \'Call\'.\\n  Type \'undefined\' is not assignable to type \'Call\'.", "4286110980"],
      [92, 4, 58, "Type \'Conversation | undefined\' is not assignable to type \'Conversation\'.\\n  Type \'undefined\' is not assignable to type \'Conversation\'.", "3582593161"],
      [177, 10, 20, "Type \'undefined\' is not assignable to type \'Participant\'.", "942864568"],
      [180, 10, 9, "Type \'undefined\' is not assignable to type \'MuteState\'.", "3616862203"]
    ],
    "src/script/components/calling/FullscreenVideoCall.tsx:2795856065": [
      [406, 50, 4, "Argument of type \'null\' is not assignable to parameter of type \'Participant\'.", "2087897566"]
    ],
    "src/script/components/calling/GroupVideoGrid.test.ts:1931211751": [
      [35, 55, 22, "Object is possibly \'null\'.", "1458310722"],
      [40, 32, 4, "Argument of type \'null\' is not assignable to parameter of type \'string | undefined\'.", "2087897566"],
      [48, 6, 20, "Type \'null\' is not assignable to type \'Participant\'.", "942864568"],
      [55, 11, 32, "Object is possibly \'null\'.", "4265756850"],
      [59, 38, 4, "Argument of type \'null\' is not assignable to parameter of type \'string | undefined\'.", "2087897566"],
      [60, 38, 4, "Argument of type \'null\' is not assignable to parameter of type \'string | undefined\'.", "2087897566"],
      [65, 8, 20, "Type \'null\' is not assignable to type \'Participant\'.", "942864568"],
      [80, 11, 32, "Object is possibly \'null\'.", "4265756850"],
      [86, 32, 4, "Argument of type \'null\' is not assignable to parameter of type \'string | undefined\'.", "2087897566"],
      [95, 6, 20, "Type \'null\' is not assignable to type \'Participant\'.", "942864568"],
      [105, 32, 4, "Argument of type \'null\' is not assignable to parameter of type \'string | undefined\'.", "2087897566"],
      [115, 6, 20, "Type \'null\' is not assignable to type \'Participant\'.", "942864568"],
      [126, 32, 4, "Argument of type \'null\' is not assignable to parameter of type \'string | undefined\'.", "2087897566"],
      [136, 6, 20, "Type \'null\' is not assignable to type \'Participant\'.", "942864568"]
    ],
    "src/script/components/calling/GroupVideoGrid.tsx:2097709450": [
      [82, 46, 14, "Argument of type \'Participant | null\' is not assignable to parameter of type \'Partial<Record<\\"videoStream\\" | \\"hasActiveVideo\\" | \\"sharesScreen\\", Subscribable<any>>>\'.\\n  Type \'null\' is not assignable to type \'Partial<Record<\\"videoStream\\" | \\"hasActiveVideo\\" | \\"sharesScreen\\", Subscribable<any>>>\'.", "446802655"],
      [91, 30, 4, "Argument of type \'null\' is not assignable to parameter of type \'Participant\'.", "2087897566"],
      [99, 28, 11, "Argument of type \'Participant | undefined\' is not assignable to parameter of type \'Participant\'.\\n  Type \'undefined\' is not assignable to type \'Participant\'.", "2457692186"]
    ],
    "src/script/components/calling/chooseScreen.test.ts:1945034304": [
      [64, 23, 30, "Argument of type \'Element | null\' is not assignable to parameter of type \'Element\'.\\n  Type \'null\' is not assignable to type \'Element\'.", "1127551965"]
    ],
    "src/script/components/calling/deviceToggleButton.test.ts:3520291628": [
      [31, 35, 16, "Argument of type \'Element | null\' is not assignable to parameter of type \'Element\'.\\n  Type \'null\' is not assignable to type \'Element\'.", "733554636"]
    ],
    "src/script/components/calling/fullscreenVideoCall.test.tsx:2299129286": [
      [34, 34, 4, "Argument of type \'null\' is not assignable to parameter of type \'string | undefined\'.", "2087897566"],
      [110, 60, 4, "Argument of type \'null\' is not assignable to parameter of type \'string | undefined\'.", "2087897566"],
      [111, 60, 4, "Argument of type \'null\' is not assignable to parameter of type \'string | undefined\'.", "2087897566"],
      [112, 60, 4, "Argument of type \'null\' is not assignable to parameter of type \'string | undefined\'.", "2087897566"],
      [113, 60, 4, "Argument of type \'null\' is not assignable to parameter of type \'string | undefined\'.", "2087897566"]
    ],
    "src/script/components/input/ClassifiedBar.test.ts:3396080197": [
      [31, 31, 22, "Argument of type \'ReactElement<any, any> | null\' is not assignable to parameter of type \'ReactElement<any, string | JSXElementConstructor<any>>\'.\\n  Type \'null\' is not assignable to type \'ReactElement<any, string | JSXElementConstructor<any>>\'.", "3914530936"],
      [39, 46, 41, "Argument of type \'ReactElement<any, any> | null\' is not assignable to parameter of type \'ReactElement<any, string | JSXElementConstructor<any>>\'.\\n  Type \'null\' is not assignable to type \'ReactElement<any, string | JSXElementConstructor<any>>\'.", "68552590"],
      [51, 44, 41, "Argument of type \'ReactElement<any, any> | null\' is not assignable to parameter of type \'ReactElement<any, string | JSXElementConstructor<any>>\'.\\n  Type \'null\' is not assignable to type \'ReactElement<any, string | JSXElementConstructor<any>>\'.", "68552590"]
    ],
    "src/script/components/list/ConversationListCallingCell.test.ts:3589252036": [
      [51, 42, 4, "Argument of type \'null\' is not assignable to parameter of type \'string | undefined\'.", "2087897566"],
      [74, 54, 4, "Argument of type \'null\' is not assignable to parameter of type \'string | undefined\'.", "2087897566"],
      [127, 11, 33, "Object is possibly \'null\'.", "1545610583"],
      [132, 11, 33, "Object is possibly \'null\'.", "1545610583"]
    ],
    "src/script/components/list/ConversationListCallingCell.tsx:2354053925": [
      [115, 90, 6, "Argument of type \'number | undefined\' is not assignable to parameter of type \'REASON\'.\\n  Type \'undefined\' is not assignable to type \'REASON\'.", "2124277697"],
      [128, 67, 8, "No overload matches this call.\\n  Overload 1 of 2, \'(...items: ConcatArray<User>[]): User[]\', gave the following error.\\n    Type \'User | undefined\' is not assignable to type \'User\'.\\n      Type \'undefined\' is not assignable to type \'User\'.\\n  Overload 2 of 2, \'(...items: (User | ConcatArray<User>)[]): User[]\', gave the following error.\\n    Type \'User | undefined\' is not assignable to type \'User\'.\\n      Type \'undefined\' is not assignable to type \'User\'.", "2198230984"],
      [148, 28, 12, "Type \'undefined\' cannot be used as an index type.", "3398917396"],
      [173, 10, 7, "Type \'(false | ContextMenuEntry | { click: () => void; icon: string; identifier: string; isDisabled: boolean; label: string; })[]\' is not assignable to type \'ContextMenuEntry[]\'.\\n  Type \'false | ContextMenuEntry | { click: () => void; icon: string; identifier: string; isDisabled: boolean; label: string; }\' is not assignable to type \'ContextMenuEntry\'.\\n    Type \'false\' has no properties in common with type \'ContextMenuEntry\'.", "4061926391"],
      [306, 16, 20, "Type \'Participant | null\' is not assignable to type \'Participant\'.\\n  Type \'null\' is not assignable to type \'Participant\'.", "942864568"]
    ],
    "src/script/components/list/ConversationListCell.tsx:931164040": [
      [121, 8, 3, "Type \'(node: HTMLElement) => void\' is not assignable to type \'LegacyRef<HTMLLIElement> | undefined\'.\\n  Type \'(node: HTMLElement) => void\' is not assignable to type \'(instance: HTMLLIElement | null) => void\'.\\n    Types of parameters \'node\' and \'instance\' are incompatible.\\n      Type \'HTMLLIElement | null\' is not assignable to type \'HTMLElement\'.\\n        Type \'null\' is not assignable to type \'HTMLElement\'.", "193432436"],
      [151, 23, 8, "Object is possibly \'undefined\'.", "2198230984"]
    ],
    "src/script/components/list/ParticipantItem.tsx:3591469056": [
      [86, 43, 18, "Argument of type \'HTMLDivElement | undefined\' is not assignable to parameter of type \'HTMLElement\'.\\n  Type \'undefined\' is not assignable to type \'HTMLElement\'.", "4082577534"],
      [111, 94, 15, "Argument of type \'Participant | undefined\' is not assignable to parameter of type \'Partial<Record<\\"isMuted\\" | \\"isActivelySpeaking\\" | \\"sharesScreen\\" | \\"sharesCamera\\", Subscribable<any>>>\'.\\n  Type \'undefined\' is not assignable to type \'Partial<Record<\\"isMuted\\" | \\"isActivelySpeaking\\" | \\"sharesScreen\\" | \\"sharesCamera\\", Subscribable<any>>>\'.", "420345688"]
    ],
    "src/script/components/modal.ts:282599833": [
      [56, 9, 5, "Property \'large\' does not exist on type \'{} | Config\'.\\n  Property \'large\' does not exist on type \'{}\'.", "173484696"],
      [57, 9, 2, "Property \'id\' does not exist on type \'{} | Config\'.\\n  Property \'id\' does not exist on type \'{}\'.", "5861160"],
      [58, 9, 11, "Property \'ariaLabelBy\' does not exist on type \'{} | Config\'.\\n  Property \'ariaLabelBy\' does not exist on type \'{}\'.", "2719191011"],
      [59, 9, 15, "Property \'ariaDescribedBy\' does not exist on type \'{} | Config\'.\\n  Property \'ariaDescribedBy\' does not exist on type \'{}\'.", "2192860460"],
      [60, 9, 9, "Property \'onBgClick\' does not exist on type \'{} | Config\'.\\n  Property \'onBgClick\' does not exist on type \'{}\'.", "1270597711"],
      [61, 9, 11, "Property \'displayNone\' does not exist on type \'{} | Config\'.\\n  Property \'displayNone\' does not exist on type \'{}\'.", "2033428597"],
      [62, 9, 15, "Property \'hasVisibleClass\' does not exist on type \'{} | Config\'.\\n  Property \'hasVisibleClass\' does not exist on type \'{}\'.", "2672704031"],
      [62, 64, 11, "Property \'displayNone\' does not exist on type \'{} | Config\'.\\n  Property \'displayNone\' does not exist on type \'{}\'.", "2033428597"],
      [63, 9, 11, "Property \'showLoading\' does not exist on type \'{} | Config\'.\\n  Property \'showLoading\' does not exist on type \'{}\'.", "2565900128"],
      [67, 16, 11, "Property \'displayNone\' does not exist on type \'{} | Config\'.\\n  Property \'displayNone\' does not exist on type \'{}\'.", "2033428597"],
      [70, 10, 32, "Object is possibly \'null\'.", "941564926"],
      [70, 39, 2, "Property \'id\' does not exist on type \'{} | Config\'.\\n  Property \'id\' does not exist on type \'{}\'.", "5861160"],
      [77, 38, 2, "Property \'id\' does not exist on type \'{} | Config\'.\\n  Property \'id\' does not exist on type \'{}\'.", "5861160"],
      [80, 43, 11, "Property \'displayNone\' does not exist on type \'{} | Config\'.\\n  Property \'displayNone\' does not exist on type \'{}\'.", "2033428597"],
      [86, 20, 11, "Property \'displayNone\' does not exist on type \'{} | Config\'.\\n  Property \'displayNone\' does not exist on type \'{}\'.", "2033428597"],
      [90, 13, 11, "Property \'displayNone\' does not exist on type \'{} | Config\'.\\n  Property \'displayNone\' does not exist on type \'{}\'.", "2033428597"],
      [95, 9, 7, "Property \'dispose\' does not exist on type \'{} | Config\'.\\n  Property \'dispose\' does not exist on type \'{}\'.", "2810921618"],
      [98, 11, 15, "Property \'hasVisibleClass\' does not exist on type \'{} | Config\'.\\n  Property \'hasVisibleClass\' does not exist on type \'{}\'.", "2672704031"]
    ],
    "src/script/components/panel/PanelActions/PanelActions.test.ts:3957570535": [
      [30, 55, 30, "Argument of type \'Element | null\' is not assignable to parameter of type \'Element\'.\\n  Type \'null\' is not assignable to type \'Element\'.", "923794636"],
      [43, 11, 15, "Object is possibly \'null\'.", "3285363318"],
      [63, 11, 15, "Object is possibly \'null\'.", "3285363318"]
    ],
    "src/script/components/panel/ServiceDetails.test.ts:1343420477": [
      [43, 11, 24, "Object is possibly \'null\'.", "1690512676"],
      [44, 11, 28, "Object is possibly \'null\'.", "449714402"],
      [45, 11, 31, "Object is possibly \'null\'.", "27546597"]
    ],
    "src/script/components/panel/UserActions.test.ts:3686258051": [
      [46, 30, 4, "Argument of type \'null\' is not assignable to parameter of type \'string | undefined\'.", "2087897566"],
      [68, 30, 4, "Argument of type \'null\' is not assignable to parameter of type \'string | undefined\'.", "2087897566"],
      [88, 30, 4, "Argument of type \'null\' is not assignable to parameter of type \'string | undefined\'.", "2087897566"],
      [98, 29, 4, "Argument of type \'null\' is not assignable to parameter of type \'string | undefined\'.", "2087897566"]
    ],
    "src/script/components/panel/UserActions.tsx:2911491574": [
      [127, 8, 15, "Type \'false | { click: () => void; icon: string; identifier: string; label: string; }\' is not assignable to type \'MenuItem\'.\\n  Type \'boolean\' is not assignable to type \'MenuItem\'.", "2657483110"],
      [137, 8, 17, "Type \'false | { click: () => Promise<void>; icon: string; identifier: string; label: string; } | undefined\' is not assignable to type \'MenuItem\'.\\n  Type \'undefined\' is not assignable to type \'MenuItem\'.", "1208863187"],
      [141, 4, 26, "Object is possibly \'undefined\'.", "3771314110"],
      [151, 8, 20, "Type \'false | { click: () => Promise<void>; icon: string; identifier: string; label: string; }\' is not assignable to type \'MenuItem\'.\\n  Type \'boolean\' is not assignable to type \'MenuItem\'.", "2848461319"],
      [162, 8, 23, "Type \'false | { click: () => Promise<void>; icon: string; identifier: string; label: string; }\' is not assignable to type \'MenuItem\'.\\n  Type \'boolean\' is not assignable to type \'MenuItem\'.", "2628002562"],
      [174, 8, 23, "Type \'false | { click: () => Promise<void>; icon: string; identifier: string; label: string; }\' is not assignable to type \'MenuItem\'.\\n  Type \'boolean\' is not assignable to type \'MenuItem\'.", "3037255418"],
      [185, 8, 23, "Type \'false | { click: () => Promise<void>; icon: string; identifier: string; label: string; }\' is not assignable to type \'MenuItem\'.\\n  Type \'boolean\' is not assignable to type \'MenuItem\'.", "3602563140"],
      [199, 8, 21, "Type \'false | { click: () => Promise<void>; icon: string; identifier: string; label: string; }\' is not assignable to type \'MenuItem\'.\\n  Type \'boolean\' is not assignable to type \'MenuItem\'.", "4077601278"],
      [222, 8, 9, "Type \'false | { click: () => Promise<void>; icon: string; identifier: string; label: string; }\' is not assignable to type \'MenuItem\'.\\n  Type \'boolean\' is not assignable to type \'MenuItem\'.", "3954618525"],
      [234, 8, 11, "Type \'false | { click: () => Promise<void>; icon: string; identifier: string; label: string; }\' is not assignable to type \'MenuItem\'.\\n  Type \'boolean\' is not assignable to type \'MenuItem\'.", "3143138118"],
      [246, 8, 26, "Type \'false | { click: () => Promise<void>; icon: string; identifier: string; label: string; } | undefined\' is not assignable to type \'MenuItem\'.\\n  Type \'undefined\' is not assignable to type \'MenuItem\'.", "679169961"],
      [250, 4, 26, "Object is possibly \'undefined\'.", "3771314110"]
    ],
    "src/script/components/panel/UserDetails.test.ts:1738837932": [
      [43, 53, 4, "Argument of type \'null\' is not assignable to parameter of type \'string | undefined\'.", "2087897566"],
      [52, 11, 21, "Object is possibly \'null\'.", "2859301736"],
      [53, 11, 25, "Object is possibly \'null\'.", "3046884217"],
      [62, 58, 4, "Argument of type \'null\' is not assignable to parameter of type \'string | undefined\'.", "2087897566"],
      [64, 4, 30, "Cannot invoke an object which is possibly \'undefined\'.", "1790663291"],
      [73, 53, 4, "Argument of type \'null\' is not assignable to parameter of type \'string | undefined\'.", "2087897566"],
      [81, 11, 25, "Object is possibly \'null\'.", "3098493970"],
      [86, 53, 4, "Argument of type \'null\' is not assignable to parameter of type \'string | undefined\'.", "2087897566"],
      [97, 11, 35, "Object is possibly \'null\'.", "3072447641"]
    ],
    "src/script/components/toggle/BaseToggle.test.tsx:917864535": [
      [43, 25, 25, "Argument of type \'Element | null\' is not assignable to parameter of type \'Element\'.\\n  Type \'null\' is not assignable to type \'Element\'.", "2875532638"]
    ],
    "src/script/components/toggle/InfoToggle.test.tsx:1025969366": [
      [48, 11, 31, "Object is possibly \'null\'.", "756876288"],
      [49, 21, 21, "Argument of type \'Element | null\' is not assignable to parameter of type \'Element\'.\\n  Type \'null\' is not assignable to type \'Element\'.", "1763299350"]
    ],
    "src/script/components/toggle/ReceiptModeToggle.test.ts:3769197722": [
      [42, 11, 8, "Object is possibly \'null\'.", "2071428406"],
      [53, 11, 8, "Object is possibly \'null\'.", "2071428406"]
    ],
    "src/script/connection/ConnectionEntity.ts:2779957789": [
      [41, 4, 19, "Type \'null\' is not assignable to type \'QualifiedId\'.", "59414957"],
      [42, 4, 9, "Type \'null\' is not assignable to type \'string\'.", "1162435291"],
      [43, 4, 15, "Type \'null\' is not assignable to type \'string\'.", "3261786582"],
      [44, 4, 12, "Type \'null\' is not assignable to type \'string\'.", "1494865734"],
      [45, 4, 11, "Type \'Observable<ConnectionStatus.UNKNOWN>\' is not assignable to type \'Observable<ConnectionStatus>\'.\\n  Types of parameters \'value\' and \'value\' are incompatible.\\n    Type \'ConnectionStatus\' is not assignable to type \'ConnectionStatus.UNKNOWN\'.", "3642829209"],
      [46, 4, 11, "Type \'null\' is not assignable to type \'QualifiedId\'.", "3570480945"]
    ],
    "src/script/connection/ConnectionMapper.ts:1601471521": [
      [63, 4, 24, "Type \'string | undefined\' is not assignable to type \'string\'.\\n  Type \'undefined\' is not assignable to type \'string\'.", "3077613709"]
    ],
    "src/script/connection/ConnectionRepository.ts:4139441225": [
      [188, 10, 5, "Object is of type \'unknown\'.", "165548477"],
      [201, 89, 5, "Object is of type \'unknown\'.", "165548477"],
      [241, 72, 5, "Object is of type \'unknown\'.", "165548477"],
      [309, 72, 5, "Object is of type \'unknown\'.", "165548477"]
    ],
    "src/script/conversation/AbstractConversationEventHandler.ts:2160548461": [
      [55, 4, 57, "Type \'void | Promise<void>\' is not assignable to type \'Promise<void>\'.\\n  Type \'void\' is not assignable to type \'Promise<void>\'.", "1935544587"],
      [55, 50, 9, "Expected 1 arguments, but got 2.", "1945995409"]
    ],
    "src/script/conversation/ConversationAccessPermission.ts:4078826543": [
      [77, 8, 29, "Type \'[string, number] | undefined\' must have a \'[Symbol.iterator]()\' method that returns an iterator.", "3545949443"],
      [137, 9, 95, "Argument of type \'(bit: \\"1\\" | \\"0\\", i: number) => string | undefined\' is not assignable to parameter of type \'(value: string, index: number, array: string[]) => string | undefined\'.\\n  Types of parameters \'bit\' and \'value\' are incompatible.\\n    Type \'string\' is not assignable to type \'\\"1\\" | \\"0\\"\'.", "2336737203"]
    ],
    "src/script/conversation/ConversationCellState.ts:2607123593": [
      [191, 8, 17, "Object is possibly \'undefined\'.", "1821064255"],
      [241, 6, 17, "Object is possibly \'undefined\'.", "1821064255"],
      [250, 28, 17, "Object is possibly \'undefined\'.", "1821064255"],
      [293, 23, 29, "Object is possibly \'undefined\'.", "2539326033"],
      [300, 50, 29, "Argument of type \'User | undefined\' is not assignable to parameter of type \'QualifiedEntity\'.\\n  Type \'undefined\' is not assignable to type \'QualifiedEntity\'.", "2539326033"],
      [379, 4, 65, "Type \'boolean | undefined\' is not assignable to type \'boolean\'.", "368272031"]
    ],
    "src/script/conversation/ConversationEphemeralHandler.ts:1544789085": [
      [61, 4, 91, "Type \'number | null\' is not assignable to type \'number\'.\\n  Type \'null\' is not assignable to type \'number\'.", "187276181"],
      [72, 6, 41, "Type of computed property\'s value is \'(conversationEntity: Conversation, eventJson: ConversationMessageTimerUpdateEvent) => Promise<Conversation>\', which is not assignable to type \'(conversationEntity: Conversation) => void | Promise<void>\'.", "2358639438"],
      [77, 4, 18, "Type \'ObservableArray<never>\' is not assignable to type \'ObservableArray<ContentMessage>\'.\\n  Types of parameters \'value\' and \'value\' are incompatible.\\n    Type \'ContentMessage[] | null | undefined\' is not assignable to type \'never[] | null | undefined\'.\\n      Type \'ContentMessage[]\' is not assignable to type \'never[]\'.\\n        Type \'ContentMessage\' is not assignable to type \'never\'.", "2087948420"],
      [84, 29, 16, "No overload matches this call.\\n  Overload 1 of 2, \'(id?: number | undefined): void\', gave the following error.\\n    Argument of type \'number | null\' is not assignable to parameter of type \'number | undefined\'.\\n      Type \'null\' is not assignable to type \'number | undefined\'.\\n  Overload 2 of 2, \'(intervalId: Timeout | undefined): void\', gave the following error.\\n    Argument of type \'number | null\' is not assignable to parameter of type \'Timeout | undefined\'.\\n      Type \'null\' is not assignable to type \'Timeout | undefined\'.", "1776967942"],
      [129, 38, 25, "Argument of type \'string | undefined\' is not assignable to parameter of type \'string\'.\\n  Type \'undefined\' is not assignable to type \'string\'.", "1762572671"],
      [178, 34, 25, "Argument of type \'string | undefined\' is not assignable to parameter of type \'string\'.\\n  Type \'undefined\' is not assignable to type \'string\'.", "1762572671"],
      [197, 34, 25, "Argument of type \'string | undefined\' is not assignable to parameter of type \'string\'.\\n  Type \'undefined\' is not assignable to type \'string\'.", "1762572671"],
      [245, 34, 25, "Argument of type \'string | undefined\' is not assignable to parameter of type \'string\'.\\n  Type \'undefined\' is not assignable to type \'string\'.", "1762572671"]
    ],
    "src/script/conversation/ConversationFilter.test.ts:2117976751": [
      [36, 8, 6, "Type \'undefined\' is not assignable to type \'CONVERSATION_ACCESS[]\'.", "1314097761"],
      [38, 8, 11, "Type \'undefined\' is not assignable to type \'(CONVERSATION_ACCESS_ROLE | ACCESS_ROLE_V2[]) & (CONVERSATION_ACCESS_ROLE | undefined)\'.", "186257802"],
      [44, 8, 15, "Type \'null\' is not assignable to type \'number\'.", "32466162"],
      [45, 8, 20, "Type \'null\' is not assignable to type \'number\'.", "162671298"],
      [59, 8, 16, "Type \'undefined\' is not assignable to type \'QualifiedId[]\'.", "3008406851"],
      [60, 8, 12, "Type \'null\' is not assignable to type \'RECEIPT_MODE\'.", "1234422597"],
      [63, 8, 7, "Type \'undefined\' is not assignable to type \'string\'.", "1826788170"],
      [91, 8, 15, "Type \'null\' is not assignable to type \'number\'.", "32466162"],
      [92, 8, 20, "Type \'null\' is not assignable to type \'number\'.", "162671298"],
      [101, 8, 13, "Type \'null\' is not assignable to type \'number | undefined\'.", "2449554358"],
      [107, 8, 16, "Type \'undefined\' is not assignable to type \'QualifiedId[]\'.", "3008406851"],
      [108, 8, 12, "Type \'null\' is not assignable to type \'RECEIPT_MODE\'.", "1234422597"],
      [114, 8, 7, "Type \'null\' is not assignable to type \'string\'.", "1826788170"]
    ],
    "src/script/conversation/ConversationLabelRepository.ts:2667135542": [
      [93, 4, 11, "Type \'ObservableArray<never>\' is not assignable to type \'ObservableArray<ConversationLabel>\'.\\n  Types of parameters \'value\' and \'value\' are incompatible.\\n    Type \'ConversationLabel[] | null | undefined\' is not assignable to type \'never[] | null | undefined\'.\\n      Type \'ConversationLabel[]\' is not assignable to type \'never[]\'.\\n        Type \'ConversationLabel\' is not assignable to type \'never\'.", "2608654840"],
      [118, 8, 13, "Type \'ObservableArray<Conversation | undefined>\' is not assignable to type \'ObservableArray<Conversation>\'.\\n  The types returned by \'peek()\' are incompatible between these types.\\n    Type \'(Conversation | undefined)[]\' is not assignable to type \'Conversation[]\'.\\n      Type \'Conversation | undefined\' is not assignable to type \'Conversation\'.\\n        Type \'undefined\' is not assignable to type \'Conversation\'.", "3592773563"],
      [142, 49, 5, "Object is of type \'unknown\'.", "165548477"],
      [164, 55, 59, "Type \'ConversationLabel | undefined\' is not assignable to type \'ConversationLabel\'.\\n  Type \'undefined\' is not assignable to type \'ConversationLabel\'.", "1891492718"],
      [165, 66, 44, "Type \'ConversationLabel | undefined\' is not assignable to type \'ConversationLabel\'.\\n  Type \'undefined\' is not assignable to type \'ConversationLabel\'.", "3545764513"],
      [207, 15, 45, "Object is possibly \'undefined\'.", "2733869551"]
    ],
    "src/script/conversation/ConversationMapper.test.ts:3872739284": [
      [59, 86, 9, "Type \'undefined\' is not assignable to type \'ConversationDatabaseData\'.\\n  Type \'undefined\' is not assignable to type \'ConversationRecord\'.", "2620553983"],
      [187, 8, 18, "Type \'undefined\' is not assignable to type \'Conversation\'.", "1508601427"],
      [195, 6, 18, "Type \'undefined\' is not assignable to type \'Conversation\'.", "1508601427"],
      [320, 8, 15, "Type \'null\' is not assignable to type \'number | undefined\'.", "32466162"],
      [321, 8, 20, "Type \'null\' is not assignable to type \'number | undefined\'.", "162671298"],
      [365, 8, 13, "Type \'null\' is not assignable to type \'number | undefined\'.", "2449554358"],
      [420, 48, 18, "Object is possibly \'undefined\'.", "3207599164"],
      [456, 49, 18, "Object is possibly \'undefined\'.", "3207599164"],
      [467, 49, 18, "Object is possibly \'undefined\'.", "3207599164"],
      [467, 49, 40, "No overload matches this call.\\n  Overload 1 of 4, \'(value: string | number | Date): Date\', gave the following error.\\n    Argument of type \'string | null\' is not assignable to parameter of type \'string | number | Date\'.\\n  Overload 2 of 4, \'(value: string | number): Date\', gave the following error.\\n    Argument of type \'string | null\' is not assignable to parameter of type \'string | number\'.", "489961534"],
      [470, 54, 18, "Object is possibly \'undefined\'.", "3207599164"],
      [472, 53, 18, "Object is possibly \'undefined\'.", "3207599164"],
      [472, 53, 37, "No overload matches this call.\\n  Overload 1 of 4, \'(value: string | number | Date): Date\', gave the following error.\\n    Argument of type \'string | null\' is not assignable to parameter of type \'string | number | Date\'.\\n  Overload 2 of 4, \'(value: string | number): Date\', gave the following error.\\n    Argument of type \'string | null\' is not assignable to parameter of type \'string | number\'.", "963650325"],
      [528, 6, 18, "Object is possibly \'undefined\'.", "3207599164"],
      [528, 36, 18, "Object is possibly \'undefined\'.", "3207599164"],
      [537, 49, 18, "Object is possibly \'undefined\'.", "3207599164"],
      [550, 49, 18, "Object is possibly \'undefined\'.", "3207599164"],
      [550, 49, 40, "No overload matches this call.\\n  Overload 1 of 4, \'(value: string | number | Date): Date\', gave the following error.\\n    Argument of type \'string | null\' is not assignable to parameter of type \'string | number | Date\'.\\n  Overload 2 of 4, \'(value: string | number): Date\', gave the following error.\\n    Argument of type \'string | null\' is not assignable to parameter of type \'string | number\'.", "489961534"],
      [553, 54, 18, "Object is possibly \'undefined\'.", "3207599164"],
      [555, 53, 18, "Object is possibly \'undefined\'.", "3207599164"],
      [555, 53, 37, "No overload matches this call.\\n  Overload 1 of 4, \'(value: string | number | Date): Date\', gave the following error.\\n    Argument of type \'string | null\' is not assignable to parameter of type \'string | number | Date\'.\\n  Overload 2 of 4, \'(value: string | number): Date\', gave the following error.\\n    Argument of type \'string | null\' is not assignable to parameter of type \'string | number\'.", "963650325"],
      [569, 6, 18, "Object is possibly \'undefined\'.", "3207599164"],
      [569, 34, 18, "Object is possibly \'undefined\'.", "3207599164"],
      [611, 65, 4, "Argument of type \'null\' is not assignable to parameter of type \'RECEIPT_MODE\'.", "2087897566"]
    ],
    "src/script/conversation/ConversationMapper.ts:279241474": [
      [91, 45, 49, "Argument of type \'([key, value]: [keyof Conversation, string]) => void\' is not assignable to parameter of type \'(value: [string, any], index: number, array: [string, any][]) => void\'.\\n  Types of parameters \'__0\' and \'value\' are incompatible.\\n    Type \'[string, any]\' is not assignable to type \'[keyof Conversation, string]\'.\\n      Type at position 0 in source is not compatible with type at position 0 in target.\\n        Type \'string\' is not assignable to type \'keyof Conversation\'.", "2065920092"],
      [166, 36, 21, "Argument of type \'number | undefined\' is not assignable to parameter of type \'number\'.\\n  Type \'undefined\' is not assignable to type \'number\'.", "3907016453"],
      [185, 41, 26, "No overload matches this call.\\n  Overload 1 of 4, \'(value: string | number | Date): Date\', gave the following error.\\n    Argument of type \'string | undefined\' is not assignable to parameter of type \'string | number | Date\'.\\n      Type \'undefined\' is not assignable to type \'string | number | Date\'.\\n  Overload 2 of 4, \'(value: string | number): Date\', gave the following error.\\n    Argument of type \'string | undefined\' is not assignable to parameter of type \'string | number\'.\\n      Type \'undefined\' is not assignable to type \'string | number\'.", "582302494"],
      [191, 38, 23, "No overload matches this call.\\n  Overload 1 of 4, \'(value: string | number | Date): Date\', gave the following error.\\n    Argument of type \'string | undefined\' is not assignable to parameter of type \'string | number | Date\'.\\n  Overload 2 of 4, \'(value: string | number): Date\', gave the following error.\\n    Argument of type \'string | undefined\' is not assignable to parameter of type \'string | number\'.", "4035274933"],
      [289, 37, 25, "Object is possibly \'undefined\'.", "4293153287"],
      [338, 10, 24, "Type \'(QualifiedId | undefined)[]\' is not assignable to type \'QualifiedId[]\'.\\n  Type \'QualifiedId | undefined\' is not assignable to type \'QualifiedId\'.\\n    Type \'undefined\' is not assignable to type \'QualifiedId\'.", "125758031"],
      [342, 61, 13, "Object is possibly \'undefined\'.", "1863462798"],
      [343, 10, 13, "Object is possibly \'undefined\'.", "1863462798"],
      [348, 70, 13, "Object is possibly \'undefined\'.", "1863462798"],
      [349, 12, 13, "Object is possibly \'undefined\'.", "1863462798"],
      [385, 49, 26, "No overload matches this call.\\n  Overload 1 of 4, \'(value: string | number | Date): Date\', gave the following error.\\n    Argument of type \'string | null\' is not assignable to parameter of type \'string | number | Date\'.\\n      Type \'null\' is not assignable to type \'string | number | Date\'.\\n  Overload 2 of 4, \'(value: string | number): Date\', gave the following error.\\n    Argument of type \'string | null\' is not assignable to parameter of type \'string | number\'.\\n      Type \'null\' is not assignable to type \'string | number\'.", "582302494"],
      [389, 10, 33, "Type \'boolean | undefined\' is not assignable to type \'boolean\'.", "2524769620"],
      [394, 46, 23, "No overload matches this call.\\n  Overload 1 of 4, \'(value: string | number | Date): Date\', gave the following error.\\n    Argument of type \'string | null\' is not assignable to parameter of type \'string | number | Date\'.\\n  Overload 2 of 4, \'(value: string | number): Date\', gave the following error.\\n    Argument of type \'string | null\' is not assignable to parameter of type \'string | number\'.", "4035274933"],
      [399, 10, 30, "Type \'import(\\"wire-webapp/node_modules/@wireapp/api-client/src/conversation/MutedStatus\\").MutedStatus | null\' is not assignable to type \'number\'.\\n  Type \'null\' is not assignable to type \'number\'.", "127436159"]
    ],
    "src/script/conversation/ConversationRepository.test.ts:705447906": [
      [93, 42, 13, "Argument of type \'string\' is not assignable to parameter of type \'never\'.", "1690980598"],
      [120, 4, 35, "Object is possibly \'undefined\'.", "901544345"],
      [127, 13, 35, "Object is possibly \'undefined\'.", "901544345"],
      [131, 12, 35, "Object is possibly \'undefined\'.", "901544345"],
      [138, 12, 35, "Object is possibly \'undefined\'.", "901544345"],
      [147, 13, 35, "Object is possibly \'undefined\'.", "901544345"],
      [151, 12, 35, "Object is possibly \'undefined\'.", "901544345"],
      [158, 12, 35, "Object is possibly \'undefined\'.", "901544345"],
      [167, 13, 35, "Object is possibly \'undefined\'.", "901544345"],
      [171, 12, 35, "Object is possibly \'undefined\'.", "901544345"],
      [178, 12, 35, "Object is possibly \'undefined\'.", "901544345"],
      [187, 13, 35, "Object is possibly \'undefined\'.", "901544345"],
      [191, 12, 35, "Object is possibly \'undefined\'.", "901544345"],
      [198, 12, 35, "Object is possibly \'undefined\'.", "901544345"],
      [206, 21, 35, "Object is possibly \'undefined\'.", "901544345"],
      [229, 8, 4, "Type \'null\' is not assignable to type \'string | undefined\'.", "2087876002"],
      [238, 6, 35, "Object is possibly \'undefined\'.", "901544345"],
      [241, 27, 28, "Object is possibly \'undefined\'.", "2623105571"],
      [246, 12, 35, "Object is possibly \'undefined\'.", "901544345"],
      [251, 13, 35, "Object is possibly \'undefined\'.", "901544345"],
      [266, 36, 4, "Argument of type \'null\' is not assignable to parameter of type \'string | undefined\'.", "2087897566"],
      [282, 8, 35, "Object is possibly \'undefined\'.", "901544345"],
      [283, 8, 35, "Object is possibly \'undefined\'.", "901544345"],
      [284, 8, 35, "Object is possibly \'undefined\'.", "901544345"],
      [285, 8, 35, "Object is possibly \'undefined\'.", "901544345"],
      [290, 19, 35, "Object is possibly \'undefined\'.", "901544345"],
      [294, 15, 35, "Object is possibly \'undefined\'.", "901544345"],
      [298, 15, 35, "Object is possibly \'undefined\'.", "901544345"],
      [302, 15, 35, "Object is possibly \'undefined\'.", "901544345"],
      [306, 15, 35, "Object is possibly \'undefined\'.", "901544345"],
      [312, 21, 35, "Object is possibly \'undefined\'.", "901544345"],
      [318, 21, 35, "Object is possibly \'undefined\'.", "901544345"],
      [326, 41, 13, "Argument of type \'string\' is not assignable to parameter of type \'never\'.", "3975720788"],
      [326, 103, 4, "Argument of type \'null\' is not assignable to parameter of type \'string | undefined\'.", "2087897566"],
      [328, 12, 35, "Object is possibly \'undefined\'.", "901544345"],
      [354, 70, 9, "Argument of type \'undefined\' is not assignable to parameter of type \'string\'.", "2620553983"],
      [355, 33, 35, "Object is possibly \'undefined\'.", "901544345"],
      [369, 35, 505, "Conversion of type \'{ creator: string; id: string; members: { others: never[]; self: { hidden_ref: null; id: string; otr_archived_ref: null; otr_muted_ref: null; otr_muted_status: 0; service: null; status_ref: string; status_time: string; }; }; name: null; type: 0; }\' to type \'ConversationDatabaseData\' may be a mistake because neither type sufficiently overlaps with the other. If this was intentional, convert the expression to \'unknown\' first.\\n  Type \'{ creator: string; id: string; members: { others: never[]; self: { hidden_ref: null; id: string; otr_archived_ref: null; otr_muted_ref: null; otr_muted_status: 0; service: null; status_ref: string; status_time: string; }; }; name: null; type: 0; }\' is missing the following properties from type \'ConversationRecord\': access_role, access, archived_state, archived_timestamp, and 21 more.", "1362948183"],
      [390, 46, 21, "Argument of type \'string\' is not assignable to parameter of type \'never\'.", "1873507912"],
      [396, 13, 35, "Object is possibly \'undefined\'.", "901544345"],
      [397, 8, 34, "Argument of type \'(_conversation: Conversation) => void\' is not assignable to parameter of type \'(value: Conversation | undefined) => void | PromiseLike<void>\'.\\n  Types of parameters \'_conversation\' and \'value\' are incompatible.\\n    Type \'Conversation | undefined\' is not assignable to type \'Conversation\'.\\n      Type \'undefined\' is not assignable to type \'Conversation\'.", "34751641"],
      [398, 17, 35, "Object is possibly \'undefined\'.", "901544345"],
      [399, 17, 32, "Object is possibly \'undefined\'.", "3571799462"],
      [407, 6, 35, "Object is possibly \'undefined\'.", "901544345"],
      [409, 13, 35, "Object is possibly \'undefined\'.", "901544345"],
      [410, 15, 35, "Object is possibly \'undefined\'.", "901544345"],
      [411, 15, 32, "Object is possibly \'undefined\'.", "3571799462"],
      [412, 15, 13, "Object is possibly \'undefined\'.", "2708044599"],
      [419, 13, 35, "Object is possibly \'undefined\'.", "901544345"],
      [420, 15, 13, "Object is possibly \'undefined\'.", "2708044599"],
      [422, 28, 13, "Argument of type \'Conversation | undefined\' is not assignable to parameter of type \'Conversation\'.\\n  Type \'undefined\' is not assignable to type \'Conversation\'.", "2708044599"],
      [422, 43, 35, "Object is possibly \'undefined\'.", "901544345"],
      [427, 12, 13, "Argument of type \'Conversation | undefined\' is not assignable to parameter of type \'Conversation\'.\\n  Type \'undefined\' is not assignable to type \'Conversation\'.", "2708044599"],
      [428, 12, 35, "Object is possibly \'undefined\'.", "901544345"],
      [448, 49, 18, "Argument of type \'string\' is not assignable to parameter of type \'never\'.", "2794143312"],
      [451, 49, 21, "Argument of type \'string\' is not assignable to parameter of type \'never\'.", "1873507912"],
      [454, 12, 35, "Object is possibly \'undefined\'.", "901544345"],
      [456, 13, 35, "Object is possibly \'undefined\'.", "901544345"],
      [457, 15, 35, "Object is possibly \'undefined\'.", "901544345"],
      [526, 31, 871, "Conversion of type \'{ access: CONVERSATION_ACCESS.PRIVATE[]; accessRole: CONVERSATION_ACCESS_ROLE.ACTIVATED; creator: string; id: string; members: { others: { id: string; status: 0; }[]; self: { ...; }; }; name: null; team: null; type: 2; }\' to type \'ConversationDatabaseData\' may be a mistake because neither type sufficiently overlaps with the other. If this was intentional, convert the expression to \'unknown\' first.\\n  Type \'{ access: CONVERSATION_ACCESS.PRIVATE[]; accessRole: CONVERSATION_ACCESS_ROLE.ACTIVATED; creator: string; id: string; members: { others: { id: string; status: 0; }[]; self: { ...; }; }; name: null; team: null; type: 2; }\' is missing the following properties from type \'ConversationRecord\': access_role, archived_state, archived_timestamp, cleared_timestamp, and 20 more.", "2902648306"],
      [559, 14, 35, "Object is possibly \'undefined\'.", "901544345"],
      [591, 15, 35, "Object is possibly \'undefined\'.", "901544345"],
      [594, 12, 35, "Object is possibly \'undefined\'.", "901544345"],
      [595, 19, 35, "Object is possibly \'undefined\'.", "901544345"],
      [599, 14, 35, "Object is possibly \'undefined\'.", "901544345"],
      [599, 14, 77, "Object is possibly \'null\'.", "2683947211"],
      [603, 19, 35, "Object is possibly \'undefined\'.", "901544345"],
      [607, 14, 35, "Object is possibly \'undefined\'.", "901544345"],
      [607, 14, 77, "Object is possibly \'null\'.", "2683947211"],
      [621, 51, 18, "Argument of type \'string\' is not assignable to parameter of type \'never\'.", "970899399"],
      [624, 51, 33, "Argument of type \'string\' is not assignable to parameter of type \'never\'.", "2464318121"],
      [664, 12, 13, "Type \'null\' is not assignable to type \'number | undefined\'.", "2449554358"],
      [671, 12, 12, "Type \'null\' is not assignable to type \'RECEIPT_MODE | undefined\'.", "1234422597"],
      [672, 12, 4, "Type \'null\' is not assignable to type \'string | undefined\'.", "2087956856"],
      [682, 15, 35, "Object is possibly \'undefined\'.", "901544345"],
      [683, 17, 35, "Object is possibly \'undefined\'.", "901544345"],
      [684, 17, 35, "Object is possibly \'undefined\'.", "901544345"],
      [692, 15, 35, "Object is possibly \'undefined\'.", "901544345"],
      [693, 17, 35, "Object is possibly \'undefined\'.", "901544345"],
      [694, 17, 35, "Object is possibly \'undefined\'.", "901544345"],
      [707, 51, 33, "Argument of type \'string\' is not assignable to parameter of type \'never\'.", "2464318121"],
      [708, 43, 14, "Argument of type \'string\' is not assignable to parameter of type \'never\'.", "4200913383"],
      [723, 14, 35, "Object is possibly \'undefined\'.", "901544345"],
      [725, 15, 35, "Object is possibly \'undefined\'.", "901544345"],
      [726, 17, 35, "Object is possibly \'undefined\'.", "901544345"],
      [727, 17, 35, "Object is possibly \'undefined\'.", "901544345"],
      [756, 15, 35, "Object is possibly \'undefined\'.", "901544345"],
      [761, 53, 18, "Argument of type \'string\' is not assignable to parameter of type \'never\'.", "4226246646"],
      [783, 14, 35, "Object is possibly \'undefined\'.", "901544345"],
      [787, 10, 35, "Object is possibly \'undefined\'.", "901544345"],
      [791, 15, 35, "Object is possibly \'undefined\'.", "901544345"],
      [793, 15, 35, "Object is possibly \'undefined\'.", "901544345"],
      [797, 41, 13, "Argument of type \'string\' is not assignable to parameter of type \'never\'.", "4004503856"],
      [812, 14, 35, "Object is possibly \'undefined\'.", "901544345"],
      [815, 15, 35, "Object is possibly \'undefined\'.", "901544345"],
      [816, 17, 35, "Object is possibly \'undefined\'.", "901544345"],
      [817, 17, 25, "Object is possibly \'undefined\'.", "47328231"],
      [818, 17, 35, "Object is possibly \'undefined\'.", "901544345"],
      [823, 41, 13, "Argument of type \'string\' is not assignable to parameter of type \'never\'.", "4004503856"],
      [841, 14, 35, "Object is possibly \'undefined\'.", "901544345"],
      [844, 15, 35, "Object is possibly \'undefined\'.", "901544345"],
      [845, 17, 35, "Object is possibly \'undefined\'.", "901544345"],
      [846, 17, 25, "Object is possibly \'undefined\'.", "47328231"],
      [847, 17, 35, "Object is possibly \'undefined\'.", "901544345"],
      [852, 41, 13, "Argument of type \'string\' is not assignable to parameter of type \'never\'.", "4004503856"],
      [871, 14, 35, "Object is possibly \'undefined\'.", "901544345"],
      [874, 15, 35, "Object is possibly \'undefined\'.", "901544345"],
      [875, 17, 35, "Object is possibly \'undefined\'.", "901544345"],
      [876, 17, 25, "Object is possibly \'undefined\'.", "47328231"],
      [877, 17, 35, "Object is possibly \'undefined\'.", "901544345"],
      [889, 15, 35, "Object is possibly \'undefined\'.", "901544345"],
      [914, 14, 35, "Object is possibly \'undefined\'.", "901544345"],
      [917, 10, 35, "Object is possibly \'undefined\'.", "901544345"],
      [921, 15, 35, "Object is possibly \'undefined\'.", "901544345"],
      [926, 41, 13, "Argument of type \'string\' is not assignable to parameter of type \'never\'.", "4004503856"],
      [942, 14, 35, "Object is possibly \'undefined\'.", "901544345"],
      [944, 15, 35, "Object is possibly \'undefined\'.", "901544345"],
      [945, 17, 35, "Object is possibly \'undefined\'.", "901544345"],
      [946, 17, 25, "Object is possibly \'undefined\'.", "47328231"],
      [951, 41, 13, "Argument of type \'string\' is not assignable to parameter of type \'never\'.", "4004503856"],
      [966, 14, 35, "Object is possibly \'undefined\'.", "901544345"],
      [968, 15, 35, "Object is possibly \'undefined\'.", "901544345"],
      [969, 17, 35, "Object is possibly \'undefined\'.", "901544345"],
      [970, 17, 25, "Object is possibly \'undefined\'.", "47328231"],
      [987, 14, 22, "Object is possibly \'undefined\'.", "3445893770"],
      [989, 8, 22, "Object is possibly \'undefined\'.", "3445893770"],
      [991, 15, 22, "Object is possibly \'undefined\'.", "3445893770"],
      [1004, 6, 22, "Type \'ConversationRepository | undefined\' is not assignable to type \'ConversationRepository\'.\\n  Type \'undefined\' is not assignable to type \'ConversationRepository\'.", "3445893770"],
      [1057, 26, 4, "Argument of type \'null\' is not assignable to parameter of type \'string | undefined\'.", "2087897566"],
      [1060, 61, 4, "Argument of type \'null\' is not assignable to parameter of type \'string | undefined\'.", "2087897566"],
      [1063, 49, 4, "Argument of type \'null\' is not assignable to parameter of type \'string | undefined\'.", "2087897566"],
      [1066, 49, 4, "Argument of type \'null\' is not assignable to parameter of type \'string | undefined\'.", "2087897566"],
      [1074, 26, 4, "Argument of type \'null\' is not assignable to parameter of type \'string | undefined\'.", "2087897566"],
      [1108, 8, 35, "Object is possibly \'undefined\'.", "901544345"],
      [1109, 8, 35, "Object is possibly \'undefined\'.", "901544345"],
      [1110, 8, 35, "Object is possibly \'undefined\'.", "901544345"],
      [1115, 24, 35, "Object is possibly \'undefined\'.", "901544345"],
      [1116, 13, 35, "Object is possibly \'undefined\'.", "901544345"],
      [1120, 17, 35, "Object is possibly \'undefined\'.", "901544345"],
      [1129, 49, 21, "Argument of type \'string\' is not assignable to parameter of type \'never\'.", "1873507912"],
      [1132, 13, 35, "Object is possibly \'undefined\'.", "901544345"],
      [1135, 17, 28, "Object is possibly \'undefined\'.", "3381709752"],
      [1144, 6, 30, "Object is possibly \'undefined\'.", "3408729068"],
      [1151, 25, 35, "Object is possibly \'undefined\'.", "901544345"],
      [1159, 6, 30, "Object is possibly \'undefined\'.", "3408729068"],
      [1166, 25, 35, "Object is possibly \'undefined\'.", "901544345"],
      [1176, 46, 21, "Argument of type \'string\' is not assignable to parameter of type \'never\'.", "1873507912"],
      [1183, 6, 35, "Object is possibly \'undefined\'.", "901544345"],
      [1184, 6, 35, "Object is possibly \'undefined\'.", "901544345"],
      [1185, 12, 35, "Object is possibly \'undefined\'.", "901544345"],
      [1187, 13, 35, "Object is possibly \'undefined\'.", "901544345"]
    ],
    "src/script/conversation/ConversationRepository.ts:3026165603": [
      [184, 8, 29, "Argument of type \'(User | undefined)[] | undefined\' is not assignable to parameter of type \'User[] | undefined\'.\\n  Type \'(User | undefined)[]\' is not assignable to type \'User[]\'.", "1506995572"],
      [190, 75, 13, "No overload matches this call.\\n  Overload 1 of 4, \'(value: string | number | Date): Date\', gave the following error.\\n    Argument of type \'string | undefined\' is not assignable to parameter of type \'string | number | Date\'.\\n  Overload 2 of 4, \'(value: string | number): Date\', gave the following error.\\n    Argument of type \'string | undefined\' is not assignable to parameter of type \'string | number\'.", "2642562490"],
      [209, 16, 24, "Argument of type \'string | undefined\' is not assignable to parameter of type \'string\'.\\n  Type \'undefined\' is not assignable to type \'string\'.", "2322605270"],
      [214, 25, 13, "No overload matches this call.\\n  Overload 1 of 4, \'(value: string | number | Date): Date\', gave the following error.\\n    Argument of type \'string | undefined\' is not assignable to parameter of type \'string | number | Date\'.\\n  Overload 2 of 4, \'(value: string | number): Date\', gave the following error.\\n    Argument of type \'string | undefined\' is not assignable to parameter of type \'string | number\'.", "2642562490"],
      [230, 10, 12, "Object is possibly \'undefined\'.", "1670678216"],
      [325, 6, 18, "Argument of type \'Conversation | undefined\' is not assignable to parameter of type \'Conversation\'.\\n  Type \'undefined\' is not assignable to type \'Conversation\'.", "1508601427"],
      [339, 43, 15, "Argument of type \'string | undefined\' is not assignable to parameter of type \'string\'.\\n  Type \'undefined\' is not assignable to type \'string\'.", "1177570679"],
      [482, 8, 5, "Argument of type \'unknown\' is not assignable to parameter of type \'BackendClientError\'.", "165548477"],
      [522, 10, 13, "Object is of type \'unknown\'.", "2758364324"],
      [528, 8, 13, "Argument of type \'unknown\' is not assignable to parameter of type \'Error | undefined\'.", "2758364324"],
      [548, 9, 25, "Object is possibly \'undefined\'.", "4293153287"],
      [669, 78, 9, "Argument of type \'number | undefined\' is not assignable to parameter of type \'number\'.\\n  Type \'undefined\' is not assignable to type \'number\'.", "2548743275"],
      [856, 26, 24, "Argument of type \'string | undefined\' is not assignable to parameter of type \'string\'.\\n  Type \'undefined\' is not assignable to type \'string\'.", "2322605270"],
      [915, 37, 5, "Object is of type \'unknown\'.", "165548477"],
      [917, 80, 5, "Object is of type \'unknown\'.", "165548477"],
      [1044, 6, 50, "Type \'Conversation | undefined\' is not assignable to type \'false | Conversation\'.\\n  Type \'undefined\' is not assignable to type \'false | Conversation\'.", "4161336519"],
      [1054, 37, 5, "Object is of type \'unknown\'.", "165548477"],
      [1079, 30, 5, "Object is of type \'unknown\'.", "165548477"],
      [1117, 73, 6, "Type \'null\' is not assignable to type \'string\'.", "1127975365"],
      [1136, 22, 5, "Object is of type \'unknown\'.", "165548477"],
      [1162, 14, 5, "Object is of type \'unknown\'.", "165548477"],
      [1241, 4, 88, "Type \'Promise<Conversation | undefined>[]\' is not assignable to type \'Promise<Conversation>[]\'.\\n  Type \'Promise<Conversation | undefined>\' is not assignable to type \'Promise<Conversation>\'.\\n    Type \'Conversation | undefined\' is not assignable to type \'Conversation\'.\\n      Type \'undefined\' is not assignable to type \'Conversation\'.", "909551372"],
      [1658, 101, 5, "Object is of type \'unknown\'.", "165548477"],
      [1856, 18, 12, "Object is possibly \'undefined\'.", "1670678216"],
      [1944, 12, 39, "Argument of type \'(conversationEntity: Conversation) => Conversation\' is not assignable to parameter of type \'((value: Conversation) => Conversation | PromiseLike<Conversation>) & ((value: null) => Conversation | PromiseLike<...>)\'.\\n  Type \'(conversationEntity: Conversation) => Conversation\' is not assignable to type \'(value: null) => Conversation | PromiseLike<Conversation>\'.\\n    Types of parameters \'conversationEntity\' and \'value\' are incompatible.\\n      Type \'null\' is not assignable to type \'Conversation\'.", "3862325245"],
      [2048, 52, 9, "Argument of type \'IncomingEvent\' is not assignable to parameter of type \'MappedEvent\'.\\n  Type \'ConversationCodeDeleteEvent\' is not assignable to type \'MappedEvent\'.\\n    Type \'ConversationCodeDeleteEvent\' is not assignable to type \'{ data?: string | MappedEventData | undefined; type: CONVERSATION_EVENT | CONVERSATION; }\'.\\n      Types of property \'data\' are incompatible.\\n        Type \'null\' is not assignable to type \'string | MappedEventData | undefined\'.", "1945995409"],
      [2053, 6, 9, "Argument of type \'IncomingEvent\' is not assignable to parameter of type \'MappedEvent\'.", "1945995409"],
      [2272, 60, 13, "Argument of type \'ContentMessage | MemberMessage | CallMessage | VerificationMessage | LegalHoldMessage | ... 9 more ... | undefined\' is not assignable to parameter of type \'Message\'.", "2065728181"],
      [2273, 12, 35, "Argument of type \'(messageEntity: MemberMessage) => { conversationEntity: Conversation; }\' is not assignable to parameter of type \'(value: Message) => { conversationEntity: Conversation; } | PromiseLike<{ conversationEntity: Conversation; }>\'.\\n  Types of parameters \'messageEntity\' and \'value\' are incompatible.\\n    Type \'Message\' is missing the following properties from type \'MemberMessage\': allTeamMembers, exceedsMaxVisibleUsers, hasUsers, hiddenUserCount, and 34 more.", "3695844397"],
      [2301, 8, 6, "Type \'string | undefined\' is not assignable to type \'string\'.\\n  Type \'undefined\' is not assignable to type \'string\'.", "1127975365"],
      [2319, 26, 5, "Object is of type \'unknown\'.", "165548477"],
      [2324, 4, 17, "Type \'undefined\' is not assignable to type \'{ conversationEntity: Conversation; }\'.", "4204377774"],
      [2341, 6, 16, "Type \'string | undefined\' is not assignable to type \'string\'.\\n  Type \'undefined\' is not assignable to type \'string\'.", "1831201559"],
      [2350, 70, 13, "Argument of type \'ContentMessage | MemberMessage | CallMessage | VerificationMessage | LegalHoldMessage | ... 9 more ... | undefined\' is not assignable to parameter of type \'Message\'.\\n  Type \'undefined\' is not assignable to type \'Message\'.", "2065728181"],
      [2389, 12, 6, "Type \'string | null\' is not assignable to type \'string\'.\\n  Type \'null\' is not assignable to type \'string\'.", "1127975365"],
      [2423, 73, 16, "Argument of type \'(QualifiedId | undefined)[]\' is not assignable to parameter of type \'QualifiedId[]\'.", "2829605732"],
      [2505, 14, 9, "Type \'undefined\' cannot be used as an index type.", "665809274"],
      [2530, 60, 9, "Argument of type \'ConversationMemberUpdateData\' is not assignable to parameter of type \'Partial<SelfStatusUpdateDatabaseData>\'.\\n  Types of property \'otr_muted_ref\' are incompatible.\\n    Type \'string | null | undefined\' is not assignable to type \'string | undefined\'.", "1946204345"],
      [2644, 74, 42, "Object is possibly \'undefined\'.", "4089489462"],
      [2682, 51, 4, "Property \'type\' does not exist on type \'never\'.", "2087944093"],
      [2698, 25, 5, "Object is of type \'unknown\'.", "165548477"],
      [2725, 25, 5, "Object is of type \'unknown\'.", "165548477"],
      [2778, 98, 7, "Argument of type \'{ domain: string | undefined; id: string; }[] | undefined\' is not assignable to parameter of type \'QualifiedId[] | undefined\'.\\n  Type \'{ domain: string | undefined; id: string; }[]\' is not assignable to type \'QualifiedId[]\'.\\n    Type \'{ domain: string | undefined; id: string; }\' is not assignable to type \'QualifiedId\'.\\n      Types of property \'domain\' are incompatible.\\n        Type \'string | undefined\' is not assignable to type \'string\'.\\n          Type \'undefined\' is not assignable to type \'string\'.", "2414311946"],
      [2785, 42, 13, "Argument of type \'ContentMessage | MemberMessage | CallMessage | VerificationMessage | LegalHoldMessage | ... 9 more ... | undefined\' is not assignable to parameter of type \'Message\'.", "2065728181"],
      [2887, 64, 6, "Type \'string | undefined\' is not assignable to type \'string\'.\\n  Type \'undefined\' is not assignable to type \'string\'.", "1127975365"],
      [2909, 6, 6, "Type \'string | undefined\' is not assignable to type \'string\'.\\n  Type \'undefined\' is not assignable to type \'string\'.", "1127975365"]
    ],
    "src/script/conversation/ConversationRoleRepository.test.ts:4040891269": [
      [36, 6, 27, "Argument of type \'TeamRepository | undefined\' is not assignable to parameter of type \'TeamRepository\'.\\n  Type \'undefined\' is not assignable to type \'TeamRepository\'.", "2595125417"],
      [38, 6, 27, "Object is possibly \'undefined\'.", "2644272773"],
      [39, 6, 27, "Object is possibly \'undefined\'.", "2595125417"],
      [46, 6, 27, "Object is possibly \'undefined\'.", "2595125417"],
      [54, 41, 26, "Argument of type \'string\' is not assignable to parameter of type \'never\'.", "4107340324"],
      [65, 6, 27, "Object is possibly \'undefined\'.", "2595125417"],
      [93, 54, 4, "Argument of type \'null\' is not assignable to parameter of type \'string | undefined\'.", "2087897566"]
    ],
    "src/script/conversation/ConversationService.ts:174064823": [
      [335, 4, 92, "Type \'Promise<T | undefined>\' is not assignable to type \'Promise<T>\'.\\n  Type \'T | undefined\' is not assignable to type \'T\'.\\n    \'T\' could be instantiated with an arbitrary type which could be unrelated to \'T | undefined\'.", "1764067179"]
    ],
    "src/script/conversation/ConversationState.ts:3761486215": [
      [49, 4, 18, "Type \'ObservableArray<never>\' is not assignable to type \'ObservableArray<Conversation>\'.\\n  Types of parameters \'value\' and \'value\' are incompatible.\\n    Type \'Conversation[] | null | undefined\' is not assignable to type \'never[] | null | undefined\'.\\n      Type \'Conversation[]\' is not assignable to type \'never[]\'.\\n        Type \'Conversation\' is not assignable to type \'never\'.", "3125413011"],
      [50, 4, 27, "Type \'ObservableArray<never>\' is not assignable to type \'ObservableArray<Conversation>\'.", "984920682"],
      [51, 4, 26, "Type \'ObservableArray<never>\' is not assignable to type \'ObservableArray<Conversation>\'.", "1791791444"],
      [52, 4, 29, "Type \'ObservableArray<never>\' is not assignable to type \'ObservableArray<Conversation>\'.", "1232424273"]
    ],
    "src/script/conversation/ConversationStateHandler.ts:402674568": [
      [49, 6, 34, "Type of computed property\'s value is \'(conversationEntity: Conversation, eventJson: ConversationEvent<Partial<ConversationAccessV2UpdateData & ConversationAccessUpdateData>>) => void\', which is not assignable to type \'(conversationEntity: Conversation) => void | Promise<void>\'.", "141947257"],
      [51, 6, 32, "Type of computed property\'s value is \'(conversationEntity: Conversation, eventJson: ConversationEvent<ConversationCode>) => void\', which is not assignable to type \'(conversationEntity: Conversation) => void | Promise<void>\'.", "2297092144"],
      [68, 44, 9, "Argument of type \'undefined\' is not assignable to parameter of type \'string\'.", "2620553983"],
      [79, 32, 52, "Argument of type \'\\"modalConversationOptionsAllowGuestMessage\\" | \\"modalConversationOptionsAllowServiceMessage\\" | \\"modalConversationOptionsAllowundefinedMessage\\"\' is not assignable to parameter of type \'StringIdentifer\'.\\n  Type \'\\"modalConversationOptionsAllowundefinedMessage\\"\' is not assignable to type \'StringIdentifer\'. Did you mean \'\\"modalConversationOptionsAllowServiceMessage\\"\'?", "584687952"],
      [81, 32, 54, "Argument of type \'\\"modalConversationOptionsDisableGuestMessage\\" | \\"modalConversationOptionsDisableServiceMessage\\" | \\"modalConversationOptionsDisableundefinedMessage\\"\' is not assignable to parameter of type \'StringIdentifer\'.\\n  Type \'\\"modalConversationOptionsDisableundefinedMessage\\"\' is not assignable to type \'StringIdentifer\'. Did you mean \'\\"modalConversationOptionsDisableServiceMessage\\"\'?", "2151912957"],
      [90, 22, 53, "Argument of type \'\\"modalConversationOptionsToggleGuestMessage\\" | \\"modalConversationOptionsToggleServiceMessage\\" | \\"modalConversationOptionsToggleundefinedMessage\\"\' is not assignable to parameter of type \'StringIdentifer\'.\\n  Type \'\\"modalConversationOptionsToggleundefinedMessage\\"\' is not assignable to type \'StringIdentifer\'. Did you mean \'\\"modalConversationOptionsToggleServiceMessage\\"\'?", "605985499"],
      [98, 25, 5, "Object is of type \'unknown\'.", "165548477"],
      [120, 36, 9, "Argument of type \'undefined\' is not assignable to parameter of type \'string\'.", "2620553983"],
      [131, 58, 11, "Argument of type \'CONVERSATION_ACCESS[] | undefined\' is not assignable to parameter of type \'CONVERSATION_ACCESS[]\'.\\n  Type \'undefined\' is not assignable to type \'CONVERSATION_ACCESS[]\'.", "160859537"],
      [135, 34, 9, "Argument of type \'undefined\' is not assignable to parameter of type \'string\'.", "2620553983"]
    ],
    "src/script/conversation/ConversationVerificationStateHandler.test.ts:2666026360": [
      [48, 42, 13, "Argument of type \'string\' is not assignable to parameter of type \'never\'.", "1690980598"],
      [56, 52, 4, "Argument of type \'null\' is not assignable to parameter of type \'string | undefined\'.", "2087897566"],
      [58, 55, 28, "Cannot invoke an object which is possibly \'undefined\'.", "1515665510"],
      [62, 43, 4, "Argument of type \'null\' is not assignable to parameter of type \'string | undefined\'.", "2087897566"],
      [63, 43, 4, "Argument of type \'null\' is not assignable to parameter of type \'string | undefined\'.", "2087897566"],
      [66, 6, 23, "Cannot invoke an object which is possibly \'undefined\'.", "1497309756"],
      [70, 6, 23, "Cannot invoke an object which is possibly \'undefined\'.", "3101468415"],
      [105, 6, 28, "Cannot invoke an object which is possibly \'undefined\'.", "3077965475"],
      [115, 13, 28, "Object is possibly \'undefined\'.", "3381709752"],
      [127, 6, 28, "Cannot invoke an object which is possibly \'undefined\'.", "3077965475"],
      [137, 13, 28, "Object is possibly \'undefined\'.", "3381709752"],
      [153, 6, 26, "Cannot invoke an object which is possibly \'undefined\'.", "625087166"],
      [162, 13, 28, "Object is possibly \'undefined\'.", "3381709752"],
      [171, 13, 28, "Object is possibly \'undefined\'.", "3381709752"],
      [183, 6, 26, "Cannot invoke an object which is possibly \'undefined\'.", "625087166"],
      [192, 13, 28, "Object is possibly \'undefined\'.", "3381709752"],
      [201, 13, 28, "Object is possibly \'undefined\'.", "3381709752"],
      [210, 52, 4, "Argument of type \'null\' is not assignable to parameter of type \'string | undefined\'.", "2087897566"],
      [212, 6, 28, "Cannot invoke an object which is possibly \'undefined\'.", "3077965475"],
      [226, 13, 28, "Object is possibly \'undefined\'.", "3381709752"],
      [232, 52, 4, "Argument of type \'null\' is not assignable to parameter of type \'string | undefined\'.", "2087897566"],
      [234, 6, 28, "Cannot invoke an object which is possibly \'undefined\'.", "3077965475"],
      [248, 13, 28, "Object is possibly \'undefined\'.", "3381709752"],
      [254, 6, 23, "Cannot invoke an object which is possibly \'undefined\'.", "1497309756"]
    ],
    "src/script/conversation/EventBuilder.test.ts:3015092617": [
      [33, 6, 12, "Type \'undefined\' is not assignable to type \'EventMapper\'.", "2093608813"],
      [34, 6, 15, "Type \'undefined\' is not assignable to type \'Conversation\'.", "4110128166"],
      [35, 6, 12, "Type \'undefined\' is not assignable to type \'User\'.", "2792000409"],
      [38, 48, 4, "Argument of type \'null\' is not assignable to parameter of type \'string | undefined\'.", "2087897566"],
      [53, 36, 26, "Object is possibly \'undefined\'.", "1493205124"],
      [68, 36, 26, "Object is possibly \'undefined\'.", "1493205124"],
      [77, 11, 13, "Object is possibly \'undefined\'.", "2065728181"],
      [78, 11, 13, "Object is possibly \'undefined\'.", "2065728181"],
      [78, 36, 26, "Object is possibly \'undefined\'.", "1493205124"],
      [79, 11, 13, "Object is possibly \'undefined\'.", "2065728181"],
      [95, 11, 13, "Object is possibly \'undefined\'.", "2065728181"],
      [96, 11, 13, "Object is possibly \'undefined\'.", "2065728181"]
    ],
    "src/script/conversation/EventBuilder.ts:154152099": [
      [222, 12, 29, "Object is possibly \'undefined\'.", "2539326033"],
      [233, 12, 29, "Object is possibly \'undefined\'.", "2539326033"],
      [284, 12, 29, "Object is possibly \'undefined\'.", "2539326033"],
      [336, 23, 29, "Object is possibly \'undefined\'.", "2539326033"],
      [342, 19, 29, "Object is possibly \'undefined\'.", "2539326033"],
      [432, 32, 29, "Object is possibly \'undefined\'.", "2539326033"],
      [444, 12, 29, "Object is possibly \'undefined\'.", "2539326033"],
      [454, 12, 29, "Object is possibly \'undefined\'.", "2539326033"]
    ],
    "src/script/conversation/EventMapper.ts:2506079831": [
      [92, 96, 5, "Object is of type \'unknown\'.", "165548477"],
      [160, 31, 11, "Argument of type \'string | undefined\' is not assignable to parameter of type \'string\'.\\n  Type \'undefined\' is not assignable to type \'string\'.", "3188681863"],
      [163, 51, 10, "Argument of type \'string | undefined\' is not assignable to parameter of type \'string\'.\\n  Type \'undefined\' is not assignable to type \'string\'.", "3610690941"],
      [170, 6, 22, "Type \'number | undefined\' is not assignable to type \'number\'.\\n  Type \'undefined\' is not assignable to type \'number\'.", "152976819"],
      [174, 6, 22, "Type \'number | undefined\' is not assignable to type \'number\'.\\n  Type \'undefined\' is not assignable to type \'number\'.", "152976819"],
      [177, 4, 17, "Type \'string | undefined\' is not assignable to type \'string\'.\\n  Type \'undefined\' is not assignable to type \'string\'.", "1128866980"],
      [344, 4, 26, "Type \'string | undefined\' is not assignable to type \'string\'.\\n  Type \'undefined\' is not assignable to type \'string\'.", "2611213113"],
      [345, 4, 16, "Type \'string | undefined\' is not assignable to type \'string\'.\\n  Type \'undefined\' is not assignable to type \'string\'.", "1858936470"],
      [451, 56, 9, "Argument of type \'number | undefined\' is not assignable to parameter of type \'number\'.\\n  Type \'undefined\' is not assignable to type \'number\'.", "2548743275"],
      [525, 4, 20, "Type \'MemberLeaveReason | undefined\' is not assignable to type \'MemberLeaveReason\'.\\n  Type \'undefined\' is not assignable to type \'MemberLeaveReason\'.", "642569791"],
      [732, 27, 3, "Argument of type \'string | undefined\' is not assignable to parameter of type \'string\'.\\n  Type \'undefined\' is not assignable to type \'string\'.", "193424690"],
      [735, 47, 7, "Argument of type \'Uint8Array | undefined\' is not assignable to parameter of type \'Uint8Array\'.\\n  Type \'undefined\' is not assignable to type \'Uint8Array\'.", "861760996"],
      [743, 29, 11, "Argument of type \'string | undefined\' is not assignable to parameter of type \'string\'.\\n  Type \'undefined\' is not assignable to type \'string\'.", "3188681863"],
      [745, 29, 11, "Argument of type \'string | undefined\' is not assignable to parameter of type \'string\'.\\n  Type \'undefined\' is not assignable to type \'string\'.", "3188681863"],
      [746, 45, 10, "Argument of type \'string | undefined\' is not assignable to parameter of type \'string\'.\\n  Type \'undefined\' is not assignable to type \'string\'.", "3610690941"],
      [763, 11, 14, "Property \'content_length\' does not exist on type \'AssetData | undefined\'.", "2383733551"],
      [763, 27, 12, "Property \'content_type\' does not exist on type \'AssetData | undefined\'.", "3523308779"],
      [763, 41, 2, "Property \'id\' does not exist on type \'AssetData | undefined\'.", "5861160"],
      [763, 54, 4, "Property \'info\' does not exist on type \'AssetData | undefined\'.", "2087826411"],
      [774, 11, 3, "Property \'key\' does not exist on type \'AssetData | undefined\'.", "193424690"],
      [774, 16, 7, "Property \'otr_key\' does not exist on type \'AssetData | undefined\'.", "861760996"],
      [774, 25, 6, "Property \'sha256\' does not exist on type \'AssetData | undefined\'.", "2174157102"],
      [774, 33, 5, "Property \'token\' does not exist on type \'AssetData | undefined\'.", "183304158"],
      [774, 40, 6, "Property \'domain\' does not exist on type \'AssetData | undefined\'.", "1127975365"],
      [817, 72, 10, "Argument of type \'string | null | undefined\' is not assignable to parameter of type \'string | undefined\'.\\n  Type \'null\' is not assignable to type \'string | undefined\'.", "2264616494"],
      [818, 59, 10, "Argument of type \'string | null | undefined\' is not assignable to parameter of type \'string | undefined\'.", "2264616494"],
      [857, 10, 36, "Argument of type \'string | undefined\' is not assignable to parameter of type \'string | null\'.", "3484704420"],
      [865, 78, 5, "Object is of type \'unknown\'.", "165548477"],
      [884, 68, 11, "Argument of type \'string | undefined\' is not assignable to parameter of type \'string\'.\\n  Type \'undefined\' is not assignable to type \'string\'.", "2853998291"]
    ],
    "src/script/conversation/MessageRepository.ts:3425977142": [
      [746, 52, 8, "No overload matches this call.\\n  Overload 1 of 4, \'(value: string | number | Date): Date\', gave the following error.\\n    Argument of type \'string | undefined\' is not assignable to parameter of type \'string | number | Date\'.\\n  Overload 2 of 4, \'(value: string | number): Date\', gave the following error.\\n    Argument of type \'string | undefined\' is not assignable to parameter of type \'string | number\'.", "1948180668"],
      [811, 102, 5, "Object is of type \'unknown\'.", "165548477"],
      [955, 80, 4, "Object is possibly \'undefined\'.", "2087973204"],
      [966, 37, 5, "Object is of type \'unknown\'.", "165548477"],
      [1173, 81, 4, "Argument of type \'User | undefined\' is not assignable to parameter of type \'QualifiedEntity\'.\\n  Type \'undefined\' is not assignable to type \'QualifiedEntity\'.", "2087973204"],
      [1175, 36, 4, "Object is possibly \'undefined\'.", "2087973204"],
      [1178, 39, 5, "Argument of type \'(User | undefined)[]\' is not assignable to parameter of type \'User[]\'.", "183638951"],
      [1179, 30, 5, "Argument of type \'(User | undefined)[]\' is not assignable to parameter of type \'User[]\'.", "183638951"],
      [1224, 68, 24, "Argument of type \'string | undefined\' is not assignable to parameter of type \'string\'.\\n  Type \'undefined\' is not assignable to type \'string\'.", "2322605270"],
      [1256, 39, 42, "Argument of type \'Conversation | undefined\' is not assignable to parameter of type \'Conversation\'.\\n  Type \'undefined\' is not assignable to type \'Conversation\'.", "4089489462"],
      [1273, 39, 42, "Argument of type \'Conversation | undefined\' is not assignable to parameter of type \'Conversation\'.\\n  Type \'undefined\' is not assignable to type \'Conversation\'.", "4089489462"]
    ],
    "src/script/conversation/linkPreviews/helpers.test.ts:1000221294": [
      [84, 11, 4, "Object is possibly \'undefined\'.", "2087656645"],
      [85, 11, 4, "Object is possibly \'undefined\'.", "2087656645"],
      [91, 11, 4, "Object is possibly \'undefined\'.", "2087656645"],
      [92, 11, 4, "Object is possibly \'undefined\'.", "2087656645"],
      [98, 11, 4, "Object is possibly \'undefined\'.", "2089009317"],
      [99, 11, 4, "Object is possibly \'undefined\'.", "2089009317"],
      [105, 11, 12, "Object is possibly \'undefined\'.", "929375728"],
      [106, 11, 12, "Object is possibly \'undefined\'.", "929375728"],
      [112, 11, 4, "Object is possibly \'undefined\'.", "2089009317"],
      [113, 11, 4, "Object is possibly \'undefined\'.", "2089009317"]
    ],
    "src/script/conversation/linkPreviews/index.test.ts:3225052035": [
      [113, 13, 10, "Object is possibly \'undefined\'.", "444608935"],
      [114, 13, 10, "Object is possibly \'undefined\'.", "444608935"]
    ],
    "src/script/conversation/linkPreviews/index.ts:3906640483": [
      [117, 40, 23, "Argument of type \'string | undefined\' is not assignable to parameter of type \'string\'.\\n  Type \'undefined\' is not assignable to type \'string\'.", "493358700"],
      [122, 21, 39, "Object is possibly \'null\'.", "3082036576"],
      [131, 4, 12, "Type \'string | undefined\' is not assignable to type \'string\'.\\n  Type \'undefined\' is not assignable to type \'string\'.", "399682992"],
      [156, 56, 5, "Object is of type \'unknown\'.", "165548477"]
    ],
    "src/script/conversation/userClientsUtils.ts:356115482": [
      [28, 47, 21, "No overload matches this call.\\n  Overload 1 of 2, \'(o: ArrayLike<unknown> | { [s: string]: unknown; }): unknown[]\', gave the following error.\\n    Argument of type \'object | null\' is not assignable to parameter of type \'ArrayLike<unknown> | { [s: string]: unknown; }\'.\\n      Type \'null\' is not assignable to type \'ArrayLike<unknown> | { [s: string]: unknown; }\'.\\n  Overload 2 of 2, \'(o: {}): any[]\', gave the following error.\\n    Argument of type \'object | null\' is not assignable to parameter of type \'{}\'.\\n      Type \'null\' is not assignable to type \'{}\'.", "4151921890"]
    ],
    "src/script/cryptography/CryptographyMapper.ts:2912131072": [
      [145, 51, 20, "Argument of type \'IAsset | null | undefined\' is not assignable to parameter of type \'(IImageAsset | IAsset) & Partial<{ expectsReadConfirmation: boolean; legalHoldStatus: LegalHoldStatus; }>\'.\\n  Type \'undefined\' is not assignable to type \'(IImageAsset | IAsset) & Partial<{ expectsReadConfirmation: boolean; legalHoldStatus: LegalHoldStatus; }>\'.", "4167911361"],
      [191, 51, 20, "Argument of type \'IImageAsset | null | undefined\' is not assignable to parameter of type \'(IImageAsset | IAsset) & Partial<{ expectsReadConfirmation: boolean; legalHoldStatus: LegalHoldStatus; }>\'.\\n  Type \'undefined\' is not assignable to type \'(IImageAsset | IAsset) & Partial<{ expectsReadConfirmation: boolean; legalHoldStatus: LegalHoldStatus; }>\'.", "4177607510"],
      [197, 51, 20, "Argument of type \'IKnock | null | undefined\' is not assignable to parameter of type \'(IImageAsset | IAsset) & Partial<{ expectsReadConfirmation: boolean; legalHoldStatus: LegalHoldStatus; }>\'.\\n  Type \'undefined\' is not assignable to type \'(IImageAsset | IAsset) & Partial<{ expectsReadConfirmation: boolean; legalHoldStatus: LegalHoldStatus; }>\'.", "4184406259"],
      [208, 54, 23, "Argument of type \'ILocation | null | undefined\' is not assignable to parameter of type \'(IImageAsset | IAsset) & Partial<{ expectsReadConfirmation: boolean; legalHoldStatus: LegalHoldStatus; }>\'.\\n  Type \'undefined\' is not assignable to type \'(IImageAsset | IAsset) & Partial<{ expectsReadConfirmation: boolean; legalHoldStatus: LegalHoldStatus; }>\'.", "4165194764"],
      [219, 50, 19, "Argument of type \'IText | null | undefined\' is not assignable to parameter of type \'(IImageAsset | IAsset) & Partial<{ expectsReadConfirmation: boolean; legalHoldStatus: LegalHoldStatus; }>\'.\\n  Type \'undefined\' is not assignable to type \'(IImageAsset | IAsset) & Partial<{ expectsReadConfirmation: boolean; legalHoldStatus: LegalHoldStatus; }>\'.", "1297199116"],
      [225, 55, 24, "Argument of type \'IComposite | null | undefined\' is not assignable to parameter of type \'(IImageAsset | IAsset) & Partial<{ expectsReadConfirmation: boolean; legalHoldStatus: LegalHoldStatus; }>\'.\\n  Type \'undefined\' is not assignable to type \'(IImageAsset | IAsset) & Partial<{ expectsReadConfirmation: boolean; legalHoldStatus: LegalHoldStatus; }>\'.", "2918936900"],
      [270, 15, 8, "Property \'mentions\' does not exist on type \'IText | null | undefined\'.", "1350167884"],
      [270, 40, 7, "Property \'content\' does not exist on type \'IText | null | undefined\'.", "3716929964"],
      [277, 43, 12, "Parameter \'protoMention\' implicitly has an \'any\' type.", "3153561129"],
      [312, 10, 4, "Type \'string | null\' is not assignable to type \'string | undefined\'.\\n  Type \'null\' is not assignable to type \'string | undefined\'.", "2087876002"],
      [328, 11, 4, "Variable \'data\' is used before being assigned.", "2087377941"],
      [329, 8, 14, "Type \'string | null | undefined\' is not assignable to type \'string | undefined\'.", "1588166864"],
      [329, 24, 6, "Object is possibly \'null\' or \'undefined\'.", "2124712353"],
      [330, 8, 11, "Type \'string | null | undefined\' is not assignable to type \'string | undefined\'.", "3188681863"],
      [330, 21, 6, "Object is possibly \'null\' or \'undefined\'.", "2124712353"],
      [331, 40, 6, "Object is possibly \'null\' or \'undefined\'.", "2124712353"],
      [332, 39, 6, "Object is possibly \'null\' or \'undefined\'.", "2124712353"],
      [333, 8, 13, "Type \'string | null | undefined\' is not assignable to type \'string | undefined\'.", "2111557739"],
      [333, 23, 6, "Object is possibly \'null\' or \'undefined\'.", "2124712353"],
      [339, 6, 4, "Variable \'data\' is used before being assigned.", "2087377941"],
      [344, 11, 4, "Variable \'data\' is used before being assigned.", "2087377941"],
      [345, 8, 6, "Type \'string | null | undefined\' is not assignable to type \'string | undefined\'.", "1127975365"],
      [345, 16, 8, "Object is possibly \'undefined\'.", "533230503"],
      [346, 8, 3, "Type \'string | null | undefined\' is not assignable to type \'string | undefined\'.", "193424690"],
      [346, 13, 8, "Object is possibly \'undefined\'.", "533230503"],
      [347, 32, 8, "Object is possibly \'undefined\'.", "533230503"],
      [348, 31, 8, "Object is possibly \'undefined\'.", "533230503"],
      [350, 8, 5, "Type \'string | null | undefined\' is not assignable to type \'string | undefined\'.", "183304158"],
      [350, 15, 8, "Object is possibly \'undefined\'.", "533230503"],
      [353, 17, 4, "Variable \'data\' is used before being assigned.", "2087377941"],
      [356, 12, 4, "Variable \'data\' is used before being assigned.", "2087377941"],
      [451, 25, 24, "Object is possibly \'null\' or \'undefined\'.", "1179641534"],
      [485, 62, 5, "Object is of type \'unknown\'.", "165548477"],
      [551, 28, 31, "Object is possibly \'null\' or \'undefined\'.", "723833724"]
    ],
    "src/script/cryptography/CryptographyRepository.test.ts:468271473": [
      [26, 4, 35, "Object is possibly \'undefined\'.", "2744578530"],
      [39, 32, 35, "Object is possibly \'undefined\'.", "2744578530"]
    ],
    "src/script/cryptography/CryptographyRepository.ts:1877355837": [
      [180, 100, 5, "Object is of type \'unknown\'.", "165548477"]
    ],
    "src/script/entity/Conversation.test.ts:2104519903": [
      [49, 6, 15, "Type \'null\' is not assignable to type \'Conversation\'.", "4110128166"],
      [50, 6, 10, "Type \'null\' is not assignable to type \'User\'.", "964073551"],
      [52, 56, 4, "Argument of type \'null\' is not assignable to parameter of type \'string | undefined\'.", "2087897566"],
      [60, 53, 4, "Argument of type \'null\' is not assignable to parameter of type \'string | undefined\'.", "2087897566"],
      [146, 8, 18, "Type \'undefined\' is not assignable to type \'Message\'.", "3099154241"],
      [182, 13, 15, "Object is possibly \'undefined\'.", "3656134677"],
      [183, 13, 15, "Object is possibly \'undefined\'.", "3656134677"],
      [196, 13, 15, "Object is possibly \'undefined\'.", "3656134677"],
      [197, 13, 15, "Object is possibly \'undefined\'.", "3656134677"],
      [306, 60, 4, "Argument of type \'null\' is not assignable to parameter of type \'string | undefined\'.", "2087897566"],
      [307, 58, 4, "Argument of type \'null\' is not assignable to parameter of type \'string | undefined\'.", "2087897566"],
      [348, 8, 12, "Type \'undefined\' is not assignable to type \'User\'.", "2792000409"],
      [351, 34, 4, "Argument of type \'null\' is not assignable to parameter of type \'string | undefined\'.", "2087897566"],
      [364, 35, 4, "Argument of type \'null\' is not assignable to parameter of type \'string | undefined\'.", "2087897566"],
      [383, 35, 4, "Argument of type \'null\' is not assignable to parameter of type \'string | undefined\'.", "2087897566"],
      [408, 40, 4, "Argument of type \'null\' is not assignable to parameter of type \'string | undefined\'.", "2087897566"],
      [412, 13, 40, "Object is possibly \'undefined\'.", "1814521512"],
      [429, 13, 40, "Object is possibly \'undefined\'.", "1814521512"],
      [447, 13, 40, "Object is possibly \'undefined\'.", "1814521512"],
      [496, 54, 4, "Argument of type \'null\' is not assignable to parameter of type \'string | undefined\'.", "2087897566"],
      [516, 48, 4, "Argument of type \'null\' is not assignable to parameter of type \'string | undefined\'.", "2087897566"],
      [547, 35, 4, "Argument of type \'null\' is not assignable to parameter of type \'string | undefined\'.", "2087897566"],
      [551, 42, 4, "Argument of type \'null\' is not assignable to parameter of type \'string | undefined\'.", "2087897566"],
      [568, 6, 34, "Cannot invoke an object which is possibly \'undefined\'.", "893582186"],
      [570, 56, 4, "Argument of type \'null\' is not assignable to parameter of type \'string | undefined\'.", "2087897566"],
      [574, 35, 4, "Argument of type \'null\' is not assignable to parameter of type \'string | undefined\'.", "2087897566"],
      [584, 6, 34, "Cannot invoke an object which is possibly \'undefined\'.", "893582186"],
      [586, 40, 4, "Argument of type \'null\' is not assignable to parameter of type \'string | undefined\'.", "2087897566"],
      [591, 35, 4, "Argument of type \'null\' is not assignable to parameter of type \'string | undefined\'.", "2087897566"],
      [595, 39, 4, "Argument of type \'null\' is not assignable to parameter of type \'string | undefined\'.", "2087897566"],
      [605, 6, 34, "Cannot invoke an object which is possibly \'undefined\'.", "893582186"],
      [607, 40, 4, "Argument of type \'null\' is not assignable to parameter of type \'string | undefined\'.", "2087897566"],
      [612, 35, 4, "Argument of type \'null\' is not assignable to parameter of type \'string | undefined\'.", "2087897566"],
      [616, 39, 4, "Argument of type \'null\' is not assignable to parameter of type \'string | undefined\'.", "2087897566"],
      [628, 58, 4, "Argument of type \'null\' is not assignable to parameter of type \'string | undefined\'.", "2087897566"],
      [634, 54, 4, "Argument of type \'null\' is not assignable to parameter of type \'string | undefined\'.", "2087897566"],
      [646, 60, 4, "Argument of type \'null\' is not assignable to parameter of type \'string | undefined\'.", "2087897566"],
      [701, 54, 4, "Argument of type \'null\' is not assignable to parameter of type \'string | undefined\'.", "2087897566"],
      [714, 60, 4, "Argument of type \'null\' is not assignable to parameter of type \'string | undefined\'.", "2087897566"],
      [795, 8, 10, "Type \'undefined\' is not assignable to type \'string\'.", "3990992796"],
      [904, 8, 9, "Type \'undefined\' is not assignable to type \'number\'.", "2548743275"],
      [905, 8, 14, "Type \'undefined\' is not assignable to type \'ContentMessage\'.", "770131143"],
      [906, 8, 21, "Type \'undefined\' is not assignable to type \'PingMessage\'.", "3552399181"],
      [907, 8, 15, "Type \'undefined\' is not assignable to type \'PingMessage\'.", "1424040496"],
      [908, 8, 11, "Type \'undefined\' is not assignable to type \'PingMessage\'.", "3938011998"],
      [909, 8, 18, "Type \'undefined\' is not assignable to type \'ContentMessage\'.", "2146105736"],
      [912, 56, 4, "Argument of type \'null\' is not assignable to parameter of type \'string | undefined\'.", "2087897566"],
      [1138, 58, 4, "Argument of type \'null\' is not assignable to parameter of type \'string | undefined\'.", "2087897566"],
      [1142, 36, 9, "Argument of type \'undefined\' is not assignable to parameter of type \'number\'.", "2620553983"],
      [1167, 36, 9, "Argument of type \'undefined\' is not assignable to parameter of type \'number\'.", "2620553983"]
    ],
    "src/script/entity/Conversation.ts:414737185": [
      [107, 18, 24, "Property \'enforcedTeamMessageTimer\' has no initializer and is not definitely assigned in the constructor.", "3799921350"],
      [187, 4, 16, "Type \'Observable<PERSONAL | TEAM | OTHER | undefined>\' is not assignable to type \'Observable<ACCESS_STATE>\'.\\n  The types returned by \'peek()\' are incompatible between these types.\\n    Type \'PERSONAL | TEAM | OTHER | undefined\' is not assignable to type \'ACCESS_STATE\'.", "3665501182"],
      [188, 4, 15, "Type \'Observable<string | undefined>\' is not assignable to type \'Observable<string>\'.", "761254596"],
      [189, 4, 12, "Type \'undefined\' is not assignable to type \'string\'.", "2242477105"],
      [190, 4, 9, "Type \'Observable<string | undefined>\' is not assignable to type \'Observable<string>\'.", "1162129866"],
      [191, 4, 12, "Type \'undefined\' is not assignable to type \'string\'.", "1264629218"],
      [192, 4, 9, "Type \'Observable<CONVERSATION_TYPE | undefined>\' is not assignable to type \'Observable<CONVERSATION_TYPE>\'.\\n  The types returned by \'peek()\' are incompatible between these types.\\n    Type \'CONVERSATION_TYPE | undefined\' is not assignable to type \'CONVERSATION_TYPE\'.", "1162754997"],
      [204, 4, 27, "Type \'ObservableArray<never>\' is not assignable to type \'ObservableArray<User>\'.", "957208303"],
      [205, 4, 27, "Type \'ObservableArray<never>\' is not assignable to type \'ObservableArray<QualifiedId>\'.\\n  Types of parameters \'value\' and \'value\' are incompatible.\\n    Type \'QualifiedId[] | null | undefined\' is not assignable to type \'never[] | null | undefined\'.\\n      Type \'QualifiedId[]\' is not assignable to type \'never[]\'.\\n        Type \'QualifiedId\' is not assignable to type \'never\'.", "957203187"],
      [228, 4, 15, "Type \'PureComputed<boolean | \\"\\">\' is not assignable to type \'PureComputed<boolean>\'.", "1095670353"],
      [244, 4, 19, "Type \'PureComputed<boolean | undefined>\' is not assignable to type \'PureComputed<boolean>\'.", "2748887882"],
      [248, 4, 13, "Type \'PureComputed<boolean | undefined>\' is not assignable to type \'PureComputed<boolean>\'.", "1137010663"],
      [273, 4, 23, "Type \'Observable<ConversationVerificationState.UNVERIFIED>\' is not assignable to type \'Observable<ConversationVerificationState>\'.\\n  Types of parameters \'value\' and \'value\' are incompatible.\\n    Type \'ConversationVerificationState\' is not assignable to type \'ConversationVerificationState.UNVERIFIED\'.", "1872259068"],
      [282, 4, 9, "Type \'Observable<Call | null>\' is not assignable to type \'Observable<Call>\'.\\n  The types returned by \'peek()\' are incompatible between these types.\\n    Type \'Call | null\' is not assignable to type \'Call\'.\\n      Type \'null\' is not assignable to type \'Call\'.", "1162313103"],
      [294, 61, 15, "Object is possibly \'undefined\'.", "3866385313"],
      [300, 35, 15, "Object is possibly \'undefined\'.", "3866385313"],
      [316, 54, 10, "Object is possibly \'undefined\'.", "50227919"],
      [319, 4, 20, "Type \'Observable<LegalHoldStatus.DISABLED>\' is not assignable to type \'Observable<LegalHoldStatus>\'.\\n  Types of parameters \'value\' and \'value\' are incompatible.\\n    Type \'LegalHoldStatus\' is not assignable to type \'LegalHoldStatus.DISABLED\'.", "135203605"],
      [323, 84, 10, "Object is possibly \'undefined\'.", "50227919"],
      [340, 18, 15, "Object is possibly \'undefined\'.", "3866385313"],
      [346, 12, 15, "Object is possibly \'undefined\'.", "3866385313"],
      [359, 4, 11, "Type \'Observable<ConversationStatus.CURRENT_MEMBER>\' is not assignable to type \'Observable<ConversationStatus>\'.\\n  Types of parameters \'value\' and \'value\' are incompatible.\\n    Type \'ConversationStatus\' is not assignable to type \'ConversationStatus.CURRENT_MEMBER\'.", "3642829209"],
      [369, 4, 22, "Type \'Observable<number | null>\' is not assignable to type \'Observable<number>\'.", "3241402412"],
      [370, 4, 23, "Type \'Observable<number | null>\' is not assignable to type \'Observable<number>\'.", "2493965002"],
      [372, 4, 16, "Type \'Observable<RECEIPT_MODE.OFF>\' is not assignable to type \'Observable<RECEIPT_MODE>\'.\\n  Types of parameters \'value\' and \'value\' are incompatible.\\n    Type \'RECEIPT_MODE\' is not assignable to type \'RECEIPT_MODE.OFF\'.", "245090354"],
      [383, 4, 17, "Type \'PureComputed<number | false>\' is not assignable to type \'PureComputed<number>\'.\\n  The types returned by \'peek()\' are incompatible between these types.\\n    Type \'number | false\' is not assignable to type \'number\'.\\n      Type \'boolean\' is not assignable to type \'number\'.", "515474049"],
      [434, 62, 15, "Object is possibly \'undefined\'.", "3866385313"],
      [436, 91, 15, "Object is possibly \'undefined\'.", "3866385313"],
      [662, 28, 54, "Argument of type \'string | null\' is not assignable to parameter of type \'string\'.\\n  Type \'null\' is not assignable to type \'string\'.", "3385179653"],
      [703, 4, 53, "Type \'ContentMessage | undefined\' is not assignable to type \'ContentMessage\'.\\n  Type \'undefined\' is not assignable to type \'ContentMessage\'.", "1980005351"],
      [754, 9, 15, "Object is possibly \'undefined\'.", "3866385313"],
      [777, 4, 88, "No overload matches this call.\\n  Overload 1 of 2, \'(item: Message | ContentMessage | MemberMessage): (Message | ContentMessage | MemberMessage)[]\', gave the following error.\\n    Argument of type \'(message_et: Message | ContentMessage | MemberMessage) => boolean | \\"\\"\' is not assignable to parameter of type \'Message | ContentMessage | MemberMessage\'.\\n  Overload 2 of 2, \'(removeFunction: (item: Message | ContentMessage | MemberMessage) => boolean): (Message | ContentMessage | MemberMessage)[]\', gave the following error.\\n    Type \'string | boolean\' is not assignable to type \'boolean\'.", "302417194"],
      [818, 72, 15, "Object is possibly \'undefined\'.", "3866385313"],
      [965, 45, 15, "No overload matches this call.\\n  Overload 1 of 2, \'(...items: ConcatArray<User>[]): User[]\', gave the following error.\\n    Argument of type \'User | undefined\' is not assignable to parameter of type \'ConcatArray<User>\'.\\n      Type \'undefined\' is not assignable to type \'ConcatArray<User>\'.\\n  Overload 2 of 2, \'(...items: (User | ConcatArray<User>)[]): User[]\', gave the following error.\\n    Argument of type \'User | undefined\' is not assignable to parameter of type \'User | ConcatArray<User>\'.\\n      Type \'undefined\' is not assignable to type \'User | ConcatArray<User>\'.", "3866385313"],
      [972, 45, 15, "No overload matches this call.\\n  Overload 1 of 2, \'(...items: ConcatArray<User>[]): User[]\', gave the following error.\\n    Argument of type \'User | undefined\' is not assignable to parameter of type \'ConcatArray<User>\'.\\n      Type \'undefined\' is not assignable to type \'ConcatArray<User>\'.\\n  Overload 2 of 2, \'(...items: (User | ConcatArray<User>)[]): User[]\', gave the following error.\\n    Argument of type \'User | undefined\' is not assignable to parameter of type \'User | ConcatArray<User>\'.", "3866385313"],
      [987, 48, 21, "Object is possibly \'undefined\'.", "2518032411"],
      [992, 6, 6, "Type \'CONVERSATION_ACCESS[] | undefined\' is not assignable to type \'CONVERSATION_ACCESS[]\'.\\n  Type \'undefined\' is not assignable to type \'CONVERSATION_ACCESS[]\'.", "1314097761"],
      [993, 6, 11, "Type \'CONVERSATION_ACCESS_ROLE | ACCESS_ROLE_V2[] | undefined\' is not assignable to type \'CONVERSATION_ACCESS_ROLE | ACCESS_ROLE_V2[]\'.\\n  Type \'undefined\' is not assignable to type \'CONVERSATION_ACCESS_ROLE | ACCESS_ROLE_V2[]\'.", "186257802"]
    ],
    "src/script/entity/User.test.ts:1823754266": [
      [91, 27, 9, "Argument of type \'undefined\' is not assignable to parameter of type \'number\'.", "2620553983"]
    ],
    "src/script/entity/User.ts:3591817769": [
      [132, 4, 17, "Type \'Observable<undefined>\' is not assignable to type \'Observable<string>\'.\\n  Types of property \'equalityComparer\' are incompatible.\\n    Type \'(a: undefined, b: undefined) => boolean\' is not assignable to type \'(a: string, b: string) => boolean\'.\\n      Types of parameters \'a\' and \'a\' are incompatible.\\n        Type \'string\' is not assignable to type \'undefined\'.", "2198912395"],
      [140, 4, 10, "Type \'Observable<string | undefined>\' is not assignable to type \'Observable<string>\'.", "3993952993"],
      [141, 4, 10, "Type \'Observable<string | undefined>\' is not assignable to type \'Observable<string>\'.", "4016447089"],
      [181, 4, 13, "Type \'Observable<ROLE.NONE>\' is not assignable to type \'Observable<ROLE>\'.\\n  Types of parameters \'value\' and \'value\' are incompatible.\\n    Type \'ROLE\' is not assignable to type \'ROLE.NONE\'.", "3077682660"],
      [191, 47, 25, "Cannot invoke an object which is possibly \'undefined\'.", "3264425299"],
      [204, 4, 17, "Type \'Observable<Type.NONE>\' is not assignable to type \'Observable<Type>\'.\\n  Types of parameters \'value\' and \'value\' are incompatible.\\n    Type \'Type\' is not assignable to type \'Type.NONE\'.", "1506870780"],
      [248, 57, 13, "No overload matches this call.\\n  Overload 1 of 4, \'(value: string | number | Date): Date\', gave the following error.\\n    Argument of type \'string | undefined\' is not assignable to parameter of type \'string | number | Date\'.\\n  Overload 2 of 4, \'(value: string | number): Date\', gave the following error.\\n    Argument of type \'string | undefined\' is not assignable to parameter of type \'string | number\'.", "3452993210"],
      [248, 93, 13, "No overload matches this call.\\n  Overload 1 of 4, \'(value: string | number | Date): Date\', gave the following error.\\n    Argument of type \'string | undefined\' is not assignable to parameter of type \'string | number | Date\'.\\n  Overload 2 of 4, \'(value: string | number): Date\', gave the following error.\\n    Argument of type \'string | undefined\' is not assignable to parameter of type \'string | number\'.", "3563212121"]
    ],
    "src/script/entity/message/Asset.ts:2396001012": [
      [37, 9, 4, "Property \'size\' has no initializer and is not definitely assigned in the constructor.", "2088346912"],
      [69, 67, 14, "Argument of type \'string | undefined\' is not assignable to parameter of type \'string\'.\\n  Type \'undefined\' is not assignable to type \'string\'.", "1931590284"],
      [80, 67, 14, "Argument of type \'string | undefined\' is not assignable to parameter of type \'string\'.\\n  Type \'undefined\' is not assignable to type \'string\'.", "1931590284"]
    ],
    "src/script/entity/message/CallMessage.ts:2179419971": [
      [38, 4, 20, "Type \'TERMINATION_REASON | undefined\' is not assignable to type \'TERMINATION_REASON\'.\\n  Type \'undefined\' is not assignable to type \'TERMINATION_REASON\'.", "773642052"]
    ],
    "src/script/entity/message/ContentMessage.ts:2244220679": [
      [56, 4, 11, "Type \'ObservableArray<never>\' is not assignable to type \'ObservableArray<FileAsset | Asset | MediumImage | Text>\'.\\n  Types of parameters \'value\' and \'value\' are incompatible.\\n    Type \'(FileAsset | Asset | MediumImage | Text)[] | null | undefined\' is not assignable to type \'never[] | null | undefined\'.\\n      Type \'(FileAsset | Asset | MediumImage | Text)[]\' is not assignable to type \'never[]\'.\\n        Type \'FileAsset | Asset | MediumImage | Text\' is not assignable to type \'never\'.", "3137859118"],
      [59, 4, 21, "Type \'Observable<number | null>\' is not assignable to type \'Observable<number>\'.\\n  The types returned by \'peek()\' are incompatible between these types.\\n    Type \'number | null\' is not assignable to type \'number\'.\\n      Type \'null\' is not assignable to type \'number\'.", "1015589921"],
      [71, 4, 10, "Type \'Observable<QuoteEntity | undefined>\' is not assignable to type \'Observable<QuoteEntity>\'.\\n  The types returned by \'peek()\' are incompatible between these types.\\n    Type \'QuoteEntity | undefined\' is not assignable to type \'QuoteEntity\'.\\n      Type \'undefined\' is not assignable to type \'QuoteEntity\'.", "4017089943"],
      [72, 4, 17, "Type \'ObservableArray<never>\' is not assignable to type \'ObservableArray<ReadReceipt>\'.", "1540688880"],
      [74, 4, 23, "Type \'Observable<boolean | null>\' is not assignable to type \'Observable<boolean>\'.\\n  The types returned by \'peek()\' are incompatible between these types.\\n    Type \'boolean | null\' is not assignable to type \'boolean\'.", "1490518748"],
      [80, 34, 4, "Argument of type \'null\' is not assignable to parameter of type \'boolean\'.", "2087897566"]
    ],
    "src/script/entity/message/DecryptErrorMessage.ts:3460253006": [
      [63, 4, 9, "Type \'PureComputed<string | undefined>\' is not assignable to type \'PureComputed<string>\'.\\n  The types returned by \'peek()\' are incompatible between these types.\\n    Type \'string | undefined\' is not assignable to type \'string\'.\\n      Type \'undefined\' is not assignable to type \'string\'.", "1161926893"]
    ],
    "src/script/entity/message/FileAsset.ts:2276294258": [
      [45, 9, 14, "Property \'conversationId\' has no initializer and is not definitely assigned in the constructor.", "2597408709"],
      [46, 9, 14, "Property \'correlation_id\' has no initializer and is not definitely assigned in the constructor.", "1441381135"],
      [54, 4, 11, "Type \'Observable<AssetTransferState | undefined>\' is not assignable to type \'Observable<AssetTransferState>\'.\\n  The types returned by \'peek()\' are incompatible between these types.\\n    Type \'AssetTransferState | undefined\' is not assignable to type \'AssetTransferState\'.", "3642829209"],
      [64, 4, 22, "Type \'Observable<AssetRemoteData | undefined>\' is not assignable to type \'Observable<AssetRemoteData>\'.\\n  The types returned by \'peek()\' are incompatible between these types.\\n    Type \'AssetRemoteData | undefined\' is not assignable to type \'AssetRemoteData\'.\\n      Type \'undefined\' is not assignable to type \'AssetRemoteData\'.", "1979595329"],
      [65, 4, 21, "Type \'Observable<AssetRemoteData | undefined>\' is not assignable to type \'Observable<AssetRemoteData>\'.", "2294021202"],
      [81, 4, 25, "Type \'Observable<NotUploaded | undefined>\' is not assignable to type \'Observable<NotUploaded>\'.\\n  The types returned by \'peek()\' are incompatible between these types.\\n    Type \'NotUploaded | undefined\' is not assignable to type \'NotUploaded\'.", "890696937"]
    ],
    "src/script/entity/message/MediumImage.ts:426001127": [
      [41, 4, 13, "Type \'Observable<AssetRemoteData | undefined>\' is not assignable to type \'Observable<AssetRemoteData>\'.", "752547655"]
    ],
    "src/script/entity/message/MemberMessage.ts:3711207890": [
      [53, 9, 6, "Property \'reason\' has no initializer and is not definitely assigned in the constructor.", "2124277697"],
      [76, 4, 17, "Type \'Observable<never[]>\' is not assignable to type \'Observable<User[]>\'.\\n  Types of parameters \'value\' and \'value\' are incompatible.\\n    Type \'User[]\' is not assignable to type \'never[]\'.", "437902945"],
      [83, 4, 19, "Type \'undefined\' is not assignable to type \'User[]\'.", "3619181810"],
      [116, 100, 4, "Argument of type \'null\' is not assignable to parameter of type \'string | undefined\'.", "2087897566"]
    ],
    "src/script/entity/message/Message.ts:306209129": [
      [53, 10, 19, "Property \'messageTimerStarted\' has no initializer and is not definitely assigned in the constructor.", "4092792040"],
      [63, 9, 8, "Property \'reaction\' has no initializer and is not definitely assigned in the constructor.", "2663965068"],
      [96, 4, 15, "Type \'SuperType | undefined\' is not assignable to type \'SuperType\'.\\n  Type \'undefined\' is not assignable to type \'SuperType\'.", "3885844715"],
      [102, 4, 22, "Type \'Observable<boolean>\' is not assignable to type \'Observable<string | number | boolean>\'.\\n  Types of parameters \'value\' and \'value\' are incompatible.\\n    Type \'string | number | boolean\' is not assignable to type \'boolean\'.", "2558403805"],
      [128, 4, 17, "Type \'ObservableArray<never>\' is not assignable to type \'ObservableArray<ReadReceipt>\'.\\n  Types of parameters \'value\' and \'value\' are incompatible.\\n    Type \'ReadReceipt[] | null | undefined\' is not assignable to type \'never[] | null | undefined\'.\\n      Type \'ReadReceipt[]\' is not assignable to type \'never[]\'.\\n        Type \'ReadReceipt\' is not assignable to type \'never\'.", "1540688880"],
      [136, 4, 11, "Type \'Observable<StatusType.UNSPECIFIED>\' is not assignable to type \'Observable<StatusType>\'.\\n  Types of parameters \'value\' and \'value\' are incompatible.\\n    Type \'StatusType\' is not assignable to type \'StatusType.UNSPECIFIED\'.", "3642829209"],
      [138, 43, 4, "Argument of type \'null\' is not assignable to parameter of type \'string | undefined\'.", "2087897566"],
      [149, 75, 9, "Argument of type \'undefined\' is not assignable to parameter of type \'string\'.", "2620553983"]
    ],
    "src/script/entity/message/SystemMessage.ts:3060794215": [
      [25, 9, 7, "Property \'caption\' has no initializer and is not definitely assigned in the constructor.", "3511518411"]
    ],
    "src/script/entity/message/VerificationMessage.ts:1055991539": [
      [40, 4, 28, "Type \'Observable<VerificationMessageType | undefined>\' is not assignable to type \'Observable<VerificationMessageType>\'.\\n  The types returned by \'peek()\' are incompatible between these types.\\n    Type \'VerificationMessageType | undefined\' is not assignable to type \'VerificationMessageType\'.", "1551103719"],
      [47, 27, 13, "Argument of type \'string | false | QualifiedUserId\' is not assignable to parameter of type \'string | QualifiedId\'.\\n  Type \'boolean\' is not assignable to type \'string | QualifiedId\'.", "2678465042"]
    ],
    "src/script/error/BackendClientError.ts:4157618261": [
      [29, 4, 10, "Type \'string | undefined\' is not assignable to type \'string\'.\\n  Type \'undefined\' is not assignable to type \'string\'.", "3983565867"]
    ],
    "src/script/event/EventRepository.test.ts:3843097520": [
      [90, 25, 26, "No overload matches this call.\\n  Overload 1 of 2, \'(o: {}): string[]\', gave the following error.\\n    Argument of type \'ReadReceipt[] | undefined\' is not assignable to parameter of type \'{}\'.\\n      Type \'undefined\' is not assignable to type \'{}\'.\\n  Overload 2 of 2, \'(o: object): string[]\', gave the following error.\\n    Argument of type \'ReadReceipt[] | undefined\' is not assignable to parameter of type \'object\'.\\n      Type \'undefined\' is not assignable to type \'object\'.", "792500112"],
      [96, 6, 28, "Object is possibly \'undefined\'.", "3381709752"],
      [98, 15, 25, "No overload matches this call.\\n  Overload 1 of 4, \'(object: {}, method: never): SpyInstance<never, never>\', gave the following error.\\n    Argument of type \'EventService | undefined\' is not assignable to parameter of type \'{}\'.\\n      Type \'undefined\' is not assignable to type \'{}\'.\\n  Overload 2 of 4, \'(object: {}, method: never): SpyInstance<never, never>\', gave the following error.\\n    Argument of type \'EventService | undefined\' is not assignable to parameter of type \'{}\'.\\n      Type \'undefined\' is not assignable to type \'{}\'.", "47328231"],
      [99, 25, 55, "Argument of type \'Promise<EventRecord<any>>\' is not assignable to parameter of type \'never\'.", "526597759"],
      [104, 13, 28, "Object is possibly \'undefined\'.", "3381709752"],
      [108, 15, 25, "Object is possibly \'undefined\'.", "47328231"],
      [109, 15, 28, "Object is possibly \'undefined\'.", "3381709752"],
      [114, 13, 28, "Object is possibly \'undefined\'.", "3381709752"],
      [118, 15, 25, "Object is possibly \'undefined\'.", "47328231"],
      [119, 15, 28, "Object is possibly \'undefined\'.", "3381709752"],
      [124, 13, 28, "Object is possibly \'undefined\'.", "3381709752"],
      [128, 15, 25, "Object is possibly \'undefined\'.", "47328231"],
      [129, 15, 28, "Object is possibly \'undefined\'.", "3381709752"],
      [143, 13, 28, "Object is possibly \'undefined\'.", "3381709752"],
      [144, 15, 25, "Object is possibly \'undefined\'.", "47328231"],
      [145, 15, 28, "Object is possibly \'undefined\'.", "3381709752"],
      [159, 13, 28, "Object is possibly \'undefined\'.", "3381709752"],
      [160, 15, 25, "Object is possibly \'undefined\'.", "47328231"],
      [161, 15, 28, "Object is possibly \'undefined\'.", "3381709752"],
      [175, 13, 28, "Object is possibly \'undefined\'.", "3381709752"],
      [176, 15, 25, "Object is possibly \'undefined\'.", "47328231"],
      [177, 15, 28, "Object is possibly \'undefined\'.", "3381709752"],
      [216, 13, 28, "Object is possibly \'undefined\'.", "3381709752"],
      [217, 15, 25, "Object is possibly \'undefined\'.", "47328231"],
      [218, 15, 28, "Object is possibly \'undefined\'.", "3381709752"],
      [241, 15, 25, "No overload matches this call.\\n  Overload 1 of 4, \'(object: {}, method: never): SpyInstance<never, never>\', gave the following error.\\n    Argument of type \'EventService | undefined\' is not assignable to parameter of type \'{}\'.\\n      Type \'undefined\' is not assignable to type \'{}\'.\\n  Overload 2 of 4, \'(object: {}, method: never): SpyInstance<never, never>\', gave the following error.\\n    Argument of type \'EventService | undefined\' is not assignable to parameter of type \'{}\'.\\n      Type \'undefined\' is not assignable to type \'{}\'.", "47328231"],
      [242, 28, 11, "Parameter \'saved_event\' implicitly has an \'any\' type.", "3147593107"],
      [242, 28, 43, "Argument of type \'(saved_event: any) => Promise<any>\' is not assignable to parameter of type \'() => never\'.", "1450607298"],
      [246, 17, 25, "No overload matches this call.\\n  Overload 1 of 4, \'(object: {}, method: never): SpyInstance<never, never>\', gave the following error.\\n    Argument of type \'EventService | undefined\' is not assignable to parameter of type \'{}\'.\\n      Type \'undefined\' is not assignable to type \'{}\'.\\n  Overload 2 of 4, \'(object: {}, method: never): SpyInstance<never, never>\', gave the following error.\\n    Argument of type \'EventService | undefined\' is not assignable to parameter of type \'{}\'.\\n      Type \'undefined\' is not assignable to type \'{}\'.", "47328231"],
      [248, 13, 28, "Object is possibly \'undefined\'.", "3381709752"],
      [249, 15, 25, "Object is possibly \'undefined\'.", "47328231"],
      [257, 15, 25, "No overload matches this call.\\n  Overload 1 of 4, \'(object: {}, method: never): SpyInstance<never, never>\', gave the following error.\\n    Argument of type \'EventService | undefined\' is not assignable to parameter of type \'{}\'.\\n      Type \'undefined\' is not assignable to type \'{}\'.\\n  Overload 2 of 4, \'(object: {}, method: never): SpyInstance<never, never>\', gave the following error.\\n    Argument of type \'EventService | undefined\' is not assignable to parameter of type \'{}\'.\\n      Type \'undefined\' is not assignable to type \'{}\'.", "47328231"],
      [258, 28, 46, "Argument of type \'() => Promise<EventRecord<any>>\' is not assignable to parameter of type \'() => never\'.\\n  Type \'Promise<EventRecord<any>>\' is not assignable to type \'never\'.", "270173584"],
      [260, 13, 28, "Object is possibly \'undefined\'.", "3381709752"],
      [265, 17, 25, "Object is possibly \'undefined\'.", "47328231"],
      [273, 15, 25, "No overload matches this call.\\n  Overload 1 of 4, \'(object: {}, method: never): SpyInstance<never, never>\', gave the following error.\\n    Argument of type \'EventService | undefined\' is not assignable to parameter of type \'{}\'.\\n      Type \'undefined\' is not assignable to type \'{}\'.\\n  Overload 2 of 4, \'(object: {}, method: never): SpyInstance<never, never>\', gave the following error.\\n    Argument of type \'EventService | undefined\' is not assignable to parameter of type \'{}\'.\\n      Type \'undefined\' is not assignable to type \'{}\'.", "47328231"],
      [274, 28, 46, "Argument of type \'() => Promise<EventRecord<any>>\' is not assignable to parameter of type \'() => never\'.\\n  Type \'Promise<EventRecord<any>>\' is not assignable to type \'never\'.", "270173584"],
      [276, 13, 28, "Object is possibly \'undefined\'.", "3381709752"],
      [281, 17, 25, "Object is possibly \'undefined\'.", "47328231"],
      [289, 15, 25, "No overload matches this call.\\n  Overload 1 of 4, \'(object: {}, method: never): SpyInstance<never, never>\', gave the following error.\\n    Argument of type \'EventService | undefined\' is not assignable to parameter of type \'{}\'.\\n      Type \'undefined\' is not assignable to type \'{}\'.\\n  Overload 2 of 4, \'(object: {}, method: never): SpyInstance<never, never>\', gave the following error.\\n    Argument of type \'EventService | undefined\' is not assignable to parameter of type \'{}\'.\\n      Type \'undefined\' is not assignable to type \'{}\'.", "47328231"],
      [290, 28, 46, "Argument of type \'() => Promise<EventRecord<any>>\' is not assignable to parameter of type \'() => never\'.\\n  Type \'Promise<EventRecord<any>>\' is not assignable to type \'never\'.", "270173584"],
      [292, 13, 28, "Object is possibly \'undefined\'.", "3381709752"],
      [297, 17, 25, "Object is possibly \'undefined\'.", "47328231"],
      [304, 15, 25, "No overload matches this call.\\n  Overload 1 of 4, \'(object: {}, method: never): SpyInstance<never, never>\', gave the following error.\\n    Argument of type \'EventService | undefined\' is not assignable to parameter of type \'{}\'.\\n      Type \'undefined\' is not assignable to type \'{}\'.\\n  Overload 2 of 4, \'(object: {}, method: never): SpyInstance<never, never>\', gave the following error.\\n    Argument of type \'EventService | undefined\' is not assignable to parameter of type \'{}\'.\\n      Type \'undefined\' is not assignable to type \'{}\'.", "47328231"],
      [305, 28, 46, "Argument of type \'() => Promise<EventRecord<any>>\' is not assignable to parameter of type \'() => never\'.\\n  Type \'Promise<EventRecord<any>>\' is not assignable to type \'never\'.", "270173584"],
      [307, 13, 28, "Object is possibly \'undefined\'.", "3381709752"],
      [312, 17, 25, "Object is possibly \'undefined\'.", "47328231"],
      [320, 15, 25, "No overload matches this call.\\n  Overload 1 of 4, \'(object: {}, method: never): SpyInstance<never, never>\', gave the following error.\\n    Argument of type \'EventService | undefined\' is not assignable to parameter of type \'{}\'.\\n      Type \'undefined\' is not assignable to type \'{}\'.\\n  Overload 2 of 4, \'(object: {}, method: never): SpyInstance<never, never>\', gave the following error.\\n    Argument of type \'EventService | undefined\' is not assignable to parameter of type \'{}\'.\\n      Type \'undefined\' is not assignable to type \'{}\'.", "47328231"],
      [321, 28, 46, "Argument of type \'() => Promise<EventRecord<any>>\' is not assignable to parameter of type \'() => never\'.\\n  Type \'Promise<EventRecord<any>>\' is not assignable to type \'never\'.", "270173584"],
      [323, 13, 28, "Object is possibly \'undefined\'.", "3381709752"],
      [328, 17, 25, "Object is possibly \'undefined\'.", "47328231"],
      [335, 15, 25, "No overload matches this call.\\n  Overload 1 of 4, \'(object: {}, method: never): SpyInstance<never, never>\', gave the following error.\\n    Argument of type \'EventService | undefined\' is not assignable to parameter of type \'{}\'.\\n      Type \'undefined\' is not assignable to type \'{}\'.\\n  Overload 2 of 4, \'(object: {}, method: never): SpyInstance<never, never>\', gave the following error.\\n    Argument of type \'EventService | undefined\' is not assignable to parameter of type \'{}\'.\\n      Type \'undefined\' is not assignable to type \'{}\'.", "47328231"],
      [336, 28, 46, "Argument of type \'() => Promise<EventRecord<any>>\' is not assignable to parameter of type \'() => never\'.\\n  Type \'Promise<EventRecord<any>>\' is not assignable to type \'never\'.", "270173584"],
      [341, 13, 28, "Object is possibly \'undefined\'.", "3381709752"],
      [346, 17, 25, "Object is possibly \'undefined\'.", "47328231"],
      [352, 17, 25, "No overload matches this call.\\n  Overload 1 of 4, \'(object: {}, method: never): SpyInstance<never, never>\', gave the following error.\\n    Argument of type \'EventService | undefined\' is not assignable to parameter of type \'{}\'.\\n      Type \'undefined\' is not assignable to type \'{}\'.\\n  Overload 2 of 4, \'(object: {}, method: never): SpyInstance<never, never>\', gave the following error.\\n    Argument of type \'EventService | undefined\' is not assignable to parameter of type \'{}\'.\\n      Type \'undefined\' is not assignable to type \'{}\'.", "47328231"],
      [352, 76, 35, "Argument of type \'() => Promise<EventRecord<any>>\' is not assignable to parameter of type \'() => never\'.\\n  Type \'Promise<EventRecord<any>>\' is not assignable to type \'never\'.", "3585529426"],
      [354, 15, 25, "No overload matches this call.\\n  Overload 1 of 4, \'(object: {}, method: never): SpyInstance<never, never>\', gave the following error.\\n    Argument of type \'EventService | undefined\' is not assignable to parameter of type \'{}\'.\\n      Type \'undefined\' is not assignable to type \'{}\'.\\n  Overload 2 of 4, \'(object: {}, method: never): SpyInstance<never, never>\', gave the following error.\\n    Argument of type \'EventService | undefined\' is not assignable to parameter of type \'{}\'.\\n      Type \'undefined\' is not assignable to type \'{}\'.", "47328231"],
      [355, 28, 46, "Argument of type \'() => Promise<EventRecord<any>>\' is not assignable to parameter of type \'() => never\'.\\n  Type \'Promise<EventRecord<any>>\' is not assignable to type \'never\'.", "270173584"],
      [362, 13, 28, "Object is possibly \'undefined\'.", "3381709752"],
      [363, 15, 11, "Object is possibly \'undefined\'.", "3147593107"],
      [364, 15, 11, "Object is possibly \'undefined\'.", "3147593107"],
      [365, 15, 11, "Object is possibly \'undefined\'.", "3147593107"],
      [366, 15, 25, "Object is possibly \'undefined\'.", "47328231"],
      [372, 17, 25, "No overload matches this call.\\n  Overload 1 of 4, \'(object: {}, method: never): SpyInstance<never, never>\', gave the following error.\\n    Argument of type \'EventService | undefined\' is not assignable to parameter of type \'{}\'.\\n      Type \'undefined\' is not assignable to type \'{}\'.\\n  Overload 2 of 4, \'(object: {}, method: never): SpyInstance<never, never>\', gave the following error.\\n    Argument of type \'EventService | undefined\' is not assignable to parameter of type \'{}\'.\\n      Type \'undefined\' is not assignable to type \'{}\'.", "47328231"],
      [372, 76, 40, "Argument of type \'() => Promise<EventRecord<any>>\' is not assignable to parameter of type \'() => never\'.\\n  Type \'Promise<EventRecord<any>>\' is not assignable to type \'never\'.", "2477440726"],
      [374, 15, 25, "No overload matches this call.\\n  Overload 1 of 4, \'(object: {}, method: never): SpyInstance<never, never>\', gave the following error.\\n    Argument of type \'EventService | undefined\' is not assignable to parameter of type \'{}\'.\\n      Type \'undefined\' is not assignable to type \'{}\'.\\n  Overload 2 of 4, \'(object: {}, method: never): SpyInstance<never, never>\', gave the following error.\\n    Argument of type \'EventService | undefined\' is not assignable to parameter of type \'{}\'.\\n      Type \'undefined\' is not assignable to type \'{}\'.", "47328231"],
      [375, 28, 40, "Argument of type \'() => Promise<EventRecord<any>>\' is not assignable to parameter of type \'() => never\'.\\n  Type \'Promise<EventRecord<any>>\' is not assignable to type \'never\'.", "2477440726"],
      [379, 13, 28, "Object is possibly \'undefined\'.", "3381709752"],
      [382, 17, 25, "Object is possibly \'undefined\'.", "47328231"],
      [383, 17, 25, "Object is possibly \'undefined\'.", "47328231"],
      [395, 15, 25, "No overload matches this call.\\n  Overload 1 of 4, \'(object: {}, method: never): SpyInstance<never, never>\', gave the following error.\\n    Argument of type \'EventService | undefined\' is not assignable to parameter of type \'{}\'.\\n      Type \'undefined\' is not assignable to type \'{}\'.\\n  Overload 2 of 4, \'(object: {}, method: never): SpyInstance<never, never>\', gave the following error.\\n    Argument of type \'EventService | undefined\' is not assignable to parameter of type \'{}\'.\\n      Type \'undefined\' is not assignable to type \'{}\'.", "47328231"],
      [396, 28, 48, "Argument of type \'(conversationId: string, messageId: string) => Promise<undefined> | Promise<EventRecord<any>>\' is not assignable to parameter of type \'() => never\'.", "270597142"],
      [400, 15, 25, "No overload matches this call.\\n  Overload 1 of 4, \'(object: {}, method: never): SpyInstance<never, never>\', gave the following error.\\n    Argument of type \'EventService | undefined\' is not assignable to parameter of type \'{}\'.\\n      Type \'undefined\' is not assignable to type \'{}\'.\\n  Overload 2 of 4, \'(object: {}, method: never): SpyInstance<never, never>\', gave the following error.\\n    Argument of type \'EventService | undefined\' is not assignable to parameter of type \'{}\'.\\n      Type \'undefined\' is not assignable to type \'{}\'.", "47328231"],
      [401, 28, 40, "Argument of type \'(ev: EventRecord) => Promise<EventRecord<any>>\' is not assignable to parameter of type \'() => never\'.", "130762840"],
      [406, 13, 28, "Object is possibly \'undefined\'.", "3381709752"],
      [406, 86, 32, "Argument of type \'(updatedEvent: EventRecord) => void\' is not assignable to parameter of type \'(value: EventRecord<any> | undefined) => void | PromiseLike<void>\'.\\n  Types of parameters \'updatedEvent\' and \'value\' are incompatible.\\n    Type \'EventRecord<any> | undefined\' is not assignable to type \'EventRecord<any>\'.\\n      Type \'undefined\' is not assignable to type \'EventRecord<any>\'.", "1291289374"],
      [407, 15, 25, "Object is possibly \'undefined\'.", "47328231"],
      [408, 15, 25, "Object is possibly \'undefined\'.", "47328231"],
      [417, 15, 25, "No overload matches this call.\\n  Overload 1 of 4, \'(object: {}, method: never): SpyInstance<never, never>\', gave the following error.\\n    Argument of type \'EventService | undefined\' is not assignable to parameter of type \'{}\'.\\n      Type \'undefined\' is not assignable to type \'{}\'.\\n  Overload 2 of 4, \'(object: {}, method: never): SpyInstance<never, never>\', gave the following error.\\n    Argument of type \'EventService | undefined\' is not assignable to parameter of type \'{}\'.\\n      Type \'undefined\' is not assignable to type \'{}\'.", "47328231"],
      [418, 28, 53, "Argument of type \'() => Promise<EventRecord<any>>\' is not assignable to parameter of type \'() => never\'.\\n  Type \'Promise<EventRecord<any>>\' is not assignable to type \'never\'.", "3901075106"],
      [420, 15, 25, "No overload matches this call.\\n  Overload 1 of 4, \'(object: {}, method: never): SpyInstance<never, never>\', gave the following error.\\n    Argument of type \'EventService | undefined\' is not assignable to parameter of type \'{}\'.\\n      Type \'undefined\' is not assignable to type \'{}\'.\\n  Overload 2 of 4, \'(object: {}, method: never): SpyInstance<never, never>\', gave the following error.\\n    Argument of type \'EventService | undefined\' is not assignable to parameter of type \'{}\'.\\n      Type \'undefined\' is not assignable to type \'{}\'.", "47328231"],
      [421, 28, 50, "Argument of type \'(updates: EventRecord) => Promise<EventRecord<any>>\' is not assignable to parameter of type \'() => never\'.", "2498929304"],
      [431, 13, 28, "Object is possibly \'undefined\'.", "3381709752"],
      [431, 75, 32, "Argument of type \'(updatedEvent: EventRecord) => void\' is not assignable to parameter of type \'(value: EventRecord<any> | undefined) => void | PromiseLike<void>\'.\\n  Types of parameters \'updatedEvent\' and \'value\' are incompatible.\\n    Type \'EventRecord<any> | undefined\' is not assignable to type \'EventRecord<any>\'.\\n      Type \'undefined\' is not assignable to type \'EventRecord<any>\'.", "1291289374"],
      [436, 27, 22, "No overload matches this call.\\n  Overload 1 of 2, \'(o: {}): string[]\', gave the following error.\\n    Argument of type \'UserReactionMap | undefined\' is not assignable to parameter of type \'{}\'.\\n      Type \'undefined\' is not assignable to type \'{}\'.\\n  Overload 2 of 2, \'(o: object): string[]\', gave the following error.\\n    Argument of type \'UserReactionMap | undefined\' is not assignable to parameter of type \'object\'.\\n      Type \'undefined\' is not assignable to type \'object\'.", "3237744360"],
      [437, 15, 25, "Object is possibly \'undefined\'.", "47328231"],
      [448, 17, 25, "No overload matches this call.\\n  Overload 1 of 4, \'(object: {}, method: never): SpyInstance<never, never>\', gave the following error.\\n    Argument of type \'EventService | undefined\' is not assignable to parameter of type \'{}\'.\\n      Type \'undefined\' is not assignable to type \'{}\'.\\n  Overload 2 of 4, \'(object: {}, method: never): SpyInstance<never, never>\', gave the following error.\\n    Argument of type \'EventService | undefined\' is not assignable to parameter of type \'{}\'.\\n      Type \'undefined\' is not assignable to type \'{}\'.", "47328231"],
      [448, 76, 34, "Argument of type \'() => Promise<{ data: any; category?: number | undefined; client?: { time: string; } | undefined; connection?: { lastUpdate: string; } | undefined; content?: string | undefined; conversation: string; ... 24 more ...; waiting_button_id?: string | undefined; }>\' is not assignable to parameter of type \'() => never\'.\\n  Type \'Promise<{ data: any; category?: number | undefined; client?: { time: string; } | undefined; connection?: { lastUpdate: string; } | undefined; content?: string | undefined; conversation: string; edited_time?: string | undefined; ... 23 more ...; waiting_button_id?: string | undefined; }>\' is not assignable to type \'never\'.", "2413977172"],
      [450, 15, 25, "No overload matches this call.\\n  Overload 1 of 4, \'(object: {}, method: never): SpyInstance<never, never>\', gave the following error.\\n    Argument of type \'EventService | undefined\' is not assignable to parameter of type \'{}\'.\\n      Type \'undefined\' is not assignable to type \'{}\'.\\n  Overload 2 of 4, \'(object: {}, method: never): SpyInstance<never, never>\', gave the following error.\\n    Argument of type \'EventService | undefined\' is not assignable to parameter of type \'{}\'.\\n      Type \'undefined\' is not assignable to type \'{}\'.", "47328231"],
      [451, 28, 40, "Argument of type \'(ev: EventRecord) => Promise<EventRecord<any>>\' is not assignable to parameter of type \'() => never\'.", "130762840"],
      [455, 13, 28, "Object is possibly \'undefined\'.", "3381709752"],
      [455, 79, 32, "Argument of type \'(updatedEvent: EventRecord) => void\' is not assignable to parameter of type \'(value: EventRecord<any> | undefined) => void | PromiseLike<void>\'.\\n  Types of parameters \'updatedEvent\' and \'value\' are incompatible.\\n    Type \'EventRecord<any> | undefined\' is not assignable to type \'EventRecord<any>\'.\\n      Type \'undefined\' is not assignable to type \'EventRecord<any>\'.", "1291289374"],
      [456, 15, 25, "Object is possibly \'undefined\'.", "47328231"],
      [457, 15, 25, "Object is possibly \'undefined\'.", "47328231"],
      [465, 17, 25, "No overload matches this call.\\n  Overload 1 of 4, \'(object: {}, method: never): SpyInstance<never, never>\', gave the following error.\\n    Argument of type \'EventService | undefined\' is not assignable to parameter of type \'{}\'.\\n      Type \'undefined\' is not assignable to type \'{}\'.\\n  Overload 2 of 4, \'(object: {}, method: never): SpyInstance<never, never>\', gave the following error.\\n    Argument of type \'EventService | undefined\' is not assignable to parameter of type \'{}\'.\\n      Type \'undefined\' is not assignable to type \'{}\'.", "47328231"],
      [467, 13, 28, "Object is possibly \'undefined\'.", "3381709752"],
      [469, 17, 12, "Object is possibly \'undefined\'.", "373016604"],
      [470, 17, 25, "Object is possibly \'undefined\'.", "47328231"],
      [480, 8, 27, "Object is possibly \'undefined\'.", "2644272773"],
      [483, 38, 25, "No overload matches this call.\\n  Overload 1 of 4, \'(object: {}, method: never): SpyInstance<never, never>\', gave the following error.\\n    Argument of type \'EventService | undefined\' is not assignable to parameter of type \'{}\'.\\n      Type \'undefined\' is not assignable to type \'{}\'.\\n  Overload 2 of 4, \'(object: {}, method: never): SpyInstance<never, never>\', gave the following error.\\n    Argument of type \'EventService | undefined\' is not assignable to parameter of type \'{}\'.\\n      Type \'undefined\' is not assignable to type \'{}\'.", "47328231"],
      [484, 40, 25, "No overload matches this call.\\n  Overload 1 of 4, \'(object: {}, method: never): SpyInstance<never, never>\', gave the following error.\\n    Argument of type \'EventService | undefined\' is not assignable to parameter of type \'{}\'.\\n      Type \'undefined\' is not assignable to type \'{}\'.\\n  Overload 2 of 4, \'(object: {}, method: never): SpyInstance<never, never>\', gave the following error.\\n    Argument of type \'EventService | undefined\' is not assignable to parameter of type \'{}\'.\\n      Type \'undefined\' is not assignable to type \'{}\'.", "47328231"],
      [493, 40, 36, "Argument of type \'() => Promise<{ from: string; type: CONVERSATION; category?: number | undefined; client?: { time: string; } | undefined; connection?: { lastUpdate: string; } | undefined; content?: string | undefined; ... 24 more ...; waiting_button_id?: string | undefined; }>\' is not assignable to parameter of type \'() => never\'.\\n  Type \'Promise<{ from: string; type: CONVERSATION; category?: number | undefined; client?: { time: string; } | undefined; connection?: { lastUpdate: string; } | undefined; content?: string | undefined; ... 24 more ...; waiting_button_id?: string | undefined; }>\' is not assignable to type \'never\'.", "2692316574"],
      [494, 42, 24, "Argument of type \'() => Promise<number>\' is not assignable to parameter of type \'() => never\'.\\n  Type \'Promise<number>\' is not assignable to type \'never\'.", "731841138"],
      [496, 33, 28, "Object is possibly \'undefined\'.", "3381709752"],
      [500, 15, 10, "Object is possibly \'undefined\'.", "3453834508"],
      [501, 15, 25, "Object is possibly \'undefined\'.", "47328231"],
      [513, 17, 25, "No overload matches this call.\\n  Overload 1 of 4, \'(object: {}, method: never): SpyInstance<never, never>\', gave the following error.\\n    Argument of type \'EventService | undefined\' is not assignable to parameter of type \'{}\'.\\n      Type \'undefined\' is not assignable to type \'{}\'.\\n  Overload 2 of 4, \'(object: {}, method: never): SpyInstance<never, never>\', gave the following error.\\n    Argument of type \'EventService | undefined\' is not assignable to parameter of type \'{}\'.\\n      Type \'undefined\' is not assignable to type \'{}\'.", "47328231"],
      [513, 76, 36, "Argument of type \'() => Promise<{ type: CONVERSATION; category?: number | undefined; client?: { time: string; } | undefined; connection?: { lastUpdate: string; } | undefined; content?: string | undefined; ... 25 more ...; waiting_button_id?: string | undefined; }>\' is not assignable to parameter of type \'() => never\'.\\n  Type \'Promise<{ type: CONVERSATION; category?: number | undefined; client?: { time: string; } | undefined; connection?: { lastUpdate: string; } | undefined; content?: string | undefined; ... 25 more ...; waiting_button_id?: string | undefined; }>\' is not assignable to type \'never\'.", "2692316574"],
      [514, 17, 25, "No overload matches this call.\\n  Overload 1 of 4, \'(object: {}, method: never): SpyInstance<never, never>\', gave the following error.\\n    Argument of type \'EventService | undefined\' is not assignable to parameter of type \'{}\'.\\n      Type \'undefined\' is not assignable to type \'{}\'.\\n  Overload 2 of 4, \'(object: {}, method: never): SpyInstance<never, never>\', gave the following error.\\n    Argument of type \'EventService | undefined\' is not assignable to parameter of type \'{}\'.\\n      Type \'undefined\' is not assignable to type \'{}\'.", "47328231"],
      [514, 78, 24, "Argument of type \'() => Promise<number>\' is not assignable to parameter of type \'() => never\'.\\n  Type \'Promise<number>\' is not assignable to type \'never\'.", "731841138"],
      [516, 13, 28, "Object is possibly \'undefined\'.", "3381709752"],
      [518, 17, 10, "Object is possibly \'undefined\'.", "3453834508"],
      [519, 17, 25, "Object is possibly \'undefined\'.", "47328231"],
      [533, 15, 28, "Object is possibly \'undefined\'.", "3381709752"],
      [535, 17, 25, "No overload matches this call.\\n  Overload 1 of 4, \'(object: {}, method: never): SpyInstance<never, never>\', gave the following error.\\n    Argument of type \'EventService | undefined\' is not assignable to parameter of type \'{}\'.\\n      Type \'undefined\' is not assignable to type \'{}\'.\\n  Overload 2 of 4, \'(object: {}, method: never): SpyInstance<never, never>\', gave the following error.\\n    Argument of type \'EventService | undefined\' is not assignable to parameter of type \'{}\'.\\n      Type \'undefined\' is not assignable to type \'{}\'.", "47328231"],
      [535, 76, 36, "Argument of type \'() => Promise<EventRecord<any>>\' is not assignable to parameter of type \'() => never\'.\\n  Type \'Promise<EventRecord<any>>\' is not assignable to type \'never\'.", "2692316574"],
      [537, 15, 25, "No overload matches this call.\\n  Overload 1 of 4, \'(object: {}, method: never): SpyInstance<never, never>\', gave the following error.\\n    Argument of type \'EventService | undefined\' is not assignable to parameter of type \'{}\'.\\n      Type \'undefined\' is not assignable to type \'{}\'.\\n  Overload 2 of 4, \'(object: {}, method: never): SpyInstance<never, never>\', gave the following error.\\n    Argument of type \'EventService | undefined\' is not assignable to parameter of type \'{}\'.\\n      Type \'undefined\' is not assignable to type \'{}\'.", "47328231"],
      [538, 28, 45, "Argument of type \'() => Promise<EventRecord<any>>\' is not assignable to parameter of type \'() => never\'.\\n  Type \'Promise<EventRecord<any>>\' is not assignable to type \'never\'.", "368568095"],
      [540, 31, 28, "Object is possibly \'undefined\'.", "3381709752"],
      [544, 13, 10, "Object is possibly \'undefined\'.", "3453834508"],
      [545, 13, 25, "Object is possibly \'undefined\'.", "47328231"],
      [558, 15, 25, "No overload matches this call.\\n  Overload 1 of 4, \'(object: {}, method: never): SpyInstance<never, never>\', gave the following error.\\n    Argument of type \'EventService | undefined\' is not assignable to parameter of type \'{}\'.\\n      Type \'undefined\' is not assignable to type \'{}\'.\\n  Overload 2 of 4, \'(object: {}, method: never): SpyInstance<never, never>\', gave the following error.\\n    Argument of type \'EventService | undefined\' is not assignable to parameter of type \'{}\'.\\n      Type \'undefined\' is not assignable to type \'{}\'.", "47328231"],
      [559, 28, 13, "Parameter \'eventToUpdate\' implicitly has an \'any\' type.", "964362851"],
      [559, 28, 47, "Argument of type \'(eventToUpdate: any) => Promise<any>\' is not assignable to parameter of type \'() => never\'.", "666953218"],
      [560, 17, 25, "No overload matches this call.\\n  Overload 1 of 4, \'(object: {}, method: never): SpyInstance<never, never>\', gave the following error.\\n    Argument of type \'EventService | undefined\' is not assignable to parameter of type \'{}\'.\\n      Type \'undefined\' is not assignable to type \'{}\'.\\n  Overload 2 of 4, \'(object: {}, method: never): SpyInstance<never, never>\', gave the following error.\\n    Argument of type \'EventService | undefined\' is not assignable to parameter of type \'{}\'.\\n      Type \'undefined\' is not assignable to type \'{}\'.", "47328231"],
      [560, 76, 40, "Argument of type \'() => Promise<{ type: CONVERSATION; category?: number | undefined; client?: { time: string; } | undefined; connection?: { lastUpdate: string; } | undefined; content?: string | undefined; ... 25 more ...; waiting_button_id?: string | undefined; }>\' is not assignable to parameter of type \'() => never\'.\\n  Type \'Promise<{ type: CONVERSATION; category?: number | undefined; client?: { time: string; } | undefined; connection?: { lastUpdate: string; } | undefined; content?: string | undefined; ... 25 more ...; waiting_button_id?: string | undefined; }>\' is not assignable to type \'never\'.", "1106270881"],
      [562, 13, 28, "Object is possibly \'undefined\'.", "3381709752"],
      [564, 17, 12, "Object is possibly \'undefined\'.", "373016604"],
      [565, 17, 12, "Object is possibly \'undefined\'.", "373016604"],
      [566, 17, 25, "Object is possibly \'undefined\'.", "47328231"],
      [581, 15, 25, "No overload matches this call.\\n  Overload 1 of 4, \'(object: {}, method: never): SpyInstance<never, never>\', gave the following error.\\n    Argument of type \'EventService | undefined\' is not assignable to parameter of type \'{}\'.\\n      Type \'undefined\' is not assignable to type \'{}\'.\\n  Overload 2 of 4, \'(object: {}, method: never): SpyInstance<never, never>\', gave the following error.\\n    Argument of type \'EventService | undefined\' is not assignable to parameter of type \'{}\'.\\n      Type \'undefined\' is not assignable to type \'{}\'.", "47328231"],
      [582, 28, 13, "Parameter \'eventToUpdate\' implicitly has an \'any\' type.", "964362851"],
      [582, 28, 47, "Argument of type \'(eventToUpdate: any) => Promise<any>\' is not assignable to parameter of type \'() => never\'.", "666953218"],
      [583, 17, 25, "No overload matches this call.\\n  Overload 1 of 4, \'(object: {}, method: never): SpyInstance<never, never>\', gave the following error.\\n    Argument of type \'EventService | undefined\' is not assignable to parameter of type \'{}\'.\\n      Type \'undefined\' is not assignable to type \'{}\'.\\n  Overload 2 of 4, \'(object: {}, method: never): SpyInstance<never, never>\', gave the following error.\\n    Argument of type \'EventService | undefined\' is not assignable to parameter of type \'{}\'.\\n      Type \'undefined\' is not assignable to type \'{}\'.", "47328231"],
      [583, 76, 40, "Argument of type \'() => Promise<{ type: CONVERSATION; category?: number | undefined; client?: { time: string; } | undefined; connection?: { lastUpdate: string; } | undefined; content?: string | undefined; ... 25 more ...; waiting_button_id?: string | undefined; }>\' is not assignable to parameter of type \'() => never\'.\\n  Type \'Promise<{ type: CONVERSATION; category?: number | undefined; client?: { time: string; } | undefined; connection?: { lastUpdate: string; } | undefined; content?: string | undefined; ... 25 more ...; waiting_button_id?: string | undefined; }>\' is not assignable to type \'never\'.", "1106270881"],
      [585, 13, 28, "Object is possibly \'undefined\'.", "3381709752"],
      [586, 8, 32, "Argument of type \'(updatedEvent: EventRecord) => void\' is not assignable to parameter of type \'(value: EventRecord<any> | undefined) => void | PromiseLike<void>\'.\\n  Types of parameters \'updatedEvent\' and \'value\' are incompatible.\\n    Type \'EventRecord<any> | undefined\' is not assignable to type \'EventRecord<any>\'.\\n      Type \'undefined\' is not assignable to type \'EventRecord<any>\'.", "1291289374"],
      [588, 17, 25, "Object is possibly \'undefined\'.", "47328231"]
    ],
    "src/script/event/EventRepository.ts:2800868471": [
      [106, 4, 30, "Type \'Observable<NOTIFICATION_HANDLING_STATE.STREAM>\' is not assignable to type \'Observable<NOTIFICATION_HANDLING_STATE>\'.\\n  Types of parameters \'value\' and \'value\' are incompatible.\\n    Type \'NOTIFICATION_HANDLING_STATE\' is not assignable to type \'NOTIFICATION_HANDLING_STATE.STREAM\'.", "3724439608"],
      [161, 60, 5, "Object is possibly \'undefined\'.", "165702089"],
      [161, 76, 5, "Object is of type \'unknown\'.", "165548477"],
      [228, 10, 13, "Object is of type \'unknown\'.", "3310660798"],
      [229, 49, 13, "Object is of type \'unknown\'.", "3310660798"],
      [243, 13, 6, "Object is possibly \'undefined\'.", "1543056028"],
      [248, 13, 10, "Object is possibly \'undefined\'.", "1089446899"],
      [261, 48, 25, "Argument of type \'string | undefined\' is not assignable to parameter of type \'string\'.\\n  Type \'undefined\' is not assignable to type \'string\'.", "3511045606"],
      [272, 40, 20, "Object is possibly \'undefined\'.", "3111726366"],
      [538, 28, 12, "Object is possibly \'undefined\'.", "2257332645"],
      [538, 53, 12, "Object is possibly \'undefined\'.", "2257332645"],
      [539, 59, 12, "Object is possibly \'undefined\'.", "2257332645"],
      [553, 41, 13, "Object is possibly \'undefined\'.", "1529837131"],
      [557, 69, 11, "Argument of type \'string | undefined\' is not assignable to parameter of type \'string\'.\\n  Type \'undefined\' is not assignable to type \'string\'.", "3842816886"],
      [560, 8, 100, "Type \'EventRecord<any> | undefined\' is not assignable to type \'EventRecord<any>\'.\\n  Type \'undefined\' is not assignable to type \'EventRecord<any>\'.", "1834623770"],
      [560, 59, 25, "Argument of type \'string | undefined\' is not assignable to parameter of type \'string\'.\\n  Type \'undefined\' is not assignable to type \'string\'.", "2126983834"],
      [560, 86, 13, "Object is possibly \'undefined\'.", "1529837131"],
      [564, 78, 13, "Object is possibly \'undefined\'.", "1529837131"],
      [607, 52, 20, "Object is possibly \'undefined\'.", "2445000522"]
    ],
    "src/script/event/EventService.ts:2658328947": [
      [46, 79, 9, "Object is possibly \'undefined\'.", "1946021483"],
      [46, 103, 9, "No overload matches this call.\\n  Overload 1 of 2, \'(that: string, locales?: string | string[] | undefined, options?: CollatorOptions | undefined): number\', gave the following error.\\n    Argument of type \'string | undefined\' is not assignable to parameter of type \'string\'.\\n      Type \'undefined\' is not assignable to type \'string\'.\\n  Overload 2 of 2, \'(that: string): number\', gave the following error.\\n    Argument of type \'string | undefined\' is not assignable to parameter of type \'string\'.\\n      Type \'undefined\' is not assignable to type \'string\'.", "1946194504"],
      [77, 86, 9, "Argument of type \'string | undefined\' is not assignable to parameter of type \'string\'.\\n  Type \'undefined\' is not assignable to type \'string\'.", "761523947"],
      [81, 8, 5, "Object is of type \'unknown\'.", "165548477"],
      [110, 97, 5, "Object is of type \'unknown\'.", "165548477"],
      [140, 6, 156, "Type \'EventRecord<any> | undefined\' is not assignable to type \'EventRecord<any>\'.\\n  Type \'undefined\' is not assignable to type \'EventRecord<any>\'.", "608859508"],
      [145, 99, 5, "Object is of type \'unknown\'.", "165548477"],
      [185, 52, 15, "Object is possibly \'undefined\'.", "1303905750"],
      [185, 86, 15, "Object is possibly \'undefined\'.", "1303905750"],
      [240, 100, 5, "Object is of type \'unknown\'.", "165548477"],
      [338, 92, 9, "Argument of type \'undefined\' is not assignable to parameter of type \'string\'.", "2620553983"],
      [352, 74, 17, "Argument of type \'string | undefined\' is not assignable to parameter of type \'string\'.\\n  Type \'undefined\' is not assignable to type \'string\'.", "2867884739"],
      [382, 4, 11, "Object is possibly \'undefined\'.", "370216726"],
      [383, 4, 11, "Object is possibly \'undefined\'.", "370216726"]
    ],
    "src/script/event/EventServiceNoCompound.ts:1388827788": [
      [64, 54, 15, "Object is possibly \'undefined\'.", "1303905750"]
    ],
    "src/script/event/preprocessor/ServiceMiddleware.ts:3271199821": [
      [80, 58, 9, "Argument of type \'MemberJoinEvent | undefined\' is not assignable to parameter of type \'MemberJoinEvent\'.\\n  Type \'undefined\' is not assignable to type \'MemberJoinEvent\'.", "1946204345"],
      [103, 51, 10, "Object is possibly \'undefined\'.", "4128218071"]
    ],
    "src/script/extension/GiphyRepository.ts:2994713875": [
      [47, 10, 13, "Property \'currentOffset\' has no initializer and is not definitely assigned in the constructor.", "3944906049"],
      [76, 42, 18, "Object is possibly \'undefined\'.", "3219551329"],
      [90, 67, 15, "Object is possibly \'undefined\'.", "3911174730"]
    ],
    "src/script/externalRoute.ts:1170782870": [
      [77, 2, 55, "Type \'string | undefined\' is not assignable to type \'string\'.\\n  Type \'undefined\' is not assignable to type \'string\'.", "2013931483"],
      [78, 64, 51, "Type \'string | undefined\' is not assignable to type \'string\'.\\n  Type \'undefined\' is not assignable to type \'string\'.", "2860866952"],
      [81, 2, 111, "Type \'string | false\' is not assignable to type \'string\'.\\n  Type \'boolean\' is not assignable to type \'string\'.", "685592872"],
      [82, 46, 35, "Type \'string | undefined\' is not assignable to type \'string\'.\\n  Type \'undefined\' is not assignable to type \'string\'.", "3510242108"],
      [83, 46, 35, "Type \'string | undefined\' is not assignable to type \'string\'.\\n  Type \'undefined\' is not assignable to type \'string\'.", "3510297418"],
      [84, 51, 40, "Type \'string | undefined\' is not assignable to type \'string\'.\\n  Type \'undefined\' is not assignable to type \'string\'.", "3597061715"],
      [88, 4, 17, "Type \'undefined\' is not assignable to type \'string\'.", "4204377774"]
    ],
    "src/script/hooks/usePausableInterval.ts:4028999421": [
      [38, 6, 21, "Cannot invoke an object which is possibly \'undefined\'.", "4185327969"]
    ],
    "src/script/hooks/usePausableTimeout.ts:3967169248": [
      [38, 6, 20, "Cannot invoke an object which is possibly \'undefined\'.", "2491310661"]
    ],
    "src/script/integration/IntegrationRepository.ts:3537015114": [
      [84, 56, 17, "Argument of type \'string | undefined\' is not assignable to parameter of type \'string\'.\\n  Type \'undefined\' is not assignable to type \'string\'.", "2786638268"],
      [85, 26, 14, "Object is possibly \'undefined\'.", "2727665343"],
      [100, 31, 10, "Argument of type \'string | undefined\' is not assignable to parameter of type \'string\'.\\n  Type \'undefined\' is not assignable to type \'string\'.", "4118455337"],
      [240, 57, 5, "Object is of type \'unknown\'.", "165548477"]
    ],
    "src/script/integration/ServiceEntity.ts:2862427254": [
      [58, 4, 26, "Type \'Observable<AssetRemoteData | undefined>\' is not assignable to type \'Observable<AssetRemoteData>\'.", "2039859734"],
      [59, 4, 27, "Type \'Observable<AssetRemoteData | undefined>\' is not assignable to type \'Observable<AssetRemoteData>\'.", "4198396353"]
    ],
    "src/script/legal-hold/LegalHoldEvaluator.ts:3764190125": [
      [45, 43, 23, "Argument of type \'User | undefined\' is not assignable to parameter of type \'User\'.\\n  Type \'undefined\' is not assignable to type \'User\'.", "153688682"],
      [57, 2, 49, "Type \'string | boolean | undefined\' is not assignable to type \'boolean\'.\\n  Type \'undefined\' is not assignable to type \'boolean\'.", "265606130"],
      [62, 51, 16, "Object is possibly \'undefined\'.", "332022202"]
    ],
    "src/script/main/SingleInstanceHandler.ts:305503035": [
      [118, 6, 27, "Cannot invoke an object which is possibly \'undefined\'.", "107936000"]
    ],
    "src/script/main/app.ts:3654720961": [
      [156, 2, 5, "Property \'debug\' has no initializer and is not definitely assigned in the constructor.", "164124116"],
      [157, 2, 4, "Property \'util\' has no initializer and is not definitely assigned in the constructor.", "2087972225"],
      [349, 87, 5, "Object is of type \'unknown\'.", "165548477"],
      [408, 10, 41, "Object is possibly \'undefined\'.", "1596662938"],
      [409, 10, 30, "Argument of type \'string | undefined\' is not assignable to parameter of type \'string\'.\\n  Type \'undefined\' is not assignable to type \'string\'.", "286595218"],
      [418, 65, 19, "Argument of type \'import(\\"wire-webapp/node_modules/@wireapp/api-client/src/client/ClientType\\").ClientType | undefined\' is not assignable to parameter of type \'string | number\'.\\n  Type \'undefined\' is not assignable to type \'string | number\'.", "1723063280"],
      [485, 27, 5, "Argument of type \'unknown\' is not assignable to parameter of type \'BaseError\'.", "165548477"],
      [503, 36, 11, "Object is possibly \'undefined\'.", "3663176296"],
      [778, 12, 5, "Object is of type \'unknown\'.", "165548477"],
      [832, 81, 5, "Object is of type \'unknown\'.", "165548477"],
      [876, 37, 15, "Argument of type \'string | undefined\' is not assignable to parameter of type \'string | URL\'.\\n  Type \'undefined\' is not assignable to type \'string | URL\'.", "1529230466"]
    ],
    "src/script/media/MediaConstraintsHandler.test.ts:456751395": [
      [43, 47, 4, "Argument of type \'null\' is not assignable to parameter of type \'string | undefined\'.", "2087897566"]
    ],
    "src/script/media/MediaConstraintsHandler.ts:977701651": [
      [118, 22, 11, "Argument of type \'string | null\' is not assignable to parameter of type \'string\'.\\n  Type \'null\' is not assignable to type \'string\'.", "2484436277"]
    ],
    "src/script/media/MediaDevicesHandler.ts:2288366914": [
      [94, 6, 10, "Type \'ObservableArray<never>\' is not assignable to type \'ObservableArray<ElectronDesktopCapturerSource | MediaDeviceInfo>\'.\\n  Types of parameters \'value\' and \'value\' are incompatible.\\n    Type \'(ElectronDesktopCapturerSource | MediaDeviceInfo)[] | null | undefined\' is not assignable to type \'never[] | null | undefined\'.\\n      Type \'(ElectronDesktopCapturerSource | MediaDeviceInfo)[]\' is not assignable to type \'never[]\'.\\n        Type \'ElectronDesktopCapturerSource | MediaDeviceInfo\' is not assignable to type \'never\'.\\n          Type \'ElectronDesktopCapturerSource\' is not assignable to type \'never\'.", "3972973829"],
      [95, 6, 11, "Type \'ObservableArray<never>\' is not assignable to type \'ObservableArray<ElectronDesktopCapturerSource | MediaDeviceInfo>\'.", "2173601068"],
      [96, 6, 11, "Type \'ObservableArray<never>\' is not assignable to type \'ObservableArray<ElectronDesktopCapturerSource | MediaDeviceInfo>\'.", "3890886687"],
      [97, 6, 10, "Type \'ObservableArray<never>\' is not assignable to type \'ObservableArray<ElectronDesktopCapturerSource | MediaDeviceInfo>\'.", "3876799330"],
      [101, 6, 10, "Type \'Observable<null | undefined>\' is not assignable to type \'Observable<string>\'.\\n  Types of property \'equalityComparer\' are incompatible.\\n    Type \'(a: null | undefined, b: null | undefined) => boolean\' is not assignable to type \'(a: string, b: string) => boolean\'.\\n      Types of parameters \'a\' and \'a\' are incompatible.\\n        Type \'string\' is not assignable to type \'null | undefined\'.", "3972973829"],
      [102, 6, 11, "Type \'Observable<null | undefined>\' is not assignable to type \'Observable<string>\'.", "2173601068"],
      [103, 6, 11, "Type \'Observable<null | undefined>\' is not assignable to type \'Observable<string>\'.", "3890886687"],
      [104, 6, 10, "Type \'Observable<null | undefined>\' is not assignable to type \'Observable<string>\'.", "3876799330"],
      [273, 10, 22, "Object is possibly \'undefined\'.", "520485411"],
      [274, 15, 22, "Object is possibly \'undefined\'.", "520485411"],
      [276, 10, 22, "Object is possibly \'undefined\'.", "520485411"],
      [278, 15, 22, "Object is possibly \'undefined\'.", "520485411"],
      [282, 8, 22, "Object is possibly \'undefined\'.", "520485411"]
    ],
    "src/script/media/MediaEmbeds.test.ts:94533359": [
      [688, 58, 4, "Argument of type \'null\' is not assignable to parameter of type \'string\'.", "2087897566"],
      [689, 58, 9, "Argument of type \'undefined\' is not assignable to parameter of type \'string\'.", "2620553983"]
    ],
    "src/script/media/MediaEmbeds.ts:3626459359": [
      [122, 65, 21, "Argument of type \'string | null\' is not assignable to parameter of type \'string\'.\\n  Type \'null\' is not assignable to type \'string\'.", "3195064474"]
    ],
    "src/script/media/MediaParser.ts:2612415638": [
      [56, 69, 10, "Argument of type \'string | undefined\' is not assignable to parameter of type \'string\'.\\n  Type \'undefined\' is not assignable to type \'string\'.", "4239794921"]
    ],
    "src/script/media/MediaStreamHandler.ts:731304856": [
      [68, 33, 5, "Object is of type \'unknown\'.", "165548477"]
    ],
    "src/script/message/QuoteEntity.ts:2585694251": [
      [60, 42, 9, "No overload matches this call.\\n  The last overload gave the following error.\\n    Argument of type \'ArrayBuffer | undefined\' is not assignable to parameter of type \'ArrayBufferLike\'.\\n      Type \'undefined\' is not assignable to type \'ArrayBufferLike\'.", "1162062559"]
    ],
    "src/script/notification/NotificationRepository.ts:2433616700": [
      [145, 4, 28, "Type \'Observable<NotificationPreference.ON>\' is not assignable to type \'Observable<NotificationPreference>\'.\\n  Types of parameters \'value\' and \'value\' are incompatible.\\n    Type \'NotificationPreference\' is not assignable to type \'NotificationPreference.ON\'.", "703631336"],
      [153, 4, 20, "Type \'Observable<PermissionState | PermissionStatusState>\' is not assignable to type \'Observable<PermissionState | PermissionStatusState | NotificationPermission>\'.\\n  Types of parameters \'value\' and \'value\' are incompatible.\\n    Type \'PermissionState | PermissionStatusState | NotificationPermission\' is not assignable to type \'PermissionState | PermissionStatusState\'.", "2835088081"]
    ],
    "src/script/notification/PreferenceNotificationRepository.test.ts:318347950": [
      [31, 44, 4, "Argument of type \'null\' is not assignable to parameter of type \'string | undefined\'.", "2087897566"]
    ],
    "src/script/notification/PreferenceNotificationRepository.ts:1031470059": [
      [82, 29, 5, "Type \'string | undefined\' is not assignable to type \'string\'.\\n  Type \'undefined\' is not assignable to type \'string\'.", "174572682"],
      [82, 36, 4, "Type \'string | undefined\' is not assignable to type \'string\'.\\n  Type \'undefined\' is not assignable to type \'string\'.", "2087961072"],
      [82, 42, 4, "Type \'ClientType.PERMANENT | ClientType.TEMPORARY | undefined\' is not assignable to type \'ClientType\'.\\n  Type \'undefined\' is not assignable to type \'ClientType\'.", "2087944093"],
      [114, 9, 6, "Type \'string | undefined\' is not assignable to type \'string | null\'.\\n  Type \'undefined\' is not assignable to type \'string | null\'.", "1127975365"]
    ],
    "src/script/page/AccentColorPicker.test.tsx:2337834610": [
      [52, 10, 5, "Type \'HTMLInputElement | null\' is not assignable to type \'HTMLInputElement\'.\\n  Type \'null\' is not assignable to type \'HTMLInputElement\'.", "178805363"],
      [93, 12, 5, "Type \'HTMLInputElement | null\' is not assignable to type \'HTMLInputElement\'.\\n  Type \'null\' is not assignable to type \'HTMLInputElement\'.", "178805363"]
    ],
    "src/script/page/AppLock.test.ts:262111532": [
      [50, 59, 22, "Argument of type \'Element | null\' is not assignable to parameter of type \'Element\'.\\n  Type \'null\' is not assignable to type \'Element\'.", "316356198"],
      [52, 33, 14, "Argument of type \'Element | null\' is not assignable to parameter of type \'Element\'.\\n  Type \'null\' is not assignable to type \'Element\'.", "3534045292"],
      [106, 37, 12, "Argument of type \'Element | null\' is not assignable to parameter of type \'Element\'.\\n  Type \'null\' is not assignable to type \'Element\'.", "1912908196"],
      [178, 35, 12, "Argument of type \'Element | null\' is not assignable to parameter of type \'Element\'.\\n  Type \'null\' is not assignable to type \'Element\'.", "1912908196"]
    ],
    "src/script/page/AppLock.tsx:588408162": [
      [163, 28, 36, "Argument of type \'Element | null\' is not assignable to parameter of type \'Node\'.\\n  Type \'null\' is not assignable to type \'Node\'.", "3019440182"],
      [167, 26, 30, "Argument of type \'Element | null\' is not assignable to parameter of type \'Node\'.\\n  Type \'null\' is not assignable to type \'Node\'.", "1790131128"],
      [195, 59, 37, "Object is possibly \'null\'.", "3700925542"],
      [216, 94, 4, "Argument of type \'unknown\' is not assignable to parameter of type \'StatusCodes\'.", "2087770728"],
      [219, 19, 7, "Argument of type \'unknown\' is not assignable to parameter of type \'SetStateAction<string>\'.", "1236122734"]
    ],
    "src/script/page/LeftSidebar/panels/Conversations/ConversationsList.tsx:3232925700": [
      [104, 10, 15, "Type \'(conversation: Conversation) => boolean\' is not assignable to type \'(conversationId: QualifiedId) => boolean\'.\\n  Types of parameters \'conversation\' and \'conversationId\' are incompatible.\\n    Type \'QualifiedId\' is missing the following properties from type \'Conversation\': teamState, archivedState, incomingMessages, isManaged, and 121 more.", "1629494677"]
    ],
    "src/script/page/LeftSidebar/panels/Conversations/GroupedConversationHeader.test.ts:3219319072": [
      [62, 11, 11, "Object is possibly \'null\'.", "3168726921"]
    ],
    "src/script/page/LeftSidebar/panels/StartUI/components/GroupList.test.tsx:87150494": [
      [34, 63, 38, "Argument of type \'Element | null\' is not assignable to parameter of type \'Element\'.\\n  Type \'null\' is not assignable to type \'Element\'.", "495210063"]
    ],
<<<<<<< HEAD
    "src/script/page/MainContent/MainContent.tsx:149069437": [
      [70, 10, 12, "Type \'Conversation | null\' is not assignable to type \'Conversation\'.\\n  Type \'null\' is not assignable to type \'Conversation\'.", "1670678216"]
=======
    "src/script/page/MainContent/MainContent.tsx:2029280374": [
      [68, 28, 12, "Type \'Conversation | null\' is not assignable to type \'Conversation\'.\\n  Type \'null\' is not assignable to type \'Conversation\'.", "1670678216"]
    ],
    "src/script/page/MainContent/panels/Collection/Collection.test.tsx:1028939995": [
      [122, 12, 5, "Type \'HTMLInputElement | null\' is not assignable to type \'HTMLInputElement\'.\\n  Type \'null\' is not assignable to type \'HTMLInputElement\'.", "178805363"]
>>>>>>> 10a7bf99
    ],
    "src/script/page/MainContent/panels/Collection/FullSearch.tsx:1879516049": [
      [99, 10, 10, "Object is possibly \'undefined\'.", "1962587969"],
      [100, 26, 10, "Object is possibly \'undefined\'.", "1962587969"],
      [109, 25, 11, "Object is possibly \'undefined\'.", "2591652326"],
      [126, 12, 3, "Type \'MutableRefObject<HTMLInputElement | undefined>\' is not assignable to type \'LegacyRef<HTMLInputElement> | undefined\'.\\n  Type \'MutableRefObject<HTMLInputElement | undefined>\' is not assignable to type \'RefObject<HTMLInputElement>\'.\\n    Types of property \'current\' are incompatible.\\n      Type \'HTMLInputElement | undefined\' is not assignable to type \'HTMLInputElement | null\'.\\n        Type \'undefined\' is not assignable to type \'HTMLInputElement | null\'.", "193432436"]
    ],
    "src/script/page/MainContent/panels/Collection/utils.tsx:3873364785": [
      [27, 13, 16, "Object is possibly \'undefined\'.", "3400861264"],
      [27, 59, 16, "Object is possibly \'undefined\'.", "3400861264"],
      [29, 13, 16, "Object is possibly \'undefined\'.", "3400861264"],
      [31, 13, 16, "Object is possibly \'undefined\'.", "3400861264"],
      [34, 8, 16, "Object is possibly \'undefined\'.", "3400861264"]
    ],
    "src/script/page/MainContent/panels/preferences/AccountPreferences.tsx:3579461216": [
      [92, 79, 34, "Argument of type \'boolean | undefined\' is not assignable to parameter of type \'boolean\'.", "212151669"],
      [120, 6, 9, "Argument of type \'undefined\' is not assignable to parameter of type \'string\'.", "2620553983"]
    ],
    "src/script/page/MainContent/panels/preferences/accountPreferences/AccountSecuritySection.tsx:1051373945": [
      [70, 6, 9, "Argument of type \'undefined\' is not assignable to parameter of type \'string\'.", "2620553983"],
      [107, 40, 43, "Argument of type \'string | undefined\' is not assignable to parameter of type \'string\'.\\n  Type \'undefined\' is not assignable to type \'string\'.", "1072333434"]
    ],
    "src/script/page/MainContent/panels/preferences/accountPreferences/AvatarInput.tsx:919643938": [
      [50, 69, 9, "Argument of type \'undefined\' is not assignable to parameter of type \'string\'.", "2620553983"],
      [91, 4, 16, "Object is possibly \'null\'.", "4019370437"],
      [116, 23, 14, "Argument of type \'File | null\' is not assignable to parameter of type \'File\'.\\n  Type \'null\' is not assignable to type \'File\'.", "1073819172"]
    ],
    "src/script/page/MainContent/panels/preferences/accountPreferences/EmailInput.tsx:542696972": [
      [56, 10, 5, "Object is of type \'unknown\'.", "165548477"],
      [59, 10, 5, "Object is of type \'unknown\'.", "165548477"]
    ],
    "src/script/page/MainContent/panels/preferences/avPreferences/CameraPreferences.tsx:147485328": [
      [80, 82, 5, "Object is of type \'unknown\'.", "165548477"],
      [81, 16, 4, "Argument of type \'null\' is not assignable to parameter of type \'SetStateAction<MediaStream | undefined>\'.", "2087897566"],
      [93, 6, 22, "Type \'MediaStream | undefined\' is not assignable to type \'MediaProvider | null\'.\\n  Type \'undefined\' is not assignable to type \'MediaProvider | null\'.", "3365227987"]
    ],
    "src/script/page/MainContent/panels/preferences/avPreferences/MicrophonePreferences.tsx:490834589": [
      [64, 82, 5, "Object is of type \'unknown\'.", "165548477"],
      [65, 16, 4, "Argument of type \'null\' is not assignable to parameter of type \'SetStateAction<MediaStream | undefined>\'.", "2087897566"],
      [109, 84, 11, "Type \'MediaStream | undefined\' is not assignable to type \'MediaStream\'.\\n  Type \'undefined\' is not assignable to type \'MediaStream\'.", "4175552125"]
    ],
    "src/script/page/MainContent/panels/preferences/devices/DeviceDetailsPreferences.test.tsx:2030460021": [
      [34, 41, 22, "Cannot invoke an object which is possibly \'undefined\'.", "1980738780"],
      [41, 21, 12, "Argument of type \'string | undefined\' is not assignable to parameter of type \'Matcher\'.\\n  Type \'undefined\' is not assignable to type \'Matcher\'.", "2075561852"]
    ],
    "src/script/page/MainContent/panels/preferences/devices/DevicesPreferences.tsx:3136549338": [
      [67, 90, 10, "Type \'undefined\' is not assignable to type \'boolean\'.", "3231345145"],
      [124, 8, 14, "Type \'(device: ClientEntity) => Promise<string | undefined>\' is not assignable to type \'(device: ClientEntity) => Promise<string>\'.\\n  Type \'Promise<string | undefined>\' is not assignable to type \'Promise<string>\'.\\n    Type \'string | undefined\' is not assignable to type \'string\'.\\n      Type \'undefined\' is not assignable to type \'string\'.", "223037395"],
      [131, 73, 37, "Argument of type \'Conversation | undefined\' is not assignable to parameter of type \'Conversation\'.\\n  Type \'undefined\' is not assignable to type \'Conversation\'.", "3769528030"]
    ],
    "src/script/page/message-list/InputBarControls/InputBarControls.test.tsx:2517377529": [
      [33, 2, 12, "Type \'undefined\' is not assignable to type \'Conversation\'.", "1670678216"]
    ],
    "src/script/page/message-list/MentionSuggestions/MentionSuggestions.tsx:217067853": [
      [119, 14, 3, "Type \'((node: Element) => void) | undefined\' is not assignable to type \'Ref<HTMLDivElement> | undefined\'.\\n  Type \'(node: Element) => void\' is not assignable to type \'Ref<HTMLDivElement> | undefined\'.\\n    Type \'(node: Element) => void\' is not assignable to type \'(instance: HTMLDivElement | null) => void\'.\\n      Types of parameters \'node\' and \'instance\' are incompatible.\\n        Type \'HTMLDivElement | null\' is not assignable to type \'Element\'.\\n          Type \'null\' is not assignable to type \'Element\'.", "193432436"]
    ],
    "src/script/page/message-list/MessageTimerButton.test.ts:254586997": [
      [33, 46, 29, "Argument of type \'Element | null\' is not assignable to parameter of type \'Element\'.\\n  Type \'null\' is not assignable to type \'Element\'.", "4019893960"],
      [96, 11, 47, "Object is possibly \'null\'.", "512435431"],
      [123, 11, 51, "Object is possibly \'null\'.", "4189896900"],
      [124, 11, 52, "Object is possibly \'null\'.", "146485961"],
      [125, 11, 47, "Object is possibly \'null\'.", "512435431"],
      [148, 11, 51, "Object is possibly \'null\'.", "4189896900"],
      [149, 11, 52, "Object is possibly \'null\'.", "146485961"],
      [150, 11, 47, "Object is possibly \'null\'.", "512435431"],
      [174, 11, 51, "Object is possibly \'null\'.", "4189896900"],
      [175, 11, 52, "Object is possibly \'null\'.", "146485961"],
      [176, 11, 47, "Object is possibly \'null\'.", "512435431"],
      [198, 11, 47, "Object is possibly \'null\'.", "512435431"]
    ],
    "src/script/permission/PermissionRepository.ts:3072861882": [
      [45, 6, 23, "Type of computed property\'s value is \'Observable<PermissionStatusState.PROMPT>\', which is not assignable to type \'Observable<PermissionState | PermissionStatusState>\'.\\n  Types of parameters \'value\' and \'value\' are incompatible.\\n    Type \'PermissionState | PermissionStatusState\' is not assignable to type \'PermissionStatusState.PROMPT\'.", "2132945991"],
      [46, 6, 29, "Type of computed property\'s value is \'Observable<PermissionStatusState.PROMPT>\', which is not assignable to type \'Observable<PermissionState | PermissionStatusState>\'.", "3793420497"],
      [47, 6, 27, "Type of computed property\'s value is \'Observable<PermissionStatusState.PROMPT>\', which is not assignable to type \'Observable<PermissionState | PermissionStatusState>\'.", "952378264"],
      [48, 6, 30, "Type of computed property\'s value is \'Observable<PermissionStatusState.PROMPT>\', which is not assignable to type \'Observable<PermissionState | PermissionStatusState>\'.", "338556256"]
    ],
    "src/script/properties/PropertiesRepository.ts:274184231": [
      [97, 4, 13, "Type \'Observable<User | undefined>\' is not assignable to type \'Observable<User>\'.\\n  The types returned by \'peek()\' are incompatible between these types.\\n    Type \'User | undefined\' is not assignable to type \'User\'.\\n      Type \'undefined\' is not assignable to type \'User\'.", "311178912"],
      [100, 4, 21, "Type \'Observable<ConsentValue>\' is not assignable to type \'Observable<boolean | ConsentValue>\'.\\n  Types of parameters \'value\' and \'value\' are incompatible.\\n    Type \'boolean | ConsentValue\' is not assignable to type \'ConsentValue\'.", "1820233671"]
    ],
    "src/script/router/Router.ts:4158324241": [
      [50, 38, 4, "Argument of type \'null\' is not assignable to parameter of type \'string\'.", "2087897566"]
    ],
    "src/script/search/SearchRepository.ts:142898156": [
      [92, 44, 4, "Argument of type \'string\' is not assignable to parameter of type \'never\'.", "2087773917"],
      [103, 13, 140, "Argument of type \'(property: keyof User) => any\' is not assignable to parameter of type \'(value: string, index: number, array: string[]) => any\'.\\n  Types of parameters \'property\' and \'value\' are incompatible.\\n    Type \'string\' is not assignable to type \'keyof User\'.", "2023942255"],
      [114, 59, 16, "No overload matches this call.\\n  Overload 1 of 2, \'(...items: ConcatArray<never>[]): never[]\', gave the following error.\\n    Argument of type \'{ user: User; weight: any; }\' is not assignable to parameter of type \'ConcatArray<never>\'.\\n      Object literal may only specify known properties, and \'user\' does not exist in type \'ConcatArray<never>\'.\\n  Overload 2 of 2, \'(...items: ConcatArray<never>[]): never[]\', gave the following error.\\n    Argument of type \'{ user: User; weight: any; }\' is not assignable to parameter of type \'ConcatArray<never>\'.\\n      Object literal may only specify known properties, and \'user\' does not exist in type \'ConcatArray<never>\'.", "3870214084"],
      [119, 20, 6, "Property \'weight\' does not exist on type \'never\'.", "2011919237"],
      [119, 39, 6, "Property \'weight\' does not exist on type \'never\'.", "2011919237"],
      [120, 25, 4, "Property \'user\' does not exist on type \'never\'.", "2087973204"],
      [120, 47, 4, "Property \'user\' does not exist on type \'never\'.", "2087973204"],
      [122, 23, 6, "Property \'weight\' does not exist on type \'never\'.", "2011919237"],
      [122, 40, 6, "Property \'weight\' does not exist on type \'never\'.", "2011919237"],
      [124, 28, 4, "Property \'user\' does not exist on type \'never\'.", "2087973204"],
      [133, 44, 5, "Argument of type \'string | undefined\' is not assignable to parameter of type \'string\'.\\n  Type \'undefined\' is not assignable to type \'string\'.", "189936718"]
    ],
    "src/script/storage/StorageSchemata.ts:3711490368": [
      [125, 8, 7, "Type \'(transaction: Transaction, database: Dexie) => void\' is not assignable to type \'(transaction: Transaction, database?: Dexie | undefined) => void\'.\\n  Types of parameters \'database\' and \'database\' are incompatible.\\n    Type \'Dexie | undefined\' is not assignable to type \'Dexie\'.\\n      Type \'undefined\' is not assignable to type \'Dexie\'.", "2225706901"],
      [305, 8, 7, "Type \'(transaction: Transaction, database: Dexie) => void\' is not assignable to type \'(transaction: Transaction, database?: Dexie | undefined) => void\'.\\n  Types of parameters \'database\' and \'database\' are incompatible.\\n    Type \'Dexie | undefined\' is not assignable to type \'Dexie\'.\\n      Type \'undefined\' is not assignable to type \'Dexie\'.", "2225706901"]
    ],
    "src/script/storage/StorageService.ts:1411751882": [
      [49, 10, 14, "Property \'hasHookSupport\' has no initializer and is not definitely assigned in the constructor.", "2732954963"],
      [50, 10, 6, "Property \'engine\' has no initializer and is not definitely assigned in the constructor.", "1163760011"],
      [51, 9, 27, "Property \'isTemporaryAndNonPersistent\' has no initializer and is not definitely assigned in the constructor.", "2204664357"],
      [79, 28, 7, "Argument of type \'DexieDatabase | undefined\' is not assignable to parameter of type \'DexieDatabase\'.\\n  Type \'undefined\' is not assignable to type \'DexieDatabase\'.", "1929661355"],
      [83, 76, 5, "Object is of type \'unknown\'.", "165548477"],
      [108, 8, 25, "No overload matches this call.\\n  The last overload gave the following error.\\n    Argument of type \'DEXIE_CRUD_EVENT.UPDATING\' is not assignable to parameter of type \'\\"deleting\\"\'.", "746988678"],
      [116, 8, 8, "No overload matches this call.\\n  The last overload gave the following error.\\n    Argument of type \'(this: DeletingHookContext<any, IndexableType>, primaryKey: string, obj: Object, transaction: Transaction) => void\' is not assignable to parameter of type \'(this: DeletingHookContext<any, IndexableType>, primKey: IndexableType, obj: any, transaction: Transaction) => any\'.\\n      Types of parameters \'primaryKey\' and \'primKey\' are incompatible.\\n        Type \'IndexableType\' is not assignable to type \'string\'.\\n          Type \'number\' is not assignable to type \'string\'.", "1594753575"],
      [117, 91, 9, "Argument of type \'undefined\' is not assignable to parameter of type \'Object\'.", "2620553983"],
      [278, 39, 7, "Object is possibly \'undefined\'.", "1929661355"],
      [386, 38, 7, "Object is possibly \'undefined\'.", "1929661355"]
    ],
    "src/script/team/TeamEntity.ts:781860466": [
      [48, 6, 7, "Type \'string | boolean\' is not assignable to type \'boolean\'.\\n  Type \'string\' is not assignable to type \'boolean\'.", "814555284"]
    ],
    "src/script/team/TeamRepository.ts:2469907748": [
      [204, 4, 159, "Type \'(User | undefined)[]\' is not assignable to type \'User[]\'.\\n  Type \'User | undefined\' is not assignable to type \'User\'.\\n    Type \'undefined\' is not assignable to type \'User\'.", "587279576"],
      [210, 53, 24, "Argument of type \'string | undefined\' is not assignable to parameter of type \'string\'.\\n  Type \'undefined\' is not assignable to type \'string\'.", "2322605270"],
      [304, 4, 9, "Type \'(string | undefined)[]\' is not assignable to type \'string[]\'.\\n  Type \'string | undefined\' is not assignable to type \'string\'.\\n    Type \'undefined\' is not assignable to type \'string\'.", "3264882315"],
      [325, 53, 13, "Argument of type \'string | undefined\' is not assignable to parameter of type \'string\'.\\n  Type \'undefined\' is not assignable to type \'string\'.", "3345044032"],
      [334, 66, 9, "Argument of type \'{ domain: string; id: string | undefined; }[]\' is not assignable to parameter of type \'QualifiedId[]\'.\\n  Type \'{ domain: string; id: string | undefined; }\' is not assignable to type \'QualifiedId\'.\\n    Types of property \'id\' are incompatible.\\n      Type \'string | undefined\' is not assignable to type \'string\'.\\n        Type \'undefined\' is not assignable to type \'string\'.", "3264882315"],
      [468, 28, 45, "Object is possibly \'undefined\'.", "1991114915"],
      [469, 23, 40, "Object is possibly \'undefined\'.", "841513102"],
      [536, 6, 76, "Argument of type \'string | null\' is not assignable to parameter of type \'string\'.\\n  Type \'null\' is not assignable to type \'string\'.", "563963699"],
      [588, 34, 14, "No overload matches this call.\\n  Overload 1 of 2, \'(...items: ConcatArray<never>[]): never[]\', gave the following error.\\n    Argument of type \'TeamMemberEntity | TeamMemberEntity[]\' is not assignable to parameter of type \'ConcatArray<never>\'.\\n      Type \'TeamMemberEntity\' is missing the following properties from type \'ConcatArray<never>\': length, join, slice\\n  Overload 2 of 2, \'(...items: ConcatArray<never>[]): never[]\', gave the following error.\\n    Argument of type \'TeamMemberEntity | TeamMemberEntity[]\' is not assignable to parameter of type \'ConcatArray<never>\'.\\n      Type \'TeamMemberEntity\' is not assignable to type \'ConcatArray<never>\'.", "3525779144"],
      [590, 56, 6, "Property \'userId\' does not exist on type \'never\'.", "1765117785"],
      [592, 45, 11, "Property \'permissions\' does not exist on type \'never\'.", "524793117"],
      [597, 25, 6, "Property \'userId\' does not exist on type \'never\'.", "1765117785"],
      [597, 42, 11, "Property \'permissions\' does not exist on type \'never\'.", "524793117"],
      [597, 87, 11, "Property \'permissions\' does not exist on type \'never\'.", "524793117"],
      [602, 25, 6, "Property \'userId\' does not exist on type \'never\'.", "1765117785"],
      [602, 42, 9, "Property \'invitedBy\' does not exist on type \'never\'.", "1955064691"],
      [606, 64, 14, "Property \'hasOwnProperty\' does not exist on type \'never\'.", "547572878"]
    ],
    "src/script/team/TeamState.ts:2129239601": [
      [59, 4, 9, "Type \'Observable<TeamEntity | undefined>\' is not assignable to type \'Observable<TeamEntity>\'.\\n  The types returned by \'peek()\' are incompatible between these types.\\n    Type \'TeamEntity | undefined\' is not assignable to type \'TeamEntity\'.\\n      Type \'undefined\' is not assignable to type \'TeamEntity\'.", "1162784912"],
      [68, 4, 17, "Type \'Observable<FeatureList | undefined>\' is not assignable to type \'Observable<FeatureList>\'.\\n  The types returned by \'peek()\' are incompatible between these types.\\n    Type \'FeatureList | undefined\' is not assignable to type \'FeatureList\'.\\n      Type \'undefined\' is not assignable to type \'FeatureList\'.", "54583831"],
      [96, 13, 38, "Object is possibly \'undefined\'.", "3672246717"],
      [97, 10, 37, "Object is possibly \'undefined\'.", "1981238082"],
      [121, 4, 22, "Type \'PureComputed<boolean | undefined>\' is not assignable to type \'PureComputed<boolean>\'.\\n  The types returned by \'peek()\' are incompatible between these types.\\n    Type \'boolean | undefined\' is not assignable to type \'boolean\'.", "32795343"],
      [122, 4, 33, "Type \'PureComputed<number | undefined>\' is not assignable to type \'PureComputed<number>\'.\\n  The types returned by \'peek()\' are incompatible between these types.\\n    Type \'number | undefined\' is not assignable to type \'number\'.\\n      Type \'undefined\' is not assignable to type \'number\'.", "3833026544"]
    ],
    "src/script/telemetry/app_init/AppInitTimings.ts:2827224089": [
      [51, 31, 9, "Object is possibly \'undefined\'.", "2472707299"]
    ],
    "src/script/time/serverTimeHandler.ts:469728213": [
      [39, 14, 49, "Conversion of type \'Observable<undefined>\' to type \'Observable<number>\' may be a mistake because neither type sufficiently overlaps with the other. If this was intentional, convert the expression to \'unknown\' first.\\n  Types of property \'equalityComparer\' are incompatible.\\n    Type \'(a: undefined, b: undefined) => boolean\' is not comparable to type \'(a: number, b: number) => boolean\'.\\n      Types of parameters \'a\' and \'a\' are incompatible.\\n        Type \'number\' is not comparable to type \'undefined\'.", "1339088109"]
    ],
    "src/script/tracking/EventTrackingRepository.ts:471863585": [
      [47, 10, 15, "Property \'countlyDeviceId\' has no initializer and is not definitely assigned in the constructor.", "3024684198"],
      [170, 23, 16, "Argument of type \'boolean | undefined\' is not assignable to parameter of type \'boolean\'.", "3019303906"]
    ],
    "src/script/tracking/Helpers.ts:3850783506": [
      [47, 10, 30, "Object is possibly \'undefined\'.", "3185682702"]
    ],
    "src/script/ui/ContextMenu.tsx:3329910082": [
      [53, 4, 9, "Type \'undefined\' is not assignable to type \'HTMLDivElement\'.", "1873118818"],
      [141, 29, 3, "Type \'Dispatch<SetStateAction<HTMLUListElement | undefined>>\' is not assignable to type \'LegacyRef<HTMLUListElement> | undefined\'.\\n  Type \'Dispatch<SetStateAction<HTMLUListElement | undefined>>\' is not assignable to type \'(instance: HTMLUListElement | null) => void\'.\\n    Types of parameters \'value\' and \'instance\' are incompatible.\\n      Type \'HTMLUListElement | null\' is not assignable to type \'SetStateAction<HTMLUListElement | undefined>\'.\\n        Type \'null\' is not assignable to type \'SetStateAction<HTMLUListElement | undefined>\'.", "193432436"]
    ],
    "src/script/ui/Modal.ts:2744470243": [
      [35, 4, 10, "Type \'HTMLElement | null\' is not assignable to type \'HTMLElement\'.\\n  Type \'null\' is not assignable to type \'HTMLElement\'.", "3985246182"],
      [36, 4, 17, "Type \'(() => void) | undefined\' is not assignable to type \'() => void\'.\\n  Type \'undefined\' is not assignable to type \'() => void\'.", "2437998084"],
      [37, 4, 23, "Type \'(() => void) | undefined\' is not assignable to type \'() => void\'.\\n  Type \'undefined\' is not assignable to type \'() => void\'.", "1878779325"]
    ],
    "src/script/ui/Shortcut.ts:4030248185": [
      [166, 26, 10, "Object is possibly \'undefined\'.", "3955554463"],
      [169, 80, 10, "Object is possibly \'undefined\'.", "3955554463"],
      [171, 6, 10, "Object is possibly \'undefined\'.", "3955554463"]
    ],
    "src/script/ui/overlayedObserver.ts:1307956702": [
      [28, 4, 22, "Type \'undefined\' is not assignable to type \'number\'.", "553548977"],
      [37, 6, 9, "Cannot invoke an object which is possibly \'undefined\'.", "4219368682"],
      [56, 2, 95, "Type \'boolean | null\' is not assignable to type \'boolean\'.", "1265679455"],
      [81, 4, 22, "Type \'undefined\' is not assignable to type \'number\'.", "553548977"]
    ],
    "src/script/ui/resizeObserver.ts:1962447755": [
      [47, 48, 8, "Argument of type \'(element: Element) => void\' is not assignable to parameter of type \'(...args: unknown[]) => void\'.\\n  Types of parameters \'element\' and \'args\' are incompatible.\\n    Type \'unknown\' is not assignable to type \'Element\'.", "3760058444"]
    ],
    "src/script/user/AppLockRepository.ts:968558871": [
      [48, 38, 59, "Type \'string | null\' is not assignable to type \'string\'.\\n  Type \'null\' is not assignable to type \'string\'.", "2029474882"],
      [50, 35, 56, "Type \'string | null\' is not assignable to type \'string\'.\\n  Type \'null\' is not assignable to type \'string\'.", "4278102955"],
      [55, 46, 8, "Argument of type \'string | null\' is not assignable to parameter of type \'string\'.\\n  Type \'null\' is not assignable to type \'string\'.", "2452599369"]
    ],
    "src/script/user/AppLockState.ts:4063056116": [
      [49, 4, 22, "Type \'PureComputed<boolean | undefined>\' is not assignable to type \'PureComputed<boolean>\'.", "32795343"],
      [55, 4, 33, "Type \'PureComputed<number | undefined>\' is not assignable to type \'PureComputed<number>\'.", "3833026544"]
    ],
    "src/script/user/UserHandleGenerator.ts:608562243": [
      [67, 35, 6, "No overload matches this call.\\n  Overload 1 of 4, \'(iterable: Iterable<unknown> | ArrayLike<unknown>, mapfn: (v: unknown, k: number) => number, thisArg?: any): number[]\', gave the following error.\\n    Type \'number | undefined\' is not assignable to type \'number\'.\\n      Type \'undefined\' is not assignable to type \'number\'.\\n  Overload 2 of 4, \'(arrayLike: ArrayLike<unknown>, mapfn: (v: unknown, k: number) => number, thisArg?: any): number[]\', gave the following error.\\n    Type \'number | undefined\' is not assignable to type \'number\'.\\n      Type \'undefined\' is not assignable to type \'number\'.", "1433765721"]
    ],
    "src/script/user/UserMapper.test.ts:250567312": [
      [83, 42, 9, "Argument of type \'undefined\' is not assignable to parameter of type \'User | Self\'.", "2620553983"],
      [137, 47, 9, "Argument of type \'undefined\' is not assignable to parameter of type \'(User | Self)[]\'.", "2620553983"],
      [158, 13, 15, "Object is possibly \'undefined\'.", "52415216"],
      [167, 13, 15, "Object is possibly \'undefined\'.", "52415216"],
      [176, 13, 15, "Object is possibly \'undefined\'.", "52415216"],
      [221, 13, 15, "Object is possibly \'undefined\'.", "52415216"],
      [222, 13, 15, "Object is possibly \'undefined\'.", "52415216"]
    ],
    "src/script/user/UserMapper.ts:1842788905": [
      [47, 4, 63, "Type \'User | undefined\' is not assignable to type \'User\'.\\n  Type \'undefined\' is not assignable to type \'User\'.", "55227688"],
      [47, 50, 4, "Argument of type \'null\' is not assignable to parameter of type \'string | undefined\'.", "2087897566"],
      [51, 62, 4, "Argument of type \'null\' is not assignable to parameter of type \'string | undefined\'.", "2087897566"],
      [52, 4, 10, "Object is possibly \'undefined\'.", "50227919"],
      [57, 6, 10, "Object is possibly \'undefined\'.", "50227919"],
      [60, 4, 18, "Type \'User | undefined\' is not assignable to type \'User\'.\\n  Type \'undefined\' is not assignable to type \'User\'.", "1723739806"],
      [96, 6, 13, "Type \'string | undefined\' is not assignable to type \'string\'.\\n  Type \'undefined\' is not assignable to type \'string\'.", "1154411948"],
      [133, 62, 15, "Argument of type \'UserAsset[] | undefined\' is not assignable to parameter of type \'UserAsset[]\'.\\n  Type \'undefined\' is not assignable to type \'UserAsset[]\'.", "696735433"],
      [135, 55, 16, "Argument of type \'Picture[] | undefined\' is not assignable to parameter of type \'Picture[]\'.\\n  Type \'undefined\' is not assignable to type \'Picture[]\'.", "1145520518"]
    ],
    "src/script/user/UserPermission.ts:1999060110": [
      [173, 2, 395, "Type \'Record<string, (role: ROLE) => boolean>\' is not assignable to type \'Record<string, (role?: ROLE | undefined) => boolean>\'.\\n  \'string\' index signatures are incompatible.\\n    Type \'(role: ROLE) => boolean\' is not assignable to type \'(role?: ROLE | undefined) => boolean\'.", "3736070641"]
    ],
    "src/script/user/UserRepository.ts:1196545524": [
      [172, 55, 6, "Type \'string | undefined\' is not assignable to type \'string\'.\\n  Type \'undefined\' is not assignable to type \'string\'.", "1127975365"],
      [217, 24, 6, "Type \'string | null\' is not assignable to type \'string\'.\\n  Type \'null\' is not assignable to type \'string\'.", "1127975365"],
      [228, 32, 6, "Type \'string | null\' is not assignable to type \'string\'.\\n  Type \'null\' is not assignable to type \'string\'.", "1127975365"],
      [228, 75, 2, "Type \'string | undefined\' is not assignable to type \'string\'.\\n  Type \'undefined\' is not assignable to type \'string\'.", "5861160"],
      [252, 28, 16, "Argument of type \'ConnectionEntity | undefined\' is not assignable to parameter of type \'ConnectionEntity\'.\\n  Type \'undefined\' is not assignable to type \'ConnectionEntity\'.", "3456520104"],
      [263, 10, 7, "Type \'{ domain: string | undefined; id: string; }[]\' is not assignable to type \'QualifiedId[]\'.\\n  Type \'{ domain: string | undefined; id: string; }\' is not assignable to type \'QualifiedId\'.\\n    Types of property \'domain\' are incompatible.\\n      Type \'string | undefined\' is not assignable to type \'string\'.\\n        Type \'undefined\' is not assignable to type \'string\'.", "2414311946"],
      [339, 4, 20, "Type \'(ClientEntity | undefined)[]\' is not assignable to type \'ClientEntity[]\'.\\n  Type \'ClientEntity | undefined\' is not assignable to type \'ClientEntity\'.\\n    Type \'undefined\' is not assignable to type \'ClientEntity\'.", "724989886"],
      [525, 53, 5, "Object is of type \'unknown\'.", "165548477"],
      [535, 23, 16, "Object is possibly \'undefined\'.", "1145520518"],
      [536, 21, 15, "Object is possibly \'undefined\'.", "696735433"],
      [541, 57, 16, "Argument of type \'Picture[] | undefined\' is not assignable to parameter of type \'Picture[]\'.\\n  Type \'undefined\' is not assignable to type \'Picture[]\'.", "1145520518"],
      [560, 27, 5, "Object is of type \'unknown\'.", "165548477"],
      [563, 89, 5, "Object is of type \'unknown\'.", "165548477"],
      [663, 27, 17, "Type \'User | undefined\' is not assignable to type \'User\'.\\n  Type \'undefined\' is not assignable to type \'User\'.", "3641955066"],
      [678, 101, 4, "Argument of type \'null\' is not assignable to parameter of type \'string | undefined\'.", "2087897566"],
      [728, 69, 5, "Object is of type \'unknown\'.", "165548477"],
      [747, 24, 5, "Object is of type \'unknown\'.", "165548477"],
      [775, 60, 5, "Object is of type \'unknown\'.", "165548477"],
      [775, 77, 5, "Object is of type \'unknown\'.", "165548477"],
      [822, 64, 5, "Object is of type \'unknown\'.", "165548477"],
      [822, 81, 5, "Object is of type \'unknown\'.", "165548477"]
    ],
    "src/script/user/UserState.ts:1636460432": [
      [44, 4, 9, "Type \'Observable<User | undefined>\' is not assignable to type \'Observable<User>\'.", "1162883985"],
      [45, 4, 10, "Type \'ObservableArray<never>\' is not assignable to type \'ObservableArray<User>\'.\\n  Types of parameters \'value\' and \'value\' are incompatible.\\n    Type \'User[] | null | undefined\' is not assignable to type \'never[] | null | undefined\'.\\n      Type \'User[]\' is not assignable to type \'never[]\'.\\n        Type \'User\' is not assignable to type \'never\'.", "4012712079"],
      [62, 4, 11, "Type \'Observable<boolean | undefined>\' is not assignable to type \'PureComputed<boolean> | Observable<boolean>\'.\\n  Type \'Observable<boolean | undefined>\' is not assignable to type \'Observable<boolean>\'.\\n    The types returned by \'peek()\' are incompatible between these types.\\n      Type \'boolean | undefined\' is not assignable to type \'boolean\'.", "2825893770"]
    ],
    "src/script/util/ArrayUtil.ts:1796804857": [
      [109, 47, 42, "Type \'undefined\' cannot be used as an index type.", "3231080782"]
    ],
    "src/script/util/ClipboardUtil.ts:3834718542": [
      [33, 22, 21, "Object is possibly \'null\'.", "3831905776"],
      [33, 57, 21, "Object is possibly \'null\'.", "3831905776"],
      [43, 6, 16, "Object is possibly \'null\'.", "548905036"],
      [44, 6, 16, "Object is possibly \'null\'.", "548905036"]
    ],
    "src/script/util/ComponentUtil.test.ts:2336697613": [
      [48, 44, 73, "Argument of type \'({ obj }: { obj: any; }) => UnwrappedValues<any, Subscribables<any>>\' is not assignable to parameter of type \'(initialProps: unknown) => UnwrappedValues<any, Subscribables<any>>\'.\\n  Types of parameters \'__0\' and \'initialProps\' are incompatible.\\n    Type \'unknown\' is not assignable to type \'{ obj: any; }\'.", "2621166550"]
    ],
    "src/script/util/DebugUtil.ts:3949008751": [
      [119, 35, 9, "Object is possibly \'undefined\'.", "3919057299"],
      [129, 4, 9, "Object is possibly \'undefined\'.", "3919057299"],
      [177, 21, 43, "Object is possibly \'null\'.", "1853768633"],
      [189, 29, 43, "Object is possibly \'null\'.", "1853768633"],
      [210, 14, 44, "No overload matches this call.\\n  Overload 1 of 2, \'(predicate: (value: BackendEvent, index: number, array: BackendEvent[]) => value is ConversationOtrMessageAddEvent, thisArg?: any): ConversationOtrMessageAddEvent[]\', gave the following error.\\n    Argument of type \'(event: ConversationOtrMessageAddEvent) => boolean\' is not assignable to parameter of type \'(value: BackendEvent, index: number, array: BackendEvent[]) => value is ConversationOtrMessageAddEvent\'.\\n      Types of parameters \'event\' and \'value\' are incompatible.\\n        Type \'BackendEvent\' is not assignable to type \'ConversationOtrMessageAddEvent\'.\\n          Type \'ConversationAccessUpdateEvent\' is not assignable to type \'ConversationOtrMessageAddEvent\'.\\n            Types of property \'data\' are incompatible.\\n              Type \'ConversationAccessUpdateData\' is missing the following properties from type \'ConversationOtrMessageAddData\': recipient, sender, text\\n  Overload 2 of 2, \'(predicate: (value: BackendEvent, index: number, array: BackendEvent[]) => unknown, thisArg?: any): BackendEvent[]\', gave the following error.\\n    Argument of type \'(event: ConversationOtrMessageAddEvent) => boolean\' is not assignable to parameter of type \'(value: BackendEvent, index: number, array: BackendEvent[]) => unknown\'.\\n      Types of parameters \'event\' and \'value\' are incompatible.\\n        Type \'BackendEvent\' is not assignable to type \'ConversationOtrMessageAddEvent\'.", "1988627528"],
      [231, 79, 28, "Argument of type \'QualifiedId | undefined\' is not assignable to parameter of type \'QualifiedId\'.\\n  Type \'undefined\' is not assignable to type \'QualifiedId\'.", "3076846587"],
      [252, 28, 37, "Object is possibly \'undefined\'.", "1392610785"],
      [323, 8, 3, "Object is possibly \'null\'.", "193416522"],
      [324, 8, 3, "Object is possibly \'null\'.", "193416522"],
      [325, 8, 3, "Object is possibly \'null\'.", "193416522"],
      [326, 8, 3, "Object is possibly \'null\'.", "193416522"],
      [333, 4, 37, "Cannot invoke an object which is possibly \'null\'.", "1296197002"],
      [333, 42, 4, "Argument of type \'null\' is not assignable to parameter of type \'Event\'.", "2087897566"],
      [342, 18, 12, "Object is possibly \'null\'.", "1670678216"],
      [348, 24, 12, "Object is possibly \'null\'.", "1670678216"],
      [352, 16, 12, "Object is possibly \'null\'.", "1670678216"],
      [366, 26, 12, "Object is possibly \'null\'.", "1670678216"],
      [368, 25, 12, "Object is possibly \'null\'.", "1670678216"]
    ],
    "src/script/util/EmojiUtil.ts:2636485232": [
      [29, 18, 26, "Argument of type \'string\' is not assignable to parameter of type \'never\'.", "2839450053"]
    ],
    "src/script/util/FileTypeUtil.ts:2165001675": [
      [48, 68, 29, "Object is possibly \'null\'.", "3648478764"]
    ],
    "src/script/util/PromiseQueue.ts:2903873298": [
      [64, 22, 7, "Object is possibly \'undefined\'.", "717644789"],
      [67, 18, 7, "Object is possibly \'undefined\'.", "717644789"],
      [69, 19, 7, "Object is possibly \'undefined\'.", "717644789"],
      [153, 8, 9, "Type \'(value: T | PromiseLike<T>) => void\' is not assignable to type \'PromiseResolveFn\'.\\n  Types of parameters \'value\' and \'value\' are incompatible.\\n    Type \'unknown\' is not assignable to type \'T | PromiseLike<T>\'.", "1585311161"],
      [183, 25, 10, "Argument of type \'{ fn: PromiseFn<T>; rejectFn: (reason?: any) => void; resolveFn: (value: T | PromiseLike<T>) => void; }\' is not assignable to parameter of type \'QueueEntry<any>\'.\\n  Types of property \'resolveFn\' are incompatible.\\n    Type \'(value: T | PromiseLike<T>) => void\' is not assignable to type \'PromiseResolveFn\'.\\n      Types of parameters \'value\' and \'value\' are incompatible.\\n        Type \'unknown\' is not assignable to type \'T | PromiseLike<T>\'.", "2928457408"]
    ],
    "src/script/util/SanitizationUtil.ts:998997544": [
      [63, 2, 17, "Type \'Window | null\' is not assignable to type \'Window\'.\\n  Type \'null\' is not assignable to type \'Window\'.", "211185092"]
    ],
    "src/script/util/TimeUtil.ts:2937722238": [
      [196, 14, 7, "Object is possibly \'undefined\'.", "2520100294"],
      [197, 17, 7, "Object is possibly \'undefined\'.", "2520100294"],
      [218, 19, 5, "Object is possibly \'undefined\'.", "177734518"],
      [223, 71, 7, "Object is possibly \'undefined\'.", "770838456"]
    ],
    "src/script/util/TypedEventTarget.ts:158498822": [
      [24, 9, 16, "Property \'addEventListener\' in type \'TypedEventTarget<EventDef>\' is not assignable to the same property in base type \'EventTarget\'.\\n  Type \'<T extends EventDef[\\"type\\"]>(type: T, listener: ((e: Event & EventDef) => void) | null) => void\' is not assignable to type \'(type: string, callback: EventListenerOrEventListenerObject | null, options?: boolean | AddEventListenerOptions | undefined) => void\'.\\n    Types of parameters \'listener\' and \'callback\' are incompatible.\\n      Type \'EventListenerOrEventListenerObject | null\' is not assignable to type \'((e: Event & EventDef) => void) | null\'.\\n        Type \'EventListenerObject\' is not assignable to type \'(e: Event & EventDef) => void\'.\\n          Type \'EventListenerObject\' provides no match for the signature \'(e: Event & EventDef): void\'.", "1663469078"],
      [25, 33, 8, "Argument of type \'((e: Event & EventDef) => void) | null\' is not assignable to parameter of type \'EventListenerOrEventListenerObject | null\'.\\n  Type \'(e: Event & EventDef) => void\' is not assignable to type \'EventListenerOrEventListenerObject | null\'.\\n    Type \'(e: Event & EventDef) => void\' is not assignable to type \'EventListener\'.\\n      Types of parameters \'e\' and \'evt\' are incompatible.\\n        Type \'Event\' is not assignable to type \'Event & EventDef\'.\\n          Type \'Event\' is not assignable to type \'EventDef\'.\\n            \'Event\' is assignable to the constraint of type \'EventDef\', but \'EventDef\' could be instantiated with a different subtype of constraint \'{ type: any; }\'.", "732556603"],
      [28, 9, 19, "Property \'removeEventListener\' in type \'TypedEventTarget<EventDef>\' is not assignable to the same property in base type \'EventTarget\'.\\n  Type \'(type: EventDef[\\"type\\"], listener: (e: Event & EventDef) => void) => void\' is not assignable to type \'(type: string, callback: EventListenerOrEventListenerObject | null, options?: boolean | EventListenerOptions | undefined) => void\'.\\n    Types of parameters \'listener\' and \'callback\' are incompatible.\\n      Type \'EventListenerOrEventListenerObject | null\' is not assignable to type \'(e: Event & EventDef) => void\'.\\n        Type \'null\' is not assignable to type \'(e: Event & EventDef) => void\'.", "2229065745"],
      [29, 36, 8, "Argument of type \'(e: Event & EventDef) => void\' is not assignable to parameter of type \'EventListenerOrEventListenerObject | null\'.\\n  Type \'(e: Event & EventDef) => void\' is not assignable to type \'EventListener\'.\\n    Types of parameters \'e\' and \'evt\' are incompatible.\\n      Type \'Event\' is not assignable to type \'Event & EventDef\'.", "732556603"]
    ],
    "src/script/util/ephemeralValueStore.ts:2413706131": [
      [68, 2, 6, "Type \'ServiceWorker | null\' is not assignable to type \'ServiceWorker\'.\\n  Type \'null\' is not assignable to type \'ServiceWorker\'.", "2022943379"]
    ],
    "src/script/util/messageRenderer.ts:3293515046": [
      [51, 22, 17, "Object is possibly \'undefined\'.", "2874537081"],
      [51, 22, 17, "Cannot invoke an object which is possibly \'undefined\'.", "2874537081"],
      [52, 2, 15, "Object is possibly \'null\'.", "3502905644"],
      [62, 8, 10, "Type \'[number, number] | null\' must have a \'[Symbol.iterator]()\' method that returns an iterator.", "3658085274"],
      [67, 45, 19, "Object is possibly \'null\'.", "298984248"],
      [142, 38, 14, "Argument of type \'\\"\\" | string[]\' is not assignable to parameter of type \'string[] | undefined\'.\\n  Type \'string\' is not assignable to type \'string[]\'.", "592874915"],
      [156, 20, 4, "Object is possibly \'null\'.", "2087822780"],
      [157, 27, 4, "Object is possibly \'null\'.", "2087822780"],
      [164, 6, 10, "Object is possibly \'undefined\'.", "393830728"],
      [165, 6, 10, "Object is possibly \'undefined\'.", "393830728"],
      [166, 51, 4, "Argument of type \'string | null\' is not assignable to parameter of type \'string\'.\\n  Type \'null\' is not assignable to type \'string\'.", "2087822780"],
      [204, 71, 22, "Argument of type \'Token[] | null\' is not assignable to parameter of type \'Token[]\'.\\n  Type \'null\' is not assignable to type \'Token[]\'.", "525880250"]
    ],
    "src/script/util/renderModal.ts:1796177515": [
      [29, 4, 14, "Type \'undefined\' is not assignable to type \'HTMLDivElement\'.", "4001065193"]
    ],
    "src/script/util/test/TestPage.tsx:1772987669": [
      [28, 4, 10, "Type \'T | undefined\' is not assignable to type \'T\'.\\n  \'T\' could be instantiated with an arbitrary type which could be unrelated to \'T | undefined\'.", "4016349795"],
      [29, 4, 14, "Type \'FC<T> | ComponentClass<T, any>\' is not assignable to type \'FC<{}> | ComponentClass<{}, any>\'.\\n  Type \'FC<T>\' is not assignable to type \'FC<{}> | ComponentClass<{}, any>\'.\\n    Type \'FunctionComponent<T>\' is not assignable to type \'FC<{}>\'.\\n      Types of parameters \'props\' and \'props\' are incompatible.\\n        Type \'{}\' is not assignable to type \'T\'.\\n          \'T\' could be instantiated with an arbitrary type which could be unrelated to \'{}\'.", "2825119042"]
    ],
    "src/script/util/test/mock/LocalStorageMock.ts:763526660": [
      [30, 4, 15, "Type \'null\' is not assignable to type \'string\'.", "729139267"]
    ],
    "src/script/util/util.ts:401163745": [
      [50, 40, 34, "Argument of type \'boolean | undefined\' is not assignable to parameter of type \'boolean\'.", "212151669"],
      [104, 34, 13, "Argument of type \'string | ArrayBuffer | null\' is not assignable to parameter of type \'string | ArrayBuffer | PromiseLike<string | ArrayBuffer>\'.\\n  Type \'null\' is not assignable to type \'string | ArrayBuffer | PromiseLike<string | ArrayBuffer>\'.", "3216273927"],
      [122, 41, 8, "Type \'string | null\' is not assignable to type \'string\'.\\n  Type \'null\' is not assignable to type \'string\'.", "3750463409"],
      [192, 9, 29, "Object is possibly \'null\'.", "3854968340"],
      [330, 21, 4, "\'this\' implicitly has type \'any\' because it does not have a type annotation.", "2087959715"],
      [354, 52, 22, "Argument of type \'Element | null\' is not assignable to parameter of type \'Element\'.\\n  Type \'null\' is not assignable to type \'Element\'.", "1093908406"]
    ],
    "src/script/view_model/ActionsViewModel.ts:125543468": [
      [117, 82, 22, "Argument of type \'Conversation | undefined\' is not assignable to parameter of type \'Conversation\'.\\n  Type \'undefined\' is not assignable to type \'Conversation\'.", "4075697524"],
      [181, 67, 5, "Object is of type \'unknown\'.", "165548477"],
      [181, 83, 5, "Object is of type \'unknown\'.", "165548477"],
      [195, 8, 9, "Argument of type \'undefined\' is not assignable to parameter of type \'string\'.", "2620553983"]
    ],
<<<<<<< HEAD
    "src/script/view_model/CallingViewModel.ts:3511156749": [
      [87, 11, 17, "Property \'activeCallViewTab\' has no initializer and is not definitely assigned in the constructor.", "1323835793"],
      [319, 4, 63, "Type \'Conversation | undefined\' is not assignable to type \'Conversation\'.\\n  Type \'undefined\' is not assignable to type \'Conversation\'.", "62763745"]
    ],
    "src/script/view_model/ContentViewModel.ts:1413919619": [
      [248, 65, 6, "Type \'string | null\' is not assignable to type \'string\'.\\n  Type \'null\' is not assignable to type \'string\'.", "1127975365"],
      [285, 68, 13, "Argument of type \'Message | undefined\' is not assignable to parameter of type \'Message\'.\\n  Type \'undefined\' is not assignable to type \'Message\'.", "2065728181"],
      [291, 10, 6, "Type \'Conversation | null\' is not assignable to type \'PanelEntity\'.", "1164306878"],
      [295, 37, 5, "Object is of type \'unknown\'.", "165548477"],
      [305, 10, 9, "Argument of type \'undefined\' is not assignable to parameter of type \'string\'.", "2620553983"],
      [388, 50, 9, "Argument of type \'undefined\' is not assignable to parameter of type \'Conversation\'.", "2620553983"],
      [416, 12, 9, "Argument of type \'undefined\' is not assignable to parameter of type \'string\'.", "2620553983"],
      [425, 20, 29, "Object is possibly \'undefined\'.", "1398699454"],
      [428, 12, 9, "Argument of type \'undefined\' is not assignable to parameter of type \'string\'.", "2620553983"]
=======
    "src/script/view_model/CallingViewModel.ts:2137718400": [
      [88, 11, 17, "Property \'activeCallViewTab\' has no initializer and is not definitely assigned in the constructor.", "1323835793"],
      [320, 4, 63, "Type \'Conversation | undefined\' is not assignable to type \'Conversation\'.\\n  Type \'undefined\' is not assignable to type \'Conversation\'.", "62763745"]
    ],
    "src/script/view_model/ContentViewModel.ts:4141679295": [
      [244, 65, 6, "Type \'string | null\' is not assignable to type \'string\'.\\n  Type \'null\' is not assignable to type \'string\'.", "1127975365"],
      [281, 68, 13, "Argument of type \'Message | undefined\' is not assignable to parameter of type \'Message\'.\\n  Type \'undefined\' is not assignable to type \'Message\'.", "2065728181"],
      [287, 10, 6, "Type \'Conversation | null\' is not assignable to type \'PanelEntity\'.", "1164306878"],
      [291, 37, 5, "Object is of type \'unknown\'.", "165548477"],
      [301, 10, 9, "Argument of type \'undefined\' is not assignable to parameter of type \'string\'.", "2620553983"],
      [384, 50, 9, "Argument of type \'undefined\' is not assignable to parameter of type \'Conversation\'.", "2620553983"],
      [412, 12, 9, "Argument of type \'undefined\' is not assignable to parameter of type \'string\'.", "2620553983"],
      [421, 20, 29, "Object is possibly \'undefined\'.", "1398699454"],
      [424, 12, 9, "Argument of type \'undefined\' is not assignable to parameter of type \'string\'.", "2620553983"]
    ],
    "src/script/view_model/ImageDetailViewViewModel.ts:1576396674": [
      [58, 4, 11, "Type \'undefined\' is not assignable to type \'string\'.", "3652784592"],
      [60, 4, 15, "Type \'undefined\' is not assignable to type \'Modal\'.", "4236294625"],
      [61, 4, 13, "Type \'Observable<string | undefined>\' is not assignable to type \'Observable<string>\'.\\n  The types returned by \'peek()\' are incompatible between these types.\\n    Type \'string | undefined\' is not assignable to type \'string\'.\\n      Type \'undefined\' is not assignable to type \'string\'.", "236598504"],
      [65, 4, 23, "Type \'Observable<Conversation | undefined>\' is not assignable to type \'Observable<Conversation>\'.\\n  The types returned by \'peek()\' are incompatible between these types.\\n    Type \'Conversation | undefined\' is not assignable to type \'Conversation\'.\\n      Type \'undefined\' is not assignable to type \'Conversation\'.", "2356679995"],
      [67, 4, 18, "Type \'Observable<ContentMessage | undefined>\' is not assignable to type \'Observable<ContentMessage>\'.\\n  The types returned by \'peek()\' are incompatible between these types.\\n    Type \'ContentMessage | undefined\' is not assignable to type \'ContentMessage\'.\\n      Type \'undefined\' is not assignable to type \'ContentMessage\'.", "3462443997"],
      [93, 18, 9, "Argument of type \'undefined\' is not assignable to parameter of type \'string\'.", "2620553983"],
      [95, 23, 9, "Argument of type \'undefined\' is not assignable to parameter of type \'ContentMessage\'.", "2620553983"],
      [96, 4, 11, "Type \'undefined\' is not assignable to type \'string\'.", "3652784592"],
      [146, 20, 22, "Object is possibly \'undefined\'.", "670361899"],
      [146, 72, 22, "Object is possibly \'undefined\'.", "670361899"]
>>>>>>> 10a7bf99
    ],
    "src/script/view_model/ListViewModel.ts:4038366115": [
      [119, 4, 10, "Type \'Observable<ListState>\' is not assignable to type \'Observable<string>\'.\\n  Types of parameters \'value\' and \'value\' are incompatible.\\n    Type \'string\' is not assignable to type \'ListState\'.", "4014904506"],
      [120, 4, 15, "Type \'Observable<number | undefined>\' is not assignable to type \'Observable<number>\'.", "3261786582"],
      [185, 8, 6, "Type \'Conversation | null\' is not assignable to type \'PanelEntity\'.", "1164306878"],
      [433, 48, 18, "Argument of type \'Conversation | null\' is not assignable to parameter of type \'Conversation\'.\\n  Type \'null\' is not assignable to type \'Conversation\'.", "1508601427"],
      [453, 44, 18, "Argument of type \'Conversation | null\' is not assignable to parameter of type \'Conversation\'.\\n  Type \'null\' is not assignable to type \'Conversation\'.", "1508601427"],
      [461, 49, 18, "Argument of type \'Conversation | null\' is not assignable to parameter of type \'Conversation\'.\\n  Type \'null\' is not assignable to type \'Conversation\'.", "1508601427"]
    ],
    "src/script/view_model/LoadingViewModel.ts:748248502": [
      [34, 4, 12, "Type \'HTMLElement | null\' is not assignable to type \'HTMLElement\'.\\n  Type \'null\' is not assignable to type \'HTMLElement\'.", "2937706259"],
      [60, 21, 14, "Object is possibly \'undefined\'.", "3120882432"],
      [61, 21, 14, "Object is possibly \'undefined\'.", "3120882432"]
    ],
    "src/script/view_model/MainViewModel.ts:1374749392": [
      [207, 4, 30, "Object is possibly \'null\'.", "1790131128"],
      [215, 24, 3, "Object is possibly \'null\'.", "193410244"],
      [227, 27, 3, "Object is possibly \'null\'.", "193410244"],
      [229, 29, 3, "Object is possibly \'null\'.", "193410244"],
      [235, 10, 5, "Object is possibly \'null\'.", "187702867"],
      [236, 28, 5, "Argument of type \'HTMLElement | null\' is not assignable to parameter of type \'HTMLElement\'.\\n  Type \'null\' is not assignable to type \'HTMLElement\'.", "187702867"],
      [237, 28, 8, "Argument of type \'HTMLElement | null\' is not assignable to parameter of type \'HTMLElement\'.\\n  Type \'null\' is not assignable to type \'HTMLElement\'.", "277626740"],
      [238, 28, 5, "Argument of type \'HTMLElement | null\' is not assignable to parameter of type \'HTMLElement\'.\\n  Type \'null\' is not assignable to type \'HTMLElement\'.", "178805363"],
      [242, 12, 3, "Object is possibly \'null\'.", "193410244"],
      [244, 12, 7, "Object is possibly \'null\'.", "652303743"],
      [246, 12, 3, "Object is possibly \'null\'.", "193410244"],
      [248, 12, 7, "Object is possibly \'null\'.", "652303743"],
      [257, 6, 5, "Object is possibly \'null\'.", "187702867"],
      [260, 25, 5, "Argument of type \'HTMLElement | null\' is not assignable to parameter of type \'HTMLElement\'.\\n  Type \'null\' is not assignable to type \'HTMLElement\'.", "187702867"],
      [262, 27, 8, "Argument of type \'HTMLElement | null\' is not assignable to parameter of type \'HTMLElement\'.\\n  Type \'null\' is not assignable to type \'HTMLElement\'.", "277626740"],
      [263, 27, 5, "Argument of type \'HTMLElement | null\' is not assignable to parameter of type \'HTMLElement\'.\\n  Type \'null\' is not assignable to type \'HTMLElement\'.", "178805363"],
      [266, 25, 5, "Argument of type \'HTMLElement | null\' is not assignable to parameter of type \'HTMLElement\'.\\n  Type \'null\' is not assignable to type \'HTMLElement\'.", "187702867"],
      [268, 27, 8, "Argument of type \'HTMLElement | null\' is not assignable to parameter of type \'HTMLElement\'.\\n  Type \'null\' is not assignable to type \'HTMLElement\'.", "277626740"],
      [269, 27, 5, "Argument of type \'HTMLElement | null\' is not assignable to parameter of type \'HTMLElement\'.\\n  Type \'null\' is not assignable to type \'HTMLElement\'.", "178805363"],
      [275, 25, 5, "Argument of type \'HTMLElement | null\' is not assignable to parameter of type \'HTMLElement\'.\\n  Type \'null\' is not assignable to type \'HTMLElement\'.", "187702867"],
      [276, 25, 8, "Argument of type \'HTMLElement | null\' is not assignable to parameter of type \'HTMLElement\'.\\n  Type \'null\' is not assignable to type \'HTMLElement\'.", "277626740"],
      [277, 25, 5, "Argument of type \'HTMLElement | null\' is not assignable to parameter of type \'HTMLElement\'.\\n  Type \'null\' is not assignable to type \'HTMLElement\'.", "178805363"],
      [280, 27, 5, "Argument of type \'HTMLElement | null\' is not assignable to parameter of type \'HTMLElement\'.\\n  Type \'null\' is not assignable to type \'HTMLElement\'.", "187702867"],
      [282, 29, 8, "Argument of type \'HTMLElement | null\' is not assignable to parameter of type \'HTMLElement\'.\\n  Type \'null\' is not assignable to type \'HTMLElement\'.", "277626740"],
      [283, 29, 5, "Argument of type \'HTMLElement | null\' is not assignable to parameter of type \'HTMLElement\'.\\n  Type \'null\' is not assignable to type \'HTMLElement\'.", "178805363"],
      [286, 27, 5, "Argument of type \'HTMLElement | null\' is not assignable to parameter of type \'HTMLElement\'.\\n  Type \'null\' is not assignable to type \'HTMLElement\'.", "187702867"],
      [288, 29, 8, "Argument of type \'HTMLElement | null\' is not assignable to parameter of type \'HTMLElement\'.\\n  Type \'null\' is not assignable to type \'HTMLElement\'.", "277626740"],
      [289, 29, 5, "Argument of type \'HTMLElement | null\' is not assignable to parameter of type \'HTMLElement\'.\\n  Type \'null\' is not assignable to type \'HTMLElement\'.", "178805363"]
    ],
    "src/script/view_model/ModalsViewModel.ts:508741377": [
      [80, 2, 11, "Type \'null\' is not assignable to type \'string\'.", "974495764"],
      [138, 4, 14, "Type \'Observable<string | null>\' is not assignable to type \'Observable<string>\'.\\n  The types returned by \'peek()\' are incompatible between these types.\\n    Type \'string | null\' is not assignable to type \'string\'.\\n      Type \'null\' is not assignable to type \'string\'.", "209694601"],
      [172, 13, 4, "Property \'type\' does not exist on type \'{ id: string; options: ModalOptions; type: ModalType; } | undefined\'.", "2087944093"],
      [172, 19, 7, "Property \'options\' does not exist on type \'{ id: string; options: ModalOptions; type: ModalType; } | undefined\'.", "717644789"],
      [172, 28, 2, "Property \'id\' does not exist on type \'{ id: string; options: ModalOptions; type: ModalType; } | undefined\'.", "5861160"],
      [242, 8, 19, "Type \'string | false | undefined\' is not assignable to type \'string | undefined\'.\\n  Type \'boolean\' is not assignable to type \'string\'.", "1717244404"],
      [270, 56, 23, "No overload matches this call.\\n  Overload 1 of 2, \'(...items: ConcatArray<never>[]): never[]\', gave the following error.\\n    Argument of type \'Action\' is not assignable to parameter of type \'ConcatArray<never>\'.\\n      Type \'Action\' is missing the following properties from type \'ConcatArray<never>\': length, join, slice\\n  Overload 2 of 2, \'(...items: ConcatArray<never>[]): never[]\', gave the following error.\\n    Argument of type \'Action\' is not assignable to parameter of type \'ConcatArray<never>\'.", "1386143110"],
      [272, 16, 9, "Spread types may only be created from object types.", "2308002069"],
      [275, 17, 7, "Argument of type \'{ checkboxLabel: string | undefined; closeFn: Function; closeOnConfirm: boolean; currentType: ModalType; inputPlaceholder: string | undefined; messageHtml: string | undefined; ... 6 more ...; titleText: string | undefined; }\' is not assignable to parameter of type \'Content\'.\\n  Types of property \'checkboxLabel\' are incompatible.\\n    Type \'string | undefined\' is not assignable to type \'string\'.\\n      Type \'undefined\' is not assignable to type \'string\'.", "3716929964"],
      [277, 19, 2, "Argument of type \'string | undefined\' is not assignable to parameter of type \'string\'.\\n  Type \'undefined\' is not assignable to type \'string\'.", "5861160"],
      [293, 34, 29, "Argument of type \'boolean | undefined\' is not assignable to parameter of type \'boolean\'.\\n  Type \'undefined\' is not assignable to type \'boolean\'.", "1283406094"],
      [336, 19, 4, "Argument of type \'null\' is not assignable to parameter of type \'string\'.", "2087897566"]
    ],
    "src/script/view_model/PanelViewModel.ts:1100221187": [
      [69, 2, 13, "Property \'currentEntity\' has no initializer and is not definitely assigned in the constructor.", "32305655"],
      [139, 4, 23, "Type \'Observable<Conversation | null>\' is not assignable to type \'Observable<Conversation>\'.", "2356679995"],
      [143, 4, 10, "Type \'Observable<string | undefined>\' is not assignable to type \'Observable<string>\'.", "4014904506"],
      [145, 4, 17, "Type \'Observable<string | undefined>\' is not assignable to type \'Observable<string>\'.", "2911337818"],
      [213, 15, 9, "Argument of type \'undefined\' is not assignable to parameter of type \'string\'.", "2620553983"],
      [215, 4, 18, "Type \'undefined\' is not assignable to type \'PanelEntity\'.", "2173061407"],
      [276, 22, 9, "Argument of type \'undefined\' is not assignable to parameter of type \'string\'.", "2620553983"],
      [296, 24, 9, "Argument of type \'undefined\' is not assignable to parameter of type \'string\'.", "2620553983"],
      [297, 34, 9, "Argument of type \'undefined\' is not assignable to parameter of type \'string\'.", "2620553983"],
      [309, 6, 15, "Type \'Element | null\' is not assignable to type \'Element | undefined\'.\\n  Type \'null\' is not assignable to type \'Element | undefined\'.", "2931287914"]
    ],
    "src/script/view_model/WindowTitleViewModel.ts:2939646455": [
      [48, 4, 17, "Type \'Observable<ContentState>\' is not assignable to type \'Observable<string>\'.\\n  Types of parameters \'value\' and \'value\' are incompatible.\\n    Type \'string\' is not assignable to type \'ContentState\'.", "3516467027"],
      [89, 31, 43, "Object is possibly \'null\'.", "1853768633"]
    ],
    "src/script/view_model/bindings/CommonBindings.ts:1525975714": [
      [98, 24, 4, "\'this\' implicitly has type \'any\' because it does not have a type annotation.", "2087959715"],
      [123, 10, 40, "Object is possibly \'null\'.", "525534827"],
      [124, 29, 4, "\'this\' implicitly has type \'any\' because it does not have a type annotation.", "2087959715"],
      [129, 30, 4, "Argument of type \'null\' is not assignable to parameter of type \'string | number | string[] | ((this: EventTarget, index: number, value: string) => string)\'.", "2087897566"],
      [197, 6, 3, "Object is possibly \'null\'.", "193416522"],
      [198, 6, 3, "Object is possibly \'null\'.", "193416522"],
      [199, 13, 3, "Object is possibly \'null\'.", "193416522"],
      [304, 8, 12, "Type \'undefined\' is not assignable to type \'number\'.", "2583042145"]
    ],
    "src/script/view_model/bindings/ConversationListBindings.ts:3095649748": [
      [29, 0, 32, "Type \'{ init(element: HTMLElement): void; update(element: HTMLElement, valueAccessor: PureComputed<string> | ObservableArray<Conversation>): void; }\' is not assignable to type \'BindingHandler<any>\'.\\n  Types of property \'update\' are incompatible.\\n    Type \'(element: HTMLElement, valueAccessor: PureComputed<string> | ObservableArray<Conversation>) => void\' is not assignable to type \'(element: any, valueAccessor: () => any, allBindings: AllBindings, viewModel: any, bindingContext: BindingContext<any>) => void\'.\\n      Types of parameters \'valueAccessor\' and \'valueAccessor\' are incompatible.\\n        Type \'() => any\' is not assignable to type \'PureComputed<string> | ObservableArray<Conversation>\'.\\n          Type \'() => any\' is missing the following properties from type \'PureComputed<string>\': equalityComparer, peek, dispose, isActive, and 7 more.", "1716760283"]
    ],
    "src/script/view_model/bindings/MessageListBindings.ts:698796409": [
      [55, 48, 8, "No overload matches this call.\\n  Overload 1 of 2, \'(type: \\"scroll\\", listener: (this: HTMLElement, ev: Event) => any, options?: boolean | AddEventListenerOptions | undefined): void\', gave the following error.\\n    Argument of type \'({ target: element }: Event & {    target: HTMLElement;}) => void\' is not assignable to parameter of type \'(this: HTMLElement, ev: Event) => any\'.\\n      Types of parameters \'__0\' and \'ev\' are incompatible.\\n        Type \'Event\' is not assignable to type \'Event & { target: HTMLElement; }\'.\\n          Type \'Event\' is not assignable to type \'{ target: HTMLElement; }\'.\\n            Types of property \'target\' are incompatible.\\n              Type \'EventTarget | null\' is not assignable to type \'HTMLElement\'.\\n                Type \'null\' is not assignable to type \'HTMLElement\'.\\n  Overload 2 of 2, \'(type: string, listener: EventListenerOrEventListenerObject, options?: boolean | AddEventListenerOptions | undefined): void\', gave the following error.\\n    Argument of type \'({ target: element }: Event & {    target: HTMLElement;}) => void\' is not assignable to parameter of type \'EventListenerOrEventListenerObject\'.\\n      Type \'({ target: element }: Event & {    target: HTMLElement;}) => void\' is not assignable to type \'EventListener\'.\\n        Types of parameters \'__0\' and \'evt\' are incompatible.\\n          Type \'Event\' is not assignable to type \'Event & { target: HTMLElement; }\'.", "1317952297"],
      [59, 53, 8, "No overload matches this call.\\n  Overload 1 of 2, \'(type: \\"scroll\\", listener: (this: HTMLElement, ev: Event) => any, options?: boolean | EventListenerOptions | undefined): void\', gave the following error.\\n    Argument of type \'({ target: element }: Event & {    target: HTMLElement;}) => void\' is not assignable to parameter of type \'(this: HTMLElement, ev: Event) => any\'.\\n      Types of parameters \'__0\' and \'ev\' are incompatible.\\n        Type \'Event\' is not assignable to type \'Event & { target: HTMLElement; }\'.\\n  Overload 2 of 2, \'(type: string, listener: EventListenerOrEventListenerObject, options?: boolean | EventListenerOptions | undefined): void\', gave the following error.\\n    Argument of type \'({ target: element }: Event & {    target: HTMLElement;}) => void\' is not assignable to parameter of type \'EventListenerOrEventListenerObject\'.", "1317952297"]
    ],
    "src/script/view_model/bindings/VideoCallingBindings.ts:456425467": [
      [23, 2, 6, "Type \'(element: HTMLMediaElement, valueAccessor: Observable<MediaStream>) => void\' is not assignable to type \'(element: any, valueAccessor: () => any, allBindings: AllBindings, viewModel: any, bindingContext: BindingContext<any>) => void\'.\\n  Types of parameters \'valueAccessor\' and \'valueAccessor\' are incompatible.\\n    Type \'() => any\' is missing the following properties from type \'Observable<MediaStream>\': equalityComparer, peek, valueHasMutated, valueWillMutate, and 5 more.", "1759213236"],
      [31, 2, 6, "Type \'(element: HTMLMediaElement, valueAccessor: Observable<MediaStream>) => void\' is not assignable to type \'(element: any, valueAccessor: () => any, allBindings: AllBindings, viewModel: any, bindingContext: BindingContext<any>) => void\'.\\n  Types of parameters \'valueAccessor\' and \'valueAccessor\' are incompatible.\\n    Type \'() => any\' is not assignable to type \'Observable<MediaStream>\'.", "1759213236"]
    ],
    "src/script/view_model/content/HistoryExportViewModel.ts:1810820018": [
      [89, 4, 16, "Type \'Observable<Blob | null>\' is not assignable to type \'Observable<Blob>\'.\\n  The types returned by \'peek()\' are incompatible between these types.\\n    Type \'Blob | null\' is not assignable to type \'Blob\'.\\n      Type \'null\' is not assignable to type \'Blob\'.", "340013420"],
      [128, 19, 5, "Argument of type \'unknown\' is not assignable to parameter of type \'Error\'.", "165548477"]
    ],
    "src/script/view_model/content/HistoryImportViewModel.ts:2154234816": [
      [61, 4, 10, "Type \'Observable<Error | null>\' is not assignable to type \'Observable<Error>\'.\\n  The types returned by \'peek()\' are incompatible between these types.\\n    Type \'Error | null\' is not assignable to type \'Error\'.\\n      Type \'null\' is not assignable to type \'Error\'.", "3994891413"],
      [115, 15, 4, "Argument of type \'null\' is not assignable to parameter of type \'Error\'.", "2087897566"],
      [136, 19, 5, "Argument of type \'unknown\' is not assignable to parameter of type \'Error\'.", "165548477"],
      [151, 15, 4, "Argument of type \'null\' is not assignable to parameter of type \'Error\'.", "2087897566"]
    ],
    "src/script/view_model/content/LegalHoldModalViewModel.ts:3913530676": [
      [76, 4, 10, "Type \'Observable<never[]>\' is not assignable to type \'Observable<User[]>\'.", "4012712079"],
      [77, 4, 16, "Type \'Observable<User | undefined>\' is not assignable to type \'Observable<User>\'.", "3229850487"],
      [86, 4, 19, "Type \'null\' is not assignable to type \'string\'.", "59414957"],
      [95, 23, 9, "Argument of type \'undefined\' is not assignable to parameter of type \'User\'.", "2620553983"],
      [128, 79, 15, "Argument of type \'string | undefined\' is not assignable to parameter of type \'string\'.\\n  Type \'undefined\' is not assignable to type \'string\'.", "2249385622"],
      [143, 50, 11, "Argument of type \'string | undefined\' is not assignable to parameter of type \'string\'.\\n  Type \'undefined\' is not assignable to type \'string\'.", "2028249029"],
      [153, 4, 19, "Type \'null\' is not assignable to type \'string\'.", "59414957"],
      [178, 66, 15, "Argument of type \'string | undefined\' is not assignable to parameter of type \'string\'.\\n  Type \'undefined\' is not assignable to type \'string\'.", "2249385622"],
      [195, 28, 7, "Argument of type \'unknown\' is not assignable to parameter of type \'string\'.", "1236122734"],
      [239, 21, 9, "Argument of type \'undefined\' is not assignable to parameter of type \'User\'.", "2620553983"]
    ],
    "src/script/view_model/content/MessageListViewModel.ts:2712738962": [
      [97, 19, 12, "Property \'conversation\' does not exist on type \'{ conversation: Conversation; message: Message; } | undefined\'.", "1670678216"],
      [97, 33, 7, "Property \'message\' does not exist on type \'{ conversation: Conversation; message: Message; } | undefined\'.", "1236122734"],
      [141, 4, 107, "Type \'number | boolean\' is not assignable to type \'boolean\'.\\n  Type \'number\' is not assignable to type \'boolean\'.", "3357851046"],
      [165, 37, 18, "Object is possibly \'null\'.", "1508601427"],
      [165, 68, 18, "Object is possibly \'null\'.", "1508601427"],
      [169, 8, 6, "Type \'Conversation | null\' is not assignable to type \'PanelEntity\'.\\n  Type \'null\' is not assignable to type \'PanelEntity\'.", "1164306878"],
      [191, 9, 6, "Type \'string | undefined\' is not assignable to type \'string\'.\\n  Type \'undefined\' is not assignable to type \'string\'.", "1127975365"],
      [221, 83, 18, "Argument of type \'Conversation | null\' is not assignable to parameter of type \'Conversation\'.\\n  Type \'null\' is not assignable to type \'Conversation\'.", "1508601427"],
      [355, 68, 6, "Type \'string | undefined\' is not assignable to type \'string\'.\\n  Type \'undefined\' is not assignable to type \'string\'.", "1127975365"],
      [358, 14, 5, "Object is of type \'unknown\'.", "165548477"]
    ],
    "src/script/view_model/panel/AddParticipantsViewModel.ts:4264095902": [
      [102, 4, 21, "Type \'ObservableArray<never>\' is not assignable to type \'ObservableArray<User>\'.", "2199671479"],
      [103, 4, 20, "Type \'Observable<ServiceEntity | undefined>\' is not assignable to type \'Observable<ServiceEntity>\'.\\n  The types returned by \'peek()\' are incompatible between these types.\\n    Type \'ServiceEntity | undefined\' is not assignable to type \'ServiceEntity\'.\\n      Type \'undefined\' is not assignable to type \'ServiceEntity\'.", "3275208665"],
      [108, 4, 21, "Type \'PureComputed<boolean | undefined>\' is not assignable to type \'PureComputed<boolean>\'.", "3187656643"],
      [196, 25, 9, "Argument of type \'undefined\' is not assignable to parameter of type \'ServiceEntity\'.", "2620553983"]
    ],
    "src/script/view_model/panel/BasePanelViewModel.ts:1781850387": [
      [57, 4, 23, "Type \'Observable<Conversation | null>\' is not assignable to type \'Observable<Conversation>\'.\\n  The types returned by \'peek()\' are incompatible between these types.\\n    Type \'Conversation | null\' is not assignable to type \'Conversation\'.\\n      Type \'null\' is not assignable to type \'Conversation\'.", "233634092"]
    ],
    "src/script/view_model/panel/ConversationDetailsViewModel.ts:1231015426": [
      [137, 4, 20, "Type \'Observable<ServiceEntity | undefined>\' is not assignable to type \'Observable<ServiceEntity>\'.", "3275208665"],
      [158, 21, 36, "Argument of type \'User | undefined\' is not assignable to parameter of type \'User\'.\\n  Type \'undefined\' is not assignable to type \'User\'.", "1354386287"],
      [201, 4, 21, "Type \'PureComputed<boolean | \\"\\">\' is not assignable to type \'PureComputed<boolean>\'.\\n  The types returned by \'peek()\' are incompatible between these types.\\n    Type \'string | boolean\' is not assignable to type \'boolean\'.", "1116588846"],
      [209, 4, 23, "Type \'PureComputed<boolean | \\"\\">\' is not assignable to type \'PureComputed<boolean>\'.", "1139188355"]
    ],
    "src/script/view_model/panel/ConversationParticipantsViewModel.ts:2997455980": [
      [53, 21, 36, "Argument of type \'User | undefined\' is not assignable to parameter of type \'User\'.\\n  Type \'undefined\' is not assignable to type \'User\'.", "1354386287"],
      [61, 4, 21, "Type \'Observable<never[]>\' is not assignable to type \'Observable<User[]>\'.", "3284804734"],
      [71, 46, 6, "Type \'null\' is not assignable to type \'PanelEntity\'.", "1164306878"]
    ],
    "src/script/view_model/panel/GroupParticipantServiceViewModel.ts:3233069914": [
      [52, 4, 24, "Type \'Observable<undefined>\' is not assignable to type \'Observable<User>\'.", "3514586203"],
      [53, 4, 20, "Type \'Observable<undefined>\' is not assignable to type \'Observable<ServiceEntity>\'.\\n  Types of property \'equalityComparer\' are incompatible.\\n    Type \'(a: undefined, b: undefined) => boolean\' is not assignable to type \'(a: ServiceEntity, b: ServiceEntity) => boolean\'.\\n      Types of parameters \'a\' and \'a\' are incompatible.\\n        Type \'ServiceEntity\' is not assignable to type \'undefined\'.", "3275208665"],
      [93, 25, 9, "Argument of type \'undefined\' is not assignable to parameter of type \'ServiceEntity\'.", "2620553983"]
    ],
    "src/script/view_model/panel/GroupParticipantUserViewModel.ts:3122532612": [
      [74, 4, 24, "Type \'Observable<undefined>\' is not assignable to type \'Observable<User>\'.", "3514586203"]
    ],
    "src/script/view_model/panel/GuestsAndServicesViewModel.ts:292948775": [
      [93, 4, 23, "Type \'PureComputed<boolean | undefined>\' is not assignable to type \'PureComputed<boolean>\'.", "2493661698"]
    ],
    "src/script/view_model/panel/MessageDetailsViewModel.ts:906474120": [
      [72, 4, 14, "Type \'Observable<string | undefined>\' is not assignable to type \'Observable<string>\'.\\n  The types returned by \'peek()\' are incompatible between these types.\\n    Type \'string | undefined\' is not assignable to type \'string\'.\\n      Type \'undefined\' is not assignable to type \'string\'.", "116181579"],
      [102, 13, 14, "Object is possibly \'undefined\'.", "116180423"],
      [114, 63, 14, "Object is possibly \'undefined\'.", "116180423"],
      [120, 12, 7, "Type \'{ domain: string | undefined; id: string; }[]\' is not assignable to type \'QualifiedId[]\'.\\n  Type \'{ domain: string | undefined; id: string; }\' is not assignable to type \'QualifiedId\'.\\n    Types of property \'domain\' are incompatible.\\n      Type \'string | undefined\' is not assignable to type \'string\'.\\n        Type \'undefined\' is not assignable to type \'string\'.", "2414311946"],
      [130, 41, 14, "Object is possibly \'undefined\'.", "116180423"],
      [136, 39, 14, "Object is possibly \'undefined\'.", "116180423"],
      [175, 4, 17, "Type \'PureComputed<string | false>\' is not assignable to type \'PureComputed<string | undefined>\'.\\n  Types of property \'equalityComparer\' are incompatible.\\n    Type \'(a: string | false | undefined, b: string | false) => boolean\' is not assignable to type \'(a: string | undefined, b: string | undefined) => boolean\'.\\n      Types of parameters \'b\' and \'b\' are incompatible.\\n        Type \'string | undefined\' is not assignable to type \'string | false\'.\\n          Type \'undefined\' is not assignable to type \'string | false\'.", "3727029621"]
    ],
    "src/script/view_model/panel/NotificationsPanel.test.ts:989279192": [
      [38, 54, 29, "Argument of type \'Element | null\' is not assignable to parameter of type \'Element\'.\\n  Type \'null\' is not assignable to type \'Element\'.", "1262202094"],
      [76, 20, 77, "Argument of type \'Element | null\' is not assignable to parameter of type \'Document | Node | Element | Window\'.", "1971299222"]
    ],
    "src/script/view_model/panel/PanelHeader.test.ts:4232255009": [
      [33, 39, 22, "Argument of type \'Element | null\' is not assignable to parameter of type \'Element\'.\\n  Type \'null\' is not assignable to type \'Element\'.", "3474761039"],
      [34, 38, 21, "Argument of type \'Element | null\' is not assignable to parameter of type \'Element\'.\\n  Type \'null\' is not assignable to type \'Element\'.", "327517530"]
    ],
    "src/script/view_model/panel/TimedMessagesPanel.tsx:852651488": [
      [52, 57, 18, "Argument of type \'Conversation | null\' is not assignable to parameter of type \'Partial<Record<\\"globalMessageTimer\\", Subscribable<any>>>\'.\\n  Type \'null\' is not assignable to type \'Partial<Record<\\"globalMessageTimer\\", Subscribable<any>>>\'.", "2242649668"],
      [82, 44, 10, "Argument of type \'number | null\' is not assignable to parameter of type \'number\'.\\n  Type \'null\' is not assignable to type \'number\'.", "1022360174"],
      [83, 83, 10, "Argument of type \'number | null\' is not assignable to parameter of type \'number\'.\\n  Type \'null\' is not assignable to type \'number\'.", "1022360174"]
    ]
  }`
};<|MERGE_RESOLUTION|>--- conflicted
+++ resolved
@@ -2043,16 +2043,8 @@
     "src/script/page/LeftSidebar/panels/StartUI/components/GroupList.test.tsx:87150494": [
       [34, 63, 38, "Argument of type \'Element | null\' is not assignable to parameter of type \'Element\'.\\n  Type \'null\' is not assignable to type \'Element\'.", "495210063"]
     ],
-<<<<<<< HEAD
     "src/script/page/MainContent/MainContent.tsx:149069437": [
       [70, 10, 12, "Type \'Conversation | null\' is not assignable to type \'Conversation\'.\\n  Type \'null\' is not assignable to type \'Conversation\'.", "1670678216"]
-=======
-    "src/script/page/MainContent/MainContent.tsx:2029280374": [
-      [68, 28, 12, "Type \'Conversation | null\' is not assignable to type \'Conversation\'.\\n  Type \'null\' is not assignable to type \'Conversation\'.", "1670678216"]
-    ],
-    "src/script/page/MainContent/panels/Collection/Collection.test.tsx:1028939995": [
-      [122, 12, 5, "Type \'HTMLInputElement | null\' is not assignable to type \'HTMLInputElement\'.\\n  Type \'null\' is not assignable to type \'HTMLInputElement\'.", "178805363"]
->>>>>>> 10a7bf99
     ],
     "src/script/page/MainContent/panels/Collection/FullSearch.tsx:1879516049": [
       [99, 10, 10, "Object is possibly \'undefined\'.", "1962587969"],
@@ -2395,49 +2387,20 @@
       [181, 83, 5, "Object is of type \'unknown\'.", "165548477"],
       [195, 8, 9, "Argument of type \'undefined\' is not assignable to parameter of type \'string\'.", "2620553983"]
     ],
-<<<<<<< HEAD
-    "src/script/view_model/CallingViewModel.ts:3511156749": [
-      [87, 11, 17, "Property \'activeCallViewTab\' has no initializer and is not definitely assigned in the constructor.", "1323835793"],
-      [319, 4, 63, "Type \'Conversation | undefined\' is not assignable to type \'Conversation\'.\\n  Type \'undefined\' is not assignable to type \'Conversation\'.", "62763745"]
-    ],
-    "src/script/view_model/ContentViewModel.ts:1413919619": [
-      [248, 65, 6, "Type \'string | null\' is not assignable to type \'string\'.\\n  Type \'null\' is not assignable to type \'string\'.", "1127975365"],
-      [285, 68, 13, "Argument of type \'Message | undefined\' is not assignable to parameter of type \'Message\'.\\n  Type \'undefined\' is not assignable to type \'Message\'.", "2065728181"],
-      [291, 10, 6, "Type \'Conversation | null\' is not assignable to type \'PanelEntity\'.", "1164306878"],
-      [295, 37, 5, "Object is of type \'unknown\'.", "165548477"],
-      [305, 10, 9, "Argument of type \'undefined\' is not assignable to parameter of type \'string\'.", "2620553983"],
-      [388, 50, 9, "Argument of type \'undefined\' is not assignable to parameter of type \'Conversation\'.", "2620553983"],
-      [416, 12, 9, "Argument of type \'undefined\' is not assignable to parameter of type \'string\'.", "2620553983"],
-      [425, 20, 29, "Object is possibly \'undefined\'.", "1398699454"],
-      [428, 12, 9, "Argument of type \'undefined\' is not assignable to parameter of type \'string\'.", "2620553983"]
-=======
     "src/script/view_model/CallingViewModel.ts:2137718400": [
       [88, 11, 17, "Property \'activeCallViewTab\' has no initializer and is not definitely assigned in the constructor.", "1323835793"],
       [320, 4, 63, "Type \'Conversation | undefined\' is not assignable to type \'Conversation\'.\\n  Type \'undefined\' is not assignable to type \'Conversation\'.", "62763745"]
     ],
-    "src/script/view_model/ContentViewModel.ts:4141679295": [
-      [244, 65, 6, "Type \'string | null\' is not assignable to type \'string\'.\\n  Type \'null\' is not assignable to type \'string\'.", "1127975365"],
-      [281, 68, 13, "Argument of type \'Message | undefined\' is not assignable to parameter of type \'Message\'.\\n  Type \'undefined\' is not assignable to type \'Message\'.", "2065728181"],
-      [287, 10, 6, "Type \'Conversation | null\' is not assignable to type \'PanelEntity\'.", "1164306878"],
-      [291, 37, 5, "Object is of type \'unknown\'.", "165548477"],
-      [301, 10, 9, "Argument of type \'undefined\' is not assignable to parameter of type \'string\'.", "2620553983"],
-      [384, 50, 9, "Argument of type \'undefined\' is not assignable to parameter of type \'Conversation\'.", "2620553983"],
-      [412, 12, 9, "Argument of type \'undefined\' is not assignable to parameter of type \'string\'.", "2620553983"],
-      [421, 20, 29, "Object is possibly \'undefined\'.", "1398699454"],
-      [424, 12, 9, "Argument of type \'undefined\' is not assignable to parameter of type \'string\'.", "2620553983"]
-    ],
-    "src/script/view_model/ImageDetailViewViewModel.ts:1576396674": [
-      [58, 4, 11, "Type \'undefined\' is not assignable to type \'string\'.", "3652784592"],
-      [60, 4, 15, "Type \'undefined\' is not assignable to type \'Modal\'.", "4236294625"],
-      [61, 4, 13, "Type \'Observable<string | undefined>\' is not assignable to type \'Observable<string>\'.\\n  The types returned by \'peek()\' are incompatible between these types.\\n    Type \'string | undefined\' is not assignable to type \'string\'.\\n      Type \'undefined\' is not assignable to type \'string\'.", "236598504"],
-      [65, 4, 23, "Type \'Observable<Conversation | undefined>\' is not assignable to type \'Observable<Conversation>\'.\\n  The types returned by \'peek()\' are incompatible between these types.\\n    Type \'Conversation | undefined\' is not assignable to type \'Conversation\'.\\n      Type \'undefined\' is not assignable to type \'Conversation\'.", "2356679995"],
-      [67, 4, 18, "Type \'Observable<ContentMessage | undefined>\' is not assignable to type \'Observable<ContentMessage>\'.\\n  The types returned by \'peek()\' are incompatible between these types.\\n    Type \'ContentMessage | undefined\' is not assignable to type \'ContentMessage\'.\\n      Type \'undefined\' is not assignable to type \'ContentMessage\'.", "3462443997"],
-      [93, 18, 9, "Argument of type \'undefined\' is not assignable to parameter of type \'string\'.", "2620553983"],
-      [95, 23, 9, "Argument of type \'undefined\' is not assignable to parameter of type \'ContentMessage\'.", "2620553983"],
-      [96, 4, 11, "Type \'undefined\' is not assignable to type \'string\'.", "3652784592"],
-      [146, 20, 22, "Object is possibly \'undefined\'.", "670361899"],
-      [146, 72, 22, "Object is possibly \'undefined\'.", "670361899"]
->>>>>>> 10a7bf99
+    "src/script/view_model/ContentViewModel.ts:2855599875": [
+      [245, 65, 6, "Type \'string | null\' is not assignable to type \'string\'.\\n  Type \'null\' is not assignable to type \'string\'.", "1127975365"],
+      [282, 68, 13, "Argument of type \'Message | undefined\' is not assignable to parameter of type \'Message\'.\\n  Type \'undefined\' is not assignable to type \'Message\'.", "2065728181"],
+      [288, 10, 6, "Type \'Conversation | null\' is not assignable to type \'PanelEntity\'.", "1164306878"],
+      [292, 37, 5, "Object is of type \'unknown\'.", "165548477"],
+      [302, 10, 9, "Argument of type \'undefined\' is not assignable to parameter of type \'string\'.", "2620553983"],
+      [385, 50, 9, "Argument of type \'undefined\' is not assignable to parameter of type \'Conversation\'.", "2620553983"],
+      [413, 12, 9, "Argument of type \'undefined\' is not assignable to parameter of type \'string\'.", "2620553983"],
+      [422, 20, 29, "Object is possibly \'undefined\'.", "1398699454"],
+      [425, 12, 9, "Argument of type \'undefined\' is not assignable to parameter of type \'string\'.", "2620553983"]
     ],
     "src/script/view_model/ListViewModel.ts:4038366115": [
       [119, 4, 10, "Type \'Observable<ListState>\' is not assignable to type \'Observable<string>\'.\\n  Types of parameters \'value\' and \'value\' are incompatible.\\n    Type \'string\' is not assignable to type \'ListState\'.", "4014904506"],
