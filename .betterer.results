// BETTERER RESULTS V2.
//
// If this file contains merge conflicts, use `betterer merge` to automatically resolve them:
// https://phenomnomnominal.github.io/betterer/docs/results-file/#merge
//
exports[`stricter compilation`] = {
  value: `{
    "src/script/Config.ts:3287170438": [
      [52, 4, 40, "\'ACCOUNT_BASE\' is specified more than once, so this usage will be overwritten.", "2150385420"],
      [53, 4, 15, "\'MOBILE_BASE\' is specified more than once, so this usage will be overwritten.", "437120469"],
      [54, 4, 12, "\'PRICING\' is specified more than once, so this usage will be overwritten.", "1004628660"],
      [55, 4, 65, "\'PRIVACY_POLICY\' is specified more than once, so this usage will be overwritten.", "3718416051"],
      [56, 4, 889, "\'SUPPORT\' is specified more than once, so this usage will be overwritten.", "162157357"],
      [71, 4, 36, "\'TEAMS_BASE\' is specified more than once, so this usage will be overwritten.", "1602627884"],
      [72, 4, 47, "\'TEAMS_BILLING\' is specified more than once, so this usage will be overwritten.", "1546117942"],
      [73, 4, 79, "\'TEAMS_CREATE\' is specified more than once, so this usage will be overwritten.", "3896973981"],
      [74, 4, 84, "\'TERMS_OF_USE_PERSONAL\' is specified more than once, so this usage will be overwritten.", "4120462090"],
      [75, 4, 78, "\'TERMS_OF_USE_TEAMS\' is specified more than once, so this usage will be overwritten.", "2894167402"],
      [76, 4, 32, "\'WEBSITE_BASE\' is specified more than once, so this usage will be overwritten.", "41464345"],
      [77, 4, 61, "\'WHATS_NEW\' is specified more than once, so this usage will be overwritten.", "608611251"]
    ],
    "src/script/assets/AssetCrypto.test.ts:2635946620": [
      [38, 55, 4, "Argument of type \'null\' is not assignable to parameter of type \'ArrayBuffer\'.", "2087897566"]
    ],
    "src/script/assets/AssetMapper.ts:297607081": [
      [51, 10, 6, "Type \'AssetRemoteData | undefined\' is not assignable to type \'AssetRemoteData\'.\\n  Type \'undefined\' is not assignable to type \'AssetRemoteData\'.", "1468438424"],
      [51, 31, 7, "Type \'AssetRemoteData | undefined\' is not assignable to type \'AssetRemoteData\'.\\n  Type \'undefined\' is not assignable to type \'AssetRemoteData\'.", "1793644015"]
    ],
    "src/script/assets/AssetRemoteData.ts:2909057294": [
      [75, 8, 10, "Type \'string | undefined\' is not assignable to type \'string\'.\\n  Type \'undefined\' is not assignable to type \'string\'.", "2264616494"],
      [95, 8, 10, "Type \'string | undefined\' is not assignable to type \'string\'.\\n  Type \'undefined\' is not assignable to type \'string\'.", "2264616494"]
    ],
    "src/script/assets/AssetRepository.ts:839388141": [
      [101, 27, 5, "Object is of type \'unknown\'.", "165548477"],
      [276, 4, 81, "Type \'UploadStatus | undefined\' is not assignable to type \'UploadStatus\'.\\n  Type \'undefined\' is not assignable to type \'UploadStatus\'.", "613717832"]
    ],
    "src/script/audio/AudioRepository.ts:12311176": [
      [92, 6, 26, "Cannot invoke an object which is possibly \'undefined\'.", "1352108271"],
      [116, 44, 42, "Argument of type \'(audioId: AudioType) => void\' is not assignable to parameter of type \'(value: string, index: number, array: string[]) => void\'.\\n  Types of parameters \'audioId\' and \'value\' are incompatible.\\n    Type \'string\' is not assignable to type \'AudioType\'.", "2195180610"],
      [175, 66, 5, "Object is of type \'unknown\'.", "165548477"]
    ],
    "src/script/audio/AudioState.ts:2637326876": [
      [28, 4, 20, "Type \'Observable<AudioPreference.ALL>\' is not assignable to type \'Observable<AudioPreference>\'.\\n  Types of parameters \'value\' and \'value\' are incompatible.\\n    Type \'AudioPreference\' is not assignable to type \'AudioPreference.ALL\'.", "889323520"]
    ],
    "src/script/auth/AuthRepository.ts:219478500": [
      [52, 60, 5, "Object is of type \'unknown\'.", "165548477"]
    ],
    "src/script/auth/component/AccountForm.tsx:4117596454": [
      [90, 8, 16, "Object is possibly \'undefined\'.", "3859911866"],
      [90, 33, 16, "Object is possibly \'undefined\'.", "3859911866"],
      [92, 11, 16, "Object is possibly \'undefined\'.", "3859911866"],
      [93, 20, 87, "Argument of type \'ValidationError | null\' is not assignable to parameter of type \'Error\'.\\n  Type \'null\' is not assignable to type \'Error\'.", "612674422"],
      [93, 58, 16, "Object is possibly \'undefined\'.", "3859911866"],
      [93, 81, 16, "Object is possibly \'undefined\'.", "3859911866"],
      [95, 33, 16, "Object is possibly \'undefined\'.", "3859911866"],
      [98, 24, 6, "Argument of type \'Error[]\' is not assignable to parameter of type \'SetStateAction<never[]>\'.\\n  Type \'Error[]\' is not assignable to type \'never[]\'.\\n    Type \'Error\' is not assignable to type \'never\'.", "1168132398"],
      [108, 19, 5, "Object is of type \'unknown\'.", "165548477"],
      [109, 16, 5, "Object is of type \'unknown\'.", "165548477"],
      [114, 12, 20, "Object is possibly \'undefined\'.", "4048796933"],
      [114, 51, 5, "Object is of type \'unknown\'.", "165548477"],
      [120, 12, 20, "Object is possibly \'undefined\'.", "4048796933"],
      [120, 51, 5, "Object is of type \'unknown\'.", "165548477"],
      [121, 12, 23, "Object is possibly \'undefined\'.", "23329910"],
      [121, 54, 5, "Object is of type \'unknown\'.", "165548477"],
      [127, 14, 5, "Object is of type \'unknown\'.", "165548477"],
      [147, 14, 19, "Object is possibly \'undefined\'.", "3911565646"],
      [151, 12, 3, "Type \'MutableRefObject<HTMLInputElement | undefined>\' is not assignable to type \'((instance: HTMLInputElement | null) => void) | RefObject<HTMLInputElement> | null | undefined\'.", "193432436"],
      [158, 16, 20, "Object is possibly \'undefined\'.", "4048796933"],
      [171, 14, 20, "Object is possibly \'undefined\'.", "4048796933"],
      [175, 12, 3, "Type \'MutableRefObject<HTMLInputElement | undefined>\' is not assignable to type \'((instance: HTMLInputElement | null) => void) | RefObject<HTMLInputElement> | null | undefined\'.", "193432436"],
      [186, 16, 23, "Object is possibly \'undefined\'.", "23329910"],
      [198, 14, 23, "Object is possibly \'undefined\'.", "23329910"],
      [202, 12, 3, "Type \'MutableRefObject<HTMLInputElement | undefined>\' is not assignable to type \'((instance: HTMLInputElement | null) => void) | RefObject<HTMLInputElement> | null | undefined\'.", "193432436"],
      [226, 8, 3, "Type \'MutableRefObject<HTMLInputElement | undefined>\' is not assignable to type \'((instance: HTMLInputElement | null) => void) | RefObject<HTMLInputElement> | null | undefined\'.\\n  Type \'MutableRefObject<HTMLInputElement | undefined>\' is not assignable to type \'RefObject<HTMLInputElement>\'.", "193432436"],
      [228, 10, 20, "Object is possibly \'undefined\'.", "3805711124"]
    ],
    "src/script/auth/component/ClientItem.tsx:1403845945": [
      [149, 9, 21, "Object is possibly \'undefined\'.", "4077427211"],
      [151, 8, 21, "Object is possibly \'undefined\'.", "4077427211"],
      [152, 8, 21, "Object is possibly \'undefined\'.", "4077427211"],
      [155, 23, 21, "Object is possibly \'undefined\'.", "4077427211"],
      [236, 28, 12, "Argument of type \'string | undefined\' is not assignable to parameter of type \'string\'.\\n  Type \'undefined\' is not assignable to type \'string\'.", "3597007453"],
      [277, 20, 3, "Type \'MutableRefObject<HTMLInputElement | undefined>\' is not assignable to type \'((instance: HTMLInputElement | null) => void) | RefObject<HTMLInputElement> | null | undefined\'.", "193432436"]
    ],
    "src/script/auth/component/ClientList.tsx:3233905927": [
      [56, 4, 8, "Type \'string | null\' is not assignable to type \'string\'.\\n  Type \'null\' is not assignable to type \'string\'.", "1055803537"],
      [67, 31, 7, "This condition will always return true since this \'Promise<any>\' is always defined.", "2364942655"],
      [93, 10, 11, "Type \'false | Error\' is not assignable to type \'Error\'.\\n  Type \'boolean\' is not assignable to type \'Error\'.", "674912356"]
    ],
    "src/script/auth/component/LinkButton.tsx:522804603": [
      [32, 8, 67, "Type \'(theme: Theme) => CSSObject\' is not assignable to type \'Interpolation<Theme>\'.\\n  Type \'(theme: Theme) => CSSObject\' is not assignable to type \'FunctionInterpolation<Theme>\'.\\n    Types of parameters \'theme\' and \'props\' are incompatible.\\n      Type \'Theme\' is missing the following properties from type \'Theme\': IconButton, Checkbox, general, Input, Select", "530872600"]
    ],
    "src/script/auth/component/LoginForm.tsx:1467603633": [
      [49, 4, 18, "Object is possibly \'undefined\'.", "3955986040"],
      [49, 31, 18, "Object is possibly \'undefined\'.", "3955986040"],
      [52, 9, 18, "Object is possibly \'undefined\'.", "3955986040"],
      [54, 8, 91, "Argument of type \'ValidationError | null\' is not assignable to parameter of type \'Error\'.\\n  Type \'null\' is not assignable to type \'Error\'.", "2109761846"],
      [54, 46, 18, "Object is possibly \'undefined\'.", "3955986040"],
      [54, 71, 18, "Object is possibly \'undefined\'.", "3955986040"],
      [57, 23, 18, "Object is possibly \'undefined\'.", "3955986040"],
      [58, 9, 21, "Object is possibly \'undefined\'.", "4077427211"],
      [60, 8, 97, "Argument of type \'ValidationError | null\' is not assignable to parameter of type \'Error\'.\\n  Type \'null\' is not assignable to type \'Error\'.", "2075038454"],
      [60, 46, 21, "Object is possibly \'undefined\'.", "4077427211"],
      [60, 74, 21, "Object is possibly \'undefined\'.", "4077427211"],
      [64, 26, 21, "Object is possibly \'undefined\'.", "4077427211"],
      [85, 8, 3, "Type \'MutableRefObject<HTMLInputElement | undefined>\' is not assignable to type \'((instance: HTMLInputElement | null) => void) | RefObject<HTMLInputElement> | null | undefined\'.", "193432436"],
      [102, 8, 3, "Type \'MutableRefObject<HTMLInputElement | undefined>\' is not assignable to type \'((instance: HTMLInputElement | null) => void) | RefObject<HTMLInputElement> | null | undefined\'.", "193432436"]
    ],
    "src/script/auth/component/RouterLink.tsx:4241768683": [
      [26, 59, 43, "Type \'(theme: Theme) => CSSObject\' is not assignable to type \'Interpolation<Theme>\'.\\n  Type \'(theme: Theme) => CSSObject\' is not assignable to type \'FunctionInterpolation<Theme>\'.\\n    Types of parameters \'theme\' and \'props\' are incompatible.\\n      Type \'import(\\"wire-webapp/node_modules/@emotion/react/types/index\\").Theme\' is not assignable to type \'import(\\"wire-webapp/node_modules/@wireapp/react-ui-kit/src/Layout/Theme\\").Theme\'.", "1560990654"]
    ],
    "src/script/auth/localeConfig.ts:2649740668": [
      [47, 2, 59, "Type \'string | undefined\' is not assignable to type \'string\'.\\n  Type \'undefined\' is not assignable to type \'string\'.", "576197098"]
    ],
    "src/script/auth/main.tsx:2888819071": [
      [65, 13, 31, "Argument of type \'HTMLElement | null\' is not assignable to parameter of type \'Element | DocumentFragment\'.\\n  Type \'null\' is not assignable to type \'Element | DocumentFragment\'.", "223522320"],
      [69, 9, 4, "Argument of type \'ConnectedComponent<FC<RootProps & { isAuthenticated: boolean; isFetchingSSOSettings: boolean; language: string; } & { doGetSSOSettings: () => Promise<void>; safelyRemoveCookie: (name: string, value: string) => Promise<...>; startPolling: (name?: string | undefined, interval?: number | undefined, asJSON?: boolean | u...\' is not assignable to parameter of type \'ConnectedComponent<FunctionComponent<{}>, any>\'.\\n  Type \'ComponentClass<Omit<RootProps & { isAuthenticated: boolean; isFetchingSSOSettings: boolean; language: string; } & { doGetSSOSettings: () => Promise<void>; safelyRemoveCookie: (name: string, value: string) => Promise<...>; startPolling: (name?: string | undefined, interval?: number | undefined, asJSON?: boolean | und...\' is not assignable to type \'ConnectedComponent<FunctionComponent<{}>, any>\'.\\n    Type \'ComponentClass<Omit<RootProps & { isAuthenticated: boolean; isFetchingSSOSettings: boolean; language: string; } & { doGetSSOSettings: () => Promise<void>; safelyRemoveCookie: (name: string, value: string) => Promise<...>; startPolling: (name?: string | undefined, interval?: number | undefined, asJSON?: boolean | und...\' is not assignable to type \'ComponentClass<any, any> & NonReactStatics<FunctionComponent<{}>, {}> & { WrappedComponent: FunctionComponent<{}>; }\'.\\n      Type \'ComponentClass<Omit<RootProps & { isAuthenticated: boolean; isFetchingSSOSettings: boolean; language: string; } & { doGetSSOSettings: () => Promise<void>; safelyRemoveCookie: (name: string, value: string) => Promise<...>; startPolling: (name?: string | undefined, interval?: number | undefined, asJSON?: boolean | und...\' is not assignable to type \'{ WrappedComponent: FunctionComponent<{}>; }\'.\\n        Types of property \'WrappedComponent\' are incompatible.\\n          Type \'FC<RootProps & { isAuthenticated: boolean; isFetchingSSOSettings: boolean; language: string; } & { doGetSSOSettings: () => Promise<void>; safelyRemoveCookie: (name: string, value: string) => Promise<...>; startPolling: (name?: string | undefined, interval?: number | undefined, asJSON?: boolean | undefined) => Promis...\' is not assignable to type \'FunctionComponent<{}>\'.\\n            Types of parameters \'props\' and \'props\' are incompatible.\\n              Type \'{}\' is not assignable to type \'RootProps & { isAuthenticated: boolean; isFetchingSSOSettings: boolean; language: string; } & { doGetSSOSettings: () => Promise<void>; safelyRemoveCookie: (name: string, value: string) => Promise<...>; startPolling: (name?: string | undefined, interval?: number | undefined, asJSON?: boolean | undefined) => Promise<....\'.\\n                Type \'{}\' is not assignable to type \'{ isAuthenticated: boolean; isFetchingSSOSettings: boolean; language: string; }\'.", "2089387715"]
    ],
    "src/script/auth/module/action/AuthAction.ts:1972172538": [
      [126, 12, 5, "Object is of type \'unknown\'.", "165548477"],
      [132, 49, 5, "Argument of type \'unknown\' is not assignable to parameter of type \'Error\'.", "165548477"],
      [146, 60, 5, "Argument of type \'unknown\' is not assignable to parameter of type \'Error\'.", "165548477"],
      [159, 59, 5, "Argument of type \'unknown\' is not assignable to parameter of type \'Error\'.", "165548477"],
      [181, 12, 5, "Object is of type \'unknown\'.", "165548477"],
      [184, 49, 5, "Argument of type \'unknown\' is not assignable to parameter of type \'Error\'.", "165548477"],
      [269, 27, 18, "Object is possibly \'undefined\'.", "1666073462"],
      [270, 6, 17, "Object is possibly \'undefined\'.", "2392383015"],
      [271, 6, 17, "Object is possibly \'undefined\'.", "2392383015"],
      [272, 6, 17, "Object is possibly \'undefined\'.", "2392383015"],
      [273, 6, 17, "Object is possibly \'undefined\'.", "2392383015"],
      [273, 31, 17, "Object is possibly \'undefined\'.", "2392383015"],
      [285, 54, 5, "Argument of type \'unknown\' is not assignable to parameter of type \'Error\'.", "165548477"],
      [300, 27, 18, "Object is possibly \'undefined\'.", "1666073462"],
      [312, 58, 5, "Argument of type \'unknown\' is not assignable to parameter of type \'Error\'.", "165548477"],
      [344, 58, 5, "Argument of type \'unknown\' is not assignable to parameter of type \'Error\'.", "165548477"],
      [379, 49, 5, "Argument of type \'unknown\' is not assignable to parameter of type \'Error\'.", "165548477"],
      [391, 61, 5, "Argument of type \'unknown\' is not assignable to parameter of type \'Error\'.", "165548477"],
      [410, 56, 5, "Argument of type \'unknown\' is not assignable to parameter of type \'Error\'.", "165548477"],
      [431, 48, 5, "Argument of type \'unknown\' is not assignable to parameter of type \'Error\'.", "165548477"],
      [445, 48, 5, "Argument of type \'unknown\' is not assignable to parameter of type \'Error\'.", "165548477"]
    ],
    "src/script/auth/module/action/BackendError.ts:3293868569": [
      [28, 4, 10, "Type \'string | undefined\' is not assignable to type \'string\'.\\n  Type \'undefined\' is not assignable to type \'string\'.", "3983565867"],
      [29, 4, 12, "Type \'string | undefined\' is not assignable to type \'string\'.\\n  Type \'undefined\' is not assignable to type \'string\'.", "1494865734"]
    ],
    "src/script/auth/module/action/ClientAction.ts:1102551119": [
      [36, 57, 5, "Argument of type \'unknown\' is not assignable to parameter of type \'Error\'.", "165548477"],
      [49, 56, 5, "Argument of type \'unknown\' is not assignable to parameter of type \'Error\'.", "165548477"],
      [73, 60, 5, "Argument of type \'unknown\' is not assignable to parameter of type \'Error\'.", "165548477"],
      [100, 6, 11, "Type \'undefined\' is not assignable to type \'string\'.", "1193824839"]
    ],
    "src/script/auth/module/action/ConversationAction.ts:3179619467": [
      [32, 71, 5, "Argument of type \'unknown\' is not assignable to parameter of type \'Error\'.", "165548477"],
      [46, 72, 5, "Argument of type \'unknown\' is not assignable to parameter of type \'Error\'.", "165548477"]
    ],
    "src/script/auth/module/action/CookieAction.ts:2952107553": [
      [37, 57, 5, "Argument of type \'unknown\' is not assignable to parameter of type \'Error\'.", "165548477"],
      [51, 57, 5, "Argument of type \'unknown\' is not assignable to parameter of type \'Error\'.", "165548477"],
      [67, 53, 5, "Argument of type \'unknown\' is not assignable to parameter of type \'Error\'.", "165548477"],
      [81, 56, 5, "Argument of type \'unknown\' is not assignable to parameter of type \'Error\'.", "165548477"],
      [92, 56, 5, "Argument of type \'unknown\' is not assignable to parameter of type \'Error\'.", "165548477"],
      [103, 53, 5, "Argument of type \'unknown\' is not assignable to parameter of type \'Error\'.", "165548477"],
      [117, 53, 5, "Argument of type \'unknown\' is not assignable to parameter of type \'Error\'.", "165548477"]
    ],
    "src/script/auth/module/action/InvitationAction.ts:4153062423": [
      [57, 82, 6, "Argument of type \'string | undefined\' is not assignable to parameter of type \'string\'.\\n  Type \'undefined\' is not assignable to type \'string\'.", "1747314229"],
      [60, 57, 5, "Argument of type \'unknown\' is not assignable to parameter of type \'Error\'.", "165548477"]
    ],
    "src/script/auth/module/action/LocalStorageAction.ts:1941616717": [
      [44, 65, 5, "Argument of type \'unknown\' is not assignable to parameter of type \'Error\'.", "165548477"],
      [59, 65, 5, "Argument of type \'unknown\' is not assignable to parameter of type \'Error\'.", "165548477"],
      [72, 68, 5, "Argument of type \'unknown\' is not assignable to parameter of type \'Error\'.", "165548477"]
    ],
    "src/script/auth/module/action/NotificationAction.ts:261962671": [
      [27, 33, 12, "Object is possibly \'undefined\'.", "3283681133"],
      [30, 62, 5, "Argument of type \'unknown\' is not assignable to parameter of type \'Error\'.", "165548477"],
      [44, 12, 12, "Object is possibly \'undefined\'.", "3283681133"]
    ],
    "src/script/auth/module/action/SelfAction.ts:2089396225": [
      [43, 51, 5, "Argument of type \'unknown\' is not assignable to parameter of type \'Error\'.", "165548477"],
      [57, 51, 5, "Argument of type \'unknown\' is not assignable to parameter of type \'Error\'.", "165548477"],
      [74, 53, 5, "Argument of type \'unknown\' is not assignable to parameter of type \'Error\'.", "165548477"],
      [96, 52, 5, "Argument of type \'unknown\' is not assignable to parameter of type \'Error\'.", "165548477"],
      [109, 57, 5, "Argument of type \'unknown\' is not assignable to parameter of type \'Error\'.", "165548477"],
      [122, 54, 5, "Argument of type \'unknown\' is not assignable to parameter of type \'Error\'.", "165548477"],
      [136, 12, 5, "Object is of type \'unknown\'.", "165548477"],
      [140, 58, 5, "Argument of type \'unknown\' is not assignable to parameter of type \'Error\'.", "165548477"]
    ],
    "src/script/auth/module/action/UserAction.ts:2835118030": [
      [38, 60, 5, "Argument of type \'unknown\' is not assignable to parameter of type \'Error\'.", "165548477"]
    ],
    "src/script/auth/module/action/ValidationError.ts:3871046799": [
      [72, 11, 82, "Object is possibly \'undefined\'.", "1780944499"],
      [92, 11, 86, "Object is possibly \'undefined\'.", "2194479222"]
    ],
    "src/script/auth/module/action/WebSocketAction.ts:3134213674": [
      [53, 83, 5, "Object is of type \'unknown\'.", "165548477"]
    ],
    "src/script/auth/module/action/creator/CookieActionCreator.ts:3301665892": [
      [137, 14, 6, "Type \'string | undefined\' is not assignable to type \'string\'.\\n  Type \'undefined\' is not assignable to type \'string\'.", "1544311649"],
      [150, 14, 6, "Type \'string | undefined\' is not assignable to type \'string\'.\\n  Type \'undefined\' is not assignable to type \'string\'.", "1544311649"]
    ],
    "src/script/auth/module/reducer/authReducer.ts:182177111": [
      [61, 4, 9, "Type \'null\' is not assignable to type \'number\'.", "1561043785"],
      [62, 4, 6, "Type \'null\' is not assignable to type \'UserAsset[]\'.", "1332497414"],
      [63, 4, 5, "Type \'null\' is not assignable to type \'string\'.", "165454089"],
      [64, 4, 10, "Type \'null\' is not assignable to type \'string\'.", "1013483035"],
      [65, 4, 15, "Type \'null\' is not assignable to type \'string\'.", "3770638438"],
      [66, 4, 5, "Type \'null\' is not assignable to type \'string\'.", "173467459"],
      [67, 4, 6, "Type \'null\' is not assignable to type \'string\'.", "1422303533"],
      [68, 4, 4, "Type \'null\' is not assignable to type \'string\'.", "2087876002"],
      [69, 4, 8, "Type \'null\' is not assignable to type \'string\'.", "1569157018"],
      [70, 4, 5, "Type \'null\' is not assignable to type \'string\'.", "187940249"],
      [71, 4, 10, "Type \'null\' is not assignable to type \'string\'.", "1244982411"],
      [72, 4, 4, "Type \'null\' is not assignable to type \'TeamData\'.", "2087956856"],
      [75, 2, 11, "Type \'null\' is not assignable to type \'string\'.", "974154622"],
      [76, 2, 7, "Type \'null\' is not assignable to type \'Uint8Array | undefined\'.", "4061937486"],
      [77, 2, 5, "Type \'null\' is not assignable to type \'Error\'.", "165548477"],
      [87, 4, 16, "Type \'undefined\' is not assignable to type \'string\'.", "2775896460"],
      [100, 8, 5, "Type \'null\' is not assignable to type \'Error\'.", "165548477"],
      [121, 8, 5, "Type \'null\' is not assignable to type \'Error\'.", "165548477"],
      [152, 8, 5, "Type \'null\' is not assignable to type \'Error\'.", "165548477"],
      [178, 72, 5, "Type \'null\' is not assignable to type \'Error\'.", "165548477"],
      [181, 49, 5, "Type \'null\' is not assignable to type \'Error\'.", "165548477"],
      [184, 64, 5, "Type \'null\' is not assignable to type \'Error\'.", "165548477"],
      [187, 24, 5, "Type \'null\' is not assignable to type \'Error\'.", "165548477"],
      [190, 24, 5, "Type \'null\' is not assignable to type \'Error\'.", "165548477"],
      [198, 8, 5, "Type \'null\' is not assignable to type \'Error\'.", "165548477"],
      [203, 24, 5, "Type \'null\' is not assignable to type \'Error\'.", "165548477"]
    ],
    "src/script/auth/module/reducer/clientReducer.ts:981784269": [
      [34, 2, 13, "Type \'null\' is not assignable to type \'RegisteredClient\'.", "107809045"],
      [35, 2, 5, "Type \'null\' is not assignable to type \'Error\'.", "165548477"],
      [37, 2, 10, "Type \'null\' is not assignable to type \'boolean\'.", "1547819645"],
      [38, 2, 11, "Type \'null\' is not assignable to type \'boolean\'.", "549268378"],
      [60, 8, 5, "Type \'null\' is not assignable to type \'Error\'.", "165548477"],
      [81, 8, 5, "Type \'null\' is not assignable to type \'Error\'.", "165548477"],
      [99, 24, 5, "Type \'null\' is not assignable to type \'Error\'.", "165548477"]
    ],
    "src/script/auth/module/reducer/conversationReducer.ts:3111817881": [
      [28, 2, 5, "Type \'null\' is not assignable to type \'Error & { label?: string | undefined; }\'.\\n  Type \'null\' is not assignable to type \'Error\'.", "165548477"],
      [42, 8, 5, "Type \'null\' is not assignable to type \'Error & { label?: string | undefined; }\'.", "165548477"]
    ],
    "src/script/auth/module/reducer/cookieReducer.ts:2680697582": [
      [32, 2, 5, "Type \'null\' is not assignable to type \'Error\'.", "165548477"],
      [47, 8, 5, "Type \'null\' is not assignable to type \'Error\'.", "165548477"],
      [59, 8, 5, "Type \'null\' is not assignable to type \'Error\'.", "165548477"],
      [71, 8, 5, "Type \'null\' is not assignable to type \'Error\'.", "165548477"],
      [83, 8, 5, "Type \'null\' is not assignable to type \'Error\'.", "165548477"]
    ],
    "src/script/auth/module/reducer/inviteReducer.ts:1673100957": [
      [30, 2, 5, "Type \'null\' is not assignable to type \'Error\'.", "165548477"],
      [48, 8, 5, "Type \'null\' is not assignable to type \'Error\'.", "165548477"],
      [61, 24, 5, "Type \'null\' is not assignable to type \'Error\'.", "165548477"]
    ],
    "src/script/auth/module/reducer/selfReducer.ts:2545020496": [
      [34, 2, 5, "Type \'null\' is not assignable to type \'Error\'.", "165548477"],
      [38, 21, 2, "Type \'null\' is not assignable to type \'string\'.", "5861160"],
      [38, 31, 6, "Type \'null\' is not assignable to type \'string\'.", "1422303533"],
      [38, 45, 4, "Type \'null\' is not assignable to type \'string\'.", "2087876002"],
      [38, 57, 4, "Type \'null\' is not assignable to type \'string | undefined\'.", "2087956856"],
      [65, 8, 5, "Type \'null\' is not assignable to type \'Error\'.", "165548477"],
      [78, 8, 5, "Type \'null\' is not assignable to type \'Error\'.", "165548477"]
    ],
    "src/script/auth/module/selector/AuthSelector.ts:941636495": [
      [33, 2, 5, "Type \'undefined\' is not assignable to type \'string\'.", "165454089"],
      [34, 2, 10, "Type \'undefined\' is not assignable to type \'string\'.", "1013483035"],
      [35, 2, 15, "Type \'undefined\' is not assignable to type \'string\'.", "3770638438"],
      [36, 2, 5, "Type \'undefined\' is not assignable to type \'string\'.", "173467459"],
      [37, 2, 6, "Type \'undefined\' is not assignable to type \'string\'.", "1422303533"],
      [38, 2, 4, "Type \'undefined\' is not assignable to type \'string\'.", "2087876002"],
      [39, 2, 8, "Type \'undefined\' is not assignable to type \'string\'.", "1569157018"],
      [40, 2, 5, "Type \'undefined\' is not assignable to type \'string\'.", "187940249"],
      [41, 2, 10, "Type \'undefined\' is not assignable to type \'string\'.", "1244982411"],
      [42, 2, 4, "Type \'undefined\' is not assignable to type \'TeamData\'.", "2087956856"],
      [48, 2, 7, "Type \'undefined\' is not assignable to type \'string\'.", "3920213849"],
      [49, 2, 4, "Type \'undefined\' is not assignable to type \'string\'.", "2087846158"],
      [50, 2, 2, "Type \'undefined\' is not assignable to type \'string\'.", "5861160"],
      [51, 2, 4, "Type \'undefined\' is not assignable to type \'string\'.", "2087876002"]
    ],
    "src/script/auth/module/selector/SelfSelector.ts:104386324": [
      [29, 2, 2, "Type \'undefined\' is not assignable to type \'string\'.", "5861160"],
      [30, 2, 6, "Type \'undefined\' is not assignable to type \'string\'.", "1422303533"],
      [31, 2, 4, "Type \'undefined\' is not assignable to type \'string\'.", "2087876002"]
    ],
    "src/script/auth/page/CheckPassword.tsx:1850762464": [
      [71, 9, 21, "Object is possibly \'undefined\'.", "4077427211"],
      [72, 6, 15, "Type \'ValidationError | null\' is not assignable to type \'Error\'.\\n  Type \'null\' is not assignable to type \'Error\'.", "1905002070"],
      [73, 8, 21, "Object is possibly \'undefined\'.", "4077427211"],
      [74, 8, 21, "Object is possibly \'undefined\'.", "4077427211"],
      [77, 26, 21, "Object is possibly \'undefined\'.", "4077427211"],
      [79, 10, 15, "Variable \'validationError\' is used before being assigned.", "1905002070"],
      [82, 32, 10, "Type \'ClientType | undefined\' is not assignable to type \'ClientType\'.\\n  Type \'undefined\' is not assignable to type \'ClientType\'.", "3013398820"],
      [82, 66, 8, "Type \'string | null\' is not assignable to type \'string | number | undefined\'.\\n  Type \'null\' is not assignable to type \'string | number | undefined\'.", "1569157018"],
      [87, 17, 5, "Argument of type \'ValidationError\' is not assignable to parameter of type \'SetStateAction<null>\'.\\n  Type \'ValidationError\' provides no match for the signature \'(prevState: null): null\'.", "165548477"],
      [90, 14, 5, "Object is of type \'unknown\'.", "165548477"],
      [99, 19, 5, "Argument of type \'unknown\' is not assignable to parameter of type \'SetStateAction<null>\'.", "165548477"],
      [103, 19, 5, "Argument of type \'unknown\' is not assignable to parameter of type \'SetStateAction<null>\'.", "165548477"],
      [132, 16, 3, "Type \'MutableRefObject<HTMLInputElement | undefined>\' is not assignable to type \'((instance: HTMLInputElement | null) => void) | RefObject<HTMLInputElement> | null | undefined\'.", "193432436"],
      [134, 16, 5, "Type \'string | null\' is not assignable to type \'string | number | readonly string[] | undefined\'.\\n  Type \'null\' is not assignable to type \'string | number | readonly string[] | undefined\'.", "189936718"]
    ],
    "src/script/auth/page/ClientManager.tsx:2167154494": [
      [37, 35, 44, "Argument of type \'string | null\' is not assignable to parameter of type \'string\'.\\n  Type \'null\' is not assignable to type \'string\'.", "2692881484"]
    ],
    "src/script/auth/page/ConversationJoin.tsx:2931482776": [
      [121, 20, 9, "Argument of type \'boolean | \\"\\"\' is not assignable to parameter of type \'SetStateAction<boolean | undefined>\'.\\n  Type \'\\"\\"\' is not assignable to type \'SetStateAction<boolean | undefined>\'.", "984770170"],
      [138, 19, 11, "Object is possibly \'undefined\'.", "3519972619"],
      [151, 63, 15, "Argument of type \'string | undefined\' is not assignable to parameter of type \'string\'.\\n  Type \'undefined\' is not assignable to type \'string\'.", "4110106687"],
      [158, 49, 40, "Object is possibly \'undefined\'.", "2139501078"],
      [160, 10, 5, "Object is of type \'unknown\'.", "165548477"],
      [161, 16, 5, "Object is of type \'unknown\'.", "165548477"],
      [164, 14, 5, "Object is of type \'unknown\'.", "165548477"],
      [186, 4, 17, "Object is possibly \'undefined\'.", "2878566579"],
      [186, 30, 17, "Object is possibly \'undefined\'.", "2878566579"],
      [187, 9, 17, "Object is possibly \'undefined\'.", "2878566579"],
      [188, 61, 17, "Object is possibly \'undefined\'.", "2878566579"],
      [256, 22, 3, "Type \'MutableRefObject<HTMLInputElement | undefined>\' is not assignable to type \'((instance: HTMLInputElement | null) => void) | RefObject<HTMLInputElement> | null | undefined\'.", "193432436"],
      [311, 75, 15, "Argument of type \'string | undefined\' is not assignable to parameter of type \'string\'.\\n  Type \'undefined\' is not assignable to type \'string\'.", "4110106687"],
      [312, 61, 40, "Object is possibly \'undefined\'.", "2139501078"]
    ],
    "src/script/auth/page/InitialInvite.tsx:2052648555": [
      [97, 4, 18, "Object is possibly \'undefined\'.", "3955986040"],
      [97, 31, 18, "Object is possibly \'undefined\'.", "3955986040"],
      [98, 4, 18, "Object is possibly \'undefined\'.", "3955986040"],
      [99, 9, 18, "Object is possibly \'undefined\'.", "3955986040"],
      [100, 15, 75, "Argument of type \'ValidationError | null\' is not assignable to parameter of type \'SetStateAction<null>\'.\\n  Type \'ValidationError\' is not assignable to type \'SetStateAction<null>\'.", "2665964110"],
      [100, 62, 18, "Object is possibly \'undefined\'.", "3955986040"],
      [103, 29, 18, "Object is possibly \'undefined\'.", "3955986040"],
      [105, 8, 18, "Object is possibly \'undefined\'.", "3955986040"],
      [107, 12, 5, "Object is of type \'unknown\'.", "165548477"],
      [108, 18, 5, "Object is of type \'unknown\'.", "165548477"],
      [115, 16, 5, "Object is of type \'unknown\'.", "165548477"],
      [168, 18, 3, "Type \'MutableRefObject<HTMLInputElement | undefined>\' is not assignable to type \'((instance: HTMLInputElement | null) => void) | RefObject<HTMLInputElement> | null | undefined\'.", "193432436"]
    ],
    "src/script/auth/page/Login.tsx:2043279151": [
      [173, 24, 16, "Argument of type \'Error[]\' is not assignable to parameter of type \'SetStateAction<never[]>\'.", "2735526245"],
      [175, 50, 10, "Type \'ClientType | undefined\' is not assignable to type \'ClientType\'.", "3013398820"],
      [204, 56, 10, "Type \'ClientType | undefined\' is not assignable to type \'ClientType\'.", "3013398820"],
      [206, 32, 11, "Argument of type \'string | undefined\' is not assignable to parameter of type \'string\'.\\n  Type \'undefined\' is not assignable to type \'string\'.", "2331572484"],
      [211, 36, 5, "Argument of type \'unknown\' is not assignable to parameter of type \'SetStateAction<string | Error>\'.", "165548477"],
      [235, 32, 18, "Object is possibly \'undefined\'.", "1981014711"],
      [235, 32, 24, "Argument of type \'string | undefined\' is not assignable to parameter of type \'string\'.\\n  Type \'undefined\' is not assignable to type \'string\'.", "3055772661"],
      [297, 24, 14, "Type \'(code: string) => void\' is not assignable to type \'(completeCode?: string | undefined) => void\'.\\n  Types of parameters \'code\' and \'completeCode\' are incompatible.\\n    Type \'string | undefined\' is not assignable to type \'string\'.\\n      Type \'undefined\' is not assignable to type \'string\'.", "2059828224"]
    ],
    "src/script/auth/page/PhoneLogin.tsx:2985384116": [
      [86, 19, 5, "Argument of type \'unknown\' is not assignable to parameter of type \'SetStateAction<undefined>\'.", "165548477"],
      [90, 19, 5, "Argument of type \'unknown\' is not assignable to parameter of type \'SetStateAction<undefined>\'.", "165548477"]
    ],
    "src/script/auth/page/Root.tsx:1368054504": [
      [130, 16, 9, "No overload matches this call.\\n  Overload 1 of 2, \'(props: (RouteProps<string, { [x: string]: string | undefined; }> & OmitNative<{}, keyof RouteProps<string, { [x: string]: string | undefined; }>>) | Readonly<...>): Route<...>\', gave the following error.\\n    Type \'false | ConnectedComponent<({ teamName, enterTeamCreationFlow, resetInviteErrors, pushAccountRegistrationData, authError, }: Props & { authError: Error; teamName: string; } & { enterTeamCreationFlow: () => Promise<void>; pushAccountRegistrationData: (registration: Partial<RegistrationDataState>) => Promise<...>; res...\' is not assignable to type \'ComponentType<any> | ComponentType<RouteComponentProps<any, StaticContext, unknown>> | undefined\'.\\n      Type \'false\' is not assignable to type \'ComponentType<any> | ComponentType<RouteComponentProps<any, StaticContext, unknown>> | undefined\'.\\n  Overload 2 of 2, \'(props: RouteProps<string, { [x: string]: string | undefined; }> & OmitNative<{}, keyof RouteProps<string, { [x: string]: string | undefined; }>>, context: any): Route<...>\', gave the following error.\\n    Type \'false | ConnectedComponent<({ teamName, enterTeamCreationFlow, resetInviteErrors, pushAccountRegistrationData, authError, }: Props & { authError: Error; teamName: string; } & { enterTeamCreationFlow: () => Promise<void>; pushAccountRegistrationData: (registration: Partial<RegistrationDataState>) => Promise<...>; res...\' is not assignable to type \'ComponentType<any> | ComponentType<RouteComponentProps<any, StaticContext, unknown>> | undefined\'.", "4247110506"],
      [173, 16, 9, "No overload matches this call.\\n  Overload 1 of 2, \'(props: (RouteProps<string, { [x: string]: string | undefined; }> & OmitNative<{}, keyof RouteProps<string, { [x: string]: string | undefined; }>>) | Readonly<...>): Route<...>\', gave the following error.\\n    Type \'false | ConnectedComponent<({ account, authError, currentFlow, entropyData, doRegisterPersonal, doRegisterTeam, doSendActivationCode, }: Props & { account: RegistrationDataState; authError: Error; currentFlow: string; entropyData: Uint8Array | undefined; } & { ...; }) => Element, Omit<...> & ConnectProps>\' is not assignable to type \'ComponentType<any> | ComponentType<RouteComponentProps<any, StaticContext, unknown>> | undefined\'.\\n      Type \'false\' is not assignable to type \'ComponentType<any> | ComponentType<RouteComponentProps<any, StaticContext, unknown>> | undefined\'.\\n  Overload 2 of 2, \'(props: RouteProps<string, { [x: string]: string | undefined; }> & OmitNative<{}, keyof RouteProps<string, { [x: string]: string | undefined; }>>, context: any): Route<...>\', gave the following error.\\n    Type \'false | ConnectedComponent<({ account, authError, currentFlow, entropyData, doRegisterPersonal, doRegisterTeam, doSendActivationCode, }: Props & { account: RegistrationDataState; authError: Error; currentFlow: string; entropyData: Uint8Array | undefined; } & { ...; }) => Element, Omit<...> & ConnectProps>\' is not assignable to type \'ComponentType<any> | ComponentType<RouteComponentProps<any, StaticContext, unknown>> | undefined\'.", "4247110506"],
      [177, 16, 9, "No overload matches this call.\\n  Overload 1 of 2, \'(props: (RouteProps<string, { [x: string]: string | undefined; }> & OmitNative<{}, keyof RouteProps<string, { [x: string]: string | undefined; }>>) | Readonly<...>): Route<...>\', gave the following error.\\n    Type \'false | ConnectedComponent<({ isPersonalFlow, enterPersonalCreationFlow }: Props & { isPersonalFlow: boolean; } & { enterPersonalCreationFlow: () => Promise<void>; }) => Element, Omit<Props & { isPersonalFlow: boolean; } & { ...; }, \\"enterPersonalCreationFlow\\" | \\"isPersonalFlow\\"> & ConnectProps>\' is not assignable to type \'ComponentType<any> | ComponentType<RouteComponentProps<any, StaticContext, unknown>> | undefined\'.\\n      Type \'false\' is not assignable to type \'ComponentType<any> | ComponentType<RouteComponentProps<any, StaticContext, unknown>> | undefined\'.\\n  Overload 2 of 2, \'(props: RouteProps<string, { [x: string]: string | undefined; }> & OmitNative<{}, keyof RouteProps<string, { [x: string]: string | undefined; }>>, context: any): Route<...>\', gave the following error.\\n    Type \'false | ConnectedComponent<({ isPersonalFlow, enterPersonalCreationFlow }: Props & { isPersonalFlow: boolean; } & { enterPersonalCreationFlow: () => Promise<void>; }) => Element, Omit<Props & { isPersonalFlow: boolean; } & { ...; }, \\"enterPersonalCreationFlow\\" | \\"isPersonalFlow\\"> & ConnectProps>\' is not assignable to type \'ComponentType<any> | ComponentType<RouteComponentProps<any, StaticContext, unknown>> | undefined\'.", "4247110506"],
      [181, 16, 9, "No overload matches this call.\\n  Overload 1 of 2, \'(props: (RouteProps<string, { [x: string]: string | undefined; }> & OmitNative<{}, keyof RouteProps<string, { [x: string]: string | undefined; }>>) | Readonly<...>): Route<...>\', gave the following error.\\n    Type \'false | (({}: Props) => Element)\' is not assignable to type \'ComponentType<any> | ComponentType<RouteComponentProps<any, StaticContext, unknown>> | undefined\'.\\n      Type \'false\' is not assignable to type \'ComponentType<any> | ComponentType<RouteComponentProps<any, StaticContext, unknown>> | undefined\'.\\n  Overload 2 of 2, \'(props: RouteProps<string, { [x: string]: string | undefined; }> & OmitNative<{}, keyof RouteProps<string, { [x: string]: string | undefined; }>>, context: any): Route<...>\', gave the following error.\\n    Type \'false | (({}: Props) => Element)\' is not assignable to type \'ComponentType<any> | ComponentType<RouteComponentProps<any, StaticContext, unknown>> | undefined\'.", "4247110506"]
    ],
    "src/script/auth/page/SetEmail.tsx:2334731788": [
      [50, 4, 16, "Object is possibly \'undefined\'.", "3859911866"],
      [50, 29, 16, "Object is possibly \'undefined\'.", "3859911866"],
      [51, 4, 16, "Object is possibly \'undefined\'.", "3859911866"],
      [52, 9, 16, "Object is possibly \'undefined\'.", "3859911866"],
      [53, 6, 15, "Type \'ValidationError | null\' is not assignable to type \'Error\'.\\n  Type \'null\' is not assignable to type \'Error\'.", "1905002070"],
      [53, 62, 16, "Object is possibly \'undefined\'.", "3859911866"],
      [53, 85, 16, "Object is possibly \'undefined\'.", "3859911866"],
      [55, 20, 16, "Object is possibly \'undefined\'.", "3859911866"],
      [57, 10, 15, "Variable \'validationError\' is used before being assigned.", "1905002070"],
      [60, 23, 16, "Object is possibly \'undefined\'.", "3859911866"],
      [63, 15, 5, "Argument of type \'unknown\' is not assignable to parameter of type \'SetStateAction<undefined>\'.", "165548477"],
      [85, 14, 18, "Object is possibly \'undefined\'.", "3955986040"],
      [87, 23, 4, "Argument of type \'null\' is not assignable to parameter of type \'SetStateAction<undefined>\'.", "2087897566"],
      [92, 12, 3, "Type \'MutableRefObject<HTMLInputElement | undefined>\' is not assignable to type \'((instance: HTMLInputElement | null) => void) | RefObject<HTMLInputElement> | null | undefined\'.", "193432436"]
    ],
    "src/script/auth/page/SetHandle.tsx:663801276": [
      [79, 17, 5, "Argument of type \'unknown\' is not assignable to parameter of type \'SetStateAction<null>\'.", "165548477"],
      [91, 10, 5, "Object is of type \'unknown\'.", "165548477"],
      [92, 8, 5, "Object is of type \'unknown\'.", "165548477"],
      [94, 15, 5, "Argument of type \'unknown\' is not assignable to parameter of type \'SetStateAction<null>\'.", "165548477"]
    ],
    "src/script/auth/page/SetPassword.tsx:2776380433": [
      [57, 4, 16, "Object is possibly \'undefined\'.", "3859911866"],
      [58, 9, 16, "Object is possibly \'undefined\'.", "3859911866"],
      [59, 6, 15, "Type \'ValidationError | null\' is not assignable to type \'Error\'.\\n  Type \'null\' is not assignable to type \'Error\'.", "1905002070"],
      [59, 62, 16, "Object is possibly \'undefined\'.", "3859911866"],
      [59, 85, 16, "Object is possibly \'undefined\'.", "3859911866"],
      [61, 23, 16, "Object is possibly \'undefined\'.", "3859911866"],
      [63, 10, 15, "Variable \'validationError\' is used before being assigned.", "1905002070"],
      [69, 15, 5, "Argument of type \'unknown\' is not assignable to parameter of type \'SetStateAction<undefined>\'.", "165548477"],
      [94, 14, 21, "Object is possibly \'undefined\'.", "4077427211"],
      [95, 23, 4, "Argument of type \'null\' is not assignable to parameter of type \'SetStateAction<undefined>\'.", "2087897566"],
      [99, 12, 3, "Type \'MutableRefObject<HTMLInputElement | undefined>\' is not assignable to type \'((instance: HTMLInputElement | null) => void) | RefObject<HTMLInputElement> | null | undefined\'.", "193432436"]
    ],
    "src/script/auth/page/SingleSignOn.tsx:2263489110": [
      [71, 10, 7, "Type \'undefined\' is not assignable to type \'number\'.", "1978261647"],
      [72, 10, 27, "Type \'undefined\' is not assignable to type \'(event: MessageEvent<any>) => void\'.", "667134498"],
      [73, 10, 19, "Type \'undefined\' is not assignable to type \'(event: Event) => void\'.", "568100674"],
      [129, 6, 20, "Type \'Window | null\' is not assignable to type \'Window | undefined\'.\\n  Type \'null\' is not assignable to type \'Window | undefined\'.", "2747308432"]
    ],
    "src/script/auth/page/SingleSignOnForm.tsx:695857283": [
      [80, 59, 4, "Argument of type \'null\' is not assignable to parameter of type \'ClientType | (() => ClientType)\'.", "2087897566"],
      [159, 30, 23, "Object is possibly \'undefined\'.", "1793578893"],
      [160, 4, 23, "Object is possibly \'undefined\'.", "1793578893"],
      [162, 4, 23, "Object is possibly \'undefined\'.", "1793578893"],
      [162, 36, 23, "Object is possibly \'undefined\'.", "1793578893"],
      [163, 35, 23, "Object is possibly \'undefined\'.", "1793578893"],
      [165, 46, 23, "Object is possibly \'undefined\'.", "1793578893"],
      [165, 76, 23, "Object is possibly \'undefined\'.", "1793578893"],
      [168, 30, 23, "Object is possibly \'undefined\'.", "1793578893"],
      [170, 4, 23, "Object is possibly \'undefined\'.", "1793578893"],
      [184, 10, 4, "Argument of type \'null\' is not assignable to parameter of type \'string[] | undefined\'.", "2087897566"],
      [213, 14, 5, "Object is of type \'unknown\'.", "165548477"],
      [220, 22, 5, "Argument of type \'unknown\' is not assignable to parameter of type \'SetStateAction<null>\'.", "165548477"],
      [228, 22, 5, "Argument of type \'unknown\' is not assignable to parameter of type \'SetStateAction<null>\'.", "165548477"],
      [230, 25, 5, "Object is of type \'unknown\'.", "165548477"],
      [230, 40, 5, "Object is of type \'unknown\'.", "165548477"],
      [233, 83, 5, "No overload matches this call.\\n  Overload 1 of 2, \'(o: ArrayLike<unknown> | { [s: string]: unknown; }): [string, unknown][]\', gave the following error.\\n    Argument of type \'unknown\' is not assignable to parameter of type \'ArrayLike<unknown> | { [s: string]: unknown; }\'.\\n  Overload 2 of 2, \'(o: {}): [string, any][]\', gave the following error.\\n    Argument of type \'unknown\' is not assignable to parameter of type \'{}\'.", "165548477"],
      [269, 12, 3, "Type \'MutableRefObject<HTMLInputElement | undefined>\' is not assignable to type \'((instance: HTMLInputElement | null) => void) | RefObject<HTMLInputElement> | null | undefined\'.", "193432436"]
    ],
    "src/script/auth/page/TeamName.tsx:158592421": [
      [83, 4, 21, "Object is possibly \'undefined\'.", "173618382"],
      [83, 34, 21, "Object is possibly \'undefined\'.", "173618382"],
      [84, 9, 21, "Object is possibly \'undefined\'.", "173618382"],
      [85, 15, 77, "Argument of type \'ValidationError | null\' is not assignable to parameter of type \'SetStateAction<null>\'.", "190261043"],
      [85, 61, 21, "Object is possibly \'undefined\'.", "173618382"],
      [92, 12, 7, "Type \'undefined\' is not assignable to type \'string\'.", "3920213849"],
      [93, 12, 4, "Type \'undefined\' is not assignable to type \'string\'.", "2087846158"],
      [94, 12, 2, "Type \'undefined\' is not assignable to type \'string\'.", "5861160"],
      [95, 18, 21, "Object is possibly \'undefined\'.", "173618382"],
      [103, 4, 21, "Object is possibly \'undefined\'.", "173618382"],
      [143, 24, 3, "Type \'MutableRefObject<HTMLInputElement | undefined>\' is not assignable to type \'((instance: HTMLInputElement | null) => void) | RefObject<HTMLInputElement> | null | undefined\'.", "193432436"]
    ],
    "src/script/auth/page/VerifyEmailCode.tsx:4216359015": [
      [73, 61, 11, "Argument of type \'Uint8Array | undefined\' is not assignable to parameter of type \'Uint8Array\'.\\n  Type \'undefined\' is not assignable to type \'Uint8Array\'.", "432650366"],
      [109, 45, 14, "Type \'(email_code: string) => Promise<void>\' is not assignable to type \'(completeCode?: string | undefined) => void\'.\\n  Types of parameters \'email_code\' and \'completeCode\' are incompatible.\\n    Type \'string | undefined\' is not assignable to type \'string\'.\\n      Type \'undefined\' is not assignable to type \'string\'.", "2059828224"]
    ],
    "src/script/auth/page/VerifyPhoneCode.tsx:423749632": [
      [63, 17, 5, "Object is of type \'unknown\'.", "165548477"],
      [64, 16, 5, "Object is of type \'unknown\'.", "165548477"],
      [69, 21, 5, "Argument of type \'unknown\' is not assignable to parameter of type \'SetStateAction<ValidationError | null>\'.", "165548477"],
      [81, 32, 10, "Type \'ClientType | undefined\' is not assignable to type \'ClientType\'.", "3013398820"],
      [90, 14, 5, "Object is of type \'unknown\'.", "165548477"],
      [98, 19, 5, "Argument of type \'unknown\' is not assignable to parameter of type \'SetStateAction<ValidationError | null>\'.", "165548477"],
      [102, 19, 5, "Argument of type \'unknown\' is not assignable to parameter of type \'SetStateAction<ValidationError | null>\'.", "165548477"],
      [117, 45, 14, "Type \'(code: string) => Promise<void>\' is not assignable to type \'(completeCode?: string | undefined) => void\'.\\n  Types of parameters \'code\' and \'completeCode\' are incompatible.\\n    Type \'string | undefined\' is not assignable to type \'string\'.\\n      Type \'undefined\' is not assignable to type \'string\'.", "2059828224"]
    ],
    "src/script/auth/util/AccentColor.ts:2522707954": [
      [72, 60, 44, "Type \'AccentColor | undefined\' is not assignable to type \'AccentColor\'.\\n  Type \'undefined\' is not assignable to type \'AccentColor\'.", "3153955984"]
    ],
    "src/script/auth/util/errorUtil.tsx:2764331984": [
      [45, 70, 5, "Property \'label\' does not exist on type \'never\'.", "173467459"],
      [45, 88, 5, "Property \'label\' does not exist on type \'never\'.", "173467459"],
      [46, 51, 5, "Property \'label\' does not exist on type \'never\'.", "173467459"],
      [47, 59, 5, "Property \'label\' does not exist on type \'never\'.", "173467459"]
    ],
    "src/script/auth/util/urlUtil.ts:2936167840": [
      [61, 2, 17, "Type \'Window | null\' is not assignable to type \'Window\'.\\n  Type \'null\' is not assignable to type \'Window\'.", "211185092"]
    ],
    "src/script/backup/BackupRepository.ts:3449491466": [
      [128, 53, 5, "Object is of type \'unknown\'.", "165548477"],
      [157, 39, 18, "Argument of type \'Table<any, string> | undefined\' is not assignable to parameter of type \'Table<any, string>\'.\\n  Type \'undefined\' is not assignable to type \'Table<any, string>\'.", "3343706341"],
      [178, 39, 11, "Argument of type \'Table<any, string> | undefined\' is not assignable to parameter of type \'Table<any, string>\'.\\n  Type \'undefined\' is not assignable to type \'Table<any, string>\'.", "1200531428"],
      [244, 53, 5, "Object is of type \'unknown\'.", "165548477"],
      [262, 61, 26, "Object is possibly \'undefined\'.", "3260126685"],
      [265, 54, 19, "Object is possibly \'undefined\'.", "4084348636"]
    ],
    "src/script/calling/Call.ts:2505878078": [
      [45, 18, 5, "Type \'Observable<STATE.UNKNOWN>\' is not assignable to type \'Observable<STATE>\'.\\n  Types of parameters \'value\' and \'value\' are incompatible.\\n    Type \'STATE\' is not assignable to type \'STATE.UNKNOWN\'.", "195031250"],
      [46, 18, 9, "Type \'Observable<MuteState.NOT_MUTED>\' is not assignable to type \'Observable<MuteState>\'.\\n  Types of parameters \'value\' and \'value\' are incompatible.\\n    Type \'MuteState\' is not assignable to type \'MuteState.NOT_MUTED\'.", "3616862203"],
      [53, 18, 14, "Type \'ObservableArray<never>\' is not assignable to type \'ObservableArray<Participant>\'.\\n  Types of parameters \'value\' and \'value\' are incompatible.\\n    Type \'Participant[] | null | undefined\' is not assignable to type \'never[] | null | undefined\'.\\n      Type \'Participant[]\' is not assignable to type \'never[]\'.\\n        Type \'Participant\' is not assignable to type \'never\'.", "2557058977"],
      [101, 4, 99, "Type \'Participant | undefined\' is not assignable to type \'Participant\'.\\n  Type \'undefined\' is not assignable to type \'Participant\'.", "4122831026"],
      [105, 28, 12, "Type \'null\' is not assignable to type \'HTMLAudioElement\'.", "1230365389"],
      [183, 64, 12, "Object is possibly \'undefined\'.", "3794430747"],
      [183, 83, 12, "Object is possibly \'undefined\'.", "3794430744"],
      [190, 26, 14, "No overload matches this call.\\n  Overload 1 of 3, \'(value: Participant[] | null | undefined): ObservableArray<Participant>\', gave the following error.\\n    Argument of type \'(Participant | undefined)[]\' is not assignable to parameter of type \'Participant[]\'.\\n      Type \'Participant | undefined\' is not assignable to type \'Participant\'.\\n        Type \'undefined\' is not assignable to type \'Participant\'.\\n  Overload 2 of 3, \'(value: Participant[]): any\', gave the following error.\\n    Argument of type \'(Participant | undefined)[]\' is not assignable to parameter of type \'Participant[]\'.", "2557058977"]
    ],
    "src/script/calling/CallState.ts:2918606106": [
      [45, 18, 22, "Type \'Observable<CallViewTab>\' is not assignable to type \'Observable<string>\'.\\n  Types of parameters \'value\' and \'value\' are incompatible.\\n    Type \'string\' is not assignable to type \'CallViewTab\'.", "2571314215"],
      [46, 11, 17, "Type \'Observable<never[]>\' is not assignable to type \'Observable<ElectronDesktopCapturerSource[]>\'.\\n  Types of parameters \'value\' and \'value\' are incompatible.\\n    Type \'ElectronDesktopCapturerSource[]\' is not assignable to type \'never[]\'.", "3442699224"],
      [47, 11, 17, "Type \'Observable<never[]>\' is not assignable to type \'Observable<ElectronDesktopCapturerSource[]>\'.", "2673893080"],
      [51, 18, 17, "Type \'Observable<CallViewTab>\' is not assignable to type \'Observable<string>\'.", "1323835793"]
    ],
    "src/script/calling/CallingRepository.test.ts:3517622745": [
      [130, 68, 9, "Argument of type \'undefined\' is not assignable to parameter of type \'CONV_TYPE\'.", "2620553983"],
      [135, 66, 9, "Argument of type \'undefined\' is not assignable to parameter of type \'CONV_TYPE\'.", "2620553983"],
      [140, 68, 9, "Argument of type \'undefined\' is not assignable to parameter of type \'CONV_TYPE\'.", "2620553983"],
      [156, 60, 9, "Argument of type \'undefined\' is not assignable to parameter of type \'CONV_TYPE\'.", "2620553983"],
      [181, 8, 9, "Argument of type \'undefined\' is not assignable to parameter of type \'CONV_TYPE\'.", "2620553983"],
      [245, 70, 15, "Argument of type \'(done: DoneCallback) => Promise<void>\' is not assignable to parameter of type \'ProvidesCallback | undefined\'.\\n  Type \'(done: DoneCallback) => Promise<void>\' is not assignable to type \'(cb: DoneCallback) => void | undefined\'.\\n    Type \'Promise<void>\' is not assignable to type \'void\'.", "4060847195"],
      [384, 4, 9, "Argument of type \'undefined\' is not assignable to parameter of type \'UserRepository\'.", "2620553983"],
      [550, 4, 7, "Argument of type \'(context: any, conversationId: string, userId: string, clientId: string, destinationUserId: string, destinationClientId: string, payload: string) => number\' is not assignable to parameter of type \'WcallSendHandler\'.\\n  Types of parameters \'destinationUserId\' and \'targets\' are incompatible.\\n    Type \'string | null\' is not assignable to type \'string\'.\\n      Type \'null\' is not assignable to type \'string\'.", "2532445472"]
    ],
    "src/script/calling/CallingRepository.ts:1055696798": [
      [122, 10, 10, "Property \'avsVersion\' has no initializer and is not definitely assigned in the constructor.", "3071787355"],
      [128, 10, 12, "Property \'selfClientId\' has no initializer and is not definitely assigned in the constructor.", "3576844301"],
      [129, 10, 8, "Property \'selfUser\' has no initializer and is not definitely assigned in the constructor.", "2198230984"],
      [132, 10, 13, "Property \'nextMuteState\' has no initializer and is not definitely assigned in the constructor.", "2281376764"],
      [216, 11, 10, "Object is possibly \'undefined\'.", "4011988536"],
      [270, 6, 16, "Argument of type \'(_context: number, convId: SerializedConversationId, _userId: UserId, _clientId: ClientId, targets: string | null, _unused: null, payload: string) => number\' is not assignable to parameter of type \'WcallSendHandler\'.\\n  Types of parameters \'_unused\' and \'unused\' are incompatible.\\n    Type \'string | null\' is not assignable to type \'null\'.\\n      Type \'string\' is not assignable to type \'null\'.", "1986800474"],
      [312, 4, 10, "Object is possibly \'undefined\'.", "4011988536"],
      [312, 33, 10, "Argument of type \'number | undefined\' is not assignable to parameter of type \'number\'.\\n  Type \'undefined\' is not assignable to type \'number\'.", "4011779659"],
      [318, 10, 60, "Argument of type \'Conversation | undefined\' is not assignable to parameter of type \'Conversation\'.\\n  Type \'undefined\' is not assignable to type \'Conversation\'.", "440161276"],
      [418, 24, 4, "Argument of type \'null\' is not assignable to parameter of type \'Call\'.", "2087897566"],
      [490, 20, 50, "Object is possibly \'undefined\'.", "3990698706"],
      [577, 12, 55, "Argument of type \'Conversation | undefined\' is not assignable to parameter of type \'Conversation\'.\\n  Type \'undefined\' is not assignable to type \'Conversation\'.", "1654076048"],
      [601, 16, 10, "Object is possibly \'undefined\'.", "4011988536"],
      [602, 6, 10, "Argument of type \'number | undefined\' is not assignable to parameter of type \'number\'.\\n  Type \'undefined\' is not assignable to type \'number\'.", "4011779659"],
      [606, 24, 4, "No overload matches this call.\\n  Overload 1 of 4, \'(value: string | number | Date): Date\', gave the following error.\\n    Argument of type \'string | undefined\' is not assignable to parameter of type \'string | number | Date\'.\\n  Overload 2 of 4, \'(value: string | number): Date\', gave the following error.\\n    Argument of type \'string | undefined\' is not assignable to parameter of type \'string | number\'.", "2087961072"],
      [623, 38, 12, "Argument of type \'import(\\"wire-webapp/src/script/calling/enum/CallMessageType\\").CALL_MESSAGE_TYPE | undefined\' is not assignable to parameter of type \'string\'.\\n  Type \'undefined\' is not assignable to type \'string\'.", "3390204570"],
      [702, 8, 10, "Object is possibly \'undefined\'.", "4011988536"],
      [702, 27, 10, "Argument of type \'number | undefined\' is not assignable to parameter of type \'number\'.\\n  Type \'undefined\' is not assignable to type \'number\'.", "4011779659"],
      [703, 8, 10, "Object is possibly \'undefined\'.", "4011988536"],
      [703, 25, 10, "Argument of type \'number | undefined\' is not assignable to parameter of type \'number\'.\\n  Type \'undefined\' is not assignable to type \'number\'.", "4011779659"],
      [746, 4, 10, "Object is possibly \'undefined\'.", "4011988536"],
      [746, 33, 10, "Argument of type \'number | undefined\' is not assignable to parameter of type \'number\'.\\n  Type \'undefined\' is not assignable to type \'number\'.", "4011779659"],
      [761, 13, 10, "Object is possibly \'undefined\'.", "4011988536"],
      [762, 8, 10, "Argument of type \'number | undefined\' is not assignable to parameter of type \'number\'.\\n  Type \'undefined\' is not assignable to type \'number\'.", "4011779659"],
      [772, 8, 10, "Object is possibly \'undefined\'.", "4011988536"],
      [772, 37, 10, "Argument of type \'number | undefined\' is not assignable to parameter of type \'number\'.\\n  Type \'undefined\' is not assignable to type \'number\'.", "4011779659"],
      [777, 6, 10, "Object is possibly \'undefined\'.", "4011988536"],
      [777, 35, 10, "Argument of type \'number | undefined\' is not assignable to parameter of type \'number\'.\\n  Type \'undefined\' is not assignable to type \'number\'.", "4011779659"],
      [801, 6, 10, "Object is possibly \'undefined\'.", "4011988536"],
      [802, 8, 10, "Argument of type \'number | undefined\' is not assignable to parameter of type \'number\'.\\n  Type \'undefined\' is not assignable to type \'number\'.", "4011779659"],
      [820, 4, 10, "Object is possibly \'undefined\'.", "4011988536"],
      [820, 22, 10, "Argument of type \'number | undefined\' is not assignable to parameter of type \'number\'.\\n  Type \'undefined\' is not assignable to type \'number\'.", "4011779659"],
      [848, 4, 10, "Object is possibly \'undefined\'.", "4011988536"],
      [848, 35, 10, "Argument of type \'number | undefined\' is not assignable to parameter of type \'number\'.\\n  Type \'undefined\' is not assignable to type \'number\'.", "4011779659"],
      [855, 4, 10, "Object is possibly \'undefined\'.", "4011988536"],
      [855, 19, 10, "Argument of type \'number | undefined\' is not assignable to parameter of type \'number\'.\\n  Type \'undefined\' is not assignable to type \'number\'.", "4011779659"],
      [872, 4, 10, "Object is possibly \'undefined\'.", "4011988536"],
      [872, 23, 10, "Argument of type \'number | undefined\' is not assignable to parameter of type \'number\'.\\n  Type \'undefined\' is not assignable to type \'number\'.", "4011779659"],
      [880, 54, 5, "Argument of type \'boolean | undefined\' is not assignable to parameter of type \'boolean\'.", "170201683"],
      [902, 6, 10, "Object is possibly \'undefined\'.", "4011988536"],
      [902, 35, 10, "Argument of type \'number | undefined\' is not assignable to parameter of type \'number\'.\\n  Type \'undefined\' is not assignable to type \'number\'.", "4011779659"],
      [951, 4, 40, "Type \'Call | undefined\' is not assignable to type \'Call\'.\\n  Type \'undefined\' is not assignable to type \'Call\'.", "2135604529"],
      [962, 8, 10, "Object is possibly \'undefined\'.", "4011988536"],
      [972, 8, 10, "Object is possibly \'undefined\'.", "4011988536"],
      [1082, 68, 12, "Argument of type \'Conversation | undefined\' is not assignable to parameter of type \'Conversation\'.\\n  Type \'undefined\' is not assignable to type \'Conversation\'.", "1670678216"],
      [1135, 6, 10, "Object is possibly \'undefined\'.", "4011988536"],
      [1146, 8, 10, "Object is possibly \'undefined\'.", "4011988536"],
      [1146, 32, 10, "Argument of type \'number | undefined\' is not assignable to parameter of type \'number\'.\\n  Type \'undefined\' is not assignable to type \'number\'.", "4011779659"],
      [1149, 8, 10, "Object is possibly \'undefined\'.", "4011988536"],
      [1149, 32, 10, "Argument of type \'number | undefined\' is not assignable to parameter of type \'number\'.\\n  Type \'undefined\' is not assignable to type \'number\'.", "4011779659"],
      [1173, 8, 18, "Argument of type \'Conversation | undefined\' is not assignable to parameter of type \'Conversation\'.\\n  Type \'undefined\' is not assignable to type \'Conversation\'.", "1508601427"],
      [1188, 60, 16, "Object is possibly \'undefined\'.", "2328737116"],
      [1215, 40, 16, "Object is possibly \'undefined\'.", "2328737116"],
      [1351, 51, 40, "Argument of type \'User | undefined\' is not assignable to parameter of type \'User\'.\\n  Type \'undefined\' is not assignable to type \'User\'.", "882916431"],
      [1388, 21, 4, "Argument of type \'Call | undefined\' is not assignable to parameter of type \'Call\'.\\n  Type \'undefined\' is not assignable to type \'Call\'.", "2087764327"],
      [1414, 6, 93, "No overload matches this call.\\n  Overload 1 of 3, \'(callbackfn: (previousValue: [string, MediaStream | undefined], currentValue: [string, MediaStream | undefined], currentIndex: number, array: [string, MediaStream | undefined][]) => [...], initialValue: [...]): [...]\', gave the following error.\\n    Argument of type \'(accumulator: MediaStreamQuery, [type, isCached]: [keyof MediaStreamQuery, MediaStream]) => MediaStreamQuery\' is not assignable to parameter of type \'(previousValue: [string, MediaStream | undefined], currentValue: [string, MediaStream | undefined], currentIndex: number, array: [string, MediaStream | undefined][]) => [...]\'.\\n      Types of parameters \'accumulator\' and \'previousValue\' are incompatible.\\n        Type \'[string, MediaStream | undefined]\' has no properties in common with type \'MediaStreamQuery\'.\\n  Overload 2 of 3, \'(callbackfn: (previousValue: MediaStreamQuery, currentValue: [string, MediaStream | undefined], currentIndex: number, array: [string, MediaStream | undefined][]) => MediaStreamQuery, initialValue: MediaStreamQuery): MediaStreamQuery\', gave the following error.\\n    Argument of type \'(accumulator: MediaStreamQuery, [type, isCached]: [keyof MediaStreamQuery, MediaStream]) => MediaStreamQuery\' is not assignable to parameter of type \'(previousValue: MediaStreamQuery, currentValue: [string, MediaStream | undefined], currentIndex: number, array: [string, MediaStream | undefined][]) => MediaStreamQuery\'.\\n      Types of parameters \'__1\' and \'currentValue\' are incompatible.\\n        Type \'[string, MediaStream | undefined]\' is not assignable to type \'[keyof MediaStreamQuery, MediaStream]\'.\\n          Type at position 0 in source is not compatible with type at position 0 in target.\\n            Type \'string\' is not assignable to type \'keyof MediaStreamQuery\'.", "2143539252"],
      [1425, 39, 30, "Element implicitly has an \'any\' type because index expression is not of type \'number\'.", "4024502179"],
      [1443, 27, 6, "Property \'screen\' does not exist on type \'[string, MediaStream | undefined]\'.", "2165256457"],
      [1446, 54, 14, "Type \'[string, MediaStream | undefined]\' has no properties in common with type \'MediaStreamQuery\'.", "3540397998"],
      [1453, 42, 14, "Type \'[string, MediaStream | undefined]\' has no properties in common with type \'MediaStreamQuery\'.", "3540397998"],
      [1518, 36, 40, "Argument of type \'User | undefined\' is not assignable to parameter of type \'User\'.\\n  Type \'undefined\' is not assignable to type \'User\'.", "882916431"],
      [1599, 25, 18, "Object is possibly \'undefined\'.", "1508601427"],
      [1608, 61, 18, "Object is possibly \'undefined\'.", "1508601427"],
      [1609, 57, 18, "Object is possibly \'undefined\'.", "1508601427"],
      [1624, 31, 10, "Object is possibly \'undefined\'.", "4011988536"],
      [1624, 46, 10, "Argument of type \'number | undefined\' is not assignable to parameter of type \'number\'.\\n  Type \'undefined\' is not assignable to type \'number\'.", "4011779659"],
      [1625, 4, 10, "Object is possibly \'undefined\'.", "4011988536"],
      [1625, 23, 10, "Argument of type \'number | undefined\' is not assignable to parameter of type \'number\'.\\n  Type \'undefined\' is not assignable to type \'number\'.", "4011779659"]
    ],
    "src/script/calling/Participant.ts:1539597594": [
      [46, 4, 15, "Type \'Observable<VIDEO_STATE.STOPPED>\' is not assignable to type \'Observable<VIDEO_STATE>\'.\\n  Types of parameters \'value\' and \'value\' are incompatible.\\n    Type \'VIDEO_STATE\' is not assignable to type \'VIDEO_STATE.STOPPED\'.", "4277239019"],
      [62, 4, 27, "Type \'Observable<number | undefined>\' is not assignable to type \'Observable<number>\'.\\n  The types returned by \'peek()\' are incompatible between these types.\\n    Type \'number | undefined\' is not assignable to type \'number\'.\\n      Type \'undefined\' is not assignable to type \'number\'.", "3324051133"],
      [71, 23, 18, "Argument of type \'MediaStream | undefined\' is not assignable to parameter of type \'MediaStream\'.\\n  Type \'undefined\' is not assignable to type \'MediaStream\'.", "2024190982"],
      [76, 23, 18, "Argument of type \'MediaStream | undefined\' is not assignable to parameter of type \'MediaStream\'.\\n  Type \'undefined\' is not assignable to type \'MediaStream\'.", "2270688449"],
      [91, 65, 18, "Object is possibly \'undefined\'.", "2024190982"],
      [92, 65, 18, "Object is possibly \'undefined\'.", "2270688449"],
      [97, 23, 18, "Argument of type \'MediaStream | undefined\' is not assignable to parameter of type \'MediaStream\'.\\n  Type \'undefined\' is not assignable to type \'MediaStream\'.", "2270688449"],
      [102, 23, 18, "Argument of type \'MediaStream | undefined\' is not assignable to parameter of type \'MediaStream\'.\\n  Type \'undefined\' is not assignable to type \'MediaStream\'.", "2024190982"]
    ],
    "src/script/calling/videoGridHandler.ts:1921469395": [
      [65, 2, 12, "Type \'Grid | undefined\' is not assignable to type \'Grid\'.\\n  Type \'undefined\' is not assignable to type \'Grid\'.", "3234966220"]
    ],
    "src/script/client/ClientEntity.ts:1079007296": [
      [56, 4, 11, "Type \'string | null\' is not assignable to type \'string | undefined\'.", "2914658029"],
      [108, 4, 56, "Type \'string | undefined\' is not assignable to type \'string\'.\\n  Type \'undefined\' is not assignable to type \'string\'.", "2872449191"]
    ],
    "src/script/client/ClientMapper.ts:508685249": [
      [54, 58, 30, "Argument of type \'string | undefined\' is not assignable to parameter of type \'string\'.\\n  Type \'undefined\' is not assignable to type \'string\'.", "653879435"],
      [56, 6, 28, "Cannot invoke an object which is possibly \'undefined\'.", "1515665510"],
      [56, 35, 30, "Argument of type \'boolean | undefined\' is not assignable to parameter of type \'boolean\'.", "863083372"],
      [97, 8, 18, "Type \'T[Extract<keyof T, string>] | undefined\' is not assignable to type \'T[Extract<keyof T, string>]\'.\\n  Type \'undefined\' is not assignable to type \'T[Extract<keyof T, string>]\'.", "1321920442"]
    ],
    "src/script/client/ClientRepository.test.ts:4081872359": [
      [35, 6, 6, "Type \'undefined\' is not assignable to type \'string\'.", "1765117785"],
      [39, 13, 29, "Object is possibly \'undefined\'.", "3944650061"],
      [42, 19, 30, "Object is possibly \'undefined\'.", "3948412077"],
      [49, 6, 29, "Object is possibly \'undefined\'.", "3944650061"],
      [62, 12, 29, "Object is possibly \'undefined\'.", "3944650061"],
      [66, 35, 29, "Object is possibly \'undefined\'.", "3944650061"],
      [98, 28, 29, "Object is possibly \'undefined\'.", "3944650061"],
      [104, 13, 29, "Object is possibly \'undefined\'.", "3944650061"],
      [111, 28, 29, "Object is possibly \'undefined\'.", "3944650061"],
      [119, 13, 29, "Object is possibly \'undefined\'.", "3944650061"],
      [129, 28, 29, "Object is possibly \'undefined\'.", "3944650061"],
      [131, 41, 16, "Argument of type \'string\' is not assignable to parameter of type \'never\'.", "4228495289"],
      [136, 13, 29, "Object is possibly \'undefined\'.", "3944650061"],
      [146, 12, 29, "Object is possibly \'undefined\'.", "3944650061"],
      [150, 19, 29, "Object is possibly \'undefined\'.", "3944650061"],
      [160, 6, 29, "Object is possibly \'undefined\'.", "3944650061"],
      [160, 65, 9, "Argument of type \'undefined\' is not assignable to parameter of type \'ClientEntity\'.", "2620553983"],
      [171, 6, 29, "Object is possibly \'undefined\'.", "3944650061"],
      [173, 26, 29, "Object is possibly \'undefined\'.", "3944650061"],
      [186, 6, 29, "Object is possibly \'undefined\'.", "3944650061"],
      [188, 26, 29, "Object is possibly \'undefined\'.", "3944650061"],
      [195, 33, 29, "Object is possibly \'undefined\'.", "3944650061"],
      [208, 6, 29, "Object is possibly \'undefined\'.", "3944650061"],
      [209, 26, 29, "Object is possibly \'undefined\'.", "3944650061"],
      [222, 6, 29, "Object is possibly \'undefined\'.", "3944650061"],
      [223, 26, 29, "Object is possibly \'undefined\'.", "3944650061"],
      [229, 33, 29, "Object is possibly \'undefined\'.", "3944650061"],
      [236, 21, 29, "Object is possibly \'undefined\'.", "3944650061"],
      [236, 80, 9, "Argument of type \'undefined\' is not assignable to parameter of type \'ClientEntity\'.", "2620553983"],
      [241, 6, 29, "Object is possibly \'undefined\'.", "3944650061"],
      [242, 6, 29, "Object is possibly \'undefined\'.", "3944650061"],
      [242, 62, 4, "Argument of type \'null\' is not assignable to parameter of type \'string | undefined\'.", "2087897566"],
      [243, 21, 29, "Object is possibly \'undefined\'.", "3944650061"],
      [251, 6, 29, "Object is possibly \'undefined\'.", "3944650061"],
      [252, 21, 29, "Object is possibly \'undefined\'.", "3944650061"],
      [260, 6, 29, "Object is possibly \'undefined\'.", "3944650061"],
      [261, 21, 29, "Object is possibly \'undefined\'.", "3944650061"],
      [267, 33, 29, "Object is possibly \'undefined\'.", "3944650061"],
      [273, 6, 29, "Object is possibly \'undefined\'.", "3944650061"],
      [274, 33, 29, "Object is possibly \'undefined\'.", "3944650061"],
      [274, 108, 9, "Argument of type \'undefined\' is not assignable to parameter of type \'string\'.", "2620553983"],
      [280, 6, 29, "Object is possibly \'undefined\'.", "3944650061"],
      [281, 33, 29, "Object is possibly \'undefined\'.", "3944650061"],
      [281, 82, 9, "Argument of type \'undefined\' is not assignable to parameter of type \'QualifiedId\'.", "2620553983"]
    ],
    "src/script/client/ClientRepository.ts:3960554774": [
      [71, 4, 13, "Type \'Observable<undefined>\' is not assignable to type \'Observable<User>\'.\\n  Types of property \'equalityComparer\' are incompatible.\\n    Type \'(a: undefined, b: undefined) => boolean\' is not assignable to type \'(a: User, b: User) => boolean\'.\\n      Types of parameters \'a\' and \'a\' are incompatible.\\n        Type \'User\' is not assignable to type \'undefined\'.", "311178912"],
      [112, 60, 29, "Argument of type \'string | undefined\' is not assignable to parameter of type \'string\'.\\n  Type \'undefined\' is not assignable to type \'string\'.", "4105403112"],
      [115, 78, 19, "Argument of type \'string | undefined\' is not assignable to parameter of type \'string | null\'.", "3263048159"],
      [156, 73, 19, "Argument of type \'string | undefined\' is not assignable to parameter of type \'string | null\'.", "3263048159"],
      [187, 4, 12, "Object is possibly \'undefined\'.", "123060899"],
      [201, 4, 28, "Cannot invoke an object which is possibly \'undefined\'.", "1515665510"],
      [256, 33, 5, "Object is of type \'unknown\'.", "165548477"],
      [258, 64, 5, "Object is of type \'unknown\'.", "165548477"],
      [258, 78, 5, "Object is of type \'unknown\'.", "165548477"],
      [271, 6, 45, "Type \'ClientType.PERMANENT | ClientType.TEMPORARY | undefined\' is not assignable to type \'ClientType.PERMANENT | ClientType.TEMPORARY\'.\\n  Type \'undefined\' is not assignable to type \'ClientType.PERMANENT | ClientType.TEMPORARY\'.", "2864978427"],
      [291, 10, 17, "Object is possibly \'undefined\'.", "985697541"],
      [371, 66, 23, "Argument of type \'string | undefined\' is not assignable to parameter of type \'string\'.\\n  Type \'undefined\' is not assignable to type \'string\'.", "4244912389"],
      [372, 32, 6, "Type \'string | undefined\' is not assignable to type \'string | null\'.", "1127975365"],
      [458, 52, 23, "Argument of type \'string | undefined\' is not assignable to parameter of type \'string\'.\\n  Type \'undefined\' is not assignable to type \'string\'.", "4244912389"]
    ],
    "src/script/client/ClientState.ts:2521520538": [
      [26, 2, 7, "Property \'clients\' has no initializer and is not definitely assigned in the constructor.", "3676208751"],
      [31, 4, 18, "Type \'Observable<ClientEntity | undefined>\' is not assignable to type \'Observable<ClientEntity>\'.\\n  The types returned by \'peek()\' are incompatible between these types.\\n    Type \'ClientEntity | undefined\' is not assignable to type \'ClientEntity\'.\\n      Type \'undefined\' is not assignable to type \'ClientEntity\'.", "2551882557"]
    ],
    "src/script/components/Avatar.test.tsx:1834172511": [
      [38, 37, 31, "Argument of type \'Element | null\' is not assignable to parameter of type \'Element\'.\\n  Type \'null\' is not assignable to type \'Element\'.", "4162123045"],
      [43, 39, 4, "Argument of type \'null\' is not assignable to parameter of type \'string | undefined\'.", "2087897566"],
      [60, 39, 4, "Argument of type \'null\' is not assignable to parameter of type \'string | undefined\'.", "2087897566"],
      [86, 39, 4, "Argument of type \'null\' is not assignable to parameter of type \'string | undefined\'.", "2087897566"],
      [98, 39, 4, "Argument of type \'null\' is not assignable to parameter of type \'string | undefined\'.", "2087897566"]
    ],
    "src/script/components/Checkbox/Checkbox.styles.ts:4183813824": [
      [22, 2, 9, "Type \'{ cursor: false | \\"pointer\\"; }\' is not assignable to type \'CSSInterpolation\'.\\n  Types of property \'cursor\' are incompatible.\\n    Type \'false | \\"pointer\\"\' is not assignable to type \'Cursor | (Cursor | undefined)[] | Cursor[] | undefined\'.\\n      Type \'false\' is not assignable to type \'Cursor | (Cursor | undefined)[] | Cursor[] | undefined\'.", "1736274335"],
      [25, 2, 13, "Type \'{ borderColor: false | \\"var(--accent-color-500)\\"; }\' is not assignable to type \'CSSInterpolation\'.\\n  Types of property \'borderColor\' are incompatible.\\n    Type \'false | \\"var(--accent-color-500)\\"\' is not assignable to type \'BorderColor | (BorderColor | undefined)[] | BorderColor[] | undefined\'.\\n      Type \'false\' is not assignable to type \'BorderColor | (BorderColor | undefined)[] | BorderColor[] | undefined\'.", "3854155997"],
      [34, 2, 16, "Type \'{ borderColor: false | \\"var(--accent-color-500)\\"; }\' is not assignable to type \'CSSInterpolation\'.\\n  Types of property \'borderColor\' are incompatible.\\n    Type \'false | \\"var(--accent-color-500)\\"\' is not assignable to type \'BorderColor | (BorderColor | undefined)[] | BorderColor[] | undefined\'.", "2405411068"],
      [37, 2, 38, "Type \'{ backgroundColor: false | \\"var(--accent-color-600)\\"; borderColor: \\"var(--accent-color-600)\\"; outline: string; }\' is not assignable to type \'CSSInterpolation\'.\\n  Types of property \'backgroundColor\' are incompatible.\\n    Type \'false | \\"var(--accent-color-600)\\"\' is not assignable to type \'BackgroundColor | (BackgroundColor | undefined)[] | BackgroundColor[] | undefined\'.\\n      Type \'false\' is not assignable to type \'BackgroundColor | (BackgroundColor | undefined)[] | BackgroundColor[] | undefined\'.", "876827402"],
      [52, 2, 29, "Type \'{ \'& + svg\': { background?: string | undefined; borderColor?: \\"var(--accent-color-600)\\" | undefined; }; \'&:active + svg\': { borderColor: false | \\"var(--accent-color-600)\\"; }; \'&:focus + svg, &:focus-visible + svg\': { ...; }; }\' is not assignable to type \'CSSInterpolation\'.\\n  Types of property \'\'&:active + svg\'\' are incompatible.\\n    Type \'{ borderColor: false | \\"var(--accent-color-600)\\"; }\' is not assignable to type \'CSSInterpolation\'.\\n      Types of property \'borderColor\' are incompatible.\\n        Type \'false | \\"var(--accent-color-600)\\"\' is not assignable to type \'BorderColor | (BorderColor | undefined)[] | BorderColor[] | undefined\'.\\n          Type \'false\' is not assignable to type \'BorderColor | (BorderColor | undefined)[] | BorderColor[] | undefined\'.", "1050489042"]
    ],
    "src/script/components/CopyToClipboard.test.ts:2298079608": [
      [35, 11, 28, "Object is possibly \'null\'.", "1881734620"],
      [40, 4, 13, "Object is possibly \'null\'.", "2433726607"],
      [41, 4, 13, "Object is possibly \'null\'.", "2433726607"],
      [47, 24, 7, "Argument of type \'Element | null\' is not assignable to parameter of type \'Element\'.\\n  Type \'null\' is not assignable to type \'Element\'.", "4115912507"],
      [49, 11, 13, "Object is possibly \'null\'.", "2433726607"],
      [50, 11, 13, "Object is possibly \'null\'.", "2433726607"]
    ],
    "src/script/components/Icon.tsx:3124821771": [
      [44, 11, 5, "Property \'width\' does not exist on type \'{ [key: string]: string; } | undefined\'.", "191264035"],
      [44, 18, 6, "Property \'height\' does not exist on type \'{ [key: string]: string; } | undefined\'.", "1581003770"],
      [44, 28, 19, "Object is possibly \'null\'.", "3003021604"],
      [44, 39, 7, "Argument of type \'string | null\' is not assignable to parameter of type \'string\'.\\n  Type \'null\' is not assignable to type \'string\'.", "985028253"],
      [53, 12, 3, "Type \'{ \\"aria-hidden\\": \\"true\\"; dangerouslySetInnerHTML: { __html: string; }; className?: string | undefined; color?: string | undefined; height: any; id?: string | undefined; lang?: string | undefined; ... 463 more ...; key?: Key | ... 1 more ... | undefined; }\' is not assignable to type \'SVGProps<SVGSVGElement> & { css?: Interpolation<Theme>; }\'.\\n  Type \'{ \\"aria-hidden\\": \\"true\\"; dangerouslySetInnerHTML: { __html: string; }; className?: string | undefined; color?: string | undefined; height: any; id?: string | undefined; lang?: string | undefined; ... 463 more ...; key?: Key | ... 1 more ... | undefined; }\' is not assignable to type \'SVGProps<SVGSVGElement>\'.\\n    Types of property \'viewBox\' are incompatible.\\n      Type \'string | null\' is not assignable to type \'string | undefined\'.\\n        Type \'null\' is not assignable to type \'string | undefined\'.", "193432711"]
    ],
    "src/script/components/Image.tsx:2138055581": [
      [51, 43, 18, "Argument of type \'HTMLDivElement | undefined\' is not assignable to parameter of type \'HTMLElement\'.\\n  Type \'undefined\' is not assignable to type \'HTMLElement\'.", "4082577534"]
    ],
    "src/script/components/LoadingBar.test.tsx:2152103384": [
      [34, 11, 31, "Object is possibly \'null\'.", "1466818312"]
    ],
    "src/script/components/MessagesList/Message/ContentMessage/MessageFooterLike.test.tsx:1554184736": [
      [33, 39, 22, "Argument of type \'Element | null\' is not assignable to parameter of type \'Element\'.\\n  Type \'null\' is not assignable to type \'Element\'.", "1768242196"],
      [34, 31, 14, "Argument of type \'Element | null\' is not assignable to parameter of type \'Element\'.\\n  Type \'null\' is not assignable to type \'Element\'.", "3477072529"]
    ],
    "src/script/components/MessagesList/Message/ContentMessage/MessageQuote.tsx:3969532892": [
      [68, 53, 11, "Argument of type \'Error | undefined\' is not assignable to parameter of type \'string | Error | (() => string | Error)\'.\\n  Type \'undefined\' is not assignable to type \'string | Error | (() => string | Error)\'.", "2014657417"],
      [118, 10, 13, "Type \'ContentMessage | undefined\' is not assignable to type \'ContentMessage\'.\\n  Type \'undefined\' is not assignable to type \'ContentMessage\'.", "2555417520"],
      [121, 10, 20, "Type \'(message: ContentMessage, event: MouseEvent<Element, MouseEvent>) => void\' is not assignable to type \'(message: Text | ContentMessage, event: MouseEvent<Element, MouseEvent>) => void\'.\\n  Types of parameters \'message\' and \'message\' are incompatible.\\n    Type \'Text | ContentMessage\' is not assignable to type \'ContentMessage\'.\\n      Type \'Text\' is missing the following properties from type \'ContentMessage\': isLikedProvisional, reactions_user_ets, assets, is_liked, and 75 more.", "2936827179"],
      [220, 16, 3, "Type \'(node: Element) => void\' is not assignable to type \'LegacyRef<HTMLDivElement> | undefined\'.\\n  Type \'(node: Element) => void\' is not assignable to type \'(instance: HTMLDivElement | null) => void\'.", "193432436"],
      [222, 57, 45, "No overload matches this call.\\n  Overload 1 of 6, \'(this: (this: undefined, arg0: Text, arg1: MouseEvent<Element, MouseEvent>) => void, thisArg: undefined, arg0: Text, arg1: MouseEvent<Element, MouseEvent>): () => void\', gave the following error.\\n    Argument of type \'KeyboardEvent<HTMLDivElement>\' is not assignable to parameter of type \'MouseEvent<Element, MouseEvent>\'.\\n      Type \'KeyboardEvent<HTMLDivElement>\' is missing the following properties from type \'MouseEvent<Element, MouseEvent>\': button, buttons, clientX, clientY, and 7 more.\\n  Overload 2 of 6, \'(this: (this: undefined, ...args: Text[]) => void, thisArg: undefined, ...args: Text[]): (...args: Text[]) => void\', gave the following error.\\n    The \'this\' context of type \'(message: Text | ContentMessage, event: MouseEvent<Element, MouseEvent>) => void\' is not assignable to method\'s \'this\' of type \'(this: undefined, ...args: Text[]) => void\'.\\n      Types of parameters \'event\' and \'args\' are incompatible.\\n        Type \'Text\' is missing the following properties from type \'MouseEvent<Element, MouseEvent>\': altKey, button, buttons, clientX, and 28 more.", "3928016927"]
    ],
    "src/script/components/MessagesList/Message/ContentMessage/asset/AbstractAssetTransferStateTracker.ts:1402358935": [
      [41, 24, 14, "Object is possibly \'undefined\'.", "2156033467"]
    ],
    "src/script/components/MessagesList/Message/ContentMessage/asset/AssetHeader.test.tsx:2147033157": [
      [32, 22, 56, "Object is possibly \'null\'.", "2110829367"],
      [33, 18, 51, "Object is possibly \'null\'.", "4019120793"],
      [43, 46, 4, "Argument of type \'null\' is not assignable to parameter of type \'string | undefined\'.", "2087897566"]
    ],
    "src/script/components/MessagesList/Message/ContentMessage/asset/AssetLoader.test.tsx:2902218927": [
      [29, 33, 16, "Argument of type \'Element | null\' is not assignable to parameter of type \'Element\'.\\n  Type \'null\' is not assignable to type \'Element\'.", "4136845134"],
      [30, 21, 49, "Object is possibly \'null\'.", "1165956046"],
      [67, 24, 31, "Argument of type \'Element | null\' is not assignable to parameter of type \'Element\'.\\n  Type \'null\' is not assignable to type \'Element\'.", "3939317679"],
      [73, 24, 33, "Argument of type \'Element | null\' is not assignable to parameter of type \'Element\'.\\n  Type \'null\' is not assignable to type \'Element\'.", "4029481972"],
      [79, 24, 31, "Argument of type \'Element | null\' is not assignable to parameter of type \'Element\'.\\n  Type \'null\' is not assignable to type \'Element\'.", "3431654221"],
      [85, 24, 33, "Argument of type \'Element | null\' is not assignable to parameter of type \'Element\'.\\n  Type \'null\' is not assignable to type \'Element\'.", "4048303894"]
    ],
    "src/script/components/MessagesList/Message/ContentMessage/asset/AudioAsset.tsx:1986822260": [
      [65, 42, 12, "Object is possibly \'undefined\'.", "1230365389"],
      [66, 33, 28, "Object is possibly \'undefined\'.", "1981948963"],
      [76, 47, 4, "Argument of type \'Blob | undefined\' is not assignable to parameter of type \'Blob | MediaSource\'.\\n  Type \'undefined\' is not assignable to type \'Blob | MediaSource\'.", "2087735462"],
      [96, 33, 8, "Argument of type \'string | undefined\' is not assignable to parameter of type \'string\'.\\n  Type \'undefined\' is not assignable to type \'string\'.", "504498865"],
      [125, 20, 14, "Type \'number | undefined\' is not assignable to type \'number\'.\\n  Type \'undefined\' is not assignable to type \'number\'.", "2156033467"],
      [134, 38, 12, "Type \'HTMLAudioElement | undefined\' is not assignable to type \'HTMLAudioElement\'.\\n  Type \'undefined\' is not assignable to type \'HTMLAudioElement\'.", "1230365389"],
      [138, 26, 12, "Type \'HTMLAudioElement | undefined\' is not assignable to type \'HTMLMediaElement\'.\\n  Type \'undefined\' is not assignable to type \'HTMLMediaElement\'.", "780920223"]
    ],
    "src/script/components/MessagesList/Message/ContentMessage/asset/FileAssetComponent.test.tsx:1016943020": [
      [34, 22, 39, "Object is possibly \'null\'.", "1572638209"]
    ],
    "src/script/components/MessagesList/Message/ContentMessage/asset/ImageAsset.test.ts:3331662495": [
      [54, 19, 17, "Object is possibly \'null\'.", "901686138"],
      [80, 21, 17, "Object is possibly \'null\'.", "901686138"]
    ],
    "src/script/components/MessagesList/Message/ContentMessage/asset/ImageAsset.tsx:3794627806": [
      [51, 43, 18, "Argument of type \'HTMLDivElement | undefined\' is not assignable to parameter of type \'HTMLElement\'.\\n  Type \'undefined\' is not assignable to type \'HTMLElement\'.", "4082577534"],
      [110, 27, 12, "Type \'number | undefined\' is not assignable to type \'number\'.\\n  Type \'undefined\' is not assignable to type \'number\'.", "3813716702"]
    ],
    "src/script/components/MessagesList/Message/ContentMessage/asset/LinkPreviewAssetComponent.test.ts:3000844988": [
      [116, 11, 21, "Object is possibly \'null\'.", "3265536666"]
    ],
    "src/script/components/MessagesList/Message/ContentMessage/asset/LocationAsset.test.ts:1073403253": [
      [31, 22, 21, "Object is possibly \'null\'.", "3932109547"],
      [49, 11, 12, "Object is possibly \'null\'.", "2001318815"]
    ],
    "src/script/components/MessagesList/Message/ContentMessage/asset/MessageButton.test.tsx:865057470": [
      [33, 49, 24, "Argument of type \'Element | null\' is not assignable to parameter of type \'Element\'.\\n  Type \'null\' is not assignable to type \'Element\'.", "531434894"],
      [41, 6, 13, "Type \'Observable<string>\' is not assignable to type \'Observable<string | undefined>\'.\\n  Types of parameters \'value\' and \'value\' are incompatible.\\n    Type \'string | undefined\' is not assignable to type \'string\'.\\n      Type \'undefined\' is not assignable to type \'string\'.", "3232332006"],
      [43, 6, 16, "Type \'Observable<string>\' is not assignable to type \'Observable<string | undefined>\'.", "4149311735"],
      [44, 6, 15, "Type \'Observable<string>\' is not assignable to type \'Observable<string | undefined>\'.", "4105372853"],
      [53, 11, 24, "Object is possibly \'null\'.", "1746716537"],
      [59, 6, 13, "Type \'Observable<string>\' is not assignable to type \'Observable<string | undefined>\'.", "3232332006"],
      [61, 6, 16, "Type \'Observable<string>\' is not assignable to type \'Observable<string | undefined>\'.", "4149311735"],
      [62, 6, 15, "Type \'Observable<string>\' is not assignable to type \'Observable<string | undefined>\'.", "4105372853"],
      [71, 11, 40, "Object is possibly \'null\'.", "95183934"]
    ],
    "src/script/components/MessagesList/Message/ContentMessage/asset/VideoAsset.tsx:48342831": [
      [45, 6, 10, "Type \'({ message, isQuote, teamState, assetRepository, }: VideoAssetProps) => false | Element\' is not assignable to type \'FC<VideoAssetProps>\'.\\n  Type \'false | Element\' is not assignable to type \'ReactElement<any, any> | null\'.\\n    Type \'boolean\' is not assignable to type \'ReactElement<any, any>\'.", "1844198436"],
      [56, 59, 4, "Argument of type \'null\' is not assignable to parameter of type \'string | (() => string)\'.", "2087897566"],
      [57, 51, 4, "Argument of type \'null\' is not assignable to parameter of type \'string | (() => string)\'.", "2087897566"],
      [70, 105, 4, "Argument of type \'Blob | undefined\' is not assignable to parameter of type \'Blob | MediaSource\'.", "2087735462"],
      [83, 8, 12, "Object is possibly \'undefined\'.", "2287620778"],
      [89, 49, 4, "Argument of type \'Blob | undefined\' is not assignable to parameter of type \'Blob | MediaSource\'.", "2087735462"],
      [105, 4, 12, "Object is possibly \'undefined\'.", "2287620778"],
      [139, 40, 4, "Argument of type \'true\' is not assignable to parameter of type \'SetStateAction<null>\'.", "2087932467"],
      [143, 53, 12, "Object is possibly \'undefined\'.", "2287620778"],
      [143, 77, 12, "Object is possibly \'undefined\'.", "2287620778"],
      [144, 57, 12, "Object is possibly \'undefined\'.", "2287620778"],
      [144, 81, 12, "Object is possibly \'undefined\'.", "2287620778"],
      [169, 28, 14, "Type \'number | undefined\' is not assignable to type \'number\'.\\n  Type \'undefined\' is not assignable to type \'number\'.", "2156033467"],
      [182, 28, 14, "Type \'number | undefined\' is not assignable to type \'number\'.\\n  Type \'undefined\' is not assignable to type \'number\'.", "2156033467"],
      [192, 28, 12, "Type \'HTMLVideoElement | undefined\' is not assignable to type \'HTMLMediaElement\'.\\n  Type \'undefined\' is not assignable to type \'HTMLMediaElement\'.", "780920223"],
      [198, 43, 13, "Argument of type \'number | undefined\' is not assignable to parameter of type \'number\'.\\n  Type \'undefined\' is not assignable to type \'number\'.", "3979215185"]
    ],
    "src/script/components/MessagesList/Message/ContentMessage/asset/controls/AudioSeekBar.test.ts:540025694": [
      [63, 32, 26, "Object is possibly \'null\'.", "2291412725"],
      [86, 22, 3, "Argument of type \'Element | null\' is not assignable to parameter of type \'Document | Node | Element | Window\'.\\n  Type \'null\' is not assignable to type \'Document | Node | Element | Window\'.", "193432711"]
    ],
    "src/script/components/MessagesList/Message/ContentMessage/asset/controls/AudioSeekBar.tsx:1617658655": [
      [49, 29, 19, "No overload matches this call.\\n  Overload 1 of 4, \'(iterable: ArrayLike<number> | Iterable<number>): number[]\', gave the following error.\\n    Argument of type \'number[] | undefined\' is not assignable to parameter of type \'ArrayLike<number> | Iterable<number>\'.\\n      Type \'undefined\' is not assignable to type \'ArrayLike<number> | Iterable<number>\'.\\n  Overload 2 of 4, \'(arrayLike: ArrayLike<number>): number[]\', gave the following error.\\n    Argument of type \'number[] | undefined\' is not assignable to parameter of type \'ArrayLike<number>\'.\\n      Type \'undefined\' is not assignable to type \'ArrayLike<number>\'.", "2734492113"],
      [86, 53, 15, "Object is possibly \'undefined\'.", "3322187904"],
      [87, 63, 15, "Object is possibly \'undefined\'.", "3322187904"],
      [109, 6, 3, "Type \'MutableRefObject<SVGSVGElement | undefined>\' is not assignable to type \'LegacyRef<SVGSVGElement> | undefined\'.\\n  Type \'MutableRefObject<SVGSVGElement | undefined>\' is not assignable to type \'RefObject<SVGSVGElement>\'.\\n    Types of property \'current\' are incompatible.\\n      Type \'SVGSVGElement | undefined\' is not assignable to type \'SVGSVGElement | null\'.\\n        Type \'undefined\' is not assignable to type \'SVGSVGElement | null\'.", "193432436"]
    ],
    "src/script/components/MessagesList/Message/ContentMessage/asset/controls/MediaButton.test.tsx:2611082281": [
      [33, 39, 20, "Argument of type \'Element | null\' is not assignable to parameter of type \'Element\'.\\n  Type \'null\' is not assignable to type \'Element\'.", "2187624904"],
      [34, 40, 21, "Argument of type \'Element | null\' is not assignable to parameter of type \'Element\'.\\n  Type \'null\' is not assignable to type \'Element\'.", "2102968254"]
    ],
    "src/script/components/MessagesList/Message/ContentMessage/asset/controls/SeekBar.test.tsx:4106938805": [
      [30, 4, 17, "Object is possibly \'null\'.", "780973491"],
      [30, 4, 46, "Object is possibly \'null\'.", "4284107"]
    ],
    "src/script/components/MessagesList/Message/ContentMessage/asset/index.tsx:1156661443": [
      [74, 55, 47, "No overload matches this call.\\n  Overload 1 of 6, \'(this: (this: null, arg0: Text, arg1: MouseEvent<Element, MouseEvent>) => void, thisArg: null, arg0: Text, arg1: MouseEvent<Element, MouseEvent>): () => void\', gave the following error.\\n    Argument of type \'KeyboardEvent<HTMLDivElement>\' is not assignable to parameter of type \'MouseEvent<Element, MouseEvent>\'.\\n  Overload 2 of 6, \'(this: (this: null, ...args: Text[]) => void, thisArg: null, ...args: Text[]): (...args: Text[]) => void\', gave the following error.\\n    The \'this\' context of type \'(message: Text | ContentMessage, event: MouseEvent<Element, MouseEvent>) => void\' is not assignable to method\'s \'this\' of type \'(this: null, ...args: Text[]) => void\'.\\n      Types of parameters \'event\' and \'args\' are incompatible.\\n        Type \'Text\' is not assignable to type \'MouseEvent<Element, MouseEvent>\'.", "250432903"],
      [117, 48, 8, "Argument of type \'string | undefined\' is not assignable to parameter of type \'string\'.\\n  Type \'undefined\' is not assignable to type \'string\'.", "3685798518"],
      [119, 10, 2, "Type \'string | undefined\' is not assignable to type \'string\'.\\n  Type \'undefined\' is not assignable to type \'string\'.", "5861160"]
    ],
    "src/script/components/MessagesList/Message/ContentMessage/index.test.tsx:305658061": [
      [58, 6, 15, "Type \'undefined\' is not assignable to type \'Message\'.", "1976601247"]
    ],
    "src/script/components/MessagesList/Message/ContentMessage/index.tsx:1328256106": [
      [106, 10, 13, "Type \'(user: User) => void\' is not assignable to type \'(participant: User | ServiceEntity, target: Node) => void\'.\\n  Types of parameters \'user\' and \'participant\' are incompatible.\\n    Type \'User | ServiceEntity\' is not assignable to type \'User\'.\\n      Type \'ServiceEntity\' is not assignable to type \'User\'.", "2891534203"],
      [188, 12, 13, "Type \'((message: ContentMessage, assetId: string) => void) | undefined\' is not assignable to type \'(message: ContentMessage, assetId: string) => void\'.\\n  Type \'undefined\' is not assignable to type \'(message: ContentMessage, assetId: string) => void\'.", "2671775388"]
    ],
    "src/script/components/MessagesList/Message/DecryptErrorMessage.test.tsx:629592445": [
      [36, 53, 36, "Argument of type \'Element | null\' is not assignable to parameter of type \'Element\'.\\n  Type \'null\' is not assignable to type \'Element\'.", "885356606"]
    ],
    "src/script/components/MessagesList/Message/DeleteMessage.test.tsx:2152816266": [
      [41, 43, 4, "Argument of type \'null\' is not assignable to parameter of type \'string | undefined\'.", "2087897566"],
      [58, 11, 46, "Object is possibly \'null\'.", "1127157571"]
    ],
    "src/script/components/MessagesList/Message/DeleteMessage.tsx:1494469525": [
      [39, 33, 25, "Object is possibly \'null\'.", "1746015084"],
      [48, 10, 13, "Type \'(user: User) => void\' is not assignable to type \'(participant: User | ServiceEntity, target: Node) => void\'.\\n  Types of parameters \'user\' and \'participant\' are incompatible.\\n    Type \'User | ServiceEntity\' is not assignable to type \'User\'.\\n      Type \'ServiceEntity\' is missing the following properties from type \'User\': expirationIsUrgent, isDeleted, isMe, isSingleSignOn, and 49 more.", "2891534203"],
      [60, 10, 9, "Type \'number | null\' is not assignable to type \'number\'.\\n  Type \'null\' is not assignable to type \'number\'.", "2548743275"]
    ],
    "src/script/components/MessagesList/Message/EphemeralTimer.test.ts:1942988828": [
      [43, 35, 6, "Argument of type \'Element | null\' is not assignable to parameter of type \'Element\'.\\n  Type \'null\' is not assignable to type \'Element\'.", "1547361719"],
      [51, 35, 6, "Argument of type \'Element | null\' is not assignable to parameter of type \'Element\'.\\n  Type \'null\' is not assignable to type \'Element\'.", "1547361719"]
    ],
    "src/script/components/MessagesList/Message/MemberMessage.test.tsx:819448386": [
      [56, 56, 4, "Argument of type \'null\' is not assignable to parameter of type \'string | undefined\'.", "2087897566"]
    ],
    "src/script/components/MessagesList/Message/MessageWrapper.tsx:4264065369": [
      [157, 8, 15, "Type \'Message | undefined\' is not assignable to type \'Message\'.\\n  Type \'undefined\' is not assignable to type \'Message\'.", "1976601247"],
      [165, 8, 13, "Type \'(message: CompositeMessage, buttonId: string) => void\' is not assignable to type \'(message: ContentMessage, assetId: string) => void\'.\\n  Types of parameters \'message\' and \'message\' are incompatible.\\n    Type \'ContentMessage\' is missing the following properties from type \'CompositeMessage\': errorButtonId, errorMessage, selectedButtonId, waitingButtonId, and 3 more.", "2671775388"]
    ],
    "src/script/components/MessagesList/Message/PingMessage.test.tsx:1695534491": [
      [36, 4, 12, "Type \'ObservableArray<never>\' is not assignable to type \'ObservableArray<ReadReceipt>\'.", "3173113880"],
      [58, 11, 36, "Object is possibly \'null\'.", "2457040434"]
    ],
    "src/script/components/MessagesList/Message/ReadReceiptStatus.test.tsx:246482947": [
      [36, 44, 27, "Argument of type \'Element | null\' is not assignable to parameter of type \'Element\'.\\n  Type \'null\' is not assignable to type \'Element\'.", "3518150560"],
      [42, 4, 12, "Type \'ObservableArray<never>\' is not assignable to type \'ObservableArray<ReadReceipt>\'.", "3173113880"],
      [54, 8, 12, "Type \'ObservableArray<never>\' is not assignable to type \'ObservableArray<ReadReceipt>\'.", "3173113880"],
      [67, 8, 12, "Type \'ObservableArray<never>\' is not assignable to type \'ObservableArray<ReadReceipt>\'.", "3173113880"],
      [121, 13, 49, "Object is possibly \'null\'.", "2963204748"],
      [151, 8, 15, "Type \'null\' is not assignable to type \'((message: Message) => void) | undefined\'.", "2393653541"],
      [156, 13, 49, "Object is possibly \'null\'.", "2963204748"]
    ],
    "src/script/components/MessagesList/Message/VerificationMessage.test.tsx:3256909500": [
      [44, 4, 12, "Type \'ObservableArray<never>\' is not assignable to type \'ObservableArray<User>\'.", "3158614633"],
      [45, 4, 7, "Type \'ObservableArray<never>\' is not assignable to type \'ObservableArray<string | QualifiedUserId>\'.\\n  Types of parameters \'value\' and \'value\' are incompatible.\\n    Type \'(string | QualifiedUserId)[] | null | undefined\' is not assignable to type \'never[] | null | undefined\'.\\n      Type \'(string | QualifiedUserId)[]\' is not assignable to type \'never[]\'.\\n        Type \'string | QualifiedUserId\' is not assignable to type \'never\'.\\n          Type \'string\' is not assignable to type \'never\'.", "2414311946"],
      [46, 4, 23, "Type \'Observable<undefined>\' is not assignable to type \'Observable<VerificationMessageType>\'.\\n  Types of property \'equalityComparer\' are incompatible.\\n    Type \'(a: undefined, b: undefined) => boolean\' is not assignable to type \'(a: VerificationMessageType, b: VerificationMessageType) => boolean\'.\\n      Types of parameters \'a\' and \'a\' are incompatible.\\n        Type \'VerificationMessageType\' is not assignable to type \'undefined\'.", "3608773647"],
      [57, 10, 23, "Type \'Observable<VerificationMessageType.VERIFIED>\' is not assignable to type \'Observable<VerificationMessageType>\'.\\n  Types of parameters \'value\' and \'value\' are incompatible.\\n    Type \'VerificationMessageType\' is not assignable to type \'VerificationMessageType.VERIFIED\'.", "3608773647"],
      [79, 10, 23, "Type \'Observable<VerificationMessageType.UNVERIFIED>\' is not assignable to type \'Observable<VerificationMessageType>\'.\\n  Types of parameters \'value\' and \'value\' are incompatible.\\n    Type \'VerificationMessageType\' is not assignable to type \'VerificationMessageType.UNVERIFIED\'.", "3608773647"],
      [93, 10, 23, "Type \'Observable<VerificationMessageType.NEW_DEVICE>\' is not assignable to type \'Observable<VerificationMessageType>\'.\\n  Types of parameters \'value\' and \'value\' are incompatible.\\n    Type \'VerificationMessageType\' is not assignable to type \'VerificationMessageType.NEW_DEVICE\'.", "3608773647"],
      [107, 10, 23, "Type \'Observable<VerificationMessageType.NEW_MEMBER>\' is not assignable to type \'Observable<VerificationMessageType>\'.\\n  Types of parameters \'value\' and \'value\' are incompatible.\\n    Type \'VerificationMessageType\' is not assignable to type \'VerificationMessageType.NEW_MEMBER\'.", "3608773647"]
    ],
    "src/script/components/MessagesList/Message/index.tsx:2435315203": [
      [87, 51, 15, "Argument of type \'Message | undefined\' is not assignable to parameter of type \'Message\'.\\n  Type \'undefined\' is not assignable to type \'Message\'.", "1976601247"],
      [91, 6, 14, "Cannot invoke an object which is possibly \'undefined\'.", "4289202771"],
      [91, 36, 7, "Type \'HTMLDivElement | undefined\' is not assignable to type \'HTMLElement\'.\\n  Type \'undefined\' is not assignable to type \'HTMLElement\'.", "4115912507"],
      [93, 6, 14, "Cannot invoke an object which is possibly \'undefined\'.", "4289202771"],
      [93, 22, 7, "Type \'HTMLDivElement | undefined\' is not assignable to type \'HTMLElement\'.\\n  Type \'undefined\' is not assignable to type \'HTMLElement\'.", "4115912507"],
      [118, 6, 3, "Type \'MutableRefObject<HTMLDivElement | undefined>\' is not assignable to type \'LegacyRef<HTMLDivElement> | undefined\'.\\n  Type \'MutableRefObject<HTMLDivElement | undefined>\' is not assignable to type \'RefObject<HTMLDivElement>\'.\\n    Types of property \'current\' are incompatible.\\n      Type \'HTMLDivElement | undefined\' is not assignable to type \'HTMLDivElement | null\'.\\n        Type \'undefined\' is not assignable to type \'HTMLDivElement | null\'.", "193432436"]
    ],
    "src/script/components/MessagesList/index.test.tsx:3039094850": [
      [41, 4, 14, "Type \'undefined\' is not assignable to type \'Message\'.", "1306210352"],
      [47, 4, 17, "Type \'undefined\' is not assignable to type \'MessageRepository\'.", "1843982700"]
    ],
    "src/script/components/Modals/UserModal/UserModal.test.tsx:2720850156": [
      [45, 6, 6, "Type \'null\' is not assignable to type \'QualifiedId\'.", "1765117785"],
      [49, 11, 29, "Object is possibly \'null\'.", "3523845355"]
    ],
    "src/script/components/Modals/UserModal/UserModal.tsx:1339029028": [
      [72, 57, 4, "Argument of type \'User | null\' is not assignable to parameter of type \'Partial<Record<\\"isBlockedLegalHold\\", Subscribable<any>>>\'.\\n  Type \'null\' is not assignable to type \'Partial<Record<\\"isBlockedLegalHold\\", Subscribable<any>>>\'.", "2087973204"]
    ],
    "src/script/components/SearchInput.test.tsx:3374298949": [
      [32, 38, 15, "Argument of type \'Element | null\' is not assignable to parameter of type \'Element\'.\\n  Type \'null\' is not assignable to type \'Element\'.", "2173439052"],
      [41, 36, 4, "Argument of type \'null\' is not assignable to parameter of type \'string | undefined\'.", "2087897566"],
      [41, 57, 4, "Argument of type \'null\' is not assignable to parameter of type \'string | undefined\'.", "2087897566"],
      [41, 78, 4, "Argument of type \'null\' is not assignable to parameter of type \'string | undefined\'.", "2087897566"],
      [41, 99, 4, "Argument of type \'null\' is not assignable to parameter of type \'string | undefined\'.", "2087897566"],
      [51, 20, 4, "Argument of type \'null\' is not assignable to parameter of type \'string | undefined\'.", "2087897566"],
      [52, 20, 4, "Argument of type \'null\' is not assignable to parameter of type \'string | undefined\'.", "2087897566"],
      [53, 20, 4, "Argument of type \'null\' is not assignable to parameter of type \'string | undefined\'.", "2087897566"],
      [54, 20, 4, "Argument of type \'null\' is not assignable to parameter of type \'string | undefined\'.", "2087897566"]
    ],
    "src/script/components/UserDevices.tsx:1074292287": [
      [120, 74, 5, "Object is of type \'unknown\'.", "165548477"],
      [128, 42, 8, "Argument of type \'string | undefined\' is not assignable to parameter of type \'string\'.\\n  Type \'undefined\' is not assignable to type \'string\'.", "4039656867"],
      [144, 9, 13, "Type \'{ clickToShowSelfFingerprint: () => void; clientRepository: ClientRepository; cryptographyRepository: CryptographyRepository; logger: Logger; messageRepository: MessageRepository; noPadding: boolean; selectedClient: ClientEntity | undefined; user: User; }\' is not assignable to type \'DeviceDetailsProps\'.\\n  Types of property \'selectedClient\' are incompatible.\\n    Type \'ClientEntity | undefined\' is not assignable to type \'ClientEntity\'.\\n      Type \'undefined\' is not assignable to type \'ClientEntity\'.", "538994175"]
    ],
    "src/script/components/UserList.tsx:2826949433": [
      [99, 28, 12, "Argument of type \'Conversation | undefined\' is not assignable to parameter of type \'Partial<Record<\\"roles\\", Subscribable<any>>>\'.\\n  Type \'undefined\' is not assignable to type \'Partial<Record<\\"roles\\", Subscribable<any>>>\'.", "1670678216"]
    ],
    "src/script/components/UserSearchableList.tsx:1290904950": [
      [73, 32, 11, "Argument of type \'{ filter?: Observable<string> | undefined; highlightedUsers?: Observable<User[]> | undefined; selected?: ObservableArray<User> | undefined; users: ObservableArray<...>; } | undefined\' is not assignable to parameter of type \'Partial<Record<\\"filter\\" | \\"selected\\" | \\"users\\" | \\"highlightedUsers\\", Subscribable<any>>>\'.\\n  Type \'undefined\' is not assignable to type \'Partial<Record<\\"filter\\" | \\"selected\\" | \\"users\\" | \\"highlightedUsers\\", Subscribable<any>>>\'.", "965633731"],
      [151, 8, 13, "Object is possibly \'undefined\'.", "3172385806"],
      [153, 34, 13, "Type \'User[] | undefined\' must have a \'[Symbol.iterator]()\' method that returns an iterator.", "3172385806"]
    ],
    "src/script/components/avatar/AvatarImage.test.tsx:132044584": [
      [46, 39, 4, "Argument of type \'null\' is not assignable to parameter of type \'string | undefined\'.", "2087897566"],
      [71, 39, 4, "Argument of type \'null\' is not assignable to parameter of type \'string | undefined\'.", "2087897566"],
      [96, 39, 4, "Argument of type \'null\' is not assignable to parameter of type \'string | undefined\'.", "2087897566"],
      [122, 39, 4, "Argument of type \'null\' is not assignable to parameter of type \'string | undefined\'.", "2087897566"]
    ],
    "src/script/components/avatar/GroupAvatar.test.ts:2643749063": [
      [33, 36, 4, "Argument of type \'null\' is not assignable to parameter of type \'string | undefined\'.", "2087897566"],
      [34, 36, 4, "Argument of type \'null\' is not assignable to parameter of type \'string | undefined\'.", "2087897566"],
      [35, 36, 4, "Argument of type \'null\' is not assignable to parameter of type \'string | undefined\'.", "2087897566"],
      [36, 36, 4, "Argument of type \'null\' is not assignable to parameter of type \'string | undefined\'.", "2087897566"],
      [46, 11, 30, "Object is possibly \'null\'.", "2093565968"]
    ],
    "src/script/components/avatar/TemporaryGuest.test.tsx:963341365": [
      [42, 39, 4, "Argument of type \'null\' is not assignable to parameter of type \'string | undefined\'.", "2087897566"],
      [56, 39, 4, "Argument of type \'null\' is not assignable to parameter of type \'string | undefined\'.", "2087897566"],
      [67, 11, 34, "Object is possibly \'null\'.", "882755595"],
      [71, 39, 4, "Argument of type \'null\' is not assignable to parameter of type \'string | undefined\'.", "2087897566"],
      [85, 39, 4, "Argument of type \'null\' is not assignable to parameter of type \'string | undefined\'.", "2087897566"]
    ],
    "src/script/components/avatar/UserAvatar.test.tsx:322543618": [
      [39, 39, 4, "Argument of type \'null\' is not assignable to parameter of type \'string | undefined\'.", "2087897566"],
      [49, 11, 24, "Object is possibly \'null\'.", "568765553"],
      [53, 39, 4, "Argument of type \'null\' is not assignable to parameter of type \'string | undefined\'.", "2087897566"],
      [63, 11, 24, "Object is possibly \'null\'.", "568765553"],
      [67, 39, 4, "Argument of type \'null\' is not assignable to parameter of type \'string | undefined\'.", "2087897566"],
      [80, 39, 4, "Argument of type \'null\' is not assignable to parameter of type \'string | undefined\'.", "2087897566"],
      [93, 39, 4, "Argument of type \'null\' is not assignable to parameter of type \'string | undefined\'.", "2087897566"]
    ],
    "src/script/components/calling/ButtonGroup.test.ts:3889884856": [
      [32, 43, 24, "Argument of type \'Element | null\' is not assignable to parameter of type \'Element\'.\\n  Type \'null\' is not assignable to type \'Element\'.", "323337895"],
      [33, 41, 22, "Argument of type \'Element | null\' is not assignable to parameter of type \'Element\'.\\n  Type \'null\' is not assignable to type \'Element\'.", "674875776"],
      [48, 11, 24, "Object is possibly \'null\'.", "3345041766"],
      [62, 11, 24, "Object is possibly \'null\'.", "3345041766"],
      [63, 11, 29, "Object is possibly \'null\'.", "373716495"],
      [66, 11, 29, "Object is possibly \'null\'.", "373716495"]
    ],
    "src/script/components/calling/CallingOverlayContainer.tsx:1514620666": [
      [71, 32, 10, "Argument of type \'Call | undefined\' is not assignable to parameter of type \'Partial<Record<\\"state\\" | \\"muteState\\" | \\"maximizedParticipant\\", Subscribable<any>>>\'.\\n  Type \'undefined\' is not assignable to type \'Partial<Record<\\"state\\" | \\"muteState\\" | \\"maximizedParticipant\\", Subscribable<any>>>\'.", "4286110980"],
      [76, 55, 10, "Object is possibly \'undefined\'.", "4286110980"],
      [84, 33, 10, "Argument of type \'Call | undefined\' is not assignable to parameter of type \'Call\'.\\n  Type \'undefined\' is not assignable to type \'Call\'.", "4286110980"],
      [92, 4, 58, "Type \'Conversation | undefined\' is not assignable to type \'Conversation\'.\\n  Type \'undefined\' is not assignable to type \'Conversation\'.", "3582593161"],
      [177, 10, 20, "Type \'undefined\' is not assignable to type \'Participant\'.", "942864568"],
      [180, 10, 9, "Type \'undefined\' is not assignable to type \'MuteState\'.", "3616862203"]
    ],
    "src/script/components/calling/FullscreenVideoCall.tsx:1476535855": [
      [406, 50, 4, "Argument of type \'null\' is not assignable to parameter of type \'Participant\'.", "2087897566"]
    ],
    "src/script/components/calling/GroupVideoGrid.test.ts:1931211751": [
      [35, 55, 22, "Object is possibly \'null\'.", "1458310722"],
      [40, 32, 4, "Argument of type \'null\' is not assignable to parameter of type \'string | undefined\'.", "2087897566"],
      [48, 6, 20, "Type \'null\' is not assignable to type \'Participant\'.", "942864568"],
      [55, 11, 32, "Object is possibly \'null\'.", "4265756850"],
      [59, 38, 4, "Argument of type \'null\' is not assignable to parameter of type \'string | undefined\'.", "2087897566"],
      [60, 38, 4, "Argument of type \'null\' is not assignable to parameter of type \'string | undefined\'.", "2087897566"],
      [65, 8, 20, "Type \'null\' is not assignable to type \'Participant\'.", "942864568"],
      [80, 11, 32, "Object is possibly \'null\'.", "4265756850"],
      [86, 32, 4, "Argument of type \'null\' is not assignable to parameter of type \'string | undefined\'.", "2087897566"],
      [95, 6, 20, "Type \'null\' is not assignable to type \'Participant\'.", "942864568"],
      [105, 32, 4, "Argument of type \'null\' is not assignable to parameter of type \'string | undefined\'.", "2087897566"],
      [115, 6, 20, "Type \'null\' is not assignable to type \'Participant\'.", "942864568"],
      [126, 32, 4, "Argument of type \'null\' is not assignable to parameter of type \'string | undefined\'.", "2087897566"],
      [136, 6, 20, "Type \'null\' is not assignable to type \'Participant\'.", "942864568"]
    ],
    "src/script/components/calling/GroupVideoGrid.tsx:2097709450": [
      [82, 46, 14, "Argument of type \'Participant | null\' is not assignable to parameter of type \'Partial<Record<\\"videoStream\\" | \\"hasActiveVideo\\" | \\"sharesScreen\\", Subscribable<any>>>\'.\\n  Type \'null\' is not assignable to type \'Partial<Record<\\"videoStream\\" | \\"hasActiveVideo\\" | \\"sharesScreen\\", Subscribable<any>>>\'.", "446802655"],
      [91, 30, 4, "Argument of type \'null\' is not assignable to parameter of type \'Participant\'.", "2087897566"],
      [99, 28, 11, "Argument of type \'Participant | undefined\' is not assignable to parameter of type \'Participant\'.\\n  Type \'undefined\' is not assignable to type \'Participant\'.", "2457692186"]
    ],
    "src/script/components/calling/chooseScreen.test.ts:1945034304": [
      [64, 23, 30, "Argument of type \'Element | null\' is not assignable to parameter of type \'Element\'.\\n  Type \'null\' is not assignable to type \'Element\'.", "1127551965"]
    ],
    "src/script/components/calling/deviceToggleButton.test.ts:3262402387": [
      [31, 35, 16, "Argument of type \'Element | null\' is not assignable to parameter of type \'Element\'.\\n  Type \'null\' is not assignable to type \'Element\'.", "733554636"]
    ],
    "src/script/components/calling/fullscreenVideoCall.test.tsx:4109572070": [
      [34, 34, 4, "Argument of type \'null\' is not assignable to parameter of type \'string | undefined\'.", "2087897566"],
      [110, 60, 4, "Argument of type \'null\' is not assignable to parameter of type \'string | undefined\'.", "2087897566"],
      [111, 60, 4, "Argument of type \'null\' is not assignable to parameter of type \'string | undefined\'.", "2087897566"],
      [112, 60, 4, "Argument of type \'null\' is not assignable to parameter of type \'string | undefined\'.", "2087897566"],
      [113, 60, 4, "Argument of type \'null\' is not assignable to parameter of type \'string | undefined\'.", "2087897566"]
    ],
    "src/script/components/input/ClassifiedBar.test.ts:3396080197": [
      [31, 31, 22, "Argument of type \'ReactElement<any, any> | null\' is not assignable to parameter of type \'ReactElement<any, string | JSXElementConstructor<any>>\'.\\n  Type \'null\' is not assignable to type \'ReactElement<any, string | JSXElementConstructor<any>>\'.", "3914530936"],
      [39, 46, 41, "Argument of type \'ReactElement<any, any> | null\' is not assignable to parameter of type \'ReactElement<any, string | JSXElementConstructor<any>>\'.\\n  Type \'null\' is not assignable to type \'ReactElement<any, string | JSXElementConstructor<any>>\'.", "68552590"],
      [51, 44, 41, "Argument of type \'ReactElement<any, any> | null\' is not assignable to parameter of type \'ReactElement<any, string | JSXElementConstructor<any>>\'.\\n  Type \'null\' is not assignable to type \'ReactElement<any, string | JSXElementConstructor<any>>\'.", "68552590"]
    ],
    "src/script/components/list/ConversationListCallingCell.test.ts:3589252036": [
      [51, 42, 4, "Argument of type \'null\' is not assignable to parameter of type \'string | undefined\'.", "2087897566"],
      [74, 54, 4, "Argument of type \'null\' is not assignable to parameter of type \'string | undefined\'.", "2087897566"],
      [127, 11, 33, "Object is possibly \'null\'.", "1545610583"],
      [132, 11, 33, "Object is possibly \'null\'.", "1545610583"]
    ],
    "src/script/components/list/ConversationListCallingCell.tsx:1825680799": [
      [115, 90, 6, "Argument of type \'number | undefined\' is not assignable to parameter of type \'REASON\'.\\n  Type \'undefined\' is not assignable to type \'REASON\'.", "2124277697"],
      [128, 67, 8, "No overload matches this call.\\n  Overload 1 of 2, \'(...items: ConcatArray<User>[]): User[]\', gave the following error.\\n    Type \'User | undefined\' is not assignable to type \'User\'.\\n      Type \'undefined\' is not assignable to type \'User\'.\\n  Overload 2 of 2, \'(...items: (User | ConcatArray<User>)[]): User[]\', gave the following error.\\n    Type \'User | undefined\' is not assignable to type \'User\'.\\n      Type \'undefined\' is not assignable to type \'User\'.", "2198230984"],
      [148, 28, 12, "Type \'undefined\' cannot be used as an index type.", "3398917396"],
      [173, 10, 7, "Type \'(false | ContextMenuEntry | { click: () => void; icon: string; identifier: string; isDisabled: boolean; label: string; })[]\' is not assignable to type \'ContextMenuEntry[]\'.\\n  Type \'false | ContextMenuEntry | { click: () => void; icon: string; identifier: string; isDisabled: boolean; label: string; }\' is not assignable to type \'ContextMenuEntry\'.\\n    Type \'false\' has no properties in common with type \'ContextMenuEntry\'.", "4061926391"],
      [306, 16, 20, "Type \'Participant | null\' is not assignable to type \'Participant\'.\\n  Type \'null\' is not assignable to type \'Participant\'.", "942864568"]
    ],
    "src/script/components/list/ConversationListCell.tsx:931164040": [
      [121, 8, 3, "Type \'(node: HTMLElement) => void\' is not assignable to type \'LegacyRef<HTMLLIElement> | undefined\'.\\n  Type \'(node: HTMLElement) => void\' is not assignable to type \'(instance: HTMLLIElement | null) => void\'.\\n    Types of parameters \'node\' and \'instance\' are incompatible.\\n      Type \'HTMLLIElement | null\' is not assignable to type \'HTMLElement\'.\\n        Type \'null\' is not assignable to type \'HTMLElement\'.", "193432436"],
      [151, 23, 8, "Object is possibly \'undefined\'.", "2198230984"]
    ],
    "src/script/components/list/ParticipantItem.tsx:2055801931": [
      [87, 43, 18, "Argument of type \'HTMLDivElement | undefined\' is not assignable to parameter of type \'HTMLElement\'.\\n  Type \'undefined\' is not assignable to type \'HTMLElement\'.", "4082577534"],
      [112, 94, 15, "Argument of type \'Participant | undefined\' is not assignable to parameter of type \'Partial<Record<\\"isMuted\\" | \\"isActivelySpeaking\\" | \\"sharesScreen\\" | \\"sharesCamera\\", Subscribable<any>>>\'.\\n  Type \'undefined\' is not assignable to type \'Partial<Record<\\"isMuted\\" | \\"isActivelySpeaking\\" | \\"sharesScreen\\" | \\"sharesCamera\\", Subscribable<any>>>\'.", "420345688"]
    ],
    "src/script/components/modal.ts:282599833": [
      [56, 9, 5, "Property \'large\' does not exist on type \'{} | Config\'.\\n  Property \'large\' does not exist on type \'{}\'.", "173484696"],
      [57, 9, 2, "Property \'id\' does not exist on type \'{} | Config\'.\\n  Property \'id\' does not exist on type \'{}\'.", "5861160"],
      [58, 9, 11, "Property \'ariaLabelBy\' does not exist on type \'{} | Config\'.\\n  Property \'ariaLabelBy\' does not exist on type \'{}\'.", "2719191011"],
      [59, 9, 15, "Property \'ariaDescribedBy\' does not exist on type \'{} | Config\'.\\n  Property \'ariaDescribedBy\' does not exist on type \'{}\'.", "2192860460"],
      [60, 9, 9, "Property \'onBgClick\' does not exist on type \'{} | Config\'.\\n  Property \'onBgClick\' does not exist on type \'{}\'.", "1270597711"],
      [61, 9, 11, "Property \'displayNone\' does not exist on type \'{} | Config\'.\\n  Property \'displayNone\' does not exist on type \'{}\'.", "2033428597"],
      [62, 9, 15, "Property \'hasVisibleClass\' does not exist on type \'{} | Config\'.\\n  Property \'hasVisibleClass\' does not exist on type \'{}\'.", "2672704031"],
      [62, 64, 11, "Property \'displayNone\' does not exist on type \'{} | Config\'.\\n  Property \'displayNone\' does not exist on type \'{}\'.", "2033428597"],
      [63, 9, 11, "Property \'showLoading\' does not exist on type \'{} | Config\'.\\n  Property \'showLoading\' does not exist on type \'{}\'.", "2565900128"],
      [67, 16, 11, "Property \'displayNone\' does not exist on type \'{} | Config\'.\\n  Property \'displayNone\' does not exist on type \'{}\'.", "2033428597"],
      [70, 10, 32, "Object is possibly \'null\'.", "941564926"],
      [70, 39, 2, "Property \'id\' does not exist on type \'{} | Config\'.\\n  Property \'id\' does not exist on type \'{}\'.", "5861160"],
      [77, 38, 2, "Property \'id\' does not exist on type \'{} | Config\'.\\n  Property \'id\' does not exist on type \'{}\'.", "5861160"],
      [80, 43, 11, "Property \'displayNone\' does not exist on type \'{} | Config\'.\\n  Property \'displayNone\' does not exist on type \'{}\'.", "2033428597"],
      [86, 20, 11, "Property \'displayNone\' does not exist on type \'{} | Config\'.\\n  Property \'displayNone\' does not exist on type \'{}\'.", "2033428597"],
      [90, 13, 11, "Property \'displayNone\' does not exist on type \'{} | Config\'.\\n  Property \'displayNone\' does not exist on type \'{}\'.", "2033428597"],
      [95, 9, 7, "Property \'dispose\' does not exist on type \'{} | Config\'.\\n  Property \'dispose\' does not exist on type \'{}\'.", "2810921618"],
      [98, 11, 15, "Property \'hasVisibleClass\' does not exist on type \'{} | Config\'.\\n  Property \'hasVisibleClass\' does not exist on type \'{}\'.", "2672704031"]
    ],
    "src/script/components/panel/PanelActions/PanelActions.test.ts:3957570535": [
      [30, 55, 30, "Argument of type \'Element | null\' is not assignable to parameter of type \'Element\'.\\n  Type \'null\' is not assignable to type \'Element\'.", "923794636"],
      [43, 11, 15, "Object is possibly \'null\'.", "3285363318"],
      [63, 11, 15, "Object is possibly \'null\'.", "3285363318"]
    ],
    "src/script/components/panel/ServiceDetails.test.ts:1343420477": [
      [43, 11, 24, "Object is possibly \'null\'.", "1690512676"],
      [44, 11, 28, "Object is possibly \'null\'.", "449714402"],
      [45, 11, 31, "Object is possibly \'null\'.", "27546597"]
    ],
    "src/script/components/panel/UserActions.test.ts:3686258051": [
      [46, 30, 4, "Argument of type \'null\' is not assignable to parameter of type \'string | undefined\'.", "2087897566"],
      [68, 30, 4, "Argument of type \'null\' is not assignable to parameter of type \'string | undefined\'.", "2087897566"],
      [88, 30, 4, "Argument of type \'null\' is not assignable to parameter of type \'string | undefined\'.", "2087897566"],
      [98, 29, 4, "Argument of type \'null\' is not assignable to parameter of type \'string | undefined\'.", "2087897566"]
    ],
    "src/script/components/panel/UserActions.tsx:2911491574": [
      [127, 8, 15, "Type \'false | { click: () => void; icon: string; identifier: string; label: string; }\' is not assignable to type \'MenuItem\'.\\n  Type \'boolean\' is not assignable to type \'MenuItem\'.", "2657483110"],
      [137, 8, 17, "Type \'false | { click: () => Promise<void>; icon: string; identifier: string; label: string; } | undefined\' is not assignable to type \'MenuItem\'.\\n  Type \'undefined\' is not assignable to type \'MenuItem\'.", "1208863187"],
      [141, 4, 26, "Object is possibly \'undefined\'.", "3771314110"],
      [151, 8, 20, "Type \'false | { click: () => Promise<void>; icon: string; identifier: string; label: string; }\' is not assignable to type \'MenuItem\'.\\n  Type \'boolean\' is not assignable to type \'MenuItem\'.", "2848461319"],
      [162, 8, 23, "Type \'false | { click: () => Promise<void>; icon: string; identifier: string; label: string; }\' is not assignable to type \'MenuItem\'.\\n  Type \'boolean\' is not assignable to type \'MenuItem\'.", "2628002562"],
      [174, 8, 23, "Type \'false | { click: () => Promise<void>; icon: string; identifier: string; label: string; }\' is not assignable to type \'MenuItem\'.\\n  Type \'boolean\' is not assignable to type \'MenuItem\'.", "3037255418"],
      [185, 8, 23, "Type \'false | { click: () => Promise<void>; icon: string; identifier: string; label: string; }\' is not assignable to type \'MenuItem\'.\\n  Type \'boolean\' is not assignable to type \'MenuItem\'.", "3602563140"],
      [199, 8, 21, "Type \'false | { click: () => Promise<void>; icon: string; identifier: string; label: string; }\' is not assignable to type \'MenuItem\'.\\n  Type \'boolean\' is not assignable to type \'MenuItem\'.", "4077601278"],
      [222, 8, 9, "Type \'false | { click: () => Promise<void>; icon: string; identifier: string; label: string; }\' is not assignable to type \'MenuItem\'.\\n  Type \'boolean\' is not assignable to type \'MenuItem\'.", "3954618525"],
      [234, 8, 11, "Type \'false | { click: () => Promise<void>; icon: string; identifier: string; label: string; }\' is not assignable to type \'MenuItem\'.\\n  Type \'boolean\' is not assignable to type \'MenuItem\'.", "3143138118"],
      [246, 8, 26, "Type \'false | { click: () => Promise<void>; icon: string; identifier: string; label: string; } | undefined\' is not assignable to type \'MenuItem\'.\\n  Type \'undefined\' is not assignable to type \'MenuItem\'.", "679169961"],
      [250, 4, 26, "Object is possibly \'undefined\'.", "3771314110"]
    ],
    "src/script/components/panel/UserDetails.test.ts:1738837932": [
      [43, 53, 4, "Argument of type \'null\' is not assignable to parameter of type \'string | undefined\'.", "2087897566"],
      [52, 11, 21, "Object is possibly \'null\'.", "2859301736"],
      [53, 11, 25, "Object is possibly \'null\'.", "3046884217"],
      [62, 58, 4, "Argument of type \'null\' is not assignable to parameter of type \'string | undefined\'.", "2087897566"],
      [64, 4, 30, "Cannot invoke an object which is possibly \'undefined\'.", "1790663291"],
      [73, 53, 4, "Argument of type \'null\' is not assignable to parameter of type \'string | undefined\'.", "2087897566"],
      [81, 11, 25, "Object is possibly \'null\'.", "3098493970"],
      [86, 53, 4, "Argument of type \'null\' is not assignable to parameter of type \'string | undefined\'.", "2087897566"],
      [97, 11, 35, "Object is possibly \'null\'.", "3072447641"]
    ],
    "src/script/components/toggle/BaseToggle.test.tsx:917864535": [
      [43, 25, 25, "Argument of type \'Element | null\' is not assignable to parameter of type \'Element\'.\\n  Type \'null\' is not assignable to type \'Element\'.", "2875532638"]
    ],
    "src/script/components/toggle/InfoToggle.test.tsx:1025969366": [
      [48, 11, 31, "Object is possibly \'null\'.", "756876288"],
      [49, 21, 21, "Argument of type \'Element | null\' is not assignable to parameter of type \'Element\'.\\n  Type \'null\' is not assignable to type \'Element\'.", "1763299350"]
    ],
    "src/script/components/toggle/ReceiptModeToggle.test.ts:3769197722": [
      [42, 11, 8, "Object is possibly \'null\'.", "2071428406"],
      [53, 11, 8, "Object is possibly \'null\'.", "2071428406"]
    ],
    "src/script/connection/ConnectionEntity.ts:2779957789": [
      [41, 4, 19, "Type \'null\' is not assignable to type \'QualifiedId\'.", "59414957"],
      [42, 4, 9, "Type \'null\' is not assignable to type \'string\'.", "1162435291"],
      [43, 4, 15, "Type \'null\' is not assignable to type \'string\'.", "3261786582"],
      [44, 4, 12, "Type \'null\' is not assignable to type \'string\'.", "1494865734"],
      [45, 4, 11, "Type \'Observable<ConnectionStatus.UNKNOWN>\' is not assignable to type \'Observable<ConnectionStatus>\'.\\n  Types of parameters \'value\' and \'value\' are incompatible.\\n    Type \'ConnectionStatus\' is not assignable to type \'ConnectionStatus.UNKNOWN\'.", "3642829209"],
      [46, 4, 11, "Type \'null\' is not assignable to type \'QualifiedId\'.", "3570480945"]
    ],
    "src/script/connection/ConnectionMapper.ts:1601471521": [
      [63, 4, 24, "Type \'string | undefined\' is not assignable to type \'string\'.\\n  Type \'undefined\' is not assignable to type \'string\'.", "3077613709"]
    ],
    "src/script/connection/ConnectionRepository.ts:4139441225": [
      [188, 10, 5, "Object is of type \'unknown\'.", "165548477"],
      [201, 89, 5, "Object is of type \'unknown\'.", "165548477"],
      [241, 72, 5, "Object is of type \'unknown\'.", "165548477"],
      [309, 72, 5, "Object is of type \'unknown\'.", "165548477"]
    ],
    "src/script/conversation/AbstractConversationEventHandler.ts:2160548461": [
      [55, 4, 57, "Type \'void | Promise<void>\' is not assignable to type \'Promise<void>\'.\\n  Type \'void\' is not assignable to type \'Promise<void>\'.", "1935544587"],
      [55, 50, 9, "Expected 1 arguments, but got 2.", "1945995409"]
    ],
    "src/script/conversation/ConversationAccessPermission.ts:4078826543": [
      [77, 8, 29, "Type \'[string, number] | undefined\' must have a \'[Symbol.iterator]()\' method that returns an iterator.", "3545949443"],
      [137, 9, 95, "Argument of type \'(bit: \\"1\\" | \\"0\\", i: number) => string | undefined\' is not assignable to parameter of type \'(value: string, index: number, array: string[]) => string | undefined\'.\\n  Types of parameters \'bit\' and \'value\' are incompatible.\\n    Type \'string\' is not assignable to type \'\\"1\\" | \\"0\\"\'.", "2336737203"]
    ],
    "src/script/conversation/ConversationCellState.ts:2607123593": [
      [191, 8, 17, "Object is possibly \'undefined\'.", "1821064255"],
      [241, 6, 17, "Object is possibly \'undefined\'.", "1821064255"],
      [250, 28, 17, "Object is possibly \'undefined\'.", "1821064255"],
      [293, 23, 29, "Object is possibly \'undefined\'.", "2539326033"],
      [300, 50, 29, "Argument of type \'User | undefined\' is not assignable to parameter of type \'QualifiedEntity\'.\\n  Type \'undefined\' is not assignable to type \'QualifiedEntity\'.", "2539326033"],
      [379, 4, 65, "Type \'boolean | undefined\' is not assignable to type \'boolean\'.", "368272031"]
    ],
    "src/script/conversation/ConversationEphemeralHandler.ts:1544789085": [
      [61, 4, 91, "Type \'number | null\' is not assignable to type \'number\'.\\n  Type \'null\' is not assignable to type \'number\'.", "187276181"],
      [72, 6, 41, "Type of computed property\'s value is \'(conversationEntity: Conversation, eventJson: ConversationMessageTimerUpdateEvent) => Promise<Conversation>\', which is not assignable to type \'(conversationEntity: Conversation) => void | Promise<void>\'.", "2358639438"],
      [77, 4, 18, "Type \'ObservableArray<never>\' is not assignable to type \'ObservableArray<ContentMessage>\'.\\n  Types of parameters \'value\' and \'value\' are incompatible.\\n    Type \'ContentMessage[] | null | undefined\' is not assignable to type \'never[] | null | undefined\'.\\n      Type \'ContentMessage[]\' is not assignable to type \'never[]\'.\\n        Type \'ContentMessage\' is not assignable to type \'never\'.", "2087948420"],
      [84, 29, 16, "No overload matches this call.\\n  Overload 1 of 2, \'(id?: number | undefined): void\', gave the following error.\\n    Argument of type \'number | null\' is not assignable to parameter of type \'number | undefined\'.\\n      Type \'null\' is not assignable to type \'number | undefined\'.\\n  Overload 2 of 2, \'(intervalId: Timeout | undefined): void\', gave the following error.\\n    Argument of type \'number | null\' is not assignable to parameter of type \'Timeout | undefined\'.\\n      Type \'null\' is not assignable to type \'Timeout | undefined\'.", "1776967942"],
      [129, 38, 25, "Argument of type \'string | undefined\' is not assignable to parameter of type \'string\'.\\n  Type \'undefined\' is not assignable to type \'string\'.", "1762572671"],
      [178, 34, 25, "Argument of type \'string | undefined\' is not assignable to parameter of type \'string\'.\\n  Type \'undefined\' is not assignable to type \'string\'.", "1762572671"],
      [197, 34, 25, "Argument of type \'string | undefined\' is not assignable to parameter of type \'string\'.\\n  Type \'undefined\' is not assignable to type \'string\'.", "1762572671"],
      [245, 34, 25, "Argument of type \'string | undefined\' is not assignable to parameter of type \'string\'.\\n  Type \'undefined\' is not assignable to type \'string\'.", "1762572671"]
    ],
    "src/script/conversation/ConversationFilter.test.ts:2117976751": [
      [36, 8, 6, "Type \'undefined\' is not assignable to type \'CONVERSATION_ACCESS[]\'.", "1314097761"],
      [38, 8, 11, "Type \'undefined\' is not assignable to type \'(CONVERSATION_ACCESS_ROLE | ACCESS_ROLE_V2[]) & (CONVERSATION_ACCESS_ROLE | undefined)\'.", "186257802"],
      [44, 8, 15, "Type \'null\' is not assignable to type \'number\'.", "32466162"],
      [45, 8, 20, "Type \'null\' is not assignable to type \'number\'.", "162671298"],
      [59, 8, 16, "Type \'undefined\' is not assignable to type \'QualifiedId[]\'.", "3008406851"],
      [60, 8, 12, "Type \'null\' is not assignable to type \'RECEIPT_MODE\'.", "1234422597"],
      [63, 8, 7, "Type \'undefined\' is not assignable to type \'string\'.", "1826788170"],
      [91, 8, 15, "Type \'null\' is not assignable to type \'number\'.", "32466162"],
      [92, 8, 20, "Type \'null\' is not assignable to type \'number\'.", "162671298"],
      [101, 8, 13, "Type \'null\' is not assignable to type \'number | undefined\'.", "2449554358"],
      [107, 8, 16, "Type \'undefined\' is not assignable to type \'QualifiedId[]\'.", "3008406851"],
      [108, 8, 12, "Type \'null\' is not assignable to type \'RECEIPT_MODE\'.", "1234422597"],
      [114, 8, 7, "Type \'null\' is not assignable to type \'string\'.", "1826788170"]
    ],
    "src/script/conversation/ConversationLabelRepository.ts:2667135542": [
      [93, 4, 11, "Type \'ObservableArray<never>\' is not assignable to type \'ObservableArray<ConversationLabel>\'.\\n  Types of parameters \'value\' and \'value\' are incompatible.\\n    Type \'ConversationLabel[] | null | undefined\' is not assignable to type \'never[] | null | undefined\'.\\n      Type \'ConversationLabel[]\' is not assignable to type \'never[]\'.\\n        Type \'ConversationLabel\' is not assignable to type \'never\'.", "2608654840"],
      [118, 8, 13, "Type \'ObservableArray<Conversation | undefined>\' is not assignable to type \'ObservableArray<Conversation>\'.\\n  The types returned by \'peek()\' are incompatible between these types.\\n    Type \'(Conversation | undefined)[]\' is not assignable to type \'Conversation[]\'.\\n      Type \'Conversation | undefined\' is not assignable to type \'Conversation\'.\\n        Type \'undefined\' is not assignable to type \'Conversation\'.", "3592773563"],
      [142, 49, 5, "Object is of type \'unknown\'.", "165548477"],
      [164, 55, 59, "Type \'ConversationLabel | undefined\' is not assignable to type \'ConversationLabel\'.\\n  Type \'undefined\' is not assignable to type \'ConversationLabel\'.", "1891492718"],
      [165, 66, 44, "Type \'ConversationLabel | undefined\' is not assignable to type \'ConversationLabel\'.\\n  Type \'undefined\' is not assignable to type \'ConversationLabel\'.", "3545764513"],
      [207, 15, 45, "Object is possibly \'undefined\'.", "2733869551"]
    ],
    "src/script/conversation/ConversationMapper.test.ts:3872739284": [
      [59, 86, 9, "Type \'undefined\' is not assignable to type \'ConversationDatabaseData\'.\\n  Type \'undefined\' is not assignable to type \'ConversationRecord\'.", "2620553983"],
      [187, 8, 18, "Type \'undefined\' is not assignable to type \'Conversation\'.", "1508601427"],
      [195, 6, 18, "Type \'undefined\' is not assignable to type \'Conversation\'.", "1508601427"],
      [320, 8, 15, "Type \'null\' is not assignable to type \'number | undefined\'.", "32466162"],
      [321, 8, 20, "Type \'null\' is not assignable to type \'number | undefined\'.", "162671298"],
      [365, 8, 13, "Type \'null\' is not assignable to type \'number | undefined\'.", "2449554358"],
      [420, 48, 18, "Object is possibly \'undefined\'.", "3207599164"],
      [456, 49, 18, "Object is possibly \'undefined\'.", "3207599164"],
      [467, 49, 18, "Object is possibly \'undefined\'.", "3207599164"],
      [467, 49, 40, "No overload matches this call.\\n  Overload 1 of 4, \'(value: string | number | Date): Date\', gave the following error.\\n    Argument of type \'string | null\' is not assignable to parameter of type \'string | number | Date\'.\\n  Overload 2 of 4, \'(value: string | number): Date\', gave the following error.\\n    Argument of type \'string | null\' is not assignable to parameter of type \'string | number\'.", "489961534"],
      [470, 54, 18, "Object is possibly \'undefined\'.", "3207599164"],
      [472, 53, 18, "Object is possibly \'undefined\'.", "3207599164"],
      [472, 53, 37, "No overload matches this call.\\n  Overload 1 of 4, \'(value: string | number | Date): Date\', gave the following error.\\n    Argument of type \'string | null\' is not assignable to parameter of type \'string | number | Date\'.\\n  Overload 2 of 4, \'(value: string | number): Date\', gave the following error.\\n    Argument of type \'string | null\' is not assignable to parameter of type \'string | number\'.", "963650325"],
      [528, 6, 18, "Object is possibly \'undefined\'.", "3207599164"],
      [528, 36, 18, "Object is possibly \'undefined\'.", "3207599164"],
      [537, 49, 18, "Object is possibly \'undefined\'.", "3207599164"],
      [550, 49, 18, "Object is possibly \'undefined\'.", "3207599164"],
      [550, 49, 40, "No overload matches this call.\\n  Overload 1 of 4, \'(value: string | number | Date): Date\', gave the following error.\\n    Argument of type \'string | null\' is not assignable to parameter of type \'string | number | Date\'.\\n  Overload 2 of 4, \'(value: string | number): Date\', gave the following error.\\n    Argument of type \'string | null\' is not assignable to parameter of type \'string | number\'.", "489961534"],
      [553, 54, 18, "Object is possibly \'undefined\'.", "3207599164"],
      [555, 53, 18, "Object is possibly \'undefined\'.", "3207599164"],
      [555, 53, 37, "No overload matches this call.\\n  Overload 1 of 4, \'(value: string | number | Date): Date\', gave the following error.\\n    Argument of type \'string | null\' is not assignable to parameter of type \'string | number | Date\'.\\n  Overload 2 of 4, \'(value: string | number): Date\', gave the following error.\\n    Argument of type \'string | null\' is not assignable to parameter of type \'string | number\'.", "963650325"],
      [569, 6, 18, "Object is possibly \'undefined\'.", "3207599164"],
      [569, 34, 18, "Object is possibly \'undefined\'.", "3207599164"],
      [611, 65, 4, "Argument of type \'null\' is not assignable to parameter of type \'RECEIPT_MODE\'.", "2087897566"]
    ],
    "src/script/conversation/ConversationMapper.ts:279241474": [
      [91, 45, 49, "Argument of type \'([key, value]: [keyof Conversation, string]) => void\' is not assignable to parameter of type \'(value: [string, any], index: number, array: [string, any][]) => void\'.\\n  Types of parameters \'__0\' and \'value\' are incompatible.\\n    Type \'[string, any]\' is not assignable to type \'[keyof Conversation, string]\'.\\n      Type at position 0 in source is not compatible with type at position 0 in target.\\n        Type \'string\' is not assignable to type \'keyof Conversation\'.", "2065920092"],
      [166, 36, 21, "Argument of type \'number | undefined\' is not assignable to parameter of type \'number\'.\\n  Type \'undefined\' is not assignable to type \'number\'.", "3907016453"],
      [185, 41, 26, "No overload matches this call.\\n  Overload 1 of 4, \'(value: string | number | Date): Date\', gave the following error.\\n    Argument of type \'string | undefined\' is not assignable to parameter of type \'string | number | Date\'.\\n      Type \'undefined\' is not assignable to type \'string | number | Date\'.\\n  Overload 2 of 4, \'(value: string | number): Date\', gave the following error.\\n    Argument of type \'string | undefined\' is not assignable to parameter of type \'string | number\'.\\n      Type \'undefined\' is not assignable to type \'string | number\'.", "582302494"],
      [191, 38, 23, "No overload matches this call.\\n  Overload 1 of 4, \'(value: string | number | Date): Date\', gave the following error.\\n    Argument of type \'string | undefined\' is not assignable to parameter of type \'string | number | Date\'.\\n  Overload 2 of 4, \'(value: string | number): Date\', gave the following error.\\n    Argument of type \'string | undefined\' is not assignable to parameter of type \'string | number\'.", "4035274933"],
      [289, 37, 25, "Object is possibly \'undefined\'.", "4293153287"],
      [338, 10, 24, "Type \'(QualifiedId | undefined)[]\' is not assignable to type \'QualifiedId[]\'.\\n  Type \'QualifiedId | undefined\' is not assignable to type \'QualifiedId\'.\\n    Type \'undefined\' is not assignable to type \'QualifiedId\'.", "125758031"],
      [342, 61, 13, "Object is possibly \'undefined\'.", "1863462798"],
      [343, 10, 13, "Object is possibly \'undefined\'.", "1863462798"],
      [348, 70, 13, "Object is possibly \'undefined\'.", "1863462798"],
      [349, 12, 13, "Object is possibly \'undefined\'.", "1863462798"],
      [385, 49, 26, "No overload matches this call.\\n  Overload 1 of 4, \'(value: string | number | Date): Date\', gave the following error.\\n    Argument of type \'string | null\' is not assignable to parameter of type \'string | number | Date\'.\\n      Type \'null\' is not assignable to type \'string | number | Date\'.\\n  Overload 2 of 4, \'(value: string | number): Date\', gave the following error.\\n    Argument of type \'string | null\' is not assignable to parameter of type \'string | number\'.\\n      Type \'null\' is not assignable to type \'string | number\'.", "582302494"],
      [389, 10, 33, "Type \'boolean | undefined\' is not assignable to type \'boolean\'.", "2524769620"],
      [394, 46, 23, "No overload matches this call.\\n  Overload 1 of 4, \'(value: string | number | Date): Date\', gave the following error.\\n    Argument of type \'string | null\' is not assignable to parameter of type \'string | number | Date\'.\\n  Overload 2 of 4, \'(value: string | number): Date\', gave the following error.\\n    Argument of type \'string | null\' is not assignable to parameter of type \'string | number\'.", "4035274933"],
      [399, 10, 30, "Type \'import(\\"wire-webapp/node_modules/@wireapp/api-client/src/conversation/MutedStatus\\").MutedStatus | null\' is not assignable to type \'number\'.\\n  Type \'null\' is not assignable to type \'number\'.", "127436159"]
    ],
    "src/script/conversation/ConversationRepository.test.ts:705447906": [
      [93, 42, 13, "Argument of type \'string\' is not assignable to parameter of type \'never\'.", "1690980598"],
      [120, 4, 35, "Object is possibly \'undefined\'.", "901544345"],
      [127, 13, 35, "Object is possibly \'undefined\'.", "901544345"],
      [131, 12, 35, "Object is possibly \'undefined\'.", "901544345"],
      [138, 12, 35, "Object is possibly \'undefined\'.", "901544345"],
      [147, 13, 35, "Object is possibly \'undefined\'.", "901544345"],
      [151, 12, 35, "Object is possibly \'undefined\'.", "901544345"],
      [158, 12, 35, "Object is possibly \'undefined\'.", "901544345"],
      [167, 13, 35, "Object is possibly \'undefined\'.", "901544345"],
      [171, 12, 35, "Object is possibly \'undefined\'.", "901544345"],
      [178, 12, 35, "Object is possibly \'undefined\'.", "901544345"],
      [187, 13, 35, "Object is possibly \'undefined\'.", "901544345"],
      [191, 12, 35, "Object is possibly \'undefined\'.", "901544345"],
      [198, 12, 35, "Object is possibly \'undefined\'.", "901544345"],
      [206, 21, 35, "Object is possibly \'undefined\'.", "901544345"],
      [229, 8, 4, "Type \'null\' is not assignable to type \'string | undefined\'.", "2087876002"],
      [238, 6, 35, "Object is possibly \'undefined\'.", "901544345"],
      [241, 27, 28, "Object is possibly \'undefined\'.", "2623105571"],
      [246, 12, 35, "Object is possibly \'undefined\'.", "901544345"],
      [251, 13, 35, "Object is possibly \'undefined\'.", "901544345"],
      [266, 36, 4, "Argument of type \'null\' is not assignable to parameter of type \'string | undefined\'.", "2087897566"],
      [282, 8, 35, "Object is possibly \'undefined\'.", "901544345"],
      [283, 8, 35, "Object is possibly \'undefined\'.", "901544345"],
      [284, 8, 35, "Object is possibly \'undefined\'.", "901544345"],
      [285, 8, 35, "Object is possibly \'undefined\'.", "901544345"],
      [290, 19, 35, "Object is possibly \'undefined\'.", "901544345"],
      [294, 15, 35, "Object is possibly \'undefined\'.", "901544345"],
      [298, 15, 35, "Object is possibly \'undefined\'.", "901544345"],
      [302, 15, 35, "Object is possibly \'undefined\'.", "901544345"],
      [306, 15, 35, "Object is possibly \'undefined\'.", "901544345"],
      [312, 21, 35, "Object is possibly \'undefined\'.", "901544345"],
      [318, 21, 35, "Object is possibly \'undefined\'.", "901544345"],
      [326, 41, 13, "Argument of type \'string\' is not assignable to parameter of type \'never\'.", "3975720788"],
      [326, 103, 4, "Argument of type \'null\' is not assignable to parameter of type \'string | undefined\'.", "2087897566"],
      [328, 12, 35, "Object is possibly \'undefined\'.", "901544345"],
      [354, 70, 9, "Argument of type \'undefined\' is not assignable to parameter of type \'string\'.", "2620553983"],
      [355, 33, 35, "Object is possibly \'undefined\'.", "901544345"],
      [369, 35, 505, "Conversion of type \'{ creator: string; id: string; members: { others: never[]; self: { hidden_ref: null; id: string; otr_archived_ref: null; otr_muted_ref: null; otr_muted_status: 0; service: null; status_ref: string; status_time: string; }; }; name: null; type: 0; }\' to type \'ConversationDatabaseData\' may be a mistake because neither type sufficiently overlaps with the other. If this was intentional, convert the expression to \'unknown\' first.\\n  Type \'{ creator: string; id: string; members: { others: never[]; self: { hidden_ref: null; id: string; otr_archived_ref: null; otr_muted_ref: null; otr_muted_status: 0; service: null; status_ref: string; status_time: string; }; }; name: null; type: 0; }\' is missing the following properties from type \'ConversationRecord\': access_role, access, archived_state, archived_timestamp, and 21 more.", "1362948183"],
      [390, 46, 21, "Argument of type \'string\' is not assignable to parameter of type \'never\'.", "1873507912"],
      [396, 13, 35, "Object is possibly \'undefined\'.", "901544345"],
      [397, 8, 34, "Argument of type \'(_conversation: Conversation) => void\' is not assignable to parameter of type \'(value: Conversation | undefined) => void | PromiseLike<void>\'.\\n  Types of parameters \'_conversation\' and \'value\' are incompatible.\\n    Type \'Conversation | undefined\' is not assignable to type \'Conversation\'.\\n      Type \'undefined\' is not assignable to type \'Conversation\'.", "34751641"],
      [398, 17, 35, "Object is possibly \'undefined\'.", "901544345"],
      [399, 17, 32, "Object is possibly \'undefined\'.", "3571799462"],
      [407, 6, 35, "Object is possibly \'undefined\'.", "901544345"],
      [409, 13, 35, "Object is possibly \'undefined\'.", "901544345"],
      [410, 15, 35, "Object is possibly \'undefined\'.", "901544345"],
      [411, 15, 32, "Object is possibly \'undefined\'.", "3571799462"],
      [412, 15, 13, "Object is possibly \'undefined\'.", "2708044599"],
      [419, 13, 35, "Object is possibly \'undefined\'.", "901544345"],
      [420, 15, 13, "Object is possibly \'undefined\'.", "2708044599"],
      [422, 28, 13, "Argument of type \'Conversation | undefined\' is not assignable to parameter of type \'Conversation\'.\\n  Type \'undefined\' is not assignable to type \'Conversation\'.", "2708044599"],
      [422, 43, 35, "Object is possibly \'undefined\'.", "901544345"],
      [427, 12, 13, "Argument of type \'Conversation | undefined\' is not assignable to parameter of type \'Conversation\'.\\n  Type \'undefined\' is not assignable to type \'Conversation\'.", "2708044599"],
      [428, 12, 35, "Object is possibly \'undefined\'.", "901544345"],
      [448, 49, 18, "Argument of type \'string\' is not assignable to parameter of type \'never\'.", "2794143312"],
      [451, 49, 21, "Argument of type \'string\' is not assignable to parameter of type \'never\'.", "1873507912"],
      [454, 12, 35, "Object is possibly \'undefined\'.", "901544345"],
      [456, 13, 35, "Object is possibly \'undefined\'.", "901544345"],
      [457, 15, 35, "Object is possibly \'undefined\'.", "901544345"],
      [526, 31, 871, "Conversion of type \'{ access: CONVERSATION_ACCESS.PRIVATE[]; accessRole: CONVERSATION_ACCESS_ROLE.ACTIVATED; creator: string; id: string; members: { others: { id: string; status: 0; }[]; self: { ...; }; }; name: null; team: null; type: 2; }\' to type \'ConversationDatabaseData\' may be a mistake because neither type sufficiently overlaps with the other. If this was intentional, convert the expression to \'unknown\' first.\\n  Type \'{ access: CONVERSATION_ACCESS.PRIVATE[]; accessRole: CONVERSATION_ACCESS_ROLE.ACTIVATED; creator: string; id: string; members: { others: { id: string; status: 0; }[]; self: { ...; }; }; name: null; team: null; type: 2; }\' is missing the following properties from type \'ConversationRecord\': access_role, archived_state, archived_timestamp, cleared_timestamp, and 20 more.", "2902648306"],
      [559, 14, 35, "Object is possibly \'undefined\'.", "901544345"],
      [591, 15, 35, "Object is possibly \'undefined\'.", "901544345"],
      [594, 12, 35, "Object is possibly \'undefined\'.", "901544345"],
      [595, 19, 35, "Object is possibly \'undefined\'.", "901544345"],
      [599, 14, 35, "Object is possibly \'undefined\'.", "901544345"],
      [599, 14, 77, "Object is possibly \'null\'.", "2683947211"],
      [603, 19, 35, "Object is possibly \'undefined\'.", "901544345"],
      [607, 14, 35, "Object is possibly \'undefined\'.", "901544345"],
      [607, 14, 77, "Object is possibly \'null\'.", "2683947211"],
      [621, 51, 18, "Argument of type \'string\' is not assignable to parameter of type \'never\'.", "970899399"],
      [624, 51, 33, "Argument of type \'string\' is not assignable to parameter of type \'never\'.", "2464318121"],
      [664, 12, 13, "Type \'null\' is not assignable to type \'number | undefined\'.", "2449554358"],
      [671, 12, 12, "Type \'null\' is not assignable to type \'RECEIPT_MODE | undefined\'.", "1234422597"],
      [672, 12, 4, "Type \'null\' is not assignable to type \'string | undefined\'.", "2087956856"],
      [682, 15, 35, "Object is possibly \'undefined\'.", "901544345"],
      [683, 17, 35, "Object is possibly \'undefined\'.", "901544345"],
      [684, 17, 35, "Object is possibly \'undefined\'.", "901544345"],
      [692, 15, 35, "Object is possibly \'undefined\'.", "901544345"],
      [693, 17, 35, "Object is possibly \'undefined\'.", "901544345"],
      [694, 17, 35, "Object is possibly \'undefined\'.", "901544345"],
      [707, 51, 33, "Argument of type \'string\' is not assignable to parameter of type \'never\'.", "2464318121"],
      [708, 43, 14, "Argument of type \'string\' is not assignable to parameter of type \'never\'.", "4200913383"],
      [723, 14, 35, "Object is possibly \'undefined\'.", "901544345"],
      [725, 15, 35, "Object is possibly \'undefined\'.", "901544345"],
      [726, 17, 35, "Object is possibly \'undefined\'.", "901544345"],
      [727, 17, 35, "Object is possibly \'undefined\'.", "901544345"],
      [756, 15, 35, "Object is possibly \'undefined\'.", "901544345"],
      [761, 53, 18, "Argument of type \'string\' is not assignable to parameter of type \'never\'.", "4226246646"],
      [783, 14, 35, "Object is possibly \'undefined\'.", "901544345"],
      [787, 10, 35, "Object is possibly \'undefined\'.", "901544345"],
      [791, 15, 35, "Object is possibly \'undefined\'.", "901544345"],
      [793, 15, 35, "Object is possibly \'undefined\'.", "901544345"],
      [797, 41, 13, "Argument of type \'string\' is not assignable to parameter of type \'never\'.", "4004503856"],
      [812, 14, 35, "Object is possibly \'undefined\'.", "901544345"],
      [815, 15, 35, "Object is possibly \'undefined\'.", "901544345"],
      [816, 17, 35, "Object is possibly \'undefined\'.", "901544345"],
      [817, 17, 25, "Object is possibly \'undefined\'.", "47328231"],
      [818, 17, 35, "Object is possibly \'undefined\'.", "901544345"],
      [823, 41, 13, "Argument of type \'string\' is not assignable to parameter of type \'never\'.", "4004503856"],
      [841, 14, 35, "Object is possibly \'undefined\'.", "901544345"],
      [844, 15, 35, "Object is possibly \'undefined\'.", "901544345"],
      [845, 17, 35, "Object is possibly \'undefined\'.", "901544345"],
      [846, 17, 25, "Object is possibly \'undefined\'.", "47328231"],
      [847, 17, 35, "Object is possibly \'undefined\'.", "901544345"],
      [852, 41, 13, "Argument of type \'string\' is not assignable to parameter of type \'never\'.", "4004503856"],
      [871, 14, 35, "Object is possibly \'undefined\'.", "901544345"],
      [874, 15, 35, "Object is possibly \'undefined\'.", "901544345"],
      [875, 17, 35, "Object is possibly \'undefined\'.", "901544345"],
      [876, 17, 25, "Object is possibly \'undefined\'.", "47328231"],
      [877, 17, 35, "Object is possibly \'undefined\'.", "901544345"],
      [889, 15, 35, "Object is possibly \'undefined\'.", "901544345"],
      [914, 14, 35, "Object is possibly \'undefined\'.", "901544345"],
      [917, 10, 35, "Object is possibly \'undefined\'.", "901544345"],
      [921, 15, 35, "Object is possibly \'undefined\'.", "901544345"],
      [926, 41, 13, "Argument of type \'string\' is not assignable to parameter of type \'never\'.", "4004503856"],
      [942, 14, 35, "Object is possibly \'undefined\'.", "901544345"],
      [944, 15, 35, "Object is possibly \'undefined\'.", "901544345"],
      [945, 17, 35, "Object is possibly \'undefined\'.", "901544345"],
      [946, 17, 25, "Object is possibly \'undefined\'.", "47328231"],
      [951, 41, 13, "Argument of type \'string\' is not assignable to parameter of type \'never\'.", "4004503856"],
      [966, 14, 35, "Object is possibly \'undefined\'.", "901544345"],
      [968, 15, 35, "Object is possibly \'undefined\'.", "901544345"],
      [969, 17, 35, "Object is possibly \'undefined\'.", "901544345"],
      [970, 17, 25, "Object is possibly \'undefined\'.", "47328231"],
      [987, 14, 22, "Object is possibly \'undefined\'.", "3445893770"],
      [989, 8, 22, "Object is possibly \'undefined\'.", "3445893770"],
      [991, 15, 22, "Object is possibly \'undefined\'.", "3445893770"],
      [1004, 6, 22, "Type \'ConversationRepository | undefined\' is not assignable to type \'ConversationRepository\'.\\n  Type \'undefined\' is not assignable to type \'ConversationRepository\'.", "3445893770"],
      [1057, 26, 4, "Argument of type \'null\' is not assignable to parameter of type \'string | undefined\'.", "2087897566"],
      [1060, 61, 4, "Argument of type \'null\' is not assignable to parameter of type \'string | undefined\'.", "2087897566"],
      [1063, 49, 4, "Argument of type \'null\' is not assignable to parameter of type \'string | undefined\'.", "2087897566"],
      [1066, 49, 4, "Argument of type \'null\' is not assignable to parameter of type \'string | undefined\'.", "2087897566"],
      [1074, 26, 4, "Argument of type \'null\' is not assignable to parameter of type \'string | undefined\'.", "2087897566"],
      [1108, 8, 35, "Object is possibly \'undefined\'.", "901544345"],
      [1109, 8, 35, "Object is possibly \'undefined\'.", "901544345"],
      [1110, 8, 35, "Object is possibly \'undefined\'.", "901544345"],
      [1115, 24, 35, "Object is possibly \'undefined\'.", "901544345"],
      [1116, 13, 35, "Object is possibly \'undefined\'.", "901544345"],
      [1120, 17, 35, "Object is possibly \'undefined\'.", "901544345"],
      [1129, 49, 21, "Argument of type \'string\' is not assignable to parameter of type \'never\'.", "1873507912"],
      [1132, 13, 35, "Object is possibly \'undefined\'.", "901544345"],
      [1135, 17, 28, "Object is possibly \'undefined\'.", "3381709752"],
      [1144, 6, 30, "Object is possibly \'undefined\'.", "3408729068"],
      [1151, 25, 35, "Object is possibly \'undefined\'.", "901544345"],
      [1159, 6, 30, "Object is possibly \'undefined\'.", "3408729068"],
      [1166, 25, 35, "Object is possibly \'undefined\'.", "901544345"],
      [1176, 46, 21, "Argument of type \'string\' is not assignable to parameter of type \'never\'.", "1873507912"],
      [1183, 6, 35, "Object is possibly \'undefined\'.", "901544345"],
      [1184, 6, 35, "Object is possibly \'undefined\'.", "901544345"],
      [1185, 12, 35, "Object is possibly \'undefined\'.", "901544345"],
      [1187, 13, 35, "Object is possibly \'undefined\'.", "901544345"]
    ],
    "src/script/conversation/ConversationRepository.ts:421466436": [
      [184, 8, 29, "Argument of type \'(User | undefined)[] | undefined\' is not assignable to parameter of type \'User[] | undefined\'.\\n  Type \'(User | undefined)[]\' is not assignable to type \'User[]\'.", "1506995572"],
      [190, 75, 13, "No overload matches this call.\\n  Overload 1 of 4, \'(value: string | number | Date): Date\', gave the following error.\\n    Argument of type \'string | undefined\' is not assignable to parameter of type \'string | number | Date\'.\\n  Overload 2 of 4, \'(value: string | number): Date\', gave the following error.\\n    Argument of type \'string | undefined\' is not assignable to parameter of type \'string | number\'.", "2642562490"],
      [209, 16, 24, "Argument of type \'string | undefined\' is not assignable to parameter of type \'string\'.\\n  Type \'undefined\' is not assignable to type \'string\'.", "2322605270"],
      [214, 25, 13, "No overload matches this call.\\n  Overload 1 of 4, \'(value: string | number | Date): Date\', gave the following error.\\n    Argument of type \'string | undefined\' is not assignable to parameter of type \'string | number | Date\'.\\n  Overload 2 of 4, \'(value: string | number): Date\', gave the following error.\\n    Argument of type \'string | undefined\' is not assignable to parameter of type \'string | number\'.", "2642562490"],
      [230, 10, 12, "Object is possibly \'undefined\'.", "1670678216"],
      [325, 6, 18, "Argument of type \'Conversation | undefined\' is not assignable to parameter of type \'Conversation\'.\\n  Type \'undefined\' is not assignable to type \'Conversation\'.", "1508601427"],
      [339, 43, 15, "Argument of type \'string | undefined\' is not assignable to parameter of type \'string\'.\\n  Type \'undefined\' is not assignable to type \'string\'.", "1177570679"],
      [482, 8, 5, "Argument of type \'unknown\' is not assignable to parameter of type \'BackendClientError\'.", "165548477"],
      [522, 10, 13, "Object is of type \'unknown\'.", "2758364324"],
      [528, 8, 13, "Argument of type \'unknown\' is not assignable to parameter of type \'Error | undefined\'.", "2758364324"],
      [548, 9, 25, "Object is possibly \'undefined\'.", "4293153287"],
      [670, 78, 9, "Argument of type \'number | undefined\' is not assignable to parameter of type \'number\'.\\n  Type \'undefined\' is not assignable to type \'number\'.", "2548743275"],
      [857, 26, 24, "Argument of type \'string | undefined\' is not assignable to parameter of type \'string\'.\\n  Type \'undefined\' is not assignable to type \'string\'.", "2322605270"],
      [916, 37, 5, "Object is of type \'unknown\'.", "165548477"],
      [918, 80, 5, "Object is of type \'unknown\'.", "165548477"],
      [1045, 6, 50, "Type \'Conversation | undefined\' is not assignable to type \'false | Conversation\'.\\n  Type \'undefined\' is not assignable to type \'false | Conversation\'.", "4161336519"],
      [1055, 37, 5, "Object is of type \'unknown\'.", "165548477"],
      [1080, 30, 5, "Object is of type \'unknown\'.", "165548477"],
      [1118, 73, 6, "Type \'null\' is not assignable to type \'string\'.", "1127975365"],
      [1137, 22, 5, "Object is of type \'unknown\'.", "165548477"],
      [1163, 14, 5, "Object is of type \'unknown\'.", "165548477"],
      [1242, 4, 88, "Type \'Promise<Conversation | undefined>[]\' is not assignable to type \'Promise<Conversation>[]\'.\\n  Type \'Promise<Conversation | undefined>\' is not assignable to type \'Promise<Conversation>\'.\\n    Type \'Conversation | undefined\' is not assignable to type \'Conversation\'.\\n      Type \'undefined\' is not assignable to type \'Conversation\'.", "909551372"],
      [1717, 101, 5, "Object is of type \'unknown\'.", "165548477"],
      [1915, 18, 12, "Object is possibly \'undefined\'.", "1670678216"],
      [2003, 12, 39, "Argument of type \'(conversationEntity: Conversation) => Conversation\' is not assignable to parameter of type \'((value: Conversation) => Conversation | PromiseLike<Conversation>) & ((value: null) => Conversation | PromiseLike<...>)\'.\\n  Type \'(conversationEntity: Conversation) => Conversation\' is not assignable to type \'(value: null) => Conversation | PromiseLike<Conversation>\'.\\n    Types of parameters \'conversationEntity\' and \'value\' are incompatible.\\n      Type \'null\' is not assignable to type \'Conversation\'.", "3862325245"],
      [2107, 52, 9, "Argument of type \'IncomingEvent\' is not assignable to parameter of type \'MappedEvent\'.\\n  Type \'ConversationCodeDeleteEvent\' is not assignable to type \'MappedEvent\'.\\n    Type \'ConversationCodeDeleteEvent\' is not assignable to type \'{ data?: string | MappedEventData | undefined; type: CONVERSATION_EVENT | CONVERSATION; }\'.\\n      Types of property \'data\' are incompatible.\\n        Type \'null\' is not assignable to type \'string | MappedEventData | undefined\'.", "1945995409"],
      [2112, 6, 9, "Argument of type \'IncomingEvent\' is not assignable to parameter of type \'MappedEvent\'.", "1945995409"],
      [2331, 60, 13, "Argument of type \'ContentMessage | MemberMessage | CallMessage | VerificationMessage | LegalHoldMessage | ... 9 more ... | undefined\' is not assignable to parameter of type \'Message\'.", "2065728181"],
      [2332, 12, 35, "Argument of type \'(messageEntity: MemberMessage) => { conversationEntity: Conversation; }\' is not assignable to parameter of type \'(value: Message) => { conversationEntity: Conversation; } | PromiseLike<{ conversationEntity: Conversation; }>\'.\\n  Types of parameters \'messageEntity\' and \'value\' are incompatible.\\n    Type \'Message\' is missing the following properties from type \'MemberMessage\': allTeamMembers, exceedsMaxVisibleUsers, hasUsers, hiddenUserCount, and 34 more.", "3695844397"],
      [2360, 8, 6, "Type \'string | undefined\' is not assignable to type \'string\'.\\n  Type \'undefined\' is not assignable to type \'string\'.", "1127975365"],
      [2378, 26, 5, "Object is of type \'unknown\'.", "165548477"],
      [2383, 4, 17, "Type \'undefined\' is not assignable to type \'{ conversationEntity: Conversation; }\'.", "4204377774"],
      [2400, 6, 16, "Type \'string | undefined\' is not assignable to type \'string\'.\\n  Type \'undefined\' is not assignable to type \'string\'.", "1831201559"],
      [2409, 70, 13, "Argument of type \'ContentMessage | MemberMessage | CallMessage | VerificationMessage | LegalHoldMessage | ... 9 more ... | undefined\' is not assignable to parameter of type \'Message\'.\\n  Type \'undefined\' is not assignable to type \'Message\'.", "2065728181"],
      [2448, 12, 6, "Type \'string | null\' is not assignable to type \'string\'.\\n  Type \'null\' is not assignable to type \'string\'.", "1127975365"],
      [2482, 73, 16, "Argument of type \'(QualifiedId | undefined)[]\' is not assignable to parameter of type \'QualifiedId[]\'.", "2829605732"],
      [2564, 14, 9, "Type \'undefined\' cannot be used as an index type.", "665809274"],
      [2589, 60, 9, "Argument of type \'ConversationMemberUpdateData\' is not assignable to parameter of type \'Partial<SelfStatusUpdateDatabaseData>\'.\\n  Types of property \'otr_muted_ref\' are incompatible.\\n    Type \'string | null | undefined\' is not assignable to type \'string | undefined\'.", "1946204345"],
      [2703, 74, 42, "Object is possibly \'undefined\'.", "4089489462"],
      [2741, 51, 4, "Property \'type\' does not exist on type \'never\'.", "2087944093"],
      [2757, 25, 5, "Object is of type \'unknown\'.", "165548477"],
      [2784, 25, 5, "Object is of type \'unknown\'.", "165548477"],
      [2837, 98, 7, "Argument of type \'{ domain: string | undefined; id: string; }[] | undefined\' is not assignable to parameter of type \'QualifiedId[] | undefined\'.\\n  Type \'{ domain: string | undefined; id: string; }[]\' is not assignable to type \'QualifiedId[]\'.\\n    Type \'{ domain: string | undefined; id: string; }\' is not assignable to type \'QualifiedId\'.\\n      Types of property \'domain\' are incompatible.\\n        Type \'string | undefined\' is not assignable to type \'string\'.\\n          Type \'undefined\' is not assignable to type \'string\'.", "2414311946"],
      [2844, 42, 13, "Argument of type \'ContentMessage | MemberMessage | CallMessage | VerificationMessage | LegalHoldMessage | ... 9 more ... | undefined\' is not assignable to parameter of type \'Message\'.", "2065728181"],
      [2946, 64, 6, "Type \'string | undefined\' is not assignable to type \'string\'.\\n  Type \'undefined\' is not assignable to type \'string\'.", "1127975365"],
      [2968, 6, 6, "Type \'string | undefined\' is not assignable to type \'string\'.\\n  Type \'undefined\' is not assignable to type \'string\'.", "1127975365"]
    ],
    "src/script/conversation/ConversationRoleRepository.test.ts:4040891269": [
      [36, 6, 27, "Argument of type \'TeamRepository | undefined\' is not assignable to parameter of type \'TeamRepository\'.\\n  Type \'undefined\' is not assignable to type \'TeamRepository\'.", "2595125417"],
      [38, 6, 27, "Object is possibly \'undefined\'.", "2644272773"],
      [39, 6, 27, "Object is possibly \'undefined\'.", "2595125417"],
      [46, 6, 27, "Object is possibly \'undefined\'.", "2595125417"],
      [54, 41, 26, "Argument of type \'string\' is not assignable to parameter of type \'never\'.", "4107340324"],
      [65, 6, 27, "Object is possibly \'undefined\'.", "2595125417"],
      [93, 54, 4, "Argument of type \'null\' is not assignable to parameter of type \'string | undefined\'.", "2087897566"]
    ],
    "src/script/conversation/ConversationService.ts:2614093233": [
      [332, 4, 92, "Type \'Promise<T | undefined>\' is not assignable to type \'Promise<T>\'.\\n  Type \'T | undefined\' is not assignable to type \'T\'.\\n    \'T\' could be instantiated with an arbitrary type which could be unrelated to \'T | undefined\'.", "1764067179"]
    ],
    "src/script/conversation/ConversationState.ts:3761486215": [
      [49, 4, 18, "Type \'ObservableArray<never>\' is not assignable to type \'ObservableArray<Conversation>\'.\\n  Types of parameters \'value\' and \'value\' are incompatible.\\n    Type \'Conversation[] | null | undefined\' is not assignable to type \'never[] | null | undefined\'.\\n      Type \'Conversation[]\' is not assignable to type \'never[]\'.\\n        Type \'Conversation\' is not assignable to type \'never\'.", "3125413011"],
      [50, 4, 27, "Type \'ObservableArray<never>\' is not assignable to type \'ObservableArray<Conversation>\'.", "984920682"],
      [51, 4, 26, "Type \'ObservableArray<never>\' is not assignable to type \'ObservableArray<Conversation>\'.", "1791791444"],
      [52, 4, 29, "Type \'ObservableArray<never>\' is not assignable to type \'ObservableArray<Conversation>\'.", "1232424273"]
    ],
    "src/script/conversation/ConversationStateHandler.ts:402674568": [
      [49, 6, 34, "Type of computed property\'s value is \'(conversationEntity: Conversation, eventJson: ConversationEvent<Partial<ConversationAccessV2UpdateData & ConversationAccessUpdateData>>) => void\', which is not assignable to type \'(conversationEntity: Conversation) => void | Promise<void>\'.", "141947257"],
      [51, 6, 32, "Type of computed property\'s value is \'(conversationEntity: Conversation, eventJson: ConversationEvent<ConversationCode>) => void\', which is not assignable to type \'(conversationEntity: Conversation) => void | Promise<void>\'.", "2297092144"],
      [68, 44, 9, "Argument of type \'undefined\' is not assignable to parameter of type \'string\'.", "2620553983"],
      [79, 32, 52, "Argument of type \'\\"modalConversationOptionsAllowGuestMessage\\" | \\"modalConversationOptionsAllowServiceMessage\\" | \\"modalConversationOptionsAllowundefinedMessage\\"\' is not assignable to parameter of type \'StringIdentifer\'.\\n  Type \'\\"modalConversationOptionsAllowundefinedMessage\\"\' is not assignable to type \'StringIdentifer\'. Did you mean \'\\"modalConversationOptionsAllowServiceMessage\\"\'?", "584687952"],
      [81, 32, 54, "Argument of type \'\\"modalConversationOptionsDisableGuestMessage\\" | \\"modalConversationOptionsDisableServiceMessage\\" | \\"modalConversationOptionsDisableundefinedMessage\\"\' is not assignable to parameter of type \'StringIdentifer\'.\\n  Type \'\\"modalConversationOptionsDisableundefinedMessage\\"\' is not assignable to type \'StringIdentifer\'. Did you mean \'\\"modalConversationOptionsDisableServiceMessage\\"\'?", "2151912957"],
      [90, 22, 53, "Argument of type \'\\"modalConversationOptionsToggleGuestMessage\\" | \\"modalConversationOptionsToggleServiceMessage\\" | \\"modalConversationOptionsToggleundefinedMessage\\"\' is not assignable to parameter of type \'StringIdentifer\'.\\n  Type \'\\"modalConversationOptionsToggleundefinedMessage\\"\' is not assignable to type \'StringIdentifer\'. Did you mean \'\\"modalConversationOptionsToggleServiceMessage\\"\'?", "605985499"],
      [98, 25, 5, "Object is of type \'unknown\'.", "165548477"],
      [120, 36, 9, "Argument of type \'undefined\' is not assignable to parameter of type \'string\'.", "2620553983"],
      [131, 58, 11, "Argument of type \'CONVERSATION_ACCESS[] | undefined\' is not assignable to parameter of type \'CONVERSATION_ACCESS[]\'.\\n  Type \'undefined\' is not assignable to type \'CONVERSATION_ACCESS[]\'.", "160859537"],
      [135, 34, 9, "Argument of type \'undefined\' is not assignable to parameter of type \'string\'.", "2620553983"]
    ],
    "src/script/conversation/ConversationVerificationStateHandler.test.ts:2666026360": [
      [48, 42, 13, "Argument of type \'string\' is not assignable to parameter of type \'never\'.", "1690980598"],
      [56, 52, 4, "Argument of type \'null\' is not assignable to parameter of type \'string | undefined\'.", "2087897566"],
      [58, 55, 28, "Cannot invoke an object which is possibly \'undefined\'.", "1515665510"],
      [62, 43, 4, "Argument of type \'null\' is not assignable to parameter of type \'string | undefined\'.", "2087897566"],
      [63, 43, 4, "Argument of type \'null\' is not assignable to parameter of type \'string | undefined\'.", "2087897566"],
      [66, 6, 23, "Cannot invoke an object which is possibly \'undefined\'.", "1497309756"],
      [70, 6, 23, "Cannot invoke an object which is possibly \'undefined\'.", "3101468415"],
      [105, 6, 28, "Cannot invoke an object which is possibly \'undefined\'.", "3077965475"],
      [115, 13, 28, "Object is possibly \'undefined\'.", "3381709752"],
      [127, 6, 28, "Cannot invoke an object which is possibly \'undefined\'.", "3077965475"],
      [137, 13, 28, "Object is possibly \'undefined\'.", "3381709752"],
      [153, 6, 26, "Cannot invoke an object which is possibly \'undefined\'.", "625087166"],
      [162, 13, 28, "Object is possibly \'undefined\'.", "3381709752"],
      [171, 13, 28, "Object is possibly \'undefined\'.", "3381709752"],
      [183, 6, 26, "Cannot invoke an object which is possibly \'undefined\'.", "625087166"],
      [192, 13, 28, "Object is possibly \'undefined\'.", "3381709752"],
      [201, 13, 28, "Object is possibly \'undefined\'.", "3381709752"],
      [210, 52, 4, "Argument of type \'null\' is not assignable to parameter of type \'string | undefined\'.", "2087897566"],
      [212, 6, 28, "Cannot invoke an object which is possibly \'undefined\'.", "3077965475"],
      [226, 13, 28, "Object is possibly \'undefined\'.", "3381709752"],
      [232, 52, 4, "Argument of type \'null\' is not assignable to parameter of type \'string | undefined\'.", "2087897566"],
      [234, 6, 28, "Cannot invoke an object which is possibly \'undefined\'.", "3077965475"],
      [248, 13, 28, "Object is possibly \'undefined\'.", "3381709752"],
      [254, 6, 23, "Cannot invoke an object which is possibly \'undefined\'.", "1497309756"]
    ],
    "src/script/conversation/EventBuilder.test.ts:3015092617": [
      [33, 6, 12, "Type \'undefined\' is not assignable to type \'EventMapper\'.", "2093608813"],
      [34, 6, 15, "Type \'undefined\' is not assignable to type \'Conversation\'.", "4110128166"],
      [35, 6, 12, "Type \'undefined\' is not assignable to type \'User\'.", "2792000409"],
      [38, 48, 4, "Argument of type \'null\' is not assignable to parameter of type \'string | undefined\'.", "2087897566"],
      [53, 36, 26, "Object is possibly \'undefined\'.", "1493205124"],
      [68, 36, 26, "Object is possibly \'undefined\'.", "1493205124"],
      [77, 11, 13, "Object is possibly \'undefined\'.", "2065728181"],
      [78, 11, 13, "Object is possibly \'undefined\'.", "2065728181"],
      [78, 36, 26, "Object is possibly \'undefined\'.", "1493205124"],
      [79, 11, 13, "Object is possibly \'undefined\'.", "2065728181"],
      [95, 11, 13, "Object is possibly \'undefined\'.", "2065728181"],
      [96, 11, 13, "Object is possibly \'undefined\'.", "2065728181"]
    ],
    "src/script/conversation/EventBuilder.ts:154152099": [
      [222, 12, 29, "Object is possibly \'undefined\'.", "2539326033"],
      [233, 12, 29, "Object is possibly \'undefined\'.", "2539326033"],
      [284, 12, 29, "Object is possibly \'undefined\'.", "2539326033"],
      [336, 23, 29, "Object is possibly \'undefined\'.", "2539326033"],
      [342, 19, 29, "Object is possibly \'undefined\'.", "2539326033"],
      [432, 32, 29, "Object is possibly \'undefined\'.", "2539326033"],
      [444, 12, 29, "Object is possibly \'undefined\'.", "2539326033"],
      [454, 12, 29, "Object is possibly \'undefined\'.", "2539326033"]
    ],
    "src/script/conversation/EventMapper.ts:2506079831": [
      [92, 96, 5, "Object is of type \'unknown\'.", "165548477"],
      [160, 31, 11, "Argument of type \'string | undefined\' is not assignable to parameter of type \'string\'.\\n  Type \'undefined\' is not assignable to type \'string\'.", "3188681863"],
      [163, 51, 10, "Argument of type \'string | undefined\' is not assignable to parameter of type \'string\'.\\n  Type \'undefined\' is not assignable to type \'string\'.", "3610690941"],
      [170, 6, 22, "Type \'number | undefined\' is not assignable to type \'number\'.\\n  Type \'undefined\' is not assignable to type \'number\'.", "152976819"],
      [174, 6, 22, "Type \'number | undefined\' is not assignable to type \'number\'.\\n  Type \'undefined\' is not assignable to type \'number\'.", "152976819"],
      [177, 4, 17, "Type \'string | undefined\' is not assignable to type \'string\'.\\n  Type \'undefined\' is not assignable to type \'string\'.", "1128866980"],
      [344, 4, 26, "Type \'string | undefined\' is not assignable to type \'string\'.\\n  Type \'undefined\' is not assignable to type \'string\'.", "2611213113"],
      [345, 4, 16, "Type \'string | undefined\' is not assignable to type \'string\'.\\n  Type \'undefined\' is not assignable to type \'string\'.", "1858936470"],
      [451, 56, 9, "Argument of type \'number | undefined\' is not assignable to parameter of type \'number\'.\\n  Type \'undefined\' is not assignable to type \'number\'.", "2548743275"],
      [525, 4, 20, "Type \'MemberLeaveReason | undefined\' is not assignable to type \'MemberLeaveReason\'.\\n  Type \'undefined\' is not assignable to type \'MemberLeaveReason\'.", "642569791"],
      [732, 27, 3, "Argument of type \'string | undefined\' is not assignable to parameter of type \'string\'.\\n  Type \'undefined\' is not assignable to type \'string\'.", "193424690"],
      [735, 47, 7, "Argument of type \'Uint8Array | undefined\' is not assignable to parameter of type \'Uint8Array\'.\\n  Type \'undefined\' is not assignable to type \'Uint8Array\'.", "861760996"],
      [743, 29, 11, "Argument of type \'string | undefined\' is not assignable to parameter of type \'string\'.\\n  Type \'undefined\' is not assignable to type \'string\'.", "3188681863"],
      [745, 29, 11, "Argument of type \'string | undefined\' is not assignable to parameter of type \'string\'.\\n  Type \'undefined\' is not assignable to type \'string\'.", "3188681863"],
      [746, 45, 10, "Argument of type \'string | undefined\' is not assignable to parameter of type \'string\'.\\n  Type \'undefined\' is not assignable to type \'string\'.", "3610690941"],
      [763, 11, 14, "Property \'content_length\' does not exist on type \'AssetData | undefined\'.", "2383733551"],
      [763, 27, 12, "Property \'content_type\' does not exist on type \'AssetData | undefined\'.", "3523308779"],
      [763, 41, 2, "Property \'id\' does not exist on type \'AssetData | undefined\'.", "5861160"],
      [763, 54, 4, "Property \'info\' does not exist on type \'AssetData | undefined\'.", "2087826411"],
      [774, 11, 3, "Property \'key\' does not exist on type \'AssetData | undefined\'.", "193424690"],
      [774, 16, 7, "Property \'otr_key\' does not exist on type \'AssetData | undefined\'.", "861760996"],
      [774, 25, 6, "Property \'sha256\' does not exist on type \'AssetData | undefined\'.", "2174157102"],
      [774, 33, 5, "Property \'token\' does not exist on type \'AssetData | undefined\'.", "183304158"],
      [774, 40, 6, "Property \'domain\' does not exist on type \'AssetData | undefined\'.", "1127975365"],
      [817, 72, 10, "Argument of type \'string | null | undefined\' is not assignable to parameter of type \'string | undefined\'.\\n  Type \'null\' is not assignable to type \'string | undefined\'.", "2264616494"],
      [818, 59, 10, "Argument of type \'string | null | undefined\' is not assignable to parameter of type \'string | undefined\'.", "2264616494"],
      [857, 10, 36, "Argument of type \'string | undefined\' is not assignable to parameter of type \'string | null\'.", "3484704420"],
      [865, 78, 5, "Object is of type \'unknown\'.", "165548477"],
      [884, 68, 11, "Argument of type \'string | undefined\' is not assignable to parameter of type \'string\'.\\n  Type \'undefined\' is not assignable to type \'string\'.", "2853998291"]
    ],
    "src/script/conversation/MessageRepository.ts:3425977142": [
      [746, 52, 8, "No overload matches this call.\\n  Overload 1 of 4, \'(value: string | number | Date): Date\', gave the following error.\\n    Argument of type \'string | undefined\' is not assignable to parameter of type \'string | number | Date\'.\\n  Overload 2 of 4, \'(value: string | number): Date\', gave the following error.\\n    Argument of type \'string | undefined\' is not assignable to parameter of type \'string | number\'.", "1948180668"],
      [811, 102, 5, "Object is of type \'unknown\'.", "165548477"],
      [955, 80, 4, "Object is possibly \'undefined\'.", "2087973204"],
      [966, 37, 5, "Object is of type \'unknown\'.", "165548477"],
      [1173, 81, 4, "Argument of type \'User | undefined\' is not assignable to parameter of type \'QualifiedEntity\'.\\n  Type \'undefined\' is not assignable to type \'QualifiedEntity\'.", "2087973204"],
      [1175, 36, 4, "Object is possibly \'undefined\'.", "2087973204"],
      [1178, 39, 5, "Argument of type \'(User | undefined)[]\' is not assignable to parameter of type \'User[]\'.", "183638951"],
      [1179, 30, 5, "Argument of type \'(User | undefined)[]\' is not assignable to parameter of type \'User[]\'.", "183638951"],
      [1224, 68, 24, "Argument of type \'string | undefined\' is not assignable to parameter of type \'string\'.\\n  Type \'undefined\' is not assignable to type \'string\'.", "2322605270"],
      [1256, 39, 42, "Argument of type \'Conversation | undefined\' is not assignable to parameter of type \'Conversation\'.\\n  Type \'undefined\' is not assignable to type \'Conversation\'.", "4089489462"],
      [1273, 39, 42, "Argument of type \'Conversation | undefined\' is not assignable to parameter of type \'Conversation\'.\\n  Type \'undefined\' is not assignable to type \'Conversation\'.", "4089489462"]
    ],
    "src/script/conversation/linkPreviews/helpers.test.ts:1000221294": [
      [84, 11, 4, "Object is possibly \'undefined\'.", "2087656645"],
      [85, 11, 4, "Object is possibly \'undefined\'.", "2087656645"],
      [91, 11, 4, "Object is possibly \'undefined\'.", "2087656645"],
      [92, 11, 4, "Object is possibly \'undefined\'.", "2087656645"],
      [98, 11, 4, "Object is possibly \'undefined\'.", "2089009317"],
      [99, 11, 4, "Object is possibly \'undefined\'.", "2089009317"],
      [105, 11, 12, "Object is possibly \'undefined\'.", "929375728"],
      [106, 11, 12, "Object is possibly \'undefined\'.", "929375728"],
      [112, 11, 4, "Object is possibly \'undefined\'.", "2089009317"],
      [113, 11, 4, "Object is possibly \'undefined\'.", "2089009317"]
    ],
    "src/script/conversation/linkPreviews/index.test.ts:3225052035": [
      [113, 13, 10, "Object is possibly \'undefined\'.", "444608935"],
      [114, 13, 10, "Object is possibly \'undefined\'.", "444608935"]
    ],
    "src/script/conversation/linkPreviews/index.ts:3906640483": [
      [117, 40, 23, "Argument of type \'string | undefined\' is not assignable to parameter of type \'string\'.\\n  Type \'undefined\' is not assignable to type \'string\'.", "493358700"],
      [122, 21, 39, "Object is possibly \'null\'.", "3082036576"],
      [131, 4, 12, "Type \'string | undefined\' is not assignable to type \'string\'.\\n  Type \'undefined\' is not assignable to type \'string\'.", "399682992"],
      [156, 56, 5, "Object is of type \'unknown\'.", "165548477"]
    ],
    "src/script/conversation/userClientsUtils.ts:356115482": [
      [28, 47, 21, "No overload matches this call.\\n  Overload 1 of 2, \'(o: ArrayLike<unknown> | { [s: string]: unknown; }): unknown[]\', gave the following error.\\n    Argument of type \'object | null\' is not assignable to parameter of type \'ArrayLike<unknown> | { [s: string]: unknown; }\'.\\n      Type \'null\' is not assignable to type \'ArrayLike<unknown> | { [s: string]: unknown; }\'.\\n  Overload 2 of 2, \'(o: {}): any[]\', gave the following error.\\n    Argument of type \'object | null\' is not assignable to parameter of type \'{}\'.\\n      Type \'null\' is not assignable to type \'{}\'.", "4151921890"]
    ],
    "src/script/cryptography/CryptographyMapper.ts:2912131072": [
      [145, 51, 20, "Argument of type \'IAsset | null | undefined\' is not assignable to parameter of type \'(IImageAsset | IAsset) & Partial<{ expectsReadConfirmation: boolean; legalHoldStatus: LegalHoldStatus; }>\'.\\n  Type \'undefined\' is not assignable to type \'(IImageAsset | IAsset) & Partial<{ expectsReadConfirmation: boolean; legalHoldStatus: LegalHoldStatus; }>\'.", "4167911361"],
      [191, 51, 20, "Argument of type \'IImageAsset | null | undefined\' is not assignable to parameter of type \'(IImageAsset | IAsset) & Partial<{ expectsReadConfirmation: boolean; legalHoldStatus: LegalHoldStatus; }>\'.\\n  Type \'undefined\' is not assignable to type \'(IImageAsset | IAsset) & Partial<{ expectsReadConfirmation: boolean; legalHoldStatus: LegalHoldStatus; }>\'.", "4177607510"],
      [197, 51, 20, "Argument of type \'IKnock | null | undefined\' is not assignable to parameter of type \'(IImageAsset | IAsset) & Partial<{ expectsReadConfirmation: boolean; legalHoldStatus: LegalHoldStatus; }>\'.\\n  Type \'undefined\' is not assignable to type \'(IImageAsset | IAsset) & Partial<{ expectsReadConfirmation: boolean; legalHoldStatus: LegalHoldStatus; }>\'.", "4184406259"],
      [208, 54, 23, "Argument of type \'ILocation | null | undefined\' is not assignable to parameter of type \'(IImageAsset | IAsset) & Partial<{ expectsReadConfirmation: boolean; legalHoldStatus: LegalHoldStatus; }>\'.\\n  Type \'undefined\' is not assignable to type \'(IImageAsset | IAsset) & Partial<{ expectsReadConfirmation: boolean; legalHoldStatus: LegalHoldStatus; }>\'.", "4165194764"],
      [219, 50, 19, "Argument of type \'IText | null | undefined\' is not assignable to parameter of type \'(IImageAsset | IAsset) & Partial<{ expectsReadConfirmation: boolean; legalHoldStatus: LegalHoldStatus; }>\'.\\n  Type \'undefined\' is not assignable to type \'(IImageAsset | IAsset) & Partial<{ expectsReadConfirmation: boolean; legalHoldStatus: LegalHoldStatus; }>\'.", "1297199116"],
      [225, 55, 24, "Argument of type \'IComposite | null | undefined\' is not assignable to parameter of type \'(IImageAsset | IAsset) & Partial<{ expectsReadConfirmation: boolean; legalHoldStatus: LegalHoldStatus; }>\'.\\n  Type \'undefined\' is not assignable to type \'(IImageAsset | IAsset) & Partial<{ expectsReadConfirmation: boolean; legalHoldStatus: LegalHoldStatus; }>\'.", "2918936900"],
      [270, 15, 8, "Property \'mentions\' does not exist on type \'IText | null | undefined\'.", "1350167884"],
      [270, 40, 7, "Property \'content\' does not exist on type \'IText | null | undefined\'.", "3716929964"],
      [277, 43, 12, "Parameter \'protoMention\' implicitly has an \'any\' type.", "3153561129"],
      [312, 10, 4, "Type \'string | null\' is not assignable to type \'string | undefined\'.\\n  Type \'null\' is not assignable to type \'string | undefined\'.", "2087876002"],
      [328, 11, 4, "Variable \'data\' is used before being assigned.", "2087377941"],
      [329, 8, 14, "Type \'string | null | undefined\' is not assignable to type \'string | undefined\'.", "1588166864"],
      [329, 24, 6, "Object is possibly \'null\' or \'undefined\'.", "2124712353"],
      [330, 8, 11, "Type \'string | null | undefined\' is not assignable to type \'string | undefined\'.", "3188681863"],
      [330, 21, 6, "Object is possibly \'null\' or \'undefined\'.", "2124712353"],
      [331, 40, 6, "Object is possibly \'null\' or \'undefined\'.", "2124712353"],
      [332, 39, 6, "Object is possibly \'null\' or \'undefined\'.", "2124712353"],
      [333, 8, 13, "Type \'string | null | undefined\' is not assignable to type \'string | undefined\'.", "2111557739"],
      [333, 23, 6, "Object is possibly \'null\' or \'undefined\'.", "2124712353"],
      [339, 6, 4, "Variable \'data\' is used before being assigned.", "2087377941"],
      [344, 11, 4, "Variable \'data\' is used before being assigned.", "2087377941"],
      [345, 8, 6, "Type \'string | null | undefined\' is not assignable to type \'string | undefined\'.", "1127975365"],
      [345, 16, 8, "Object is possibly \'undefined\'.", "533230503"],
      [346, 8, 3, "Type \'string | null | undefined\' is not assignable to type \'string | undefined\'.", "193424690"],
      [346, 13, 8, "Object is possibly \'undefined\'.", "533230503"],
      [347, 32, 8, "Object is possibly \'undefined\'.", "533230503"],
      [348, 31, 8, "Object is possibly \'undefined\'.", "533230503"],
      [350, 8, 5, "Type \'string | null | undefined\' is not assignable to type \'string | undefined\'.", "183304158"],
      [350, 15, 8, "Object is possibly \'undefined\'.", "533230503"],
      [353, 17, 4, "Variable \'data\' is used before being assigned.", "2087377941"],
      [356, 12, 4, "Variable \'data\' is used before being assigned.", "2087377941"],
      [451, 25, 24, "Object is possibly \'null\' or \'undefined\'.", "1179641534"],
      [485, 62, 5, "Object is of type \'unknown\'.", "165548477"],
      [551, 28, 31, "Object is possibly \'null\' or \'undefined\'.", "723833724"]
    ],
    "src/script/cryptography/CryptographyRepository.test.ts:468271473": [
      [26, 4, 35, "Object is possibly \'undefined\'.", "2744578530"],
      [39, 32, 35, "Object is possibly \'undefined\'.", "2744578530"]
    ],
    "src/script/cryptography/CryptographyRepository.ts:1877355837": [
      [180, 100, 5, "Object is of type \'unknown\'.", "165548477"]
    ],
    "src/script/entity/Conversation.test.ts:2104519903": [
      [49, 6, 15, "Type \'null\' is not assignable to type \'Conversation\'.", "4110128166"],
      [50, 6, 10, "Type \'null\' is not assignable to type \'User\'.", "964073551"],
      [52, 56, 4, "Argument of type \'null\' is not assignable to parameter of type \'string | undefined\'.", "2087897566"],
      [60, 53, 4, "Argument of type \'null\' is not assignable to parameter of type \'string | undefined\'.", "2087897566"],
      [146, 8, 18, "Type \'undefined\' is not assignable to type \'Message\'.", "3099154241"],
      [182, 13, 15, "Object is possibly \'undefined\'.", "3656134677"],
      [183, 13, 15, "Object is possibly \'undefined\'.", "3656134677"],
      [196, 13, 15, "Object is possibly \'undefined\'.", "3656134677"],
      [197, 13, 15, "Object is possibly \'undefined\'.", "3656134677"],
      [306, 60, 4, "Argument of type \'null\' is not assignable to parameter of type \'string | undefined\'.", "2087897566"],
      [307, 58, 4, "Argument of type \'null\' is not assignable to parameter of type \'string | undefined\'.", "2087897566"],
      [348, 8, 12, "Type \'undefined\' is not assignable to type \'User\'.", "2792000409"],
      [351, 34, 4, "Argument of type \'null\' is not assignable to parameter of type \'string | undefined\'.", "2087897566"],
      [364, 35, 4, "Argument of type \'null\' is not assignable to parameter of type \'string | undefined\'.", "2087897566"],
      [383, 35, 4, "Argument of type \'null\' is not assignable to parameter of type \'string | undefined\'.", "2087897566"],
      [408, 40, 4, "Argument of type \'null\' is not assignable to parameter of type \'string | undefined\'.", "2087897566"],
      [412, 13, 40, "Object is possibly \'undefined\'.", "1814521512"],
      [429, 13, 40, "Object is possibly \'undefined\'.", "1814521512"],
      [447, 13, 40, "Object is possibly \'undefined\'.", "1814521512"],
      [496, 54, 4, "Argument of type \'null\' is not assignable to parameter of type \'string | undefined\'.", "2087897566"],
      [516, 48, 4, "Argument of type \'null\' is not assignable to parameter of type \'string | undefined\'.", "2087897566"],
      [547, 35, 4, "Argument of type \'null\' is not assignable to parameter of type \'string | undefined\'.", "2087897566"],
      [551, 42, 4, "Argument of type \'null\' is not assignable to parameter of type \'string | undefined\'.", "2087897566"],
      [568, 6, 34, "Cannot invoke an object which is possibly \'undefined\'.", "893582186"],
      [570, 56, 4, "Argument of type \'null\' is not assignable to parameter of type \'string | undefined\'.", "2087897566"],
      [574, 35, 4, "Argument of type \'null\' is not assignable to parameter of type \'string | undefined\'.", "2087897566"],
      [584, 6, 34, "Cannot invoke an object which is possibly \'undefined\'.", "893582186"],
      [586, 40, 4, "Argument of type \'null\' is not assignable to parameter of type \'string | undefined\'.", "2087897566"],
      [591, 35, 4, "Argument of type \'null\' is not assignable to parameter of type \'string | undefined\'.", "2087897566"],
      [595, 39, 4, "Argument of type \'null\' is not assignable to parameter of type \'string | undefined\'.", "2087897566"],
      [605, 6, 34, "Cannot invoke an object which is possibly \'undefined\'.", "893582186"],
      [607, 40, 4, "Argument of type \'null\' is not assignable to parameter of type \'string | undefined\'.", "2087897566"],
      [612, 35, 4, "Argument of type \'null\' is not assignable to parameter of type \'string | undefined\'.", "2087897566"],
      [616, 39, 4, "Argument of type \'null\' is not assignable to parameter of type \'string | undefined\'.", "2087897566"],
      [628, 58, 4, "Argument of type \'null\' is not assignable to parameter of type \'string | undefined\'.", "2087897566"],
      [634, 54, 4, "Argument of type \'null\' is not assignable to parameter of type \'string | undefined\'.", "2087897566"],
      [646, 60, 4, "Argument of type \'null\' is not assignable to parameter of type \'string | undefined\'.", "2087897566"],
      [701, 54, 4, "Argument of type \'null\' is not assignable to parameter of type \'string | undefined\'.", "2087897566"],
      [714, 60, 4, "Argument of type \'null\' is not assignable to parameter of type \'string | undefined\'.", "2087897566"],
      [795, 8, 10, "Type \'undefined\' is not assignable to type \'string\'.", "3990992796"],
      [904, 8, 9, "Type \'undefined\' is not assignable to type \'number\'.", "2548743275"],
      [905, 8, 14, "Type \'undefined\' is not assignable to type \'ContentMessage\'.", "770131143"],
      [906, 8, 21, "Type \'undefined\' is not assignable to type \'PingMessage\'.", "3552399181"],
      [907, 8, 15, "Type \'undefined\' is not assignable to type \'PingMessage\'.", "1424040496"],
      [908, 8, 11, "Type \'undefined\' is not assignable to type \'PingMessage\'.", "3938011998"],
      [909, 8, 18, "Type \'undefined\' is not assignable to type \'ContentMessage\'.", "2146105736"],
      [912, 56, 4, "Argument of type \'null\' is not assignable to parameter of type \'string | undefined\'.", "2087897566"],
      [1138, 58, 4, "Argument of type \'null\' is not assignable to parameter of type \'string | undefined\'.", "2087897566"],
      [1142, 36, 9, "Argument of type \'undefined\' is not assignable to parameter of type \'number\'.", "2620553983"],
      [1167, 36, 9, "Argument of type \'undefined\' is not assignable to parameter of type \'number\'.", "2620553983"]
    ],
    "src/script/entity/Conversation.ts:414737185": [
      [107, 18, 24, "Property \'enforcedTeamMessageTimer\' has no initializer and is not definitely assigned in the constructor.", "3799921350"],
      [187, 4, 16, "Type \'Observable<PERSONAL | TEAM | OTHER | undefined>\' is not assignable to type \'Observable<ACCESS_STATE>\'.\\n  The types returned by \'peek()\' are incompatible between these types.\\n    Type \'PERSONAL | TEAM | OTHER | undefined\' is not assignable to type \'ACCESS_STATE\'.", "3665501182"],
      [188, 4, 15, "Type \'Observable<string | undefined>\' is not assignable to type \'Observable<string>\'.", "761254596"],
      [189, 4, 12, "Type \'undefined\' is not assignable to type \'string\'.", "2242477105"],
      [190, 4, 9, "Type \'Observable<string | undefined>\' is not assignable to type \'Observable<string>\'.", "1162129866"],
      [191, 4, 12, "Type \'undefined\' is not assignable to type \'string\'.", "1264629218"],
      [192, 4, 9, "Type \'Observable<CONVERSATION_TYPE | undefined>\' is not assignable to type \'Observable<CONVERSATION_TYPE>\'.\\n  The types returned by \'peek()\' are incompatible between these types.\\n    Type \'CONVERSATION_TYPE | undefined\' is not assignable to type \'CONVERSATION_TYPE\'.", "1162754997"],
      [204, 4, 27, "Type \'ObservableArray<never>\' is not assignable to type \'ObservableArray<User>\'.", "957208303"],
      [205, 4, 27, "Type \'ObservableArray<never>\' is not assignable to type \'ObservableArray<QualifiedId>\'.\\n  Types of parameters \'value\' and \'value\' are incompatible.\\n    Type \'QualifiedId[] | null | undefined\' is not assignable to type \'never[] | null | undefined\'.\\n      Type \'QualifiedId[]\' is not assignable to type \'never[]\'.\\n        Type \'QualifiedId\' is not assignable to type \'never\'.", "957203187"],
      [228, 4, 15, "Type \'PureComputed<boolean | \\"\\">\' is not assignable to type \'PureComputed<boolean>\'.\\n  The types returned by \'peek()\' are incompatible between these types.\\n    Type \'string | boolean\' is not assignable to type \'boolean\'.", "1095670353"],
      [244, 4, 19, "Type \'PureComputed<boolean | undefined>\' is not assignable to type \'PureComputed<boolean>\'.", "2748887882"],
      [248, 4, 13, "Type \'PureComputed<boolean | undefined>\' is not assignable to type \'PureComputed<boolean>\'.", "1137010663"],
      [273, 4, 23, "Type \'Observable<ConversationVerificationState.UNVERIFIED>\' is not assignable to type \'Observable<ConversationVerificationState>\'.\\n  Types of parameters \'value\' and \'value\' are incompatible.\\n    Type \'ConversationVerificationState\' is not assignable to type \'ConversationVerificationState.UNVERIFIED\'.", "1872259068"],
      [282, 4, 9, "Type \'Observable<Call | null>\' is not assignable to type \'Observable<Call>\'.\\n  The types returned by \'peek()\' are incompatible between these types.\\n    Type \'Call | null\' is not assignable to type \'Call\'.\\n      Type \'null\' is not assignable to type \'Call\'.", "1162313103"],
      [294, 61, 15, "Object is possibly \'undefined\'.", "3866385313"],
      [300, 35, 15, "Object is possibly \'undefined\'.", "3866385313"],
      [316, 54, 10, "Object is possibly \'undefined\'.", "50227919"],
      [319, 4, 20, "Type \'Observable<LegalHoldStatus.DISABLED>\' is not assignable to type \'Observable<LegalHoldStatus>\'.\\n  Types of parameters \'value\' and \'value\' are incompatible.\\n    Type \'LegalHoldStatus\' is not assignable to type \'LegalHoldStatus.DISABLED\'.", "135203605"],
      [323, 84, 10, "Object is possibly \'undefined\'.", "50227919"],
      [340, 18, 15, "Object is possibly \'undefined\'.", "3866385313"],
      [346, 12, 15, "Object is possibly \'undefined\'.", "3866385313"],
      [359, 4, 11, "Type \'Observable<ConversationStatus.CURRENT_MEMBER>\' is not assignable to type \'Observable<ConversationStatus>\'.\\n  Types of parameters \'value\' and \'value\' are incompatible.\\n    Type \'ConversationStatus\' is not assignable to type \'ConversationStatus.CURRENT_MEMBER\'.", "3642829209"],
      [369, 4, 22, "Type \'Observable<number | null>\' is not assignable to type \'Observable<number>\'.", "3241402412"],
      [370, 4, 23, "Type \'Observable<number | null>\' is not assignable to type \'Observable<number>\'.", "2493965002"],
      [372, 4, 16, "Type \'Observable<RECEIPT_MODE.OFF>\' is not assignable to type \'Observable<RECEIPT_MODE>\'.\\n  Types of parameters \'value\' and \'value\' are incompatible.\\n    Type \'RECEIPT_MODE\' is not assignable to type \'RECEIPT_MODE.OFF\'.", "245090354"],
      [383, 4, 17, "Type \'PureComputed<number | false>\' is not assignable to type \'PureComputed<number>\'.\\n  The types returned by \'peek()\' are incompatible between these types.\\n    Type \'number | false\' is not assignable to type \'number\'.\\n      Type \'boolean\' is not assignable to type \'number\'.", "515474049"],
      [434, 62, 15, "Object is possibly \'undefined\'.", "3866385313"],
      [436, 91, 15, "Object is possibly \'undefined\'.", "3866385313"],
      [662, 28, 54, "Argument of type \'string | null\' is not assignable to parameter of type \'string\'.\\n  Type \'null\' is not assignable to type \'string\'.", "3385179653"],
      [703, 4, 53, "Type \'ContentMessage | undefined\' is not assignable to type \'ContentMessage\'.\\n  Type \'undefined\' is not assignable to type \'ContentMessage\'.", "1980005351"],
      [754, 9, 15, "Object is possibly \'undefined\'.", "3866385313"],
      [777, 4, 88, "No overload matches this call.\\n  Overload 1 of 2, \'(item: Message | ContentMessage | MemberMessage): (Message | ContentMessage | MemberMessage)[]\', gave the following error.\\n    Argument of type \'(message_et: Message | ContentMessage | MemberMessage) => boolean | \\"\\"\' is not assignable to parameter of type \'Message | ContentMessage | MemberMessage\'.\\n  Overload 2 of 2, \'(removeFunction: (item: Message | ContentMessage | MemberMessage) => boolean): (Message | ContentMessage | MemberMessage)[]\', gave the following error.\\n    Type \'string | boolean\' is not assignable to type \'boolean\'.", "302417194"],
      [818, 72, 15, "Object is possibly \'undefined\'.", "3866385313"],
      [965, 45, 15, "No overload matches this call.\\n  Overload 1 of 2, \'(...items: ConcatArray<User>[]): User[]\', gave the following error.\\n    Argument of type \'User | undefined\' is not assignable to parameter of type \'ConcatArray<User>\'.\\n      Type \'undefined\' is not assignable to type \'ConcatArray<User>\'.\\n  Overload 2 of 2, \'(...items: (User | ConcatArray<User>)[]): User[]\', gave the following error.\\n    Argument of type \'User | undefined\' is not assignable to parameter of type \'User | ConcatArray<User>\'.\\n      Type \'undefined\' is not assignable to type \'User | ConcatArray<User>\'.", "3866385313"],
      [972, 45, 15, "No overload matches this call.\\n  Overload 1 of 2, \'(...items: ConcatArray<User>[]): User[]\', gave the following error.\\n    Argument of type \'User | undefined\' is not assignable to parameter of type \'ConcatArray<User>\'.\\n      Type \'undefined\' is not assignable to type \'ConcatArray<User>\'.\\n  Overload 2 of 2, \'(...items: (User | ConcatArray<User>)[]): User[]\', gave the following error.\\n    Argument of type \'User | undefined\' is not assignable to parameter of type \'User | ConcatArray<User>\'.", "3866385313"],
      [987, 48, 21, "Object is possibly \'undefined\'.", "2518032411"],
      [992, 6, 6, "Type \'CONVERSATION_ACCESS[] | undefined\' is not assignable to type \'CONVERSATION_ACCESS[]\'.\\n  Type \'undefined\' is not assignable to type \'CONVERSATION_ACCESS[]\'.", "1314097761"],
      [993, 6, 11, "Type \'CONVERSATION_ACCESS_ROLE | ACCESS_ROLE_V2[] | undefined\' is not assignable to type \'CONVERSATION_ACCESS_ROLE | ACCESS_ROLE_V2[]\'.\\n  Type \'undefined\' is not assignable to type \'CONVERSATION_ACCESS_ROLE | ACCESS_ROLE_V2[]\'.", "186257802"]
    ],
    "src/script/entity/User.test.ts:1823754266": [
      [91, 27, 9, "Argument of type \'undefined\' is not assignable to parameter of type \'number\'.", "2620553983"]
    ],
    "src/script/entity/User.ts:3591817769": [
      [132, 4, 17, "Type \'Observable<undefined>\' is not assignable to type \'Observable<string>\'.\\n  Types of property \'equalityComparer\' are incompatible.\\n    Type \'(a: undefined, b: undefined) => boolean\' is not assignable to type \'(a: string, b: string) => boolean\'.\\n      Types of parameters \'a\' and \'a\' are incompatible.\\n        Type \'string\' is not assignable to type \'undefined\'.", "2198912395"],
      [140, 4, 10, "Type \'Observable<string | undefined>\' is not assignable to type \'Observable<string>\'.", "3993952993"],
      [141, 4, 10, "Type \'Observable<string | undefined>\' is not assignable to type \'Observable<string>\'.", "4016447089"],
      [181, 4, 13, "Type \'Observable<ROLE.NONE>\' is not assignable to type \'Observable<ROLE>\'.\\n  Types of parameters \'value\' and \'value\' are incompatible.\\n    Type \'ROLE\' is not assignable to type \'ROLE.NONE\'.", "3077682660"],
      [191, 47, 25, "Cannot invoke an object which is possibly \'undefined\'.", "3264425299"],
      [204, 4, 17, "Type \'Observable<Type.NONE>\' is not assignable to type \'Observable<Type>\'.\\n  Types of parameters \'value\' and \'value\' are incompatible.\\n    Type \'Type\' is not assignable to type \'Type.NONE\'.", "1506870780"],
      [248, 57, 13, "No overload matches this call.\\n  Overload 1 of 4, \'(value: string | number | Date): Date\', gave the following error.\\n    Argument of type \'string | undefined\' is not assignable to parameter of type \'string | number | Date\'.\\n  Overload 2 of 4, \'(value: string | number): Date\', gave the following error.\\n    Argument of type \'string | undefined\' is not assignable to parameter of type \'string | number\'.", "3452993210"],
      [248, 93, 13, "No overload matches this call.\\n  Overload 1 of 4, \'(value: string | number | Date): Date\', gave the following error.\\n    Argument of type \'string | undefined\' is not assignable to parameter of type \'string | number | Date\'.\\n  Overload 2 of 4, \'(value: string | number): Date\', gave the following error.\\n    Argument of type \'string | undefined\' is not assignable to parameter of type \'string | number\'.", "3563212121"]
    ],
    "src/script/entity/message/Asset.ts:2396001012": [
      [37, 9, 4, "Property \'size\' has no initializer and is not definitely assigned in the constructor.", "2088346912"],
      [69, 67, 14, "Argument of type \'string | undefined\' is not assignable to parameter of type \'string\'.\\n  Type \'undefined\' is not assignable to type \'string\'.", "1931590284"],
      [80, 67, 14, "Argument of type \'string | undefined\' is not assignable to parameter of type \'string\'.\\n  Type \'undefined\' is not assignable to type \'string\'.", "1931590284"]
    ],
    "src/script/entity/message/CallMessage.ts:2179419971": [
      [38, 4, 20, "Type \'TERMINATION_REASON | undefined\' is not assignable to type \'TERMINATION_REASON\'.\\n  Type \'undefined\' is not assignable to type \'TERMINATION_REASON\'.", "773642052"]
    ],
    "src/script/entity/message/ContentMessage.ts:2244220679": [
      [56, 4, 11, "Type \'ObservableArray<never>\' is not assignable to type \'ObservableArray<FileAsset | Asset | MediumImage | Text>\'.\\n  Types of parameters \'value\' and \'value\' are incompatible.\\n    Type \'(FileAsset | Asset | MediumImage | Text)[] | null | undefined\' is not assignable to type \'never[] | null | undefined\'.\\n      Type \'(FileAsset | Asset | MediumImage | Text)[]\' is not assignable to type \'never[]\'.\\n        Type \'FileAsset | Asset | MediumImage | Text\' is not assignable to type \'never\'.", "3137859118"],
      [59, 4, 21, "Type \'Observable<number | null>\' is not assignable to type \'Observable<number>\'.\\n  The types returned by \'peek()\' are incompatible between these types.\\n    Type \'number | null\' is not assignable to type \'number\'.\\n      Type \'null\' is not assignable to type \'number\'.", "1015589921"],
      [71, 4, 10, "Type \'Observable<QuoteEntity | undefined>\' is not assignable to type \'Observable<QuoteEntity>\'.\\n  The types returned by \'peek()\' are incompatible between these types.\\n    Type \'QuoteEntity | undefined\' is not assignable to type \'QuoteEntity\'.\\n      Type \'undefined\' is not assignable to type \'QuoteEntity\'.", "4017089943"],
      [72, 4, 17, "Type \'ObservableArray<never>\' is not assignable to type \'ObservableArray<ReadReceipt>\'.", "1540688880"],
      [74, 4, 23, "Type \'Observable<boolean | null>\' is not assignable to type \'Observable<boolean>\'.\\n  The types returned by \'peek()\' are incompatible between these types.\\n    Type \'boolean | null\' is not assignable to type \'boolean\'.", "1490518748"],
      [80, 34, 4, "Argument of type \'null\' is not assignable to parameter of type \'boolean\'.", "2087897566"]
    ],
    "src/script/entity/message/DecryptErrorMessage.ts:3460253006": [
      [63, 4, 9, "Type \'PureComputed<string | undefined>\' is not assignable to type \'PureComputed<string>\'.\\n  The types returned by \'peek()\' are incompatible between these types.\\n    Type \'string | undefined\' is not assignable to type \'string\'.\\n      Type \'undefined\' is not assignable to type \'string\'.", "1161926893"]
    ],
    "src/script/entity/message/FileAsset.ts:2276294258": [
      [45, 9, 14, "Property \'conversationId\' has no initializer and is not definitely assigned in the constructor.", "2597408709"],
      [46, 9, 14, "Property \'correlation_id\' has no initializer and is not definitely assigned in the constructor.", "1441381135"],
      [54, 4, 11, "Type \'Observable<AssetTransferState | undefined>\' is not assignable to type \'Observable<AssetTransferState>\'.\\n  The types returned by \'peek()\' are incompatible between these types.\\n    Type \'AssetTransferState | undefined\' is not assignable to type \'AssetTransferState\'.", "3642829209"],
      [64, 4, 22, "Type \'Observable<AssetRemoteData | undefined>\' is not assignable to type \'Observable<AssetRemoteData>\'.\\n  The types returned by \'peek()\' are incompatible between these types.\\n    Type \'AssetRemoteData | undefined\' is not assignable to type \'AssetRemoteData\'.\\n      Type \'undefined\' is not assignable to type \'AssetRemoteData\'.", "1979595329"],
      [65, 4, 21, "Type \'Observable<AssetRemoteData | undefined>\' is not assignable to type \'Observable<AssetRemoteData>\'.", "2294021202"],
      [81, 4, 25, "Type \'Observable<NotUploaded | undefined>\' is not assignable to type \'Observable<NotUploaded>\'.\\n  The types returned by \'peek()\' are incompatible between these types.\\n    Type \'NotUploaded | undefined\' is not assignable to type \'NotUploaded\'.", "890696937"]
    ],
    "src/script/entity/message/MediumImage.ts:426001127": [
      [41, 4, 13, "Type \'Observable<AssetRemoteData | undefined>\' is not assignable to type \'Observable<AssetRemoteData>\'.", "752547655"]
    ],
    "src/script/entity/message/MemberMessage.ts:3711207890": [
      [53, 9, 6, "Property \'reason\' has no initializer and is not definitely assigned in the constructor.", "2124277697"],
      [76, 4, 17, "Type \'Observable<never[]>\' is not assignable to type \'Observable<User[]>\'.\\n  Types of parameters \'value\' and \'value\' are incompatible.\\n    Type \'User[]\' is not assignable to type \'never[]\'.", "437902945"],
      [83, 4, 19, "Type \'undefined\' is not assignable to type \'User[]\'.", "3619181810"],
      [116, 100, 4, "Argument of type \'null\' is not assignable to parameter of type \'string | undefined\'.", "2087897566"]
    ],
    "src/script/entity/message/Message.ts:306209129": [
      [53, 10, 19, "Property \'messageTimerStarted\' has no initializer and is not definitely assigned in the constructor.", "4092792040"],
      [63, 9, 8, "Property \'reaction\' has no initializer and is not definitely assigned in the constructor.", "2663965068"],
      [96, 4, 15, "Type \'SuperType | undefined\' is not assignable to type \'SuperType\'.\\n  Type \'undefined\' is not assignable to type \'SuperType\'.", "3885844715"],
      [102, 4, 22, "Type \'Observable<boolean>\' is not assignable to type \'Observable<string | number | boolean>\'.\\n  Types of parameters \'value\' and \'value\' are incompatible.\\n    Type \'string | number | boolean\' is not assignable to type \'boolean\'.", "2558403805"],
      [128, 4, 17, "Type \'ObservableArray<never>\' is not assignable to type \'ObservableArray<ReadReceipt>\'.\\n  Types of parameters \'value\' and \'value\' are incompatible.\\n    Type \'ReadReceipt[] | null | undefined\' is not assignable to type \'never[] | null | undefined\'.\\n      Type \'ReadReceipt[]\' is not assignable to type \'never[]\'.\\n        Type \'ReadReceipt\' is not assignable to type \'never\'.", "1540688880"],
      [136, 4, 11, "Type \'Observable<StatusType.UNSPECIFIED>\' is not assignable to type \'Observable<StatusType>\'.\\n  Types of parameters \'value\' and \'value\' are incompatible.\\n    Type \'StatusType\' is not assignable to type \'StatusType.UNSPECIFIED\'.", "3642829209"],
      [138, 43, 4, "Argument of type \'null\' is not assignable to parameter of type \'string | undefined\'.", "2087897566"],
      [149, 75, 9, "Argument of type \'undefined\' is not assignable to parameter of type \'string\'.", "2620553983"]
    ],
    "src/script/entity/message/SystemMessage.ts:3060794215": [
      [25, 9, 7, "Property \'caption\' has no initializer and is not definitely assigned in the constructor.", "3511518411"]
    ],
    "src/script/entity/message/VerificationMessage.ts:1055991539": [
      [40, 4, 28, "Type \'Observable<VerificationMessageType | undefined>\' is not assignable to type \'Observable<VerificationMessageType>\'.\\n  The types returned by \'peek()\' are incompatible between these types.\\n    Type \'VerificationMessageType | undefined\' is not assignable to type \'VerificationMessageType\'.", "1551103719"],
      [47, 27, 13, "Argument of type \'string | false | QualifiedUserId\' is not assignable to parameter of type \'string | QualifiedId\'.\\n  Type \'boolean\' is not assignable to type \'string | QualifiedId\'.", "2678465042"]
    ],
    "src/script/error/BackendClientError.ts:4157618261": [
      [29, 4, 10, "Type \'string | undefined\' is not assignable to type \'string\'.\\n  Type \'undefined\' is not assignable to type \'string\'.", "3983565867"]
    ],
    "src/script/event/EventRepository.test.ts:3843097520": [
      [90, 25, 26, "No overload matches this call.\\n  Overload 1 of 2, \'(o: {}): string[]\', gave the following error.\\n    Argument of type \'ReadReceipt[] | undefined\' is not assignable to parameter of type \'{}\'.\\n      Type \'undefined\' is not assignable to type \'{}\'.\\n  Overload 2 of 2, \'(o: object): string[]\', gave the following error.\\n    Argument of type \'ReadReceipt[] | undefined\' is not assignable to parameter of type \'object\'.\\n      Type \'undefined\' is not assignable to type \'object\'.", "792500112"],
      [96, 6, 28, "Object is possibly \'undefined\'.", "3381709752"],
      [98, 15, 25, "No overload matches this call.\\n  Overload 1 of 4, \'(object: {}, method: never): SpyInstance<never, never>\', gave the following error.\\n    Argument of type \'EventService | undefined\' is not assignable to parameter of type \'{}\'.\\n      Type \'undefined\' is not assignable to type \'{}\'.\\n  Overload 2 of 4, \'(object: {}, method: never): SpyInstance<never, never>\', gave the following error.\\n    Argument of type \'EventService | undefined\' is not assignable to parameter of type \'{}\'.\\n      Type \'undefined\' is not assignable to type \'{}\'.", "47328231"],
      [99, 25, 55, "Argument of type \'Promise<EventRecord<any>>\' is not assignable to parameter of type \'never\'.", "526597759"],
      [104, 13, 28, "Object is possibly \'undefined\'.", "3381709752"],
      [108, 15, 25, "Object is possibly \'undefined\'.", "47328231"],
      [109, 15, 28, "Object is possibly \'undefined\'.", "3381709752"],
      [114, 13, 28, "Object is possibly \'undefined\'.", "3381709752"],
      [118, 15, 25, "Object is possibly \'undefined\'.", "47328231"],
      [119, 15, 28, "Object is possibly \'undefined\'.", "3381709752"],
      [124, 13, 28, "Object is possibly \'undefined\'.", "3381709752"],
      [128, 15, 25, "Object is possibly \'undefined\'.", "47328231"],
      [129, 15, 28, "Object is possibly \'undefined\'.", "3381709752"],
      [143, 13, 28, "Object is possibly \'undefined\'.", "3381709752"],
      [144, 15, 25, "Object is possibly \'undefined\'.", "47328231"],
      [145, 15, 28, "Object is possibly \'undefined\'.", "3381709752"],
      [159, 13, 28, "Object is possibly \'undefined\'.", "3381709752"],
      [160, 15, 25, "Object is possibly \'undefined\'.", "47328231"],
      [161, 15, 28, "Object is possibly \'undefined\'.", "3381709752"],
      [175, 13, 28, "Object is possibly \'undefined\'.", "3381709752"],
      [176, 15, 25, "Object is possibly \'undefined\'.", "47328231"],
      [177, 15, 28, "Object is possibly \'undefined\'.", "3381709752"],
      [216, 13, 28, "Object is possibly \'undefined\'.", "3381709752"],
      [217, 15, 25, "Object is possibly \'undefined\'.", "47328231"],
      [218, 15, 28, "Object is possibly \'undefined\'.", "3381709752"],
      [241, 15, 25, "No overload matches this call.\\n  Overload 1 of 4, \'(object: {}, method: never): SpyInstance<never, never>\', gave the following error.\\n    Argument of type \'EventService | undefined\' is not assignable to parameter of type \'{}\'.\\n      Type \'undefined\' is not assignable to type \'{}\'.\\n  Overload 2 of 4, \'(object: {}, method: never): SpyInstance<never, never>\', gave the following error.\\n    Argument of type \'EventService | undefined\' is not assignable to parameter of type \'{}\'.\\n      Type \'undefined\' is not assignable to type \'{}\'.", "47328231"],
      [242, 28, 11, "Parameter \'saved_event\' implicitly has an \'any\' type.", "3147593107"],
      [242, 28, 43, "Argument of type \'(saved_event: any) => Promise<any>\' is not assignable to parameter of type \'() => never\'.", "1450607298"],
      [246, 17, 25, "No overload matches this call.\\n  Overload 1 of 4, \'(object: {}, method: never): SpyInstance<never, never>\', gave the following error.\\n    Argument of type \'EventService | undefined\' is not assignable to parameter of type \'{}\'.\\n      Type \'undefined\' is not assignable to type \'{}\'.\\n  Overload 2 of 4, \'(object: {}, method: never): SpyInstance<never, never>\', gave the following error.\\n    Argument of type \'EventService | undefined\' is not assignable to parameter of type \'{}\'.\\n      Type \'undefined\' is not assignable to type \'{}\'.", "47328231"],
      [248, 13, 28, "Object is possibly \'undefined\'.", "3381709752"],
      [249, 15, 25, "Object is possibly \'undefined\'.", "47328231"],
      [257, 15, 25, "No overload matches this call.\\n  Overload 1 of 4, \'(object: {}, method: never): SpyInstance<never, never>\', gave the following error.\\n    Argument of type \'EventService | undefined\' is not assignable to parameter of type \'{}\'.\\n      Type \'undefined\' is not assignable to type \'{}\'.\\n  Overload 2 of 4, \'(object: {}, method: never): SpyInstance<never, never>\', gave the following error.\\n    Argument of type \'EventService | undefined\' is not assignable to parameter of type \'{}\'.\\n      Type \'undefined\' is not assignable to type \'{}\'.", "47328231"],
      [258, 28, 46, "Argument of type \'() => Promise<EventRecord<any>>\' is not assignable to parameter of type \'() => never\'.\\n  Type \'Promise<EventRecord<any>>\' is not assignable to type \'never\'.", "270173584"],
      [260, 13, 28, "Object is possibly \'undefined\'.", "3381709752"],
      [265, 17, 25, "Object is possibly \'undefined\'.", "47328231"],
      [273, 15, 25, "No overload matches this call.\\n  Overload 1 of 4, \'(object: {}, method: never): SpyInstance<never, never>\', gave the following error.\\n    Argument of type \'EventService | undefined\' is not assignable to parameter of type \'{}\'.\\n      Type \'undefined\' is not assignable to type \'{}\'.\\n  Overload 2 of 4, \'(object: {}, method: never): SpyInstance<never, never>\', gave the following error.\\n    Argument of type \'EventService | undefined\' is not assignable to parameter of type \'{}\'.\\n      Type \'undefined\' is not assignable to type \'{}\'.", "47328231"],
      [274, 28, 46, "Argument of type \'() => Promise<EventRecord<any>>\' is not assignable to parameter of type \'() => never\'.\\n  Type \'Promise<EventRecord<any>>\' is not assignable to type \'never\'.", "270173584"],
      [276, 13, 28, "Object is possibly \'undefined\'.", "3381709752"],
      [281, 17, 25, "Object is possibly \'undefined\'.", "47328231"],
      [289, 15, 25, "No overload matches this call.\\n  Overload 1 of 4, \'(object: {}, method: never): SpyInstance<never, never>\', gave the following error.\\n    Argument of type \'EventService | undefined\' is not assignable to parameter of type \'{}\'.\\n      Type \'undefined\' is not assignable to type \'{}\'.\\n  Overload 2 of 4, \'(object: {}, method: never): SpyInstance<never, never>\', gave the following error.\\n    Argument of type \'EventService | undefined\' is not assignable to parameter of type \'{}\'.\\n      Type \'undefined\' is not assignable to type \'{}\'.", "47328231"],
      [290, 28, 46, "Argument of type \'() => Promise<EventRecord<any>>\' is not assignable to parameter of type \'() => never\'.\\n  Type \'Promise<EventRecord<any>>\' is not assignable to type \'never\'.", "270173584"],
      [292, 13, 28, "Object is possibly \'undefined\'.", "3381709752"],
      [297, 17, 25, "Object is possibly \'undefined\'.", "47328231"],
      [304, 15, 25, "No overload matches this call.\\n  Overload 1 of 4, \'(object: {}, method: never): SpyInstance<never, never>\', gave the following error.\\n    Argument of type \'EventService | undefined\' is not assignable to parameter of type \'{}\'.\\n      Type \'undefined\' is not assignable to type \'{}\'.\\n  Overload 2 of 4, \'(object: {}, method: never): SpyInstance<never, never>\', gave the following error.\\n    Argument of type \'EventService | undefined\' is not assignable to parameter of type \'{}\'.\\n      Type \'undefined\' is not assignable to type \'{}\'.", "47328231"],
      [305, 28, 46, "Argument of type \'() => Promise<EventRecord<any>>\' is not assignable to parameter of type \'() => never\'.\\n  Type \'Promise<EventRecord<any>>\' is not assignable to type \'never\'.", "270173584"],
      [307, 13, 28, "Object is possibly \'undefined\'.", "3381709752"],
      [312, 17, 25, "Object is possibly \'undefined\'.", "47328231"],
      [320, 15, 25, "No overload matches this call.\\n  Overload 1 of 4, \'(object: {}, method: never): SpyInstance<never, never>\', gave the following error.\\n    Argument of type \'EventService | undefined\' is not assignable to parameter of type \'{}\'.\\n      Type \'undefined\' is not assignable to type \'{}\'.\\n  Overload 2 of 4, \'(object: {}, method: never): SpyInstance<never, never>\', gave the following error.\\n    Argument of type \'EventService | undefined\' is not assignable to parameter of type \'{}\'.\\n      Type \'undefined\' is not assignable to type \'{}\'.", "47328231"],
      [321, 28, 46, "Argument of type \'() => Promise<EventRecord<any>>\' is not assignable to parameter of type \'() => never\'.\\n  Type \'Promise<EventRecord<any>>\' is not assignable to type \'never\'.", "270173584"],
      [323, 13, 28, "Object is possibly \'undefined\'.", "3381709752"],
      [328, 17, 25, "Object is possibly \'undefined\'.", "47328231"],
      [335, 15, 25, "No overload matches this call.\\n  Overload 1 of 4, \'(object: {}, method: never): SpyInstance<never, never>\', gave the following error.\\n    Argument of type \'EventService | undefined\' is not assignable to parameter of type \'{}\'.\\n      Type \'undefined\' is not assignable to type \'{}\'.\\n  Overload 2 of 4, \'(object: {}, method: never): SpyInstance<never, never>\', gave the following error.\\n    Argument of type \'EventService | undefined\' is not assignable to parameter of type \'{}\'.\\n      Type \'undefined\' is not assignable to type \'{}\'.", "47328231"],
      [336, 28, 46, "Argument of type \'() => Promise<EventRecord<any>>\' is not assignable to parameter of type \'() => never\'.\\n  Type \'Promise<EventRecord<any>>\' is not assignable to type \'never\'.", "270173584"],
      [341, 13, 28, "Object is possibly \'undefined\'.", "3381709752"],
      [346, 17, 25, "Object is possibly \'undefined\'.", "47328231"],
      [352, 17, 25, "No overload matches this call.\\n  Overload 1 of 4, \'(object: {}, method: never): SpyInstance<never, never>\', gave the following error.\\n    Argument of type \'EventService | undefined\' is not assignable to parameter of type \'{}\'.\\n      Type \'undefined\' is not assignable to type \'{}\'.\\n  Overload 2 of 4, \'(object: {}, method: never): SpyInstance<never, never>\', gave the following error.\\n    Argument of type \'EventService | undefined\' is not assignable to parameter of type \'{}\'.\\n      Type \'undefined\' is not assignable to type \'{}\'.", "47328231"],
      [352, 76, 35, "Argument of type \'() => Promise<EventRecord<any>>\' is not assignable to parameter of type \'() => never\'.\\n  Type \'Promise<EventRecord<any>>\' is not assignable to type \'never\'.", "3585529426"],
      [354, 15, 25, "No overload matches this call.\\n  Overload 1 of 4, \'(object: {}, method: never): SpyInstance<never, never>\', gave the following error.\\n    Argument of type \'EventService | undefined\' is not assignable to parameter of type \'{}\'.\\n      Type \'undefined\' is not assignable to type \'{}\'.\\n  Overload 2 of 4, \'(object: {}, method: never): SpyInstance<never, never>\', gave the following error.\\n    Argument of type \'EventService | undefined\' is not assignable to parameter of type \'{}\'.\\n      Type \'undefined\' is not assignable to type \'{}\'.", "47328231"],
      [355, 28, 46, "Argument of type \'() => Promise<EventRecord<any>>\' is not assignable to parameter of type \'() => never\'.\\n  Type \'Promise<EventRecord<any>>\' is not assignable to type \'never\'.", "270173584"],
      [362, 13, 28, "Object is possibly \'undefined\'.", "3381709752"],
      [363, 15, 11, "Object is possibly \'undefined\'.", "3147593107"],
      [364, 15, 11, "Object is possibly \'undefined\'.", "3147593107"],
      [365, 15, 11, "Object is possibly \'undefined\'.", "3147593107"],
      [366, 15, 25, "Object is possibly \'undefined\'.", "47328231"],
      [372, 17, 25, "No overload matches this call.\\n  Overload 1 of 4, \'(object: {}, method: never): SpyInstance<never, never>\', gave the following error.\\n    Argument of type \'EventService | undefined\' is not assignable to parameter of type \'{}\'.\\n      Type \'undefined\' is not assignable to type \'{}\'.\\n  Overload 2 of 4, \'(object: {}, method: never): SpyInstance<never, never>\', gave the following error.\\n    Argument of type \'EventService | undefined\' is not assignable to parameter of type \'{}\'.\\n      Type \'undefined\' is not assignable to type \'{}\'.", "47328231"],
      [372, 76, 40, "Argument of type \'() => Promise<EventRecord<any>>\' is not assignable to parameter of type \'() => never\'.\\n  Type \'Promise<EventRecord<any>>\' is not assignable to type \'never\'.", "2477440726"],
      [374, 15, 25, "No overload matches this call.\\n  Overload 1 of 4, \'(object: {}, method: never): SpyInstance<never, never>\', gave the following error.\\n    Argument of type \'EventService | undefined\' is not assignable to parameter of type \'{}\'.\\n      Type \'undefined\' is not assignable to type \'{}\'.\\n  Overload 2 of 4, \'(object: {}, method: never): SpyInstance<never, never>\', gave the following error.\\n    Argument of type \'EventService | undefined\' is not assignable to parameter of type \'{}\'.\\n      Type \'undefined\' is not assignable to type \'{}\'.", "47328231"],
      [375, 28, 40, "Argument of type \'() => Promise<EventRecord<any>>\' is not assignable to parameter of type \'() => never\'.\\n  Type \'Promise<EventRecord<any>>\' is not assignable to type \'never\'.", "2477440726"],
      [379, 13, 28, "Object is possibly \'undefined\'.", "3381709752"],
      [382, 17, 25, "Object is possibly \'undefined\'.", "47328231"],
      [383, 17, 25, "Object is possibly \'undefined\'.", "47328231"],
      [395, 15, 25, "No overload matches this call.\\n  Overload 1 of 4, \'(object: {}, method: never): SpyInstance<never, never>\', gave the following error.\\n    Argument of type \'EventService | undefined\' is not assignable to parameter of type \'{}\'.\\n      Type \'undefined\' is not assignable to type \'{}\'.\\n  Overload 2 of 4, \'(object: {}, method: never): SpyInstance<never, never>\', gave the following error.\\n    Argument of type \'EventService | undefined\' is not assignable to parameter of type \'{}\'.\\n      Type \'undefined\' is not assignable to type \'{}\'.", "47328231"],
      [396, 28, 48, "Argument of type \'(conversationId: string, messageId: string) => Promise<undefined> | Promise<EventRecord<any>>\' is not assignable to parameter of type \'() => never\'.", "270597142"],
      [400, 15, 25, "No overload matches this call.\\n  Overload 1 of 4, \'(object: {}, method: never): SpyInstance<never, never>\', gave the following error.\\n    Argument of type \'EventService | undefined\' is not assignable to parameter of type \'{}\'.\\n      Type \'undefined\' is not assignable to type \'{}\'.\\n  Overload 2 of 4, \'(object: {}, method: never): SpyInstance<never, never>\', gave the following error.\\n    Argument of type \'EventService | undefined\' is not assignable to parameter of type \'{}\'.\\n      Type \'undefined\' is not assignable to type \'{}\'.", "47328231"],
      [401, 28, 40, "Argument of type \'(ev: EventRecord) => Promise<EventRecord<any>>\' is not assignable to parameter of type \'() => never\'.", "130762840"],
      [406, 13, 28, "Object is possibly \'undefined\'.", "3381709752"],
      [406, 86, 32, "Argument of type \'(updatedEvent: EventRecord) => void\' is not assignable to parameter of type \'(value: EventRecord<any> | undefined) => void | PromiseLike<void>\'.\\n  Types of parameters \'updatedEvent\' and \'value\' are incompatible.\\n    Type \'EventRecord<any> | undefined\' is not assignable to type \'EventRecord<any>\'.\\n      Type \'undefined\' is not assignable to type \'EventRecord<any>\'.", "1291289374"],
      [407, 15, 25, "Object is possibly \'undefined\'.", "47328231"],
      [408, 15, 25, "Object is possibly \'undefined\'.", "47328231"],
      [417, 15, 25, "No overload matches this call.\\n  Overload 1 of 4, \'(object: {}, method: never): SpyInstance<never, never>\', gave the following error.\\n    Argument of type \'EventService | undefined\' is not assignable to parameter of type \'{}\'.\\n      Type \'undefined\' is not assignable to type \'{}\'.\\n  Overload 2 of 4, \'(object: {}, method: never): SpyInstance<never, never>\', gave the following error.\\n    Argument of type \'EventService | undefined\' is not assignable to parameter of type \'{}\'.\\n      Type \'undefined\' is not assignable to type \'{}\'.", "47328231"],
      [418, 28, 53, "Argument of type \'() => Promise<EventRecord<any>>\' is not assignable to parameter of type \'() => never\'.\\n  Type \'Promise<EventRecord<any>>\' is not assignable to type \'never\'.", "3901075106"],
      [420, 15, 25, "No overload matches this call.\\n  Overload 1 of 4, \'(object: {}, method: never): SpyInstance<never, never>\', gave the following error.\\n    Argument of type \'EventService | undefined\' is not assignable to parameter of type \'{}\'.\\n      Type \'undefined\' is not assignable to type \'{}\'.\\n  Overload 2 of 4, \'(object: {}, method: never): SpyInstance<never, never>\', gave the following error.\\n    Argument of type \'EventService | undefined\' is not assignable to parameter of type \'{}\'.\\n      Type \'undefined\' is not assignable to type \'{}\'.", "47328231"],
      [421, 28, 50, "Argument of type \'(updates: EventRecord) => Promise<EventRecord<any>>\' is not assignable to parameter of type \'() => never\'.", "2498929304"],
      [431, 13, 28, "Object is possibly \'undefined\'.", "3381709752"],
      [431, 75, 32, "Argument of type \'(updatedEvent: EventRecord) => void\' is not assignable to parameter of type \'(value: EventRecord<any> | undefined) => void | PromiseLike<void>\'.\\n  Types of parameters \'updatedEvent\' and \'value\' are incompatible.\\n    Type \'EventRecord<any> | undefined\' is not assignable to type \'EventRecord<any>\'.\\n      Type \'undefined\' is not assignable to type \'EventRecord<any>\'.", "1291289374"],
      [436, 27, 22, "No overload matches this call.\\n  Overload 1 of 2, \'(o: {}): string[]\', gave the following error.\\n    Argument of type \'UserReactionMap | undefined\' is not assignable to parameter of type \'{}\'.\\n      Type \'undefined\' is not assignable to type \'{}\'.\\n  Overload 2 of 2, \'(o: object): string[]\', gave the following error.\\n    Argument of type \'UserReactionMap | undefined\' is not assignable to parameter of type \'object\'.\\n      Type \'undefined\' is not assignable to type \'object\'.", "3237744360"],
      [437, 15, 25, "Object is possibly \'undefined\'.", "47328231"],
      [448, 17, 25, "No overload matches this call.\\n  Overload 1 of 4, \'(object: {}, method: never): SpyInstance<never, never>\', gave the following error.\\n    Argument of type \'EventService | undefined\' is not assignable to parameter of type \'{}\'.\\n      Type \'undefined\' is not assignable to type \'{}\'.\\n  Overload 2 of 4, \'(object: {}, method: never): SpyInstance<never, never>\', gave the following error.\\n    Argument of type \'EventService | undefined\' is not assignable to parameter of type \'{}\'.\\n      Type \'undefined\' is not assignable to type \'{}\'.", "47328231"],
      [448, 76, 34, "Argument of type \'() => Promise<{ data: any; category?: number | undefined; client?: { time: string; } | undefined; connection?: { lastUpdate: string; } | undefined; content?: string | undefined; conversation: string; ... 24 more ...; waiting_button_id?: string | undefined; }>\' is not assignable to parameter of type \'() => never\'.\\n  Type \'Promise<{ data: any; category?: number | undefined; client?: { time: string; } | undefined; connection?: { lastUpdate: string; } | undefined; content?: string | undefined; conversation: string; edited_time?: string | undefined; ... 23 more ...; waiting_button_id?: string | undefined; }>\' is not assignable to type \'never\'.", "2413977172"],
      [450, 15, 25, "No overload matches this call.\\n  Overload 1 of 4, \'(object: {}, method: never): SpyInstance<never, never>\', gave the following error.\\n    Argument of type \'EventService | undefined\' is not assignable to parameter of type \'{}\'.\\n      Type \'undefined\' is not assignable to type \'{}\'.\\n  Overload 2 of 4, \'(object: {}, method: never): SpyInstance<never, never>\', gave the following error.\\n    Argument of type \'EventService | undefined\' is not assignable to parameter of type \'{}\'.\\n      Type \'undefined\' is not assignable to type \'{}\'.", "47328231"],
      [451, 28, 40, "Argument of type \'(ev: EventRecord) => Promise<EventRecord<any>>\' is not assignable to parameter of type \'() => never\'.", "130762840"],
      [455, 13, 28, "Object is possibly \'undefined\'.", "3381709752"],
      [455, 79, 32, "Argument of type \'(updatedEvent: EventRecord) => void\' is not assignable to parameter of type \'(value: EventRecord<any> | undefined) => void | PromiseLike<void>\'.\\n  Types of parameters \'updatedEvent\' and \'value\' are incompatible.\\n    Type \'EventRecord<any> | undefined\' is not assignable to type \'EventRecord<any>\'.\\n      Type \'undefined\' is not assignable to type \'EventRecord<any>\'.", "1291289374"],
      [456, 15, 25, "Object is possibly \'undefined\'.", "47328231"],
      [457, 15, 25, "Object is possibly \'undefined\'.", "47328231"],
      [465, 17, 25, "No overload matches this call.\\n  Overload 1 of 4, \'(object: {}, method: never): SpyInstance<never, never>\', gave the following error.\\n    Argument of type \'EventService | undefined\' is not assignable to parameter of type \'{}\'.\\n      Type \'undefined\' is not assignable to type \'{}\'.\\n  Overload 2 of 4, \'(object: {}, method: never): SpyInstance<never, never>\', gave the following error.\\n    Argument of type \'EventService | undefined\' is not assignable to parameter of type \'{}\'.\\n      Type \'undefined\' is not assignable to type \'{}\'.", "47328231"],
      [467, 13, 28, "Object is possibly \'undefined\'.", "3381709752"],
      [469, 17, 12, "Object is possibly \'undefined\'.", "373016604"],
      [470, 17, 25, "Object is possibly \'undefined\'.", "47328231"],
      [480, 8, 27, "Object is possibly \'undefined\'.", "2644272773"],
      [483, 38, 25, "No overload matches this call.\\n  Overload 1 of 4, \'(object: {}, method: never): SpyInstance<never, never>\', gave the following error.\\n    Argument of type \'EventService | undefined\' is not assignable to parameter of type \'{}\'.\\n      Type \'undefined\' is not assignable to type \'{}\'.\\n  Overload 2 of 4, \'(object: {}, method: never): SpyInstance<never, never>\', gave the following error.\\n    Argument of type \'EventService | undefined\' is not assignable to parameter of type \'{}\'.\\n      Type \'undefined\' is not assignable to type \'{}\'.", "47328231"],
      [484, 40, 25, "No overload matches this call.\\n  Overload 1 of 4, \'(object: {}, method: never): SpyInstance<never, never>\', gave the following error.\\n    Argument of type \'EventService | undefined\' is not assignable to parameter of type \'{}\'.\\n      Type \'undefined\' is not assignable to type \'{}\'.\\n  Overload 2 of 4, \'(object: {}, method: never): SpyInstance<never, never>\', gave the following error.\\n    Argument of type \'EventService | undefined\' is not assignable to parameter of type \'{}\'.\\n      Type \'undefined\' is not assignable to type \'{}\'.", "47328231"],
      [493, 40, 36, "Argument of type \'() => Promise<{ from: string; type: CONVERSATION; category?: number | undefined; client?: { time: string; } | undefined; connection?: { lastUpdate: string; } | undefined; content?: string | undefined; ... 24 more ...; waiting_button_id?: string | undefined; }>\' is not assignable to parameter of type \'() => never\'.\\n  Type \'Promise<{ from: string; type: CONVERSATION; category?: number | undefined; client?: { time: string; } | undefined; connection?: { lastUpdate: string; } | undefined; content?: string | undefined; ... 24 more ...; waiting_button_id?: string | undefined; }>\' is not assignable to type \'never\'.", "2692316574"],
      [494, 42, 24, "Argument of type \'() => Promise<number>\' is not assignable to parameter of type \'() => never\'.\\n  Type \'Promise<number>\' is not assignable to type \'never\'.", "731841138"],
      [496, 33, 28, "Object is possibly \'undefined\'.", "3381709752"],
      [500, 15, 10, "Object is possibly \'undefined\'.", "3453834508"],
      [501, 15, 25, "Object is possibly \'undefined\'.", "47328231"],
      [513, 17, 25, "No overload matches this call.\\n  Overload 1 of 4, \'(object: {}, method: never): SpyInstance<never, never>\', gave the following error.\\n    Argument of type \'EventService | undefined\' is not assignable to parameter of type \'{}\'.\\n      Type \'undefined\' is not assignable to type \'{}\'.\\n  Overload 2 of 4, \'(object: {}, method: never): SpyInstance<never, never>\', gave the following error.\\n    Argument of type \'EventService | undefined\' is not assignable to parameter of type \'{}\'.\\n      Type \'undefined\' is not assignable to type \'{}\'.", "47328231"],
      [513, 76, 36, "Argument of type \'() => Promise<{ type: CONVERSATION; category?: number | undefined; client?: { time: string; } | undefined; connection?: { lastUpdate: string; } | undefined; content?: string | undefined; ... 25 more ...; waiting_button_id?: string | undefined; }>\' is not assignable to parameter of type \'() => never\'.\\n  Type \'Promise<{ type: CONVERSATION; category?: number | undefined; client?: { time: string; } | undefined; connection?: { lastUpdate: string; } | undefined; content?: string | undefined; ... 25 more ...; waiting_button_id?: string | undefined; }>\' is not assignable to type \'never\'.", "2692316574"],
      [514, 17, 25, "No overload matches this call.\\n  Overload 1 of 4, \'(object: {}, method: never): SpyInstance<never, never>\', gave the following error.\\n    Argument of type \'EventService | undefined\' is not assignable to parameter of type \'{}\'.\\n      Type \'undefined\' is not assignable to type \'{}\'.\\n  Overload 2 of 4, \'(object: {}, method: never): SpyInstance<never, never>\', gave the following error.\\n    Argument of type \'EventService | undefined\' is not assignable to parameter of type \'{}\'.\\n      Type \'undefined\' is not assignable to type \'{}\'.", "47328231"],
      [514, 78, 24, "Argument of type \'() => Promise<number>\' is not assignable to parameter of type \'() => never\'.\\n  Type \'Promise<number>\' is not assignable to type \'never\'.", "731841138"],
      [516, 13, 28, "Object is possibly \'undefined\'.", "3381709752"],
      [518, 17, 10, "Object is possibly \'undefined\'.", "3453834508"],
      [519, 17, 25, "Object is possibly \'undefined\'.", "47328231"],
      [533, 15, 28, "Object is possibly \'undefined\'.", "3381709752"],
      [535, 17, 25, "No overload matches this call.\\n  Overload 1 of 4, \'(object: {}, method: never): SpyInstance<never, never>\', gave the following error.\\n    Argument of type \'EventService | undefined\' is not assignable to parameter of type \'{}\'.\\n      Type \'undefined\' is not assignable to type \'{}\'.\\n  Overload 2 of 4, \'(object: {}, method: never): SpyInstance<never, never>\', gave the following error.\\n    Argument of type \'EventService | undefined\' is not assignable to parameter of type \'{}\'.\\n      Type \'undefined\' is not assignable to type \'{}\'.", "47328231"],
      [535, 76, 36, "Argument of type \'() => Promise<EventRecord<any>>\' is not assignable to parameter of type \'() => never\'.\\n  Type \'Promise<EventRecord<any>>\' is not assignable to type \'never\'.", "2692316574"],
      [537, 15, 25, "No overload matches this call.\\n  Overload 1 of 4, \'(object: {}, method: never): SpyInstance<never, never>\', gave the following error.\\n    Argument of type \'EventService | undefined\' is not assignable to parameter of type \'{}\'.\\n      Type \'undefined\' is not assignable to type \'{}\'.\\n  Overload 2 of 4, \'(object: {}, method: never): SpyInstance<never, never>\', gave the following error.\\n    Argument of type \'EventService | undefined\' is not assignable to parameter of type \'{}\'.\\n      Type \'undefined\' is not assignable to type \'{}\'.", "47328231"],
      [538, 28, 45, "Argument of type \'() => Promise<EventRecord<any>>\' is not assignable to parameter of type \'() => never\'.\\n  Type \'Promise<EventRecord<any>>\' is not assignable to type \'never\'.", "368568095"],
      [540, 31, 28, "Object is possibly \'undefined\'.", "3381709752"],
      [544, 13, 10, "Object is possibly \'undefined\'.", "3453834508"],
      [545, 13, 25, "Object is possibly \'undefined\'.", "47328231"],
      [558, 15, 25, "No overload matches this call.\\n  Overload 1 of 4, \'(object: {}, method: never): SpyInstance<never, never>\', gave the following error.\\n    Argument of type \'EventService | undefined\' is not assignable to parameter of type \'{}\'.\\n      Type \'undefined\' is not assignable to type \'{}\'.\\n  Overload 2 of 4, \'(object: {}, method: never): SpyInstance<never, never>\', gave the following error.\\n    Argument of type \'EventService | undefined\' is not assignable to parameter of type \'{}\'.\\n      Type \'undefined\' is not assignable to type \'{}\'.", "47328231"],
      [559, 28, 13, "Parameter \'eventToUpdate\' implicitly has an \'any\' type.", "964362851"],
      [559, 28, 47, "Argument of type \'(eventToUpdate: any) => Promise<any>\' is not assignable to parameter of type \'() => never\'.", "666953218"],
      [560, 17, 25, "No overload matches this call.\\n  Overload 1 of 4, \'(object: {}, method: never): SpyInstance<never, never>\', gave the following error.\\n    Argument of type \'EventService | undefined\' is not assignable to parameter of type \'{}\'.\\n      Type \'undefined\' is not assignable to type \'{}\'.\\n  Overload 2 of 4, \'(object: {}, method: never): SpyInstance<never, never>\', gave the following error.\\n    Argument of type \'EventService | undefined\' is not assignable to parameter of type \'{}\'.\\n      Type \'undefined\' is not assignable to type \'{}\'.", "47328231"],
      [560, 76, 40, "Argument of type \'() => Promise<{ type: CONVERSATION; category?: number | undefined; client?: { time: string; } | undefined; connection?: { lastUpdate: string; } | undefined; content?: string | undefined; ... 25 more ...; waiting_button_id?: string | undefined; }>\' is not assignable to parameter of type \'() => never\'.\\n  Type \'Promise<{ type: CONVERSATION; category?: number | undefined; client?: { time: string; } | undefined; connection?: { lastUpdate: string; } | undefined; content?: string | undefined; ... 25 more ...; waiting_button_id?: string | undefined; }>\' is not assignable to type \'never\'.", "1106270881"],
      [562, 13, 28, "Object is possibly \'undefined\'.", "3381709752"],
      [564, 17, 12, "Object is possibly \'undefined\'.", "373016604"],
      [565, 17, 12, "Object is possibly \'undefined\'.", "373016604"],
      [566, 17, 25, "Object is possibly \'undefined\'.", "47328231"],
      [581, 15, 25, "No overload matches this call.\\n  Overload 1 of 4, \'(object: {}, method: never): SpyInstance<never, never>\', gave the following error.\\n    Argument of type \'EventService | undefined\' is not assignable to parameter of type \'{}\'.\\n      Type \'undefined\' is not assignable to type \'{}\'.\\n  Overload 2 of 4, \'(object: {}, method: never): SpyInstance<never, never>\', gave the following error.\\n    Argument of type \'EventService | undefined\' is not assignable to parameter of type \'{}\'.\\n      Type \'undefined\' is not assignable to type \'{}\'.", "47328231"],
      [582, 28, 13, "Parameter \'eventToUpdate\' implicitly has an \'any\' type.", "964362851"],
      [582, 28, 47, "Argument of type \'(eventToUpdate: any) => Promise<any>\' is not assignable to parameter of type \'() => never\'.", "666953218"],
      [583, 17, 25, "No overload matches this call.\\n  Overload 1 of 4, \'(object: {}, method: never): SpyInstance<never, never>\', gave the following error.\\n    Argument of type \'EventService | undefined\' is not assignable to parameter of type \'{}\'.\\n      Type \'undefined\' is not assignable to type \'{}\'.\\n  Overload 2 of 4, \'(object: {}, method: never): SpyInstance<never, never>\', gave the following error.\\n    Argument of type \'EventService | undefined\' is not assignable to parameter of type \'{}\'.\\n      Type \'undefined\' is not assignable to type \'{}\'.", "47328231"],
      [583, 76, 40, "Argument of type \'() => Promise<{ type: CONVERSATION; category?: number | undefined; client?: { time: string; } | undefined; connection?: { lastUpdate: string; } | undefined; content?: string | undefined; ... 25 more ...; waiting_button_id?: string | undefined; }>\' is not assignable to parameter of type \'() => never\'.\\n  Type \'Promise<{ type: CONVERSATION; category?: number | undefined; client?: { time: string; } | undefined; connection?: { lastUpdate: string; } | undefined; content?: string | undefined; ... 25 more ...; waiting_button_id?: string | undefined; }>\' is not assignable to type \'never\'.", "1106270881"],
      [585, 13, 28, "Object is possibly \'undefined\'.", "3381709752"],
      [586, 8, 32, "Argument of type \'(updatedEvent: EventRecord) => void\' is not assignable to parameter of type \'(value: EventRecord<any> | undefined) => void | PromiseLike<void>\'.\\n  Types of parameters \'updatedEvent\' and \'value\' are incompatible.\\n    Type \'EventRecord<any> | undefined\' is not assignable to type \'EventRecord<any>\'.\\n      Type \'undefined\' is not assignable to type \'EventRecord<any>\'.", "1291289374"],
      [588, 17, 25, "Object is possibly \'undefined\'.", "47328231"]
    ],
    "src/script/event/EventRepository.ts:2800868471": [
      [106, 4, 30, "Type \'Observable<NOTIFICATION_HANDLING_STATE.STREAM>\' is not assignable to type \'Observable<NOTIFICATION_HANDLING_STATE>\'.\\n  Types of parameters \'value\' and \'value\' are incompatible.\\n    Type \'NOTIFICATION_HANDLING_STATE\' is not assignable to type \'NOTIFICATION_HANDLING_STATE.STREAM\'.", "3724439608"],
      [161, 60, 5, "Object is possibly \'undefined\'.", "165702089"],
      [161, 76, 5, "Object is of type \'unknown\'.", "165548477"],
      [228, 10, 13, "Object is of type \'unknown\'.", "3310660798"],
      [229, 49, 13, "Object is of type \'unknown\'.", "3310660798"],
      [243, 13, 6, "Object is possibly \'undefined\'.", "1543056028"],
      [248, 13, 10, "Object is possibly \'undefined\'.", "1089446899"],
      [261, 48, 25, "Argument of type \'string | undefined\' is not assignable to parameter of type \'string\'.\\n  Type \'undefined\' is not assignable to type \'string\'.", "3511045606"],
      [272, 40, 20, "Object is possibly \'undefined\'.", "3111726366"],
      [538, 28, 12, "Object is possibly \'undefined\'.", "2257332645"],
      [538, 53, 12, "Object is possibly \'undefined\'.", "2257332645"],
      [539, 59, 12, "Object is possibly \'undefined\'.", "2257332645"],
      [553, 41, 13, "Object is possibly \'undefined\'.", "1529837131"],
      [557, 69, 11, "Argument of type \'string | undefined\' is not assignable to parameter of type \'string\'.\\n  Type \'undefined\' is not assignable to type \'string\'.", "3842816886"],
      [560, 8, 100, "Type \'EventRecord<any> | undefined\' is not assignable to type \'EventRecord<any>\'.\\n  Type \'undefined\' is not assignable to type \'EventRecord<any>\'.", "1834623770"],
      [560, 59, 25, "Argument of type \'string | undefined\' is not assignable to parameter of type \'string\'.\\n  Type \'undefined\' is not assignable to type \'string\'.", "2126983834"],
      [560, 86, 13, "Object is possibly \'undefined\'.", "1529837131"],
      [564, 78, 13, "Object is possibly \'undefined\'.", "1529837131"],
      [607, 52, 20, "Object is possibly \'undefined\'.", "2445000522"]
    ],
    "src/script/event/EventService.ts:2658328947": [
      [46, 79, 9, "Object is possibly \'undefined\'.", "1946021483"],
      [46, 103, 9, "No overload matches this call.\\n  Overload 1 of 2, \'(that: string, locales?: string | string[] | undefined, options?: CollatorOptions | undefined): number\', gave the following error.\\n    Argument of type \'string | undefined\' is not assignable to parameter of type \'string\'.\\n      Type \'undefined\' is not assignable to type \'string\'.\\n  Overload 2 of 2, \'(that: string): number\', gave the following error.\\n    Argument of type \'string | undefined\' is not assignable to parameter of type \'string\'.\\n      Type \'undefined\' is not assignable to type \'string\'.", "1946194504"],
      [77, 86, 9, "Argument of type \'string | undefined\' is not assignable to parameter of type \'string\'.\\n  Type \'undefined\' is not assignable to type \'string\'.", "761523947"],
      [81, 8, 5, "Object is of type \'unknown\'.", "165548477"],
      [110, 97, 5, "Object is of type \'unknown\'.", "165548477"],
      [140, 6, 156, "Type \'EventRecord<any> | undefined\' is not assignable to type \'EventRecord<any>\'.\\n  Type \'undefined\' is not assignable to type \'EventRecord<any>\'.", "608859508"],
      [145, 99, 5, "Object is of type \'unknown\'.", "165548477"],
      [185, 52, 15, "Object is possibly \'undefined\'.", "1303905750"],
      [185, 86, 15, "Object is possibly \'undefined\'.", "1303905750"],
      [240, 100, 5, "Object is of type \'unknown\'.", "165548477"],
      [338, 92, 9, "Argument of type \'undefined\' is not assignable to parameter of type \'string\'.", "2620553983"],
      [352, 74, 17, "Argument of type \'string | undefined\' is not assignable to parameter of type \'string\'.\\n  Type \'undefined\' is not assignable to type \'string\'.", "2867884739"],
      [382, 4, 11, "Object is possibly \'undefined\'.", "370216726"],
      [383, 4, 11, "Object is possibly \'undefined\'.", "370216726"]
    ],
    "src/script/event/EventServiceNoCompound.ts:1388827788": [
      [64, 54, 15, "Object is possibly \'undefined\'.", "1303905750"]
    ],
    "src/script/event/preprocessor/ServiceMiddleware.ts:3271199821": [
      [80, 58, 9, "Argument of type \'MemberJoinEvent | undefined\' is not assignable to parameter of type \'MemberJoinEvent\'.\\n  Type \'undefined\' is not assignable to type \'MemberJoinEvent\'.", "1946204345"],
      [103, 51, 10, "Object is possibly \'undefined\'.", "4128218071"]
    ],
    "src/script/extension/GiphyRepository.ts:2994713875": [
      [47, 10, 13, "Property \'currentOffset\' has no initializer and is not definitely assigned in the constructor.", "3944906049"],
      [76, 42, 18, "Object is possibly \'undefined\'.", "3219551329"],
      [90, 67, 15, "Object is possibly \'undefined\'.", "3911174730"]
    ],
    "src/script/externalRoute.ts:1170782870": [
      [77, 2, 55, "Type \'string | undefined\' is not assignable to type \'string\'.\\n  Type \'undefined\' is not assignable to type \'string\'.", "2013931483"],
      [78, 64, 51, "Type \'string | undefined\' is not assignable to type \'string\'.\\n  Type \'undefined\' is not assignable to type \'string\'.", "2860866952"],
      [81, 2, 111, "Type \'string | false\' is not assignable to type \'string\'.\\n  Type \'boolean\' is not assignable to type \'string\'.", "685592872"],
      [82, 46, 35, "Type \'string | undefined\' is not assignable to type \'string\'.\\n  Type \'undefined\' is not assignable to type \'string\'.", "3510242108"],
      [83, 46, 35, "Type \'string | undefined\' is not assignable to type \'string\'.\\n  Type \'undefined\' is not assignable to type \'string\'.", "3510297418"],
      [84, 51, 40, "Type \'string | undefined\' is not assignable to type \'string\'.\\n  Type \'undefined\' is not assignable to type \'string\'.", "3597061715"],
      [88, 4, 17, "Type \'undefined\' is not assignable to type \'string\'.", "4204377774"]
    ],
    "src/script/hooks/usePausableInterval.ts:4028999421": [
      [38, 6, 21, "Cannot invoke an object which is possibly \'undefined\'.", "4185327969"]
    ],
    "src/script/hooks/usePausableTimeout.ts:3967169248": [
      [38, 6, 20, "Cannot invoke an object which is possibly \'undefined\'.", "2491310661"]
    ],
    "src/script/integration/IntegrationRepository.ts:3537015114": [
      [84, 56, 17, "Argument of type \'string | undefined\' is not assignable to parameter of type \'string\'.\\n  Type \'undefined\' is not assignable to type \'string\'.", "2786638268"],
      [85, 26, 14, "Object is possibly \'undefined\'.", "2727665343"],
      [100, 31, 10, "Argument of type \'string | undefined\' is not assignable to parameter of type \'string\'.\\n  Type \'undefined\' is not assignable to type \'string\'.", "4118455337"],
      [240, 57, 5, "Object is of type \'unknown\'.", "165548477"]
    ],
    "src/script/integration/ServiceEntity.ts:2862427254": [
      [58, 4, 26, "Type \'Observable<AssetRemoteData | undefined>\' is not assignable to type \'Observable<AssetRemoteData>\'.", "2039859734"],
      [59, 4, 27, "Type \'Observable<AssetRemoteData | undefined>\' is not assignable to type \'Observable<AssetRemoteData>\'.", "4198396353"]
    ],
    "src/script/legal-hold/LegalHoldEvaluator.ts:3764190125": [
      [45, 43, 23, "Argument of type \'User | undefined\' is not assignable to parameter of type \'User\'.\\n  Type \'undefined\' is not assignable to type \'User\'.", "153688682"],
      [57, 2, 49, "Type \'string | boolean | undefined\' is not assignable to type \'boolean\'.\\n  Type \'undefined\' is not assignable to type \'boolean\'.", "265606130"],
      [62, 51, 16, "Object is possibly \'undefined\'.", "332022202"]
    ],
    "src/script/main/SingleInstanceHandler.ts:305503035": [
      [118, 6, 27, "Cannot invoke an object which is possibly \'undefined\'.", "107936000"]
    ],
    "src/script/main/app.ts:3654720961": [
      [156, 2, 5, "Property \'debug\' has no initializer and is not definitely assigned in the constructor.", "164124116"],
      [157, 2, 4, "Property \'util\' has no initializer and is not definitely assigned in the constructor.", "2087972225"],
      [349, 87, 5, "Object is of type \'unknown\'.", "165548477"],
      [408, 10, 41, "Object is possibly \'undefined\'.", "1596662938"],
      [409, 10, 30, "Argument of type \'string | undefined\' is not assignable to parameter of type \'string\'.\\n  Type \'undefined\' is not assignable to type \'string\'.", "286595218"],
      [418, 65, 19, "Argument of type \'import(\\"wire-webapp/node_modules/@wireapp/api-client/src/client/ClientType\\").ClientType | undefined\' is not assignable to parameter of type \'string | number\'.\\n  Type \'undefined\' is not assignable to type \'string | number\'.", "1723063280"],
      [485, 27, 5, "Argument of type \'unknown\' is not assignable to parameter of type \'BaseError\'.", "165548477"],
      [503, 36, 11, "Object is possibly \'undefined\'.", "3663176296"],
      [778, 12, 5, "Object is of type \'unknown\'.", "165548477"],
      [832, 81, 5, "Object is of type \'unknown\'.", "165548477"],
      [876, 37, 15, "Argument of type \'string | undefined\' is not assignable to parameter of type \'string | URL\'.\\n  Type \'undefined\' is not assignable to type \'string | URL\'.", "1529230466"]
    ],
    "src/script/media/MediaConstraintsHandler.test.ts:456751395": [
      [43, 47, 4, "Argument of type \'null\' is not assignable to parameter of type \'string | undefined\'.", "2087897566"]
    ],
    "src/script/media/MediaConstraintsHandler.ts:977701651": [
      [118, 22, 11, "Argument of type \'string | null\' is not assignable to parameter of type \'string\'.\\n  Type \'null\' is not assignable to type \'string\'.", "2484436277"]
    ],
    "src/script/media/MediaDevicesHandler.ts:2288366914": [
      [94, 6, 10, "Type \'ObservableArray<never>\' is not assignable to type \'ObservableArray<ElectronDesktopCapturerSource | MediaDeviceInfo>\'.\\n  Types of parameters \'value\' and \'value\' are incompatible.\\n    Type \'(ElectronDesktopCapturerSource | MediaDeviceInfo)[] | null | undefined\' is not assignable to type \'never[] | null | undefined\'.\\n      Type \'(ElectronDesktopCapturerSource | MediaDeviceInfo)[]\' is not assignable to type \'never[]\'.\\n        Type \'ElectronDesktopCapturerSource | MediaDeviceInfo\' is not assignable to type \'never\'.\\n          Type \'ElectronDesktopCapturerSource\' is not assignable to type \'never\'.", "3972973829"],
      [95, 6, 11, "Type \'ObservableArray<never>\' is not assignable to type \'ObservableArray<ElectronDesktopCapturerSource | MediaDeviceInfo>\'.", "2173601068"],
      [96, 6, 11, "Type \'ObservableArray<never>\' is not assignable to type \'ObservableArray<ElectronDesktopCapturerSource | MediaDeviceInfo>\'.", "3890886687"],
      [97, 6, 10, "Type \'ObservableArray<never>\' is not assignable to type \'ObservableArray<ElectronDesktopCapturerSource | MediaDeviceInfo>\'.", "3876799330"],
      [101, 6, 10, "Type \'Observable<null | undefined>\' is not assignable to type \'Observable<string>\'.\\n  Types of property \'equalityComparer\' are incompatible.\\n    Type \'(a: null | undefined, b: null | undefined) => boolean\' is not assignable to type \'(a: string, b: string) => boolean\'.\\n      Types of parameters \'a\' and \'a\' are incompatible.\\n        Type \'string\' is not assignable to type \'null | undefined\'.", "3972973829"],
      [102, 6, 11, "Type \'Observable<null | undefined>\' is not assignable to type \'Observable<string>\'.", "2173601068"],
      [103, 6, 11, "Type \'Observable<null | undefined>\' is not assignable to type \'Observable<string>\'.", "3890886687"],
      [104, 6, 10, "Type \'Observable<null | undefined>\' is not assignable to type \'Observable<string>\'.", "3876799330"],
      [273, 10, 22, "Object is possibly \'undefined\'.", "520485411"],
      [274, 15, 22, "Object is possibly \'undefined\'.", "520485411"],
      [276, 10, 22, "Object is possibly \'undefined\'.", "520485411"],
      [278, 15, 22, "Object is possibly \'undefined\'.", "520485411"],
      [282, 8, 22, "Object is possibly \'undefined\'.", "520485411"]
    ],
    "src/script/media/MediaEmbeds.test.ts:94533359": [
      [688, 58, 4, "Argument of type \'null\' is not assignable to parameter of type \'string\'.", "2087897566"],
      [689, 58, 9, "Argument of type \'undefined\' is not assignable to parameter of type \'string\'.", "2620553983"]
    ],
    "src/script/media/MediaEmbeds.ts:3626459359": [
      [122, 65, 21, "Argument of type \'string | null\' is not assignable to parameter of type \'string\'.\\n  Type \'null\' is not assignable to type \'string\'.", "3195064474"]
    ],
    "src/script/media/MediaParser.ts:2612415638": [
      [56, 69, 10, "Argument of type \'string | undefined\' is not assignable to parameter of type \'string\'.\\n  Type \'undefined\' is not assignable to type \'string\'.", "4239794921"]
    ],
    "src/script/media/MediaStreamHandler.ts:731304856": [
      [68, 33, 5, "Object is of type \'unknown\'.", "165548477"]
    ],
    "src/script/message/QuoteEntity.ts:2585694251": [
      [60, 42, 9, "No overload matches this call.\\n  The last overload gave the following error.\\n    Argument of type \'ArrayBuffer | undefined\' is not assignable to parameter of type \'ArrayBufferLike\'.\\n      Type \'undefined\' is not assignable to type \'ArrayBufferLike\'.", "1162062559"]
    ],
    "src/script/notification/NotificationRepository.ts:2433616700": [
      [145, 4, 28, "Type \'Observable<NotificationPreference.ON>\' is not assignable to type \'Observable<NotificationPreference>\'.\\n  Types of parameters \'value\' and \'value\' are incompatible.\\n    Type \'NotificationPreference\' is not assignable to type \'NotificationPreference.ON\'.", "703631336"],
      [153, 4, 20, "Type \'Observable<PermissionState | PermissionStatusState>\' is not assignable to type \'Observable<PermissionState | PermissionStatusState | NotificationPermission>\'.\\n  Types of parameters \'value\' and \'value\' are incompatible.\\n    Type \'PermissionState | PermissionStatusState | NotificationPermission\' is not assignable to type \'PermissionState | PermissionStatusState\'.", "2835088081"]
    ],
    "src/script/notification/PreferenceNotificationRepository.test.ts:318347950": [
      [31, 44, 4, "Argument of type \'null\' is not assignable to parameter of type \'string | undefined\'.", "2087897566"]
    ],
    "src/script/notification/PreferenceNotificationRepository.ts:1031470059": [
      [82, 29, 5, "Type \'string | undefined\' is not assignable to type \'string\'.\\n  Type \'undefined\' is not assignable to type \'string\'.", "174572682"],
      [82, 36, 4, "Type \'string | undefined\' is not assignable to type \'string\'.\\n  Type \'undefined\' is not assignable to type \'string\'.", "2087961072"],
      [82, 42, 4, "Type \'ClientType.PERMANENT | ClientType.TEMPORARY | undefined\' is not assignable to type \'ClientType\'.\\n  Type \'undefined\' is not assignable to type \'ClientType\'.", "2087944093"],
      [114, 9, 6, "Type \'string | undefined\' is not assignable to type \'string | null\'.\\n  Type \'undefined\' is not assignable to type \'string | null\'.", "1127975365"]
    ],
    "src/script/page/AccentColorPicker.test.tsx:2337834610": [
      [52, 10, 5, "Type \'HTMLInputElement | null\' is not assignable to type \'HTMLInputElement\'.\\n  Type \'null\' is not assignable to type \'HTMLInputElement\'.", "178805363"],
      [93, 12, 5, "Type \'HTMLInputElement | null\' is not assignable to type \'HTMLInputElement\'.\\n  Type \'null\' is not assignable to type \'HTMLInputElement\'.", "178805363"]
    ],
    "src/script/page/AppLock.test.ts:262111532": [
      [50, 59, 22, "Argument of type \'Element | null\' is not assignable to parameter of type \'Element\'.\\n  Type \'null\' is not assignable to type \'Element\'.", "316356198"],
      [52, 33, 14, "Argument of type \'Element | null\' is not assignable to parameter of type \'Element\'.\\n  Type \'null\' is not assignable to type \'Element\'.", "3534045292"],
      [106, 37, 12, "Argument of type \'Element | null\' is not assignable to parameter of type \'Element\'.\\n  Type \'null\' is not assignable to type \'Element\'.", "1912908196"],
      [178, 35, 12, "Argument of type \'Element | null\' is not assignable to parameter of type \'Element\'.\\n  Type \'null\' is not assignable to type \'Element\'.", "1912908196"]
    ],
    "src/script/page/AppLock.tsx:588408162": [
      [163, 28, 36, "Argument of type \'Element | null\' is not assignable to parameter of type \'Node\'.\\n  Type \'null\' is not assignable to type \'Node\'.", "3019440182"],
      [167, 26, 30, "Argument of type \'Element | null\' is not assignable to parameter of type \'Node\'.\\n  Type \'null\' is not assignable to type \'Node\'.", "1790131128"],
      [195, 59, 37, "Object is possibly \'null\'.", "3700925542"],
      [216, 94, 4, "Argument of type \'unknown\' is not assignable to parameter of type \'StatusCodes\'.", "2087770728"],
      [219, 19, 7, "Argument of type \'unknown\' is not assignable to parameter of type \'SetStateAction<string>\'.", "1236122734"]
    ],
    "src/script/page/LeftSidebar/panels/Conversations/ConversationsList.tsx:3232925700": [
      [104, 10, 15, "Type \'(conversation: Conversation) => boolean\' is not assignable to type \'(conversationId: QualifiedId) => boolean\'.\\n  Types of parameters \'conversation\' and \'conversationId\' are incompatible.\\n    Type \'QualifiedId\' is missing the following properties from type \'Conversation\': teamState, archivedState, incomingMessages, isManaged, and 121 more.", "1629494677"]
    ],
    "src/script/page/LeftSidebar/panels/Conversations/GroupedConversationHeader.test.ts:3219319072": [
      [62, 11, 11, "Object is possibly \'null\'.", "3168726921"]
    ],
    "src/script/page/LeftSidebar/panels/StartUI/components/GroupList.test.tsx:87150494": [
      [34, 63, 38, "Argument of type \'Element | null\' is not assignable to parameter of type \'Element\'.\\n  Type \'null\' is not assignable to type \'Element\'.", "495210063"]
    ],
    "src/script/page/MainContent/MainContent.tsx:1247306180": [
      [70, 10, 12, "Type \'Conversation | null\' is not assignable to type \'Conversation\'.\\n  Type \'null\' is not assignable to type \'Conversation\'.", "1670678216"]
    ],
    "src/script/page/MainContent/panels/Collection/FullSearch.tsx:1879516049": [
      [99, 10, 10, "Object is possibly \'undefined\'.", "1962587969"],
      [100, 26, 10, "Object is possibly \'undefined\'.", "1962587969"],
      [109, 25, 11, "Object is possibly \'undefined\'.", "2591652326"],
      [126, 12, 3, "Type \'MutableRefObject<HTMLInputElement | undefined>\' is not assignable to type \'LegacyRef<HTMLInputElement> | undefined\'.\\n  Type \'MutableRefObject<HTMLInputElement | undefined>\' is not assignable to type \'RefObject<HTMLInputElement>\'.\\n    Types of property \'current\' are incompatible.\\n      Type \'HTMLInputElement | undefined\' is not assignable to type \'HTMLInputElement | null\'.\\n        Type \'undefined\' is not assignable to type \'HTMLInputElement | null\'.", "193432436"]
    ],
    "src/script/page/MainContent/panels/Collection/utils.tsx:3873364785": [
      [27, 13, 16, "Object is possibly \'undefined\'.", "3400861264"],
      [27, 59, 16, "Object is possibly \'undefined\'.", "3400861264"],
      [29, 13, 16, "Object is possibly \'undefined\'.", "3400861264"],
      [31, 13, 16, "Object is possibly \'undefined\'.", "3400861264"],
      [34, 8, 16, "Object is possibly \'undefined\'.", "3400861264"]
    ],
    "src/script/page/MainContent/panels/preferences/AccountPreferences.tsx:487388879": [
      [95, 79, 34, "Argument of type \'boolean | undefined\' is not assignable to parameter of type \'boolean\'.", "212151669"],
      [124, 6, 9, "Argument of type \'undefined\' is not assignable to parameter of type \'string\'.", "2620553983"]
    ],
    "src/script/page/MainContent/panels/preferences/accountPreferences/AccountSecuritySection.tsx:281427554": [
      [70, 6, 9, "Argument of type \'undefined\' is not assignable to parameter of type \'string\'.", "2620553983"],
      [107, 40, 43, "Argument of type \'string | undefined\' is not assignable to parameter of type \'string\'.\\n  Type \'undefined\' is not assignable to type \'string\'.", "1072333434"]
    ],
    "src/script/page/MainContent/panels/preferences/accountPreferences/AvatarInput.tsx:919643938": [
      [50, 69, 9, "Argument of type \'undefined\' is not assignable to parameter of type \'string\'.", "2620553983"],
      [91, 4, 16, "Object is possibly \'null\'.", "4019370437"],
      [116, 23, 14, "Argument of type \'File | null\' is not assignable to parameter of type \'File\'.\\n  Type \'null\' is not assignable to type \'File\'.", "1073819172"]
    ],
    "src/script/page/MainContent/panels/preferences/accountPreferences/EmailInput.tsx:542696972": [
      [56, 10, 5, "Object is of type \'unknown\'.", "165548477"],
      [59, 10, 5, "Object is of type \'unknown\'.", "165548477"]
    ],
    "src/script/page/MainContent/panels/preferences/avPreferences/CameraPreferences.tsx:147485328": [
      [80, 82, 5, "Object is of type \'unknown\'.", "165548477"],
      [81, 16, 4, "Argument of type \'null\' is not assignable to parameter of type \'SetStateAction<MediaStream | undefined>\'.", "2087897566"],
      [93, 6, 22, "Type \'MediaStream | undefined\' is not assignable to type \'MediaProvider | null\'.\\n  Type \'undefined\' is not assignable to type \'MediaProvider | null\'.", "3365227987"]
    ],
    "src/script/page/MainContent/panels/preferences/avPreferences/MicrophonePreferences.tsx:490834589": [
      [64, 82, 5, "Object is of type \'unknown\'.", "165548477"],
      [65, 16, 4, "Argument of type \'null\' is not assignable to parameter of type \'SetStateAction<MediaStream | undefined>\'.", "2087897566"],
      [109, 84, 11, "Type \'MediaStream | undefined\' is not assignable to type \'MediaStream\'.\\n  Type \'undefined\' is not assignable to type \'MediaStream\'.", "4175552125"]
    ],
    "src/script/page/MainContent/panels/preferences/devices/DeviceDetailsPreferences.test.tsx:1195297224": [
      [35, 41, 22, "Cannot invoke an object which is possibly \'undefined\'.", "1980738780"],
      [41, 21, 12, "Argument of type \'string | undefined\' is not assignable to parameter of type \'Matcher\'.\\n  Type \'undefined\' is not assignable to type \'Matcher\'.", "2075561852"]
    ],
    "src/script/page/MainContent/panels/preferences/devices/DevicesPreferences.tsx:1228118804": [
      [79, 90, 10, "Type \'undefined\' is not assignable to type \'boolean\'.", "3231345145"],
      [148, 8, 14, "Type \'(device: ClientEntity) => Promise<string | undefined>\' is not assignable to type \'(device: ClientEntity) => Promise<string>\'.\\n  Type \'Promise<string | undefined>\' is not assignable to type \'Promise<string>\'.\\n    Type \'string | undefined\' is not assignable to type \'string\'.\\n      Type \'undefined\' is not assignable to type \'string\'.", "223037395"],
      [155, 73, 37, "Argument of type \'Conversation | undefined\' is not assignable to parameter of type \'Conversation\'.\\n  Type \'undefined\' is not assignable to type \'Conversation\'.", "3769528030"]
    ],
    "src/script/page/RightSidebar/PanelHeader/PanelHeader.test.ts:4232255009": [
      [33, 39, 22, "Argument of type \'Element | null\' is not assignable to parameter of type \'Element\'.\\n  Type \'null\' is not assignable to type \'Element\'.", "3474761039"],
      [34, 38, 21, "Argument of type \'Element | null\' is not assignable to parameter of type \'Element\'.\\n  Type \'null\' is not assignable to type \'Element\'.", "327517530"]
    ],
    "src/script/page/message-list/InputBarControls/InputBarControls.test.tsx:2517377529": [
      [33, 2, 12, "Type \'undefined\' is not assignable to type \'Conversation\'.", "1670678216"]
    ],
    "src/script/page/message-list/MentionSuggestions/MentionSuggestions.tsx:217067853": [
      [119, 14, 3, "Type \'((node: Element) => void) | undefined\' is not assignable to type \'Ref<HTMLDivElement> | undefined\'.\\n  Type \'(node: Element) => void\' is not assignable to type \'Ref<HTMLDivElement> | undefined\'.\\n    Type \'(node: Element) => void\' is not assignable to type \'(instance: HTMLDivElement | null) => void\'.\\n      Types of parameters \'node\' and \'instance\' are incompatible.\\n        Type \'HTMLDivElement | null\' is not assignable to type \'Element\'.\\n          Type \'null\' is not assignable to type \'Element\'.", "193432436"]
    ],
    "src/script/page/message-list/MessageTimerButton.test.ts:254586997": [
      [33, 46, 29, "Argument of type \'Element | null\' is not assignable to parameter of type \'Element\'.\\n  Type \'null\' is not assignable to type \'Element\'.", "4019893960"],
      [96, 11, 47, "Object is possibly \'null\'.", "512435431"],
      [123, 11, 51, "Object is possibly \'null\'.", "4189896900"],
      [124, 11, 52, "Object is possibly \'null\'.", "146485961"],
      [125, 11, 47, "Object is possibly \'null\'.", "512435431"],
      [148, 11, 51, "Object is possibly \'null\'.", "4189896900"],
      [149, 11, 52, "Object is possibly \'null\'.", "146485961"],
      [150, 11, 47, "Object is possibly \'null\'.", "512435431"],
      [174, 11, 51, "Object is possibly \'null\'.", "4189896900"],
      [175, 11, 52, "Object is possibly \'null\'.", "146485961"],
      [176, 11, 47, "Object is possibly \'null\'.", "512435431"],
      [198, 11, 47, "Object is possibly \'null\'.", "512435431"]
    ],
    "src/script/permission/PermissionRepository.ts:3072861882": [
      [45, 6, 23, "Type of computed property\'s value is \'Observable<PermissionStatusState.PROMPT>\', which is not assignable to type \'Observable<PermissionState | PermissionStatusState>\'.\\n  Types of parameters \'value\' and \'value\' are incompatible.\\n    Type \'PermissionState | PermissionStatusState\' is not assignable to type \'PermissionStatusState.PROMPT\'.", "2132945991"],
      [46, 6, 29, "Type of computed property\'s value is \'Observable<PermissionStatusState.PROMPT>\', which is not assignable to type \'Observable<PermissionState | PermissionStatusState>\'.", "3793420497"],
      [47, 6, 27, "Type of computed property\'s value is \'Observable<PermissionStatusState.PROMPT>\', which is not assignable to type \'Observable<PermissionState | PermissionStatusState>\'.", "952378264"],
      [48, 6, 30, "Type of computed property\'s value is \'Observable<PermissionStatusState.PROMPT>\', which is not assignable to type \'Observable<PermissionState | PermissionStatusState>\'.", "338556256"]
    ],
    "src/script/properties/PropertiesRepository.ts:274184231": [
      [97, 4, 13, "Type \'Observable<User | undefined>\' is not assignable to type \'Observable<User>\'.\\n  The types returned by \'peek()\' are incompatible between these types.\\n    Type \'User | undefined\' is not assignable to type \'User\'.\\n      Type \'undefined\' is not assignable to type \'User\'.", "311178912"],
      [100, 4, 21, "Type \'Observable<ConsentValue>\' is not assignable to type \'Observable<boolean | ConsentValue>\'.\\n  Types of parameters \'value\' and \'value\' are incompatible.\\n    Type \'boolean | ConsentValue\' is not assignable to type \'ConsentValue\'.", "1820233671"]
    ],
    "src/script/router/Router.ts:4158324241": [
      [50, 38, 4, "Argument of type \'null\' is not assignable to parameter of type \'string\'.", "2087897566"]
    ],
    "src/script/search/SearchRepository.ts:142898156": [
      [92, 44, 4, "Argument of type \'string\' is not assignable to parameter of type \'never\'.", "2087773917"],
      [103, 13, 140, "Argument of type \'(property: keyof User) => any\' is not assignable to parameter of type \'(value: string, index: number, array: string[]) => any\'.\\n  Types of parameters \'property\' and \'value\' are incompatible.\\n    Type \'string\' is not assignable to type \'keyof User\'.", "2023942255"],
      [114, 59, 16, "No overload matches this call.\\n  Overload 1 of 2, \'(...items: ConcatArray<never>[]): never[]\', gave the following error.\\n    Argument of type \'{ user: User; weight: any; }\' is not assignable to parameter of type \'ConcatArray<never>\'.\\n      Object literal may only specify known properties, and \'user\' does not exist in type \'ConcatArray<never>\'.\\n  Overload 2 of 2, \'(...items: ConcatArray<never>[]): never[]\', gave the following error.\\n    Argument of type \'{ user: User; weight: any; }\' is not assignable to parameter of type \'ConcatArray<never>\'.\\n      Object literal may only specify known properties, and \'user\' does not exist in type \'ConcatArray<never>\'.", "3870214084"],
      [119, 20, 6, "Property \'weight\' does not exist on type \'never\'.", "2011919237"],
      [119, 39, 6, "Property \'weight\' does not exist on type \'never\'.", "2011919237"],
      [120, 25, 4, "Property \'user\' does not exist on type \'never\'.", "2087973204"],
      [120, 47, 4, "Property \'user\' does not exist on type \'never\'.", "2087973204"],
      [122, 23, 6, "Property \'weight\' does not exist on type \'never\'.", "2011919237"],
      [122, 40, 6, "Property \'weight\' does not exist on type \'never\'.", "2011919237"],
      [124, 28, 4, "Property \'user\' does not exist on type \'never\'.", "2087973204"],
      [133, 44, 5, "Argument of type \'string | undefined\' is not assignable to parameter of type \'string\'.\\n  Type \'undefined\' is not assignable to type \'string\'.", "189936718"]
    ],
    "src/script/storage/StorageSchemata.ts:880947846": [
      [126, 8, 7, "Type \'(transaction: Transaction, database: Dexie) => void\' is not assignable to type \'(transaction: Transaction, database?: Dexie | undefined) => void\'.\\n  Types of parameters \'database\' and \'database\' are incompatible.\\n    Type \'Dexie | undefined\' is not assignable to type \'Dexie\'.\\n      Type \'undefined\' is not assignable to type \'Dexie\'.", "2225706901"],
      [306, 8, 7, "Type \'(transaction: Transaction, database: Dexie) => void\' is not assignable to type \'(transaction: Transaction, database?: Dexie | undefined) => void\'.\\n  Types of parameters \'database\' and \'database\' are incompatible.\\n    Type \'Dexie | undefined\' is not assignable to type \'Dexie\'.\\n      Type \'undefined\' is not assignable to type \'Dexie\'.", "2225706901"]
    ],
    "src/script/storage/StorageService.ts:1411751882": [
      [49, 10, 14, "Property \'hasHookSupport\' has no initializer and is not definitely assigned in the constructor.", "2732954963"],
      [50, 10, 6, "Property \'engine\' has no initializer and is not definitely assigned in the constructor.", "1163760011"],
      [51, 9, 27, "Property \'isTemporaryAndNonPersistent\' has no initializer and is not definitely assigned in the constructor.", "2204664357"],
      [79, 28, 7, "Argument of type \'DexieDatabase | undefined\' is not assignable to parameter of type \'DexieDatabase\'.\\n  Type \'undefined\' is not assignable to type \'DexieDatabase\'.", "1929661355"],
      [83, 76, 5, "Object is of type \'unknown\'.", "165548477"],
      [108, 8, 25, "No overload matches this call.\\n  The last overload gave the following error.\\n    Argument of type \'DEXIE_CRUD_EVENT.UPDATING\' is not assignable to parameter of type \'\\"deleting\\"\'.", "746988678"],
      [116, 8, 8, "No overload matches this call.\\n  The last overload gave the following error.\\n    Argument of type \'(this: DeletingHookContext<any, IndexableType>, primaryKey: string, obj: Object, transaction: Transaction) => void\' is not assignable to parameter of type \'(this: DeletingHookContext<any, IndexableType>, primKey: IndexableType, obj: any, transaction: Transaction) => any\'.\\n      Types of parameters \'primaryKey\' and \'primKey\' are incompatible.\\n        Type \'IndexableType\' is not assignable to type \'string\'.\\n          Type \'number\' is not assignable to type \'string\'.", "1594753575"],
      [117, 91, 9, "Argument of type \'undefined\' is not assignable to parameter of type \'Object\'.", "2620553983"],
      [278, 39, 7, "Object is possibly \'undefined\'.", "1929661355"],
      [386, 38, 7, "Object is possibly \'undefined\'.", "1929661355"]
    ],
    "src/script/team/TeamEntity.ts:781860466": [
      [48, 6, 7, "Type \'string | boolean\' is not assignable to type \'boolean\'.\\n  Type \'string\' is not assignable to type \'boolean\'.", "814555284"]
    ],
    "src/script/team/TeamRepository.ts:2469907748": [
      [204, 4, 159, "Type \'(User | undefined)[]\' is not assignable to type \'User[]\'.\\n  Type \'User | undefined\' is not assignable to type \'User\'.\\n    Type \'undefined\' is not assignable to type \'User\'.", "587279576"],
      [210, 53, 24, "Argument of type \'string | undefined\' is not assignable to parameter of type \'string\'.\\n  Type \'undefined\' is not assignable to type \'string\'.", "2322605270"],
      [304, 4, 9, "Type \'(string | undefined)[]\' is not assignable to type \'string[]\'.\\n  Type \'string | undefined\' is not assignable to type \'string\'.\\n    Type \'undefined\' is not assignable to type \'string\'.", "3264882315"],
      [325, 53, 13, "Argument of type \'string | undefined\' is not assignable to parameter of type \'string\'.\\n  Type \'undefined\' is not assignable to type \'string\'.", "3345044032"],
      [334, 66, 9, "Argument of type \'{ domain: string; id: string | undefined; }[]\' is not assignable to parameter of type \'QualifiedId[]\'.\\n  Type \'{ domain: string; id: string | undefined; }\' is not assignable to type \'QualifiedId\'.\\n    Types of property \'id\' are incompatible.\\n      Type \'string | undefined\' is not assignable to type \'string\'.\\n        Type \'undefined\' is not assignable to type \'string\'.", "3264882315"],
      [468, 28, 45, "Object is possibly \'undefined\'.", "1991114915"],
      [469, 23, 40, "Object is possibly \'undefined\'.", "841513102"],
      [536, 6, 76, "Argument of type \'string | null\' is not assignable to parameter of type \'string\'.\\n  Type \'null\' is not assignable to type \'string\'.", "563963699"],
      [588, 34, 14, "No overload matches this call.\\n  Overload 1 of 2, \'(...items: ConcatArray<never>[]): never[]\', gave the following error.\\n    Argument of type \'TeamMemberEntity | TeamMemberEntity[]\' is not assignable to parameter of type \'ConcatArray<never>\'.\\n      Type \'TeamMemberEntity\' is missing the following properties from type \'ConcatArray<never>\': length, join, slice\\n  Overload 2 of 2, \'(...items: ConcatArray<never>[]): never[]\', gave the following error.\\n    Argument of type \'TeamMemberEntity | TeamMemberEntity[]\' is not assignable to parameter of type \'ConcatArray<never>\'.\\n      Type \'TeamMemberEntity\' is not assignable to type \'ConcatArray<never>\'.", "3525779144"],
      [590, 56, 6, "Property \'userId\' does not exist on type \'never\'.", "1765117785"],
      [592, 45, 11, "Property \'permissions\' does not exist on type \'never\'.", "524793117"],
      [597, 25, 6, "Property \'userId\' does not exist on type \'never\'.", "1765117785"],
      [597, 42, 11, "Property \'permissions\' does not exist on type \'never\'.", "524793117"],
      [597, 87, 11, "Property \'permissions\' does not exist on type \'never\'.", "524793117"],
      [602, 25, 6, "Property \'userId\' does not exist on type \'never\'.", "1765117785"],
      [602, 42, 9, "Property \'invitedBy\' does not exist on type \'never\'.", "1955064691"],
      [606, 64, 14, "Property \'hasOwnProperty\' does not exist on type \'never\'.", "547572878"]
    ],
    "src/script/team/TeamState.ts:2129239601": [
      [59, 4, 9, "Type \'Observable<TeamEntity | undefined>\' is not assignable to type \'Observable<TeamEntity>\'.\\n  The types returned by \'peek()\' are incompatible between these types.\\n    Type \'TeamEntity | undefined\' is not assignable to type \'TeamEntity\'.\\n      Type \'undefined\' is not assignable to type \'TeamEntity\'.", "1162784912"],
      [68, 4, 17, "Type \'Observable<FeatureList | undefined>\' is not assignable to type \'Observable<FeatureList>\'.\\n  The types returned by \'peek()\' are incompatible between these types.\\n    Type \'FeatureList | undefined\' is not assignable to type \'FeatureList\'.\\n      Type \'undefined\' is not assignable to type \'FeatureList\'.", "54583831"],
      [96, 13, 38, "Object is possibly \'undefined\'.", "3672246717"],
      [97, 10, 37, "Object is possibly \'undefined\'.", "1981238082"],
      [121, 4, 22, "Type \'PureComputed<boolean | undefined>\' is not assignable to type \'PureComputed<boolean>\'.\\n  The types returned by \'peek()\' are incompatible between these types.\\n    Type \'boolean | undefined\' is not assignable to type \'boolean\'.", "32795343"],
      [122, 4, 33, "Type \'PureComputed<number | undefined>\' is not assignable to type \'PureComputed<number>\'.\\n  The types returned by \'peek()\' are incompatible between these types.\\n    Type \'number | undefined\' is not assignable to type \'number\'.\\n      Type \'undefined\' is not assignable to type \'number\'.", "3833026544"]
    ],
    "src/script/telemetry/app_init/AppInitTimings.ts:2827224089": [
      [51, 31, 9, "Object is possibly \'undefined\'.", "2472707299"]
    ],
    "src/script/time/serverTimeHandler.ts:469728213": [
      [39, 14, 49, "Conversion of type \'Observable<undefined>\' to type \'Observable<number>\' may be a mistake because neither type sufficiently overlaps with the other. If this was intentional, convert the expression to \'unknown\' first.\\n  Types of property \'equalityComparer\' are incompatible.\\n    Type \'(a: undefined, b: undefined) => boolean\' is not comparable to type \'(a: number, b: number) => boolean\'.\\n      Types of parameters \'a\' and \'a\' are incompatible.\\n        Type \'number\' is not comparable to type \'undefined\'.", "1339088109"]
    ],
    "src/script/tracking/EventTrackingRepository.ts:471863585": [
      [47, 10, 15, "Property \'countlyDeviceId\' has no initializer and is not definitely assigned in the constructor.", "3024684198"],
      [170, 23, 16, "Argument of type \'boolean | undefined\' is not assignable to parameter of type \'boolean\'.", "3019303906"]
    ],
    "src/script/tracking/Helpers.ts:3850783506": [
      [47, 10, 30, "Object is possibly \'undefined\'.", "3185682702"]
    ],
    "src/script/ui/ContextMenu.tsx:3329910082": [
      [53, 4, 9, "Type \'undefined\' is not assignable to type \'HTMLDivElement\'.", "1873118818"],
      [141, 29, 3, "Type \'Dispatch<SetStateAction<HTMLUListElement | undefined>>\' is not assignable to type \'LegacyRef<HTMLUListElement> | undefined\'.\\n  Type \'Dispatch<SetStateAction<HTMLUListElement | undefined>>\' is not assignable to type \'(instance: HTMLUListElement | null) => void\'.\\n    Types of parameters \'value\' and \'instance\' are incompatible.\\n      Type \'HTMLUListElement | null\' is not assignable to type \'SetStateAction<HTMLUListElement | undefined>\'.\\n        Type \'null\' is not assignable to type \'SetStateAction<HTMLUListElement | undefined>\'.", "193432436"]
    ],
    "src/script/ui/Modal.ts:2744470243": [
      [35, 4, 10, "Type \'HTMLElement | null\' is not assignable to type \'HTMLElement\'.\\n  Type \'null\' is not assignable to type \'HTMLElement\'.", "3985246182"],
      [36, 4, 17, "Type \'(() => void) | undefined\' is not assignable to type \'() => void\'.\\n  Type \'undefined\' is not assignable to type \'() => void\'.", "2437998084"],
      [37, 4, 23, "Type \'(() => void) | undefined\' is not assignable to type \'() => void\'.\\n  Type \'undefined\' is not assignable to type \'() => void\'.", "1878779325"]
    ],
    "src/script/ui/Shortcut.ts:4030248185": [
      [166, 26, 10, "Object is possibly \'undefined\'.", "3955554463"],
      [169, 80, 10, "Object is possibly \'undefined\'.", "3955554463"],
      [171, 6, 10, "Object is possibly \'undefined\'.", "3955554463"]
    ],
    "src/script/ui/overlayedObserver.ts:1307956702": [
      [28, 4, 22, "Type \'undefined\' is not assignable to type \'number\'.", "553548977"],
      [37, 6, 9, "Cannot invoke an object which is possibly \'undefined\'.", "4219368682"],
      [56, 2, 95, "Type \'boolean | null\' is not assignable to type \'boolean\'.", "1265679455"],
      [81, 4, 22, "Type \'undefined\' is not assignable to type \'number\'.", "553548977"]
    ],
    "src/script/ui/resizeObserver.ts:2388876684": [
      [47, 48, 8, "Argument of type \'(element: Element) => void\' is not assignable to parameter of type \'(...args: unknown[]) => void\'.\\n  Types of parameters \'element\' and \'args\' are incompatible.\\n    Type \'unknown\' is not assignable to type \'Element\'.", "3760058444"]
    ],
    "src/script/user/AppLockRepository.ts:968558871": [
      [48, 38, 59, "Type \'string | null\' is not assignable to type \'string\'.\\n  Type \'null\' is not assignable to type \'string\'.", "2029474882"],
      [50, 35, 56, "Type \'string | null\' is not assignable to type \'string\'.\\n  Type \'null\' is not assignable to type \'string\'.", "4278102955"],
      [55, 46, 8, "Argument of type \'string | null\' is not assignable to parameter of type \'string\'.\\n  Type \'null\' is not assignable to type \'string\'.", "2452599369"]
    ],
    "src/script/user/AppLockState.ts:4063056116": [
      [49, 4, 22, "Type \'PureComputed<boolean | undefined>\' is not assignable to type \'PureComputed<boolean>\'.", "32795343"],
      [55, 4, 33, "Type \'PureComputed<number | undefined>\' is not assignable to type \'PureComputed<number>\'.", "3833026544"]
    ],
    "src/script/user/UserHandleGenerator.ts:608562243": [
      [67, 35, 6, "No overload matches this call.\\n  Overload 1 of 4, \'(iterable: Iterable<unknown> | ArrayLike<unknown>, mapfn: (v: unknown, k: number) => number, thisArg?: any): number[]\', gave the following error.\\n    Type \'number | undefined\' is not assignable to type \'number\'.\\n      Type \'undefined\' is not assignable to type \'number\'.\\n  Overload 2 of 4, \'(arrayLike: ArrayLike<unknown>, mapfn: (v: unknown, k: number) => number, thisArg?: any): number[]\', gave the following error.\\n    Type \'number | undefined\' is not assignable to type \'number\'.\\n      Type \'undefined\' is not assignable to type \'number\'.", "1433765721"]
    ],
    "src/script/user/UserMapper.test.ts:250567312": [
      [83, 42, 9, "Argument of type \'undefined\' is not assignable to parameter of type \'User | Self\'.", "2620553983"],
      [137, 47, 9, "Argument of type \'undefined\' is not assignable to parameter of type \'(User | Self)[]\'.", "2620553983"],
      [158, 13, 15, "Object is possibly \'undefined\'.", "52415216"],
      [167, 13, 15, "Object is possibly \'undefined\'.", "52415216"],
      [176, 13, 15, "Object is possibly \'undefined\'.", "52415216"],
      [221, 13, 15, "Object is possibly \'undefined\'.", "52415216"],
      [222, 13, 15, "Object is possibly \'undefined\'.", "52415216"]
    ],
    "src/script/user/UserMapper.ts:1842788905": [
      [47, 4, 63, "Type \'User | undefined\' is not assignable to type \'User\'.\\n  Type \'undefined\' is not assignable to type \'User\'.", "55227688"],
      [47, 50, 4, "Argument of type \'null\' is not assignable to parameter of type \'string | undefined\'.", "2087897566"],
      [51, 62, 4, "Argument of type \'null\' is not assignable to parameter of type \'string | undefined\'.", "2087897566"],
      [52, 4, 10, "Object is possibly \'undefined\'.", "50227919"],
      [57, 6, 10, "Object is possibly \'undefined\'.", "50227919"],
      [60, 4, 18, "Type \'User | undefined\' is not assignable to type \'User\'.\\n  Type \'undefined\' is not assignable to type \'User\'.", "1723739806"],
      [96, 6, 13, "Type \'string | undefined\' is not assignable to type \'string\'.\\n  Type \'undefined\' is not assignable to type \'string\'.", "1154411948"],
      [133, 62, 15, "Argument of type \'UserAsset[] | undefined\' is not assignable to parameter of type \'UserAsset[]\'.\\n  Type \'undefined\' is not assignable to type \'UserAsset[]\'.", "696735433"],
      [135, 55, 16, "Argument of type \'Picture[] | undefined\' is not assignable to parameter of type \'Picture[]\'.\\n  Type \'undefined\' is not assignable to type \'Picture[]\'.", "1145520518"]
    ],
    "src/script/user/UserPermission.ts:1999060110": [
      [173, 2, 395, "Type \'Record<string, (role: ROLE) => boolean>\' is not assignable to type \'Record<string, (role?: ROLE | undefined) => boolean>\'.\\n  \'string\' index signatures are incompatible.\\n    Type \'(role: ROLE) => boolean\' is not assignable to type \'(role?: ROLE | undefined) => boolean\'.", "3736070641"]
    ],
    "src/script/user/UserRepository.ts:3614559035": [
      [172, 55, 6, "Type \'string | undefined\' is not assignable to type \'string\'.\\n  Type \'undefined\' is not assignable to type \'string\'.", "1127975365"],
      [217, 24, 6, "Type \'string | null\' is not assignable to type \'string\'.\\n  Type \'null\' is not assignable to type \'string\'.", "1127975365"],
      [228, 32, 6, "Type \'string | null\' is not assignable to type \'string\'.\\n  Type \'null\' is not assignable to type \'string\'.", "1127975365"],
      [228, 75, 2, "Type \'string | undefined\' is not assignable to type \'string\'.\\n  Type \'undefined\' is not assignable to type \'string\'.", "5861160"],
      [252, 28, 16, "Argument of type \'ConnectionEntity | undefined\' is not assignable to parameter of type \'ConnectionEntity\'.\\n  Type \'undefined\' is not assignable to type \'ConnectionEntity\'.", "3456520104"],
      [263, 10, 7, "Type \'{ domain: string | undefined; id: string; }[]\' is not assignable to type \'QualifiedId[]\'.\\n  Type \'{ domain: string | undefined; id: string; }\' is not assignable to type \'QualifiedId\'.\\n    Types of property \'domain\' are incompatible.\\n      Type \'string | undefined\' is not assignable to type \'string\'.\\n        Type \'undefined\' is not assignable to type \'string\'.", "2414311946"],
      [339, 4, 20, "Type \'(ClientEntity | undefined)[]\' is not assignable to type \'ClientEntity[]\'.\\n  Type \'ClientEntity | undefined\' is not assignable to type \'ClientEntity\'.\\n    Type \'undefined\' is not assignable to type \'ClientEntity\'.", "724989886"],
      [533, 53, 5, "Object is of type \'unknown\'.", "165548477"],
      [543, 23, 16, "Object is possibly \'undefined\'.", "1145520518"],
      [544, 21, 15, "Object is possibly \'undefined\'.", "696735433"],
      [549, 57, 16, "Argument of type \'Picture[] | undefined\' is not assignable to parameter of type \'Picture[]\'.\\n  Type \'undefined\' is not assignable to type \'Picture[]\'.", "1145520518"],
      [568, 27, 5, "Object is of type \'unknown\'.", "165548477"],
      [571, 89, 5, "Object is of type \'unknown\'.", "165548477"],
      [672, 27, 17, "Type \'User | undefined\' is not assignable to type \'User\'.\\n  Type \'undefined\' is not assignable to type \'User\'.", "3641955066"],
      [687, 101, 4, "Argument of type \'null\' is not assignable to parameter of type \'string | undefined\'.", "2087897566"],
      [737, 69, 5, "Object is of type \'unknown\'.", "165548477"],
      [756, 24, 5, "Object is of type \'unknown\'.", "165548477"],
      [784, 60, 5, "Object is of type \'unknown\'.", "165548477"],
      [784, 77, 5, "Object is of type \'unknown\'.", "165548477"],
      [831, 64, 5, "Object is of type \'unknown\'.", "165548477"],
      [831, 81, 5, "Object is of type \'unknown\'.", "165548477"]
    ],
    "src/script/user/UserState.ts:1636460432": [
      [44, 4, 9, "Type \'Observable<User | undefined>\' is not assignable to type \'Observable<User>\'.", "1162883985"],
      [45, 4, 10, "Type \'ObservableArray<never>\' is not assignable to type \'ObservableArray<User>\'.\\n  Types of parameters \'value\' and \'value\' are incompatible.\\n    Type \'User[] | null | undefined\' is not assignable to type \'never[] | null | undefined\'.\\n      Type \'User[]\' is not assignable to type \'never[]\'.\\n        Type \'User\' is not assignable to type \'never\'.", "4012712079"],
      [62, 4, 11, "Type \'Observable<boolean | undefined>\' is not assignable to type \'PureComputed<boolean> | Observable<boolean>\'.\\n  Type \'Observable<boolean | undefined>\' is not assignable to type \'Observable<boolean>\'.\\n    The types returned by \'peek()\' are incompatible between these types.\\n      Type \'boolean | undefined\' is not assignable to type \'boolean\'.", "2825893770"]
    ],
    "src/script/util/ArrayUtil.ts:1796804857": [
      [109, 47, 42, "Type \'undefined\' cannot be used as an index type.", "3231080782"]
    ],
    "src/script/util/ClipboardUtil.ts:3834718542": [
      [33, 22, 21, "Object is possibly \'null\'.", "3831905776"],
      [33, 57, 21, "Object is possibly \'null\'.", "3831905776"],
      [43, 6, 16, "Object is possibly \'null\'.", "548905036"],
      [44, 6, 16, "Object is possibly \'null\'.", "548905036"]
    ],
    "src/script/util/ComponentUtil.test.ts:2336697613": [
      [48, 44, 73, "Argument of type \'({ obj }: { obj: any; }) => UnwrappedValues<any, Subscribables<any>>\' is not assignable to parameter of type \'(initialProps: unknown) => UnwrappedValues<any, Subscribables<any>>\'.\\n  Types of parameters \'__0\' and \'initialProps\' are incompatible.\\n    Type \'unknown\' is not assignable to type \'{ obj: any; }\'.", "2621166550"]
    ],
    "src/script/util/DebugUtil.ts:3949008751": [
      [119, 35, 9, "Object is possibly \'undefined\'.", "3919057299"],
      [129, 4, 9, "Object is possibly \'undefined\'.", "3919057299"],
      [177, 21, 43, "Object is possibly \'null\'.", "1853768633"],
      [189, 29, 43, "Object is possibly \'null\'.", "1853768633"],
      [210, 14, 44, "No overload matches this call.\\n  Overload 1 of 2, \'(predicate: (value: BackendEvent, index: number, array: BackendEvent[]) => value is ConversationOtrMessageAddEvent, thisArg?: any): ConversationOtrMessageAddEvent[]\', gave the following error.\\n    Argument of type \'(event: ConversationOtrMessageAddEvent) => boolean\' is not assignable to parameter of type \'(value: BackendEvent, index: number, array: BackendEvent[]) => value is ConversationOtrMessageAddEvent\'.\\n      Types of parameters \'event\' and \'value\' are incompatible.\\n        Type \'BackendEvent\' is not assignable to type \'ConversationOtrMessageAddEvent\'.\\n          Type \'ConversationAccessUpdateEvent\' is not assignable to type \'ConversationOtrMessageAddEvent\'.\\n            Types of property \'data\' are incompatible.\\n              Type \'ConversationAccessUpdateData\' is missing the following properties from type \'ConversationOtrMessageAddData\': recipient, sender, text\\n  Overload 2 of 2, \'(predicate: (value: BackendEvent, index: number, array: BackendEvent[]) => unknown, thisArg?: any): BackendEvent[]\', gave the following error.\\n    Argument of type \'(event: ConversationOtrMessageAddEvent) => boolean\' is not assignable to parameter of type \'(value: BackendEvent, index: number, array: BackendEvent[]) => unknown\'.\\n      Types of parameters \'event\' and \'value\' are incompatible.\\n        Type \'BackendEvent\' is not assignable to type \'ConversationOtrMessageAddEvent\'.", "1988627528"],
      [231, 79, 28, "Argument of type \'QualifiedId | undefined\' is not assignable to parameter of type \'QualifiedId\'.\\n  Type \'undefined\' is not assignable to type \'QualifiedId\'.", "3076846587"],
      [252, 28, 37, "Object is possibly \'undefined\'.", "1392610785"],
      [323, 8, 3, "Object is possibly \'null\'.", "193416522"],
      [324, 8, 3, "Object is possibly \'null\'.", "193416522"],
      [325, 8, 3, "Object is possibly \'null\'.", "193416522"],
      [326, 8, 3, "Object is possibly \'null\'.", "193416522"],
      [333, 4, 37, "Cannot invoke an object which is possibly \'null\'.", "1296197002"],
      [333, 42, 4, "Argument of type \'null\' is not assignable to parameter of type \'Event\'.", "2087897566"],
      [342, 18, 12, "Object is possibly \'null\'.", "1670678216"],
      [348, 24, 12, "Object is possibly \'null\'.", "1670678216"],
      [352, 16, 12, "Object is possibly \'null\'.", "1670678216"],
      [366, 26, 12, "Object is possibly \'null\'.", "1670678216"],
      [368, 25, 12, "Object is possibly \'null\'.", "1670678216"]
    ],
    "src/script/util/EmojiUtil.ts:2636485232": [
      [29, 18, 26, "Argument of type \'string\' is not assignable to parameter of type \'never\'.", "2839450053"]
    ],
    "src/script/util/FileTypeUtil.ts:2165001675": [
      [48, 68, 29, "Object is possibly \'null\'.", "3648478764"]
    ],
    "src/script/util/PromiseQueue.ts:2903873298": [
      [64, 22, 7, "Object is possibly \'undefined\'.", "717644789"],
      [67, 18, 7, "Object is possibly \'undefined\'.", "717644789"],
      [69, 19, 7, "Object is possibly \'undefined\'.", "717644789"],
      [153, 8, 9, "Type \'(value: T | PromiseLike<T>) => void\' is not assignable to type \'PromiseResolveFn\'.\\n  Types of parameters \'value\' and \'value\' are incompatible.\\n    Type \'unknown\' is not assignable to type \'T | PromiseLike<T>\'.", "1585311161"],
      [183, 25, 10, "Argument of type \'{ fn: PromiseFn<T>; rejectFn: (reason?: any) => void; resolveFn: (value: T | PromiseLike<T>) => void; }\' is not assignable to parameter of type \'QueueEntry<any>\'.\\n  Types of property \'resolveFn\' are incompatible.\\n    Type \'(value: T | PromiseLike<T>) => void\' is not assignable to type \'PromiseResolveFn\'.\\n      Types of parameters \'value\' and \'value\' are incompatible.\\n        Type \'unknown\' is not assignable to type \'T | PromiseLike<T>\'.", "2928457408"]
    ],
    "src/script/util/SanitizationUtil.ts:998997544": [
      [63, 2, 17, "Type \'Window | null\' is not assignable to type \'Window\'.\\n  Type \'null\' is not assignable to type \'Window\'.", "211185092"]
    ],
    "src/script/util/TimeUtil.ts:2937722238": [
      [196, 14, 7, "Object is possibly \'undefined\'.", "2520100294"],
      [197, 17, 7, "Object is possibly \'undefined\'.", "2520100294"],
      [218, 19, 5, "Object is possibly \'undefined\'.", "177734518"],
      [223, 71, 7, "Object is possibly \'undefined\'.", "770838456"]
    ],
    "src/script/util/TypedEventTarget.ts:158498822": [
      [24, 9, 16, "Property \'addEventListener\' in type \'TypedEventTarget<EventDef>\' is not assignable to the same property in base type \'EventTarget\'.\\n  Type \'<T extends EventDef[\\"type\\"]>(type: T, listener: ((e: Event & EventDef) => void) | null) => void\' is not assignable to type \'(type: string, callback: EventListenerOrEventListenerObject | null, options?: boolean | AddEventListenerOptions | undefined) => void\'.\\n    Types of parameters \'listener\' and \'callback\' are incompatible.\\n      Type \'EventListenerOrEventListenerObject | null\' is not assignable to type \'((e: Event & EventDef) => void) | null\'.\\n        Type \'EventListenerObject\' is not assignable to type \'(e: Event & EventDef) => void\'.\\n          Type \'EventListenerObject\' provides no match for the signature \'(e: Event & EventDef): void\'.", "1663469078"],
      [25, 33, 8, "Argument of type \'((e: Event & EventDef) => void) | null\' is not assignable to parameter of type \'EventListenerOrEventListenerObject | null\'.\\n  Type \'(e: Event & EventDef) => void\' is not assignable to type \'EventListenerOrEventListenerObject | null\'.\\n    Type \'(e: Event & EventDef) => void\' is not assignable to type \'EventListener\'.\\n      Types of parameters \'e\' and \'evt\' are incompatible.\\n        Type \'Event\' is not assignable to type \'Event & EventDef\'.\\n          Type \'Event\' is not assignable to type \'EventDef\'.\\n            \'Event\' is assignable to the constraint of type \'EventDef\', but \'EventDef\' could be instantiated with a different subtype of constraint \'{ type: any; }\'.", "732556603"],
      [28, 9, 19, "Property \'removeEventListener\' in type \'TypedEventTarget<EventDef>\' is not assignable to the same property in base type \'EventTarget\'.\\n  Type \'(type: EventDef[\\"type\\"], listener: (e: Event & EventDef) => void) => void\' is not assignable to type \'(type: string, callback: EventListenerOrEventListenerObject | null, options?: boolean | EventListenerOptions | undefined) => void\'.\\n    Types of parameters \'listener\' and \'callback\' are incompatible.\\n      Type \'EventListenerOrEventListenerObject | null\' is not assignable to type \'(e: Event & EventDef) => void\'.\\n        Type \'null\' is not assignable to type \'(e: Event & EventDef) => void\'.", "2229065745"],
      [29, 36, 8, "Argument of type \'(e: Event & EventDef) => void\' is not assignable to parameter of type \'EventListenerOrEventListenerObject | null\'.\\n  Type \'(e: Event & EventDef) => void\' is not assignable to type \'EventListener\'.\\n    Types of parameters \'e\' and \'evt\' are incompatible.\\n      Type \'Event\' is not assignable to type \'Event & EventDef\'.", "732556603"]
    ],
    "src/script/util/ephemeralValueStore.ts:2413706131": [
      [68, 2, 6, "Type \'ServiceWorker | null\' is not assignable to type \'ServiceWorker\'.\\n  Type \'null\' is not assignable to type \'ServiceWorker\'.", "2022943379"]
    ],
    "src/script/util/messageRenderer.ts:3293515046": [
      [51, 22, 17, "Object is possibly \'undefined\'.", "2874537081"],
      [51, 22, 17, "Cannot invoke an object which is possibly \'undefined\'.", "2874537081"],
      [52, 2, 15, "Object is possibly \'null\'.", "3502905644"],
      [62, 8, 10, "Type \'[number, number] | null\' must have a \'[Symbol.iterator]()\' method that returns an iterator.", "3658085274"],
      [67, 45, 19, "Object is possibly \'null\'.", "298984248"],
      [142, 38, 14, "Argument of type \'\\"\\" | string[]\' is not assignable to parameter of type \'string[] | undefined\'.\\n  Type \'string\' is not assignable to type \'string[]\'.", "592874915"],
      [156, 20, 4, "Object is possibly \'null\'.", "2087822780"],
      [157, 27, 4, "Object is possibly \'null\'.", "2087822780"],
      [164, 6, 10, "Object is possibly \'undefined\'.", "393830728"],
      [165, 6, 10, "Object is possibly \'undefined\'.", "393830728"],
      [166, 51, 4, "Argument of type \'string | null\' is not assignable to parameter of type \'string\'.\\n  Type \'null\' is not assignable to type \'string\'.", "2087822780"],
      [204, 71, 22, "Argument of type \'Token[] | null\' is not assignable to parameter of type \'Token[]\'.\\n  Type \'null\' is not assignable to type \'Token[]\'.", "525880250"]
    ],
    "src/script/util/test/TestPage.tsx:1772987669": [
      [28, 4, 10, "Type \'T | undefined\' is not assignable to type \'T\'.\\n  \'T\' could be instantiated with an arbitrary type which could be unrelated to \'T | undefined\'.", "4016349795"],
      [29, 4, 14, "Type \'FC<T> | ComponentClass<T, any>\' is not assignable to type \'FC<{}> | ComponentClass<{}, any>\'.\\n  Type \'FC<T>\' is not assignable to type \'FC<{}> | ComponentClass<{}, any>\'.\\n    Type \'FunctionComponent<T>\' is not assignable to type \'FC<{}>\'.\\n      Types of parameters \'props\' and \'props\' are incompatible.\\n        Type \'{}\' is not assignable to type \'T\'.\\n          \'T\' could be instantiated with an arbitrary type which could be unrelated to \'{}\'.", "2825119042"]
    ],
    "src/script/util/test/mock/LocalStorageMock.ts:763526660": [
      [30, 4, 15, "Type \'null\' is not assignable to type \'string\'.", "729139267"]
    ],
    "src/script/util/util.ts:401163745": [
      [50, 40, 34, "Argument of type \'boolean | undefined\' is not assignable to parameter of type \'boolean\'.", "212151669"],
      [104, 34, 13, "Argument of type \'string | ArrayBuffer | null\' is not assignable to parameter of type \'string | ArrayBuffer | PromiseLike<string | ArrayBuffer>\'.\\n  Type \'null\' is not assignable to type \'string | ArrayBuffer | PromiseLike<string | ArrayBuffer>\'.", "3216273927"],
      [122, 41, 8, "Type \'string | null\' is not assignable to type \'string\'.\\n  Type \'null\' is not assignable to type \'string\'.", "3750463409"],
      [192, 9, 29, "Object is possibly \'null\'.", "3854968340"],
      [330, 21, 4, "\'this\' implicitly has type \'any\' because it does not have a type annotation.", "2087959715"],
      [354, 52, 22, "Argument of type \'Element | null\' is not assignable to parameter of type \'Element\'.\\n  Type \'null\' is not assignable to type \'Element\'.", "1093908406"]
    ],
    "src/script/view_model/ActionsViewModel.ts:3156374460": [
      [117, 82, 22, "Argument of type \'Conversation | undefined\' is not assignable to parameter of type \'Conversation\'.\\n  Type \'undefined\' is not assignable to type \'Conversation\'.", "4075697524"],
      [181, 67, 5, "Object is of type \'unknown\'.", "165548477"],
      [181, 83, 5, "Object is of type \'unknown\'.", "165548477"],
      [195, 8, 9, "Argument of type \'undefined\' is not assignable to parameter of type \'string\'.", "2620553983"]
    ],
    "src/script/view_model/CallingViewModel.ts:2137718400": [
      [88, 11, 17, "Property \'activeCallViewTab\' has no initializer and is not definitely assigned in the constructor.", "1323835793"],
      [320, 4, 63, "Type \'Conversation | undefined\' is not assignable to type \'Conversation\'.\\n  Type \'undefined\' is not assignable to type \'Conversation\'.", "62763745"]
    ],
    "src/script/view_model/ContentViewModel.ts:3648568297": [
      [238, 65, 6, "Type \'string | null\' is not assignable to type \'string\'.\\n  Type \'null\' is not assignable to type \'string\'.", "1127975365"],
      [275, 68, 13, "Argument of type \'Message | undefined\' is not assignable to parameter of type \'Message\'.\\n  Type \'undefined\' is not assignable to type \'Message\'.", "2065728181"],
      [281, 10, 6, "Type \'Conversation | null\' is not assignable to type \'PanelEntity\'.", "1164306878"],
      [285, 37, 5, "Object is of type \'unknown\'.", "165548477"],
      [295, 10, 9, "Argument of type \'undefined\' is not assignable to parameter of type \'string\'.", "2620553983"],
      [378, 50, 9, "Argument of type \'undefined\' is not assignable to parameter of type \'Conversation\'.", "2620553983"],
      [406, 12, 9, "Argument of type \'undefined\' is not assignable to parameter of type \'string\'.", "2620553983"],
      [415, 20, 29, "Object is possibly \'undefined\'.", "1398699454"],
      [418, 12, 9, "Argument of type \'undefined\' is not assignable to parameter of type \'string\'.", "2620553983"]
    ],
    "src/script/view_model/ListViewModel.ts:4038366115": [
      [119, 4, 10, "Type \'Observable<ListState>\' is not assignable to type \'Observable<string>\'.\\n  Types of parameters \'value\' and \'value\' are incompatible.\\n    Type \'string\' is not assignable to type \'ListState\'.", "4014904506"],
      [120, 4, 15, "Type \'Observable<number | undefined>\' is not assignable to type \'Observable<number>\'.", "3261786582"],
      [185, 8, 6, "Type \'Conversation | null\' is not assignable to type \'PanelEntity\'.", "1164306878"],
      [433, 48, 18, "Argument of type \'Conversation | null\' is not assignable to parameter of type \'Conversation\'.\\n  Type \'null\' is not assignable to type \'Conversation\'.", "1508601427"],
      [453, 44, 18, "Argument of type \'Conversation | null\' is not assignable to parameter of type \'Conversation\'.\\n  Type \'null\' is not assignable to type \'Conversation\'.", "1508601427"],
      [461, 49, 18, "Argument of type \'Conversation | null\' is not assignable to parameter of type \'Conversation\'.\\n  Type \'null\' is not assignable to type \'Conversation\'.", "1508601427"]
    ],
    "src/script/view_model/LoadingViewModel.ts:748248502": [
      [34, 4, 12, "Type \'HTMLElement | null\' is not assignable to type \'HTMLElement\'.\\n  Type \'null\' is not assignable to type \'HTMLElement\'.", "2937706259"],
      [60, 21, 14, "Object is possibly \'undefined\'.", "3120882432"],
      [61, 21, 14, "Object is possibly \'undefined\'.", "3120882432"]
    ],
    "src/script/view_model/MainViewModel.ts:1374749392": [
      [207, 4, 30, "Object is possibly \'null\'.", "1790131128"],
      [215, 24, 3, "Object is possibly \'null\'.", "193410244"],
      [227, 27, 3, "Object is possibly \'null\'.", "193410244"],
      [229, 29, 3, "Object is possibly \'null\'.", "193410244"],
      [235, 10, 5, "Object is possibly \'null\'.", "187702867"],
      [236, 28, 5, "Argument of type \'HTMLElement | null\' is not assignable to parameter of type \'HTMLElement\'.\\n  Type \'null\' is not assignable to type \'HTMLElement\'.", "187702867"],
      [237, 28, 8, "Argument of type \'HTMLElement | null\' is not assignable to parameter of type \'HTMLElement\'.\\n  Type \'null\' is not assignable to type \'HTMLElement\'.", "277626740"],
      [238, 28, 5, "Argument of type \'HTMLElement | null\' is not assignable to parameter of type \'HTMLElement\'.\\n  Type \'null\' is not assignable to type \'HTMLElement\'.", "178805363"],
      [242, 12, 3, "Object is possibly \'null\'.", "193410244"],
      [244, 12, 7, "Object is possibly \'null\'.", "652303743"],
      [246, 12, 3, "Object is possibly \'null\'.", "193410244"],
      [248, 12, 7, "Object is possibly \'null\'.", "652303743"],
      [257, 6, 5, "Object is possibly \'null\'.", "187702867"],
      [260, 25, 5, "Argument of type \'HTMLElement | null\' is not assignable to parameter of type \'HTMLElement\'.\\n  Type \'null\' is not assignable to type \'HTMLElement\'.", "187702867"],
      [262, 27, 8, "Argument of type \'HTMLElement | null\' is not assignable to parameter of type \'HTMLElement\'.\\n  Type \'null\' is not assignable to type \'HTMLElement\'.", "277626740"],
      [263, 27, 5, "Argument of type \'HTMLElement | null\' is not assignable to parameter of type \'HTMLElement\'.\\n  Type \'null\' is not assignable to type \'HTMLElement\'.", "178805363"],
      [266, 25, 5, "Argument of type \'HTMLElement | null\' is not assignable to parameter of type \'HTMLElement\'.\\n  Type \'null\' is not assignable to type \'HTMLElement\'.", "187702867"],
      [268, 27, 8, "Argument of type \'HTMLElement | null\' is not assignable to parameter of type \'HTMLElement\'.\\n  Type \'null\' is not assignable to type \'HTMLElement\'.", "277626740"],
      [269, 27, 5, "Argument of type \'HTMLElement | null\' is not assignable to parameter of type \'HTMLElement\'.\\n  Type \'null\' is not assignable to type \'HTMLElement\'.", "178805363"],
      [275, 25, 5, "Argument of type \'HTMLElement | null\' is not assignable to parameter of type \'HTMLElement\'.\\n  Type \'null\' is not assignable to type \'HTMLElement\'.", "187702867"],
      [276, 25, 8, "Argument of type \'HTMLElement | null\' is not assignable to parameter of type \'HTMLElement\'.\\n  Type \'null\' is not assignable to type \'HTMLElement\'.", "277626740"],
      [277, 25, 5, "Argument of type \'HTMLElement | null\' is not assignable to parameter of type \'HTMLElement\'.\\n  Type \'null\' is not assignable to type \'HTMLElement\'.", "178805363"],
      [280, 27, 5, "Argument of type \'HTMLElement | null\' is not assignable to parameter of type \'HTMLElement\'.\\n  Type \'null\' is not assignable to type \'HTMLElement\'.", "187702867"],
      [282, 29, 8, "Argument of type \'HTMLElement | null\' is not assignable to parameter of type \'HTMLElement\'.\\n  Type \'null\' is not assignable to type \'HTMLElement\'.", "277626740"],
      [283, 29, 5, "Argument of type \'HTMLElement | null\' is not assignable to parameter of type \'HTMLElement\'.\\n  Type \'null\' is not assignable to type \'HTMLElement\'.", "178805363"],
      [286, 27, 5, "Argument of type \'HTMLElement | null\' is not assignable to parameter of type \'HTMLElement\'.\\n  Type \'null\' is not assignable to type \'HTMLElement\'.", "187702867"],
      [288, 29, 8, "Argument of type \'HTMLElement | null\' is not assignable to parameter of type \'HTMLElement\'.\\n  Type \'null\' is not assignable to type \'HTMLElement\'.", "277626740"],
      [289, 29, 5, "Argument of type \'HTMLElement | null\' is not assignable to parameter of type \'HTMLElement\'.\\n  Type \'null\' is not assignable to type \'HTMLElement\'.", "178805363"]
    ],
    "src/script/view_model/ModalsViewModel.ts:508741377": [
      [80, 2, 11, "Type \'null\' is not assignable to type \'string\'.", "974495764"],
      [138, 4, 14, "Type \'Observable<string | null>\' is not assignable to type \'Observable<string>\'.\\n  The types returned by \'peek()\' are incompatible between these types.\\n    Type \'string | null\' is not assignable to type \'string\'.\\n      Type \'null\' is not assignable to type \'string\'.", "209694601"],
      [172, 13, 4, "Property \'type\' does not exist on type \'{ id: string; options: ModalOptions; type: ModalType; } | undefined\'.", "2087944093"],
      [172, 19, 7, "Property \'options\' does not exist on type \'{ id: string; options: ModalOptions; type: ModalType; } | undefined\'.", "717644789"],
      [172, 28, 2, "Property \'id\' does not exist on type \'{ id: string; options: ModalOptions; type: ModalType; } | undefined\'.", "5861160"],
      [242, 8, 19, "Type \'string | false | undefined\' is not assignable to type \'string | undefined\'.\\n  Type \'boolean\' is not assignable to type \'string\'.", "1717244404"],
      [270, 56, 23, "No overload matches this call.\\n  Overload 1 of 2, \'(...items: ConcatArray<never>[]): never[]\', gave the following error.\\n    Argument of type \'Action\' is not assignable to parameter of type \'ConcatArray<never>\'.\\n      Type \'Action\' is missing the following properties from type \'ConcatArray<never>\': length, join, slice\\n  Overload 2 of 2, \'(...items: ConcatArray<never>[]): never[]\', gave the following error.\\n    Argument of type \'Action\' is not assignable to parameter of type \'ConcatArray<never>\'.", "1386143110"],
      [272, 16, 9, "Spread types may only be created from object types.", "2308002069"],
      [275, 17, 7, "Argument of type \'{ checkboxLabel: string | undefined; closeFn: Function; closeOnConfirm: boolean; currentType: ModalType; inputPlaceholder: string | undefined; messageHtml: string | undefined; ... 6 more ...; titleText: string | undefined; }\' is not assignable to parameter of type \'Content\'.\\n  Types of property \'checkboxLabel\' are incompatible.\\n    Type \'string | undefined\' is not assignable to type \'string\'.\\n      Type \'undefined\' is not assignable to type \'string\'.", "3716929964"],
      [277, 19, 2, "Argument of type \'string | undefined\' is not assignable to parameter of type \'string\'.\\n  Type \'undefined\' is not assignable to type \'string\'.", "5861160"],
      [293, 34, 29, "Argument of type \'boolean | undefined\' is not assignable to parameter of type \'boolean\'.\\n  Type \'undefined\' is not assignable to type \'boolean\'.", "1283406094"],
      [336, 19, 4, "Argument of type \'null\' is not assignable to parameter of type \'string\'.", "2087897566"]
    ],
<<<<<<< HEAD
    "src/script/view_model/PanelViewModel.ts:3058801219": [
      [67, 2, 13, "Property \'currentEntity\' has no initializer and is not definitely assigned in the constructor.", "32305655"],
      [135, 4, 23, "Type \'Observable<Conversation | null>\' is not assignable to type \'Observable<Conversation>\'.", "2356679995"],
      [139, 4, 10, "Type \'Observable<string | undefined>\' is not assignable to type \'Observable<string>\'.", "4014904506"],
      [141, 4, 17, "Type \'Observable<string | undefined>\' is not assignable to type \'Observable<string>\'.", "2911337818"],
      [209, 15, 9, "Argument of type \'undefined\' is not assignable to parameter of type \'string\'.", "2620553983"],
      [211, 4, 18, "Type \'undefined\' is not assignable to type \'PanelEntity\'.", "2173061407"],
      [272, 22, 9, "Argument of type \'undefined\' is not assignable to parameter of type \'string\'.", "2620553983"],
      [292, 24, 9, "Argument of type \'undefined\' is not assignable to parameter of type \'string\'.", "2620553983"],
      [293, 34, 9, "Argument of type \'undefined\' is not assignable to parameter of type \'string\'.", "2620553983"],
      [305, 6, 15, "Type \'Element | null\' is not assignable to type \'Element | undefined\'.\\n  Type \'null\' is not assignable to type \'Element | undefined\'.", "2931287914"]
=======
    "src/script/view_model/PanelViewModel.ts:2539614121": [
      [67, 2, 13, "Property \'currentEntity\' has no initializer and is not definitely assigned in the constructor.", "32305655"],
      [130, 4, 23, "Type \'Observable<Conversation | null>\' is not assignable to type \'Observable<Conversation>\'.", "2356679995"],
      [134, 4, 10, "Type \'Observable<string | undefined>\' is not assignable to type \'Observable<string>\'.", "4014904506"],
      [136, 4, 17, "Type \'Observable<string | undefined>\' is not assignable to type \'Observable<string>\'.", "2911337818"],
      [204, 15, 9, "Argument of type \'undefined\' is not assignable to parameter of type \'string\'.", "2620553983"],
      [206, 4, 18, "Type \'undefined\' is not assignable to type \'PanelEntity\'.", "2173061407"],
      [271, 22, 9, "Argument of type \'undefined\' is not assignable to parameter of type \'string\'.", "2620553983"],
      [291, 24, 9, "Argument of type \'undefined\' is not assignable to parameter of type \'string\'.", "2620553983"],
      [292, 34, 9, "Argument of type \'undefined\' is not assignable to parameter of type \'string\'.", "2620553983"],
      [304, 6, 15, "Type \'Element | null\' is not assignable to type \'Element | undefined\'.\\n  Type \'null\' is not assignable to type \'Element | undefined\'.", "2931287914"]
>>>>>>> 950f802d
    ],
    "src/script/view_model/WindowTitleViewModel.ts:2939646455": [
      [48, 4, 17, "Type \'Observable<ContentState>\' is not assignable to type \'Observable<string>\'.\\n  Types of parameters \'value\' and \'value\' are incompatible.\\n    Type \'string\' is not assignable to type \'ContentState\'.", "3516467027"],
      [89, 31, 43, "Object is possibly \'null\'.", "1853768633"]
    ],
    "src/script/view_model/bindings/CommonBindings.ts:1525975714": [
      [98, 24, 4, "\'this\' implicitly has type \'any\' because it does not have a type annotation.", "2087959715"],
      [123, 10, 40, "Object is possibly \'null\'.", "525534827"],
      [124, 29, 4, "\'this\' implicitly has type \'any\' because it does not have a type annotation.", "2087959715"],
      [129, 30, 4, "Argument of type \'null\' is not assignable to parameter of type \'string | number | string[] | ((this: EventTarget, index: number, value: string) => string)\'.", "2087897566"],
      [197, 6, 3, "Object is possibly \'null\'.", "193416522"],
      [198, 6, 3, "Object is possibly \'null\'.", "193416522"],
      [199, 13, 3, "Object is possibly \'null\'.", "193416522"],
      [304, 8, 12, "Type \'undefined\' is not assignable to type \'number\'.", "2583042145"]
    ],
    "src/script/view_model/bindings/ConversationListBindings.ts:3095649748": [
      [29, 0, 32, "Type \'{ init(element: HTMLElement): void; update(element: HTMLElement, valueAccessor: PureComputed<string> | ObservableArray<Conversation>): void; }\' is not assignable to type \'BindingHandler<any>\'.\\n  Types of property \'update\' are incompatible.\\n    Type \'(element: HTMLElement, valueAccessor: PureComputed<string> | ObservableArray<Conversation>) => void\' is not assignable to type \'(element: any, valueAccessor: () => any, allBindings: AllBindings, viewModel: any, bindingContext: BindingContext<any>) => void\'.\\n      Types of parameters \'valueAccessor\' and \'valueAccessor\' are incompatible.\\n        Type \'() => any\' is not assignable to type \'PureComputed<string> | ObservableArray<Conversation>\'.\\n          Type \'() => any\' is missing the following properties from type \'PureComputed<string>\': equalityComparer, peek, dispose, isActive, and 7 more.", "1716760283"]
    ],
    "src/script/view_model/bindings/MessageListBindings.ts:698796409": [
      [55, 48, 8, "No overload matches this call.\\n  Overload 1 of 2, \'(type: \\"scroll\\", listener: (this: HTMLElement, ev: Event) => any, options?: boolean | AddEventListenerOptions | undefined): void\', gave the following error.\\n    Argument of type \'({ target: element }: Event & {    target: HTMLElement;}) => void\' is not assignable to parameter of type \'(this: HTMLElement, ev: Event) => any\'.\\n      Types of parameters \'__0\' and \'ev\' are incompatible.\\n        Type \'Event\' is not assignable to type \'Event & { target: HTMLElement; }\'.\\n          Type \'Event\' is not assignable to type \'{ target: HTMLElement; }\'.\\n            Types of property \'target\' are incompatible.\\n              Type \'EventTarget | null\' is not assignable to type \'HTMLElement\'.\\n                Type \'null\' is not assignable to type \'HTMLElement\'.\\n  Overload 2 of 2, \'(type: string, listener: EventListenerOrEventListenerObject, options?: boolean | AddEventListenerOptions | undefined): void\', gave the following error.\\n    Argument of type \'({ target: element }: Event & {    target: HTMLElement;}) => void\' is not assignable to parameter of type \'EventListenerOrEventListenerObject\'.\\n      Type \'({ target: element }: Event & {    target: HTMLElement;}) => void\' is not assignable to type \'EventListener\'.\\n        Types of parameters \'__0\' and \'evt\' are incompatible.\\n          Type \'Event\' is not assignable to type \'Event & { target: HTMLElement; }\'.", "1317952297"],
      [59, 53, 8, "No overload matches this call.\\n  Overload 1 of 2, \'(type: \\"scroll\\", listener: (this: HTMLElement, ev: Event) => any, options?: boolean | EventListenerOptions | undefined): void\', gave the following error.\\n    Argument of type \'({ target: element }: Event & {    target: HTMLElement;}) => void\' is not assignable to parameter of type \'(this: HTMLElement, ev: Event) => any\'.\\n      Types of parameters \'__0\' and \'ev\' are incompatible.\\n        Type \'Event\' is not assignable to type \'Event & { target: HTMLElement; }\'.\\n  Overload 2 of 2, \'(type: string, listener: EventListenerOrEventListenerObject, options?: boolean | EventListenerOptions | undefined): void\', gave the following error.\\n    Argument of type \'({ target: element }: Event & {    target: HTMLElement;}) => void\' is not assignable to parameter of type \'EventListenerOrEventListenerObject\'.", "1317952297"]
    ],
    "src/script/view_model/bindings/VideoCallingBindings.ts:456425467": [
      [23, 2, 6, "Type \'(element: HTMLMediaElement, valueAccessor: Observable<MediaStream>) => void\' is not assignable to type \'(element: any, valueAccessor: () => any, allBindings: AllBindings, viewModel: any, bindingContext: BindingContext<any>) => void\'.\\n  Types of parameters \'valueAccessor\' and \'valueAccessor\' are incompatible.\\n    Type \'() => any\' is missing the following properties from type \'Observable<MediaStream>\': equalityComparer, peek, valueHasMutated, valueWillMutate, and 5 more.", "1759213236"],
      [31, 2, 6, "Type \'(element: HTMLMediaElement, valueAccessor: Observable<MediaStream>) => void\' is not assignable to type \'(element: any, valueAccessor: () => any, allBindings: AllBindings, viewModel: any, bindingContext: BindingContext<any>) => void\'.\\n  Types of parameters \'valueAccessor\' and \'valueAccessor\' are incompatible.\\n    Type \'() => any\' is not assignable to type \'Observable<MediaStream>\'.", "1759213236"]
    ],
    "src/script/view_model/content/LegalHoldModalViewModel.ts:3913530676": [
      [76, 4, 10, "Type \'Observable<never[]>\' is not assignable to type \'Observable<User[]>\'.", "4012712079"],
      [77, 4, 16, "Type \'Observable<User | undefined>\' is not assignable to type \'Observable<User>\'.", "3229850487"],
      [86, 4, 19, "Type \'null\' is not assignable to type \'string\'.", "59414957"],
      [95, 23, 9, "Argument of type \'undefined\' is not assignable to parameter of type \'User\'.", "2620553983"],
      [128, 79, 15, "Argument of type \'string | undefined\' is not assignable to parameter of type \'string\'.\\n  Type \'undefined\' is not assignable to type \'string\'.", "2249385622"],
      [143, 50, 11, "Argument of type \'string | undefined\' is not assignable to parameter of type \'string\'.\\n  Type \'undefined\' is not assignable to type \'string\'.", "2028249029"],
      [153, 4, 19, "Type \'null\' is not assignable to type \'string\'.", "59414957"],
      [178, 66, 15, "Argument of type \'string | undefined\' is not assignable to parameter of type \'string\'.\\n  Type \'undefined\' is not assignable to type \'string\'.", "2249385622"],
      [195, 28, 7, "Argument of type \'unknown\' is not assignable to parameter of type \'string\'.", "1236122734"],
      [239, 21, 9, "Argument of type \'undefined\' is not assignable to parameter of type \'User\'.", "2620553983"]
    ],
    "src/script/view_model/content/MessageListViewModel.ts:2712738962": [
      [97, 19, 12, "Property \'conversation\' does not exist on type \'{ conversation: Conversation; message: Message; } | undefined\'.", "1670678216"],
      [97, 33, 7, "Property \'message\' does not exist on type \'{ conversation: Conversation; message: Message; } | undefined\'.", "1236122734"],
      [141, 4, 107, "Type \'number | boolean\' is not assignable to type \'boolean\'.\\n  Type \'number\' is not assignable to type \'boolean\'.", "3357851046"],
      [165, 37, 18, "Object is possibly \'null\'.", "1508601427"],
      [165, 68, 18, "Object is possibly \'null\'.", "1508601427"],
      [169, 8, 6, "Type \'Conversation | null\' is not assignable to type \'PanelEntity\'.\\n  Type \'null\' is not assignable to type \'PanelEntity\'.", "1164306878"],
      [191, 9, 6, "Type \'string | undefined\' is not assignable to type \'string\'.\\n  Type \'undefined\' is not assignable to type \'string\'.", "1127975365"],
      [221, 83, 18, "Argument of type \'Conversation | null\' is not assignable to parameter of type \'Conversation\'.\\n  Type \'null\' is not assignable to type \'Conversation\'.", "1508601427"],
      [355, 68, 6, "Type \'string | undefined\' is not assignable to type \'string\'.\\n  Type \'undefined\' is not assignable to type \'string\'.", "1127975365"],
      [358, 14, 5, "Object is of type \'unknown\'.", "165548477"]
    ],
    "src/script/view_model/panel/AddParticipantsViewModel.ts:4264095902": [
      [102, 4, 21, "Type \'ObservableArray<never>\' is not assignable to type \'ObservableArray<User>\'.", "2199671479"],
      [103, 4, 20, "Type \'Observable<ServiceEntity | undefined>\' is not assignable to type \'Observable<ServiceEntity>\'.\\n  The types returned by \'peek()\' are incompatible between these types.\\n    Type \'ServiceEntity | undefined\' is not assignable to type \'ServiceEntity\'.\\n      Type \'undefined\' is not assignable to type \'ServiceEntity\'.", "3275208665"],
      [108, 4, 21, "Type \'PureComputed<boolean | undefined>\' is not assignable to type \'PureComputed<boolean>\'.", "3187656643"],
      [196, 25, 9, "Argument of type \'undefined\' is not assignable to parameter of type \'ServiceEntity\'.", "2620553983"]
    ],
    "src/script/view_model/panel/BasePanelViewModel.ts:1781850387": [
      [57, 4, 23, "Type \'Observable<Conversation | null>\' is not assignable to type \'Observable<Conversation>\'.\\n  The types returned by \'peek()\' are incompatible between these types.\\n    Type \'Conversation | null\' is not assignable to type \'Conversation\'.\\n      Type \'null\' is not assignable to type \'Conversation\'.", "233634092"]
    ],
    "src/script/view_model/panel/GroupParticipantServiceViewModel.ts:3233069914": [
      [52, 4, 24, "Type \'Observable<undefined>\' is not assignable to type \'Observable<User>\'.", "3514586203"],
      [53, 4, 20, "Type \'Observable<undefined>\' is not assignable to type \'Observable<ServiceEntity>\'.\\n  Types of property \'equalityComparer\' are incompatible.\\n    Type \'(a: undefined, b: undefined) => boolean\' is not assignable to type \'(a: ServiceEntity, b: ServiceEntity) => boolean\'.\\n      Types of parameters \'a\' and \'a\' are incompatible.\\n        Type \'ServiceEntity\' is not assignable to type \'undefined\'.", "3275208665"],
      [93, 25, 9, "Argument of type \'undefined\' is not assignable to parameter of type \'ServiceEntity\'.", "2620553983"]
    ],
    "src/script/view_model/panel/GuestsAndServicesViewModel.ts:292948775": [
      [93, 4, 23, "Type \'PureComputed<boolean | undefined>\' is not assignable to type \'PureComputed<boolean>\'.", "2493661698"]
    ],
    "src/script/view_model/panel/MessageDetailsViewModel.ts:906474120": [
      [72, 4, 14, "Type \'Observable<string | undefined>\' is not assignable to type \'Observable<string>\'.\\n  The types returned by \'peek()\' are incompatible between these types.\\n    Type \'string | undefined\' is not assignable to type \'string\'.\\n      Type \'undefined\' is not assignable to type \'string\'.", "116181579"],
      [102, 13, 14, "Object is possibly \'undefined\'.", "116180423"],
      [114, 63, 14, "Object is possibly \'undefined\'.", "116180423"],
      [120, 12, 7, "Type \'{ domain: string | undefined; id: string; }[]\' is not assignable to type \'QualifiedId[]\'.\\n  Type \'{ domain: string | undefined; id: string; }\' is not assignable to type \'QualifiedId\'.\\n    Types of property \'domain\' are incompatible.\\n      Type \'string | undefined\' is not assignable to type \'string\'.\\n        Type \'undefined\' is not assignable to type \'string\'.", "2414311946"],
      [130, 41, 14, "Object is possibly \'undefined\'.", "116180423"],
      [136, 39, 14, "Object is possibly \'undefined\'.", "116180423"],
      [175, 4, 17, "Type \'PureComputed<string | false>\' is not assignable to type \'PureComputed<string | undefined>\'.\\n  Types of property \'equalityComparer\' are incompatible.\\n    Type \'(a: string | false | undefined, b: string | false) => boolean\' is not assignable to type \'(a: string | undefined, b: string | undefined) => boolean\'.\\n      Types of parameters \'b\' and \'b\' are incompatible.\\n        Type \'string | undefined\' is not assignable to type \'string | false\'.\\n          Type \'undefined\' is not assignable to type \'string | false\'.", "3727029621"]
    ]
  }`
};<|MERGE_RESOLUTION|>--- conflicted
+++ resolved
@@ -1,5 +1,5 @@
 // BETTERER RESULTS V2.
-//
+// 
 // If this file contains merge conflicts, use `betterer merge` to automatically resolve them:
 // https://phenomnomnominal.github.io/betterer/docs/results-file/#merge
 //
@@ -2452,31 +2452,17 @@
       [293, 34, 29, "Argument of type \'boolean | undefined\' is not assignable to parameter of type \'boolean\'.\\n  Type \'undefined\' is not assignable to type \'boolean\'.", "1283406094"],
       [336, 19, 4, "Argument of type \'null\' is not assignable to parameter of type \'string\'.", "2087897566"]
     ],
-<<<<<<< HEAD
-    "src/script/view_model/PanelViewModel.ts:3058801219": [
-      [67, 2, 13, "Property \'currentEntity\' has no initializer and is not definitely assigned in the constructor.", "32305655"],
-      [135, 4, 23, "Type \'Observable<Conversation | null>\' is not assignable to type \'Observable<Conversation>\'.", "2356679995"],
-      [139, 4, 10, "Type \'Observable<string | undefined>\' is not assignable to type \'Observable<string>\'.", "4014904506"],
-      [141, 4, 17, "Type \'Observable<string | undefined>\' is not assignable to type \'Observable<string>\'.", "2911337818"],
-      [209, 15, 9, "Argument of type \'undefined\' is not assignable to parameter of type \'string\'.", "2620553983"],
-      [211, 4, 18, "Type \'undefined\' is not assignable to type \'PanelEntity\'.", "2173061407"],
-      [272, 22, 9, "Argument of type \'undefined\' is not assignable to parameter of type \'string\'.", "2620553983"],
-      [292, 24, 9, "Argument of type \'undefined\' is not assignable to parameter of type \'string\'.", "2620553983"],
-      [293, 34, 9, "Argument of type \'undefined\' is not assignable to parameter of type \'string\'.", "2620553983"],
-      [305, 6, 15, "Type \'Element | null\' is not assignable to type \'Element | undefined\'.\\n  Type \'null\' is not assignable to type \'Element | undefined\'.", "2931287914"]
-=======
-    "src/script/view_model/PanelViewModel.ts:2539614121": [
-      [67, 2, 13, "Property \'currentEntity\' has no initializer and is not definitely assigned in the constructor.", "32305655"],
-      [130, 4, 23, "Type \'Observable<Conversation | null>\' is not assignable to type \'Observable<Conversation>\'.", "2356679995"],
-      [134, 4, 10, "Type \'Observable<string | undefined>\' is not assignable to type \'Observable<string>\'.", "4014904506"],
-      [136, 4, 17, "Type \'Observable<string | undefined>\' is not assignable to type \'Observable<string>\'.", "2911337818"],
-      [204, 15, 9, "Argument of type \'undefined\' is not assignable to parameter of type \'string\'.", "2620553983"],
-      [206, 4, 18, "Type \'undefined\' is not assignable to type \'PanelEntity\'.", "2173061407"],
-      [271, 22, 9, "Argument of type \'undefined\' is not assignable to parameter of type \'string\'.", "2620553983"],
-      [291, 24, 9, "Argument of type \'undefined\' is not assignable to parameter of type \'string\'.", "2620553983"],
-      [292, 34, 9, "Argument of type \'undefined\' is not assignable to parameter of type \'string\'.", "2620553983"],
-      [304, 6, 15, "Type \'Element | null\' is not assignable to type \'Element | undefined\'.\\n  Type \'null\' is not assignable to type \'Element | undefined\'.", "2931287914"]
->>>>>>> 950f802d
+    "src/script/view_model/PanelViewModel.ts:255665097": [
+      [66, 2, 13, "Property \'currentEntity\' has no initializer and is not definitely assigned in the constructor.", "32305655"],
+      [128, 4, 23, "Type \'Observable<Conversation | null>\' is not assignable to type \'Observable<Conversation>\'.", "2356679995"],
+      [132, 4, 10, "Type \'Observable<string | undefined>\' is not assignable to type \'Observable<string>\'.", "4014904506"],
+      [134, 4, 17, "Type \'Observable<string | undefined>\' is not assignable to type \'Observable<string>\'.", "2911337818"],
+      [202, 15, 9, "Argument of type \'undefined\' is not assignable to parameter of type \'string\'.", "2620553983"],
+      [204, 4, 18, "Type \'undefined\' is not assignable to type \'PanelEntity\'.", "2173061407"],
+      [269, 22, 9, "Argument of type \'undefined\' is not assignable to parameter of type \'string\'.", "2620553983"],
+      [289, 24, 9, "Argument of type \'undefined\' is not assignable to parameter of type \'string\'.", "2620553983"],
+      [290, 34, 9, "Argument of type \'undefined\' is not assignable to parameter of type \'string\'.", "2620553983"],
+      [302, 6, 15, "Type \'Element | null\' is not assignable to type \'Element | undefined\'.\\n  Type \'null\' is not assignable to type \'Element | undefined\'.", "2931287914"]
     ],
     "src/script/view_model/WindowTitleViewModel.ts:2939646455": [
       [48, 4, 17, "Type \'Observable<ContentState>\' is not assignable to type \'Observable<string>\'.\\n  Types of parameters \'value\' and \'value\' are incompatible.\\n    Type \'string\' is not assignable to type \'ContentState\'.", "3516467027"],
