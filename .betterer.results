--- conflicted
+++ resolved
@@ -2082,17 +2082,10 @@
       [35, 41, 22, "Cannot invoke an object which is possibly \'undefined\'.", "1980738780"],
       [41, 21, 12, "Argument of type \'string | undefined\' is not assignable to parameter of type \'Matcher\'.\\n  Type \'undefined\' is not assignable to type \'Matcher\'.", "2075561852"]
     ],
-<<<<<<< HEAD
-    "src/script/page/MainContent/panels/preferences/devices/DevicesPreferences.tsx:1737777952": [
-      [76, 90, 10, "Type \'undefined\' is not assignable to type \'boolean\'.", "3231345145"],
-      [140, 8, 14, "Type \'(device: ClientEntity) => Promise<string | undefined>\' is not assignable to type \'(device: ClientEntity) => Promise<string>\'.\\n  Type \'Promise<string | undefined>\' is not assignable to type \'Promise<string>\'.\\n    Type \'string | undefined\' is not assignable to type \'string\'.\\n      Type \'undefined\' is not assignable to type \'string\'.", "223037395"],
-      [147, 73, 37, "Argument of type \'Conversation | undefined\' is not assignable to parameter of type \'Conversation\'.\\n  Type \'undefined\' is not assignable to type \'Conversation\'.", "3769528030"]
-=======
-    "src/script/page/MainContent/panels/preferences/devices/DevicesPreferences.tsx:1032054856": [
-      [77, 90, 10, "Type \'undefined\' is not assignable to type \'boolean\'.", "3231345145"],
-      [141, 8, 14, "Type \'(device: ClientEntity) => Promise<string | undefined>\' is not assignable to type \'(device: ClientEntity) => Promise<string>\'.\\n  Type \'Promise<string | undefined>\' is not assignable to type \'Promise<string>\'.\\n    Type \'string | undefined\' is not assignable to type \'string\'.\\n      Type \'undefined\' is not assignable to type \'string\'.", "223037395"],
-      [148, 73, 37, "Argument of type \'Conversation | undefined\' is not assignable to parameter of type \'Conversation\'.\\n  Type \'undefined\' is not assignable to type \'Conversation\'.", "3769528030"]
->>>>>>> a8ccad58
+    "src/script/page/MainContent/panels/preferences/devices/DevicesPreferences.tsx:1228118804": [
+      [79, 90, 10, "Type \'undefined\' is not assignable to type \'boolean\'.", "3231345145"],
+      [148, 8, 14, "Type \'(device: ClientEntity) => Promise<string | undefined>\' is not assignable to type \'(device: ClientEntity) => Promise<string>\'.\\n  Type \'Promise<string | undefined>\' is not assignable to type \'Promise<string>\'.\\n    Type \'string | undefined\' is not assignable to type \'string\'.\\n      Type \'undefined\' is not assignable to type \'string\'.", "223037395"],
+      [155, 73, 37, "Argument of type \'Conversation | undefined\' is not assignable to parameter of type \'Conversation\'.\\n  Type \'undefined\' is not assignable to type \'Conversation\'.", "3769528030"]
     ],
     "src/script/page/message-list/InputBarControls/InputBarControls.test.tsx:2517377529": [
       [33, 2, 12, "Type \'undefined\' is not assignable to type \'Conversation\'.", "1670678216"]
