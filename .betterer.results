--- conflicted
+++ resolved
@@ -904,34 +904,20 @@
       [74, 54, 4, "Argument of type \'null\' is not assignable to parameter of type \'string | undefined\'.", "2087897566"],
       [127, 11, 33, "Object is possibly \'null\'.", "1545610583"],
       [132, 11, 33, "Object is possibly \'null\'.", "1545610583"]
-    ],
-<<<<<<< HEAD
+    ],à
     "src/script/components/list/ConversationListCallingCell.tsx:1825680799": [
       [115, 90, 6, "Argument of type \'number | undefined\' is not assignable to parameter of type \'REASON\'.\\n  Type \'undefined\' is not assignable to type \'REASON\'.", "2124277697"],
       [128, 67, 8, "No overload matches this call.\\n  Overload 1 of 2, \'(...items: ConcatArray<User>[]): User[]\', gave the following error.\\n    Type \'User | undefined\' is not assignable to type \'User\'.\\n      Type \'undefined\' is not assignable to type \'User\'.\\n  Overload 2 of 2, \'(...items: (User | ConcatArray<User>)[]): User[]\', gave the following error.\\n    Type \'User | undefined\' is not assignable to type \'User\'.\\n      Type \'undefined\' is not assignable to type \'User\'.", "2198230984"],
       [148, 28, 12, "Type \'undefined\' cannot be used as an index type.", "3398917396"],
       [173, 10, 7, "Type \'(false | ContextMenuEntry | { click: () => void; icon: string; identifier: string; isDisabled: boolean; label: string; })[]\' is not assignable to type \'ContextMenuEntry[]\'.\\n  Type \'false | ContextMenuEntry | { click: () => void; icon: string; identifier: string; isDisabled: boolean; label: string; }\' is not assignable to type \'ContextMenuEntry\'.\\n    Type \'false\' has no properties in common with type \'ContextMenuEntry\'.", "4061926391"],
-      [306, 16, 20, "Type \'Participant | null\' is not assignable to type \'Participant\'.\\n  Type \'null\' is not assignable to type \'Participant\'.", "942864568"]
-=======
-    "src/script/components/list/ConversationListCallingCell.tsx:233908179": [
-      [111, 90, 6, "Argument of type \'number | undefined\' is not assignable to parameter of type \'REASON\'.\\n  Type \'undefined\' is not assignable to type \'REASON\'.", "2124277697"],
-      [124, 67, 8, "No overload matches this call.\\n  Overload 1 of 2, \'(...items: ConcatArray<User>[]): User[]\', gave the following error.\\n    Type \'User | undefined\' is not assignable to type \'User\'.\\n      Type \'undefined\' is not assignable to type \'User\'.\\n  Overload 2 of 2, \'(...items: (User | ConcatArray<User>)[]): User[]\', gave the following error.\\n    Type \'User | undefined\' is not assignable to type \'User\'.\\n      Type \'undefined\' is not assignable to type \'User\'.", "2198230984"],
-      [144, 28, 12, "Type \'undefined\' cannot be used as an index type.", "3398917396"],
-      [169, 10, 7, "Type \'(false | ContextMenuEntry | { click: () => void; icon: string; identifier: string; isDisabled: boolean; label: string; })[]\' is not assignable to type \'ContextMenuEntry[]\'.\\n  Type \'false | ContextMenuEntry | { click: () => void; icon: string; identifier: string; isDisabled: boolean; label: string; }\' is not assignable to type \'ContextMenuEntry\'.\\n    Type \'false\' has no properties in common with type \'ContextMenuEntry\'.", "4061926391"],
-      [302, 16, 20, "Type \'Participant | null\' is not assignable to type \'Participant\'.\\n  Type \'null\' is not assignable to type \'Participant\'.", "942864568"]
->>>>>>> 83f7e746
+      [306, 16, 20, "Type \'Participant | null\' is not assignable to type \'Participant\'.\\n  Type \'null\' is not assignable to type \'Participant\'.", "942864568"]à
     ],
     "src/script/components/list/ConversationListCell.tsx:931164040": [
       [121, 8, 3, "Type \'(node: HTMLElement) => void\' is not assignable to type \'LegacyRef<HTMLLIElement> | undefined\'.\\n  Type \'(node: HTMLElement) => void\' is not assignable to type \'(instance: HTMLLIElement | null) => void\'.\\n    Types of parameters \'node\' and \'instance\' are incompatible.\\n      Type \'HTMLLIElement | null\' is not assignable to type \'HTMLElement\'.\\n        Type \'null\' is not assignable to type \'HTMLElement\'.", "193432436"],
       [151, 23, 8, "Object is possibly \'undefined\'.", "2198230984"]
     ],
-<<<<<<< HEAD
     "src/script/components/list/ParticipantItem.tsx:2055801931": [
       [112, 94, 15, "Argument of type \'Participant | undefined\' is not assignable to parameter of type \'Partial<Record<\\"isMuted\\" | \\"isActivelySpeaking\\" | \\"sharesScreen\\" | \\"sharesCamera\\", Subscribable<any>>>\'.\\n  Type \'undefined\' is not assignable to type \'Partial<Record<\\"isMuted\\" | \\"isActivelySpeaking\\" | \\"sharesScreen\\" | \\"sharesCamera\\", Subscribable<any>>>\'.", "420345688"]
-=======
-    "src/script/components/list/ParticipantItem.tsx:1338044247": [
-      [111, 94, 15, "Argument of type \'Participant | undefined\' is not assignable to parameter of type \'Partial<Record<\\"isMuted\\" | \\"isActivelySpeaking\\" | \\"sharesScreen\\" | \\"sharesCamera\\", Subscribable<any>>>\'.\\n  Type \'undefined\' is not assignable to type \'Partial<Record<\\"isMuted\\" | \\"isActivelySpeaking\\" | \\"sharesScreen\\" | \\"sharesCamera\\", Subscribable<any>>>\'.", "420345688"]
->>>>>>> 83f7e746
     ],
     "src/script/components/modal.ts:282599833": [
       [56, 9, 5, "Property \'large\' does not exist on type \'{} | Config\'.\\n  Property \'large\' does not exist on type \'{}\'.", "173484696"],
@@ -2029,17 +2015,10 @@
       [35, 41, 22, "Cannot invoke an object which is possibly \'undefined\'.", "1980738780"],
       [41, 21, 12, "Argument of type \'string | undefined\' is not assignable to parameter of type \'Matcher\'.\\n  Type \'undefined\' is not assignable to type \'Matcher\'.", "2075561852"]
     ],
-<<<<<<< HEAD
     "src/script/page/MainContent/panels/preferences/devices/DevicesPreferences.tsx:1737777952": [
       [76, 90, 10, "Type \'undefined\' is not assignable to type \'boolean\'.", "3231345145"],
       [140, 8, 14, "Type \'(device: ClientEntity) => Promise<string | undefined>\' is not assignable to type \'(device: ClientEntity) => Promise<string>\'.\\n  Type \'Promise<string | undefined>\' is not assignable to type \'Promise<string>\'.\\n    Type \'string | undefined\' is not assignable to type \'string\'.\\n      Type \'undefined\' is not assignable to type \'string\'.", "223037395"],
       [147, 73, 37, "Argument of type \'Conversation | undefined\' is not assignable to parameter of type \'Conversation\'.\\n  Type \'undefined\' is not assignable to type \'Conversation\'.", "3769528030"]
-=======
-    "src/script/page/MainContent/panels/preferences/devices/DevicesPreferences.tsx:235527860": [
-      [76, 90, 10, "Type \'undefined\' is not assignable to type \'boolean\'.", "3231345145"],
-      [138, 8, 14, "Type \'(device: ClientEntity) => Promise<string | undefined>\' is not assignable to type \'(device: ClientEntity) => Promise<string>\'.\\n  Type \'Promise<string | undefined>\' is not assignable to type \'Promise<string>\'.\\n    Type \'string | undefined\' is not assignable to type \'string\'.\\n      Type \'undefined\' is not assignable to type \'string\'.", "223037395"],
-      [145, 73, 37, "Argument of type \'Conversation | undefined\' is not assignable to parameter of type \'Conversation\'.\\n  Type \'undefined\' is not assignable to type \'Conversation\'.", "3769528030"]
->>>>>>> 83f7e746
     ],
     "src/script/page/message-list/InputBarControls/InputBarControls.test.tsx:2517377529": [
       [33, 2, 12, "Type \'undefined\' is not assignable to type \'Conversation\'.", "1670678216"]
