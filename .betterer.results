// BETTERER RESULTS V2.
// 
// If this file contains merge conflicts, use `betterer merge` to automatically resolve them:
// https://phenomnomnominal.github.io/betterer/docs/results-file/#merge
//
exports[`stricter compilation`] = {
  value: `{
    "src/script/Config.ts:3287170438": [
      [52, 4, 40, "\'ACCOUNT_BASE\' is specified more than once, so this usage will be overwritten.", "2150385420"],
      [53, 4, 15, "\'MOBILE_BASE\' is specified more than once, so this usage will be overwritten.", "437120469"],
      [54, 4, 12, "\'PRICING\' is specified more than once, so this usage will be overwritten.", "1004628660"],
      [55, 4, 65, "\'PRIVACY_POLICY\' is specified more than once, so this usage will be overwritten.", "3718416051"],
      [56, 4, 889, "\'SUPPORT\' is specified more than once, so this usage will be overwritten.", "162157357"],
      [71, 4, 36, "\'TEAMS_BASE\' is specified more than once, so this usage will be overwritten.", "1602627884"],
      [72, 4, 47, "\'TEAMS_BILLING\' is specified more than once, so this usage will be overwritten.", "1546117942"],
      [73, 4, 79, "\'TEAMS_CREATE\' is specified more than once, so this usage will be overwritten.", "3896973981"],
      [74, 4, 84, "\'TERMS_OF_USE_PERSONAL\' is specified more than once, so this usage will be overwritten.", "4120462090"],
      [75, 4, 78, "\'TERMS_OF_USE_TEAMS\' is specified more than once, so this usage will be overwritten.", "2894167402"],
      [76, 4, 32, "\'WEBSITE_BASE\' is specified more than once, so this usage will be overwritten.", "41464345"],
      [77, 4, 61, "\'WHATS_NEW\' is specified more than once, so this usage will be overwritten.", "608611251"]
    ],
    "src/script/assets/AssetCrypto.test.ts:2635946620": [
      [38, 55, 4, "Argument of type \'null\' is not assignable to parameter of type \'ArrayBuffer\'.", "2087897566"]
    ],
    "src/script/assets/AssetMapper.ts:297607081": [
      [51, 10, 6, "Type \'AssetRemoteData | undefined\' is not assignable to type \'AssetRemoteData\'.\\n  Type \'undefined\' is not assignable to type \'AssetRemoteData\'.", "1468438424"],
      [51, 31, 7, "Type \'AssetRemoteData | undefined\' is not assignable to type \'AssetRemoteData\'.\\n  Type \'undefined\' is not assignable to type \'AssetRemoteData\'.", "1793644015"]
    ],
    "src/script/assets/AssetRemoteData.ts:2909057294": [
      [75, 8, 10, "Type \'string | undefined\' is not assignable to type \'string\'.\\n  Type \'undefined\' is not assignable to type \'string\'.", "2264616494"],
      [95, 8, 10, "Type \'string | undefined\' is not assignable to type \'string\'.\\n  Type \'undefined\' is not assignable to type \'string\'.", "2264616494"]
    ],
    "src/script/assets/AssetRepository.ts:839388141": [
      [101, 27, 5, "Object is of type \'unknown\'.", "165548477"],
      [276, 4, 81, "Type \'UploadStatus | undefined\' is not assignable to type \'UploadStatus\'.\\n  Type \'undefined\' is not assignable to type \'UploadStatus\'.", "613717832"]
    ],
    "src/script/audio/AudioRepository.ts:12311176": [
      [92, 6, 26, "Cannot invoke an object which is possibly \'undefined\'.", "1352108271"],
      [116, 44, 42, "Argument of type \'(audioId: AudioType) => void\' is not assignable to parameter of type \'(value: string, index: number, array: string[]) => void\'.\\n  Types of parameters \'audioId\' and \'value\' are incompatible.\\n    Type \'string\' is not assignable to type \'AudioType\'.", "2195180610"],
      [175, 66, 5, "Object is of type \'unknown\'.", "165548477"]
    ],
    "src/script/audio/AudioState.ts:2637326876": [
      [28, 4, 20, "Type \'Observable<AudioPreference.ALL>\' is not assignable to type \'Observable<AudioPreference>\'.\\n  Types of parameters \'value\' and \'value\' are incompatible.\\n    Type \'AudioPreference\' is not assignable to type \'AudioPreference.ALL\'.", "889323520"]
    ],
    "src/script/auth/AuthRepository.ts:219478500": [
      [52, 60, 5, "Object is of type \'unknown\'.", "165548477"]
    ],
    "src/script/auth/component/AccountForm.tsx:4117596454": [
      [90, 8, 16, "Object is possibly \'undefined\'.", "3859911866"],
      [90, 33, 16, "Object is possibly \'undefined\'.", "3859911866"],
      [92, 11, 16, "Object is possibly \'undefined\'.", "3859911866"],
      [93, 20, 87, "Argument of type \'ValidationError | null\' is not assignable to parameter of type \'Error\'.\\n  Type \'null\' is not assignable to type \'Error\'.", "612674422"],
      [93, 58, 16, "Object is possibly \'undefined\'.", "3859911866"],
      [93, 81, 16, "Object is possibly \'undefined\'.", "3859911866"],
      [95, 33, 16, "Object is possibly \'undefined\'.", "3859911866"],
      [98, 24, 6, "Argument of type \'Error[]\' is not assignable to parameter of type \'SetStateAction<never[]>\'.\\n  Type \'Error[]\' is not assignable to type \'never[]\'.\\n    Type \'Error\' is not assignable to type \'never\'.", "1168132398"],
      [108, 19, 5, "Object is of type \'unknown\'.", "165548477"],
      [109, 16, 5, "Object is of type \'unknown\'.", "165548477"],
      [114, 12, 20, "Object is possibly \'undefined\'.", "4048796933"],
      [114, 51, 5, "Object is of type \'unknown\'.", "165548477"],
      [120, 12, 20, "Object is possibly \'undefined\'.", "4048796933"],
      [120, 51, 5, "Object is of type \'unknown\'.", "165548477"],
      [121, 12, 23, "Object is possibly \'undefined\'.", "23329910"],
      [121, 54, 5, "Object is of type \'unknown\'.", "165548477"],
      [127, 14, 5, "Object is of type \'unknown\'.", "165548477"],
      [147, 14, 19, "Object is possibly \'undefined\'.", "3911565646"],
      [151, 12, 3, "Type \'MutableRefObject<HTMLInputElement | undefined>\' is not assignable to type \'((instance: HTMLInputElement | null) => void) | RefObject<HTMLInputElement> | null | undefined\'.", "193432436"],
      [158, 16, 20, "Object is possibly \'undefined\'.", "4048796933"],
      [171, 14, 20, "Object is possibly \'undefined\'.", "4048796933"],
      [175, 12, 3, "Type \'MutableRefObject<HTMLInputElement | undefined>\' is not assignable to type \'((instance: HTMLInputElement | null) => void) | RefObject<HTMLInputElement> | null | undefined\'.", "193432436"],
      [186, 16, 23, "Object is possibly \'undefined\'.", "23329910"],
      [198, 14, 23, "Object is possibly \'undefined\'.", "23329910"],
      [202, 12, 3, "Type \'MutableRefObject<HTMLInputElement | undefined>\' is not assignable to type \'((instance: HTMLInputElement | null) => void) | RefObject<HTMLInputElement> | null | undefined\'.", "193432436"],
      [226, 8, 3, "Type \'MutableRefObject<HTMLInputElement | undefined>\' is not assignable to type \'((instance: HTMLInputElement | null) => void) | RefObject<HTMLInputElement> | null | undefined\'.\\n  Type \'MutableRefObject<HTMLInputElement | undefined>\' is not assignable to type \'RefObject<HTMLInputElement>\'.", "193432436"],
      [228, 10, 20, "Object is possibly \'undefined\'.", "3805711124"]
    ],
    "src/script/auth/component/ClientItem.tsx:1403845945": [
      [149, 9, 21, "Object is possibly \'undefined\'.", "4077427211"],
      [151, 8, 21, "Object is possibly \'undefined\'.", "4077427211"],
      [152, 8, 21, "Object is possibly \'undefined\'.", "4077427211"],
      [155, 23, 21, "Object is possibly \'undefined\'.", "4077427211"],
      [236, 28, 12, "Argument of type \'string | undefined\' is not assignable to parameter of type \'string\'.\\n  Type \'undefined\' is not assignable to type \'string\'.", "3597007453"],
      [277, 20, 3, "Type \'MutableRefObject<HTMLInputElement | undefined>\' is not assignable to type \'((instance: HTMLInputElement | null) => void) | RefObject<HTMLInputElement> | null | undefined\'.", "193432436"]
    ],
    "src/script/auth/component/ClientList.tsx:3233905927": [
      [56, 4, 8, "Type \'string | null\' is not assignable to type \'string\'.\\n  Type \'null\' is not assignable to type \'string\'.", "1055803537"],
      [67, 31, 7, "This condition will always return true since this \'Promise<any>\' is always defined.", "2364942655"],
      [93, 10, 11, "Type \'false | Error\' is not assignable to type \'Error\'.\\n  Type \'boolean\' is not assignable to type \'Error\'.", "674912356"]
    ],
    "src/script/auth/component/LinkButton.tsx:522804603": [
      [32, 8, 67, "Type \'(theme: Theme) => CSSObject\' is not assignable to type \'Interpolation<Theme>\'.\\n  Type \'(theme: Theme) => CSSObject\' is not assignable to type \'FunctionInterpolation<Theme>\'.\\n    Types of parameters \'theme\' and \'props\' are incompatible.\\n      Type \'Theme\' is missing the following properties from type \'Theme\': IconButton, Checkbox, general, Input, Select", "530872600"]
    ],
    "src/script/auth/component/LoginForm.tsx:1467603633": [
      [49, 4, 18, "Object is possibly \'undefined\'.", "3955986040"],
      [49, 31, 18, "Object is possibly \'undefined\'.", "3955986040"],
      [52, 9, 18, "Object is possibly \'undefined\'.", "3955986040"],
      [54, 8, 91, "Argument of type \'ValidationError | null\' is not assignable to parameter of type \'Error\'.\\n  Type \'null\' is not assignable to type \'Error\'.", "2109761846"],
      [54, 46, 18, "Object is possibly \'undefined\'.", "3955986040"],
      [54, 71, 18, "Object is possibly \'undefined\'.", "3955986040"],
      [57, 23, 18, "Object is possibly \'undefined\'.", "3955986040"],
      [58, 9, 21, "Object is possibly \'undefined\'.", "4077427211"],
      [60, 8, 97, "Argument of type \'ValidationError | null\' is not assignable to parameter of type \'Error\'.\\n  Type \'null\' is not assignable to type \'Error\'.", "2075038454"],
      [60, 46, 21, "Object is possibly \'undefined\'.", "4077427211"],
      [60, 74, 21, "Object is possibly \'undefined\'.", "4077427211"],
      [64, 26, 21, "Object is possibly \'undefined\'.", "4077427211"],
      [85, 8, 3, "Type \'MutableRefObject<HTMLInputElement | undefined>\' is not assignable to type \'((instance: HTMLInputElement | null) => void) | RefObject<HTMLInputElement> | null | undefined\'.", "193432436"],
      [102, 8, 3, "Type \'MutableRefObject<HTMLInputElement | undefined>\' is not assignable to type \'((instance: HTMLInputElement | null) => void) | RefObject<HTMLInputElement> | null | undefined\'.", "193432436"]
    ],
    "src/script/auth/component/RouterLink.tsx:4241768683": [
      [26, 59, 43, "Type \'(theme: Theme) => CSSObject\' is not assignable to type \'Interpolation<Theme>\'.\\n  Type \'(theme: Theme) => CSSObject\' is not assignable to type \'FunctionInterpolation<Theme>\'.\\n    Types of parameters \'theme\' and \'props\' are incompatible.\\n      Type \'import(\\"wire-webapp/node_modules/@emotion/react/types/index\\").Theme\' is not assignable to type \'import(\\"wire-webapp/node_modules/@wireapp/react-ui-kit/src/Layout/Theme\\").Theme\'.", "1560990654"]
    ],
    "src/script/auth/localeConfig.ts:2649740668": [
      [47, 2, 59, "Type \'string | undefined\' is not assignable to type \'string\'.\\n  Type \'undefined\' is not assignable to type \'string\'.", "576197098"]
    ],
    "src/script/auth/main.tsx:2888819071": [
      [65, 13, 31, "Argument of type \'HTMLElement | null\' is not assignable to parameter of type \'Element | DocumentFragment\'.\\n  Type \'null\' is not assignable to type \'Element | DocumentFragment\'.", "223522320"],
      [69, 9, 4, "Argument of type \'ConnectedComponent<FC<RootProps & { isAuthenticated: boolean; isFetchingSSOSettings: boolean; language: string; } & { doGetSSOSettings: () => Promise<void>; safelyRemoveCookie: (name: string, value: string) => Promise<...>; startPolling: (name?: string | undefined, interval?: number | undefined, asJSON?: boolean | u...\' is not assignable to parameter of type \'ConnectedComponent<FunctionComponent<{}>, any>\'.\\n  Type \'ComponentClass<Omit<RootProps & { isAuthenticated: boolean; isFetchingSSOSettings: boolean; language: string; } & { doGetSSOSettings: () => Promise<void>; safelyRemoveCookie: (name: string, value: string) => Promise<...>; startPolling: (name?: string | undefined, interval?: number | undefined, asJSON?: boolean | und...\' is not assignable to type \'ConnectedComponent<FunctionComponent<{}>, any>\'.\\n    Type \'ComponentClass<Omit<RootProps & { isAuthenticated: boolean; isFetchingSSOSettings: boolean; language: string; } & { doGetSSOSettings: () => Promise<void>; safelyRemoveCookie: (name: string, value: string) => Promise<...>; startPolling: (name?: string | undefined, interval?: number | undefined, asJSON?: boolean | und...\' is not assignable to type \'ComponentClass<any, any> & NonReactStatics<FunctionComponent<{}>, {}> & { WrappedComponent: FunctionComponent<{}>; }\'.\\n      Type \'ComponentClass<Omit<RootProps & { isAuthenticated: boolean; isFetchingSSOSettings: boolean; language: string; } & { doGetSSOSettings: () => Promise<void>; safelyRemoveCookie: (name: string, value: string) => Promise<...>; startPolling: (name?: string | undefined, interval?: number | undefined, asJSON?: boolean | und...\' is not assignable to type \'{ WrappedComponent: FunctionComponent<{}>; }\'.\\n        Types of property \'WrappedComponent\' are incompatible.\\n          Type \'FC<RootProps & { isAuthenticated: boolean; isFetchingSSOSettings: boolean; language: string; } & { doGetSSOSettings: () => Promise<void>; safelyRemoveCookie: (name: string, value: string) => Promise<...>; startPolling: (name?: string | undefined, interval?: number | undefined, asJSON?: boolean | undefined) => Promis...\' is not assignable to type \'FunctionComponent<{}>\'.\\n            Types of parameters \'props\' and \'props\' are incompatible.\\n              Type \'{}\' is not assignable to type \'RootProps & { isAuthenticated: boolean; isFetchingSSOSettings: boolean; language: string; } & { doGetSSOSettings: () => Promise<void>; safelyRemoveCookie: (name: string, value: string) => Promise<...>; startPolling: (name?: string | undefined, interval?: number | undefined, asJSON?: boolean | undefined) => Promise<....\'.\\n                Type \'{}\' is not assignable to type \'{ isAuthenticated: boolean; isFetchingSSOSettings: boolean; language: string; }\'.", "2089387715"]
    ],
    "src/script/auth/module/action/AuthAction.ts:1972172538": [
      [126, 12, 5, "Object is of type \'unknown\'.", "165548477"],
      [132, 49, 5, "Argument of type \'unknown\' is not assignable to parameter of type \'Error\'.", "165548477"],
      [146, 60, 5, "Argument of type \'unknown\' is not assignable to parameter of type \'Error\'.", "165548477"],
      [159, 59, 5, "Argument of type \'unknown\' is not assignable to parameter of type \'Error\'.", "165548477"],
      [181, 12, 5, "Object is of type \'unknown\'.", "165548477"],
      [184, 49, 5, "Argument of type \'unknown\' is not assignable to parameter of type \'Error\'.", "165548477"],
      [269, 27, 18, "Object is possibly \'undefined\'.", "1666073462"],
      [270, 6, 17, "Object is possibly \'undefined\'.", "2392383015"],
      [271, 6, 17, "Object is possibly \'undefined\'.", "2392383015"],
      [272, 6, 17, "Object is possibly \'undefined\'.", "2392383015"],
      [273, 6, 17, "Object is possibly \'undefined\'.", "2392383015"],
      [273, 31, 17, "Object is possibly \'undefined\'.", "2392383015"],
      [285, 54, 5, "Argument of type \'unknown\' is not assignable to parameter of type \'Error\'.", "165548477"],
      [300, 27, 18, "Object is possibly \'undefined\'.", "1666073462"],
      [312, 58, 5, "Argument of type \'unknown\' is not assignable to parameter of type \'Error\'.", "165548477"],
      [344, 58, 5, "Argument of type \'unknown\' is not assignable to parameter of type \'Error\'.", "165548477"],
      [379, 49, 5, "Argument of type \'unknown\' is not assignable to parameter of type \'Error\'.", "165548477"],
      [391, 61, 5, "Argument of type \'unknown\' is not assignable to parameter of type \'Error\'.", "165548477"],
      [410, 56, 5, "Argument of type \'unknown\' is not assignable to parameter of type \'Error\'.", "165548477"],
      [431, 48, 5, "Argument of type \'unknown\' is not assignable to parameter of type \'Error\'.", "165548477"],
      [445, 48, 5, "Argument of type \'unknown\' is not assignable to parameter of type \'Error\'.", "165548477"]
    ],
    "src/script/auth/module/action/BackendError.ts:3293868569": [
      [28, 4, 10, "Type \'string | undefined\' is not assignable to type \'string\'.\\n  Type \'undefined\' is not assignable to type \'string\'.", "3983565867"],
      [29, 4, 12, "Type \'string | undefined\' is not assignable to type \'string\'.\\n  Type \'undefined\' is not assignable to type \'string\'.", "1494865734"]
    ],
    "src/script/auth/module/action/ClientAction.ts:1102551119": [
      [36, 57, 5, "Argument of type \'unknown\' is not assignable to parameter of type \'Error\'.", "165548477"],
      [49, 56, 5, "Argument of type \'unknown\' is not assignable to parameter of type \'Error\'.", "165548477"],
      [73, 60, 5, "Argument of type \'unknown\' is not assignable to parameter of type \'Error\'.", "165548477"],
      [100, 6, 11, "Type \'undefined\' is not assignable to type \'string\'.", "1193824839"]
    ],
    "src/script/auth/module/action/ConversationAction.ts:3179619467": [
      [32, 71, 5, "Argument of type \'unknown\' is not assignable to parameter of type \'Error\'.", "165548477"],
      [46, 72, 5, "Argument of type \'unknown\' is not assignable to parameter of type \'Error\'.", "165548477"]
    ],
    "src/script/auth/module/action/CookieAction.ts:2952107553": [
      [37, 57, 5, "Argument of type \'unknown\' is not assignable to parameter of type \'Error\'.", "165548477"],
      [51, 57, 5, "Argument of type \'unknown\' is not assignable to parameter of type \'Error\'.", "165548477"],
      [67, 53, 5, "Argument of type \'unknown\' is not assignable to parameter of type \'Error\'.", "165548477"],
      [81, 56, 5, "Argument of type \'unknown\' is not assignable to parameter of type \'Error\'.", "165548477"],
      [92, 56, 5, "Argument of type \'unknown\' is not assignable to parameter of type \'Error\'.", "165548477"],
      [103, 53, 5, "Argument of type \'unknown\' is not assignable to parameter of type \'Error\'.", "165548477"],
      [117, 53, 5, "Argument of type \'unknown\' is not assignable to parameter of type \'Error\'.", "165548477"]
    ],
    "src/script/auth/module/action/InvitationAction.ts:4153062423": [
      [57, 82, 6, "Argument of type \'string | undefined\' is not assignable to parameter of type \'string\'.\\n  Type \'undefined\' is not assignable to type \'string\'.", "1747314229"],
      [60, 57, 5, "Argument of type \'unknown\' is not assignable to parameter of type \'Error\'.", "165548477"]
    ],
    "src/script/auth/module/action/LocalStorageAction.ts:1941616717": [
      [44, 65, 5, "Argument of type \'unknown\' is not assignable to parameter of type \'Error\'.", "165548477"],
      [59, 65, 5, "Argument of type \'unknown\' is not assignable to parameter of type \'Error\'.", "165548477"],
      [72, 68, 5, "Argument of type \'unknown\' is not assignable to parameter of type \'Error\'.", "165548477"]
    ],
    "src/script/auth/module/action/NotificationAction.ts:261962671": [
      [27, 33, 12, "Object is possibly \'undefined\'.", "3283681133"],
      [30, 62, 5, "Argument of type \'unknown\' is not assignable to parameter of type \'Error\'.", "165548477"],
      [44, 12, 12, "Object is possibly \'undefined\'.", "3283681133"]
    ],
    "src/script/auth/module/action/SelfAction.ts:2089396225": [
      [43, 51, 5, "Argument of type \'unknown\' is not assignable to parameter of type \'Error\'.", "165548477"],
      [57, 51, 5, "Argument of type \'unknown\' is not assignable to parameter of type \'Error\'.", "165548477"],
      [74, 53, 5, "Argument of type \'unknown\' is not assignable to parameter of type \'Error\'.", "165548477"],
      [96, 52, 5, "Argument of type \'unknown\' is not assignable to parameter of type \'Error\'.", "165548477"],
      [109, 57, 5, "Argument of type \'unknown\' is not assignable to parameter of type \'Error\'.", "165548477"],
      [122, 54, 5, "Argument of type \'unknown\' is not assignable to parameter of type \'Error\'.", "165548477"],
      [136, 12, 5, "Object is of type \'unknown\'.", "165548477"],
      [140, 58, 5, "Argument of type \'unknown\' is not assignable to parameter of type \'Error\'.", "165548477"]
    ],
    "src/script/auth/module/action/UserAction.ts:2835118030": [
      [38, 60, 5, "Argument of type \'unknown\' is not assignable to parameter of type \'Error\'.", "165548477"]
    ],
    "src/script/auth/module/action/ValidationError.ts:3871046799": [
      [72, 11, 82, "Object is possibly \'undefined\'.", "1780944499"],
      [92, 11, 86, "Object is possibly \'undefined\'.", "2194479222"]
    ],
    "src/script/auth/module/action/WebSocketAction.ts:3134213674": [
      [53, 83, 5, "Object is of type \'unknown\'.", "165548477"]
    ],
    "src/script/auth/module/action/creator/CookieActionCreator.ts:3301665892": [
      [137, 14, 6, "Type \'string | undefined\' is not assignable to type \'string\'.\\n  Type \'undefined\' is not assignable to type \'string\'.", "1544311649"],
      [150, 14, 6, "Type \'string | undefined\' is not assignable to type \'string\'.\\n  Type \'undefined\' is not assignable to type \'string\'.", "1544311649"]
    ],
    "src/script/auth/module/reducer/authReducer.ts:182177111": [
      [61, 4, 9, "Type \'null\' is not assignable to type \'number\'.", "1561043785"],
      [62, 4, 6, "Type \'null\' is not assignable to type \'UserAsset[]\'.", "1332497414"],
      [63, 4, 5, "Type \'null\' is not assignable to type \'string\'.", "165454089"],
      [64, 4, 10, "Type \'null\' is not assignable to type \'string\'.", "1013483035"],
      [65, 4, 15, "Type \'null\' is not assignable to type \'string\'.", "3770638438"],
      [66, 4, 5, "Type \'null\' is not assignable to type \'string\'.", "173467459"],
      [67, 4, 6, "Type \'null\' is not assignable to type \'string\'.", "1422303533"],
      [68, 4, 4, "Type \'null\' is not assignable to type \'string\'.", "2087876002"],
      [69, 4, 8, "Type \'null\' is not assignable to type \'string\'.", "1569157018"],
      [70, 4, 5, "Type \'null\' is not assignable to type \'string\'.", "187940249"],
      [71, 4, 10, "Type \'null\' is not assignable to type \'string\'.", "1244982411"],
      [72, 4, 4, "Type \'null\' is not assignable to type \'TeamData\'.", "2087956856"],
      [75, 2, 11, "Type \'null\' is not assignable to type \'string\'.", "974154622"],
      [76, 2, 7, "Type \'null\' is not assignable to type \'Uint8Array | undefined\'.", "4061937486"],
      [77, 2, 5, "Type \'null\' is not assignable to type \'Error\'.", "165548477"],
      [87, 4, 16, "Type \'undefined\' is not assignable to type \'string\'.", "2775896460"],
      [100, 8, 5, "Type \'null\' is not assignable to type \'Error\'.", "165548477"],
      [121, 8, 5, "Type \'null\' is not assignable to type \'Error\'.", "165548477"],
      [152, 8, 5, "Type \'null\' is not assignable to type \'Error\'.", "165548477"],
      [178, 72, 5, "Type \'null\' is not assignable to type \'Error\'.", "165548477"],
      [181, 49, 5, "Type \'null\' is not assignable to type \'Error\'.", "165548477"],
      [184, 64, 5, "Type \'null\' is not assignable to type \'Error\'.", "165548477"],
      [187, 24, 5, "Type \'null\' is not assignable to type \'Error\'.", "165548477"],
      [190, 24, 5, "Type \'null\' is not assignable to type \'Error\'.", "165548477"],
      [198, 8, 5, "Type \'null\' is not assignable to type \'Error\'.", "165548477"],
      [203, 24, 5, "Type \'null\' is not assignable to type \'Error\'.", "165548477"]
    ],
    "src/script/auth/module/reducer/clientReducer.ts:981784269": [
      [34, 2, 13, "Type \'null\' is not assignable to type \'RegisteredClient\'.", "107809045"],
      [35, 2, 5, "Type \'null\' is not assignable to type \'Error\'.", "165548477"],
      [37, 2, 10, "Type \'null\' is not assignable to type \'boolean\'.", "1547819645"],
      [38, 2, 11, "Type \'null\' is not assignable to type \'boolean\'.", "549268378"],
      [60, 8, 5, "Type \'null\' is not assignable to type \'Error\'.", "165548477"],
      [81, 8, 5, "Type \'null\' is not assignable to type \'Error\'.", "165548477"],
      [99, 24, 5, "Type \'null\' is not assignable to type \'Error\'.", "165548477"]
    ],
    "src/script/auth/module/reducer/conversationReducer.ts:3111817881": [
      [28, 2, 5, "Type \'null\' is not assignable to type \'Error & { label?: string | undefined; }\'.\\n  Type \'null\' is not assignable to type \'Error\'.", "165548477"],
      [42, 8, 5, "Type \'null\' is not assignable to type \'Error & { label?: string | undefined; }\'.", "165548477"]
    ],
    "src/script/auth/module/reducer/cookieReducer.ts:2680697582": [
      [32, 2, 5, "Type \'null\' is not assignable to type \'Error\'.", "165548477"],
      [47, 8, 5, "Type \'null\' is not assignable to type \'Error\'.", "165548477"],
      [59, 8, 5, "Type \'null\' is not assignable to type \'Error\'.", "165548477"],
      [71, 8, 5, "Type \'null\' is not assignable to type \'Error\'.", "165548477"],
      [83, 8, 5, "Type \'null\' is not assignable to type \'Error\'.", "165548477"]
    ],
    "src/script/auth/module/reducer/inviteReducer.ts:1673100957": [
      [30, 2, 5, "Type \'null\' is not assignable to type \'Error\'.", "165548477"],
      [48, 8, 5, "Type \'null\' is not assignable to type \'Error\'.", "165548477"],
      [61, 24, 5, "Type \'null\' is not assignable to type \'Error\'.", "165548477"]
    ],
    "src/script/auth/module/reducer/selfReducer.ts:2545020496": [
      [34, 2, 5, "Type \'null\' is not assignable to type \'Error\'.", "165548477"],
      [38, 21, 2, "Type \'null\' is not assignable to type \'string\'.", "5861160"],
      [38, 31, 6, "Type \'null\' is not assignable to type \'string\'.", "1422303533"],
      [38, 45, 4, "Type \'null\' is not assignable to type \'string\'.", "2087876002"],
      [38, 57, 4, "Type \'null\' is not assignable to type \'string | undefined\'.", "2087956856"],
      [65, 8, 5, "Type \'null\' is not assignable to type \'Error\'.", "165548477"],
      [78, 8, 5, "Type \'null\' is not assignable to type \'Error\'.", "165548477"]
    ],
    "src/script/auth/module/selector/AuthSelector.ts:941636495": [
      [33, 2, 5, "Type \'undefined\' is not assignable to type \'string\'.", "165454089"],
      [34, 2, 10, "Type \'undefined\' is not assignable to type \'string\'.", "1013483035"],
      [35, 2, 15, "Type \'undefined\' is not assignable to type \'string\'.", "3770638438"],
      [36, 2, 5, "Type \'undefined\' is not assignable to type \'string\'.", "173467459"],
      [37, 2, 6, "Type \'undefined\' is not assignable to type \'string\'.", "1422303533"],
      [38, 2, 4, "Type \'undefined\' is not assignable to type \'string\'.", "2087876002"],
      [39, 2, 8, "Type \'undefined\' is not assignable to type \'string\'.", "1569157018"],
      [40, 2, 5, "Type \'undefined\' is not assignable to type \'string\'.", "187940249"],
      [41, 2, 10, "Type \'undefined\' is not assignable to type \'string\'.", "1244982411"],
      [42, 2, 4, "Type \'undefined\' is not assignable to type \'TeamData\'.", "2087956856"],
      [48, 2, 7, "Type \'undefined\' is not assignable to type \'string\'.", "3920213849"],
      [49, 2, 4, "Type \'undefined\' is not assignable to type \'string\'.", "2087846158"],
      [50, 2, 2, "Type \'undefined\' is not assignable to type \'string\'.", "5861160"],
      [51, 2, 4, "Type \'undefined\' is not assignable to type \'string\'.", "2087876002"]
    ],
    "src/script/auth/module/selector/SelfSelector.ts:104386324": [
      [29, 2, 2, "Type \'undefined\' is not assignable to type \'string\'.", "5861160"],
      [30, 2, 6, "Type \'undefined\' is not assignable to type \'string\'.", "1422303533"],
      [31, 2, 4, "Type \'undefined\' is not assignable to type \'string\'.", "2087876002"]
    ],
    "src/script/auth/page/CheckPassword.tsx:1850762464": [
      [71, 9, 21, "Object is possibly \'undefined\'.", "4077427211"],
      [72, 6, 15, "Type \'ValidationError | null\' is not assignable to type \'Error\'.\\n  Type \'null\' is not assignable to type \'Error\'.", "1905002070"],
      [73, 8, 21, "Object is possibly \'undefined\'.", "4077427211"],
      [74, 8, 21, "Object is possibly \'undefined\'.", "4077427211"],
      [77, 26, 21, "Object is possibly \'undefined\'.", "4077427211"],
      [79, 10, 15, "Variable \'validationError\' is used before being assigned.", "1905002070"],
      [82, 32, 10, "Type \'ClientType | undefined\' is not assignable to type \'ClientType\'.\\n  Type \'undefined\' is not assignable to type \'ClientType\'.", "3013398820"],
      [82, 66, 8, "Type \'string | null\' is not assignable to type \'string | number | undefined\'.\\n  Type \'null\' is not assignable to type \'string | number | undefined\'.", "1569157018"],
      [87, 17, 5, "Argument of type \'ValidationError\' is not assignable to parameter of type \'SetStateAction<null>\'.\\n  Type \'ValidationError\' provides no match for the signature \'(prevState: null): null\'.", "165548477"],
      [90, 14, 5, "Object is of type \'unknown\'.", "165548477"],
      [99, 19, 5, "Argument of type \'unknown\' is not assignable to parameter of type \'SetStateAction<null>\'.", "165548477"],
      [103, 19, 5, "Argument of type \'unknown\' is not assignable to parameter of type \'SetStateAction<null>\'.", "165548477"],
      [132, 16, 3, "Type \'MutableRefObject<HTMLInputElement | undefined>\' is not assignable to type \'((instance: HTMLInputElement | null) => void) | RefObject<HTMLInputElement> | null | undefined\'.", "193432436"],
      [134, 16, 5, "Type \'string | null\' is not assignable to type \'string | number | readonly string[] | undefined\'.\\n  Type \'null\' is not assignable to type \'string | number | readonly string[] | undefined\'.", "189936718"]
    ],
    "src/script/auth/page/ClientManager.tsx:2167154494": [
      [37, 35, 44, "Argument of type \'string | null\' is not assignable to parameter of type \'string\'.\\n  Type \'null\' is not assignable to type \'string\'.", "2692881484"]
    ],
    "src/script/auth/page/ConversationJoin.tsx:2931482776": [
      [121, 20, 9, "Argument of type \'boolean | \\"\\"\' is not assignable to parameter of type \'SetStateAction<boolean | undefined>\'.\\n  Type \'\\"\\"\' is not assignable to type \'SetStateAction<boolean | undefined>\'.", "984770170"],
      [138, 19, 11, "Object is possibly \'undefined\'.", "3519972619"],
      [151, 63, 15, "Argument of type \'string | undefined\' is not assignable to parameter of type \'string\'.\\n  Type \'undefined\' is not assignable to type \'string\'.", "4110106687"],
      [158, 49, 40, "Object is possibly \'undefined\'.", "2139501078"],
      [160, 10, 5, "Object is of type \'unknown\'.", "165548477"],
      [161, 16, 5, "Object is of type \'unknown\'.", "165548477"],
      [164, 14, 5, "Object is of type \'unknown\'.", "165548477"],
      [186, 4, 17, "Object is possibly \'undefined\'.", "2878566579"],
      [186, 30, 17, "Object is possibly \'undefined\'.", "2878566579"],
      [187, 9, 17, "Object is possibly \'undefined\'.", "2878566579"],
      [188, 61, 17, "Object is possibly \'undefined\'.", "2878566579"],
      [256, 22, 3, "Type \'MutableRefObject<HTMLInputElement | undefined>\' is not assignable to type \'((instance: HTMLInputElement | null) => void) | RefObject<HTMLInputElement> | null | undefined\'.", "193432436"],
      [311, 75, 15, "Argument of type \'string | undefined\' is not assignable to parameter of type \'string\'.\\n  Type \'undefined\' is not assignable to type \'string\'.", "4110106687"],
      [312, 61, 40, "Object is possibly \'undefined\'.", "2139501078"]
    ],
    "src/script/auth/page/InitialInvite.tsx:2052648555": [
      [97, 4, 18, "Object is possibly \'undefined\'.", "3955986040"],
      [97, 31, 18, "Object is possibly \'undefined\'.", "3955986040"],
      [98, 4, 18, "Object is possibly \'undefined\'.", "3955986040"],
      [99, 9, 18, "Object is possibly \'undefined\'.", "3955986040"],
      [100, 15, 75, "Argument of type \'ValidationError | null\' is not assignable to parameter of type \'SetStateAction<null>\'.\\n  Type \'ValidationError\' is not assignable to type \'SetStateAction<null>\'.", "2665964110"],
      [100, 62, 18, "Object is possibly \'undefined\'.", "3955986040"],
      [103, 29, 18, "Object is possibly \'undefined\'.", "3955986040"],
      [105, 8, 18, "Object is possibly \'undefined\'.", "3955986040"],
      [107, 12, 5, "Object is of type \'unknown\'.", "165548477"],
      [108, 18, 5, "Object is of type \'unknown\'.", "165548477"],
      [115, 16, 5, "Object is of type \'unknown\'.", "165548477"],
      [168, 18, 3, "Type \'MutableRefObject<HTMLInputElement | undefined>\' is not assignable to type \'((instance: HTMLInputElement | null) => void) | RefObject<HTMLInputElement> | null | undefined\'.", "193432436"]
    ],
    "src/script/auth/page/Login.tsx:2043279151": [
      [173, 24, 16, "Argument of type \'Error[]\' is not assignable to parameter of type \'SetStateAction<never[]>\'.", "2735526245"],
      [175, 50, 10, "Type \'ClientType | undefined\' is not assignable to type \'ClientType\'.", "3013398820"],
      [204, 56, 10, "Type \'ClientType | undefined\' is not assignable to type \'ClientType\'.", "3013398820"],
      [206, 32, 11, "Argument of type \'string | undefined\' is not assignable to parameter of type \'string\'.\\n  Type \'undefined\' is not assignable to type \'string\'.", "2331572484"],
      [211, 36, 5, "Argument of type \'unknown\' is not assignable to parameter of type \'SetStateAction<string | Error>\'.", "165548477"],
      [235, 32, 18, "Object is possibly \'undefined\'.", "1981014711"],
      [235, 32, 24, "Argument of type \'string | undefined\' is not assignable to parameter of type \'string\'.\\n  Type \'undefined\' is not assignable to type \'string\'.", "3055772661"],
      [297, 24, 14, "Type \'(code: string) => void\' is not assignable to type \'(completeCode?: string | undefined) => void\'.\\n  Types of parameters \'code\' and \'completeCode\' are incompatible.\\n    Type \'string | undefined\' is not assignable to type \'string\'.\\n      Type \'undefined\' is not assignable to type \'string\'.", "2059828224"]
    ],
    "src/script/auth/page/PhoneLogin.tsx:2985384116": [
      [86, 19, 5, "Argument of type \'unknown\' is not assignable to parameter of type \'SetStateAction<undefined>\'.", "165548477"],
      [90, 19, 5, "Argument of type \'unknown\' is not assignable to parameter of type \'SetStateAction<undefined>\'.", "165548477"]
    ],
    "src/script/auth/page/Root.tsx:1368054504": [
      [130, 16, 9, "No overload matches this call.\\n  Overload 1 of 2, \'(props: (RouteProps<string, { [x: string]: string | undefined; }> & OmitNative<{}, keyof RouteProps<string, { [x: string]: string | undefined; }>>) | Readonly<...>): Route<...>\', gave the following error.\\n    Type \'false | ConnectedComponent<({ teamName, enterTeamCreationFlow, resetInviteErrors, pushAccountRegistrationData, authError, }: Props & { authError: Error; teamName: string; } & { enterTeamCreationFlow: () => Promise<void>; pushAccountRegistrationData: (registration: Partial<RegistrationDataState>) => Promise<...>; res...\' is not assignable to type \'ComponentType<any> | ComponentType<RouteComponentProps<any, StaticContext, unknown>> | undefined\'.\\n      Type \'false\' is not assignable to type \'ComponentType<any> | ComponentType<RouteComponentProps<any, StaticContext, unknown>> | undefined\'.\\n  Overload 2 of 2, \'(props: RouteProps<string, { [x: string]: string | undefined; }> & OmitNative<{}, keyof RouteProps<string, { [x: string]: string | undefined; }>>, context: any): Route<...>\', gave the following error.\\n    Type \'false | ConnectedComponent<({ teamName, enterTeamCreationFlow, resetInviteErrors, pushAccountRegistrationData, authError, }: Props & { authError: Error; teamName: string; } & { enterTeamCreationFlow: () => Promise<void>; pushAccountRegistrationData: (registration: Partial<RegistrationDataState>) => Promise<...>; res...\' is not assignable to type \'ComponentType<any> | ComponentType<RouteComponentProps<any, StaticContext, unknown>> | undefined\'.", "4247110506"],
      [173, 16, 9, "No overload matches this call.\\n  Overload 1 of 2, \'(props: (RouteProps<string, { [x: string]: string | undefined; }> & OmitNative<{}, keyof RouteProps<string, { [x: string]: string | undefined; }>>) | Readonly<...>): Route<...>\', gave the following error.\\n    Type \'false | ConnectedComponent<({ account, authError, currentFlow, entropyData, doRegisterPersonal, doRegisterTeam, doSendActivationCode, }: Props & { account: RegistrationDataState; authError: Error; currentFlow: string; entropyData: Uint8Array | undefined; } & { ...; }) => Element, Omit<...> & ConnectProps>\' is not assignable to type \'ComponentType<any> | ComponentType<RouteComponentProps<any, StaticContext, unknown>> | undefined\'.\\n      Type \'false\' is not assignable to type \'ComponentType<any> | ComponentType<RouteComponentProps<any, StaticContext, unknown>> | undefined\'.\\n  Overload 2 of 2, \'(props: RouteProps<string, { [x: string]: string | undefined; }> & OmitNative<{}, keyof RouteProps<string, { [x: string]: string | undefined; }>>, context: any): Route<...>\', gave the following error.\\n    Type \'false | ConnectedComponent<({ account, authError, currentFlow, entropyData, doRegisterPersonal, doRegisterTeam, doSendActivationCode, }: Props & { account: RegistrationDataState; authError: Error; currentFlow: string; entropyData: Uint8Array | undefined; } & { ...; }) => Element, Omit<...> & ConnectProps>\' is not assignable to type \'ComponentType<any> | ComponentType<RouteComponentProps<any, StaticContext, unknown>> | undefined\'.", "4247110506"],
      [177, 16, 9, "No overload matches this call.\\n  Overload 1 of 2, \'(props: (RouteProps<string, { [x: string]: string | undefined; }> & OmitNative<{}, keyof RouteProps<string, { [x: string]: string | undefined; }>>) | Readonly<...>): Route<...>\', gave the following error.\\n    Type \'false | ConnectedComponent<({ isPersonalFlow, enterPersonalCreationFlow }: Props & { isPersonalFlow: boolean; } & { enterPersonalCreationFlow: () => Promise<void>; }) => Element, Omit<Props & { isPersonalFlow: boolean; } & { ...; }, \\"enterPersonalCreationFlow\\" | \\"isPersonalFlow\\"> & ConnectProps>\' is not assignable to type \'ComponentType<any> | ComponentType<RouteComponentProps<any, StaticContext, unknown>> | undefined\'.\\n      Type \'false\' is not assignable to type \'ComponentType<any> | ComponentType<RouteComponentProps<any, StaticContext, unknown>> | undefined\'.\\n  Overload 2 of 2, \'(props: RouteProps<string, { [x: string]: string | undefined; }> & OmitNative<{}, keyof RouteProps<string, { [x: string]: string | undefined; }>>, context: any): Route<...>\', gave the following error.\\n    Type \'false | ConnectedComponent<({ isPersonalFlow, enterPersonalCreationFlow }: Props & { isPersonalFlow: boolean; } & { enterPersonalCreationFlow: () => Promise<void>; }) => Element, Omit<Props & { isPersonalFlow: boolean; } & { ...; }, \\"enterPersonalCreationFlow\\" | \\"isPersonalFlow\\"> & ConnectProps>\' is not assignable to type \'ComponentType<any> | ComponentType<RouteComponentProps<any, StaticContext, unknown>> | undefined\'.", "4247110506"],
      [181, 16, 9, "No overload matches this call.\\n  Overload 1 of 2, \'(props: (RouteProps<string, { [x: string]: string | undefined; }> & OmitNative<{}, keyof RouteProps<string, { [x: string]: string | undefined; }>>) | Readonly<...>): Route<...>\', gave the following error.\\n    Type \'false | (({}: Props) => Element)\' is not assignable to type \'ComponentType<any> | ComponentType<RouteComponentProps<any, StaticContext, unknown>> | undefined\'.\\n      Type \'false\' is not assignable to type \'ComponentType<any> | ComponentType<RouteComponentProps<any, StaticContext, unknown>> | undefined\'.\\n  Overload 2 of 2, \'(props: RouteProps<string, { [x: string]: string | undefined; }> & OmitNative<{}, keyof RouteProps<string, { [x: string]: string | undefined; }>>, context: any): Route<...>\', gave the following error.\\n    Type \'false | (({}: Props) => Element)\' is not assignable to type \'ComponentType<any> | ComponentType<RouteComponentProps<any, StaticContext, unknown>> | undefined\'.", "4247110506"]
    ],
    "src/script/auth/page/SetEmail.tsx:2334731788": [
      [50, 4, 16, "Object is possibly \'undefined\'.", "3859911866"],
      [50, 29, 16, "Object is possibly \'undefined\'.", "3859911866"],
      [51, 4, 16, "Object is possibly \'undefined\'.", "3859911866"],
      [52, 9, 16, "Object is possibly \'undefined\'.", "3859911866"],
      [53, 6, 15, "Type \'ValidationError | null\' is not assignable to type \'Error\'.\\n  Type \'null\' is not assignable to type \'Error\'.", "1905002070"],
      [53, 62, 16, "Object is possibly \'undefined\'.", "3859911866"],
      [53, 85, 16, "Object is possibly \'undefined\'.", "3859911866"],
      [55, 20, 16, "Object is possibly \'undefined\'.", "3859911866"],
      [57, 10, 15, "Variable \'validationError\' is used before being assigned.", "1905002070"],
      [60, 23, 16, "Object is possibly \'undefined\'.", "3859911866"],
      [63, 15, 5, "Argument of type \'unknown\' is not assignable to parameter of type \'SetStateAction<undefined>\'.", "165548477"],
      [85, 14, 18, "Object is possibly \'undefined\'.", "3955986040"],
      [87, 23, 4, "Argument of type \'null\' is not assignable to parameter of type \'SetStateAction<undefined>\'.", "2087897566"],
      [92, 12, 3, "Type \'MutableRefObject<HTMLInputElement | undefined>\' is not assignable to type \'((instance: HTMLInputElement | null) => void) | RefObject<HTMLInputElement> | null | undefined\'.", "193432436"]
    ],
    "src/script/auth/page/SetHandle.tsx:663801276": [
      [79, 17, 5, "Argument of type \'unknown\' is not assignable to parameter of type \'SetStateAction<null>\'.", "165548477"],
      [91, 10, 5, "Object is of type \'unknown\'.", "165548477"],
      [92, 8, 5, "Object is of type \'unknown\'.", "165548477"],
      [94, 15, 5, "Argument of type \'unknown\' is not assignable to parameter of type \'SetStateAction<null>\'.", "165548477"]
    ],
    "src/script/auth/page/SetPassword.tsx:2776380433": [
      [57, 4, 16, "Object is possibly \'undefined\'.", "3859911866"],
      [58, 9, 16, "Object is possibly \'undefined\'.", "3859911866"],
      [59, 6, 15, "Type \'ValidationError | null\' is not assignable to type \'Error\'.\\n  Type \'null\' is not assignable to type \'Error\'.", "1905002070"],
      [59, 62, 16, "Object is possibly \'undefined\'.", "3859911866"],
      [59, 85, 16, "Object is possibly \'undefined\'.", "3859911866"],
      [61, 23, 16, "Object is possibly \'undefined\'.", "3859911866"],
      [63, 10, 15, "Variable \'validationError\' is used before being assigned.", "1905002070"],
      [69, 15, 5, "Argument of type \'unknown\' is not assignable to parameter of type \'SetStateAction<undefined>\'.", "165548477"],
      [94, 14, 21, "Object is possibly \'undefined\'.", "4077427211"],
      [95, 23, 4, "Argument of type \'null\' is not assignable to parameter of type \'SetStateAction<undefined>\'.", "2087897566"],
      [99, 12, 3, "Type \'MutableRefObject<HTMLInputElement | undefined>\' is not assignable to type \'((instance: HTMLInputElement | null) => void) | RefObject<HTMLInputElement> | null | undefined\'.", "193432436"]
    ],
    "src/script/auth/page/SingleSignOn.tsx:2263489110": [
      [71, 10, 7, "Type \'undefined\' is not assignable to type \'number\'.", "1978261647"],
      [72, 10, 27, "Type \'undefined\' is not assignable to type \'(event: MessageEvent<any>) => void\'.", "667134498"],
      [73, 10, 19, "Type \'undefined\' is not assignable to type \'(event: Event) => void\'.", "568100674"],
      [129, 6, 20, "Type \'Window | null\' is not assignable to type \'Window | undefined\'.\\n  Type \'null\' is not assignable to type \'Window | undefined\'.", "2747308432"]
    ],
    "src/script/auth/page/SingleSignOnForm.tsx:695857283": [
      [80, 59, 4, "Argument of type \'null\' is not assignable to parameter of type \'ClientType | (() => ClientType)\'.", "2087897566"],
      [159, 30, 23, "Object is possibly \'undefined\'.", "1793578893"],
      [160, 4, 23, "Object is possibly \'undefined\'.", "1793578893"],
      [162, 4, 23, "Object is possibly \'undefined\'.", "1793578893"],
      [162, 36, 23, "Object is possibly \'undefined\'.", "1793578893"],
      [163, 35, 23, "Object is possibly \'undefined\'.", "1793578893"],
      [165, 46, 23, "Object is possibly \'undefined\'.", "1793578893"],
      [165, 76, 23, "Object is possibly \'undefined\'.", "1793578893"],
      [168, 30, 23, "Object is possibly \'undefined\'.", "1793578893"],
      [170, 4, 23, "Object is possibly \'undefined\'.", "1793578893"],
      [184, 10, 4, "Argument of type \'null\' is not assignable to parameter of type \'string[] | undefined\'.", "2087897566"],
      [213, 14, 5, "Object is of type \'unknown\'.", "165548477"],
      [220, 22, 5, "Argument of type \'unknown\' is not assignable to parameter of type \'SetStateAction<null>\'.", "165548477"],
      [228, 22, 5, "Argument of type \'unknown\' is not assignable to parameter of type \'SetStateAction<null>\'.", "165548477"],
      [230, 25, 5, "Object is of type \'unknown\'.", "165548477"],
      [230, 40, 5, "Object is of type \'unknown\'.", "165548477"],
      [233, 83, 5, "No overload matches this call.\\n  Overload 1 of 2, \'(o: ArrayLike<unknown> | { [s: string]: unknown; }): [string, unknown][]\', gave the following error.\\n    Argument of type \'unknown\' is not assignable to parameter of type \'ArrayLike<unknown> | { [s: string]: unknown; }\'.\\n  Overload 2 of 2, \'(o: {}): [string, any][]\', gave the following error.\\n    Argument of type \'unknown\' is not assignable to parameter of type \'{}\'.", "165548477"],
      [269, 12, 3, "Type \'MutableRefObject<HTMLInputElement | undefined>\' is not assignable to type \'((instance: HTMLInputElement | null) => void) | RefObject<HTMLInputElement> | null | undefined\'.", "193432436"]
    ],
    "src/script/auth/page/TeamName.tsx:158592421": [
      [83, 4, 21, "Object is possibly \'undefined\'.", "173618382"],
      [83, 34, 21, "Object is possibly \'undefined\'.", "173618382"],
      [84, 9, 21, "Object is possibly \'undefined\'.", "173618382"],
      [85, 15, 77, "Argument of type \'ValidationError | null\' is not assignable to parameter of type \'SetStateAction<null>\'.", "190261043"],
      [85, 61, 21, "Object is possibly \'undefined\'.", "173618382"],
      [92, 12, 7, "Type \'undefined\' is not assignable to type \'string\'.", "3920213849"],
      [93, 12, 4, "Type \'undefined\' is not assignable to type \'string\'.", "2087846158"],
      [94, 12, 2, "Type \'undefined\' is not assignable to type \'string\'.", "5861160"],
      [95, 18, 21, "Object is possibly \'undefined\'.", "173618382"],
      [103, 4, 21, "Object is possibly \'undefined\'.", "173618382"],
      [143, 24, 3, "Type \'MutableRefObject<HTMLInputElement | undefined>\' is not assignable to type \'((instance: HTMLInputElement | null) => void) | RefObject<HTMLInputElement> | null | undefined\'.", "193432436"]
    ],
    "src/script/auth/page/VerifyEmailCode.tsx:4216359015": [
      [73, 61, 11, "Argument of type \'Uint8Array | undefined\' is not assignable to parameter of type \'Uint8Array\'.\\n  Type \'undefined\' is not assignable to type \'Uint8Array\'.", "432650366"],
      [109, 45, 14, "Type \'(email_code: string) => Promise<void>\' is not assignable to type \'(completeCode?: string | undefined) => void\'.\\n  Types of parameters \'email_code\' and \'completeCode\' are incompatible.\\n    Type \'string | undefined\' is not assignable to type \'string\'.\\n      Type \'undefined\' is not assignable to type \'string\'.", "2059828224"]
    ],
    "src/script/auth/page/VerifyPhoneCode.tsx:423749632": [
      [63, 17, 5, "Object is of type \'unknown\'.", "165548477"],
      [64, 16, 5, "Object is of type \'unknown\'.", "165548477"],
      [69, 21, 5, "Argument of type \'unknown\' is not assignable to parameter of type \'SetStateAction<ValidationError | null>\'.", "165548477"],
      [81, 32, 10, "Type \'ClientType | undefined\' is not assignable to type \'ClientType\'.", "3013398820"],
      [90, 14, 5, "Object is of type \'unknown\'.", "165548477"],
      [98, 19, 5, "Argument of type \'unknown\' is not assignable to parameter of type \'SetStateAction<ValidationError | null>\'.", "165548477"],
      [102, 19, 5, "Argument of type \'unknown\' is not assignable to parameter of type \'SetStateAction<ValidationError | null>\'.", "165548477"],
      [117, 45, 14, "Type \'(code: string) => Promise<void>\' is not assignable to type \'(completeCode?: string | undefined) => void\'.\\n  Types of parameters \'code\' and \'completeCode\' are incompatible.\\n    Type \'string | undefined\' is not assignable to type \'string\'.\\n      Type \'undefined\' is not assignable to type \'string\'.", "2059828224"]
    ],
    "src/script/auth/util/AccentColor.ts:2522707954": [
      [72, 60, 44, "Type \'AccentColor | undefined\' is not assignable to type \'AccentColor\'.\\n  Type \'undefined\' is not assignable to type \'AccentColor\'.", "3153955984"]
    ],
    "src/script/auth/util/errorUtil.tsx:2764331984": [
      [45, 70, 5, "Property \'label\' does not exist on type \'never\'.", "173467459"],
      [45, 88, 5, "Property \'label\' does not exist on type \'never\'.", "173467459"],
      [46, 51, 5, "Property \'label\' does not exist on type \'never\'.", "173467459"],
      [47, 59, 5, "Property \'label\' does not exist on type \'never\'.", "173467459"]
    ],
    "src/script/auth/util/test/TestUtil.tsx:1653578349": [
      [39, 86, 7, "Property \'DEFAULT\' does not exist on type \'typeof THEME_ID\'.", "2783041582"]
    ],
    "src/script/auth/util/urlUtil.ts:2936167840": [
      [61, 2, 17, "Type \'Window | null\' is not assignable to type \'Window\'.\\n  Type \'null\' is not assignable to type \'Window\'.", "211185092"]
    ],
    "src/script/backup/BackupRepository.ts:3449491466": [
      [128, 53, 5, "Object is of type \'unknown\'.", "165548477"],
      [157, 39, 18, "Argument of type \'Table<any, string> | undefined\' is not assignable to parameter of type \'Table<any, string>\'.\\n  Type \'undefined\' is not assignable to type \'Table<any, string>\'.", "3343706341"],
      [178, 39, 11, "Argument of type \'Table<any, string> | undefined\' is not assignable to parameter of type \'Table<any, string>\'.\\n  Type \'undefined\' is not assignable to type \'Table<any, string>\'.", "1200531428"],
      [244, 53, 5, "Object is of type \'unknown\'.", "165548477"],
      [262, 61, 26, "Object is possibly \'undefined\'.", "3260126685"],
      [265, 54, 19, "Object is possibly \'undefined\'.", "4084348636"]
    ],
    "src/script/calling/Call.ts:2505878078": [
      [45, 18, 5, "Type \'Observable<STATE.UNKNOWN>\' is not assignable to type \'Observable<STATE>\'.\\n  Types of parameters \'value\' and \'value\' are incompatible.\\n    Type \'STATE\' is not assignable to type \'STATE.UNKNOWN\'.", "195031250"],
      [46, 18, 9, "Type \'Observable<MuteState.NOT_MUTED>\' is not assignable to type \'Observable<MuteState>\'.\\n  Types of parameters \'value\' and \'value\' are incompatible.\\n    Type \'MuteState\' is not assignable to type \'MuteState.NOT_MUTED\'.", "3616862203"],
      [53, 18, 14, "Type \'ObservableArray<never>\' is not assignable to type \'ObservableArray<Participant>\'.\\n  Types of parameters \'value\' and \'value\' are incompatible.\\n    Type \'Participant[] | null | undefined\' is not assignable to type \'never[] | null | undefined\'.\\n      Type \'Participant[]\' is not assignable to type \'never[]\'.\\n        Type \'Participant\' is not assignable to type \'never\'.", "2557058977"],
      [101, 4, 99, "Type \'Participant | undefined\' is not assignable to type \'Participant\'.\\n  Type \'undefined\' is not assignable to type \'Participant\'.", "4122831026"],
      [105, 28, 12, "Type \'null\' is not assignable to type \'HTMLAudioElement\'.", "1230365389"],
      [183, 64, 12, "Object is possibly \'undefined\'.", "3794430747"],
      [183, 83, 12, "Object is possibly \'undefined\'.", "3794430744"],
      [190, 26, 14, "No overload matches this call.\\n  Overload 1 of 3, \'(value: Participant[] | null | undefined): ObservableArray<Participant>\', gave the following error.\\n    Argument of type \'(Participant | undefined)[]\' is not assignable to parameter of type \'Participant[]\'.\\n      Type \'Participant | undefined\' is not assignable to type \'Participant\'.\\n        Type \'undefined\' is not assignable to type \'Participant\'.\\n  Overload 2 of 3, \'(value: Participant[]): any\', gave the following error.\\n    Argument of type \'(Participant | undefined)[]\' is not assignable to parameter of type \'Participant[]\'.", "2557058977"]
    ],
    "src/script/calling/CallState.ts:2918606106": [
      [45, 18, 22, "Type \'Observable<CallViewTab>\' is not assignable to type \'Observable<string>\'.\\n  Types of parameters \'value\' and \'value\' are incompatible.\\n    Type \'string\' is not assignable to type \'CallViewTab\'.", "2571314215"],
      [46, 11, 17, "Type \'Observable<never[]>\' is not assignable to type \'Observable<ElectronDesktopCapturerSource[]>\'.\\n  Types of parameters \'value\' and \'value\' are incompatible.\\n    Type \'ElectronDesktopCapturerSource[]\' is not assignable to type \'never[]\'.", "3442699224"],
      [47, 11, 17, "Type \'Observable<never[]>\' is not assignable to type \'Observable<ElectronDesktopCapturerSource[]>\'.", "2673893080"],
      [51, 18, 17, "Type \'Observable<CallViewTab>\' is not assignable to type \'Observable<string>\'.", "1323835793"]
    ],
    "src/script/calling/CallingRepository.test.ts:1041588344": [
      [129, 68, 9, "Argument of type \'undefined\' is not assignable to parameter of type \'CONV_TYPE\'.", "2620553983"],
      [134, 66, 9, "Argument of type \'undefined\' is not assignable to parameter of type \'CONV_TYPE\'.", "2620553983"],
      [139, 68, 9, "Argument of type \'undefined\' is not assignable to parameter of type \'CONV_TYPE\'.", "2620553983"],
      [155, 60, 9, "Argument of type \'undefined\' is not assignable to parameter of type \'CONV_TYPE\'.", "2620553983"],
      [180, 8, 9, "Argument of type \'undefined\' is not assignable to parameter of type \'CONV_TYPE\'.", "2620553983"],
      [244, 70, 15, "Argument of type \'(done: DoneCallback) => Promise<void>\' is not assignable to parameter of type \'ProvidesCallback | undefined\'.\\n  Type \'(done: DoneCallback) => Promise<void>\' is not assignable to type \'(cb: DoneCallback) => void | undefined\'.\\n    Type \'Promise<void>\' is not assignable to type \'void\'.", "4060847195"],
      [383, 4, 9, "Argument of type \'undefined\' is not assignable to parameter of type \'UserRepository\'.", "2620553983"],
      [549, 4, 7, "Argument of type \'(context: any, conversationId: string, userId: string, clientId: string, destinationUserId: string, destinationClientId: string, payload: string) => number\' is not assignable to parameter of type \'WcallSendHandler\'.\\n  Types of parameters \'destinationUserId\' and \'targets\' are incompatible.\\n    Type \'string | null\' is not assignable to type \'string\'.\\n      Type \'null\' is not assignable to type \'string\'.", "2532445472"]
    ],
    "src/script/calling/CallingRepository.ts:3192332915": [
      [121, 10, 10, "Property \'avsVersion\' has no initializer and is not definitely assigned in the constructor.", "3071787355"],
      [127, 10, 12, "Property \'selfClientId\' has no initializer and is not definitely assigned in the constructor.", "3576844301"],
      [128, 10, 8, "Property \'selfUser\' has no initializer and is not definitely assigned in the constructor.", "2198230984"],
      [131, 10, 13, "Property \'nextMuteState\' has no initializer and is not definitely assigned in the constructor.", "2281376764"],
      [215, 11, 10, "Object is possibly \'undefined\'.", "4011988536"],
      [269, 6, 16, "Argument of type \'(_context: number, convId: SerializedConversationId, _userId: UserId, _clientId: ClientId, targets: string | null, _unused: null, payload: string) => number\' is not assignable to parameter of type \'WcallSendHandler\'.\\n  Types of parameters \'_unused\' and \'unused\' are incompatible.\\n    Type \'string | null\' is not assignable to type \'null\'.\\n      Type \'string\' is not assignable to type \'null\'.", "1986800474"],
      [311, 4, 10, "Object is possibly \'undefined\'.", "4011988536"],
      [311, 33, 10, "Argument of type \'number | undefined\' is not assignable to parameter of type \'number\'.\\n  Type \'undefined\' is not assignable to type \'number\'.", "4011779659"],
      [317, 10, 60, "Argument of type \'Conversation | undefined\' is not assignable to parameter of type \'Conversation\'.\\n  Type \'undefined\' is not assignable to type \'Conversation\'.", "440161276"],
      [417, 24, 4, "Argument of type \'null\' is not assignable to parameter of type \'Call\'.", "2087897566"],
      [489, 20, 50, "Object is possibly \'undefined\'.", "3990698706"],
      [576, 12, 55, "Argument of type \'Conversation | undefined\' is not assignable to parameter of type \'Conversation\'.\\n  Type \'undefined\' is not assignable to type \'Conversation\'.", "1654076048"],
      [600, 16, 10, "Object is possibly \'undefined\'.", "4011988536"],
      [601, 6, 10, "Argument of type \'number | undefined\' is not assignable to parameter of type \'number\'.\\n  Type \'undefined\' is not assignable to type \'number\'.", "4011779659"],
      [605, 24, 4, "No overload matches this call.\\n  Overload 1 of 4, \'(value: string | number | Date): Date\', gave the following error.\\n    Argument of type \'string | undefined\' is not assignable to parameter of type \'string | number | Date\'.\\n  Overload 2 of 4, \'(value: string | number): Date\', gave the following error.\\n    Argument of type \'string | undefined\' is not assignable to parameter of type \'string | number\'.", "2087961072"],
      [622, 38, 12, "Argument of type \'import(\\"wire-webapp/src/script/calling/enum/CallMessageType\\").CALL_MESSAGE_TYPE | undefined\' is not assignable to parameter of type \'string\'.\\n  Type \'undefined\' is not assignable to type \'string\'.", "3390204570"],
      [701, 8, 10, "Object is possibly \'undefined\'.", "4011988536"],
      [701, 27, 10, "Argument of type \'number | undefined\' is not assignable to parameter of type \'number\'.\\n  Type \'undefined\' is not assignable to type \'number\'.", "4011779659"],
      [702, 8, 10, "Object is possibly \'undefined\'.", "4011988536"],
      [702, 25, 10, "Argument of type \'number | undefined\' is not assignable to parameter of type \'number\'.\\n  Type \'undefined\' is not assignable to type \'number\'.", "4011779659"],
      [745, 4, 10, "Object is possibly \'undefined\'.", "4011988536"],
      [745, 33, 10, "Argument of type \'number | undefined\' is not assignable to parameter of type \'number\'.\\n  Type \'undefined\' is not assignable to type \'number\'.", "4011779659"],
      [760, 13, 10, "Object is possibly \'undefined\'.", "4011988536"],
      [761, 8, 10, "Argument of type \'number | undefined\' is not assignable to parameter of type \'number\'.\\n  Type \'undefined\' is not assignable to type \'number\'.", "4011779659"],
      [771, 8, 10, "Object is possibly \'undefined\'.", "4011988536"],
      [771, 37, 10, "Argument of type \'number | undefined\' is not assignable to parameter of type \'number\'.\\n  Type \'undefined\' is not assignable to type \'number\'.", "4011779659"],
      [776, 6, 10, "Object is possibly \'undefined\'.", "4011988536"],
      [776, 35, 10, "Argument of type \'number | undefined\' is not assignable to parameter of type \'number\'.\\n  Type \'undefined\' is not assignable to type \'number\'.", "4011779659"],
      [800, 6, 10, "Object is possibly \'undefined\'.", "4011988536"],
      [801, 8, 10, "Argument of type \'number | undefined\' is not assignable to parameter of type \'number\'.\\n  Type \'undefined\' is not assignable to type \'number\'.", "4011779659"],
      [819, 4, 10, "Object is possibly \'undefined\'.", "4011988536"],
      [819, 22, 10, "Argument of type \'number | undefined\' is not assignable to parameter of type \'number\'.\\n  Type \'undefined\' is not assignable to type \'number\'.", "4011779659"],
      [847, 4, 10, "Object is possibly \'undefined\'.", "4011988536"],
      [847, 35, 10, "Argument of type \'number | undefined\' is not assignable to parameter of type \'number\'.\\n  Type \'undefined\' is not assignable to type \'number\'.", "4011779659"],
      [853, 4, 10, "Object is possibly \'undefined\'.", "4011988536"],
      [853, 19, 10, "Argument of type \'number | undefined\' is not assignable to parameter of type \'number\'.\\n  Type \'undefined\' is not assignable to type \'number\'.", "4011779659"],
      [870, 4, 10, "Object is possibly \'undefined\'.", "4011988536"],
      [870, 23, 10, "Argument of type \'number | undefined\' is not assignable to parameter of type \'number\'.\\n  Type \'undefined\' is not assignable to type \'number\'.", "4011779659"],
      [878, 54, 5, "Argument of type \'boolean | undefined\' is not assignable to parameter of type \'boolean\'.", "170201683"],
      [900, 6, 10, "Object is possibly \'undefined\'.", "4011988536"],
      [900, 35, 10, "Argument of type \'number | undefined\' is not assignable to parameter of type \'number\'.\\n  Type \'undefined\' is not assignable to type \'number\'.", "4011779659"],
      [949, 4, 40, "Type \'Call | undefined\' is not assignable to type \'Call\'.\\n  Type \'undefined\' is not assignable to type \'Call\'.", "2135604529"],
      [960, 8, 10, "Object is possibly \'undefined\'.", "4011988536"],
      [970, 8, 10, "Object is possibly \'undefined\'.", "4011988536"],
      [1077, 68, 12, "Argument of type \'Conversation | undefined\' is not assignable to parameter of type \'Conversation\'.\\n  Type \'undefined\' is not assignable to type \'Conversation\'.", "1670678216"],
      [1127, 6, 10, "Object is possibly \'undefined\'.", "4011988536"],
      [1138, 8, 10, "Object is possibly \'undefined\'.", "4011988536"],
      [1138, 32, 10, "Argument of type \'number | undefined\' is not assignable to parameter of type \'number\'.\\n  Type \'undefined\' is not assignable to type \'number\'.", "4011779659"],
      [1141, 8, 10, "Object is possibly \'undefined\'.", "4011988536"],
      [1141, 32, 10, "Argument of type \'number | undefined\' is not assignable to parameter of type \'number\'.\\n  Type \'undefined\' is not assignable to type \'number\'.", "4011779659"],
      [1165, 8, 18, "Argument of type \'Conversation | undefined\' is not assignable to parameter of type \'Conversation\'.\\n  Type \'undefined\' is not assignable to type \'Conversation\'.", "1508601427"],
      [1180, 60, 16, "Object is possibly \'undefined\'.", "2328737116"],
      [1207, 40, 16, "Object is possibly \'undefined\'.", "2328737116"],
      [1343, 51, 40, "Argument of type \'User | undefined\' is not assignable to parameter of type \'User\'.\\n  Type \'undefined\' is not assignable to type \'User\'.", "882916431"],
      [1380, 21, 4, "Argument of type \'Call | undefined\' is not assignable to parameter of type \'Call\'.\\n  Type \'undefined\' is not assignable to type \'Call\'.", "2087764327"],
      [1406, 6, 93, "No overload matches this call.\\n  Overload 1 of 3, \'(callbackfn: (previousValue: [string, MediaStream | undefined], currentValue: [string, MediaStream | undefined], currentIndex: number, array: [string, MediaStream | undefined][]) => [...], initialValue: [...]): [...]\', gave the following error.\\n    Argument of type \'(accumulator: MediaStreamQuery, [type, isCached]: [keyof MediaStreamQuery, MediaStream]) => MediaStreamQuery\' is not assignable to parameter of type \'(previousValue: [string, MediaStream | undefined], currentValue: [string, MediaStream | undefined], currentIndex: number, array: [string, MediaStream | undefined][]) => [...]\'.\\n      Types of parameters \'accumulator\' and \'previousValue\' are incompatible.\\n        Type \'[string, MediaStream | undefined]\' has no properties in common with type \'MediaStreamQuery\'.\\n  Overload 2 of 3, \'(callbackfn: (previousValue: MediaStreamQuery, currentValue: [string, MediaStream | undefined], currentIndex: number, array: [string, MediaStream | undefined][]) => MediaStreamQuery, initialValue: MediaStreamQuery): MediaStreamQuery\', gave the following error.\\n    Argument of type \'(accumulator: MediaStreamQuery, [type, isCached]: [keyof MediaStreamQuery, MediaStream]) => MediaStreamQuery\' is not assignable to parameter of type \'(previousValue: MediaStreamQuery, currentValue: [string, MediaStream | undefined], currentIndex: number, array: [string, MediaStream | undefined][]) => MediaStreamQuery\'.\\n      Types of parameters \'__1\' and \'currentValue\' are incompatible.\\n        Type \'[string, MediaStream | undefined]\' is not assignable to type \'[keyof MediaStreamQuery, MediaStream]\'.\\n          Type at position 0 in source is not compatible with type at position 0 in target.\\n            Type \'string\' is not assignable to type \'keyof MediaStreamQuery\'.", "2143539252"],
      [1417, 39, 30, "Element implicitly has an \'any\' type because index expression is not of type \'number\'.", "4024502179"],
      [1435, 27, 6, "Property \'screen\' does not exist on type \'[string, MediaStream | undefined]\'.", "2165256457"],
      [1438, 54, 14, "Type \'[string, MediaStream | undefined]\' has no properties in common with type \'MediaStreamQuery\'.", "3540397998"],
      [1445, 42, 14, "Type \'[string, MediaStream | undefined]\' has no properties in common with type \'MediaStreamQuery\'.", "3540397998"],
      [1510, 36, 40, "Argument of type \'User | undefined\' is not assignable to parameter of type \'User\'.\\n  Type \'undefined\' is not assignable to type \'User\'.", "882916431"],
      [1591, 25, 18, "Object is possibly \'undefined\'.", "1508601427"],
      [1600, 61, 18, "Object is possibly \'undefined\'.", "1508601427"],
      [1601, 57, 18, "Object is possibly \'undefined\'.", "1508601427"],
      [1616, 31, 10, "Object is possibly \'undefined\'.", "4011988536"],
      [1616, 46, 10, "Argument of type \'number | undefined\' is not assignable to parameter of type \'number\'.\\n  Type \'undefined\' is not assignable to type \'number\'.", "4011779659"],
      [1617, 4, 10, "Object is possibly \'undefined\'.", "4011988536"],
      [1617, 23, 10, "Argument of type \'number | undefined\' is not assignable to parameter of type \'number\'.\\n  Type \'undefined\' is not assignable to type \'number\'.", "4011779659"]
    ],
    "src/script/calling/Participant.ts:1539597594": [
      [46, 4, 15, "Type \'Observable<VIDEO_STATE.STOPPED>\' is not assignable to type \'Observable<VIDEO_STATE>\'.\\n  Types of parameters \'value\' and \'value\' are incompatible.\\n    Type \'VIDEO_STATE\' is not assignable to type \'VIDEO_STATE.STOPPED\'.", "4277239019"],
      [62, 4, 27, "Type \'Observable<number | undefined>\' is not assignable to type \'Observable<number>\'.\\n  The types returned by \'peek()\' are incompatible between these types.\\n    Type \'number | undefined\' is not assignable to type \'number\'.\\n      Type \'undefined\' is not assignable to type \'number\'.", "3324051133"],
      [71, 23, 18, "Argument of type \'MediaStream | undefined\' is not assignable to parameter of type \'MediaStream\'.\\n  Type \'undefined\' is not assignable to type \'MediaStream\'.", "2024190982"],
      [76, 23, 18, "Argument of type \'MediaStream | undefined\' is not assignable to parameter of type \'MediaStream\'.\\n  Type \'undefined\' is not assignable to type \'MediaStream\'.", "2270688449"],
      [91, 65, 18, "Object is possibly \'undefined\'.", "2024190982"],
      [92, 65, 18, "Object is possibly \'undefined\'.", "2270688449"],
      [97, 23, 18, "Argument of type \'MediaStream | undefined\' is not assignable to parameter of type \'MediaStream\'.\\n  Type \'undefined\' is not assignable to type \'MediaStream\'.", "2270688449"],
      [102, 23, 18, "Argument of type \'MediaStream | undefined\' is not assignable to parameter of type \'MediaStream\'.\\n  Type \'undefined\' is not assignable to type \'MediaStream\'.", "2024190982"]
    ],
    "src/script/calling/videoGridHandler.ts:1921469395": [
      [65, 2, 12, "Type \'Grid | undefined\' is not assignable to type \'Grid\'.\\n  Type \'undefined\' is not assignable to type \'Grid\'.", "3234966220"]
    ],
    "src/script/client/ClientEntity.ts:1079007296": [
      [56, 4, 11, "Type \'string | null\' is not assignable to type \'string | undefined\'.", "2914658029"],
      [108, 4, 56, "Type \'string | undefined\' is not assignable to type \'string\'.\\n  Type \'undefined\' is not assignable to type \'string\'.", "2872449191"]
    ],
    "src/script/client/ClientMapper.ts:508685249": [
      [54, 58, 30, "Argument of type \'string | undefined\' is not assignable to parameter of type \'string\'.\\n  Type \'undefined\' is not assignable to type \'string\'.", "653879435"],
      [56, 6, 28, "Cannot invoke an object which is possibly \'undefined\'.", "1515665510"],
      [56, 35, 30, "Argument of type \'boolean | undefined\' is not assignable to parameter of type \'boolean\'.", "863083372"],
      [97, 8, 18, "Type \'T[Extract<keyof T, string>] | undefined\' is not assignable to type \'T[Extract<keyof T, string>]\'.\\n  Type \'undefined\' is not assignable to type \'T[Extract<keyof T, string>]\'.", "1321920442"]
    ],
    "src/script/client/ClientRepository.test.ts:4081872359": [
      [35, 6, 6, "Type \'undefined\' is not assignable to type \'string\'.", "1765117785"],
      [39, 13, 29, "Object is possibly \'undefined\'.", "3944650061"],
      [42, 19, 30, "Object is possibly \'undefined\'.", "3948412077"],
      [49, 6, 29, "Object is possibly \'undefined\'.", "3944650061"],
      [62, 12, 29, "Object is possibly \'undefined\'.", "3944650061"],
      [66, 35, 29, "Object is possibly \'undefined\'.", "3944650061"],
      [98, 28, 29, "Object is possibly \'undefined\'.", "3944650061"],
      [104, 13, 29, "Object is possibly \'undefined\'.", "3944650061"],
      [111, 28, 29, "Object is possibly \'undefined\'.", "3944650061"],
      [119, 13, 29, "Object is possibly \'undefined\'.", "3944650061"],
      [129, 28, 29, "Object is possibly \'undefined\'.", "3944650061"],
      [131, 41, 16, "Argument of type \'string\' is not assignable to parameter of type \'never\'.", "4228495289"],
      [136, 13, 29, "Object is possibly \'undefined\'.", "3944650061"],
      [146, 12, 29, "Object is possibly \'undefined\'.", "3944650061"],
      [150, 19, 29, "Object is possibly \'undefined\'.", "3944650061"],
      [160, 6, 29, "Object is possibly \'undefined\'.", "3944650061"],
      [160, 65, 9, "Argument of type \'undefined\' is not assignable to parameter of type \'ClientEntity\'.", "2620553983"],
      [171, 6, 29, "Object is possibly \'undefined\'.", "3944650061"],
      [173, 26, 29, "Object is possibly \'undefined\'.", "3944650061"],
      [186, 6, 29, "Object is possibly \'undefined\'.", "3944650061"],
      [188, 26, 29, "Object is possibly \'undefined\'.", "3944650061"],
      [195, 33, 29, "Object is possibly \'undefined\'.", "3944650061"],
      [208, 6, 29, "Object is possibly \'undefined\'.", "3944650061"],
      [209, 26, 29, "Object is possibly \'undefined\'.", "3944650061"],
      [222, 6, 29, "Object is possibly \'undefined\'.", "3944650061"],
      [223, 26, 29, "Object is possibly \'undefined\'.", "3944650061"],
      [229, 33, 29, "Object is possibly \'undefined\'.", "3944650061"],
      [236, 21, 29, "Object is possibly \'undefined\'.", "3944650061"],
      [236, 80, 9, "Argument of type \'undefined\' is not assignable to parameter of type \'ClientEntity\'.", "2620553983"],
      [241, 6, 29, "Object is possibly \'undefined\'.", "3944650061"],
      [242, 6, 29, "Object is possibly \'undefined\'.", "3944650061"],
      [242, 62, 4, "Argument of type \'null\' is not assignable to parameter of type \'string | undefined\'.", "2087897566"],
      [243, 21, 29, "Object is possibly \'undefined\'.", "3944650061"],
      [251, 6, 29, "Object is possibly \'undefined\'.", "3944650061"],
      [252, 21, 29, "Object is possibly \'undefined\'.", "3944650061"],
      [260, 6, 29, "Object is possibly \'undefined\'.", "3944650061"],
      [261, 21, 29, "Object is possibly \'undefined\'.", "3944650061"],
      [267, 33, 29, "Object is possibly \'undefined\'.", "3944650061"],
      [273, 6, 29, "Object is possibly \'undefined\'.", "3944650061"],
      [274, 33, 29, "Object is possibly \'undefined\'.", "3944650061"],
      [274, 108, 9, "Argument of type \'undefined\' is not assignable to parameter of type \'string\'.", "2620553983"],
      [280, 6, 29, "Object is possibly \'undefined\'.", "3944650061"],
      [281, 33, 29, "Object is possibly \'undefined\'.", "3944650061"],
      [281, 82, 9, "Argument of type \'undefined\' is not assignable to parameter of type \'QualifiedId\'.", "2620553983"]
    ],
    "src/script/client/ClientRepository.ts:3960554774": [
      [71, 4, 13, "Type \'Observable<undefined>\' is not assignable to type \'Observable<User>\'.\\n  Types of property \'equalityComparer\' are incompatible.\\n    Type \'(a: undefined, b: undefined) => boolean\' is not assignable to type \'(a: User, b: User) => boolean\'.\\n      Types of parameters \'a\' and \'a\' are incompatible.\\n        Type \'User\' is not assignable to type \'undefined\'.", "311178912"],
      [112, 60, 29, "Argument of type \'string | undefined\' is not assignable to parameter of type \'string\'.\\n  Type \'undefined\' is not assignable to type \'string\'.", "4105403112"],
      [115, 78, 19, "Argument of type \'string | undefined\' is not assignable to parameter of type \'string | null\'.", "3263048159"],
      [156, 73, 19, "Argument of type \'string | undefined\' is not assignable to parameter of type \'string | null\'.", "3263048159"],
      [187, 4, 12, "Object is possibly \'undefined\'.", "123060899"],
      [201, 4, 28, "Cannot invoke an object which is possibly \'undefined\'.", "1515665510"],
      [256, 33, 5, "Object is of type \'unknown\'.", "165548477"],
      [258, 64, 5, "Object is of type \'unknown\'.", "165548477"],
      [258, 78, 5, "Object is of type \'unknown\'.", "165548477"],
      [271, 6, 45, "Type \'ClientType.PERMANENT | ClientType.TEMPORARY | undefined\' is not assignable to type \'ClientType.PERMANENT | ClientType.TEMPORARY\'.\\n  Type \'undefined\' is not assignable to type \'ClientType.PERMANENT | ClientType.TEMPORARY\'.", "2864978427"],
      [291, 10, 17, "Object is possibly \'undefined\'.", "985697541"],
      [371, 66, 23, "Argument of type \'string | undefined\' is not assignable to parameter of type \'string\'.\\n  Type \'undefined\' is not assignable to type \'string\'.", "4244912389"],
      [372, 32, 6, "Type \'string | undefined\' is not assignable to type \'string | null\'.", "1127975365"],
      [458, 52, 23, "Argument of type \'string | undefined\' is not assignable to parameter of type \'string\'.\\n  Type \'undefined\' is not assignable to type \'string\'.", "4244912389"]
    ],
    "src/script/client/ClientState.ts:2521520538": [
      [26, 2, 7, "Property \'clients\' has no initializer and is not definitely assigned in the constructor.", "3676208751"],
      [31, 4, 18, "Type \'Observable<ClientEntity | undefined>\' is not assignable to type \'Observable<ClientEntity>\'.\\n  The types returned by \'peek()\' are incompatible between these types.\\n    Type \'ClientEntity | undefined\' is not assignable to type \'ClientEntity\'.\\n      Type \'undefined\' is not assignable to type \'ClientEntity\'.", "2551882557"]
    ],
    "src/script/components/Avatar.test.tsx:1834172511": [
      [38, 37, 31, "Argument of type \'Element | null\' is not assignable to parameter of type \'Element\'.\\n  Type \'null\' is not assignable to type \'Element\'.", "4162123045"],
      [43, 39, 4, "Argument of type \'null\' is not assignable to parameter of type \'string | undefined\'.", "2087897566"],
      [60, 39, 4, "Argument of type \'null\' is not assignable to parameter of type \'string | undefined\'.", "2087897566"],
      [86, 39, 4, "Argument of type \'null\' is not assignable to parameter of type \'string | undefined\'.", "2087897566"],
      [98, 39, 4, "Argument of type \'null\' is not assignable to parameter of type \'string | undefined\'.", "2087897566"]
    ],
    "src/script/components/Checkbox/Checkbox.styles.ts:4183813824": [
      [22, 2, 9, "Type \'{ cursor: false | \\"pointer\\"; }\' is not assignable to type \'CSSInterpolation\'.\\n  Types of property \'cursor\' are incompatible.\\n    Type \'false | \\"pointer\\"\' is not assignable to type \'Cursor | (Cursor | undefined)[] | Cursor[] | undefined\'.\\n      Type \'false\' is not assignable to type \'Cursor | (Cursor | undefined)[] | Cursor[] | undefined\'.", "1736274335"],
      [25, 2, 13, "Type \'{ borderColor: false | \\"var(--accent-color-500)\\"; }\' is not assignable to type \'CSSInterpolation\'.\\n  Types of property \'borderColor\' are incompatible.\\n    Type \'false | \\"var(--accent-color-500)\\"\' is not assignable to type \'BorderColor | (BorderColor | undefined)[] | BorderColor[] | undefined\'.\\n      Type \'false\' is not assignable to type \'BorderColor | (BorderColor | undefined)[] | BorderColor[] | undefined\'.", "3854155997"],
      [34, 2, 16, "Type \'{ borderColor: false | \\"var(--accent-color-500)\\"; }\' is not assignable to type \'CSSInterpolation\'.\\n  Types of property \'borderColor\' are incompatible.\\n    Type \'false | \\"var(--accent-color-500)\\"\' is not assignable to type \'BorderColor | (BorderColor | undefined)[] | BorderColor[] | undefined\'.", "2405411068"],
      [37, 2, 38, "Type \'{ backgroundColor: false | \\"var(--accent-color-600)\\"; borderColor: \\"var(--accent-color-600)\\"; outline: string; }\' is not assignable to type \'CSSInterpolation\'.\\n  Types of property \'backgroundColor\' are incompatible.\\n    Type \'false | \\"var(--accent-color-600)\\"\' is not assignable to type \'BackgroundColor | (BackgroundColor | undefined)[] | BackgroundColor[] | undefined\'.\\n      Type \'false\' is not assignable to type \'BackgroundColor | (BackgroundColor | undefined)[] | BackgroundColor[] | undefined\'.", "876827402"],
      [52, 2, 29, "Type \'{ \'& + svg\': { background?: string | undefined; borderColor?: \\"var(--accent-color-600)\\" | undefined; }; \'&:active + svg\': { borderColor: false | \\"var(--accent-color-600)\\"; }; \'&:focus + svg, &:focus-visible + svg\': { ...; }; }\' is not assignable to type \'CSSInterpolation\'.\\n  Types of property \'\'&:active + svg\'\' are incompatible.\\n    Type \'{ borderColor: false | \\"var(--accent-color-600)\\"; }\' is not assignable to type \'CSSInterpolation\'.\\n      Types of property \'borderColor\' are incompatible.\\n        Type \'false | \\"var(--accent-color-600)\\"\' is not assignable to type \'BorderColor | (BorderColor | undefined)[] | BorderColor[] | undefined\'.\\n          Type \'false\' is not assignable to type \'BorderColor | (BorderColor | undefined)[] | BorderColor[] | undefined\'.", "1050489042"]
    ],
    "src/script/components/CopyToClipboard.test.ts:2298079608": [
      [35, 11, 28, "Object is possibly \'null\'.", "1881734620"],
      [40, 4, 13, "Object is possibly \'null\'.", "2433726607"],
      [41, 4, 13, "Object is possibly \'null\'.", "2433726607"],
      [47, 24, 7, "Argument of type \'Element | null\' is not assignable to parameter of type \'Element\'.\\n  Type \'null\' is not assignable to type \'Element\'.", "4115912507"],
      [49, 11, 13, "Object is possibly \'null\'.", "2433726607"],
      [50, 11, 13, "Object is possibly \'null\'.", "2433726607"]
    ],
    "src/script/components/Icon.tsx:3124821771": [
      [44, 11, 5, "Property \'width\' does not exist on type \'{ [key: string]: string; } | undefined\'.", "191264035"],
      [44, 18, 6, "Property \'height\' does not exist on type \'{ [key: string]: string; } | undefined\'.", "1581003770"],
      [44, 28, 19, "Object is possibly \'null\'.", "3003021604"],
      [44, 39, 7, "Argument of type \'string | null\' is not assignable to parameter of type \'string\'.\\n  Type \'null\' is not assignable to type \'string\'.", "985028253"],
      [53, 12, 3, "Type \'{ \\"aria-hidden\\": \\"true\\"; dangerouslySetInnerHTML: { __html: string; }; className?: string | undefined; color?: string | undefined; height: any; id?: string | undefined; lang?: string | undefined; ... 463 more ...; key?: Key | ... 1 more ... | undefined; }\' is not assignable to type \'SVGProps<SVGSVGElement> & { css?: Interpolation<Theme>; }\'.\\n  Type \'{ \\"aria-hidden\\": \\"true\\"; dangerouslySetInnerHTML: { __html: string; }; className?: string | undefined; color?: string | undefined; height: any; id?: string | undefined; lang?: string | undefined; ... 463 more ...; key?: Key | ... 1 more ... | undefined; }\' is not assignable to type \'SVGProps<SVGSVGElement>\'.\\n    Types of property \'viewBox\' are incompatible.\\n      Type \'string | null\' is not assignable to type \'string | undefined\'.\\n        Type \'null\' is not assignable to type \'string | undefined\'.", "193432711"]
    ],
    "src/script/components/Image.tsx:2138055581": [
      [51, 43, 18, "Argument of type \'HTMLDivElement | undefined\' is not assignable to parameter of type \'HTMLElement\'.\\n  Type \'undefined\' is not assignable to type \'HTMLElement\'.", "4082577534"]
    ],
    "src/script/components/LoadingBar.test.tsx:2152103384": [
      [34, 11, 31, "Object is possibly \'null\'.", "1466818312"]
    ],
    "src/script/components/MessagesList/Message/ContentMessage/MessageFooterLike.test.tsx:1554184736": [
      [33, 39, 22, "Argument of type \'Element | null\' is not assignable to parameter of type \'Element\'.\\n  Type \'null\' is not assignable to type \'Element\'.", "1768242196"],
      [34, 31, 14, "Argument of type \'Element | null\' is not assignable to parameter of type \'Element\'.\\n  Type \'null\' is not assignable to type \'Element\'.", "3477072529"]
    ],
    "src/script/components/MessagesList/Message/ContentMessage/MessageQuote.tsx:3969532892": [
      [68, 53, 11, "Argument of type \'Error | undefined\' is not assignable to parameter of type \'string | Error | (() => string | Error)\'.\\n  Type \'undefined\' is not assignable to type \'string | Error | (() => string | Error)\'.", "2014657417"],
      [118, 10, 13, "Type \'ContentMessage | undefined\' is not assignable to type \'ContentMessage\'.\\n  Type \'undefined\' is not assignable to type \'ContentMessage\'.", "2555417520"],
      [121, 10, 20, "Type \'(message: ContentMessage, event: MouseEvent<Element, MouseEvent>) => void\' is not assignable to type \'(message: Text | ContentMessage, event: MouseEvent<Element, MouseEvent>) => void\'.\\n  Types of parameters \'message\' and \'message\' are incompatible.\\n    Type \'Text | ContentMessage\' is not assignable to type \'ContentMessage\'.\\n      Type \'Text\' is missing the following properties from type \'ContentMessage\': isLikedProvisional, reactions_user_ets, assets, is_liked, and 75 more.", "2936827179"],
      [220, 16, 3, "Type \'(node: Element) => void\' is not assignable to type \'LegacyRef<HTMLDivElement> | undefined\'.\\n  Type \'(node: Element) => void\' is not assignable to type \'(instance: HTMLDivElement | null) => void\'.\\n    Types of parameters \'node\' and \'instance\' are incompatible.\\n      Type \'HTMLDivElement | null\' is not assignable to type \'Element\'.\\n        Type \'null\' is not assignable to type \'Element\'.", "193432436"],
      [222, 57, 45, "No overload matches this call.\\n  Overload 1 of 6, \'(this: (this: undefined, arg0: Text, arg1: MouseEvent<Element, MouseEvent>) => void, thisArg: undefined, arg0: Text, arg1: MouseEvent<Element, MouseEvent>): () => void\', gave the following error.\\n    Argument of type \'KeyboardEvent<HTMLDivElement>\' is not assignable to parameter of type \'MouseEvent<Element, MouseEvent>\'.\\n      Type \'KeyboardEvent<HTMLDivElement>\' is missing the following properties from type \'MouseEvent<Element, MouseEvent>\': button, buttons, clientX, clientY, and 7 more.\\n  Overload 2 of 6, \'(this: (this: undefined, ...args: Text[]) => void, thisArg: undefined, ...args: Text[]): (...args: Text[]) => void\', gave the following error.\\n    The \'this\' context of type \'(message: Text | ContentMessage, event: MouseEvent<Element, MouseEvent>) => void\' is not assignable to method\'s \'this\' of type \'(this: undefined, ...args: Text[]) => void\'.\\n      Types of parameters \'event\' and \'args\' are incompatible.\\n        Type \'Text\' is missing the following properties from type \'MouseEvent<Element, MouseEvent>\': altKey, button, buttons, clientX, and 28 more.", "3928016927"]
    ],
    "src/script/components/MessagesList/Message/ContentMessage/asset/AbstractAssetTransferStateTracker.ts:1402358935": [
      [41, 24, 14, "Object is possibly \'undefined\'.", "2156033467"]
    ],
    "src/script/components/MessagesList/Message/ContentMessage/asset/AssetHeader.test.tsx:2147033157": [
      [32, 22, 56, "Object is possibly \'null\'.", "2110829367"],
      [33, 18, 51, "Object is possibly \'null\'.", "4019120793"],
      [43, 46, 4, "Argument of type \'null\' is not assignable to parameter of type \'string | undefined\'.", "2087897566"]
    ],
    "src/script/components/MessagesList/Message/ContentMessage/asset/AssetLoader.test.tsx:2902218927": [
      [29, 33, 16, "Argument of type \'Element | null\' is not assignable to parameter of type \'Element\'.\\n  Type \'null\' is not assignable to type \'Element\'.", "4136845134"],
      [30, 21, 49, "Object is possibly \'null\'.", "1165956046"],
      [67, 24, 31, "Argument of type \'Element | null\' is not assignable to parameter of type \'Element\'.\\n  Type \'null\' is not assignable to type \'Element\'.", "3939317679"],
      [73, 24, 33, "Argument of type \'Element | null\' is not assignable to parameter of type \'Element\'.\\n  Type \'null\' is not assignable to type \'Element\'.", "4029481972"],
      [79, 24, 31, "Argument of type \'Element | null\' is not assignable to parameter of type \'Element\'.\\n  Type \'null\' is not assignable to type \'Element\'.", "3431654221"],
      [85, 24, 33, "Argument of type \'Element | null\' is not assignable to parameter of type \'Element\'.\\n  Type \'null\' is not assignable to type \'Element\'.", "4048303894"]
    ],
    "src/script/components/MessagesList/Message/ContentMessage/asset/AudioAsset.tsx:1986822260": [
      [65, 42, 12, "Object is possibly \'undefined\'.", "1230365389"],
      [66, 33, 28, "Object is possibly \'undefined\'.", "1981948963"],
      [76, 47, 4, "Argument of type \'Blob | undefined\' is not assignable to parameter of type \'Blob | MediaSource\'.\\n  Type \'undefined\' is not assignable to type \'Blob | MediaSource\'.", "2087735462"],
      [96, 33, 8, "Argument of type \'string | undefined\' is not assignable to parameter of type \'string\'.\\n  Type \'undefined\' is not assignable to type \'string\'.", "504498865"],
      [125, 20, 14, "Type \'number | undefined\' is not assignable to type \'number\'.\\n  Type \'undefined\' is not assignable to type \'number\'.", "2156033467"],
      [134, 38, 12, "Type \'HTMLAudioElement | undefined\' is not assignable to type \'HTMLAudioElement\'.\\n  Type \'undefined\' is not assignable to type \'HTMLAudioElement\'.", "1230365389"],
      [138, 26, 12, "Type \'HTMLAudioElement | undefined\' is not assignable to type \'HTMLMediaElement\'.\\n  Type \'undefined\' is not assignable to type \'HTMLMediaElement\'.", "780920223"]
    ],
    "src/script/components/MessagesList/Message/ContentMessage/asset/FileAssetComponent.test.tsx:1016943020": [
      [34, 22, 39, "Object is possibly \'null\'.", "1572638209"]
    ],
    "src/script/components/MessagesList/Message/ContentMessage/asset/ImageAsset.test.ts:3331662495": [
      [54, 19, 17, "Object is possibly \'null\'.", "901686138"],
      [80, 21, 17, "Object is possibly \'null\'.", "901686138"]
    ],
    "src/script/components/MessagesList/Message/ContentMessage/asset/ImageAsset.tsx:3794627806": [
      [51, 43, 18, "Argument of type \'HTMLDivElement | undefined\' is not assignable to parameter of type \'HTMLElement\'.\\n  Type \'undefined\' is not assignable to type \'HTMLElement\'.", "4082577534"],
      [110, 27, 12, "Type \'number | undefined\' is not assignable to type \'number\'.\\n  Type \'undefined\' is not assignable to type \'number\'.", "3813716702"]
    ],
    "src/script/components/MessagesList/Message/ContentMessage/asset/LinkPreviewAssetComponent.test.ts:3000844988": [
      [116, 11, 21, "Object is possibly \'null\'.", "3265536666"]
    ],
    "src/script/components/MessagesList/Message/ContentMessage/asset/LocationAsset.test.ts:1073403253": [
      [31, 22, 21, "Object is possibly \'null\'.", "3932109547"],
      [49, 11, 12, "Object is possibly \'null\'.", "2001318815"]
    ],
    "src/script/components/MessagesList/Message/ContentMessage/asset/MessageButton.test.tsx:865057470": [
      [33, 49, 24, "Argument of type \'Element | null\' is not assignable to parameter of type \'Element\'.\\n  Type \'null\' is not assignable to type \'Element\'.", "531434894"],
      [41, 6, 13, "Type \'Observable<string>\' is not assignable to type \'Observable<string | undefined>\'.\\n  Types of parameters \'value\' and \'value\' are incompatible.\\n    Type \'string | undefined\' is not assignable to type \'string\'.\\n      Type \'undefined\' is not assignable to type \'string\'.", "3232332006"],
      [43, 6, 16, "Type \'Observable<string>\' is not assignable to type \'Observable<string | undefined>\'.", "4149311735"],
      [44, 6, 15, "Type \'Observable<string>\' is not assignable to type \'Observable<string | undefined>\'.", "4105372853"],
      [53, 11, 24, "Object is possibly \'null\'.", "1746716537"],
      [59, 6, 13, "Type \'Observable<string>\' is not assignable to type \'Observable<string | undefined>\'.", "3232332006"],
      [61, 6, 16, "Type \'Observable<string>\' is not assignable to type \'Observable<string | undefined>\'.", "4149311735"],
      [62, 6, 15, "Type \'Observable<string>\' is not assignable to type \'Observable<string | undefined>\'.", "4105372853"],
      [71, 11, 40, "Object is possibly \'null\'.", "95183934"]
    ],
    "src/script/components/MessagesList/Message/ContentMessage/asset/VideoAsset.tsx:48342831": [
      [45, 6, 10, "Type \'({ message, isQuote, teamState, assetRepository, }: VideoAssetProps) => false | Element\' is not assignable to type \'FC<VideoAssetProps>\'.\\n  Type \'false | Element\' is not assignable to type \'ReactElement<any, any> | null\'.\\n    Type \'boolean\' is not assignable to type \'ReactElement<any, any>\'.", "1844198436"],
      [56, 59, 4, "Argument of type \'null\' is not assignable to parameter of type \'string | (() => string)\'.", "2087897566"],
      [57, 51, 4, "Argument of type \'null\' is not assignable to parameter of type \'string | (() => string)\'.", "2087897566"],
      [70, 105, 4, "Argument of type \'Blob | undefined\' is not assignable to parameter of type \'Blob | MediaSource\'.", "2087735462"],
      [83, 8, 12, "Object is possibly \'undefined\'.", "2287620778"],
      [89, 49, 4, "Argument of type \'Blob | undefined\' is not assignable to parameter of type \'Blob | MediaSource\'.", "2087735462"],
      [105, 4, 12, "Object is possibly \'undefined\'.", "2287620778"],
      [139, 40, 4, "Argument of type \'true\' is not assignable to parameter of type \'SetStateAction<null>\'.", "2087932467"],
      [143, 53, 12, "Object is possibly \'undefined\'.", "2287620778"],
      [143, 77, 12, "Object is possibly \'undefined\'.", "2287620778"],
      [144, 57, 12, "Object is possibly \'undefined\'.", "2287620778"],
      [144, 81, 12, "Object is possibly \'undefined\'.", "2287620778"],
      [169, 28, 14, "Type \'number | undefined\' is not assignable to type \'number\'.\\n  Type \'undefined\' is not assignable to type \'number\'.", "2156033467"],
      [182, 28, 14, "Type \'number | undefined\' is not assignable to type \'number\'.\\n  Type \'undefined\' is not assignable to type \'number\'.", "2156033467"],
      [192, 28, 12, "Type \'HTMLVideoElement | undefined\' is not assignable to type \'HTMLMediaElement\'.\\n  Type \'undefined\' is not assignable to type \'HTMLMediaElement\'.", "780920223"],
      [198, 43, 13, "Argument of type \'number | undefined\' is not assignable to parameter of type \'number\'.\\n  Type \'undefined\' is not assignable to type \'number\'.", "3979215185"]
    ],
    "src/script/components/MessagesList/Message/ContentMessage/asset/controls/AudioSeekBar.test.ts:540025694": [
      [63, 32, 26, "Object is possibly \'null\'.", "2291412725"],
      [86, 22, 3, "Argument of type \'Element | null\' is not assignable to parameter of type \'Document | Node | Element | Window\'.\\n  Type \'null\' is not assignable to type \'Document | Node | Element | Window\'.", "193432711"]
    ],
    "src/script/components/MessagesList/Message/ContentMessage/asset/controls/AudioSeekBar.tsx:1617658655": [
      [49, 29, 19, "No overload matches this call.\\n  Overload 1 of 4, \'(iterable: ArrayLike<number> | Iterable<number>): number[]\', gave the following error.\\n    Argument of type \'number[] | undefined\' is not assignable to parameter of type \'ArrayLike<number> | Iterable<number>\'.\\n      Type \'undefined\' is not assignable to type \'ArrayLike<number> | Iterable<number>\'.\\n  Overload 2 of 4, \'(arrayLike: ArrayLike<number>): number[]\', gave the following error.\\n    Argument of type \'number[] | undefined\' is not assignable to parameter of type \'ArrayLike<number>\'.\\n      Type \'undefined\' is not assignable to type \'ArrayLike<number>\'.", "2734492113"],
      [86, 53, 15, "Object is possibly \'undefined\'.", "3322187904"],
      [87, 63, 15, "Object is possibly \'undefined\'.", "3322187904"],
      [109, 6, 3, "Type \'MutableRefObject<SVGSVGElement | undefined>\' is not assignable to type \'LegacyRef<SVGSVGElement> | undefined\'.\\n  Type \'MutableRefObject<SVGSVGElement | undefined>\' is not assignable to type \'RefObject<SVGSVGElement>\'.\\n    Types of property \'current\' are incompatible.\\n      Type \'SVGSVGElement | undefined\' is not assignable to type \'SVGSVGElement | null\'.\\n        Type \'undefined\' is not assignable to type \'SVGSVGElement | null\'.", "193432436"]
    ],
    "src/script/components/MessagesList/Message/ContentMessage/asset/controls/MediaButton.test.tsx:2611082281": [
      [33, 39, 20, "Argument of type \'Element | null\' is not assignable to parameter of type \'Element\'.\\n  Type \'null\' is not assignable to type \'Element\'.", "2187624904"],
      [34, 40, 21, "Argument of type \'Element | null\' is not assignable to parameter of type \'Element\'.\\n  Type \'null\' is not assignable to type \'Element\'.", "2102968254"]
    ],
    "src/script/components/MessagesList/Message/ContentMessage/asset/controls/SeekBar.test.tsx:4106938805": [
      [30, 4, 17, "Object is possibly \'null\'.", "780973491"],
      [30, 4, 46, "Object is possibly \'null\'.", "4284107"]
    ],
    "src/script/components/MessagesList/Message/ContentMessage/asset/index.tsx:1156661443": [
      [74, 55, 47, "No overload matches this call.\\n  Overload 1 of 6, \'(this: (this: null, arg0: Text, arg1: MouseEvent<Element, MouseEvent>) => void, thisArg: null, arg0: Text, arg1: MouseEvent<Element, MouseEvent>): () => void\', gave the following error.\\n    Argument of type \'KeyboardEvent<HTMLDivElement>\' is not assignable to parameter of type \'MouseEvent<Element, MouseEvent>\'.\\n  Overload 2 of 6, \'(this: (this: null, ...args: Text[]) => void, thisArg: null, ...args: Text[]): (...args: Text[]) => void\', gave the following error.\\n    The \'this\' context of type \'(message: Text | ContentMessage, event: MouseEvent<Element, MouseEvent>) => void\' is not assignable to method\'s \'this\' of type \'(this: null, ...args: Text[]) => void\'.\\n      Types of parameters \'event\' and \'args\' are incompatible.\\n        Type \'Text\' is not assignable to type \'MouseEvent<Element, MouseEvent>\'.", "250432903"],
      [117, 48, 8, "Argument of type \'string | undefined\' is not assignable to parameter of type \'string\'.\\n  Type \'undefined\' is not assignable to type \'string\'.", "3685798518"],
      [119, 10, 2, "Type \'string | undefined\' is not assignable to type \'string\'.\\n  Type \'undefined\' is not assignable to type \'string\'.", "5861160"]
    ],
    "src/script/components/MessagesList/Message/ContentMessage/index.test.tsx:305658061": [
      [58, 6, 15, "Type \'undefined\' is not assignable to type \'Message\'.", "1976601247"]
    ],
    "src/script/components/MessagesList/Message/ContentMessage/index.tsx:1379302737": [
      [101, 45, 13, "Type \'(user: User) => void\' is not assignable to type \'(participant: User | ServiceEntity, target: Node) => void\'.\\n  Types of parameters \'user\' and \'participant\' are incompatible.\\n    Type \'User | ServiceEntity\' is not assignable to type \'User\'.\\n      Type \'ServiceEntity\' is not assignable to type \'User\'.", "2891534203"],
      [174, 12, 13, "Type \'((message: ContentMessage, assetId: string) => void) | undefined\' is not assignable to type \'(message: ContentMessage, assetId: string) => void\'.\\n  Type \'undefined\' is not assignable to type \'(message: ContentMessage, assetId: string) => void\'.", "2671775388"]
    ],
    "src/script/components/MessagesList/Message/DecryptErrorMessage.test.tsx:629592445": [
      [36, 53, 36, "Argument of type \'Element | null\' is not assignable to parameter of type \'Element\'.\\n  Type \'null\' is not assignable to type \'Element\'.", "885356606"]
    ],
    "src/script/components/MessagesList/Message/DeleteMessage.test.tsx:2152816266": [
      [41, 43, 4, "Argument of type \'null\' is not assignable to parameter of type \'string | undefined\'.", "2087897566"],
      [58, 11, 46, "Object is possibly \'null\'.", "1127157571"]
    ],
    "src/script/components/MessagesList/Message/DeleteMessage.tsx:1494469525": [
      [39, 33, 25, "Object is possibly \'null\'.", "1746015084"],
      [48, 10, 13, "Type \'(user: User) => void\' is not assignable to type \'(participant: User | ServiceEntity, target: Node) => void\'.\\n  Types of parameters \'user\' and \'participant\' are incompatible.\\n    Type \'User | ServiceEntity\' is not assignable to type \'User\'.\\n      Type \'ServiceEntity\' is missing the following properties from type \'User\': expirationIsUrgent, isDeleted, isMe, isSingleSignOn, and 49 more.", "2891534203"],
      [60, 10, 9, "Type \'number | null\' is not assignable to type \'number\'.\\n  Type \'null\' is not assignable to type \'number\'.", "2548743275"]
    ],
    "src/script/components/MessagesList/Message/EphemeralTimer.test.ts:1942988828": [
      [43, 35, 6, "Argument of type \'Element | null\' is not assignable to parameter of type \'Element\'.\\n  Type \'null\' is not assignable to type \'Element\'.", "1547361719"],
      [51, 35, 6, "Argument of type \'Element | null\' is not assignable to parameter of type \'Element\'.\\n  Type \'null\' is not assignable to type \'Element\'.", "1547361719"]
    ],
    "src/script/components/MessagesList/Message/MemberMessage.test.tsx:819448386": [
      [56, 56, 4, "Argument of type \'null\' is not assignable to parameter of type \'string | undefined\'.", "2087897566"]
    ],
    "src/script/components/MessagesList/Message/MessageWrapper.tsx:4264065369": [
      [157, 8, 15, "Type \'Message | undefined\' is not assignable to type \'Message\'.\\n  Type \'undefined\' is not assignable to type \'Message\'.", "1976601247"],
      [165, 8, 13, "Type \'(message: CompositeMessage, buttonId: string) => void\' is not assignable to type \'(message: ContentMessage, assetId: string) => void\'.\\n  Types of parameters \'message\' and \'message\' are incompatible.\\n    Type \'ContentMessage\' is missing the following properties from type \'CompositeMessage\': errorButtonId, errorMessage, selectedButtonId, waitingButtonId, and 3 more.", "2671775388"]
    ],
    "src/script/components/MessagesList/Message/PingMessage.test.tsx:1695534491": [
      [36, 4, 12, "Type \'ObservableArray<never>\' is not assignable to type \'ObservableArray<ReadReceipt>\'.", "3173113880"],
      [58, 11, 36, "Object is possibly \'null\'.", "2457040434"]
    ],
    "src/script/components/MessagesList/Message/ReadReceiptStatus.test.tsx:246482947": [
      [36, 44, 27, "Argument of type \'Element | null\' is not assignable to parameter of type \'Element\'.\\n  Type \'null\' is not assignable to type \'Element\'.", "3518150560"],
      [42, 4, 12, "Type \'ObservableArray<never>\' is not assignable to type \'ObservableArray<ReadReceipt>\'.", "3173113880"],
      [54, 8, 12, "Type \'ObservableArray<never>\' is not assignable to type \'ObservableArray<ReadReceipt>\'.", "3173113880"],
      [67, 8, 12, "Type \'ObservableArray<never>\' is not assignable to type \'ObservableArray<ReadReceipt>\'.", "3173113880"],
      [121, 13, 49, "Object is possibly \'null\'.", "2963204748"],
      [151, 8, 15, "Type \'null\' is not assignable to type \'((message: Message) => void) | undefined\'.", "2393653541"],
      [156, 13, 49, "Object is possibly \'null\'.", "2963204748"]
    ],
    "src/script/components/MessagesList/Message/VerificationMessage.test.tsx:3256909500": [
      [44, 4, 12, "Type \'ObservableArray<never>\' is not assignable to type \'ObservableArray<User>\'.", "3158614633"],
      [45, 4, 7, "Type \'ObservableArray<never>\' is not assignable to type \'ObservableArray<string | QualifiedUserId>\'.\\n  Types of parameters \'value\' and \'value\' are incompatible.\\n    Type \'(string | QualifiedUserId)[] | null | undefined\' is not assignable to type \'never[] | null | undefined\'.\\n      Type \'(string | QualifiedUserId)[]\' is not assignable to type \'never[]\'.\\n        Type \'string | QualifiedUserId\' is not assignable to type \'never\'.\\n          Type \'string\' is not assignable to type \'never\'.", "2414311946"],
      [46, 4, 23, "Type \'Observable<undefined>\' is not assignable to type \'Observable<VerificationMessageType>\'.\\n  Types of property \'equalityComparer\' are incompatible.\\n    Type \'(a: undefined, b: undefined) => boolean\' is not assignable to type \'(a: VerificationMessageType, b: VerificationMessageType) => boolean\'.\\n      Types of parameters \'a\' and \'a\' are incompatible.\\n        Type \'VerificationMessageType\' is not assignable to type \'undefined\'.", "3608773647"],
      [57, 10, 23, "Type \'Observable<VerificationMessageType.VERIFIED>\' is not assignable to type \'Observable<VerificationMessageType>\'.\\n  Types of parameters \'value\' and \'value\' are incompatible.\\n    Type \'VerificationMessageType\' is not assignable to type \'VerificationMessageType.VERIFIED\'.", "3608773647"],
      [79, 10, 23, "Type \'Observable<VerificationMessageType.UNVERIFIED>\' is not assignable to type \'Observable<VerificationMessageType>\'.\\n  Types of parameters \'value\' and \'value\' are incompatible.\\n    Type \'VerificationMessageType\' is not assignable to type \'VerificationMessageType.UNVERIFIED\'.", "3608773647"],
      [93, 10, 23, "Type \'Observable<VerificationMessageType.NEW_DEVICE>\' is not assignable to type \'Observable<VerificationMessageType>\'.\\n  Types of parameters \'value\' and \'value\' are incompatible.\\n    Type \'VerificationMessageType\' is not assignable to type \'VerificationMessageType.NEW_DEVICE\'.", "3608773647"],
      [107, 10, 23, "Type \'Observable<VerificationMessageType.NEW_MEMBER>\' is not assignable to type \'Observable<VerificationMessageType>\'.\\n  Types of parameters \'value\' and \'value\' are incompatible.\\n    Type \'VerificationMessageType\' is not assignable to type \'VerificationMessageType.NEW_MEMBER\'.", "3608773647"]
    ],
    "src/script/components/MessagesList/Message/index.tsx:2435315203": [
      [87, 51, 15, "Argument of type \'Message | undefined\' is not assignable to parameter of type \'Message\'.\\n  Type \'undefined\' is not assignable to type \'Message\'.", "1976601247"],
      [91, 6, 14, "Cannot invoke an object which is possibly \'undefined\'.", "4289202771"],
      [91, 36, 7, "Type \'HTMLDivElement | undefined\' is not assignable to type \'HTMLElement\'.\\n  Type \'undefined\' is not assignable to type \'HTMLElement\'.", "4115912507"],
      [93, 6, 14, "Cannot invoke an object which is possibly \'undefined\'.", "4289202771"],
      [93, 22, 7, "Type \'HTMLDivElement | undefined\' is not assignable to type \'HTMLElement\'.\\n  Type \'undefined\' is not assignable to type \'HTMLElement\'.", "4115912507"],
      [118, 6, 3, "Type \'MutableRefObject<HTMLDivElement | undefined>\' is not assignable to type \'LegacyRef<HTMLDivElement> | undefined\'.\\n  Type \'MutableRefObject<HTMLDivElement | undefined>\' is not assignable to type \'RefObject<HTMLDivElement>\'.\\n    Types of property \'current\' are incompatible.\\n      Type \'HTMLDivElement | undefined\' is not assignable to type \'HTMLDivElement | null\'.\\n        Type \'undefined\' is not assignable to type \'HTMLDivElement | null\'.", "193432436"]
    ],
    "src/script/components/MessagesList/index.test.tsx:3039094850": [
      [41, 4, 14, "Type \'undefined\' is not assignable to type \'Message\'.", "1306210352"],
      [47, 4, 17, "Type \'undefined\' is not assignable to type \'MessageRepository\'.", "1843982700"]
    ],
    "src/script/components/MessagesList/index.tsx:4108350255": [
      [151, 57, 21, "Type \'HTMLDivElement | null\' does not satisfy the constraint \'Element\'.\\n  Type \'null\' is not assignable to type \'Element\'.", "723935770"],
      [191, 20, 17, "Argument of type \'HTMLDivElement | null | undefined\' is not assignable to parameter of type \'Element | undefined\'.\\n  Type \'null\' is not assignable to type \'Element | undefined\'.", "3615360346"],
      [191, 58, 17, "Argument of type \'HTMLDivElement | null | undefined\' is not assignable to parameter of type \'Element | null\'.\\n  Type \'undefined\' is not assignable to type \'Element | null\'.", "3615360346"],
      [193, 20, 32, "Argument of type \'HTMLElement | null | undefined\' is not assignable to parameter of type \'Element | undefined\'.\\n  Type \'null\' is not assignable to type \'Element | undefined\'.", "3459359081"],
      [193, 73, 17, "Argument of type \'HTMLDivElement | null | undefined\' is not assignable to parameter of type \'Element | null\'.", "3615360346"],
      [239, 23, 17, "Argument of type \'HTMLDivElement | null | undefined\' is not assignable to parameter of type \'Element | null\'.", "3615360346"]
    ],
    "src/script/components/Modals/UserModal/UserModal.test.tsx:2720850156": [
      [45, 6, 6, "Type \'null\' is not assignable to type \'QualifiedId\'.", "1765117785"],
      [49, 11, 29, "Object is possibly \'null\'.", "3523845355"]
    ],
    "src/script/components/Modals/UserModal/UserModal.tsx:2112661617": [
      [72, 57, 4, "Argument of type \'User | null\' is not assignable to parameter of type \'Partial<Record<\\"isBlockedLegalHold\\", Subscribable<any>>>\'.\\n  Type \'null\' is not assignable to type \'Partial<Record<\\"isBlockedLegalHold\\", Subscribable<any>>>\'.", "2087973204"]
    ],
    "src/script/components/SearchInput.test.tsx:3374298949": [
      [32, 38, 15, "Argument of type \'Element | null\' is not assignable to parameter of type \'Element\'.\\n  Type \'null\' is not assignable to type \'Element\'.", "2173439052"],
      [41, 36, 4, "Argument of type \'null\' is not assignable to parameter of type \'string | undefined\'.", "2087897566"],
      [41, 57, 4, "Argument of type \'null\' is not assignable to parameter of type \'string | undefined\'.", "2087897566"],
      [41, 78, 4, "Argument of type \'null\' is not assignable to parameter of type \'string | undefined\'.", "2087897566"],
      [41, 99, 4, "Argument of type \'null\' is not assignable to parameter of type \'string | undefined\'.", "2087897566"],
      [51, 20, 4, "Argument of type \'null\' is not assignable to parameter of type \'string | undefined\'.", "2087897566"],
      [52, 20, 4, "Argument of type \'null\' is not assignable to parameter of type \'string | undefined\'.", "2087897566"],
      [53, 20, 4, "Argument of type \'null\' is not assignable to parameter of type \'string | undefined\'.", "2087897566"],
      [54, 20, 4, "Argument of type \'null\' is not assignable to parameter of type \'string | undefined\'.", "2087897566"]
    ],
    "src/script/components/UserDevices.tsx:1074292287": [
      [120, 74, 5, "Object is of type \'unknown\'.", "165548477"],
      [128, 42, 8, "Argument of type \'string | undefined\' is not assignable to parameter of type \'string\'.\\n  Type \'undefined\' is not assignable to type \'string\'.", "4039656867"],
      [144, 9, 13, "Type \'{ clickToShowSelfFingerprint: () => void; clientRepository: ClientRepository; cryptographyRepository: CryptographyRepository; logger: Logger; messageRepository: MessageRepository; noPadding: boolean; selectedClient: ClientEntity | undefined; user: User; }\' is not assignable to type \'DeviceDetailsProps\'.\\n  Types of property \'selectedClient\' are incompatible.\\n    Type \'ClientEntity | undefined\' is not assignable to type \'ClientEntity\'.\\n      Type \'undefined\' is not assignable to type \'ClientEntity\'.", "538994175"]
    ],
    "src/script/components/UserList.tsx:1768505054": [
      [97, 28, 12, "Argument of type \'Conversation | undefined\' is not assignable to parameter of type \'Partial<Record<\\"roles\\", Subscribable<any>>>\'.\\n  Type \'undefined\' is not assignable to type \'Partial<Record<\\"roles\\", Subscribable<any>>>\'.", "1670678216"]
    ],
    "src/script/components/UserSearchableList.tsx:1290904950": [
      [73, 32, 11, "Argument of type \'{ filter?: Observable<string> | undefined; highlightedUsers?: Observable<User[]> | undefined; selected?: ObservableArray<User> | undefined; users: ObservableArray<...>; } | undefined\' is not assignable to parameter of type \'Partial<Record<\\"filter\\" | \\"selected\\" | \\"users\\" | \\"highlightedUsers\\", Subscribable<any>>>\'.\\n  Type \'undefined\' is not assignable to type \'Partial<Record<\\"filter\\" | \\"selected\\" | \\"users\\" | \\"highlightedUsers\\", Subscribable<any>>>\'.", "965633731"],
      [151, 8, 13, "Object is possibly \'undefined\'.", "3172385806"],
      [153, 34, 13, "Type \'User[] | undefined\' must have a \'[Symbol.iterator]()\' method that returns an iterator.", "3172385806"]
    ],
    "src/script/components/avatar/AvatarImage.test.tsx:132044584": [
      [46, 39, 4, "Argument of type \'null\' is not assignable to parameter of type \'string | undefined\'.", "2087897566"],
      [71, 39, 4, "Argument of type \'null\' is not assignable to parameter of type \'string | undefined\'.", "2087897566"],
      [96, 39, 4, "Argument of type \'null\' is not assignable to parameter of type \'string | undefined\'.", "2087897566"],
      [122, 39, 4, "Argument of type \'null\' is not assignable to parameter of type \'string | undefined\'.", "2087897566"]
    ],
    "src/script/components/avatar/GroupAvatar.test.ts:2643749063": [
      [33, 36, 4, "Argument of type \'null\' is not assignable to parameter of type \'string | undefined\'.", "2087897566"],
      [34, 36, 4, "Argument of type \'null\' is not assignable to parameter of type \'string | undefined\'.", "2087897566"],
      [35, 36, 4, "Argument of type \'null\' is not assignable to parameter of type \'string | undefined\'.", "2087897566"],
      [36, 36, 4, "Argument of type \'null\' is not assignable to parameter of type \'string | undefined\'.", "2087897566"],
      [46, 11, 30, "Object is possibly \'null\'.", "2093565968"]
    ],
    "src/script/components/avatar/TemporaryGuest.test.tsx:963341365": [
      [42, 39, 4, "Argument of type \'null\' is not assignable to parameter of type \'string | undefined\'.", "2087897566"],
      [56, 39, 4, "Argument of type \'null\' is not assignable to parameter of type \'string | undefined\'.", "2087897566"],
      [67, 11, 34, "Object is possibly \'null\'.", "882755595"],
      [71, 39, 4, "Argument of type \'null\' is not assignable to parameter of type \'string | undefined\'.", "2087897566"],
      [85, 39, 4, "Argument of type \'null\' is not assignable to parameter of type \'string | undefined\'.", "2087897566"]
    ],
    "src/script/components/avatar/UserAvatar.test.tsx:322543618": [
      [39, 39, 4, "Argument of type \'null\' is not assignable to parameter of type \'string | undefined\'.", "2087897566"],
      [49, 11, 24, "Object is possibly \'null\'.", "568765553"],
      [53, 39, 4, "Argument of type \'null\' is not assignable to parameter of type \'string | undefined\'.", "2087897566"],
      [63, 11, 24, "Object is possibly \'null\'.", "568765553"],
      [67, 39, 4, "Argument of type \'null\' is not assignable to parameter of type \'string | undefined\'.", "2087897566"],
      [80, 39, 4, "Argument of type \'null\' is not assignable to parameter of type \'string | undefined\'.", "2087897566"],
      [93, 39, 4, "Argument of type \'null\' is not assignable to parameter of type \'string | undefined\'.", "2087897566"]
    ],
    "src/script/components/calling/ButtonGroup.test.ts:3889884856": [
      [32, 43, 24, "Argument of type \'Element | null\' is not assignable to parameter of type \'Element\'.\\n  Type \'null\' is not assignable to type \'Element\'.", "323337895"],
      [33, 41, 22, "Argument of type \'Element | null\' is not assignable to parameter of type \'Element\'.\\n  Type \'null\' is not assignable to type \'Element\'.", "674875776"],
      [48, 11, 24, "Object is possibly \'null\'.", "3345041766"],
      [62, 11, 24, "Object is possibly \'null\'.", "3345041766"],
      [63, 11, 29, "Object is possibly \'null\'.", "373716495"],
      [66, 11, 29, "Object is possibly \'null\'.", "373716495"]
    ],
    "src/script/components/calling/CallingOverlayContainer.tsx:3950008160": [
      [70, 32, 10, "Argument of type \'Call | undefined\' is not assignable to parameter of type \'Partial<Record<\\"state\\" | \\"muteState\\" | \\"maximizedParticipant\\", Subscribable<any>>>\'.\\n  Type \'undefined\' is not assignable to type \'Partial<Record<\\"state\\" | \\"muteState\\" | \\"maximizedParticipant\\", Subscribable<any>>>\'.", "4286110980"],
      [75, 55, 10, "Object is possibly \'undefined\'.", "4286110980"],
      [83, 33, 10, "Argument of type \'Call | undefined\' is not assignable to parameter of type \'Call\'.\\n  Type \'undefined\' is not assignable to type \'Call\'.", "4286110980"],
      [91, 4, 58, "Type \'Conversation | undefined\' is not assignable to type \'Conversation\'.\\n  Type \'undefined\' is not assignable to type \'Conversation\'.", "3582593161"],
      [176, 10, 20, "Type \'undefined\' is not assignable to type \'Participant\'.", "942864568"],
      [179, 10, 9, "Type \'undefined\' is not assignable to type \'MuteState\'.", "3616862203"]
    ],
    "src/script/components/calling/FullscreenVideoCall.tsx:1656063968": [
      [406, 50, 4, "Argument of type \'null\' is not assignable to parameter of type \'Participant\'.", "2087897566"]
    ],
    "src/script/components/calling/GroupVideoGrid.test.ts:1931211751": [
      [35, 55, 22, "Object is possibly \'null\'.", "1458310722"],
      [40, 32, 4, "Argument of type \'null\' is not assignable to parameter of type \'string | undefined\'.", "2087897566"],
      [48, 6, 20, "Type \'null\' is not assignable to type \'Participant\'.", "942864568"],
      [55, 11, 32, "Object is possibly \'null\'.", "4265756850"],
      [59, 38, 4, "Argument of type \'null\' is not assignable to parameter of type \'string | undefined\'.", "2087897566"],
      [60, 38, 4, "Argument of type \'null\' is not assignable to parameter of type \'string | undefined\'.", "2087897566"],
      [65, 8, 20, "Type \'null\' is not assignable to type \'Participant\'.", "942864568"],
      [80, 11, 32, "Object is possibly \'null\'.", "4265756850"],
      [86, 32, 4, "Argument of type \'null\' is not assignable to parameter of type \'string | undefined\'.", "2087897566"],
      [95, 6, 20, "Type \'null\' is not assignable to type \'Participant\'.", "942864568"],
      [105, 32, 4, "Argument of type \'null\' is not assignable to parameter of type \'string | undefined\'.", "2087897566"],
      [115, 6, 20, "Type \'null\' is not assignable to type \'Participant\'.", "942864568"],
      [126, 32, 4, "Argument of type \'null\' is not assignable to parameter of type \'string | undefined\'.", "2087897566"],
      [136, 6, 20, "Type \'null\' is not assignable to type \'Participant\'.", "942864568"]
    ],
    "src/script/components/calling/GroupVideoGrid.tsx:2097709450": [
      [82, 46, 14, "Argument of type \'Participant | null\' is not assignable to parameter of type \'Partial<Record<\\"videoStream\\" | \\"hasActiveVideo\\" | \\"sharesScreen\\", Subscribable<any>>>\'.\\n  Type \'null\' is not assignable to type \'Partial<Record<\\"videoStream\\" | \\"hasActiveVideo\\" | \\"sharesScreen\\", Subscribable<any>>>\'.", "446802655"],
      [91, 30, 4, "Argument of type \'null\' is not assignable to parameter of type \'Participant\'.", "2087897566"],
      [99, 28, 11, "Argument of type \'Participant | undefined\' is not assignable to parameter of type \'Participant\'.\\n  Type \'undefined\' is not assignable to type \'Participant\'.", "2457692186"]
    ],
    "src/script/components/calling/chooseScreen.test.ts:1945034304": [
      [64, 23, 30, "Argument of type \'Element | null\' is not assignable to parameter of type \'Element\'.\\n  Type \'null\' is not assignable to type \'Element\'.", "1127551965"]
    ],
    "src/script/components/calling/deviceToggleButton.test.ts:3520291628": [
      [31, 35, 16, "Argument of type \'Element | null\' is not assignable to parameter of type \'Element\'.\\n  Type \'null\' is not assignable to type \'Element\'.", "733554636"]
    ],
    "src/script/components/calling/fullscreenVideoCall.test.tsx:2299129286": [
      [34, 34, 4, "Argument of type \'null\' is not assignable to parameter of type \'string | undefined\'.", "2087897566"],
      [110, 60, 4, "Argument of type \'null\' is not assignable to parameter of type \'string | undefined\'.", "2087897566"],
      [111, 60, 4, "Argument of type \'null\' is not assignable to parameter of type \'string | undefined\'.", "2087897566"],
      [112, 60, 4, "Argument of type \'null\' is not assignable to parameter of type \'string | undefined\'.", "2087897566"],
      [113, 60, 4, "Argument of type \'null\' is not assignable to parameter of type \'string | undefined\'.", "2087897566"]
    ],
    "src/script/components/input/ClassifiedBar.test.ts:3396080197": [
      [31, 31, 22, "Argument of type \'ReactElement<any, any> | null\' is not assignable to parameter of type \'ReactElement<any, string | JSXElementConstructor<any>>\'.\\n  Type \'null\' is not assignable to type \'ReactElement<any, string | JSXElementConstructor<any>>\'.", "3914530936"],
      [39, 46, 41, "Argument of type \'ReactElement<any, any> | null\' is not assignable to parameter of type \'ReactElement<any, string | JSXElementConstructor<any>>\'.\\n  Type \'null\' is not assignable to type \'ReactElement<any, string | JSXElementConstructor<any>>\'.", "68552590"],
      [51, 44, 41, "Argument of type \'ReactElement<any, any> | null\' is not assignable to parameter of type \'ReactElement<any, string | JSXElementConstructor<any>>\'.\\n  Type \'null\' is not assignable to type \'ReactElement<any, string | JSXElementConstructor<any>>\'.", "68552590"]
    ],
    "src/script/components/list/ConversationListCallingCell.test.ts:3589252036": [
      [51, 42, 4, "Argument of type \'null\' is not assignable to parameter of type \'string | undefined\'.", "2087897566"],
      [74, 54, 4, "Argument of type \'null\' is not assignable to parameter of type \'string | undefined\'.", "2087897566"],
      [127, 11, 33, "Object is possibly \'null\'.", "1545610583"],
      [132, 11, 33, "Object is possibly \'null\'.", "1545610583"]
    ],
    "src/script/components/list/ConversationListCallingCell.tsx:2354053925": [
      [115, 90, 6, "Argument of type \'number | undefined\' is not assignable to parameter of type \'REASON\'.\\n  Type \'undefined\' is not assignable to type \'REASON\'.", "2124277697"],
      [128, 67, 8, "No overload matches this call.\\n  Overload 1 of 2, \'(...items: ConcatArray<User>[]): User[]\', gave the following error.\\n    Type \'User | undefined\' is not assignable to type \'User\'.\\n      Type \'undefined\' is not assignable to type \'User\'.\\n  Overload 2 of 2, \'(...items: (User | ConcatArray<User>)[]): User[]\', gave the following error.\\n    Type \'User | undefined\' is not assignable to type \'User\'.\\n      Type \'undefined\' is not assignable to type \'User\'.", "2198230984"],
      [148, 28, 12, "Type \'undefined\' cannot be used as an index type.", "3398917396"],
      [173, 10, 7, "Type \'(false | ContextMenuEntry | { click: () => void; icon: string; identifier: string; isDisabled: boolean; label: string; })[]\' is not assignable to type \'ContextMenuEntry[]\'.\\n  Type \'false | ContextMenuEntry | { click: () => void; icon: string; identifier: string; isDisabled: boolean; label: string; }\' is not assignable to type \'ContextMenuEntry\'.\\n    Type \'false\' has no properties in common with type \'ContextMenuEntry\'.", "4061926391"],
      [306, 16, 20, "Type \'Participant | null\' is not assignable to type \'Participant\'.\\n  Type \'null\' is not assignable to type \'Participant\'.", "942864568"]
    ],
    "src/script/components/list/ConversationListCell.tsx:931164040": [
      [121, 8, 3, "Type \'(node: HTMLElement) => void\' is not assignable to type \'LegacyRef<HTMLLIElement> | undefined\'.\\n  Type \'(node: HTMLElement) => void\' is not assignable to type \'(instance: HTMLLIElement | null) => void\'.\\n    Types of parameters \'node\' and \'instance\' are incompatible.\\n      Type \'HTMLLIElement | null\' is not assignable to type \'HTMLElement\'.\\n        Type \'null\' is not assignable to type \'HTMLElement\'.", "193432436"],
      [151, 23, 8, "Object is possibly \'undefined\'.", "2198230984"]
    ],
    "src/script/components/list/ParticipantItem.tsx:3591469056": [
      [86, 43, 18, "Argument of type \'HTMLDivElement | undefined\' is not assignable to parameter of type \'HTMLElement\'.\\n  Type \'undefined\' is not assignable to type \'HTMLElement\'.", "4082577534"],
      [111, 94, 15, "Argument of type \'Participant | undefined\' is not assignable to parameter of type \'Partial<Record<\\"isMuted\\" | \\"isActivelySpeaking\\" | \\"sharesScreen\\" | \\"sharesCamera\\", Subscribable<any>>>\'.\\n  Type \'undefined\' is not assignable to type \'Partial<Record<\\"isMuted\\" | \\"isActivelySpeaking\\" | \\"sharesScreen\\" | \\"sharesCamera\\", Subscribable<any>>>\'.", "420345688"]
    ],
    "src/script/components/modal.ts:282599833": [
      [56, 9, 5, "Property \'large\' does not exist on type \'{} | Config\'.\\n  Property \'large\' does not exist on type \'{}\'.", "173484696"],
      [57, 9, 2, "Property \'id\' does not exist on type \'{} | Config\'.\\n  Property \'id\' does not exist on type \'{}\'.", "5861160"],
      [58, 9, 11, "Property \'ariaLabelBy\' does not exist on type \'{} | Config\'.\\n  Property \'ariaLabelBy\' does not exist on type \'{}\'.", "2719191011"],
      [59, 9, 15, "Property \'ariaDescribedBy\' does not exist on type \'{} | Config\'.\\n  Property \'ariaDescribedBy\' does not exist on type \'{}\'.", "2192860460"],
      [60, 9, 9, "Property \'onBgClick\' does not exist on type \'{} | Config\'.\\n  Property \'onBgClick\' does not exist on type \'{}\'.", "1270597711"],
      [61, 9, 11, "Property \'displayNone\' does not exist on type \'{} | Config\'.\\n  Property \'displayNone\' does not exist on type \'{}\'.", "2033428597"],
      [62, 9, 15, "Property \'hasVisibleClass\' does not exist on type \'{} | Config\'.\\n  Property \'hasVisibleClass\' does not exist on type \'{}\'.", "2672704031"],
      [62, 64, 11, "Property \'displayNone\' does not exist on type \'{} | Config\'.\\n  Property \'displayNone\' does not exist on type \'{}\'.", "2033428597"],
      [63, 9, 11, "Property \'showLoading\' does not exist on type \'{} | Config\'.\\n  Property \'showLoading\' does not exist on type \'{}\'.", "2565900128"],
      [67, 16, 11, "Property \'displayNone\' does not exist on type \'{} | Config\'.\\n  Property \'displayNone\' does not exist on type \'{}\'.", "2033428597"],
      [70, 10, 32, "Object is possibly \'null\'.", "941564926"],
      [70, 39, 2, "Property \'id\' does not exist on type \'{} | Config\'.\\n  Property \'id\' does not exist on type \'{}\'.", "5861160"],
      [77, 38, 2, "Property \'id\' does not exist on type \'{} | Config\'.\\n  Property \'id\' does not exist on type \'{}\'.", "5861160"],
      [80, 43, 11, "Property \'displayNone\' does not exist on type \'{} | Config\'.\\n  Property \'displayNone\' does not exist on type \'{}\'.", "2033428597"],
      [86, 20, 11, "Property \'displayNone\' does not exist on type \'{} | Config\'.\\n  Property \'displayNone\' does not exist on type \'{}\'.", "2033428597"],
      [90, 13, 11, "Property \'displayNone\' does not exist on type \'{} | Config\'.\\n  Property \'displayNone\' does not exist on type \'{}\'.", "2033428597"],
      [95, 9, 7, "Property \'dispose\' does not exist on type \'{} | Config\'.\\n  Property \'dispose\' does not exist on type \'{}\'.", "2810921618"],
      [98, 11, 15, "Property \'hasVisibleClass\' does not exist on type \'{} | Config\'.\\n  Property \'hasVisibleClass\' does not exist on type \'{}\'.", "2672704031"]
    ],
    "src/script/components/panel/PanelActions/PanelActions.test.ts:3957570535": [
      [30, 55, 30, "Argument of type \'Element | null\' is not assignable to parameter of type \'Element\'.\\n  Type \'null\' is not assignable to type \'Element\'.", "923794636"],
      [43, 11, 15, "Object is possibly \'null\'.", "3285363318"],
      [63, 11, 15, "Object is possibly \'null\'.", "3285363318"]
    ],
    "src/script/components/panel/ServiceDetails.test.ts:1343420477": [
      [43, 11, 24, "Object is possibly \'null\'.", "1690512676"],
      [44, 11, 28, "Object is possibly \'null\'.", "449714402"],
      [45, 11, 31, "Object is possibly \'null\'.", "27546597"]
    ],
    "src/script/components/panel/UserActions.test.ts:3686258051": [
      [46, 30, 4, "Argument of type \'null\' is not assignable to parameter of type \'string | undefined\'.", "2087897566"],
      [68, 30, 4, "Argument of type \'null\' is not assignable to parameter of type \'string | undefined\'.", "2087897566"],
      [88, 30, 4, "Argument of type \'null\' is not assignable to parameter of type \'string | undefined\'.", "2087897566"],
      [98, 29, 4, "Argument of type \'null\' is not assignable to parameter of type \'string | undefined\'.", "2087897566"]
    ],
    "src/script/components/panel/UserActions.tsx:2911491574": [
      [127, 8, 15, "Type \'false | { click: () => void; icon: string; identifier: string; label: string; }\' is not assignable to type \'MenuItem\'.\\n  Type \'boolean\' is not assignable to type \'MenuItem\'.", "2657483110"],
      [137, 8, 17, "Type \'false | { click: () => Promise<void>; icon: string; identifier: string; label: string; } | undefined\' is not assignable to type \'MenuItem\'.\\n  Type \'undefined\' is not assignable to type \'MenuItem\'.", "1208863187"],
      [141, 4, 26, "Object is possibly \'undefined\'.", "3771314110"],
      [151, 8, 20, "Type \'false | { click: () => Promise<void>; icon: string; identifier: string; label: string; }\' is not assignable to type \'MenuItem\'.\\n  Type \'boolean\' is not assignable to type \'MenuItem\'.", "2848461319"],
      [162, 8, 23, "Type \'false | { click: () => Promise<void>; icon: string; identifier: string; label: string; }\' is not assignable to type \'MenuItem\'.\\n  Type \'boolean\' is not assignable to type \'MenuItem\'.", "2628002562"],
      [174, 8, 23, "Type \'false | { click: () => Promise<void>; icon: string; identifier: string; label: string; }\' is not assignable to type \'MenuItem\'.\\n  Type \'boolean\' is not assignable to type \'MenuItem\'.", "3037255418"],
      [185, 8, 23, "Type \'false | { click: () => Promise<void>; icon: string; identifier: string; label: string; }\' is not assignable to type \'MenuItem\'.\\n  Type \'boolean\' is not assignable to type \'MenuItem\'.", "3602563140"],
      [199, 8, 21, "Type \'false | { click: () => Promise<void>; icon: string; identifier: string; label: string; }\' is not assignable to type \'MenuItem\'.\\n  Type \'boolean\' is not assignable to type \'MenuItem\'.", "4077601278"],
      [222, 8, 9, "Type \'false | { click: () => Promise<void>; icon: string; identifier: string; label: string; }\' is not assignable to type \'MenuItem\'.\\n  Type \'boolean\' is not assignable to type \'MenuItem\'.", "3954618525"],
      [234, 8, 11, "Type \'false | { click: () => Promise<void>; icon: string; identifier: string; label: string; }\' is not assignable to type \'MenuItem\'.\\n  Type \'boolean\' is not assignable to type \'MenuItem\'.", "3143138118"],
      [246, 8, 26, "Type \'false | { click: () => Promise<void>; icon: string; identifier: string; label: string; } | undefined\' is not assignable to type \'MenuItem\'.\\n  Type \'undefined\' is not assignable to type \'MenuItem\'.", "679169961"],
      [250, 4, 26, "Object is possibly \'undefined\'.", "3771314110"]
    ],
    "src/script/components/panel/UserDetails.test.ts:1738837932": [
      [43, 53, 4, "Argument of type \'null\' is not assignable to parameter of type \'string | undefined\'.", "2087897566"],
      [52, 11, 21, "Object is possibly \'null\'.", "2859301736"],
      [53, 11, 25, "Object is possibly \'null\'.", "3046884217"],
      [62, 58, 4, "Argument of type \'null\' is not assignable to parameter of type \'string | undefined\'.", "2087897566"],
      [64, 4, 30, "Cannot invoke an object which is possibly \'undefined\'.", "1790663291"],
      [73, 53, 4, "Argument of type \'null\' is not assignable to parameter of type \'string | undefined\'.", "2087897566"],
      [81, 11, 25, "Object is possibly \'null\'.", "3098493970"],
      [86, 53, 4, "Argument of type \'null\' is not assignable to parameter of type \'string | undefined\'.", "2087897566"],
      [97, 11, 35, "Object is possibly \'null\'.", "3072447641"]
    ],
    "src/script/components/toggle/BaseToggle.test.tsx:917864535": [
      [43, 25, 25, "Argument of type \'Element | null\' is not assignable to parameter of type \'Element\'.\\n  Type \'null\' is not assignable to type \'Element\'.", "2875532638"]
    ],
    "src/script/components/toggle/InfoToggle.test.tsx:1025969366": [
      [48, 11, 31, "Object is possibly \'null\'.", "756876288"],
      [49, 21, 21, "Argument of type \'Element | null\' is not assignable to parameter of type \'Element\'.\\n  Type \'null\' is not assignable to type \'Element\'.", "1763299350"]
    ],
    "src/script/components/toggle/ReceiptModeToggle.test.ts:3769197722": [
      [42, 11, 8, "Object is possibly \'null\'.", "2071428406"],
      [53, 11, 8, "Object is possibly \'null\'.", "2071428406"]
    ],
    "src/script/connection/ConnectionEntity.ts:2779957789": [
      [41, 4, 19, "Type \'null\' is not assignable to type \'QualifiedId\'.", "59414957"],
      [42, 4, 9, "Type \'null\' is not assignable to type \'string\'.", "1162435291"],
      [43, 4, 15, "Type \'null\' is not assignable to type \'string\'.", "3261786582"],
      [44, 4, 12, "Type \'null\' is not assignable to type \'string\'.", "1494865734"],
      [45, 4, 11, "Type \'Observable<ConnectionStatus.UNKNOWN>\' is not assignable to type \'Observable<ConnectionStatus>\'.\\n  Types of parameters \'value\' and \'value\' are incompatible.\\n    Type \'ConnectionStatus\' is not assignable to type \'ConnectionStatus.UNKNOWN\'.", "3642829209"],
      [46, 4, 11, "Type \'null\' is not assignable to type \'QualifiedId\'.", "3570480945"]
    ],
    "src/script/connection/ConnectionMapper.ts:1601471521": [
      [63, 4, 24, "Type \'string | undefined\' is not assignable to type \'string\'.\\n  Type \'undefined\' is not assignable to type \'string\'.", "3077613709"]
    ],
    "src/script/connection/ConnectionRepository.ts:4139441225": [
      [188, 10, 5, "Object is of type \'unknown\'.", "165548477"],
      [201, 89, 5, "Object is of type \'unknown\'.", "165548477"],
      [241, 72, 5, "Object is of type \'unknown\'.", "165548477"],
      [309, 72, 5, "Object is of type \'unknown\'.", "165548477"]
    ],
    "src/script/conversation/AbstractConversationEventHandler.ts:2160548461": [
      [55, 4, 57, "Type \'void | Promise<void>\' is not assignable to type \'Promise<void>\'.\\n  Type \'void\' is not assignable to type \'Promise<void>\'.", "1935544587"],
      [55, 50, 9, "Expected 1 arguments, but got 2.", "1945995409"]
    ],
    "src/script/conversation/ConversationAccessPermission.ts:4078826543": [
      [77, 8, 29, "Type \'[string, number] | undefined\' must have a \'[Symbol.iterator]()\' method that returns an iterator.", "3545949443"],
      [137, 9, 95, "Argument of type \'(bit: \\"1\\" | \\"0\\", i: number) => string | undefined\' is not assignable to parameter of type \'(value: string, index: number, array: string[]) => string | undefined\'.\\n  Types of parameters \'bit\' and \'value\' are incompatible.\\n    Type \'string\' is not assignable to type \'\\"1\\" | \\"0\\"\'.", "2336737203"]
    ],
    "src/script/conversation/ConversationCellState.ts:2607123593": [
      [191, 8, 17, "Object is possibly \'undefined\'.", "1821064255"],
      [241, 6, 17, "Object is possibly \'undefined\'.", "1821064255"],
      [250, 28, 17, "Object is possibly \'undefined\'.", "1821064255"],
      [293, 23, 29, "Object is possibly \'undefined\'.", "2539326033"],
      [300, 50, 29, "Argument of type \'User | undefined\' is not assignable to parameter of type \'QualifiedEntity\'.\\n  Type \'undefined\' is not assignable to type \'QualifiedEntity\'.", "2539326033"],
      [379, 4, 65, "Type \'boolean | undefined\' is not assignable to type \'boolean\'.", "368272031"]
    ],
    "src/script/conversation/ConversationEphemeralHandler.ts:1544789085": [
      [61, 4, 91, "Type \'number | null\' is not assignable to type \'number\'.\\n  Type \'null\' is not assignable to type \'number\'.", "187276181"],
      [72, 6, 41, "Type of computed property\'s value is \'(conversationEntity: Conversation, eventJson: ConversationMessageTimerUpdateEvent) => Promise<Conversation>\', which is not assignable to type \'(conversationEntity: Conversation) => void | Promise<void>\'.", "2358639438"],
      [77, 4, 18, "Type \'ObservableArray<never>\' is not assignable to type \'ObservableArray<ContentMessage>\'.\\n  Types of parameters \'value\' and \'value\' are incompatible.\\n    Type \'ContentMessage[] | null | undefined\' is not assignable to type \'never[] | null | undefined\'.\\n      Type \'ContentMessage[]\' is not assignable to type \'never[]\'.\\n        Type \'ContentMessage\' is not assignable to type \'never\'.", "2087948420"],
      [84, 29, 16, "No overload matches this call.\\n  Overload 1 of 2, \'(id?: number | undefined): void\', gave the following error.\\n    Argument of type \'number | null\' is not assignable to parameter of type \'number | undefined\'.\\n  Overload 2 of 2, \'(intervalId: Timeout | undefined): void\', gave the following error.\\n    Argument of type \'number | null\' is not assignable to parameter of type \'Timeout | undefined\'.\\n      Type \'null\' is not assignable to type \'Timeout | undefined\'.", "1776967942"],
      [129, 38, 25, "Argument of type \'string | undefined\' is not assignable to parameter of type \'string\'.\\n  Type \'undefined\' is not assignable to type \'string\'.", "1762572671"],
      [178, 34, 25, "Argument of type \'string | undefined\' is not assignable to parameter of type \'string\'.\\n  Type \'undefined\' is not assignable to type \'string\'.", "1762572671"],
      [197, 34, 25, "Argument of type \'string | undefined\' is not assignable to parameter of type \'string\'.\\n  Type \'undefined\' is not assignable to type \'string\'.", "1762572671"],
      [245, 34, 25, "Argument of type \'string | undefined\' is not assignable to parameter of type \'string\'.\\n  Type \'undefined\' is not assignable to type \'string\'.", "1762572671"]
    ],
    "src/script/conversation/ConversationFilter.test.ts:2117976751": [
      [36, 8, 6, "Type \'undefined\' is not assignable to type \'CONVERSATION_ACCESS[]\'.", "1314097761"],
      [38, 8, 11, "Type \'undefined\' is not assignable to type \'(CONVERSATION_ACCESS_ROLE | ACCESS_ROLE_V2[]) & (CONVERSATION_ACCESS_ROLE | undefined)\'.", "186257802"],
      [44, 8, 15, "Type \'null\' is not assignable to type \'number\'.", "32466162"],
      [45, 8, 20, "Type \'null\' is not assignable to type \'number\'.", "162671298"],
      [59, 8, 16, "Type \'undefined\' is not assignable to type \'QualifiedId[]\'.", "3008406851"],
      [60, 8, 12, "Type \'null\' is not assignable to type \'RECEIPT_MODE\'.", "1234422597"],
      [63, 8, 7, "Type \'undefined\' is not assignable to type \'string\'.", "1826788170"],
      [91, 8, 15, "Type \'null\' is not assignable to type \'number\'.", "32466162"],
      [92, 8, 20, "Type \'null\' is not assignable to type \'number\'.", "162671298"],
      [101, 8, 13, "Type \'null\' is not assignable to type \'number | undefined\'.", "2449554358"],
      [107, 8, 16, "Type \'undefined\' is not assignable to type \'QualifiedId[]\'.", "3008406851"],
      [108, 8, 12, "Type \'null\' is not assignable to type \'RECEIPT_MODE\'.", "1234422597"],
      [114, 8, 7, "Type \'null\' is not assignable to type \'string\'.", "1826788170"]
    ],
    "src/script/conversation/ConversationLabelRepository.ts:2667135542": [
      [93, 4, 11, "Type \'ObservableArray<never>\' is not assignable to type \'ObservableArray<ConversationLabel>\'.\\n  Types of parameters \'value\' and \'value\' are incompatible.\\n    Type \'ConversationLabel[] | null | undefined\' is not assignable to type \'never[] | null | undefined\'.\\n      Type \'ConversationLabel[]\' is not assignable to type \'never[]\'.\\n        Type \'ConversationLabel\' is not assignable to type \'never\'.", "2608654840"],
      [118, 8, 13, "Type \'ObservableArray<Conversation | undefined>\' is not assignable to type \'ObservableArray<Conversation>\'.\\n  The types returned by \'peek()\' are incompatible between these types.\\n    Type \'(Conversation | undefined)[]\' is not assignable to type \'Conversation[]\'.\\n      Type \'Conversation | undefined\' is not assignable to type \'Conversation\'.\\n        Type \'undefined\' is not assignable to type \'Conversation\'.", "3592773563"],
      [142, 49, 5, "Object is of type \'unknown\'.", "165548477"],
      [164, 55, 59, "Type \'ConversationLabel | undefined\' is not assignable to type \'ConversationLabel\'.\\n  Type \'undefined\' is not assignable to type \'ConversationLabel\'.", "1891492718"],
      [165, 66, 44, "Type \'ConversationLabel | undefined\' is not assignable to type \'ConversationLabel\'.\\n  Type \'undefined\' is not assignable to type \'ConversationLabel\'.", "3545764513"],
      [207, 15, 45, "Object is possibly \'undefined\'.", "2733869551"]
    ],
    "src/script/conversation/ConversationMapper.test.ts:3872739284": [
      [59, 86, 9, "Type \'undefined\' is not assignable to type \'ConversationDatabaseData\'.\\n  Type \'undefined\' is not assignable to type \'ConversationRecord\'.", "2620553983"],
      [187, 8, 18, "Type \'undefined\' is not assignable to type \'Conversation\'.", "1508601427"],
      [195, 6, 18, "Type \'undefined\' is not assignable to type \'Conversation\'.", "1508601427"],
      [320, 8, 15, "Type \'null\' is not assignable to type \'number | undefined\'.", "32466162"],
      [321, 8, 20, "Type \'null\' is not assignable to type \'number | undefined\'.", "162671298"],
      [365, 8, 13, "Type \'null\' is not assignable to type \'number | undefined\'.", "2449554358"],
      [420, 48, 18, "Object is possibly \'undefined\'.", "3207599164"],
      [456, 49, 18, "Object is possibly \'undefined\'.", "3207599164"],
      [467, 49, 18, "Object is possibly \'undefined\'.", "3207599164"],
      [467, 49, 40, "No overload matches this call.\\n  Overload 1 of 4, \'(value: string | number | Date): Date\', gave the following error.\\n    Argument of type \'string | null\' is not assignable to parameter of type \'string | number | Date\'.\\n  Overload 2 of 4, \'(value: string | number): Date\', gave the following error.\\n    Argument of type \'string | null\' is not assignable to parameter of type \'string | number\'.", "489961534"],
      [470, 54, 18, "Object is possibly \'undefined\'.", "3207599164"],
      [472, 53, 18, "Object is possibly \'undefined\'.", "3207599164"],
      [472, 53, 37, "No overload matches this call.\\n  Overload 1 of 4, \'(value: string | number | Date): Date\', gave the following error.\\n    Argument of type \'string | null\' is not assignable to parameter of type \'string | number | Date\'.\\n  Overload 2 of 4, \'(value: string | number): Date\', gave the following error.\\n    Argument of type \'string | null\' is not assignable to parameter of type \'string | number\'.", "963650325"],
      [528, 6, 18, "Object is possibly \'undefined\'.", "3207599164"],
      [528, 36, 18, "Object is possibly \'undefined\'.", "3207599164"],
      [537, 49, 18, "Object is possibly \'undefined\'.", "3207599164"],
      [550, 49, 18, "Object is possibly \'undefined\'.", "3207599164"],
      [550, 49, 40, "No overload matches this call.\\n  Overload 1 of 4, \'(value: string | number | Date): Date\', gave the following error.\\n    Argument of type \'string | null\' is not assignable to parameter of type \'string | number | Date\'.\\n  Overload 2 of 4, \'(value: string | number): Date\', gave the following error.\\n    Argument of type \'string | null\' is not assignable to parameter of type \'string | number\'.", "489961534"],
      [553, 54, 18, "Object is possibly \'undefined\'.", "3207599164"],
      [555, 53, 18, "Object is possibly \'undefined\'.", "3207599164"],
      [555, 53, 37, "No overload matches this call.\\n  Overload 1 of 4, \'(value: string | number | Date): Date\', gave the following error.\\n    Argument of type \'string | null\' is not assignable to parameter of type \'string | number | Date\'.\\n  Overload 2 of 4, \'(value: string | number): Date\', gave the following error.\\n    Argument of type \'string | null\' is not assignable to parameter of type \'string | number\'.", "963650325"],
      [569, 6, 18, "Object is possibly \'undefined\'.", "3207599164"],
      [569, 34, 18, "Object is possibly \'undefined\'.", "3207599164"],
      [611, 65, 4, "Argument of type \'null\' is not assignable to parameter of type \'RECEIPT_MODE\'.", "2087897566"]
    ],
    "src/script/conversation/ConversationMapper.ts:279241474": [
      [91, 45, 49, "Argument of type \'([key, value]: [keyof Conversation, string]) => void\' is not assignable to parameter of type \'(value: [string, any], index: number, array: [string, any][]) => void\'.\\n  Types of parameters \'__0\' and \'value\' are incompatible.\\n    Type \'[string, any]\' is not assignable to type \'[keyof Conversation, string]\'.\\n      Type at position 0 in source is not compatible with type at position 0 in target.\\n        Type \'string\' is not assignable to type \'keyof Conversation\'.", "2065920092"],
      [166, 36, 21, "Argument of type \'number | undefined\' is not assignable to parameter of type \'number\'.\\n  Type \'undefined\' is not assignable to type \'number\'.", "3907016453"],
      [185, 41, 26, "No overload matches this call.\\n  Overload 1 of 4, \'(value: string | number | Date): Date\', gave the following error.\\n    Argument of type \'string | undefined\' is not assignable to parameter of type \'string | number | Date\'.\\n      Type \'undefined\' is not assignable to type \'string | number | Date\'.\\n  Overload 2 of 4, \'(value: string | number): Date\', gave the following error.\\n    Argument of type \'string | undefined\' is not assignable to parameter of type \'string | number\'.\\n      Type \'undefined\' is not assignable to type \'string | number\'.", "582302494"],
      [191, 38, 23, "No overload matches this call.\\n  Overload 1 of 4, \'(value: string | number | Date): Date\', gave the following error.\\n    Argument of type \'string | undefined\' is not assignable to parameter of type \'string | number | Date\'.\\n  Overload 2 of 4, \'(value: string | number): Date\', gave the following error.\\n    Argument of type \'string | undefined\' is not assignable to parameter of type \'string | number\'.", "4035274933"],
      [289, 37, 25, "Object is possibly \'undefined\'.", "4293153287"],
      [338, 10, 24, "Type \'(QualifiedId | undefined)[]\' is not assignable to type \'QualifiedId[]\'.\\n  Type \'QualifiedId | undefined\' is not assignable to type \'QualifiedId\'.\\n    Type \'undefined\' is not assignable to type \'QualifiedId\'.", "125758031"],
      [342, 61, 13, "Object is possibly \'undefined\'.", "1863462798"],
      [343, 10, 13, "Object is possibly \'undefined\'.", "1863462798"],
      [348, 70, 13, "Object is possibly \'undefined\'.", "1863462798"],
      [349, 12, 13, "Object is possibly \'undefined\'.", "1863462798"],
      [385, 49, 26, "No overload matches this call.\\n  Overload 1 of 4, \'(value: string | number | Date): Date\', gave the following error.\\n    Argument of type \'string | null\' is not assignable to parameter of type \'string | number | Date\'.\\n      Type \'null\' is not assignable to type \'string | number | Date\'.\\n  Overload 2 of 4, \'(value: string | number): Date\', gave the following error.\\n    Argument of type \'string | null\' is not assignable to parameter of type \'string | number\'.\\n      Type \'null\' is not assignable to type \'string | number\'.", "582302494"],
      [389, 10, 33, "Type \'boolean | undefined\' is not assignable to type \'boolean\'.", "2524769620"],
      [394, 46, 23, "No overload matches this call.\\n  Overload 1 of 4, \'(value: string | number | Date): Date\', gave the following error.\\n    Argument of type \'string | null\' is not assignable to parameter of type \'string | number | Date\'.\\n  Overload 2 of 4, \'(value: string | number): Date\', gave the following error.\\n    Argument of type \'string | null\' is not assignable to parameter of type \'string | number\'.", "4035274933"],
      [399, 10, 30, "Type \'import(\\"wire-webapp/node_modules/@wireapp/api-client/src/conversation/MutedStatus\\").MutedStatus | null\' is not assignable to type \'number\'.\\n  Type \'null\' is not assignable to type \'number\'.", "127436159"]
    ],
    "src/script/conversation/ConversationRepository.test.ts:705447906": [
      [93, 42, 13, "Argument of type \'string\' is not assignable to parameter of type \'never\'.", "1690980598"],
      [120, 4, 35, "Object is possibly \'undefined\'.", "901544345"],
      [127, 13, 35, "Object is possibly \'undefined\'.", "901544345"],
      [131, 12, 35, "Object is possibly \'undefined\'.", "901544345"],
      [138, 12, 35, "Object is possibly \'undefined\'.", "901544345"],
      [147, 13, 35, "Object is possibly \'undefined\'.", "901544345"],
      [151, 12, 35, "Object is possibly \'undefined\'.", "901544345"],
      [158, 12, 35, "Object is possibly \'undefined\'.", "901544345"],
      [167, 13, 35, "Object is possibly \'undefined\'.", "901544345"],
      [171, 12, 35, "Object is possibly \'undefined\'.", "901544345"],
      [178, 12, 35, "Object is possibly \'undefined\'.", "901544345"],
      [187, 13, 35, "Object is possibly \'undefined\'.", "901544345"],
      [191, 12, 35, "Object is possibly \'undefined\'.", "901544345"],
      [198, 12, 35, "Object is possibly \'undefined\'.", "901544345"],
      [206, 21, 35, "Object is possibly \'undefined\'.", "901544345"],
      [229, 8, 4, "Type \'null\' is not assignable to type \'string | undefined\'.", "2087876002"],
      [238, 6, 35, "Object is possibly \'undefined\'.", "901544345"],
      [241, 27, 28, "Object is possibly \'undefined\'.", "2623105571"],
      [246, 12, 35, "Object is possibly \'undefined\'.", "901544345"],
      [251, 13, 35, "Object is possibly \'undefined\'.", "901544345"],
      [266, 36, 4, "Argument of type \'null\' is not assignable to parameter of type \'string | undefined\'.", "2087897566"],
      [282, 8, 35, "Object is possibly \'undefined\'.", "901544345"],
      [283, 8, 35, "Object is possibly \'undefined\'.", "901544345"],
      [284, 8, 35, "Object is possibly \'undefined\'.", "901544345"],
      [285, 8, 35, "Object is possibly \'undefined\'.", "901544345"],
      [290, 19, 35, "Object is possibly \'undefined\'.", "901544345"],
      [294, 15, 35, "Object is possibly \'undefined\'.", "901544345"],
      [298, 15, 35, "Object is possibly \'undefined\'.", "901544345"],
      [302, 15, 35, "Object is possibly \'undefined\'.", "901544345"],
      [306, 15, 35, "Object is possibly \'undefined\'.", "901544345"],
      [312, 21, 35, "Object is possibly \'undefined\'.", "901544345"],
      [318, 21, 35, "Object is possibly \'undefined\'.", "901544345"],
      [326, 41, 13, "Argument of type \'string\' is not assignable to parameter of type \'never\'.", "3975720788"],
      [326, 103, 4, "Argument of type \'null\' is not assignable to parameter of type \'string | undefined\'.", "2087897566"],
      [328, 12, 35, "Object is possibly \'undefined\'.", "901544345"],
      [354, 70, 9, "Argument of type \'undefined\' is not assignable to parameter of type \'string\'.", "2620553983"],
      [355, 33, 35, "Object is possibly \'undefined\'.", "901544345"],
      [369, 35, 505, "Conversion of type \'{ creator: string; id: string; members: { others: never[]; self: { hidden_ref: null; id: string; otr_archived_ref: null; otr_muted_ref: null; otr_muted_status: 0; service: null; status_ref: string; status_time: string; }; }; name: null; type: 0; }\' to type \'ConversationDatabaseData\' may be a mistake because neither type sufficiently overlaps with the other. If this was intentional, convert the expression to \'unknown\' first.\\n  Type \'{ creator: string; id: string; members: { others: never[]; self: { hidden_ref: null; id: string; otr_archived_ref: null; otr_muted_ref: null; otr_muted_status: 0; service: null; status_ref: string; status_time: string; }; }; name: null; type: 0; }\' is missing the following properties from type \'ConversationRecord\': access_role, access, archived_state, archived_timestamp, and 21 more.", "1362948183"],
      [390, 46, 21, "Argument of type \'string\' is not assignable to parameter of type \'never\'.", "1873507912"],
      [396, 13, 35, "Object is possibly \'undefined\'.", "901544345"],
      [397, 8, 34, "Argument of type \'(_conversation: Conversation) => void\' is not assignable to parameter of type \'(value: Conversation | undefined) => void | PromiseLike<void>\'.\\n  Types of parameters \'_conversation\' and \'value\' are incompatible.\\n    Type \'Conversation | undefined\' is not assignable to type \'Conversation\'.\\n      Type \'undefined\' is not assignable to type \'Conversation\'.", "34751641"],
      [398, 17, 35, "Object is possibly \'undefined\'.", "901544345"],
      [399, 17, 32, "Object is possibly \'undefined\'.", "3571799462"],
      [407, 6, 35, "Object is possibly \'undefined\'.", "901544345"],
      [409, 13, 35, "Object is possibly \'undefined\'.", "901544345"],
      [410, 15, 35, "Object is possibly \'undefined\'.", "901544345"],
      [411, 15, 32, "Object is possibly \'undefined\'.", "3571799462"],
      [412, 15, 13, "Object is possibly \'undefined\'.", "2708044599"],
      [419, 13, 35, "Object is possibly \'undefined\'.", "901544345"],
      [420, 15, 13, "Object is possibly \'undefined\'.", "2708044599"],
      [422, 28, 13, "Argument of type \'Conversation | undefined\' is not assignable to parameter of type \'Conversation\'.\\n  Type \'undefined\' is not assignable to type \'Conversation\'.", "2708044599"],
      [422, 43, 35, "Object is possibly \'undefined\'.", "901544345"],
      [427, 12, 13, "Argument of type \'Conversation | undefined\' is not assignable to parameter of type \'Conversation\'.\\n  Type \'undefined\' is not assignable to type \'Conversation\'.", "2708044599"],
      [428, 12, 35, "Object is possibly \'undefined\'.", "901544345"],
      [448, 49, 18, "Argument of type \'string\' is not assignable to parameter of type \'never\'.", "2794143312"],
      [451, 49, 21, "Argument of type \'string\' is not assignable to parameter of type \'never\'.", "1873507912"],
      [454, 12, 35, "Object is possibly \'undefined\'.", "901544345"],
      [456, 13, 35, "Object is possibly \'undefined\'.", "901544345"],
      [457, 15, 35, "Object is possibly \'undefined\'.", "901544345"],
      [526, 31, 871, "Conversion of type \'{ access: CONVERSATION_ACCESS.PRIVATE[]; accessRole: CONVERSATION_ACCESS_ROLE.ACTIVATED; creator: string; id: string; members: { others: { id: string; status: 0; }[]; self: { ...; }; }; name: null; team: null; type: 2; }\' to type \'ConversationDatabaseData\' may be a mistake because neither type sufficiently overlaps with the other. If this was intentional, convert the expression to \'unknown\' first.\\n  Type \'{ access: CONVERSATION_ACCESS.PRIVATE[]; accessRole: CONVERSATION_ACCESS_ROLE.ACTIVATED; creator: string; id: string; members: { others: { id: string; status: 0; }[]; self: { ...; }; }; name: null; team: null; type: 2; }\' is missing the following properties from type \'ConversationRecord\': access_role, archived_state, archived_timestamp, cleared_timestamp, and 20 more.", "2902648306"],
      [559, 14, 35, "Object is possibly \'undefined\'.", "901544345"],
      [591, 15, 35, "Object is possibly \'undefined\'.", "901544345"],
      [594, 12, 35, "Object is possibly \'undefined\'.", "901544345"],
      [595, 19, 35, "Object is possibly \'undefined\'.", "901544345"],
      [599, 14, 35, "Object is possibly \'undefined\'.", "901544345"],
      [599, 14, 77, "Object is possibly \'null\'.", "2683947211"],
      [603, 19, 35, "Object is possibly \'undefined\'.", "901544345"],
      [607, 14, 35, "Object is possibly \'undefined\'.", "901544345"],
      [607, 14, 77, "Object is possibly \'null\'.", "2683947211"],
      [621, 51, 18, "Argument of type \'string\' is not assignable to parameter of type \'never\'.", "970899399"],
      [624, 51, 33, "Argument of type \'string\' is not assignable to parameter of type \'never\'.", "2464318121"],
      [664, 12, 13, "Type \'null\' is not assignable to type \'number | undefined\'.", "2449554358"],
      [671, 12, 12, "Type \'null\' is not assignable to type \'RECEIPT_MODE | undefined\'.", "1234422597"],
      [672, 12, 4, "Type \'null\' is not assignable to type \'string | undefined\'.", "2087956856"],
      [682, 15, 35, "Object is possibly \'undefined\'.", "901544345"],
      [683, 17, 35, "Object is possibly \'undefined\'.", "901544345"],
      [684, 17, 35, "Object is possibly \'undefined\'.", "901544345"],
      [692, 15, 35, "Object is possibly \'undefined\'.", "901544345"],
      [693, 17, 35, "Object is possibly \'undefined\'.", "901544345"],
      [694, 17, 35, "Object is possibly \'undefined\'.", "901544345"],
      [707, 51, 33, "Argument of type \'string\' is not assignable to parameter of type \'never\'.", "2464318121"],
      [708, 43, 14, "Argument of type \'string\' is not assignable to parameter of type \'never\'.", "4200913383"],
      [723, 14, 35, "Object is possibly \'undefined\'.", "901544345"],
      [725, 15, 35, "Object is possibly \'undefined\'.", "901544345"],
      [726, 17, 35, "Object is possibly \'undefined\'.", "901544345"],
      [727, 17, 35, "Object is possibly \'undefined\'.", "901544345"],
      [756, 15, 35, "Object is possibly \'undefined\'.", "901544345"],
      [761, 53, 18, "Argument of type \'string\' is not assignable to parameter of type \'never\'.", "4226246646"],
      [783, 14, 35, "Object is possibly \'undefined\'.", "901544345"],
      [787, 10, 35, "Object is possibly \'undefined\'.", "901544345"],
      [791, 15, 35, "Object is possibly \'undefined\'.", "901544345"],
      [793, 15, 35, "Object is possibly \'undefined\'.", "901544345"],
      [797, 41, 13, "Argument of type \'string\' is not assignable to parameter of type \'never\'.", "4004503856"],
      [812, 14, 35, "Object is possibly \'undefined\'.", "901544345"],
      [815, 15, 35, "Object is possibly \'undefined\'.", "901544345"],
      [816, 17, 35, "Object is possibly \'undefined\'.", "901544345"],
      [817, 17, 25, "Object is possibly \'undefined\'.", "47328231"],
      [818, 17, 35, "Object is possibly \'undefined\'.", "901544345"],
      [823, 41, 13, "Argument of type \'string\' is not assignable to parameter of type \'never\'.", "4004503856"],
      [841, 14, 35, "Object is possibly \'undefined\'.", "901544345"],
      [844, 15, 35, "Object is possibly \'undefined\'.", "901544345"],
      [845, 17, 35, "Object is possibly \'undefined\'.", "901544345"],
      [846, 17, 25, "Object is possibly \'undefined\'.", "47328231"],
      [847, 17, 35, "Object is possibly \'undefined\'.", "901544345"],
      [852, 41, 13, "Argument of type \'string\' is not assignable to parameter of type \'never\'.", "4004503856"],
      [871, 14, 35, "Object is possibly \'undefined\'.", "901544345"],
      [874, 15, 35, "Object is possibly \'undefined\'.", "901544345"],
      [875, 17, 35, "Object is possibly \'undefined\'.", "901544345"],
      [876, 17, 25, "Object is possibly \'undefined\'.", "47328231"],
      [877, 17, 35, "Object is possibly \'undefined\'.", "901544345"],
      [889, 15, 35, "Object is possibly \'undefined\'.", "901544345"],
      [914, 14, 35, "Object is possibly \'undefined\'.", "901544345"],
      [917, 10, 35, "Object is possibly \'undefined\'.", "901544345"],
      [921, 15, 35, "Object is possibly \'undefined\'.", "901544345"],
      [926, 41, 13, "Argument of type \'string\' is not assignable to parameter of type \'never\'.", "4004503856"],
      [942, 14, 35, "Object is possibly \'undefined\'.", "901544345"],
      [944, 15, 35, "Object is possibly \'undefined\'.", "901544345"],
      [945, 17, 35, "Object is possibly \'undefined\'.", "901544345"],
      [946, 17, 25, "Object is possibly \'undefined\'.", "47328231"],
      [951, 41, 13, "Argument of type \'string\' is not assignable to parameter of type \'never\'.", "4004503856"],
      [966, 14, 35, "Object is possibly \'undefined\'.", "901544345"],
      [968, 15, 35, "Object is possibly \'undefined\'.", "901544345"],
      [969, 17, 35, "Object is possibly \'undefined\'.", "901544345"],
      [970, 17, 25, "Object is possibly \'undefined\'.", "47328231"],
      [987, 14, 22, "Object is possibly \'undefined\'.", "3445893770"],
      [989, 8, 22, "Object is possibly \'undefined\'.", "3445893770"],
      [991, 15, 22, "Object is possibly \'undefined\'.", "3445893770"],
      [1004, 6, 22, "Type \'ConversationRepository | undefined\' is not assignable to type \'ConversationRepository\'.\\n  Type \'undefined\' is not assignable to type \'ConversationRepository\'.", "3445893770"],
      [1057, 26, 4, "Argument of type \'null\' is not assignable to parameter of type \'string | undefined\'.", "2087897566"],
      [1060, 61, 4, "Argument of type \'null\' is not assignable to parameter of type \'string | undefined\'.", "2087897566"],
      [1063, 49, 4, "Argument of type \'null\' is not assignable to parameter of type \'string | undefined\'.", "2087897566"],
      [1066, 49, 4, "Argument of type \'null\' is not assignable to parameter of type \'string | undefined\'.", "2087897566"],
      [1074, 26, 4, "Argument of type \'null\' is not assignable to parameter of type \'string | undefined\'.", "2087897566"],
      [1108, 8, 35, "Object is possibly \'undefined\'.", "901544345"],
      [1109, 8, 35, "Object is possibly \'undefined\'.", "901544345"],
      [1110, 8, 35, "Object is possibly \'undefined\'.", "901544345"],
      [1115, 24, 35, "Object is possibly \'undefined\'.", "901544345"],
      [1116, 13, 35, "Object is possibly \'undefined\'.", "901544345"],
      [1120, 17, 35, "Object is possibly \'undefined\'.", "901544345"],
      [1129, 49, 21, "Argument of type \'string\' is not assignable to parameter of type \'never\'.", "1873507912"],
      [1132, 13, 35, "Object is possibly \'undefined\'.", "901544345"],
      [1135, 17, 28, "Object is possibly \'undefined\'.", "3381709752"],
      [1144, 6, 30, "Object is possibly \'undefined\'.", "3408729068"],
      [1151, 25, 35, "Object is possibly \'undefined\'.", "901544345"],
      [1159, 6, 30, "Object is possibly \'undefined\'.", "3408729068"],
      [1166, 25, 35, "Object is possibly \'undefined\'.", "901544345"],
      [1176, 46, 21, "Argument of type \'string\' is not assignable to parameter of type \'never\'.", "1873507912"],
      [1183, 6, 35, "Object is possibly \'undefined\'.", "901544345"],
      [1184, 6, 35, "Object is possibly \'undefined\'.", "901544345"],
      [1185, 12, 35, "Object is possibly \'undefined\'.", "901544345"],
      [1187, 13, 35, "Object is possibly \'undefined\'.", "901544345"]
    ],
    "src/script/conversation/ConversationRepository.ts:987339060": [
      [183, 8, 29, "Argument of type \'(User | undefined)[] | undefined\' is not assignable to parameter of type \'User[] | undefined\'.\\n  Type \'(User | undefined)[]\' is not assignable to type \'User[]\'.", "1506995572"],
      [189, 75, 13, "No overload matches this call.\\n  Overload 1 of 4, \'(value: string | number | Date): Date\', gave the following error.\\n    Argument of type \'string | undefined\' is not assignable to parameter of type \'string | number | Date\'.\\n  Overload 2 of 4, \'(value: string | number): Date\', gave the following error.\\n    Argument of type \'string | undefined\' is not assignable to parameter of type \'string | number\'.", "2642562490"],
      [208, 16, 24, "Argument of type \'string | undefined\' is not assignable to parameter of type \'string\'.\\n  Type \'undefined\' is not assignable to type \'string\'.", "2322605270"],
      [213, 25, 13, "No overload matches this call.\\n  Overload 1 of 4, \'(value: string | number | Date): Date\', gave the following error.\\n    Argument of type \'string | undefined\' is not assignable to parameter of type \'string | number | Date\'.\\n  Overload 2 of 4, \'(value: string | number): Date\', gave the following error.\\n    Argument of type \'string | undefined\' is not assignable to parameter of type \'string | number\'.", "2642562490"],
      [229, 10, 12, "Object is possibly \'undefined\'.", "1670678216"],
      [324, 6, 18, "Argument of type \'Conversation | undefined\' is not assignable to parameter of type \'Conversation\'.\\n  Type \'undefined\' is not assignable to type \'Conversation\'.", "1508601427"],
      [338, 43, 15, "Argument of type \'string | undefined\' is not assignable to parameter of type \'string\'.\\n  Type \'undefined\' is not assignable to type \'string\'.", "1177570679"],
      [481, 8, 5, "Argument of type \'unknown\' is not assignable to parameter of type \'BackendClientError\'.", "165548477"],
      [521, 10, 13, "Object is of type \'unknown\'.", "2758364324"],
      [527, 8, 13, "Argument of type \'unknown\' is not assignable to parameter of type \'Error | undefined\'.", "2758364324"],
      [547, 9, 25, "Object is possibly \'undefined\'.", "4293153287"],
      [668, 78, 9, "Argument of type \'number | undefined\' is not assignable to parameter of type \'number\'.\\n  Type \'undefined\' is not assignable to type \'number\'.", "2548743275"],
      [855, 26, 24, "Argument of type \'string | undefined\' is not assignable to parameter of type \'string\'.\\n  Type \'undefined\' is not assignable to type \'string\'.", "2322605270"],
      [914, 37, 5, "Object is of type \'unknown\'.", "165548477"],
      [916, 80, 5, "Object is of type \'unknown\'.", "165548477"],
      [1043, 6, 50, "Type \'Conversation | undefined\' is not assignable to type \'false | Conversation\'.\\n  Type \'undefined\' is not assignable to type \'false | Conversation\'.", "4161336519"],
      [1053, 37, 5, "Object is of type \'unknown\'.", "165548477"],
      [1078, 30, 5, "Object is of type \'unknown\'.", "165548477"],
      [1116, 73, 6, "Type \'null\' is not assignable to type \'string\'.", "1127975365"],
      [1135, 22, 5, "Object is of type \'unknown\'.", "165548477"],
      [1161, 14, 5, "Object is of type \'unknown\'.", "165548477"],
      [1240, 4, 88, "Type \'Promise<Conversation | undefined>[]\' is not assignable to type \'Promise<Conversation>[]\'.\\n  Type \'Promise<Conversation | undefined>\' is not assignable to type \'Promise<Conversation>\'.\\n    Type \'Conversation | undefined\' is not assignable to type \'Conversation\'.\\n      Type \'undefined\' is not assignable to type \'Conversation\'.", "909551372"],
      [1657, 101, 5, "Object is of type \'unknown\'.", "165548477"],
      [1855, 18, 12, "Object is possibly \'undefined\'.", "1670678216"],
      [1943, 12, 39, "Argument of type \'(conversationEntity: Conversation) => Conversation\' is not assignable to parameter of type \'((value: Conversation) => Conversation | PromiseLike<Conversation>) & ((value: null) => Conversation | PromiseLike<...>)\'.\\n  Type \'(conversationEntity: Conversation) => Conversation\' is not assignable to type \'(value: null) => Conversation | PromiseLike<Conversation>\'.\\n    Types of parameters \'conversationEntity\' and \'value\' are incompatible.\\n      Type \'null\' is not assignable to type \'Conversation\'.", "3862325245"],
      [2047, 52, 9, "Argument of type \'IncomingEvent\' is not assignable to parameter of type \'MappedEvent\'.\\n  Type \'ConversationCodeDeleteEvent\' is not assignable to type \'MappedEvent\'.\\n    Type \'ConversationCodeDeleteEvent\' is not assignable to type \'{ data?: string | MappedEventData | undefined; type: CONVERSATION_EVENT | CONVERSATION; }\'.\\n      Types of property \'data\' are incompatible.\\n        Type \'null\' is not assignable to type \'string | MappedEventData | undefined\'.", "1945995409"],
      [2052, 6, 9, "Argument of type \'IncomingEvent\' is not assignable to parameter of type \'MappedEvent\'.", "1945995409"],
      [2271, 60, 13, "Argument of type \'ContentMessage | MemberMessage | CallMessage | VerificationMessage | LegalHoldMessage | ... 9 more ... | undefined\' is not assignable to parameter of type \'Message\'.", "2065728181"],
      [2272, 12, 35, "Argument of type \'(messageEntity: MemberMessage) => { conversationEntity: Conversation; }\' is not assignable to parameter of type \'(value: Message) => { conversationEntity: Conversation; } | PromiseLike<{ conversationEntity: Conversation; }>\'.\\n  Types of parameters \'messageEntity\' and \'value\' are incompatible.\\n    Type \'Message\' is missing the following properties from type \'MemberMessage\': allTeamMembers, exceedsMaxVisibleUsers, hasUsers, hiddenUserCount, and 34 more.", "3695844397"],
      [2300, 8, 6, "Type \'string | undefined\' is not assignable to type \'string\'.\\n  Type \'undefined\' is not assignable to type \'string\'.", "1127975365"],
      [2318, 26, 5, "Object is of type \'unknown\'.", "165548477"],
      [2323, 4, 17, "Type \'undefined\' is not assignable to type \'{ conversationEntity: Conversation; }\'.", "4204377774"],
      [2340, 6, 16, "Type \'string | undefined\' is not assignable to type \'string\'.\\n  Type \'undefined\' is not assignable to type \'string\'.", "1831201559"],
      [2349, 70, 13, "Argument of type \'ContentMessage | MemberMessage | CallMessage | VerificationMessage | LegalHoldMessage | ... 9 more ... | undefined\' is not assignable to parameter of type \'Message\'.\\n  Type \'undefined\' is not assignable to type \'Message\'.", "2065728181"],
      [2388, 12, 6, "Type \'string | null\' is not assignable to type \'string\'.\\n  Type \'null\' is not assignable to type \'string\'.", "1127975365"],
      [2422, 73, 16, "Argument of type \'(QualifiedId | undefined)[]\' is not assignable to parameter of type \'QualifiedId[]\'.", "2829605732"],
      [2501, 14, 9, "Type \'undefined\' cannot be used as an index type.", "665809274"],
      [2526, 60, 9, "Argument of type \'ConversationMemberUpdateData\' is not assignable to parameter of type \'Partial<SelfStatusUpdateDatabaseData>\'.\\n  Types of property \'otr_muted_ref\' are incompatible.\\n    Type \'string | null | undefined\' is not assignable to type \'string | undefined\'.", "1946204345"],
      [2640, 74, 42, "Object is possibly \'undefined\'.", "4089489462"],
      [2678, 51, 4, "Property \'type\' does not exist on type \'never\'.", "2087944093"],
      [2694, 25, 5, "Object is of type \'unknown\'.", "165548477"],
      [2721, 25, 5, "Object is of type \'unknown\'.", "165548477"],
      [2774, 98, 7, "Argument of type \'{ domain: string | undefined; id: string; }[] | undefined\' is not assignable to parameter of type \'QualifiedId[] | undefined\'.\\n  Type \'{ domain: string | undefined; id: string; }[]\' is not assignable to type \'QualifiedId[]\'.\\n    Type \'{ domain: string | undefined; id: string; }\' is not assignable to type \'QualifiedId\'.\\n      Types of property \'domain\' are incompatible.\\n        Type \'string | undefined\' is not assignable to type \'string\'.\\n          Type \'undefined\' is not assignable to type \'string\'.", "2414311946"],
      [2781, 42, 13, "Argument of type \'ContentMessage | MemberMessage | CallMessage | VerificationMessage | LegalHoldMessage | ... 9 more ... | undefined\' is not assignable to parameter of type \'Message\'.", "2065728181"],
      [2883, 64, 6, "Type \'string | undefined\' is not assignable to type \'string\'.\\n  Type \'undefined\' is not assignable to type \'string\'.", "1127975365"],
      [2905, 6, 6, "Type \'string | undefined\' is not assignable to type \'string\'.\\n  Type \'undefined\' is not assignable to type \'string\'.", "1127975365"]
    ],
    "src/script/conversation/ConversationRoleRepository.test.ts:4040891269": [
      [36, 6, 27, "Argument of type \'TeamRepository | undefined\' is not assignable to parameter of type \'TeamRepository\'.\\n  Type \'undefined\' is not assignable to type \'TeamRepository\'.", "2595125417"],
      [38, 6, 27, "Object is possibly \'undefined\'.", "2644272773"],
      [39, 6, 27, "Object is possibly \'undefined\'.", "2595125417"],
      [46, 6, 27, "Object is possibly \'undefined\'.", "2595125417"],
      [54, 41, 26, "Argument of type \'string\' is not assignable to parameter of type \'never\'.", "4107340324"],
      [65, 6, 27, "Object is possibly \'undefined\'.", "2595125417"],
      [93, 54, 4, "Argument of type \'null\' is not assignable to parameter of type \'string | undefined\'.", "2087897566"]
    ],
    "src/script/conversation/ConversationService.ts:174064823": [
      [335, 4, 92, "Type \'Promise<T | undefined>\' is not assignable to type \'Promise<T>\'.\\n  Type \'T | undefined\' is not assignable to type \'T\'.\\n    \'T\' could be instantiated with an arbitrary type which could be unrelated to \'T | undefined\'.", "1764067179"]
    ],
    "src/script/conversation/ConversationState.ts:3761486215": [
      [49, 4, 18, "Type \'ObservableArray<never>\' is not assignable to type \'ObservableArray<Conversation>\'.\\n  Types of parameters \'value\' and \'value\' are incompatible.\\n    Type \'Conversation[] | null | undefined\' is not assignable to type \'never[] | null | undefined\'.\\n      Type \'Conversation[]\' is not assignable to type \'never[]\'.\\n        Type \'Conversation\' is not assignable to type \'never\'.", "3125413011"],
      [50, 4, 27, "Type \'ObservableArray<never>\' is not assignable to type \'ObservableArray<Conversation>\'.", "984920682"],
      [51, 4, 26, "Type \'ObservableArray<never>\' is not assignable to type \'ObservableArray<Conversation>\'.", "1791791444"],
      [52, 4, 29, "Type \'ObservableArray<never>\' is not assignable to type \'ObservableArray<Conversation>\'.", "1232424273"]
    ],
    "src/script/conversation/ConversationStateHandler.ts:402674568": [
      [49, 6, 34, "Type of computed property\'s value is \'(conversationEntity: Conversation, eventJson: ConversationEvent<Partial<ConversationAccessV2UpdateData & ConversationAccessUpdateData>>) => void\', which is not assignable to type \'(conversationEntity: Conversation) => void | Promise<void>\'.", "141947257"],
      [51, 6, 32, "Type of computed property\'s value is \'(conversationEntity: Conversation, eventJson: ConversationEvent<ConversationCode>) => void\', which is not assignable to type \'(conversationEntity: Conversation) => void | Promise<void>\'.", "2297092144"],
      [68, 44, 9, "Argument of type \'undefined\' is not assignable to parameter of type \'string\'.", "2620553983"],
      [79, 32, 52, "Argument of type \'\\"modalConversationOptionsAllowGuestMessage\\" | \\"modalConversationOptionsAllowServiceMessage\\" | \\"modalConversationOptionsAllowundefinedMessage\\"\' is not assignable to parameter of type \'StringIdentifer\'.\\n  Type \'\\"modalConversationOptionsAllowundefinedMessage\\"\' is not assignable to type \'StringIdentifer\'. Did you mean \'\\"modalConversationOptionsAllowServiceMessage\\"\'?", "584687952"],
      [81, 32, 54, "Argument of type \'\\"modalConversationOptionsDisableGuestMessage\\" | \\"modalConversationOptionsDisableServiceMessage\\" | \\"modalConversationOptionsDisableundefinedMessage\\"\' is not assignable to parameter of type \'StringIdentifer\'.\\n  Type \'\\"modalConversationOptionsDisableundefinedMessage\\"\' is not assignable to type \'StringIdentifer\'. Did you mean \'\\"modalConversationOptionsDisableServiceMessage\\"\'?", "2151912957"],
      [90, 22, 53, "Argument of type \'\\"modalConversationOptionsToggleGuestMessage\\" | \\"modalConversationOptionsToggleServiceMessage\\" | \\"modalConversationOptionsToggleundefinedMessage\\"\' is not assignable to parameter of type \'StringIdentifer\'.\\n  Type \'\\"modalConversationOptionsToggleundefinedMessage\\"\' is not assignable to type \'StringIdentifer\'. Did you mean \'\\"modalConversationOptionsToggleServiceMessage\\"\'?", "605985499"],
      [98, 25, 5, "Object is of type \'unknown\'.", "165548477"],
      [120, 36, 9, "Argument of type \'undefined\' is not assignable to parameter of type \'string\'.", "2620553983"],
      [131, 58, 11, "Argument of type \'CONVERSATION_ACCESS[] | undefined\' is not assignable to parameter of type \'CONVERSATION_ACCESS[]\'.\\n  Type \'undefined\' is not assignable to type \'CONVERSATION_ACCESS[]\'.", "160859537"],
      [135, 34, 9, "Argument of type \'undefined\' is not assignable to parameter of type \'string\'.", "2620553983"]
    ],
    "src/script/conversation/ConversationVerificationStateHandler.test.ts:2666026360": [
      [48, 42, 13, "Argument of type \'string\' is not assignable to parameter of type \'never\'.", "1690980598"],
      [56, 52, 4, "Argument of type \'null\' is not assignable to parameter of type \'string | undefined\'.", "2087897566"],
      [58, 55, 28, "Cannot invoke an object which is possibly \'undefined\'.", "1515665510"],
      [62, 43, 4, "Argument of type \'null\' is not assignable to parameter of type \'string | undefined\'.", "2087897566"],
      [63, 43, 4, "Argument of type \'null\' is not assignable to parameter of type \'string | undefined\'.", "2087897566"],
      [66, 6, 23, "Cannot invoke an object which is possibly \'undefined\'.", "1497309756"],
      [70, 6, 23, "Cannot invoke an object which is possibly \'undefined\'.", "3101468415"],
      [105, 6, 28, "Cannot invoke an object which is possibly \'undefined\'.", "3077965475"],
      [115, 13, 28, "Object is possibly \'undefined\'.", "3381709752"],
      [127, 6, 28, "Cannot invoke an object which is possibly \'undefined\'.", "3077965475"],
      [137, 13, 28, "Object is possibly \'undefined\'.", "3381709752"],
      [153, 6, 26, "Cannot invoke an object which is possibly \'undefined\'.", "625087166"],
      [162, 13, 28, "Object is possibly \'undefined\'.", "3381709752"],
      [171, 13, 28, "Object is possibly \'undefined\'.", "3381709752"],
      [183, 6, 26, "Cannot invoke an object which is possibly \'undefined\'.", "625087166"],
      [192, 13, 28, "Object is possibly \'undefined\'.", "3381709752"],
      [201, 13, 28, "Object is possibly \'undefined\'.", "3381709752"],
      [210, 52, 4, "Argument of type \'null\' is not assignable to parameter of type \'string | undefined\'.", "2087897566"],
      [212, 6, 28, "Cannot invoke an object which is possibly \'undefined\'.", "3077965475"],
      [226, 13, 28, "Object is possibly \'undefined\'.", "3381709752"],
      [232, 52, 4, "Argument of type \'null\' is not assignable to parameter of type \'string | undefined\'.", "2087897566"],
      [234, 6, 28, "Cannot invoke an object which is possibly \'undefined\'.", "3077965475"],
      [248, 13, 28, "Object is possibly \'undefined\'.", "3381709752"],
      [254, 6, 23, "Cannot invoke an object which is possibly \'undefined\'.", "1497309756"]
    ],
    "src/script/conversation/EventBuilder.test.ts:3015092617": [
      [33, 6, 12, "Type \'undefined\' is not assignable to type \'EventMapper\'.", "2093608813"],
      [34, 6, 15, "Type \'undefined\' is not assignable to type \'Conversation\'.", "4110128166"],
      [35, 6, 12, "Type \'undefined\' is not assignable to type \'User\'.", "2792000409"],
      [38, 48, 4, "Argument of type \'null\' is not assignable to parameter of type \'string | undefined\'.", "2087897566"],
      [53, 36, 26, "Object is possibly \'undefined\'.", "1493205124"],
      [68, 36, 26, "Object is possibly \'undefined\'.", "1493205124"],
      [77, 11, 13, "Object is possibly \'undefined\'.", "2065728181"],
      [78, 11, 13, "Object is possibly \'undefined\'.", "2065728181"],
      [78, 36, 26, "Object is possibly \'undefined\'.", "1493205124"],
      [79, 11, 13, "Object is possibly \'undefined\'.", "2065728181"],
      [95, 11, 13, "Object is possibly \'undefined\'.", "2065728181"],
      [96, 11, 13, "Object is possibly \'undefined\'.", "2065728181"]
    ],
    "src/script/conversation/EventBuilder.ts:154152099": [
      [222, 12, 29, "Object is possibly \'undefined\'.", "2539326033"],
      [233, 12, 29, "Object is possibly \'undefined\'.", "2539326033"],
      [284, 12, 29, "Object is possibly \'undefined\'.", "2539326033"],
      [336, 23, 29, "Object is possibly \'undefined\'.", "2539326033"],
      [342, 19, 29, "Object is possibly \'undefined\'.", "2539326033"],
      [432, 32, 29, "Object is possibly \'undefined\'.", "2539326033"],
      [444, 12, 29, "Object is possibly \'undefined\'.", "2539326033"],
      [454, 12, 29, "Object is possibly \'undefined\'.", "2539326033"]
    ],
    "src/script/conversation/EventMapper.ts:2506079831": [
      [92, 96, 5, "Object is of type \'unknown\'.", "165548477"],
      [160, 31, 11, "Argument of type \'string | undefined\' is not assignable to parameter of type \'string\'.\\n  Type \'undefined\' is not assignable to type \'string\'.", "3188681863"],
      [163, 51, 10, "Argument of type \'string | undefined\' is not assignable to parameter of type \'string\'.\\n  Type \'undefined\' is not assignable to type \'string\'.", "3610690941"],
      [170, 6, 22, "Type \'number | undefined\' is not assignable to type \'number\'.\\n  Type \'undefined\' is not assignable to type \'number\'.", "152976819"],
      [174, 6, 22, "Type \'number | undefined\' is not assignable to type \'number\'.\\n  Type \'undefined\' is not assignable to type \'number\'.", "152976819"],
      [177, 4, 17, "Type \'string | undefined\' is not assignable to type \'string\'.\\n  Type \'undefined\' is not assignable to type \'string\'.", "1128866980"],
      [344, 4, 26, "Type \'string | undefined\' is not assignable to type \'string\'.\\n  Type \'undefined\' is not assignable to type \'string\'.", "2611213113"],
      [345, 4, 16, "Type \'string | undefined\' is not assignable to type \'string\'.\\n  Type \'undefined\' is not assignable to type \'string\'.", "1858936470"],
      [451, 56, 9, "Argument of type \'number | undefined\' is not assignable to parameter of type \'number\'.\\n  Type \'undefined\' is not assignable to type \'number\'.", "2548743275"],
      [525, 4, 20, "Type \'MemberLeaveReason | undefined\' is not assignable to type \'MemberLeaveReason\'.\\n  Type \'undefined\' is not assignable to type \'MemberLeaveReason\'.", "642569791"],
      [732, 27, 3, "Argument of type \'string | undefined\' is not assignable to parameter of type \'string\'.\\n  Type \'undefined\' is not assignable to type \'string\'.", "193424690"],
      [735, 47, 7, "Argument of type \'Uint8Array | undefined\' is not assignable to parameter of type \'Uint8Array\'.\\n  Type \'undefined\' is not assignable to type \'Uint8Array\'.", "861760996"],
      [743, 29, 11, "Argument of type \'string | undefined\' is not assignable to parameter of type \'string\'.\\n  Type \'undefined\' is not assignable to type \'string\'.", "3188681863"],
      [745, 29, 11, "Argument of type \'string | undefined\' is not assignable to parameter of type \'string\'.\\n  Type \'undefined\' is not assignable to type \'string\'.", "3188681863"],
      [746, 45, 10, "Argument of type \'string | undefined\' is not assignable to parameter of type \'string\'.\\n  Type \'undefined\' is not assignable to type \'string\'.", "3610690941"],
      [763, 11, 14, "Property \'content_length\' does not exist on type \'AssetData | undefined\'.", "2383733551"],
      [763, 27, 12, "Property \'content_type\' does not exist on type \'AssetData | undefined\'.", "3523308779"],
      [763, 41, 2, "Property \'id\' does not exist on type \'AssetData | undefined\'.", "5861160"],
      [763, 54, 4, "Property \'info\' does not exist on type \'AssetData | undefined\'.", "2087826411"],
      [774, 11, 3, "Property \'key\' does not exist on type \'AssetData | undefined\'.", "193424690"],
      [774, 16, 7, "Property \'otr_key\' does not exist on type \'AssetData | undefined\'.", "861760996"],
      [774, 25, 6, "Property \'sha256\' does not exist on type \'AssetData | undefined\'.", "2174157102"],
      [774, 33, 5, "Property \'token\' does not exist on type \'AssetData | undefined\'.", "183304158"],
      [774, 40, 6, "Property \'domain\' does not exist on type \'AssetData | undefined\'.", "1127975365"],
      [817, 72, 10, "Argument of type \'string | null | undefined\' is not assignable to parameter of type \'string | undefined\'.\\n  Type \'null\' is not assignable to type \'string | undefined\'.", "2264616494"],
      [818, 59, 10, "Argument of type \'string | null | undefined\' is not assignable to parameter of type \'string | undefined\'.", "2264616494"],
      [857, 10, 36, "Argument of type \'string | undefined\' is not assignable to parameter of type \'string | null\'.", "3484704420"],
      [865, 78, 5, "Object is of type \'unknown\'.", "165548477"],
      [884, 68, 11, "Argument of type \'string | undefined\' is not assignable to parameter of type \'string\'.\\n  Type \'undefined\' is not assignable to type \'string\'.", "2853998291"]
    ],
    "src/script/conversation/MessageRepository.ts:3425977142": [
      [746, 52, 8, "No overload matches this call.\\n  Overload 1 of 4, \'(value: string | number | Date): Date\', gave the following error.\\n    Argument of type \'string | undefined\' is not assignable to parameter of type \'string | number | Date\'.\\n  Overload 2 of 4, \'(value: string | number): Date\', gave the following error.\\n    Argument of type \'string | undefined\' is not assignable to parameter of type \'string | number\'.", "1948180668"],
      [811, 102, 5, "Object is of type \'unknown\'.", "165548477"],
      [955, 80, 4, "Object is possibly \'undefined\'.", "2087973204"],
      [966, 37, 5, "Object is of type \'unknown\'.", "165548477"],
      [1173, 81, 4, "Argument of type \'User | undefined\' is not assignable to parameter of type \'QualifiedEntity\'.\\n  Type \'undefined\' is not assignable to type \'QualifiedEntity\'.", "2087973204"],
      [1175, 36, 4, "Object is possibly \'undefined\'.", "2087973204"],
      [1178, 39, 5, "Argument of type \'(User | undefined)[]\' is not assignable to parameter of type \'User[]\'.", "183638951"],
      [1179, 30, 5, "Argument of type \'(User | undefined)[]\' is not assignable to parameter of type \'User[]\'.", "183638951"],
      [1224, 68, 24, "Argument of type \'string | undefined\' is not assignable to parameter of type \'string\'.\\n  Type \'undefined\' is not assignable to type \'string\'.", "2322605270"],
      [1256, 39, 42, "Argument of type \'Conversation | undefined\' is not assignable to parameter of type \'Conversation\'.\\n  Type \'undefined\' is not assignable to type \'Conversation\'.", "4089489462"],
      [1273, 39, 42, "Argument of type \'Conversation | undefined\' is not assignable to parameter of type \'Conversation\'.\\n  Type \'undefined\' is not assignable to type \'Conversation\'.", "4089489462"]
    ],
    "src/script/conversation/linkPreviews/helpers.test.ts:1000221294": [
      [84, 11, 4, "Object is possibly \'undefined\'.", "2087656645"],
      [85, 11, 4, "Object is possibly \'undefined\'.", "2087656645"],
      [91, 11, 4, "Object is possibly \'undefined\'.", "2087656645"],
      [92, 11, 4, "Object is possibly \'undefined\'.", "2087656645"],
      [98, 11, 4, "Object is possibly \'undefined\'.", "2089009317"],
      [99, 11, 4, "Object is possibly \'undefined\'.", "2089009317"],
      [105, 11, 12, "Object is possibly \'undefined\'.", "929375728"],
      [106, 11, 12, "Object is possibly \'undefined\'.", "929375728"],
      [112, 11, 4, "Object is possibly \'undefined\'.", "2089009317"],
      [113, 11, 4, "Object is possibly \'undefined\'.", "2089009317"]
    ],
    "src/script/conversation/linkPreviews/index.test.ts:3225052035": [
      [113, 13, 10, "Object is possibly \'undefined\'.", "444608935"],
      [114, 13, 10, "Object is possibly \'undefined\'.", "444608935"]
    ],
    "src/script/conversation/linkPreviews/index.ts:3906640483": [
      [117, 40, 23, "Argument of type \'string | undefined\' is not assignable to parameter of type \'string\'.\\n  Type \'undefined\' is not assignable to type \'string\'.", "493358700"],
      [122, 21, 39, "Object is possibly \'null\'.", "3082036576"],
      [131, 4, 12, "Type \'string | undefined\' is not assignable to type \'string\'.\\n  Type \'undefined\' is not assignable to type \'string\'.", "399682992"],
      [156, 56, 5, "Object is of type \'unknown\'.", "165548477"]
    ],
    "src/script/conversation/userClientsUtils.ts:356115482": [
      [28, 47, 21, "No overload matches this call.\\n  Overload 1 of 2, \'(o: ArrayLike<unknown> | { [s: string]: unknown; }): unknown[]\', gave the following error.\\n    Argument of type \'object | null\' is not assignable to parameter of type \'ArrayLike<unknown> | { [s: string]: unknown; }\'.\\n      Type \'null\' is not assignable to type \'ArrayLike<unknown> | { [s: string]: unknown; }\'.\\n  Overload 2 of 2, \'(o: {}): any[]\', gave the following error.\\n    Argument of type \'object | null\' is not assignable to parameter of type \'{}\'.\\n      Type \'null\' is not assignable to type \'{}\'.", "4151921890"]
    ],
    "src/script/cryptography/CryptographyMapper.ts:2912131072": [
      [145, 51, 20, "Argument of type \'IAsset | null | undefined\' is not assignable to parameter of type \'(IImageAsset | IAsset) & Partial<{ expectsReadConfirmation: boolean; legalHoldStatus: LegalHoldStatus; }>\'.\\n  Type \'undefined\' is not assignable to type \'(IImageAsset | IAsset) & Partial<{ expectsReadConfirmation: boolean; legalHoldStatus: LegalHoldStatus; }>\'.", "4167911361"],
      [191, 51, 20, "Argument of type \'IImageAsset | null | undefined\' is not assignable to parameter of type \'(IImageAsset | IAsset) & Partial<{ expectsReadConfirmation: boolean; legalHoldStatus: LegalHoldStatus; }>\'.\\n  Type \'undefined\' is not assignable to type \'(IImageAsset | IAsset) & Partial<{ expectsReadConfirmation: boolean; legalHoldStatus: LegalHoldStatus; }>\'.", "4177607510"],
      [197, 51, 20, "Argument of type \'IKnock | null | undefined\' is not assignable to parameter of type \'(IImageAsset | IAsset) & Partial<{ expectsReadConfirmation: boolean; legalHoldStatus: LegalHoldStatus; }>\'.\\n  Type \'undefined\' is not assignable to type \'(IImageAsset | IAsset) & Partial<{ expectsReadConfirmation: boolean; legalHoldStatus: LegalHoldStatus; }>\'.", "4184406259"],
      [208, 54, 23, "Argument of type \'ILocation | null | undefined\' is not assignable to parameter of type \'(IImageAsset | IAsset) & Partial<{ expectsReadConfirmation: boolean; legalHoldStatus: LegalHoldStatus; }>\'.\\n  Type \'undefined\' is not assignable to type \'(IImageAsset | IAsset) & Partial<{ expectsReadConfirmation: boolean; legalHoldStatus: LegalHoldStatus; }>\'.", "4165194764"],
      [219, 50, 19, "Argument of type \'IText | null | undefined\' is not assignable to parameter of type \'(IImageAsset | IAsset) & Partial<{ expectsReadConfirmation: boolean; legalHoldStatus: LegalHoldStatus; }>\'.\\n  Type \'undefined\' is not assignable to type \'(IImageAsset | IAsset) & Partial<{ expectsReadConfirmation: boolean; legalHoldStatus: LegalHoldStatus; }>\'.", "1297199116"],
      [225, 55, 24, "Argument of type \'IComposite | null | undefined\' is not assignable to parameter of type \'(IImageAsset | IAsset) & Partial<{ expectsReadConfirmation: boolean; legalHoldStatus: LegalHoldStatus; }>\'.\\n  Type \'undefined\' is not assignable to type \'(IImageAsset | IAsset) & Partial<{ expectsReadConfirmation: boolean; legalHoldStatus: LegalHoldStatus; }>\'.", "2918936900"],
      [270, 15, 8, "Property \'mentions\' does not exist on type \'IText | null | undefined\'.", "1350167884"],
      [270, 40, 7, "Property \'content\' does not exist on type \'IText | null | undefined\'.", "3716929964"],
      [277, 43, 12, "Parameter \'protoMention\' implicitly has an \'any\' type.", "3153561129"],
      [312, 10, 4, "Type \'string | null\' is not assignable to type \'string | undefined\'.\\n  Type \'null\' is not assignable to type \'string | undefined\'.", "2087876002"],
      [328, 11, 4, "Variable \'data\' is used before being assigned.", "2087377941"],
      [329, 8, 14, "Type \'string | null | undefined\' is not assignable to type \'string | undefined\'.", "1588166864"],
      [329, 24, 6, "Object is possibly \'null\' or \'undefined\'.", "2124712353"],
      [330, 8, 11, "Type \'string | null | undefined\' is not assignable to type \'string | undefined\'.", "3188681863"],
      [330, 21, 6, "Object is possibly \'null\' or \'undefined\'.", "2124712353"],
      [331, 40, 6, "Object is possibly \'null\' or \'undefined\'.", "2124712353"],
      [332, 39, 6, "Object is possibly \'null\' or \'undefined\'.", "2124712353"],
      [333, 8, 13, "Type \'string | null | undefined\' is not assignable to type \'string | undefined\'.", "2111557739"],
      [333, 23, 6, "Object is possibly \'null\' or \'undefined\'.", "2124712353"],
      [339, 6, 4, "Variable \'data\' is used before being assigned.", "2087377941"],
      [344, 11, 4, "Variable \'data\' is used before being assigned.", "2087377941"],
      [345, 8, 6, "Type \'string | null | undefined\' is not assignable to type \'string | undefined\'.", "1127975365"],
      [345, 16, 8, "Object is possibly \'undefined\'.", "533230503"],
      [346, 8, 3, "Type \'string | null | undefined\' is not assignable to type \'string | undefined\'.", "193424690"],
      [346, 13, 8, "Object is possibly \'undefined\'.", "533230503"],
      [347, 32, 8, "Object is possibly \'undefined\'.", "533230503"],
      [348, 31, 8, "Object is possibly \'undefined\'.", "533230503"],
      [350, 8, 5, "Type \'string | null | undefined\' is not assignable to type \'string | undefined\'.", "183304158"],
      [350, 15, 8, "Object is possibly \'undefined\'.", "533230503"],
      [353, 17, 4, "Variable \'data\' is used before being assigned.", "2087377941"],
      [356, 12, 4, "Variable \'data\' is used before being assigned.", "2087377941"],
      [451, 25, 24, "Object is possibly \'null\' or \'undefined\'.", "1179641534"],
      [485, 62, 5, "Object is of type \'unknown\'.", "165548477"],
      [551, 28, 31, "Object is possibly \'null\' or \'undefined\'.", "723833724"]
    ],
    "src/script/cryptography/CryptographyRepository.test.ts:468271473": [
      [26, 4, 35, "Object is possibly \'undefined\'.", "2744578530"],
      [39, 32, 35, "Object is possibly \'undefined\'.", "2744578530"]
    ],
    "src/script/cryptography/CryptographyRepository.ts:1877355837": [
      [180, 100, 5, "Object is of type \'unknown\'.", "165548477"]
    ],
    "src/script/entity/Conversation.test.ts:2104519903": [
      [49, 6, 15, "Type \'null\' is not assignable to type \'Conversation\'.", "4110128166"],
      [50, 6, 10, "Type \'null\' is not assignable to type \'User\'.", "964073551"],
      [52, 56, 4, "Argument of type \'null\' is not assignable to parameter of type \'string | undefined\'.", "2087897566"],
      [60, 53, 4, "Argument of type \'null\' is not assignable to parameter of type \'string | undefined\'.", "2087897566"],
      [146, 8, 18, "Type \'undefined\' is not assignable to type \'Message\'.", "3099154241"],
      [182, 13, 15, "Object is possibly \'undefined\'.", "3656134677"],
      [183, 13, 15, "Object is possibly \'undefined\'.", "3656134677"],
      [196, 13, 15, "Object is possibly \'undefined\'.", "3656134677"],
      [197, 13, 15, "Object is possibly \'undefined\'.", "3656134677"],
      [306, 60, 4, "Argument of type \'null\' is not assignable to parameter of type \'string | undefined\'.", "2087897566"],
      [307, 58, 4, "Argument of type \'null\' is not assignable to parameter of type \'string | undefined\'.", "2087897566"],
      [348, 8, 12, "Type \'undefined\' is not assignable to type \'User\'.", "2792000409"],
      [351, 34, 4, "Argument of type \'null\' is not assignable to parameter of type \'string | undefined\'.", "2087897566"],
      [364, 35, 4, "Argument of type \'null\' is not assignable to parameter of type \'string | undefined\'.", "2087897566"],
      [383, 35, 4, "Argument of type \'null\' is not assignable to parameter of type \'string | undefined\'.", "2087897566"],
      [408, 40, 4, "Argument of type \'null\' is not assignable to parameter of type \'string | undefined\'.", "2087897566"],
      [412, 13, 40, "Object is possibly \'undefined\'.", "1814521512"],
      [429, 13, 40, "Object is possibly \'undefined\'.", "1814521512"],
      [447, 13, 40, "Object is possibly \'undefined\'.", "1814521512"],
      [496, 54, 4, "Argument of type \'null\' is not assignable to parameter of type \'string | undefined\'.", "2087897566"],
      [516, 48, 4, "Argument of type \'null\' is not assignable to parameter of type \'string | undefined\'.", "2087897566"],
      [547, 35, 4, "Argument of type \'null\' is not assignable to parameter of type \'string | undefined\'.", "2087897566"],
      [551, 42, 4, "Argument of type \'null\' is not assignable to parameter of type \'string | undefined\'.", "2087897566"],
      [568, 6, 34, "Cannot invoke an object which is possibly \'undefined\'.", "893582186"],
      [570, 56, 4, "Argument of type \'null\' is not assignable to parameter of type \'string | undefined\'.", "2087897566"],
      [574, 35, 4, "Argument of type \'null\' is not assignable to parameter of type \'string | undefined\'.", "2087897566"],
      [584, 6, 34, "Cannot invoke an object which is possibly \'undefined\'.", "893582186"],
      [586, 40, 4, "Argument of type \'null\' is not assignable to parameter of type \'string | undefined\'.", "2087897566"],
      [591, 35, 4, "Argument of type \'null\' is not assignable to parameter of type \'string | undefined\'.", "2087897566"],
      [595, 39, 4, "Argument of type \'null\' is not assignable to parameter of type \'string | undefined\'.", "2087897566"],
      [605, 6, 34, "Cannot invoke an object which is possibly \'undefined\'.", "893582186"],
      [607, 40, 4, "Argument of type \'null\' is not assignable to parameter of type \'string | undefined\'.", "2087897566"],
      [612, 35, 4, "Argument of type \'null\' is not assignable to parameter of type \'string | undefined\'.", "2087897566"],
      [616, 39, 4, "Argument of type \'null\' is not assignable to parameter of type \'string | undefined\'.", "2087897566"],
      [628, 58, 4, "Argument of type \'null\' is not assignable to parameter of type \'string | undefined\'.", "2087897566"],
      [634, 54, 4, "Argument of type \'null\' is not assignable to parameter of type \'string | undefined\'.", "2087897566"],
      [646, 60, 4, "Argument of type \'null\' is not assignable to parameter of type \'string | undefined\'.", "2087897566"],
      [701, 54, 4, "Argument of type \'null\' is not assignable to parameter of type \'string | undefined\'.", "2087897566"],
      [714, 60, 4, "Argument of type \'null\' is not assignable to parameter of type \'string | undefined\'.", "2087897566"],
      [795, 8, 10, "Type \'undefined\' is not assignable to type \'string\'.", "3990992796"],
      [904, 8, 9, "Type \'undefined\' is not assignable to type \'number\'.", "2548743275"],
      [905, 8, 14, "Type \'undefined\' is not assignable to type \'ContentMessage\'.", "770131143"],
      [906, 8, 21, "Type \'undefined\' is not assignable to type \'PingMessage\'.", "3552399181"],
      [907, 8, 15, "Type \'undefined\' is not assignable to type \'PingMessage\'.", "1424040496"],
      [908, 8, 11, "Type \'undefined\' is not assignable to type \'PingMessage\'.", "3938011998"],
      [909, 8, 18, "Type \'undefined\' is not assignable to type \'ContentMessage\'.", "2146105736"],
      [912, 56, 4, "Argument of type \'null\' is not assignable to parameter of type \'string | undefined\'.", "2087897566"],
      [1138, 58, 4, "Argument of type \'null\' is not assignable to parameter of type \'string | undefined\'.", "2087897566"],
      [1142, 36, 9, "Argument of type \'undefined\' is not assignable to parameter of type \'number\'.", "2620553983"],
      [1167, 36, 9, "Argument of type \'undefined\' is not assignable to parameter of type \'number\'.", "2620553983"]
    ],
    "src/script/entity/Conversation.ts:414737185": [
      [107, 18, 24, "Property \'enforcedTeamMessageTimer\' has no initializer and is not definitely assigned in the constructor.", "3799921350"],
      [187, 4, 16, "Type \'Observable<PERSONAL | TEAM | OTHER | undefined>\' is not assignable to type \'Observable<ACCESS_STATE>\'.\\n  The types returned by \'peek()\' are incompatible between these types.\\n    Type \'PERSONAL | TEAM | OTHER | undefined\' is not assignable to type \'ACCESS_STATE\'.", "3665501182"],
      [188, 4, 15, "Type \'Observable<string | undefined>\' is not assignable to type \'Observable<string>\'.", "761254596"],
      [189, 4, 12, "Type \'undefined\' is not assignable to type \'string\'.", "2242477105"],
      [190, 4, 9, "Type \'Observable<string | undefined>\' is not assignable to type \'Observable<string>\'.", "1162129866"],
      [191, 4, 12, "Type \'undefined\' is not assignable to type \'string\'.", "1264629218"],
      [192, 4, 9, "Type \'Observable<CONVERSATION_TYPE | undefined>\' is not assignable to type \'Observable<CONVERSATION_TYPE>\'.\\n  The types returned by \'peek()\' are incompatible between these types.\\n    Type \'CONVERSATION_TYPE | undefined\' is not assignable to type \'CONVERSATION_TYPE\'.", "1162754997"],
      [204, 4, 27, "Type \'ObservableArray<never>\' is not assignable to type \'ObservableArray<User>\'.", "957208303"],
      [205, 4, 27, "Type \'ObservableArray<never>\' is not assignable to type \'ObservableArray<QualifiedId>\'.\\n  Types of parameters \'value\' and \'value\' are incompatible.\\n    Type \'QualifiedId[] | null | undefined\' is not assignable to type \'never[] | null | undefined\'.\\n      Type \'QualifiedId[]\' is not assignable to type \'never[]\'.\\n        Type \'QualifiedId\' is not assignable to type \'never\'.", "957203187"],
      [228, 4, 15, "Type \'PureComputed<boolean | \\"\\">\' is not assignable to type \'PureComputed<boolean>\'.", "1095670353"],
      [244, 4, 19, "Type \'PureComputed<boolean | undefined>\' is not assignable to type \'PureComputed<boolean>\'.", "2748887882"],
      [248, 4, 13, "Type \'PureComputed<boolean | undefined>\' is not assignable to type \'PureComputed<boolean>\'.", "1137010663"],
      [273, 4, 23, "Type \'Observable<ConversationVerificationState.UNVERIFIED>\' is not assignable to type \'Observable<ConversationVerificationState>\'.\\n  Types of parameters \'value\' and \'value\' are incompatible.\\n    Type \'ConversationVerificationState\' is not assignable to type \'ConversationVerificationState.UNVERIFIED\'.", "1872259068"],
      [282, 4, 9, "Type \'Observable<Call | null>\' is not assignable to type \'Observable<Call>\'.\\n  The types returned by \'peek()\' are incompatible between these types.\\n    Type \'Call | null\' is not assignable to type \'Call\'.\\n      Type \'null\' is not assignable to type \'Call\'.", "1162313103"],
      [294, 61, 15, "Object is possibly \'undefined\'.", "3866385313"],
      [300, 35, 15, "Object is possibly \'undefined\'.", "3866385313"],
      [316, 54, 10, "Object is possibly \'undefined\'.", "50227919"],
      [319, 4, 20, "Type \'Observable<LegalHoldStatus.DISABLED>\' is not assignable to type \'Observable<LegalHoldStatus>\'.\\n  Types of parameters \'value\' and \'value\' are incompatible.\\n    Type \'LegalHoldStatus\' is not assignable to type \'LegalHoldStatus.DISABLED\'.", "135203605"],
      [323, 84, 10, "Object is possibly \'undefined\'.", "50227919"],
      [340, 18, 15, "Object is possibly \'undefined\'.", "3866385313"],
      [346, 12, 15, "Object is possibly \'undefined\'.", "3866385313"],
      [359, 4, 11, "Type \'Observable<ConversationStatus.CURRENT_MEMBER>\' is not assignable to type \'Observable<ConversationStatus>\'.\\n  Types of parameters \'value\' and \'value\' are incompatible.\\n    Type \'ConversationStatus\' is not assignable to type \'ConversationStatus.CURRENT_MEMBER\'.", "3642829209"],
      [369, 4, 22, "Type \'Observable<number | null>\' is not assignable to type \'Observable<number>\'.", "3241402412"],
      [370, 4, 23, "Type \'Observable<number | null>\' is not assignable to type \'Observable<number>\'.", "2493965002"],
      [372, 4, 16, "Type \'Observable<RECEIPT_MODE.OFF>\' is not assignable to type \'Observable<RECEIPT_MODE>\'.\\n  Types of parameters \'value\' and \'value\' are incompatible.\\n    Type \'RECEIPT_MODE\' is not assignable to type \'RECEIPT_MODE.OFF\'.", "245090354"],
      [383, 4, 17, "Type \'PureComputed<number | false>\' is not assignable to type \'PureComputed<number>\'.\\n  The types returned by \'peek()\' are incompatible between these types.\\n    Type \'number | false\' is not assignable to type \'number\'.\\n      Type \'boolean\' is not assignable to type \'number\'.", "515474049"],
      [434, 62, 15, "Object is possibly \'undefined\'.", "3866385313"],
      [436, 91, 15, "Object is possibly \'undefined\'.", "3866385313"],
      [662, 28, 54, "Argument of type \'string | null\' is not assignable to parameter of type \'string\'.\\n  Type \'null\' is not assignable to type \'string\'.", "3385179653"],
      [703, 4, 53, "Type \'ContentMessage | undefined\' is not assignable to type \'ContentMessage\'.\\n  Type \'undefined\' is not assignable to type \'ContentMessage\'.", "1980005351"],
      [754, 9, 15, "Object is possibly \'undefined\'.", "3866385313"],
      [777, 4, 88, "No overload matches this call.\\n  Overload 1 of 2, \'(item: Message | ContentMessage | MemberMessage): (Message | ContentMessage | MemberMessage)[]\', gave the following error.\\n    Argument of type \'(message_et: Message | ContentMessage | MemberMessage) => boolean | \\"\\"\' is not assignable to parameter of type \'Message | ContentMessage | MemberMessage\'.\\n  Overload 2 of 2, \'(removeFunction: (item: Message | ContentMessage | MemberMessage) => boolean): (Message | ContentMessage | MemberMessage)[]\', gave the following error.\\n    Type \'string | boolean\' is not assignable to type \'boolean\'.", "302417194"],
      [818, 72, 15, "Object is possibly \'undefined\'.", "3866385313"],
      [965, 45, 15, "No overload matches this call.\\n  Overload 1 of 2, \'(...items: ConcatArray<User>[]): User[]\', gave the following error.\\n    Argument of type \'User | undefined\' is not assignable to parameter of type \'ConcatArray<User>\'.\\n      Type \'undefined\' is not assignable to type \'ConcatArray<User>\'.\\n  Overload 2 of 2, \'(...items: (User | ConcatArray<User>)[]): User[]\', gave the following error.\\n    Argument of type \'User | undefined\' is not assignable to parameter of type \'User | ConcatArray<User>\'.\\n      Type \'undefined\' is not assignable to type \'User | ConcatArray<User>\'.", "3866385313"],
      [972, 45, 15, "No overload matches this call.\\n  Overload 1 of 2, \'(...items: ConcatArray<User>[]): User[]\', gave the following error.\\n    Argument of type \'User | undefined\' is not assignable to parameter of type \'ConcatArray<User>\'.\\n      Type \'undefined\' is not assignable to type \'ConcatArray<User>\'.\\n  Overload 2 of 2, \'(...items: (User | ConcatArray<User>)[]): User[]\', gave the following error.\\n    Argument of type \'User | undefined\' is not assignable to parameter of type \'User | ConcatArray<User>\'.", "3866385313"],
      [987, 48, 21, "Object is possibly \'undefined\'.", "2518032411"],
      [992, 6, 6, "Type \'CONVERSATION_ACCESS[] | undefined\' is not assignable to type \'CONVERSATION_ACCESS[]\'.\\n  Type \'undefined\' is not assignable to type \'CONVERSATION_ACCESS[]\'.", "1314097761"],
      [993, 6, 11, "Type \'CONVERSATION_ACCESS_ROLE | ACCESS_ROLE_V2[] | undefined\' is not assignable to type \'CONVERSATION_ACCESS_ROLE | ACCESS_ROLE_V2[]\'.\\n  Type \'undefined\' is not assignable to type \'CONVERSATION_ACCESS_ROLE | ACCESS_ROLE_V2[]\'.", "186257802"]
    ],
    "src/script/entity/User.test.ts:1823754266": [
      [91, 27, 9, "Argument of type \'undefined\' is not assignable to parameter of type \'number\'.", "2620553983"]
    ],
    "src/script/entity/User.ts:3591817769": [
      [132, 4, 17, "Type \'Observable<undefined>\' is not assignable to type \'Observable<string>\'.\\n  Types of property \'equalityComparer\' are incompatible.\\n    Type \'(a: undefined, b: undefined) => boolean\' is not assignable to type \'(a: string, b: string) => boolean\'.\\n      Types of parameters \'a\' and \'a\' are incompatible.\\n        Type \'string\' is not assignable to type \'undefined\'.", "2198912395"],
      [140, 4, 10, "Type \'Observable<string | undefined>\' is not assignable to type \'Observable<string>\'.", "3993952993"],
      [141, 4, 10, "Type \'Observable<string | undefined>\' is not assignable to type \'Observable<string>\'.", "4016447089"],
      [181, 4, 13, "Type \'Observable<ROLE.NONE>\' is not assignable to type \'Observable<ROLE>\'.\\n  Types of parameters \'value\' and \'value\' are incompatible.\\n    Type \'ROLE\' is not assignable to type \'ROLE.NONE\'.", "3077682660"],
      [191, 47, 25, "Cannot invoke an object which is possibly \'undefined\'.", "3264425299"],
      [204, 4, 17, "Type \'Observable<Type.NONE>\' is not assignable to type \'Observable<Type>\'.\\n  Types of parameters \'value\' and \'value\' are incompatible.\\n    Type \'Type\' is not assignable to type \'Type.NONE\'.", "1506870780"],
      [248, 57, 13, "No overload matches this call.\\n  Overload 1 of 4, \'(value: string | number | Date): Date\', gave the following error.\\n    Argument of type \'string | undefined\' is not assignable to parameter of type \'string | number | Date\'.\\n  Overload 2 of 4, \'(value: string | number): Date\', gave the following error.\\n    Argument of type \'string | undefined\' is not assignable to parameter of type \'string | number\'.", "3452993210"],
      [248, 93, 13, "No overload matches this call.\\n  Overload 1 of 4, \'(value: string | number | Date): Date\', gave the following error.\\n    Argument of type \'string | undefined\' is not assignable to parameter of type \'string | number | Date\'.\\n  Overload 2 of 4, \'(value: string | number): Date\', gave the following error.\\n    Argument of type \'string | undefined\' is not assignable to parameter of type \'string | number\'.", "3563212121"]
    ],
    "src/script/entity/message/Asset.ts:2396001012": [
      [37, 9, 4, "Property \'size\' has no initializer and is not definitely assigned in the constructor.", "2088346912"],
      [69, 67, 14, "Argument of type \'string | undefined\' is not assignable to parameter of type \'string\'.\\n  Type \'undefined\' is not assignable to type \'string\'.", "1931590284"],
      [80, 67, 14, "Argument of type \'string | undefined\' is not assignable to parameter of type \'string\'.\\n  Type \'undefined\' is not assignable to type \'string\'.", "1931590284"]
    ],
    "src/script/entity/message/CallMessage.ts:2179419971": [
      [38, 4, 20, "Type \'TERMINATION_REASON | undefined\' is not assignable to type \'TERMINATION_REASON\'.\\n  Type \'undefined\' is not assignable to type \'TERMINATION_REASON\'.", "773642052"]
    ],
    "src/script/entity/message/ContentMessage.ts:2244220679": [
      [56, 4, 11, "Type \'ObservableArray<never>\' is not assignable to type \'ObservableArray<FileAsset | Asset | MediumImage | Text>\'.\\n  Types of parameters \'value\' and \'value\' are incompatible.\\n    Type \'(FileAsset | Asset | MediumImage | Text)[] | null | undefined\' is not assignable to type \'never[] | null | undefined\'.\\n      Type \'(FileAsset | Asset | MediumImage | Text)[]\' is not assignable to type \'never[]\'.\\n        Type \'FileAsset | Asset | MediumImage | Text\' is not assignable to type \'never\'.", "3137859118"],
      [59, 4, 21, "Type \'Observable<number | null>\' is not assignable to type \'Observable<number>\'.\\n  The types returned by \'peek()\' are incompatible between these types.\\n    Type \'number | null\' is not assignable to type \'number\'.\\n      Type \'null\' is not assignable to type \'number\'.", "1015589921"],
      [71, 4, 10, "Type \'Observable<QuoteEntity | undefined>\' is not assignable to type \'Observable<QuoteEntity>\'.\\n  The types returned by \'peek()\' are incompatible between these types.\\n    Type \'QuoteEntity | undefined\' is not assignable to type \'QuoteEntity\'.\\n      Type \'undefined\' is not assignable to type \'QuoteEntity\'.", "4017089943"],
      [72, 4, 17, "Type \'ObservableArray<never>\' is not assignable to type \'ObservableArray<ReadReceipt>\'.", "1540688880"],
      [74, 4, 23, "Type \'Observable<boolean | null>\' is not assignable to type \'Observable<boolean>\'.\\n  The types returned by \'peek()\' are incompatible between these types.\\n    Type \'boolean | null\' is not assignable to type \'boolean\'.", "1490518748"],
      [80, 34, 4, "Argument of type \'null\' is not assignable to parameter of type \'boolean\'.", "2087897566"]
    ],
    "src/script/entity/message/DecryptErrorMessage.ts:3460253006": [
      [63, 4, 9, "Type \'PureComputed<string | undefined>\' is not assignable to type \'PureComputed<string>\'.\\n  The types returned by \'peek()\' are incompatible between these types.\\n    Type \'string | undefined\' is not assignable to type \'string\'.\\n      Type \'undefined\' is not assignable to type \'string\'.", "1161926893"]
    ],
    "src/script/entity/message/FileAsset.ts:2276294258": [
      [45, 9, 14, "Property \'conversationId\' has no initializer and is not definitely assigned in the constructor.", "2597408709"],
      [46, 9, 14, "Property \'correlation_id\' has no initializer and is not definitely assigned in the constructor.", "1441381135"],
      [54, 4, 11, "Type \'Observable<AssetTransferState | undefined>\' is not assignable to type \'Observable<AssetTransferState>\'.\\n  The types returned by \'peek()\' are incompatible between these types.\\n    Type \'AssetTransferState | undefined\' is not assignable to type \'AssetTransferState\'.", "3642829209"],
      [64, 4, 22, "Type \'Observable<AssetRemoteData | undefined>\' is not assignable to type \'Observable<AssetRemoteData>\'.\\n  The types returned by \'peek()\' are incompatible between these types.\\n    Type \'AssetRemoteData | undefined\' is not assignable to type \'AssetRemoteData\'.\\n      Type \'undefined\' is not assignable to type \'AssetRemoteData\'.", "1979595329"],
      [65, 4, 21, "Type \'Observable<AssetRemoteData | undefined>\' is not assignable to type \'Observable<AssetRemoteData>\'.", "2294021202"],
      [81, 4, 25, "Type \'Observable<NotUploaded | undefined>\' is not assignable to type \'Observable<NotUploaded>\'.\\n  The types returned by \'peek()\' are incompatible between these types.\\n    Type \'NotUploaded | undefined\' is not assignable to type \'NotUploaded\'.", "890696937"]
    ],
    "src/script/entity/message/MediumImage.ts:426001127": [
      [41, 4, 13, "Type \'Observable<AssetRemoteData | undefined>\' is not assignable to type \'Observable<AssetRemoteData>\'.", "752547655"]
    ],
    "src/script/entity/message/MemberMessage.ts:3711207890": [
      [53, 9, 6, "Property \'reason\' has no initializer and is not definitely assigned in the constructor.", "2124277697"],
      [76, 4, 17, "Type \'Observable<never[]>\' is not assignable to type \'Observable<User[]>\'.\\n  Types of parameters \'value\' and \'value\' are incompatible.\\n    Type \'User[]\' is not assignable to type \'never[]\'.", "437902945"],
      [83, 4, 19, "Type \'undefined\' is not assignable to type \'User[]\'.", "3619181810"],
      [116, 100, 4, "Argument of type \'null\' is not assignable to parameter of type \'string | undefined\'.", "2087897566"]
    ],
    "src/script/entity/message/Message.ts:306209129": [
      [53, 10, 19, "Property \'messageTimerStarted\' has no initializer and is not definitely assigned in the constructor.", "4092792040"],
      [63, 9, 8, "Property \'reaction\' has no initializer and is not definitely assigned in the constructor.", "2663965068"],
      [96, 4, 15, "Type \'SuperType | undefined\' is not assignable to type \'SuperType\'.\\n  Type \'undefined\' is not assignable to type \'SuperType\'.", "3885844715"],
      [102, 4, 22, "Type \'Observable<boolean>\' is not assignable to type \'Observable<string | number | boolean>\'.\\n  Types of parameters \'value\' and \'value\' are incompatible.\\n    Type \'string | number | boolean\' is not assignable to type \'boolean\'.", "2558403805"],
      [128, 4, 17, "Type \'ObservableArray<never>\' is not assignable to type \'ObservableArray<ReadReceipt>\'.\\n  Types of parameters \'value\' and \'value\' are incompatible.\\n    Type \'ReadReceipt[] | null | undefined\' is not assignable to type \'never[] | null | undefined\'.\\n      Type \'ReadReceipt[]\' is not assignable to type \'never[]\'.\\n        Type \'ReadReceipt\' is not assignable to type \'never\'.", "1540688880"],
      [136, 4, 11, "Type \'Observable<StatusType.UNSPECIFIED>\' is not assignable to type \'Observable<StatusType>\'.\\n  Types of parameters \'value\' and \'value\' are incompatible.\\n    Type \'StatusType\' is not assignable to type \'StatusType.UNSPECIFIED\'.", "3642829209"],
      [138, 43, 4, "Argument of type \'null\' is not assignable to parameter of type \'string | undefined\'.", "2087897566"],
      [149, 75, 9, "Argument of type \'undefined\' is not assignable to parameter of type \'string\'.", "2620553983"]
    ],
    "src/script/entity/message/SystemMessage.ts:3060794215": [
      [25, 9, 7, "Property \'caption\' has no initializer and is not definitely assigned in the constructor.", "3511518411"]
    ],
    "src/script/entity/message/VerificationMessage.ts:1055991539": [
      [40, 4, 28, "Type \'Observable<VerificationMessageType | undefined>\' is not assignable to type \'Observable<VerificationMessageType>\'.\\n  The types returned by \'peek()\' are incompatible between these types.\\n    Type \'VerificationMessageType | undefined\' is not assignable to type \'VerificationMessageType\'.", "1551103719"],
      [47, 27, 13, "Argument of type \'string | false | QualifiedUserId\' is not assignable to parameter of type \'string | QualifiedId\'.\\n  Type \'boolean\' is not assignable to type \'string | QualifiedId\'.", "2678465042"]
    ],
    "src/script/error/BackendClientError.ts:4157618261": [
      [29, 4, 10, "Type \'string | undefined\' is not assignable to type \'string\'.\\n  Type \'undefined\' is not assignable to type \'string\'.", "3983565867"]
    ],
    "src/script/event/EventRepository.test.ts:3843097520": [
      [90, 25, 26, "No overload matches this call.\\n  Overload 1 of 2, \'(o: {}): string[]\', gave the following error.\\n    Argument of type \'ReadReceipt[] | undefined\' is not assignable to parameter of type \'{}\'.\\n      Type \'undefined\' is not assignable to type \'{}\'.\\n  Overload 2 of 2, \'(o: object): string[]\', gave the following error.\\n    Argument of type \'ReadReceipt[] | undefined\' is not assignable to parameter of type \'object\'.\\n      Type \'undefined\' is not assignable to type \'object\'.", "792500112"],
      [96, 6, 28, "Object is possibly \'undefined\'.", "3381709752"],
      [98, 15, 25, "No overload matches this call.\\n  Overload 1 of 4, \'(object: {}, method: never): SpyInstance<never, never>\', gave the following error.\\n    Argument of type \'EventService | undefined\' is not assignable to parameter of type \'{}\'.\\n      Type \'undefined\' is not assignable to type \'{}\'.\\n  Overload 2 of 4, \'(object: {}, method: never): SpyInstance<never, never>\', gave the following error.\\n    Argument of type \'EventService | undefined\' is not assignable to parameter of type \'{}\'.\\n      Type \'undefined\' is not assignable to type \'{}\'.", "47328231"],
      [99, 25, 55, "Argument of type \'Promise<EventRecord<any>>\' is not assignable to parameter of type \'never\'.", "526597759"],
      [104, 13, 28, "Object is possibly \'undefined\'.", "3381709752"],
      [108, 15, 25, "Object is possibly \'undefined\'.", "47328231"],
      [109, 15, 28, "Object is possibly \'undefined\'.", "3381709752"],
      [114, 13, 28, "Object is possibly \'undefined\'.", "3381709752"],
      [118, 15, 25, "Object is possibly \'undefined\'.", "47328231"],
      [119, 15, 28, "Object is possibly \'undefined\'.", "3381709752"],
      [124, 13, 28, "Object is possibly \'undefined\'.", "3381709752"],
      [128, 15, 25, "Object is possibly \'undefined\'.", "47328231"],
      [129, 15, 28, "Object is possibly \'undefined\'.", "3381709752"],
      [143, 13, 28, "Object is possibly \'undefined\'.", "3381709752"],
      [144, 15, 25, "Object is possibly \'undefined\'.", "47328231"],
      [145, 15, 28, "Object is possibly \'undefined\'.", "3381709752"],
      [159, 13, 28, "Object is possibly \'undefined\'.", "3381709752"],
      [160, 15, 25, "Object is possibly \'undefined\'.", "47328231"],
      [161, 15, 28, "Object is possibly \'undefined\'.", "3381709752"],
      [175, 13, 28, "Object is possibly \'undefined\'.", "3381709752"],
      [176, 15, 25, "Object is possibly \'undefined\'.", "47328231"],
      [177, 15, 28, "Object is possibly \'undefined\'.", "3381709752"],
      [216, 13, 28, "Object is possibly \'undefined\'.", "3381709752"],
      [217, 15, 25, "Object is possibly \'undefined\'.", "47328231"],
      [218, 15, 28, "Object is possibly \'undefined\'.", "3381709752"],
      [241, 15, 25, "No overload matches this call.\\n  Overload 1 of 4, \'(object: {}, method: never): SpyInstance<never, never>\', gave the following error.\\n    Argument of type \'EventService | undefined\' is not assignable to parameter of type \'{}\'.\\n      Type \'undefined\' is not assignable to type \'{}\'.\\n  Overload 2 of 4, \'(object: {}, method: never): SpyInstance<never, never>\', gave the following error.\\n    Argument of type \'EventService | undefined\' is not assignable to parameter of type \'{}\'.\\n      Type \'undefined\' is not assignable to type \'{}\'.", "47328231"],
      [242, 28, 11, "Parameter \'saved_event\' implicitly has an \'any\' type.", "3147593107"],
      [242, 28, 43, "Argument of type \'(saved_event: any) => Promise<any>\' is not assignable to parameter of type \'() => never\'.", "1450607298"],
      [246, 17, 25, "No overload matches this call.\\n  Overload 1 of 4, \'(object: {}, method: never): SpyInstance<never, never>\', gave the following error.\\n    Argument of type \'EventService | undefined\' is not assignable to parameter of type \'{}\'.\\n      Type \'undefined\' is not assignable to type \'{}\'.\\n  Overload 2 of 4, \'(object: {}, method: never): SpyInstance<never, never>\', gave the following error.\\n    Argument of type \'EventService | undefined\' is not assignable to parameter of type \'{}\'.\\n      Type \'undefined\' is not assignable to type \'{}\'.", "47328231"],
      [248, 13, 28, "Object is possibly \'undefined\'.", "3381709752"],
      [249, 15, 25, "Object is possibly \'undefined\'.", "47328231"],
      [257, 15, 25, "No overload matches this call.\\n  Overload 1 of 4, \'(object: {}, method: never): SpyInstance<never, never>\', gave the following error.\\n    Argument of type \'EventService | undefined\' is not assignable to parameter of type \'{}\'.\\n      Type \'undefined\' is not assignable to type \'{}\'.\\n  Overload 2 of 4, \'(object: {}, method: never): SpyInstance<never, never>\', gave the following error.\\n    Argument of type \'EventService | undefined\' is not assignable to parameter of type \'{}\'.\\n      Type \'undefined\' is not assignable to type \'{}\'.", "47328231"],
      [258, 28, 46, "Argument of type \'() => Promise<EventRecord<any>>\' is not assignable to parameter of type \'() => never\'.\\n  Type \'Promise<EventRecord<any>>\' is not assignable to type \'never\'.", "270173584"],
      [260, 13, 28, "Object is possibly \'undefined\'.", "3381709752"],
      [265, 17, 25, "Object is possibly \'undefined\'.", "47328231"],
      [273, 15, 25, "No overload matches this call.\\n  Overload 1 of 4, \'(object: {}, method: never): SpyInstance<never, never>\', gave the following error.\\n    Argument of type \'EventService | undefined\' is not assignable to parameter of type \'{}\'.\\n      Type \'undefined\' is not assignable to type \'{}\'.\\n  Overload 2 of 4, \'(object: {}, method: never): SpyInstance<never, never>\', gave the following error.\\n    Argument of type \'EventService | undefined\' is not assignable to parameter of type \'{}\'.\\n      Type \'undefined\' is not assignable to type \'{}\'.", "47328231"],
      [274, 28, 46, "Argument of type \'() => Promise<EventRecord<any>>\' is not assignable to parameter of type \'() => never\'.\\n  Type \'Promise<EventRecord<any>>\' is not assignable to type \'never\'.", "270173584"],
      [276, 13, 28, "Object is possibly \'undefined\'.", "3381709752"],
      [281, 17, 25, "Object is possibly \'undefined\'.", "47328231"],
      [289, 15, 25, "No overload matches this call.\\n  Overload 1 of 4, \'(object: {}, method: never): SpyInstance<never, never>\', gave the following error.\\n    Argument of type \'EventService | undefined\' is not assignable to parameter of type \'{}\'.\\n      Type \'undefined\' is not assignable to type \'{}\'.\\n  Overload 2 of 4, \'(object: {}, method: never): SpyInstance<never, never>\', gave the following error.\\n    Argument of type \'EventService | undefined\' is not assignable to parameter of type \'{}\'.\\n      Type \'undefined\' is not assignable to type \'{}\'.", "47328231"],
      [290, 28, 46, "Argument of type \'() => Promise<EventRecord<any>>\' is not assignable to parameter of type \'() => never\'.\\n  Type \'Promise<EventRecord<any>>\' is not assignable to type \'never\'.", "270173584"],
      [292, 13, 28, "Object is possibly \'undefined\'.", "3381709752"],
      [297, 17, 25, "Object is possibly \'undefined\'.", "47328231"],
      [304, 15, 25, "No overload matches this call.\\n  Overload 1 of 4, \'(object: {}, method: never): SpyInstance<never, never>\', gave the following error.\\n    Argument of type \'EventService | undefined\' is not assignable to parameter of type \'{}\'.\\n      Type \'undefined\' is not assignable to type \'{}\'.\\n  Overload 2 of 4, \'(object: {}, method: never): SpyInstance<never, never>\', gave the following error.\\n    Argument of type \'EventService | undefined\' is not assignable to parameter of type \'{}\'.\\n      Type \'undefined\' is not assignable to type \'{}\'.", "47328231"],
      [305, 28, 46, "Argument of type \'() => Promise<EventRecord<any>>\' is not assignable to parameter of type \'() => never\'.\\n  Type \'Promise<EventRecord<any>>\' is not assignable to type \'never\'.", "270173584"],
      [307, 13, 28, "Object is possibly \'undefined\'.", "3381709752"],
      [312, 17, 25, "Object is possibly \'undefined\'.", "47328231"],
      [320, 15, 25, "No overload matches this call.\\n  Overload 1 of 4, \'(object: {}, method: never): SpyInstance<never, never>\', gave the following error.\\n    Argument of type \'EventService | undefined\' is not assignable to parameter of type \'{}\'.\\n      Type \'undefined\' is not assignable to type \'{}\'.\\n  Overload 2 of 4, \'(object: {}, method: never): SpyInstance<never, never>\', gave the following error.\\n    Argument of type \'EventService | undefined\' is not assignable to parameter of type \'{}\'.\\n      Type \'undefined\' is not assignable to type \'{}\'.", "47328231"],
      [321, 28, 46, "Argument of type \'() => Promise<EventRecord<any>>\' is not assignable to parameter of type \'() => never\'.\\n  Type \'Promise<EventRecord<any>>\' is not assignable to type \'never\'.", "270173584"],
      [323, 13, 28, "Object is possibly \'undefined\'.", "3381709752"],
      [328, 17, 25, "Object is possibly \'undefined\'.", "47328231"],
      [335, 15, 25, "No overload matches this call.\\n  Overload 1 of 4, \'(object: {}, method: never): SpyInstance<never, never>\', gave the following error.\\n    Argument of type \'EventService | undefined\' is not assignable to parameter of type \'{}\'.\\n      Type \'undefined\' is not assignable to type \'{}\'.\\n  Overload 2 of 4, \'(object: {}, method: never): SpyInstance<never, never>\', gave the following error.\\n    Argument of type \'EventService | undefined\' is not assignable to parameter of type \'{}\'.\\n      Type \'undefined\' is not assignable to type \'{}\'.", "47328231"],
      [336, 28, 46, "Argument of type \'() => Promise<EventRecord<any>>\' is not assignable to parameter of type \'() => never\'.\\n  Type \'Promise<EventRecord<any>>\' is not assignable to type \'never\'.", "270173584"],
      [341, 13, 28, "Object is possibly \'undefined\'.", "3381709752"],
      [346, 17, 25, "Object is possibly \'undefined\'.", "47328231"],
      [352, 17, 25, "No overload matches this call.\\n  Overload 1 of 4, \'(object: {}, method: never): SpyInstance<never, never>\', gave the following error.\\n    Argument of type \'EventService | undefined\' is not assignable to parameter of type \'{}\'.\\n      Type \'undefined\' is not assignable to type \'{}\'.\\n  Overload 2 of 4, \'(object: {}, method: never): SpyInstance<never, never>\', gave the following error.\\n    Argument of type \'EventService | undefined\' is not assignable to parameter of type \'{}\'.\\n      Type \'undefined\' is not assignable to type \'{}\'.", "47328231"],
      [352, 76, 35, "Argument of type \'() => Promise<EventRecord<any>>\' is not assignable to parameter of type \'() => never\'.\\n  Type \'Promise<EventRecord<any>>\' is not assignable to type \'never\'.", "3585529426"],
      [354, 15, 25, "No overload matches this call.\\n  Overload 1 of 4, \'(object: {}, method: never): SpyInstance<never, never>\', gave the following error.\\n    Argument of type \'EventService | undefined\' is not assignable to parameter of type \'{}\'.\\n      Type \'undefined\' is not assignable to type \'{}\'.\\n  Overload 2 of 4, \'(object: {}, method: never): SpyInstance<never, never>\', gave the following error.\\n    Argument of type \'EventService | undefined\' is not assignable to parameter of type \'{}\'.\\n      Type \'undefined\' is not assignable to type \'{}\'.", "47328231"],
      [355, 28, 46, "Argument of type \'() => Promise<EventRecord<any>>\' is not assignable to parameter of type \'() => never\'.\\n  Type \'Promise<EventRecord<any>>\' is not assignable to type \'never\'.", "270173584"],
      [362, 13, 28, "Object is possibly \'undefined\'.", "3381709752"],
      [363, 15, 11, "Object is possibly \'undefined\'.", "3147593107"],
      [364, 15, 11, "Object is possibly \'undefined\'.", "3147593107"],
      [365, 15, 11, "Object is possibly \'undefined\'.", "3147593107"],
      [366, 15, 25, "Object is possibly \'undefined\'.", "47328231"],
      [372, 17, 25, "No overload matches this call.\\n  Overload 1 of 4, \'(object: {}, method: never): SpyInstance<never, never>\', gave the following error.\\n    Argument of type \'EventService | undefined\' is not assignable to parameter of type \'{}\'.\\n      Type \'undefined\' is not assignable to type \'{}\'.\\n  Overload 2 of 4, \'(object: {}, method: never): SpyInstance<never, never>\', gave the following error.\\n    Argument of type \'EventService | undefined\' is not assignable to parameter of type \'{}\'.\\n      Type \'undefined\' is not assignable to type \'{}\'.", "47328231"],
      [372, 76, 40, "Argument of type \'() => Promise<EventRecord<any>>\' is not assignable to parameter of type \'() => never\'.\\n  Type \'Promise<EventRecord<any>>\' is not assignable to type \'never\'.", "2477440726"],
      [374, 15, 25, "No overload matches this call.\\n  Overload 1 of 4, \'(object: {}, method: never): SpyInstance<never, never>\', gave the following error.\\n    Argument of type \'EventService | undefined\' is not assignable to parameter of type \'{}\'.\\n      Type \'undefined\' is not assignable to type \'{}\'.\\n  Overload 2 of 4, \'(object: {}, method: never): SpyInstance<never, never>\', gave the following error.\\n    Argument of type \'EventService | undefined\' is not assignable to parameter of type \'{}\'.\\n      Type \'undefined\' is not assignable to type \'{}\'.", "47328231"],
      [375, 28, 40, "Argument of type \'() => Promise<EventRecord<any>>\' is not assignable to parameter of type \'() => never\'.\\n  Type \'Promise<EventRecord<any>>\' is not assignable to type \'never\'.", "2477440726"],
      [379, 13, 28, "Object is possibly \'undefined\'.", "3381709752"],
      [382, 17, 25, "Object is possibly \'undefined\'.", "47328231"],
      [383, 17, 25, "Object is possibly \'undefined\'.", "47328231"],
      [395, 15, 25, "No overload matches this call.\\n  Overload 1 of 4, \'(object: {}, method: never): SpyInstance<never, never>\', gave the following error.\\n    Argument of type \'EventService | undefined\' is not assignable to parameter of type \'{}\'.\\n      Type \'undefined\' is not assignable to type \'{}\'.\\n  Overload 2 of 4, \'(object: {}, method: never): SpyInstance<never, never>\', gave the following error.\\n    Argument of type \'EventService | undefined\' is not assignable to parameter of type \'{}\'.\\n      Type \'undefined\' is not assignable to type \'{}\'.", "47328231"],
      [396, 28, 48, "Argument of type \'(conversationId: string, messageId: string) => Promise<undefined> | Promise<EventRecord<any>>\' is not assignable to parameter of type \'() => never\'.", "270597142"],
      [400, 15, 25, "No overload matches this call.\\n  Overload 1 of 4, \'(object: {}, method: never): SpyInstance<never, never>\', gave the following error.\\n    Argument of type \'EventService | undefined\' is not assignable to parameter of type \'{}\'.\\n      Type \'undefined\' is not assignable to type \'{}\'.\\n  Overload 2 of 4, \'(object: {}, method: never): SpyInstance<never, never>\', gave the following error.\\n    Argument of type \'EventService | undefined\' is not assignable to parameter of type \'{}\'.\\n      Type \'undefined\' is not assignable to type \'{}\'.", "47328231"],
      [401, 28, 40, "Argument of type \'(ev: EventRecord) => Promise<EventRecord<any>>\' is not assignable to parameter of type \'() => never\'.", "130762840"],
      [406, 13, 28, "Object is possibly \'undefined\'.", "3381709752"],
      [406, 86, 32, "Argument of type \'(updatedEvent: EventRecord) => void\' is not assignable to parameter of type \'(value: EventRecord<any> | undefined) => void | PromiseLike<void>\'.\\n  Types of parameters \'updatedEvent\' and \'value\' are incompatible.\\n    Type \'EventRecord<any> | undefined\' is not assignable to type \'EventRecord<any>\'.\\n      Type \'undefined\' is not assignable to type \'EventRecord<any>\'.", "1291289374"],
      [407, 15, 25, "Object is possibly \'undefined\'.", "47328231"],
      [408, 15, 25, "Object is possibly \'undefined\'.", "47328231"],
      [417, 15, 25, "No overload matches this call.\\n  Overload 1 of 4, \'(object: {}, method: never): SpyInstance<never, never>\', gave the following error.\\n    Argument of type \'EventService | undefined\' is not assignable to parameter of type \'{}\'.\\n      Type \'undefined\' is not assignable to type \'{}\'.\\n  Overload 2 of 4, \'(object: {}, method: never): SpyInstance<never, never>\', gave the following error.\\n    Argument of type \'EventService | undefined\' is not assignable to parameter of type \'{}\'.\\n      Type \'undefined\' is not assignable to type \'{}\'.", "47328231"],
      [418, 28, 53, "Argument of type \'() => Promise<EventRecord<any>>\' is not assignable to parameter of type \'() => never\'.\\n  Type \'Promise<EventRecord<any>>\' is not assignable to type \'never\'.", "3901075106"],
      [420, 15, 25, "No overload matches this call.\\n  Overload 1 of 4, \'(object: {}, method: never): SpyInstance<never, never>\', gave the following error.\\n    Argument of type \'EventService | undefined\' is not assignable to parameter of type \'{}\'.\\n      Type \'undefined\' is not assignable to type \'{}\'.\\n  Overload 2 of 4, \'(object: {}, method: never): SpyInstance<never, never>\', gave the following error.\\n    Argument of type \'EventService | undefined\' is not assignable to parameter of type \'{}\'.\\n      Type \'undefined\' is not assignable to type \'{}\'.", "47328231"],
      [421, 28, 50, "Argument of type \'(updates: EventRecord) => Promise<EventRecord<any>>\' is not assignable to parameter of type \'() => never\'.", "2498929304"],
      [431, 13, 28, "Object is possibly \'undefined\'.", "3381709752"],
      [431, 75, 32, "Argument of type \'(updatedEvent: EventRecord) => void\' is not assignable to parameter of type \'(value: EventRecord<any> | undefined) => void | PromiseLike<void>\'.\\n  Types of parameters \'updatedEvent\' and \'value\' are incompatible.\\n    Type \'EventRecord<any> | undefined\' is not assignable to type \'EventRecord<any>\'.\\n      Type \'undefined\' is not assignable to type \'EventRecord<any>\'.", "1291289374"],
      [436, 27, 22, "No overload matches this call.\\n  Overload 1 of 2, \'(o: {}): string[]\', gave the following error.\\n    Argument of type \'UserReactionMap | undefined\' is not assignable to parameter of type \'{}\'.\\n      Type \'undefined\' is not assignable to type \'{}\'.\\n  Overload 2 of 2, \'(o: object): string[]\', gave the following error.\\n    Argument of type \'UserReactionMap | undefined\' is not assignable to parameter of type \'object\'.\\n      Type \'undefined\' is not assignable to type \'object\'.", "3237744360"],
      [437, 15, 25, "Object is possibly \'undefined\'.", "47328231"],
      [448, 17, 25, "No overload matches this call.\\n  Overload 1 of 4, \'(object: {}, method: never): SpyInstance<never, never>\', gave the following error.\\n    Argument of type \'EventService | undefined\' is not assignable to parameter of type \'{}\'.\\n      Type \'undefined\' is not assignable to type \'{}\'.\\n  Overload 2 of 4, \'(object: {}, method: never): SpyInstance<never, never>\', gave the following error.\\n    Argument of type \'EventService | undefined\' is not assignable to parameter of type \'{}\'.\\n      Type \'undefined\' is not assignable to type \'{}\'.", "47328231"],
      [448, 76, 34, "Argument of type \'() => Promise<{ data: any; category?: number | undefined; client?: { time: string; } | undefined; connection?: { lastUpdate: string; } | undefined; content?: string | undefined; conversation: string; ... 24 more ...; waiting_button_id?: string | undefined; }>\' is not assignable to parameter of type \'() => never\'.\\n  Type \'Promise<{ data: any; category?: number | undefined; client?: { time: string; } | undefined; connection?: { lastUpdate: string; } | undefined; content?: string | undefined; conversation: string; edited_time?: string | undefined; ... 23 more ...; waiting_button_id?: string | undefined; }>\' is not assignable to type \'never\'.", "2413977172"],
      [450, 15, 25, "No overload matches this call.\\n  Overload 1 of 4, \'(object: {}, method: never): SpyInstance<never, never>\', gave the following error.\\n    Argument of type \'EventService | undefined\' is not assignable to parameter of type \'{}\'.\\n      Type \'undefined\' is not assignable to type \'{}\'.\\n  Overload 2 of 4, \'(object: {}, method: never): SpyInstance<never, never>\', gave the following error.\\n    Argument of type \'EventService | undefined\' is not assignable to parameter of type \'{}\'.\\n      Type \'undefined\' is not assignable to type \'{}\'.", "47328231"],
      [451, 28, 40, "Argument of type \'(ev: EventRecord) => Promise<EventRecord<any>>\' is not assignable to parameter of type \'() => never\'.", "130762840"],
      [455, 13, 28, "Object is possibly \'undefined\'.", "3381709752"],
      [455, 79, 32, "Argument of type \'(updatedEvent: EventRecord) => void\' is not assignable to parameter of type \'(value: EventRecord<any> | undefined) => void | PromiseLike<void>\'.\\n  Types of parameters \'updatedEvent\' and \'value\' are incompatible.\\n    Type \'EventRecord<any> | undefined\' is not assignable to type \'EventRecord<any>\'.\\n      Type \'undefined\' is not assignable to type \'EventRecord<any>\'.", "1291289374"],
      [456, 15, 25, "Object is possibly \'undefined\'.", "47328231"],
      [457, 15, 25, "Object is possibly \'undefined\'.", "47328231"],
      [465, 17, 25, "No overload matches this call.\\n  Overload 1 of 4, \'(object: {}, method: never): SpyInstance<never, never>\', gave the following error.\\n    Argument of type \'EventService | undefined\' is not assignable to parameter of type \'{}\'.\\n      Type \'undefined\' is not assignable to type \'{}\'.\\n  Overload 2 of 4, \'(object: {}, method: never): SpyInstance<never, never>\', gave the following error.\\n    Argument of type \'EventService | undefined\' is not assignable to parameter of type \'{}\'.\\n      Type \'undefined\' is not assignable to type \'{}\'.", "47328231"],
      [467, 13, 28, "Object is possibly \'undefined\'.", "3381709752"],
      [469, 17, 12, "Object is possibly \'undefined\'.", "373016604"],
      [470, 17, 25, "Object is possibly \'undefined\'.", "47328231"],
      [480, 8, 27, "Object is possibly \'undefined\'.", "2644272773"],
      [483, 38, 25, "No overload matches this call.\\n  Overload 1 of 4, \'(object: {}, method: never): SpyInstance<never, never>\', gave the following error.\\n    Argument of type \'EventService | undefined\' is not assignable to parameter of type \'{}\'.\\n      Type \'undefined\' is not assignable to type \'{}\'.\\n  Overload 2 of 4, \'(object: {}, method: never): SpyInstance<never, never>\', gave the following error.\\n    Argument of type \'EventService | undefined\' is not assignable to parameter of type \'{}\'.\\n      Type \'undefined\' is not assignable to type \'{}\'.", "47328231"],
      [484, 40, 25, "No overload matches this call.\\n  Overload 1 of 4, \'(object: {}, method: never): SpyInstance<never, never>\', gave the following error.\\n    Argument of type \'EventService | undefined\' is not assignable to parameter of type \'{}\'.\\n      Type \'undefined\' is not assignable to type \'{}\'.\\n  Overload 2 of 4, \'(object: {}, method: never): SpyInstance<never, never>\', gave the following error.\\n    Argument of type \'EventService | undefined\' is not assignable to parameter of type \'{}\'.\\n      Type \'undefined\' is not assignable to type \'{}\'.", "47328231"],
      [493, 40, 36, "Argument of type \'() => Promise<{ from: string; type: CONVERSATION; category?: number | undefined; client?: { time: string; } | undefined; connection?: { lastUpdate: string; } | undefined; content?: string | undefined; ... 24 more ...; waiting_button_id?: string | undefined; }>\' is not assignable to parameter of type \'() => never\'.\\n  Type \'Promise<{ from: string; type: CONVERSATION; category?: number | undefined; client?: { time: string; } | undefined; connection?: { lastUpdate: string; } | undefined; content?: string | undefined; ... 24 more ...; waiting_button_id?: string | undefined; }>\' is not assignable to type \'never\'.", "2692316574"],
      [494, 42, 24, "Argument of type \'() => Promise<number>\' is not assignable to parameter of type \'() => never\'.\\n  Type \'Promise<number>\' is not assignable to type \'never\'.", "731841138"],
      [496, 33, 28, "Object is possibly \'undefined\'.", "3381709752"],
      [500, 15, 10, "Object is possibly \'undefined\'.", "3453834508"],
      [501, 15, 25, "Object is possibly \'undefined\'.", "47328231"],
      [513, 17, 25, "No overload matches this call.\\n  Overload 1 of 4, \'(object: {}, method: never): SpyInstance<never, never>\', gave the following error.\\n    Argument of type \'EventService | undefined\' is not assignable to parameter of type \'{}\'.\\n      Type \'undefined\' is not assignable to type \'{}\'.\\n  Overload 2 of 4, \'(object: {}, method: never): SpyInstance<never, never>\', gave the following error.\\n    Argument of type \'EventService | undefined\' is not assignable to parameter of type \'{}\'.\\n      Type \'undefined\' is not assignable to type \'{}\'.", "47328231"],
      [513, 76, 36, "Argument of type \'() => Promise<{ type: CONVERSATION; category?: number | undefined; client?: { time: string; } | undefined; connection?: { lastUpdate: string; } | undefined; content?: string | undefined; ... 25 more ...; waiting_button_id?: string | undefined; }>\' is not assignable to parameter of type \'() => never\'.\\n  Type \'Promise<{ type: CONVERSATION; category?: number | undefined; client?: { time: string; } | undefined; connection?: { lastUpdate: string; } | undefined; content?: string | undefined; ... 25 more ...; waiting_button_id?: string | undefined; }>\' is not assignable to type \'never\'.", "2692316574"],
      [514, 17, 25, "No overload matches this call.\\n  Overload 1 of 4, \'(object: {}, method: never): SpyInstance<never, never>\', gave the following error.\\n    Argument of type \'EventService | undefined\' is not assignable to parameter of type \'{}\'.\\n      Type \'undefined\' is not assignable to type \'{}\'.\\n  Overload 2 of 4, \'(object: {}, method: never): SpyInstance<never, never>\', gave the following error.\\n    Argument of type \'EventService | undefined\' is not assignable to parameter of type \'{}\'.\\n      Type \'undefined\' is not assignable to type \'{}\'.", "47328231"],
      [514, 78, 24, "Argument of type \'() => Promise<number>\' is not assignable to parameter of type \'() => never\'.\\n  Type \'Promise<number>\' is not assignable to type \'never\'.", "731841138"],
      [516, 13, 28, "Object is possibly \'undefined\'.", "3381709752"],
      [518, 17, 10, "Object is possibly \'undefined\'.", "3453834508"],
      [519, 17, 25, "Object is possibly \'undefined\'.", "47328231"],
      [533, 15, 28, "Object is possibly \'undefined\'.", "3381709752"],
      [535, 17, 25, "No overload matches this call.\\n  Overload 1 of 4, \'(object: {}, method: never): SpyInstance<never, never>\', gave the following error.\\n    Argument of type \'EventService | undefined\' is not assignable to parameter of type \'{}\'.\\n      Type \'undefined\' is not assignable to type \'{}\'.\\n  Overload 2 of 4, \'(object: {}, method: never): SpyInstance<never, never>\', gave the following error.\\n    Argument of type \'EventService | undefined\' is not assignable to parameter of type \'{}\'.\\n      Type \'undefined\' is not assignable to type \'{}\'.", "47328231"],
      [535, 76, 36, "Argument of type \'() => Promise<EventRecord<any>>\' is not assignable to parameter of type \'() => never\'.\\n  Type \'Promise<EventRecord<any>>\' is not assignable to type \'never\'.", "2692316574"],
      [537, 15, 25, "No overload matches this call.\\n  Overload 1 of 4, \'(object: {}, method: never): SpyInstance<never, never>\', gave the following error.\\n    Argument of type \'EventService | undefined\' is not assignable to parameter of type \'{}\'.\\n      Type \'undefined\' is not assignable to type \'{}\'.\\n  Overload 2 of 4, \'(object: {}, method: never): SpyInstance<never, never>\', gave the following error.\\n    Argument of type \'EventService | undefined\' is not assignable to parameter of type \'{}\'.\\n      Type \'undefined\' is not assignable to type \'{}\'.", "47328231"],
      [538, 28, 45, "Argument of type \'() => Promise<EventRecord<any>>\' is not assignable to parameter of type \'() => never\'.\\n  Type \'Promise<EventRecord<any>>\' is not assignable to type \'never\'.", "368568095"],
      [540, 31, 28, "Object is possibly \'undefined\'.", "3381709752"],
      [544, 13, 10, "Object is possibly \'undefined\'.", "3453834508"],
      [545, 13, 25, "Object is possibly \'undefined\'.", "47328231"],
      [558, 15, 25, "No overload matches this call.\\n  Overload 1 of 4, \'(object: {}, method: never): SpyInstance<never, never>\', gave the following error.\\n    Argument of type \'EventService | undefined\' is not assignable to parameter of type \'{}\'.\\n      Type \'undefined\' is not assignable to type \'{}\'.\\n  Overload 2 of 4, \'(object: {}, method: never): SpyInstance<never, never>\', gave the following error.\\n    Argument of type \'EventService | undefined\' is not assignable to parameter of type \'{}\'.\\n      Type \'undefined\' is not assignable to type \'{}\'.", "47328231"],
      [559, 28, 13, "Parameter \'eventToUpdate\' implicitly has an \'any\' type.", "964362851"],
      [559, 28, 47, "Argument of type \'(eventToUpdate: any) => Promise<any>\' is not assignable to parameter of type \'() => never\'.", "666953218"],
      [560, 17, 25, "No overload matches this call.\\n  Overload 1 of 4, \'(object: {}, method: never): SpyInstance<never, never>\', gave the following error.\\n    Argument of type \'EventService | undefined\' is not assignable to parameter of type \'{}\'.\\n      Type \'undefined\' is not assignable to type \'{}\'.\\n  Overload 2 of 4, \'(object: {}, method: never): SpyInstance<never, never>\', gave the following error.\\n    Argument of type \'EventService | undefined\' is not assignable to parameter of type \'{}\'.\\n      Type \'undefined\' is not assignable to type \'{}\'.", "47328231"],
      [560, 76, 40, "Argument of type \'() => Promise<{ type: CONVERSATION; category?: number | undefined; client?: { time: string; } | undefined; connection?: { lastUpdate: string; } | undefined; content?: string | undefined; ... 25 more ...; waiting_button_id?: string | undefined; }>\' is not assignable to parameter of type \'() => never\'.\\n  Type \'Promise<{ type: CONVERSATION; category?: number | undefined; client?: { time: string; } | undefined; connection?: { lastUpdate: string; } | undefined; content?: string | undefined; ... 25 more ...; waiting_button_id?: string | undefined; }>\' is not assignable to type \'never\'.", "1106270881"],
      [562, 13, 28, "Object is possibly \'undefined\'.", "3381709752"],
      [564, 17, 12, "Object is possibly \'undefined\'.", "373016604"],
      [565, 17, 12, "Object is possibly \'undefined\'.", "373016604"],
      [566, 17, 25, "Object is possibly \'undefined\'.", "47328231"],
      [581, 15, 25, "No overload matches this call.\\n  Overload 1 of 4, \'(object: {}, method: never): SpyInstance<never, never>\', gave the following error.\\n    Argument of type \'EventService | undefined\' is not assignable to parameter of type \'{}\'.\\n      Type \'undefined\' is not assignable to type \'{}\'.\\n  Overload 2 of 4, \'(object: {}, method: never): SpyInstance<never, never>\', gave the following error.\\n    Argument of type \'EventService | undefined\' is not assignable to parameter of type \'{}\'.\\n      Type \'undefined\' is not assignable to type \'{}\'.", "47328231"],
      [582, 28, 13, "Parameter \'eventToUpdate\' implicitly has an \'any\' type.", "964362851"],
      [582, 28, 47, "Argument of type \'(eventToUpdate: any) => Promise<any>\' is not assignable to parameter of type \'() => never\'.", "666953218"],
      [583, 17, 25, "No overload matches this call.\\n  Overload 1 of 4, \'(object: {}, method: never): SpyInstance<never, never>\', gave the following error.\\n    Argument of type \'EventService | undefined\' is not assignable to parameter of type \'{}\'.\\n      Type \'undefined\' is not assignable to type \'{}\'.\\n  Overload 2 of 4, \'(object: {}, method: never): SpyInstance<never, never>\', gave the following error.\\n    Argument of type \'EventService | undefined\' is not assignable to parameter of type \'{}\'.\\n      Type \'undefined\' is not assignable to type \'{}\'.", "47328231"],
      [583, 76, 40, "Argument of type \'() => Promise<{ type: CONVERSATION; category?: number | undefined; client?: { time: string; } | undefined; connection?: { lastUpdate: string; } | undefined; content?: string | undefined; ... 25 more ...; waiting_button_id?: string | undefined; }>\' is not assignable to parameter of type \'() => never\'.\\n  Type \'Promise<{ type: CONVERSATION; category?: number | undefined; client?: { time: string; } | undefined; connection?: { lastUpdate: string; } | undefined; content?: string | undefined; ... 25 more ...; waiting_button_id?: string | undefined; }>\' is not assignable to type \'never\'.", "1106270881"],
      [585, 13, 28, "Object is possibly \'undefined\'.", "3381709752"],
      [586, 8, 32, "Argument of type \'(updatedEvent: EventRecord) => void\' is not assignable to parameter of type \'(value: EventRecord<any> | undefined) => void | PromiseLike<void>\'.\\n  Types of parameters \'updatedEvent\' and \'value\' are incompatible.\\n    Type \'EventRecord<any> | undefined\' is not assignable to type \'EventRecord<any>\'.\\n      Type \'undefined\' is not assignable to type \'EventRecord<any>\'.", "1291289374"],
      [588, 17, 25, "Object is possibly \'undefined\'.", "47328231"]
    ],
    "src/script/event/EventRepository.ts:2800868471": [
      [106, 4, 30, "Type \'Observable<NOTIFICATION_HANDLING_STATE.STREAM>\' is not assignable to type \'Observable<NOTIFICATION_HANDLING_STATE>\'.\\n  Types of parameters \'value\' and \'value\' are incompatible.\\n    Type \'NOTIFICATION_HANDLING_STATE\' is not assignable to type \'NOTIFICATION_HANDLING_STATE.STREAM\'.", "3724439608"],
      [161, 60, 5, "Object is possibly \'undefined\'.", "165702089"],
      [161, 76, 5, "Object is of type \'unknown\'.", "165548477"],
      [228, 10, 13, "Object is of type \'unknown\'.", "3310660798"],
      [229, 49, 13, "Object is of type \'unknown\'.", "3310660798"],
      [243, 13, 6, "Object is possibly \'undefined\'.", "1543056028"],
      [248, 13, 10, "Object is possibly \'undefined\'.", "1089446899"],
      [261, 48, 25, "Argument of type \'string | undefined\' is not assignable to parameter of type \'string\'.\\n  Type \'undefined\' is not assignable to type \'string\'.", "3511045606"],
      [272, 40, 20, "Object is possibly \'undefined\'.", "3111726366"],
      [538, 28, 12, "Object is possibly \'undefined\'.", "2257332645"],
      [538, 53, 12, "Object is possibly \'undefined\'.", "2257332645"],
      [539, 59, 12, "Object is possibly \'undefined\'.", "2257332645"],
      [553, 41, 13, "Object is possibly \'undefined\'.", "1529837131"],
      [557, 69, 11, "Argument of type \'string | undefined\' is not assignable to parameter of type \'string\'.\\n  Type \'undefined\' is not assignable to type \'string\'.", "3842816886"],
      [560, 8, 100, "Type \'EventRecord<any> | undefined\' is not assignable to type \'EventRecord<any>\'.\\n  Type \'undefined\' is not assignable to type \'EventRecord<any>\'.", "1834623770"],
      [560, 59, 25, "Argument of type \'string | undefined\' is not assignable to parameter of type \'string\'.\\n  Type \'undefined\' is not assignable to type \'string\'.", "2126983834"],
      [560, 86, 13, "Object is possibly \'undefined\'.", "1529837131"],
      [564, 78, 13, "Object is possibly \'undefined\'.", "1529837131"],
      [607, 52, 20, "Object is possibly \'undefined\'.", "2445000522"]
    ],
    "src/script/event/EventService.ts:2658328947": [
      [46, 79, 9, "Object is possibly \'undefined\'.", "1946021483"],
      [46, 103, 9, "No overload matches this call.\\n  Overload 1 of 2, \'(that: string, locales?: string | string[] | undefined, options?: CollatorOptions | undefined): number\', gave the following error.\\n    Argument of type \'string | undefined\' is not assignable to parameter of type \'string\'.\\n      Type \'undefined\' is not assignable to type \'string\'.\\n  Overload 2 of 2, \'(that: string): number\', gave the following error.\\n    Argument of type \'string | undefined\' is not assignable to parameter of type \'string\'.\\n      Type \'undefined\' is not assignable to type \'string\'.", "1946194504"],
      [77, 86, 9, "Argument of type \'string | undefined\' is not assignable to parameter of type \'string\'.\\n  Type \'undefined\' is not assignable to type \'string\'.", "761523947"],
      [81, 8, 5, "Object is of type \'unknown\'.", "165548477"],
      [110, 97, 5, "Object is of type \'unknown\'.", "165548477"],
      [140, 6, 156, "Type \'EventRecord<any> | undefined\' is not assignable to type \'EventRecord<any>\'.\\n  Type \'undefined\' is not assignable to type \'EventRecord<any>\'.", "608859508"],
      [145, 99, 5, "Object is of type \'unknown\'.", "165548477"],
      [185, 52, 15, "Object is possibly \'undefined\'.", "1303905750"],
      [185, 86, 15, "Object is possibly \'undefined\'.", "1303905750"],
      [240, 100, 5, "Object is of type \'unknown\'.", "165548477"],
      [338, 92, 9, "Argument of type \'undefined\' is not assignable to parameter of type \'string\'.", "2620553983"],
      [352, 74, 17, "Argument of type \'string | undefined\' is not assignable to parameter of type \'string\'.\\n  Type \'undefined\' is not assignable to type \'string\'.", "2867884739"],
      [382, 4, 11, "Object is possibly \'undefined\'.", "370216726"],
      [383, 4, 11, "Object is possibly \'undefined\'.", "370216726"]
    ],
    "src/script/event/EventServiceNoCompound.ts:1388827788": [
      [64, 54, 15, "Object is possibly \'undefined\'.", "1303905750"]
    ],
    "src/script/event/preprocessor/ServiceMiddleware.ts:3271199821": [
      [80, 58, 9, "Argument of type \'MemberJoinEvent | undefined\' is not assignable to parameter of type \'MemberJoinEvent\'.\\n  Type \'undefined\' is not assignable to type \'MemberJoinEvent\'.", "1946204345"],
      [103, 51, 10, "Object is possibly \'undefined\'.", "4128218071"]
    ],
    "src/script/extension/GiphyRepository.ts:2994713875": [
      [47, 10, 13, "Property \'currentOffset\' has no initializer and is not definitely assigned in the constructor.", "3944906049"],
      [76, 42, 18, "Object is possibly \'undefined\'.", "3219551329"],
      [90, 67, 15, "Object is possibly \'undefined\'.", "3911174730"]
    ],
    "src/script/externalRoute.ts:1170782870": [
      [77, 2, 55, "Type \'string | undefined\' is not assignable to type \'string\'.\\n  Type \'undefined\' is not assignable to type \'string\'.", "2013931483"],
      [78, 64, 51, "Type \'string | undefined\' is not assignable to type \'string\'.\\n  Type \'undefined\' is not assignable to type \'string\'.", "2860866952"],
      [81, 2, 111, "Type \'string | false\' is not assignable to type \'string\'.\\n  Type \'boolean\' is not assignable to type \'string\'.", "685592872"],
      [82, 46, 35, "Type \'string | undefined\' is not assignable to type \'string\'.\\n  Type \'undefined\' is not assignable to type \'string\'.", "3510242108"],
      [83, 46, 35, "Type \'string | undefined\' is not assignable to type \'string\'.\\n  Type \'undefined\' is not assignable to type \'string\'.", "3510297418"],
      [84, 51, 40, "Type \'string | undefined\' is not assignable to type \'string\'.\\n  Type \'undefined\' is not assignable to type \'string\'.", "3597061715"],
      [88, 4, 17, "Type \'undefined\' is not assignable to type \'string\'.", "4204377774"]
    ],
    "src/script/hooks/usePausableInterval.ts:4028999421": [
      [38, 6, 21, "Cannot invoke an object which is possibly \'undefined\'.", "4185327969"]
    ],
    "src/script/hooks/usePausableTimeout.ts:3967169248": [
      [38, 6, 20, "Cannot invoke an object which is possibly \'undefined\'.", "2491310661"]
    ],
    "src/script/integration/IntegrationRepository.ts:3537015114": [
      [84, 56, 17, "Argument of type \'string | undefined\' is not assignable to parameter of type \'string\'.\\n  Type \'undefined\' is not assignable to type \'string\'.", "2786638268"],
      [85, 26, 14, "Object is possibly \'undefined\'.", "2727665343"],
      [100, 31, 10, "Argument of type \'string | undefined\' is not assignable to parameter of type \'string\'.\\n  Type \'undefined\' is not assignable to type \'string\'.", "4118455337"],
      [240, 57, 5, "Object is of type \'unknown\'.", "165548477"]
    ],
    "src/script/integration/ServiceEntity.ts:2862427254": [
      [58, 4, 26, "Type \'Observable<AssetRemoteData | undefined>\' is not assignable to type \'Observable<AssetRemoteData>\'.", "2039859734"],
      [59, 4, 27, "Type \'Observable<AssetRemoteData | undefined>\' is not assignable to type \'Observable<AssetRemoteData>\'.", "4198396353"]
    ],
    "src/script/legal-hold/LegalHoldEvaluator.ts:3764190125": [
      [45, 43, 23, "Argument of type \'User | undefined\' is not assignable to parameter of type \'User\'.\\n  Type \'undefined\' is not assignable to type \'User\'.", "153688682"],
      [57, 2, 49, "Type \'string | boolean | undefined\' is not assignable to type \'boolean\'.\\n  Type \'undefined\' is not assignable to type \'boolean\'.", "265606130"],
      [62, 51, 16, "Object is possibly \'undefined\'.", "332022202"]
    ],
    "src/script/main/SingleInstanceHandler.ts:305503035": [
      [118, 6, 27, "Cannot invoke an object which is possibly \'undefined\'.", "107936000"]
    ],
    "src/script/main/app.ts:3654720961": [
      [156, 2, 5, "Property \'debug\' has no initializer and is not definitely assigned in the constructor.", "164124116"],
      [157, 2, 4, "Property \'util\' has no initializer and is not definitely assigned in the constructor.", "2087972225"],
      [349, 87, 5, "Object is of type \'unknown\'.", "165548477"],
      [408, 10, 41, "Object is possibly \'undefined\'.", "1596662938"],
      [409, 10, 30, "Argument of type \'string | undefined\' is not assignable to parameter of type \'string\'.\\n  Type \'undefined\' is not assignable to type \'string\'.", "286595218"],
      [418, 65, 19, "Argument of type \'import(\\"wire-webapp/node_modules/@wireapp/api-client/src/client/ClientType\\").ClientType | undefined\' is not assignable to parameter of type \'string | number\'.\\n  Type \'undefined\' is not assignable to type \'string | number\'.", "1723063280"],
      [485, 27, 5, "Argument of type \'unknown\' is not assignable to parameter of type \'BaseError\'.", "165548477"],
      [503, 36, 11, "Object is possibly \'undefined\'.", "3663176296"],
      [778, 12, 5, "Object is of type \'unknown\'.", "165548477"],
      [832, 81, 5, "Object is of type \'unknown\'.", "165548477"],
      [876, 37, 15, "Argument of type \'string | undefined\' is not assignable to parameter of type \'string | URL\'.\\n  Type \'undefined\' is not assignable to type \'string | URL\'.", "1529230466"]
    ],
    "src/script/media/MediaConstraintsHandler.test.ts:456751395": [
      [43, 47, 4, "Argument of type \'null\' is not assignable to parameter of type \'string | undefined\'.", "2087897566"]
    ],
    "src/script/media/MediaConstraintsHandler.ts:977701651": [
      [118, 22, 11, "Argument of type \'string | null\' is not assignable to parameter of type \'string\'.\\n  Type \'null\' is not assignable to type \'string\'.", "2484436277"]
    ],
    "src/script/media/MediaDevicesHandler.ts:2288366914": [
      [94, 6, 10, "Type \'ObservableArray<never>\' is not assignable to type \'ObservableArray<ElectronDesktopCapturerSource | MediaDeviceInfo>\'.\\n  Types of parameters \'value\' and \'value\' are incompatible.\\n    Type \'(ElectronDesktopCapturerSource | MediaDeviceInfo)[] | null | undefined\' is not assignable to type \'never[] | null | undefined\'.\\n      Type \'(ElectronDesktopCapturerSource | MediaDeviceInfo)[]\' is not assignable to type \'never[]\'.\\n        Type \'ElectronDesktopCapturerSource | MediaDeviceInfo\' is not assignable to type \'never\'.\\n          Type \'ElectronDesktopCapturerSource\' is not assignable to type \'never\'.", "3972973829"],
      [95, 6, 11, "Type \'ObservableArray<never>\' is not assignable to type \'ObservableArray<ElectronDesktopCapturerSource | MediaDeviceInfo>\'.", "2173601068"],
      [96, 6, 11, "Type \'ObservableArray<never>\' is not assignable to type \'ObservableArray<ElectronDesktopCapturerSource | MediaDeviceInfo>\'.", "3890886687"],
      [97, 6, 10, "Type \'ObservableArray<never>\' is not assignable to type \'ObservableArray<ElectronDesktopCapturerSource | MediaDeviceInfo>\'.", "3876799330"],
      [101, 6, 10, "Type \'Observable<null | undefined>\' is not assignable to type \'Observable<string>\'.\\n  Types of property \'equalityComparer\' are incompatible.\\n    Type \'(a: null | undefined, b: null | undefined) => boolean\' is not assignable to type \'(a: string, b: string) => boolean\'.\\n      Types of parameters \'a\' and \'a\' are incompatible.\\n        Type \'string\' is not assignable to type \'null | undefined\'.", "3972973829"],
      [102, 6, 11, "Type \'Observable<null | undefined>\' is not assignable to type \'Observable<string>\'.", "2173601068"],
      [103, 6, 11, "Type \'Observable<null | undefined>\' is not assignable to type \'Observable<string>\'.", "3890886687"],
      [104, 6, 10, "Type \'Observable<null | undefined>\' is not assignable to type \'Observable<string>\'.", "3876799330"],
      [273, 10, 22, "Object is possibly \'undefined\'.", "520485411"],
      [274, 15, 22, "Object is possibly \'undefined\'.", "520485411"],
      [276, 10, 22, "Object is possibly \'undefined\'.", "520485411"],
      [278, 15, 22, "Object is possibly \'undefined\'.", "520485411"],
      [282, 8, 22, "Object is possibly \'undefined\'.", "520485411"]
    ],
    "src/script/media/MediaEmbeds.test.ts:94533359": [
      [688, 58, 4, "Argument of type \'null\' is not assignable to parameter of type \'string\'.", "2087897566"],
      [689, 58, 9, "Argument of type \'undefined\' is not assignable to parameter of type \'string\'.", "2620553983"]
    ],
    "src/script/media/MediaEmbeds.ts:3626459359": [
      [122, 65, 21, "Argument of type \'string | null\' is not assignable to parameter of type \'string\'.\\n  Type \'null\' is not assignable to type \'string\'.", "3195064474"]
    ],
    "src/script/media/MediaParser.ts:2612415638": [
      [56, 69, 10, "Argument of type \'string | undefined\' is not assignable to parameter of type \'string\'.\\n  Type \'undefined\' is not assignable to type \'string\'.", "4239794921"]
    ],
    "src/script/media/MediaStreamHandler.ts:731304856": [
      [68, 33, 5, "Object is of type \'unknown\'.", "165548477"]
    ],
    "src/script/message/QuoteEntity.ts:2585694251": [
      [60, 42, 9, "No overload matches this call.\\n  The last overload gave the following error.\\n    Argument of type \'ArrayBuffer | undefined\' is not assignable to parameter of type \'ArrayBufferLike\'.\\n      Type \'undefined\' is not assignable to type \'ArrayBufferLike\'.", "1162062559"]
    ],
    "src/script/notification/NotificationRepository.ts:2433616700": [
      [145, 4, 28, "Type \'Observable<NotificationPreference.ON>\' is not assignable to type \'Observable<NotificationPreference>\'.\\n  Types of parameters \'value\' and \'value\' are incompatible.\\n    Type \'NotificationPreference\' is not assignable to type \'NotificationPreference.ON\'.", "703631336"],
      [153, 4, 20, "Type \'Observable<PermissionState | PermissionStatusState>\' is not assignable to type \'Observable<PermissionState | PermissionStatusState | NotificationPermission>\'.\\n  Types of parameters \'value\' and \'value\' are incompatible.\\n    Type \'PermissionState | PermissionStatusState | NotificationPermission\' is not assignable to type \'PermissionState | PermissionStatusState\'.", "2835088081"]
    ],
    "src/script/notification/PreferenceNotificationRepository.test.ts:318347950": [
      [31, 44, 4, "Argument of type \'null\' is not assignable to parameter of type \'string | undefined\'.", "2087897566"]
    ],
    "src/script/notification/PreferenceNotificationRepository.ts:1031470059": [
      [82, 29, 5, "Type \'string | undefined\' is not assignable to type \'string\'.\\n  Type \'undefined\' is not assignable to type \'string\'.", "174572682"],
      [82, 36, 4, "Type \'string | undefined\' is not assignable to type \'string\'.\\n  Type \'undefined\' is not assignable to type \'string\'.", "2087961072"],
      [82, 42, 4, "Type \'ClientType.PERMANENT | ClientType.TEMPORARY | undefined\' is not assignable to type \'ClientType\'.\\n  Type \'undefined\' is not assignable to type \'ClientType\'.", "2087944093"],
      [114, 9, 6, "Type \'string | undefined\' is not assignable to type \'string | null\'.\\n  Type \'undefined\' is not assignable to type \'string | null\'.", "1127975365"]
    ],
    "src/script/page/AccentColorPicker.test.tsx:2337834610": [
      [52, 10, 5, "Type \'HTMLInputElement | null\' is not assignable to type \'HTMLInputElement\'.\\n  Type \'null\' is not assignable to type \'HTMLInputElement\'.", "178805363"],
      [93, 12, 5, "Type \'HTMLInputElement | null\' is not assignable to type \'HTMLInputElement\'.\\n  Type \'null\' is not assignable to type \'HTMLInputElement\'.", "178805363"]
    ],
    "src/script/page/AppLock.test.ts:262111532": [
      [50, 59, 22, "Argument of type \'Element | null\' is not assignable to parameter of type \'Element\'.\\n  Type \'null\' is not assignable to type \'Element\'.", "316356198"],
      [52, 33, 14, "Argument of type \'Element | null\' is not assignable to parameter of type \'Element\'.\\n  Type \'null\' is not assignable to type \'Element\'.", "3534045292"],
      [106, 37, 12, "Argument of type \'Element | null\' is not assignable to parameter of type \'Element\'.\\n  Type \'null\' is not assignable to type \'Element\'.", "1912908196"],
      [178, 35, 12, "Argument of type \'Element | null\' is not assignable to parameter of type \'Element\'.\\n  Type \'null\' is not assignable to type \'Element\'.", "1912908196"]
    ],
    "src/script/page/AppLock.tsx:588408162": [
      [163, 28, 36, "Argument of type \'Element | null\' is not assignable to parameter of type \'Node\'.\\n  Type \'null\' is not assignable to type \'Node\'.", "3019440182"],
      [167, 26, 30, "Argument of type \'Element | null\' is not assignable to parameter of type \'Node\'.\\n  Type \'null\' is not assignable to type \'Node\'.", "1790131128"],
      [195, 59, 37, "Object is possibly \'null\'.", "3700925542"],
      [216, 94, 4, "Argument of type \'unknown\' is not assignable to parameter of type \'StatusCodes\'.", "2087770728"],
      [219, 19, 7, "Argument of type \'unknown\' is not assignable to parameter of type \'SetStateAction<string>\'.", "1236122734"]
    ],
    "src/script/page/LeftSidebar/panels/Conversations/ConversationsList.tsx:3232925700": [
      [104, 10, 15, "Type \'(conversation: Conversation) => boolean\' is not assignable to type \'(conversationId: QualifiedId) => boolean\'.\\n  Types of parameters \'conversation\' and \'conversationId\' are incompatible.\\n    Type \'QualifiedId\' is missing the following properties from type \'Conversation\': teamState, archivedState, incomingMessages, isManaged, and 121 more.", "1629494677"]
    ],
    "src/script/page/LeftSidebar/panels/Conversations/GroupedConversationHeader.test.ts:3219319072": [
      [62, 11, 11, "Object is possibly \'null\'.", "3168726921"]
    ],
    "src/script/page/LeftSidebar/panels/StartUI/components/GroupList.test.tsx:87150494": [
      [34, 63, 38, "Argument of type \'Element | null\' is not assignable to parameter of type \'Element\'.\\n  Type \'null\' is not assignable to type \'Element\'.", "495210063"]
    ],
<<<<<<< HEAD
    "src/script/page/MainContent/MainContent.tsx:2631958953": [
      [111, 10, 12, "Type \'Conversation | null\' is not assignable to type \'Conversation\'.\\n  Type \'null\' is not assignable to type \'Conversation\'.", "1670678216"]
=======
    "src/script/page/MainContent/MainContent.tsx:2029280374": [
      [68, 28, 12, "Type \'Conversation | null\' is not assignable to type \'Conversation\'.\\n  Type \'null\' is not assignable to type \'Conversation\'.", "1670678216"],
      [153, 35, 7, "Property \'DEFAULT\' does not exist on type \'typeof THEME_ID\'.", "2783041582"]
    ],
    "src/script/page/MainContent/panels/Collection/Collection.test.tsx:1028939995": [
      [122, 12, 5, "Type \'HTMLInputElement | null\' is not assignable to type \'HTMLInputElement\'.\\n  Type \'null\' is not assignable to type \'HTMLInputElement\'.", "178805363"]
>>>>>>> ae492bb1
    ],
    "src/script/page/MainContent/panels/Collection/FullSearch.tsx:1879516049": [
      [99, 10, 10, "Object is possibly \'undefined\'.", "1962587969"],
      [100, 26, 10, "Object is possibly \'undefined\'.", "1962587969"],
      [109, 25, 11, "Object is possibly \'undefined\'.", "2591652326"],
      [126, 12, 3, "Type \'MutableRefObject<HTMLInputElement | undefined>\' is not assignable to type \'LegacyRef<HTMLInputElement> | undefined\'.\\n  Type \'MutableRefObject<HTMLInputElement | undefined>\' is not assignable to type \'RefObject<HTMLInputElement>\'.\\n    Types of property \'current\' are incompatible.\\n      Type \'HTMLInputElement | undefined\' is not assignable to type \'HTMLInputElement | null\'.\\n        Type \'undefined\' is not assignable to type \'HTMLInputElement | null\'.", "193432436"]
    ],
    "src/script/page/MainContent/panels/Collection/utils.tsx:3873364785": [
      [27, 13, 16, "Object is possibly \'undefined\'.", "3400861264"],
      [27, 59, 16, "Object is possibly \'undefined\'.", "3400861264"],
      [29, 13, 16, "Object is possibly \'undefined\'.", "3400861264"],
      [31, 13, 16, "Object is possibly \'undefined\'.", "3400861264"],
      [34, 8, 16, "Object is possibly \'undefined\'.", "3400861264"]
    ],
    "src/script/page/MainContent/panels/preferences/AccountPreferences.tsx:3579461216": [
      [92, 79, 34, "Argument of type \'boolean | undefined\' is not assignable to parameter of type \'boolean\'.", "212151669"],
      [120, 6, 9, "Argument of type \'undefined\' is not assignable to parameter of type \'string\'.", "2620553983"]
    ],
    "src/script/page/MainContent/panels/preferences/accountPreferences/AccountSecuritySection.tsx:1051373945": [
      [70, 6, 9, "Argument of type \'undefined\' is not assignable to parameter of type \'string\'.", "2620553983"],
      [107, 40, 43, "Argument of type \'string | undefined\' is not assignable to parameter of type \'string\'.\\n  Type \'undefined\' is not assignable to type \'string\'.", "1072333434"]
    ],
    "src/script/page/MainContent/panels/preferences/accountPreferences/AvatarInput.tsx:919643938": [
      [50, 69, 9, "Argument of type \'undefined\' is not assignable to parameter of type \'string\'.", "2620553983"],
      [91, 4, 16, "Object is possibly \'null\'.", "4019370437"],
      [116, 23, 14, "Argument of type \'File | null\' is not assignable to parameter of type \'File\'.\\n  Type \'null\' is not assignable to type \'File\'.", "1073819172"]
    ],
    "src/script/page/MainContent/panels/preferences/accountPreferences/EmailInput.tsx:542696972": [
      [56, 10, 5, "Object is of type \'unknown\'.", "165548477"],
      [59, 10, 5, "Object is of type \'unknown\'.", "165548477"]
    ],
    "src/script/page/MainContent/panels/preferences/avPreferences/CameraPreferences.tsx:147485328": [
      [80, 82, 5, "Object is of type \'unknown\'.", "165548477"],
      [81, 16, 4, "Argument of type \'null\' is not assignable to parameter of type \'SetStateAction<MediaStream | undefined>\'.", "2087897566"],
      [93, 6, 22, "Type \'MediaStream | undefined\' is not assignable to type \'MediaProvider | null\'.\\n  Type \'undefined\' is not assignable to type \'MediaProvider | null\'.", "3365227987"]
    ],
    "src/script/page/MainContent/panels/preferences/avPreferences/MicrophonePreferences.tsx:490834589": [
      [64, 82, 5, "Object is of type \'unknown\'.", "165548477"],
      [65, 16, 4, "Argument of type \'null\' is not assignable to parameter of type \'SetStateAction<MediaStream | undefined>\'.", "2087897566"],
      [109, 84, 11, "Type \'MediaStream | undefined\' is not assignable to type \'MediaStream\'.\\n  Type \'undefined\' is not assignable to type \'MediaStream\'.", "4175552125"]
    ],
    "src/script/page/MainContent/panels/preferences/devices/DeviceDetailsPreferences.test.tsx:2030460021": [
      [34, 41, 22, "Cannot invoke an object which is possibly \'undefined\'.", "1980738780"],
      [41, 21, 12, "Argument of type \'string | undefined\' is not assignable to parameter of type \'Matcher\'.\\n  Type \'undefined\' is not assignable to type \'Matcher\'.", "2075561852"]
    ],
    "src/script/page/MainContent/panels/preferences/devices/DevicesPreferences.tsx:3136549338": [
      [67, 90, 10, "Type \'undefined\' is not assignable to type \'boolean\'.", "3231345145"],
      [124, 8, 14, "Type \'(device: ClientEntity) => Promise<string | undefined>\' is not assignable to type \'(device: ClientEntity) => Promise<string>\'.\\n  Type \'Promise<string | undefined>\' is not assignable to type \'Promise<string>\'.\\n    Type \'string | undefined\' is not assignable to type \'string\'.\\n      Type \'undefined\' is not assignable to type \'string\'.", "223037395"],
      [131, 73, 37, "Argument of type \'Conversation | undefined\' is not assignable to parameter of type \'Conversation\'.\\n  Type \'undefined\' is not assignable to type \'Conversation\'.", "3769528030"]
    ],
    "src/script/page/message-list/InputBarControls/InputBarControls.test.tsx:2517377529": [
      [33, 2, 12, "Type \'undefined\' is not assignable to type \'Conversation\'.", "1670678216"]
    ],
    "src/script/page/message-list/MentionSuggestions/MentionSuggestions.tsx:217067853": [
      [119, 14, 3, "Type \'((node: Element) => void) | undefined\' is not assignable to type \'Ref<HTMLDivElement> | undefined\'.\\n  Type \'(node: Element) => void\' is not assignable to type \'Ref<HTMLDivElement> | undefined\'.\\n    Type \'(node: Element) => void\' is not assignable to type \'(instance: HTMLDivElement | null) => void\'.", "193432436"]
    ],
    "src/script/page/message-list/MessageTimerButton.test.ts:254586997": [
      [33, 46, 29, "Argument of type \'Element | null\' is not assignable to parameter of type \'Element\'.\\n  Type \'null\' is not assignable to type \'Element\'.", "4019893960"],
      [96, 11, 47, "Object is possibly \'null\'.", "512435431"],
      [123, 11, 51, "Object is possibly \'null\'.", "4189896900"],
      [124, 11, 52, "Object is possibly \'null\'.", "146485961"],
      [125, 11, 47, "Object is possibly \'null\'.", "512435431"],
      [148, 11, 51, "Object is possibly \'null\'.", "4189896900"],
      [149, 11, 52, "Object is possibly \'null\'.", "146485961"],
      [150, 11, 47, "Object is possibly \'null\'.", "512435431"],
      [174, 11, 51, "Object is possibly \'null\'.", "4189896900"],
      [175, 11, 52, "Object is possibly \'null\'.", "146485961"],
      [176, 11, 47, "Object is possibly \'null\'.", "512435431"],
      [198, 11, 47, "Object is possibly \'null\'.", "512435431"]
    ],
    "src/script/permission/PermissionRepository.ts:3072861882": [
      [45, 6, 23, "Type of computed property\'s value is \'Observable<PermissionStatusState.PROMPT>\', which is not assignable to type \'Observable<PermissionState | PermissionStatusState>\'.\\n  Types of parameters \'value\' and \'value\' are incompatible.\\n    Type \'PermissionState | PermissionStatusState\' is not assignable to type \'PermissionStatusState.PROMPT\'.", "2132945991"],
      [46, 6, 29, "Type of computed property\'s value is \'Observable<PermissionStatusState.PROMPT>\', which is not assignable to type \'Observable<PermissionState | PermissionStatusState>\'.", "3793420497"],
      [47, 6, 27, "Type of computed property\'s value is \'Observable<PermissionStatusState.PROMPT>\', which is not assignable to type \'Observable<PermissionState | PermissionStatusState>\'.", "952378264"],
      [48, 6, 30, "Type of computed property\'s value is \'Observable<PermissionStatusState.PROMPT>\', which is not assignable to type \'Observable<PermissionState | PermissionStatusState>\'.", "338556256"]
    ],
    "src/script/properties/PropertiesRepository.ts:274184231": [
      [97, 4, 13, "Type \'Observable<User | undefined>\' is not assignable to type \'Observable<User>\'.\\n  The types returned by \'peek()\' are incompatible between these types.\\n    Type \'User | undefined\' is not assignable to type \'User\'.\\n      Type \'undefined\' is not assignable to type \'User\'.", "311178912"],
      [100, 4, 21, "Type \'Observable<ConsentValue>\' is not assignable to type \'Observable<boolean | ConsentValue>\'.\\n  Types of parameters \'value\' and \'value\' are incompatible.\\n    Type \'boolean | ConsentValue\' is not assignable to type \'ConsentValue\'.", "1820233671"]
    ],
    "src/script/router/Router.ts:4158324241": [
      [50, 38, 4, "Argument of type \'null\' is not assignable to parameter of type \'string\'.", "2087897566"]
    ],
    "src/script/search/SearchRepository.ts:142898156": [
      [92, 44, 4, "Argument of type \'string\' is not assignable to parameter of type \'never\'.", "2087773917"],
      [103, 13, 140, "Argument of type \'(property: keyof User) => any\' is not assignable to parameter of type \'(value: string, index: number, array: string[]) => any\'.\\n  Types of parameters \'property\' and \'value\' are incompatible.\\n    Type \'string\' is not assignable to type \'keyof User\'.", "2023942255"],
      [114, 59, 16, "No overload matches this call.\\n  Overload 1 of 2, \'(...items: ConcatArray<never>[]): never[]\', gave the following error.\\n    Argument of type \'{ user: User; weight: any; }\' is not assignable to parameter of type \'ConcatArray<never>\'.\\n      Object literal may only specify known properties, and \'user\' does not exist in type \'ConcatArray<never>\'.\\n  Overload 2 of 2, \'(...items: ConcatArray<never>[]): never[]\', gave the following error.\\n    Argument of type \'{ user: User; weight: any; }\' is not assignable to parameter of type \'ConcatArray<never>\'.\\n      Object literal may only specify known properties, and \'user\' does not exist in type \'ConcatArray<never>\'.", "3870214084"],
      [119, 20, 6, "Property \'weight\' does not exist on type \'never\'.", "2011919237"],
      [119, 39, 6, "Property \'weight\' does not exist on type \'never\'.", "2011919237"],
      [120, 25, 4, "Property \'user\' does not exist on type \'never\'.", "2087973204"],
      [120, 47, 4, "Property \'user\' does not exist on type \'never\'.", "2087973204"],
      [122, 23, 6, "Property \'weight\' does not exist on type \'never\'.", "2011919237"],
      [122, 40, 6, "Property \'weight\' does not exist on type \'never\'.", "2011919237"],
      [124, 28, 4, "Property \'user\' does not exist on type \'never\'.", "2087973204"],
      [133, 44, 5, "Argument of type \'string | undefined\' is not assignable to parameter of type \'string\'.\\n  Type \'undefined\' is not assignable to type \'string\'.", "189936718"]
    ],
    "src/script/storage/StorageSchemata.ts:3711490368": [
      [125, 8, 7, "Type \'(transaction: Transaction, database: Dexie) => void\' is not assignable to type \'(transaction: Transaction, database?: Dexie | undefined) => void\'.\\n  Types of parameters \'database\' and \'database\' are incompatible.\\n    Type \'Dexie | undefined\' is not assignable to type \'Dexie\'.\\n      Type \'undefined\' is not assignable to type \'Dexie\'.", "2225706901"],
      [305, 8, 7, "Type \'(transaction: Transaction, database: Dexie) => void\' is not assignable to type \'(transaction: Transaction, database?: Dexie | undefined) => void\'.\\n  Types of parameters \'database\' and \'database\' are incompatible.\\n    Type \'Dexie | undefined\' is not assignable to type \'Dexie\'.\\n      Type \'undefined\' is not assignable to type \'Dexie\'.", "2225706901"]
    ],
    "src/script/storage/StorageService.ts:1411751882": [
      [49, 10, 14, "Property \'hasHookSupport\' has no initializer and is not definitely assigned in the constructor.", "2732954963"],
      [50, 10, 6, "Property \'engine\' has no initializer and is not definitely assigned in the constructor.", "1163760011"],
      [51, 9, 27, "Property \'isTemporaryAndNonPersistent\' has no initializer and is not definitely assigned in the constructor.", "2204664357"],
      [79, 28, 7, "Argument of type \'DexieDatabase | undefined\' is not assignable to parameter of type \'DexieDatabase\'.\\n  Type \'undefined\' is not assignable to type \'DexieDatabase\'.", "1929661355"],
      [83, 76, 5, "Object is of type \'unknown\'.", "165548477"],
      [108, 8, 25, "No overload matches this call.\\n  The last overload gave the following error.\\n    Argument of type \'DEXIE_CRUD_EVENT.UPDATING\' is not assignable to parameter of type \'\\"deleting\\"\'.", "746988678"],
      [116, 8, 8, "No overload matches this call.\\n  The last overload gave the following error.\\n    Argument of type \'(this: DeletingHookContext<any, IndexableType>, primaryKey: string, obj: Object, transaction: Transaction) => void\' is not assignable to parameter of type \'(this: DeletingHookContext<any, IndexableType>, primKey: IndexableType, obj: any, transaction: Transaction) => any\'.\\n      Types of parameters \'primaryKey\' and \'primKey\' are incompatible.\\n        Type \'IndexableType\' is not assignable to type \'string\'.\\n          Type \'number\' is not assignable to type \'string\'.", "1594753575"],
      [117, 91, 9, "Argument of type \'undefined\' is not assignable to parameter of type \'Object\'.", "2620553983"],
      [278, 39, 7, "Object is possibly \'undefined\'.", "1929661355"],
      [386, 38, 7, "Object is possibly \'undefined\'.", "1929661355"]
    ],
    "src/script/team/TeamEntity.ts:781860466": [
      [48, 6, 7, "Type \'string | boolean\' is not assignable to type \'boolean\'.\\n  Type \'string\' is not assignable to type \'boolean\'.", "814555284"]
    ],
    "src/script/team/TeamRepository.ts:2469907748": [
      [204, 4, 159, "Type \'(User | undefined)[]\' is not assignable to type \'User[]\'.\\n  Type \'User | undefined\' is not assignable to type \'User\'.\\n    Type \'undefined\' is not assignable to type \'User\'.", "587279576"],
      [210, 53, 24, "Argument of type \'string | undefined\' is not assignable to parameter of type \'string\'.\\n  Type \'undefined\' is not assignable to type \'string\'.", "2322605270"],
      [304, 4, 9, "Type \'(string | undefined)[]\' is not assignable to type \'string[]\'.\\n  Type \'string | undefined\' is not assignable to type \'string\'.\\n    Type \'undefined\' is not assignable to type \'string\'.", "3264882315"],
      [325, 53, 13, "Argument of type \'string | undefined\' is not assignable to parameter of type \'string\'.\\n  Type \'undefined\' is not assignable to type \'string\'.", "3345044032"],
      [334, 66, 9, "Argument of type \'{ domain: string; id: string | undefined; }[]\' is not assignable to parameter of type \'QualifiedId[]\'.\\n  Type \'{ domain: string; id: string | undefined; }\' is not assignable to type \'QualifiedId\'.\\n    Types of property \'id\' are incompatible.\\n      Type \'string | undefined\' is not assignable to type \'string\'.\\n        Type \'undefined\' is not assignable to type \'string\'.", "3264882315"],
      [468, 28, 45, "Object is possibly \'undefined\'.", "1991114915"],
      [469, 23, 40, "Object is possibly \'undefined\'.", "841513102"],
      [536, 6, 76, "Argument of type \'string | null\' is not assignable to parameter of type \'string\'.\\n  Type \'null\' is not assignable to type \'string\'.", "563963699"],
      [588, 34, 14, "No overload matches this call.\\n  Overload 1 of 2, \'(...items: ConcatArray<never>[]): never[]\', gave the following error.\\n    Argument of type \'TeamMemberEntity | TeamMemberEntity[]\' is not assignable to parameter of type \'ConcatArray<never>\'.\\n      Type \'TeamMemberEntity\' is missing the following properties from type \'ConcatArray<never>\': length, join, slice\\n  Overload 2 of 2, \'(...items: ConcatArray<never>[]): never[]\', gave the following error.\\n    Argument of type \'TeamMemberEntity | TeamMemberEntity[]\' is not assignable to parameter of type \'ConcatArray<never>\'.\\n      Type \'TeamMemberEntity\' is not assignable to type \'ConcatArray<never>\'.", "3525779144"],
      [590, 56, 6, "Property \'userId\' does not exist on type \'never\'.", "1765117785"],
      [592, 45, 11, "Property \'permissions\' does not exist on type \'never\'.", "524793117"],
      [597, 25, 6, "Property \'userId\' does not exist on type \'never\'.", "1765117785"],
      [597, 42, 11, "Property \'permissions\' does not exist on type \'never\'.", "524793117"],
      [597, 87, 11, "Property \'permissions\' does not exist on type \'never\'.", "524793117"],
      [602, 25, 6, "Property \'userId\' does not exist on type \'never\'.", "1765117785"],
      [602, 42, 9, "Property \'invitedBy\' does not exist on type \'never\'.", "1955064691"],
      [606, 64, 14, "Property \'hasOwnProperty\' does not exist on type \'never\'.", "547572878"]
    ],
    "src/script/team/TeamState.ts:2129239601": [
      [59, 4, 9, "Type \'Observable<TeamEntity | undefined>\' is not assignable to type \'Observable<TeamEntity>\'.\\n  The types returned by \'peek()\' are incompatible between these types.\\n    Type \'TeamEntity | undefined\' is not assignable to type \'TeamEntity\'.\\n      Type \'undefined\' is not assignable to type \'TeamEntity\'.", "1162784912"],
      [68, 4, 17, "Type \'Observable<FeatureList | undefined>\' is not assignable to type \'Observable<FeatureList>\'.\\n  The types returned by \'peek()\' are incompatible between these types.\\n    Type \'FeatureList | undefined\' is not assignable to type \'FeatureList\'.\\n      Type \'undefined\' is not assignable to type \'FeatureList\'.", "54583831"],
      [96, 13, 38, "Object is possibly \'undefined\'.", "3672246717"],
      [97, 10, 37, "Object is possibly \'undefined\'.", "1981238082"],
      [121, 4, 22, "Type \'PureComputed<boolean | undefined>\' is not assignable to type \'PureComputed<boolean>\'.\\n  The types returned by \'peek()\' are incompatible between these types.\\n    Type \'boolean | undefined\' is not assignable to type \'boolean\'.", "32795343"],
      [122, 4, 33, "Type \'PureComputed<number | undefined>\' is not assignable to type \'PureComputed<number>\'.\\n  The types returned by \'peek()\' are incompatible between these types.\\n    Type \'number | undefined\' is not assignable to type \'number\'.\\n      Type \'undefined\' is not assignable to type \'number\'.", "3833026544"]
    ],
    "src/script/telemetry/app_init/AppInitTimings.ts:2827224089": [
      [51, 31, 9, "Object is possibly \'undefined\'.", "2472707299"]
    ],
    "src/script/time/serverTimeHandler.ts:469728213": [
      [39, 14, 49, "Conversion of type \'Observable<undefined>\' to type \'Observable<number>\' may be a mistake because neither type sufficiently overlaps with the other. If this was intentional, convert the expression to \'unknown\' first.\\n  Types of property \'equalityComparer\' are incompatible.\\n    Type \'(a: undefined, b: undefined) => boolean\' is not comparable to type \'(a: number, b: number) => boolean\'.\\n      Types of parameters \'a\' and \'a\' are incompatible.\\n        Type \'number\' is not comparable to type \'undefined\'.", "1339088109"]
    ],
    "src/script/tracking/EventTrackingRepository.ts:471863585": [
      [47, 10, 15, "Property \'countlyDeviceId\' has no initializer and is not definitely assigned in the constructor.", "3024684198"],
      [170, 23, 16, "Argument of type \'boolean | undefined\' is not assignable to parameter of type \'boolean\'.", "3019303906"]
    ],
    "src/script/tracking/Helpers.ts:3850783506": [
      [47, 10, 30, "Object is possibly \'undefined\'.", "3185682702"]
    ],
    "src/script/ui/ContextMenu.tsx:3329910082": [
      [53, 4, 9, "Type \'undefined\' is not assignable to type \'HTMLDivElement\'.", "1873118818"],
      [141, 29, 3, "Type \'Dispatch<SetStateAction<HTMLUListElement | undefined>>\' is not assignable to type \'LegacyRef<HTMLUListElement> | undefined\'.\\n  Type \'Dispatch<SetStateAction<HTMLUListElement | undefined>>\' is not assignable to type \'(instance: HTMLUListElement | null) => void\'.\\n    Types of parameters \'value\' and \'instance\' are incompatible.\\n      Type \'HTMLUListElement | null\' is not assignable to type \'SetStateAction<HTMLUListElement | undefined>\'.\\n        Type \'null\' is not assignable to type \'SetStateAction<HTMLUListElement | undefined>\'.", "193432436"]
    ],
    "src/script/ui/Modal.ts:2744470243": [
      [35, 4, 10, "Type \'HTMLElement | null\' is not assignable to type \'HTMLElement\'.\\n  Type \'null\' is not assignable to type \'HTMLElement\'.", "3985246182"],
      [36, 4, 17, "Type \'(() => void) | undefined\' is not assignable to type \'() => void\'.\\n  Type \'undefined\' is not assignable to type \'() => void\'.", "2437998084"],
      [37, 4, 23, "Type \'(() => void) | undefined\' is not assignable to type \'() => void\'.\\n  Type \'undefined\' is not assignable to type \'() => void\'.", "1878779325"]
    ],
    "src/script/ui/Shortcut.ts:4030248185": [
      [166, 26, 10, "Object is possibly \'undefined\'.", "3955554463"],
      [169, 80, 10, "Object is possibly \'undefined\'.", "3955554463"],
      [171, 6, 10, "Object is possibly \'undefined\'.", "3955554463"]
    ],
    "src/script/ui/overlayedObserver.ts:1307956702": [
      [28, 4, 22, "Type \'undefined\' is not assignable to type \'number\'.", "553548977"],
      [37, 6, 9, "Cannot invoke an object which is possibly \'undefined\'.", "4219368682"],
      [56, 2, 95, "Type \'boolean | null\' is not assignable to type \'boolean\'.", "1265679455"],
      [81, 4, 22, "Type \'undefined\' is not assignable to type \'number\'.", "553548977"]
    ],
    "src/script/ui/resizeObserver.ts:1962447755": [
      [47, 48, 8, "Argument of type \'(element: Element) => void\' is not assignable to parameter of type \'(...args: unknown[]) => void\'.\\n  Types of parameters \'element\' and \'args\' are incompatible.\\n    Type \'unknown\' is not assignable to type \'Element\'.", "3760058444"]
    ],
    "src/script/user/AppLockRepository.ts:968558871": [
      [48, 38, 59, "Type \'string | null\' is not assignable to type \'string\'.\\n  Type \'null\' is not assignable to type \'string\'.", "2029474882"],
      [50, 35, 56, "Type \'string | null\' is not assignable to type \'string\'.\\n  Type \'null\' is not assignable to type \'string\'.", "4278102955"],
      [55, 46, 8, "Argument of type \'string | null\' is not assignable to parameter of type \'string\'.\\n  Type \'null\' is not assignable to type \'string\'.", "2452599369"]
    ],
    "src/script/user/AppLockState.ts:4063056116": [
      [49, 4, 22, "Type \'PureComputed<boolean | undefined>\' is not assignable to type \'PureComputed<boolean>\'.", "32795343"],
      [55, 4, 33, "Type \'PureComputed<number | undefined>\' is not assignable to type \'PureComputed<number>\'.", "3833026544"]
    ],
    "src/script/user/UserHandleGenerator.ts:608562243": [
      [67, 35, 6, "No overload matches this call.\\n  Overload 1 of 4, \'(iterable: Iterable<unknown> | ArrayLike<unknown>, mapfn: (v: unknown, k: number) => number, thisArg?: any): number[]\', gave the following error.\\n    Type \'number | undefined\' is not assignable to type \'number\'.\\n      Type \'undefined\' is not assignable to type \'number\'.\\n  Overload 2 of 4, \'(arrayLike: ArrayLike<unknown>, mapfn: (v: unknown, k: number) => number, thisArg?: any): number[]\', gave the following error.\\n    Type \'number | undefined\' is not assignable to type \'number\'.\\n      Type \'undefined\' is not assignable to type \'number\'.", "1433765721"]
    ],
    "src/script/user/UserMapper.test.ts:250567312": [
      [83, 42, 9, "Argument of type \'undefined\' is not assignable to parameter of type \'User | Self\'.", "2620553983"],
      [137, 47, 9, "Argument of type \'undefined\' is not assignable to parameter of type \'(User | Self)[]\'.", "2620553983"],
      [158, 13, 15, "Object is possibly \'undefined\'.", "52415216"],
      [167, 13, 15, "Object is possibly \'undefined\'.", "52415216"],
      [176, 13, 15, "Object is possibly \'undefined\'.", "52415216"],
      [221, 13, 15, "Object is possibly \'undefined\'.", "52415216"],
      [222, 13, 15, "Object is possibly \'undefined\'.", "52415216"]
    ],
    "src/script/user/UserMapper.ts:1842788905": [
      [47, 4, 63, "Type \'User | undefined\' is not assignable to type \'User\'.\\n  Type \'undefined\' is not assignable to type \'User\'.", "55227688"],
      [47, 50, 4, "Argument of type \'null\' is not assignable to parameter of type \'string | undefined\'.", "2087897566"],
      [51, 62, 4, "Argument of type \'null\' is not assignable to parameter of type \'string | undefined\'.", "2087897566"],
      [52, 4, 10, "Object is possibly \'undefined\'.", "50227919"],
      [57, 6, 10, "Object is possibly \'undefined\'.", "50227919"],
      [60, 4, 18, "Type \'User | undefined\' is not assignable to type \'User\'.\\n  Type \'undefined\' is not assignable to type \'User\'.", "1723739806"],
      [96, 6, 13, "Type \'string | undefined\' is not assignable to type \'string\'.\\n  Type \'undefined\' is not assignable to type \'string\'.", "1154411948"],
      [133, 62, 15, "Argument of type \'UserAsset[] | undefined\' is not assignable to parameter of type \'UserAsset[]\'.\\n  Type \'undefined\' is not assignable to type \'UserAsset[]\'.", "696735433"],
      [135, 55, 16, "Argument of type \'Picture[] | undefined\' is not assignable to parameter of type \'Picture[]\'.\\n  Type \'undefined\' is not assignable to type \'Picture[]\'.", "1145520518"]
    ],
    "src/script/user/UserPermission.ts:1999060110": [
      [173, 2, 395, "Type \'Record<string, (role: ROLE) => boolean>\' is not assignable to type \'Record<string, (role?: ROLE | undefined) => boolean>\'.\\n  \'string\' index signatures are incompatible.\\n    Type \'(role: ROLE) => boolean\' is not assignable to type \'(role?: ROLE | undefined) => boolean\'.", "3736070641"]
    ],
    "src/script/user/UserRepository.ts:1196545524": [
      [172, 55, 6, "Type \'string | undefined\' is not assignable to type \'string\'.\\n  Type \'undefined\' is not assignable to type \'string\'.", "1127975365"],
      [217, 24, 6, "Type \'string | null\' is not assignable to type \'string\'.\\n  Type \'null\' is not assignable to type \'string\'.", "1127975365"],
      [228, 32, 6, "Type \'string | null\' is not assignable to type \'string\'.\\n  Type \'null\' is not assignable to type \'string\'.", "1127975365"],
      [228, 75, 2, "Type \'string | undefined\' is not assignable to type \'string\'.\\n  Type \'undefined\' is not assignable to type \'string\'.", "5861160"],
      [252, 28, 16, "Argument of type \'ConnectionEntity | undefined\' is not assignable to parameter of type \'ConnectionEntity\'.\\n  Type \'undefined\' is not assignable to type \'ConnectionEntity\'.", "3456520104"],
      [263, 10, 7, "Type \'{ domain: string | undefined; id: string; }[]\' is not assignable to type \'QualifiedId[]\'.\\n  Type \'{ domain: string | undefined; id: string; }\' is not assignable to type \'QualifiedId\'.\\n    Types of property \'domain\' are incompatible.\\n      Type \'string | undefined\' is not assignable to type \'string\'.\\n        Type \'undefined\' is not assignable to type \'string\'.", "2414311946"],
      [339, 4, 20, "Type \'(ClientEntity | undefined)[]\' is not assignable to type \'ClientEntity[]\'.\\n  Type \'ClientEntity | undefined\' is not assignable to type \'ClientEntity\'.\\n    Type \'undefined\' is not assignable to type \'ClientEntity\'.", "724989886"],
      [525, 53, 5, "Object is of type \'unknown\'.", "165548477"],
      [535, 23, 16, "Object is possibly \'undefined\'.", "1145520518"],
      [536, 21, 15, "Object is possibly \'undefined\'.", "696735433"],
      [541, 57, 16, "Argument of type \'Picture[] | undefined\' is not assignable to parameter of type \'Picture[]\'.\\n  Type \'undefined\' is not assignable to type \'Picture[]\'.", "1145520518"],
      [560, 27, 5, "Object is of type \'unknown\'.", "165548477"],
      [563, 89, 5, "Object is of type \'unknown\'.", "165548477"],
      [663, 27, 17, "Type \'User | undefined\' is not assignable to type \'User\'.\\n  Type \'undefined\' is not assignable to type \'User\'.", "3641955066"],
      [678, 101, 4, "Argument of type \'null\' is not assignable to parameter of type \'string | undefined\'.", "2087897566"],
      [728, 69, 5, "Object is of type \'unknown\'.", "165548477"],
      [747, 24, 5, "Object is of type \'unknown\'.", "165548477"],
      [775, 60, 5, "Object is of type \'unknown\'.", "165548477"],
      [775, 77, 5, "Object is of type \'unknown\'.", "165548477"],
      [822, 64, 5, "Object is of type \'unknown\'.", "165548477"],
      [822, 81, 5, "Object is of type \'unknown\'.", "165548477"]
    ],
    "src/script/user/UserState.ts:1636460432": [
      [44, 4, 9, "Type \'Observable<User | undefined>\' is not assignable to type \'Observable<User>\'.", "1162883985"],
      [45, 4, 10, "Type \'ObservableArray<never>\' is not assignable to type \'ObservableArray<User>\'.\\n  Types of parameters \'value\' and \'value\' are incompatible.\\n    Type \'User[] | null | undefined\' is not assignable to type \'never[] | null | undefined\'.\\n      Type \'User[]\' is not assignable to type \'never[]\'.\\n        Type \'User\' is not assignable to type \'never\'.", "4012712079"],
      [62, 4, 11, "Type \'Observable<boolean | undefined>\' is not assignable to type \'PureComputed<boolean> | Observable<boolean>\'.\\n  Type \'Observable<boolean | undefined>\' is not assignable to type \'Observable<boolean>\'.\\n    The types returned by \'peek()\' are incompatible between these types.\\n      Type \'boolean | undefined\' is not assignable to type \'boolean\'.", "2825893770"]
    ],
    "src/script/util/ArrayUtil.ts:1796804857": [
      [109, 47, 42, "Type \'undefined\' cannot be used as an index type.", "3231080782"]
    ],
    "src/script/util/ClipboardUtil.ts:3834718542": [
      [33, 22, 21, "Object is possibly \'null\'.", "3831905776"],
      [33, 57, 21, "Object is possibly \'null\'.", "3831905776"],
      [43, 6, 16, "Object is possibly \'null\'.", "548905036"],
      [44, 6, 16, "Object is possibly \'null\'.", "548905036"]
    ],
    "src/script/util/ComponentUtil.test.ts:2336697613": [
      [48, 44, 73, "Argument of type \'({ obj }: { obj: any; }) => UnwrappedValues<any, Subscribables<any>>\' is not assignable to parameter of type \'(initialProps: unknown) => UnwrappedValues<any, Subscribables<any>>\'.\\n  Types of parameters \'__0\' and \'initialProps\' are incompatible.\\n    Type \'unknown\' is not assignable to type \'{ obj: any; }\'.", "2621166550"]
    ],
    "src/script/util/DebugUtil.ts:3949008751": [
      [119, 35, 9, "Object is possibly \'undefined\'.", "3919057299"],
      [129, 4, 9, "Object is possibly \'undefined\'.", "3919057299"],
      [177, 21, 43, "Object is possibly \'null\'.", "1853768633"],
      [189, 29, 43, "Object is possibly \'null\'.", "1853768633"],
      [210, 14, 44, "No overload matches this call.\\n  Overload 1 of 2, \'(predicate: (value: BackendEvent, index: number, array: BackendEvent[]) => value is ConversationOtrMessageAddEvent, thisArg?: any): ConversationOtrMessageAddEvent[]\', gave the following error.\\n    Argument of type \'(event: ConversationOtrMessageAddEvent) => boolean\' is not assignable to parameter of type \'(value: BackendEvent, index: number, array: BackendEvent[]) => value is ConversationOtrMessageAddEvent\'.\\n      Types of parameters \'event\' and \'value\' are incompatible.\\n        Type \'BackendEvent\' is not assignable to type \'ConversationOtrMessageAddEvent\'.\\n          Type \'ConversationAccessUpdateEvent\' is not assignable to type \'ConversationOtrMessageAddEvent\'.\\n            Types of property \'data\' are incompatible.\\n              Type \'ConversationAccessUpdateData\' is missing the following properties from type \'ConversationOtrMessageAddData\': recipient, sender, text\\n  Overload 2 of 2, \'(predicate: (value: BackendEvent, index: number, array: BackendEvent[]) => unknown, thisArg?: any): BackendEvent[]\', gave the following error.\\n    Argument of type \'(event: ConversationOtrMessageAddEvent) => boolean\' is not assignable to parameter of type \'(value: BackendEvent, index: number, array: BackendEvent[]) => unknown\'.\\n      Types of parameters \'event\' and \'value\' are incompatible.\\n        Type \'BackendEvent\' is not assignable to type \'ConversationOtrMessageAddEvent\'.", "1988627528"],
      [231, 79, 28, "Argument of type \'QualifiedId | undefined\' is not assignable to parameter of type \'QualifiedId\'.\\n  Type \'undefined\' is not assignable to type \'QualifiedId\'.", "3076846587"],
      [252, 28, 37, "Object is possibly \'undefined\'.", "1392610785"],
      [323, 8, 3, "Object is possibly \'null\'.", "193416522"],
      [324, 8, 3, "Object is possibly \'null\'.", "193416522"],
      [325, 8, 3, "Object is possibly \'null\'.", "193416522"],
      [326, 8, 3, "Object is possibly \'null\'.", "193416522"],
      [333, 4, 37, "Cannot invoke an object which is possibly \'null\'.", "1296197002"],
      [333, 42, 4, "Argument of type \'null\' is not assignable to parameter of type \'Event\'.", "2087897566"],
      [342, 18, 12, "Object is possibly \'null\'.", "1670678216"],
      [348, 24, 12, "Object is possibly \'null\'.", "1670678216"],
      [352, 16, 12, "Object is possibly \'null\'.", "1670678216"],
      [366, 26, 12, "Object is possibly \'null\'.", "1670678216"],
      [368, 25, 12, "Object is possibly \'null\'.", "1670678216"]
    ],
    "src/script/util/EmojiUtil.ts:2636485232": [
      [29, 18, 26, "Argument of type \'string\' is not assignable to parameter of type \'never\'.", "2839450053"]
    ],
    "src/script/util/FileTypeUtil.ts:2165001675": [
      [48, 68, 29, "Object is possibly \'null\'.", "3648478764"]
    ],
    "src/script/util/PromiseQueue.ts:2903873298": [
      [64, 22, 7, "Object is possibly \'undefined\'.", "717644789"],
      [67, 18, 7, "Object is possibly \'undefined\'.", "717644789"],
      [69, 19, 7, "Object is possibly \'undefined\'.", "717644789"],
      [153, 8, 9, "Type \'(value: T | PromiseLike<T>) => void\' is not assignable to type \'PromiseResolveFn\'.\\n  Types of parameters \'value\' and \'value\' are incompatible.\\n    Type \'unknown\' is not assignable to type \'T | PromiseLike<T>\'.", "1585311161"],
      [183, 25, 10, "Argument of type \'{ fn: PromiseFn<T>; rejectFn: (reason?: any) => void; resolveFn: (value: T | PromiseLike<T>) => void; }\' is not assignable to parameter of type \'QueueEntry<any>\'.\\n  Types of property \'resolveFn\' are incompatible.\\n    Type \'(value: T | PromiseLike<T>) => void\' is not assignable to type \'PromiseResolveFn\'.\\n      Types of parameters \'value\' and \'value\' are incompatible.\\n        Type \'unknown\' is not assignable to type \'T | PromiseLike<T>\'.", "2928457408"]
    ],
    "src/script/util/SanitizationUtil.ts:998997544": [
      [63, 2, 17, "Type \'Window | null\' is not assignable to type \'Window\'.\\n  Type \'null\' is not assignable to type \'Window\'.", "211185092"]
    ],
    "src/script/util/TimeUtil.ts:2937722238": [
      [196, 14, 7, "Object is possibly \'undefined\'.", "2520100294"],
      [197, 17, 7, "Object is possibly \'undefined\'.", "2520100294"],
      [218, 19, 5, "Object is possibly \'undefined\'.", "177734518"],
      [223, 71, 7, "Object is possibly \'undefined\'.", "770838456"]
    ],
    "src/script/util/TypedEventTarget.ts:158498822": [
      [24, 9, 16, "Property \'addEventListener\' in type \'TypedEventTarget<EventDef>\' is not assignable to the same property in base type \'EventTarget\'.\\n  Type \'<T extends EventDef[\\"type\\"]>(type: T, listener: ((e: Event & EventDef) => void) | null) => void\' is not assignable to type \'(type: string, callback: EventListenerOrEventListenerObject | null, options?: boolean | AddEventListenerOptions | undefined) => void\'.\\n    Types of parameters \'listener\' and \'callback\' are incompatible.\\n      Type \'EventListenerOrEventListenerObject | null\' is not assignable to type \'((e: Event & EventDef) => void) | null\'.\\n        Type \'EventListenerObject\' is not assignable to type \'(e: Event & EventDef) => void\'.\\n          Type \'EventListenerObject\' provides no match for the signature \'(e: Event & EventDef): void\'.", "1663469078"],
      [25, 33, 8, "Argument of type \'((e: Event & EventDef) => void) | null\' is not assignable to parameter of type \'EventListenerOrEventListenerObject | null\'.\\n  Type \'(e: Event & EventDef) => void\' is not assignable to type \'EventListenerOrEventListenerObject | null\'.\\n    Type \'(e: Event & EventDef) => void\' is not assignable to type \'EventListener\'.\\n      Types of parameters \'e\' and \'evt\' are incompatible.\\n        Type \'Event\' is not assignable to type \'Event & EventDef\'.\\n          Type \'Event\' is not assignable to type \'EventDef\'.\\n            \'Event\' is assignable to the constraint of type \'EventDef\', but \'EventDef\' could be instantiated with a different subtype of constraint \'{ type: any; }\'.", "732556603"],
      [28, 9, 19, "Property \'removeEventListener\' in type \'TypedEventTarget<EventDef>\' is not assignable to the same property in base type \'EventTarget\'.\\n  Type \'(type: EventDef[\\"type\\"], listener: (e: Event & EventDef) => void) => void\' is not assignable to type \'(type: string, callback: EventListenerOrEventListenerObject | null, options?: boolean | EventListenerOptions | undefined) => void\'.\\n    Types of parameters \'listener\' and \'callback\' are incompatible.\\n      Type \'EventListenerOrEventListenerObject | null\' is not assignable to type \'(e: Event & EventDef) => void\'.\\n        Type \'null\' is not assignable to type \'(e: Event & EventDef) => void\'.", "2229065745"],
      [29, 36, 8, "Argument of type \'(e: Event & EventDef) => void\' is not assignable to parameter of type \'EventListenerOrEventListenerObject | null\'.\\n  Type \'(e: Event & EventDef) => void\' is not assignable to type \'EventListener\'.\\n    Types of parameters \'e\' and \'evt\' are incompatible.\\n      Type \'Event\' is not assignable to type \'Event & EventDef\'.", "732556603"]
    ],
    "src/script/util/ephemeralValueStore.ts:2413706131": [
      [68, 2, 6, "Type \'ServiceWorker | null\' is not assignable to type \'ServiceWorker\'.\\n  Type \'null\' is not assignable to type \'ServiceWorker\'.", "2022943379"]
    ],
    "src/script/util/messageRenderer.ts:3293515046": [
      [51, 22, 17, "Object is possibly \'undefined\'.", "2874537081"],
      [51, 22, 17, "Cannot invoke an object which is possibly \'undefined\'.", "2874537081"],
      [52, 2, 15, "Object is possibly \'null\'.", "3502905644"],
      [62, 8, 10, "Type \'[number, number] | null\' must have a \'[Symbol.iterator]()\' method that returns an iterator.", "3658085274"],
      [67, 45, 19, "Object is possibly \'null\'.", "298984248"],
      [142, 38, 14, "Argument of type \'\\"\\" | string[]\' is not assignable to parameter of type \'string[] | undefined\'.\\n  Type \'string\' is not assignable to type \'string[]\'.", "592874915"],
      [156, 20, 4, "Object is possibly \'null\'.", "2087822780"],
      [157, 27, 4, "Object is possibly \'null\'.", "2087822780"],
      [164, 6, 10, "Object is possibly \'undefined\'.", "393830728"],
      [165, 6, 10, "Object is possibly \'undefined\'.", "393830728"],
      [166, 51, 4, "Argument of type \'string | null\' is not assignable to parameter of type \'string\'.\\n  Type \'null\' is not assignable to type \'string\'.", "2087822780"],
      [204, 71, 22, "Argument of type \'Token[] | null\' is not assignable to parameter of type \'Token[]\'.\\n  Type \'null\' is not assignable to type \'Token[]\'.", "525880250"]
    ],
    "src/script/util/renderModal.ts:1796177515": [
      [29, 4, 14, "Type \'undefined\' is not assignable to type \'HTMLDivElement\'.", "4001065193"]
    ],
    "src/script/util/test/TestPage.tsx:1772987669": [
      [28, 4, 10, "Type \'T | undefined\' is not assignable to type \'T\'.\\n  \'T\' could be instantiated with an arbitrary type which could be unrelated to \'T | undefined\'.", "4016349795"],
      [29, 4, 14, "Type \'FC<T> | ComponentClass<T, any>\' is not assignable to type \'FC<{}> | ComponentClass<{}, any>\'.\\n  Type \'FC<T>\' is not assignable to type \'FC<{}> | ComponentClass<{}, any>\'.\\n    Type \'FunctionComponent<T>\' is not assignable to type \'FC<{}>\'.\\n      Types of parameters \'props\' and \'props\' are incompatible.\\n        Type \'{}\' is not assignable to type \'T\'.\\n          \'T\' could be instantiated with an arbitrary type which could be unrelated to \'{}\'.", "2825119042"]
    ],
    "src/script/util/test/mock/LocalStorageMock.ts:763526660": [
      [30, 4, 15, "Type \'null\' is not assignable to type \'string\'.", "729139267"]
    ],
    "src/script/util/util.ts:401163745": [
      [50, 40, 34, "Argument of type \'boolean | undefined\' is not assignable to parameter of type \'boolean\'.", "212151669"],
      [104, 34, 13, "Argument of type \'string | ArrayBuffer | null\' is not assignable to parameter of type \'string | ArrayBuffer | PromiseLike<string | ArrayBuffer>\'.\\n  Type \'null\' is not assignable to type \'string | ArrayBuffer | PromiseLike<string | ArrayBuffer>\'.", "3216273927"],
      [122, 41, 8, "Type \'string | null\' is not assignable to type \'string\'.\\n  Type \'null\' is not assignable to type \'string\'.", "3750463409"],
      [192, 9, 29, "Object is possibly \'null\'.", "3854968340"],
      [330, 21, 4, "\'this\' implicitly has type \'any\' because it does not have a type annotation.", "2087959715"],
      [354, 52, 22, "Argument of type \'Element | null\' is not assignable to parameter of type \'Element\'.\\n  Type \'null\' is not assignable to type \'Element\'.", "1093908406"]
    ],
    "src/script/view_model/ActionsViewModel.ts:125543468": [
      [117, 82, 22, "Argument of type \'Conversation | undefined\' is not assignable to parameter of type \'Conversation\'.\\n  Type \'undefined\' is not assignable to type \'Conversation\'.", "4075697524"],
      [181, 67, 5, "Object is of type \'unknown\'.", "165548477"],
      [181, 83, 5, "Object is of type \'unknown\'.", "165548477"],
      [195, 8, 9, "Argument of type \'undefined\' is not assignable to parameter of type \'string\'.", "2620553983"]
    ],
    "src/script/view_model/CallingViewModel.ts:3511156749": [
      [87, 11, 17, "Property \'activeCallViewTab\' has no initializer and is not definitely assigned in the constructor.", "1323835793"],
      [319, 4, 63, "Type \'Conversation | undefined\' is not assignable to type \'Conversation\'.\\n  Type \'undefined\' is not assignable to type \'Conversation\'.", "62763745"]
    ],
    "src/script/view_model/ContentViewModel.ts:2942566785": [
      [251, 65, 6, "Type \'string | null\' is not assignable to type \'string\'.\\n  Type \'null\' is not assignable to type \'string\'.", "1127975365"],
      [288, 68, 13, "Argument of type \'Message | undefined\' is not assignable to parameter of type \'Message\'.\\n  Type \'undefined\' is not assignable to type \'Message\'.", "2065728181"],
      [294, 10, 6, "Type \'Conversation | null\' is not assignable to type \'PanelEntity\'.", "1164306878"],
      [298, 37, 5, "Object is of type \'unknown\'.", "165548477"],
      [308, 10, 9, "Argument of type \'undefined\' is not assignable to parameter of type \'string\'.", "2620553983"],
      [391, 50, 9, "Argument of type \'undefined\' is not assignable to parameter of type \'Conversation\'.", "2620553983"],
      [419, 12, 9, "Argument of type \'undefined\' is not assignable to parameter of type \'string\'.", "2620553983"],
      [428, 20, 29, "Object is possibly \'undefined\'.", "1398699454"],
      [431, 12, 9, "Argument of type \'undefined\' is not assignable to parameter of type \'string\'.", "2620553983"]
    ],
    "src/script/view_model/ListViewModel.ts:4038366115": [
      [119, 4, 10, "Type \'Observable<ListState>\' is not assignable to type \'Observable<string>\'.\\n  Types of parameters \'value\' and \'value\' are incompatible.\\n    Type \'string\' is not assignable to type \'ListState\'.", "4014904506"],
      [120, 4, 15, "Type \'Observable<number | undefined>\' is not assignable to type \'Observable<number>\'.", "3261786582"],
      [185, 8, 6, "Type \'Conversation | null\' is not assignable to type \'PanelEntity\'.", "1164306878"],
      [433, 48, 18, "Argument of type \'Conversation | null\' is not assignable to parameter of type \'Conversation\'.\\n  Type \'null\' is not assignable to type \'Conversation\'.", "1508601427"],
      [453, 44, 18, "Argument of type \'Conversation | null\' is not assignable to parameter of type \'Conversation\'.\\n  Type \'null\' is not assignable to type \'Conversation\'.", "1508601427"],
      [461, 49, 18, "Argument of type \'Conversation | null\' is not assignable to parameter of type \'Conversation\'.\\n  Type \'null\' is not assignable to type \'Conversation\'.", "1508601427"]
    ],
    "src/script/view_model/LoadingViewModel.ts:748248502": [
      [34, 4, 12, "Type \'HTMLElement | null\' is not assignable to type \'HTMLElement\'.\\n  Type \'null\' is not assignable to type \'HTMLElement\'.", "2937706259"],
      [60, 21, 14, "Object is possibly \'undefined\'.", "3120882432"],
      [61, 21, 14, "Object is possibly \'undefined\'.", "3120882432"]
    ],
    "src/script/view_model/MainViewModel.ts:1374749392": [
      [207, 4, 30, "Object is possibly \'null\'.", "1790131128"],
      [215, 24, 3, "Object is possibly \'null\'.", "193410244"],
      [227, 27, 3, "Object is possibly \'null\'.", "193410244"],
      [229, 29, 3, "Object is possibly \'null\'.", "193410244"],
      [235, 10, 5, "Object is possibly \'null\'.", "187702867"],
      [236, 28, 5, "Argument of type \'HTMLElement | null\' is not assignable to parameter of type \'HTMLElement\'.\\n  Type \'null\' is not assignable to type \'HTMLElement\'.", "187702867"],
      [237, 28, 8, "Argument of type \'HTMLElement | null\' is not assignable to parameter of type \'HTMLElement\'.\\n  Type \'null\' is not assignable to type \'HTMLElement\'.", "277626740"],
      [238, 28, 5, "Argument of type \'HTMLElement | null\' is not assignable to parameter of type \'HTMLElement\'.\\n  Type \'null\' is not assignable to type \'HTMLElement\'.", "178805363"],
      [242, 12, 3, "Object is possibly \'null\'.", "193410244"],
      [244, 12, 7, "Object is possibly \'null\'.", "652303743"],
      [246, 12, 3, "Object is possibly \'null\'.", "193410244"],
      [248, 12, 7, "Object is possibly \'null\'.", "652303743"],
      [257, 6, 5, "Object is possibly \'null\'.", "187702867"],
      [260, 25, 5, "Argument of type \'HTMLElement | null\' is not assignable to parameter of type \'HTMLElement\'.\\n  Type \'null\' is not assignable to type \'HTMLElement\'.", "187702867"],
      [262, 27, 8, "Argument of type \'HTMLElement | null\' is not assignable to parameter of type \'HTMLElement\'.\\n  Type \'null\' is not assignable to type \'HTMLElement\'.", "277626740"],
      [263, 27, 5, "Argument of type \'HTMLElement | null\' is not assignable to parameter of type \'HTMLElement\'.\\n  Type \'null\' is not assignable to type \'HTMLElement\'.", "178805363"],
      [266, 25, 5, "Argument of type \'HTMLElement | null\' is not assignable to parameter of type \'HTMLElement\'.\\n  Type \'null\' is not assignable to type \'HTMLElement\'.", "187702867"],
      [268, 27, 8, "Argument of type \'HTMLElement | null\' is not assignable to parameter of type \'HTMLElement\'.\\n  Type \'null\' is not assignable to type \'HTMLElement\'.", "277626740"],
      [269, 27, 5, "Argument of type \'HTMLElement | null\' is not assignable to parameter of type \'HTMLElement\'.\\n  Type \'null\' is not assignable to type \'HTMLElement\'.", "178805363"],
      [275, 25, 5, "Argument of type \'HTMLElement | null\' is not assignable to parameter of type \'HTMLElement\'.\\n  Type \'null\' is not assignable to type \'HTMLElement\'.", "187702867"],
      [276, 25, 8, "Argument of type \'HTMLElement | null\' is not assignable to parameter of type \'HTMLElement\'.\\n  Type \'null\' is not assignable to type \'HTMLElement\'.", "277626740"],
      [277, 25, 5, "Argument of type \'HTMLElement | null\' is not assignable to parameter of type \'HTMLElement\'.\\n  Type \'null\' is not assignable to type \'HTMLElement\'.", "178805363"],
      [280, 27, 5, "Argument of type \'HTMLElement | null\' is not assignable to parameter of type \'HTMLElement\'.\\n  Type \'null\' is not assignable to type \'HTMLElement\'.", "187702867"],
      [282, 29, 8, "Argument of type \'HTMLElement | null\' is not assignable to parameter of type \'HTMLElement\'.\\n  Type \'null\' is not assignable to type \'HTMLElement\'.", "277626740"],
      [283, 29, 5, "Argument of type \'HTMLElement | null\' is not assignable to parameter of type \'HTMLElement\'.\\n  Type \'null\' is not assignable to type \'HTMLElement\'.", "178805363"],
      [286, 27, 5, "Argument of type \'HTMLElement | null\' is not assignable to parameter of type \'HTMLElement\'.\\n  Type \'null\' is not assignable to type \'HTMLElement\'.", "187702867"],
      [288, 29, 8, "Argument of type \'HTMLElement | null\' is not assignable to parameter of type \'HTMLElement\'.\\n  Type \'null\' is not assignable to type \'HTMLElement\'.", "277626740"],
      [289, 29, 5, "Argument of type \'HTMLElement | null\' is not assignable to parameter of type \'HTMLElement\'.\\n  Type \'null\' is not assignable to type \'HTMLElement\'.", "178805363"]
    ],
    "src/script/view_model/ModalsViewModel.ts:508741377": [
      [80, 2, 11, "Type \'null\' is not assignable to type \'string\'.", "974495764"],
      [138, 4, 14, "Type \'Observable<string | null>\' is not assignable to type \'Observable<string>\'.\\n  The types returned by \'peek()\' are incompatible between these types.\\n    Type \'string | null\' is not assignable to type \'string\'.\\n      Type \'null\' is not assignable to type \'string\'.", "209694601"],
      [172, 13, 4, "Property \'type\' does not exist on type \'{ id: string; options: ModalOptions; type: ModalType; } | undefined\'.", "2087944093"],
      [172, 19, 7, "Property \'options\' does not exist on type \'{ id: string; options: ModalOptions; type: ModalType; } | undefined\'.", "717644789"],
      [172, 28, 2, "Property \'id\' does not exist on type \'{ id: string; options: ModalOptions; type: ModalType; } | undefined\'.", "5861160"],
      [242, 8, 19, "Type \'string | false | undefined\' is not assignable to type \'string | undefined\'.\\n  Type \'boolean\' is not assignable to type \'string\'.", "1717244404"],
      [270, 56, 23, "No overload matches this call.\\n  Overload 1 of 2, \'(...items: ConcatArray<never>[]): never[]\', gave the following error.\\n    Argument of type \'Action\' is not assignable to parameter of type \'ConcatArray<never>\'.\\n      Type \'Action\' is missing the following properties from type \'ConcatArray<never>\': length, join, slice\\n  Overload 2 of 2, \'(...items: ConcatArray<never>[]): never[]\', gave the following error.\\n    Argument of type \'Action\' is not assignable to parameter of type \'ConcatArray<never>\'.", "1386143110"],
      [272, 16, 9, "Spread types may only be created from object types.", "2308002069"],
      [275, 17, 7, "Argument of type \'{ checkboxLabel: string | undefined; closeFn: Function; closeOnConfirm: boolean; currentType: ModalType; inputPlaceholder: string | undefined; messageHtml: string | undefined; ... 6 more ...; titleText: string | undefined; }\' is not assignable to parameter of type \'Content\'.\\n  Types of property \'checkboxLabel\' are incompatible.\\n    Type \'string | undefined\' is not assignable to type \'string\'.\\n      Type \'undefined\' is not assignable to type \'string\'.", "3716929964"],
      [277, 19, 2, "Argument of type \'string | undefined\' is not assignable to parameter of type \'string\'.\\n  Type \'undefined\' is not assignable to type \'string\'.", "5861160"],
      [293, 34, 29, "Argument of type \'boolean | undefined\' is not assignable to parameter of type \'boolean\'.\\n  Type \'undefined\' is not assignable to type \'boolean\'.", "1283406094"],
      [336, 19, 4, "Argument of type \'null\' is not assignable to parameter of type \'string\'.", "2087897566"]
    ],
    "src/script/view_model/PanelViewModel.ts:1100221187": [
      [69, 2, 13, "Property \'currentEntity\' has no initializer and is not definitely assigned in the constructor.", "32305655"],
      [139, 4, 23, "Type \'Observable<Conversation | null>\' is not assignable to type \'Observable<Conversation>\'.", "2356679995"],
      [143, 4, 10, "Type \'Observable<string | undefined>\' is not assignable to type \'Observable<string>\'.", "4014904506"],
      [145, 4, 17, "Type \'Observable<string | undefined>\' is not assignable to type \'Observable<string>\'.", "2911337818"],
      [213, 15, 9, "Argument of type \'undefined\' is not assignable to parameter of type \'string\'.", "2620553983"],
      [215, 4, 18, "Type \'undefined\' is not assignable to type \'PanelEntity\'.", "2173061407"],
      [276, 22, 9, "Argument of type \'undefined\' is not assignable to parameter of type \'string\'.", "2620553983"],
      [296, 24, 9, "Argument of type \'undefined\' is not assignable to parameter of type \'string\'.", "2620553983"],
      [297, 34, 9, "Argument of type \'undefined\' is not assignable to parameter of type \'string\'.", "2620553983"],
      [309, 6, 15, "Type \'Element | null\' is not assignable to type \'Element | undefined\'.\\n  Type \'null\' is not assignable to type \'Element | undefined\'.", "2931287914"]
    ],
    "src/script/view_model/WindowTitleViewModel.ts:2939646455": [
      [48, 4, 17, "Type \'Observable<ContentState>\' is not assignable to type \'Observable<string>\'.\\n  Types of parameters \'value\' and \'value\' are incompatible.\\n    Type \'string\' is not assignable to type \'ContentState\'.", "3516467027"],
      [89, 31, 43, "Object is possibly \'null\'.", "1853768633"]
    ],
    "src/script/view_model/bindings/CommonBindings.ts:2110964617": [
      [99, 24, 4, "\'this\' implicitly has type \'any\' because it does not have a type annotation.", "2087959715"],
      [124, 10, 40, "Object is possibly \'null\'.", "525534827"],
      [125, 29, 4, "\'this\' implicitly has type \'any\' because it does not have a type annotation.", "2087959715"],
      [130, 30, 4, "Argument of type \'null\' is not assignable to parameter of type \'string | number | string[] | ((this: EventTarget, index: number, value: string) => string)\'.", "2087897566"],
      [198, 6, 3, "Object is possibly \'null\'.", "193416522"],
      [199, 6, 3, "Object is possibly \'null\'.", "193416522"],
      [200, 13, 3, "Object is possibly \'null\'.", "193416522"],
      [342, 8, 12, "Type \'undefined\' is not assignable to type \'number\'.", "2583042145"]
    ],
    "src/script/view_model/bindings/ConversationListBindings.ts:3095649748": [
      [29, 0, 32, "Type \'{ init(element: HTMLElement): void; update(element: HTMLElement, valueAccessor: PureComputed<string> | ObservableArray<Conversation>): void; }\' is not assignable to type \'BindingHandler<any>\'.\\n  Types of property \'update\' are incompatible.\\n    Type \'(element: HTMLElement, valueAccessor: PureComputed<string> | ObservableArray<Conversation>) => void\' is not assignable to type \'(element: any, valueAccessor: () => any, allBindings: AllBindings, viewModel: any, bindingContext: BindingContext<any>) => void\'.\\n      Types of parameters \'valueAccessor\' and \'valueAccessor\' are incompatible.\\n        Type \'() => any\' is not assignable to type \'PureComputed<string> | ObservableArray<Conversation>\'.\\n          Type \'() => any\' is missing the following properties from type \'PureComputed<string>\': equalityComparer, peek, dispose, isActive, and 7 more.", "1716760283"]
    ],
    "src/script/view_model/bindings/MessageListBindings.ts:698796409": [
      [55, 48, 8, "No overload matches this call.\\n  Overload 1 of 2, \'(type: \\"scroll\\", listener: (this: HTMLElement, ev: Event) => any, options?: boolean | AddEventListenerOptions | undefined): void\', gave the following error.\\n    Argument of type \'({ target: element }: Event & {    target: HTMLElement;}) => void\' is not assignable to parameter of type \'(this: HTMLElement, ev: Event) => any\'.\\n      Types of parameters \'__0\' and \'ev\' are incompatible.\\n        Type \'Event\' is not assignable to type \'Event & { target: HTMLElement; }\'.\\n          Type \'Event\' is not assignable to type \'{ target: HTMLElement; }\'.\\n            Types of property \'target\' are incompatible.\\n              Type \'EventTarget | null\' is not assignable to type \'HTMLElement\'.\\n                Type \'null\' is not assignable to type \'HTMLElement\'.\\n  Overload 2 of 2, \'(type: string, listener: EventListenerOrEventListenerObject, options?: boolean | AddEventListenerOptions | undefined): void\', gave the following error.\\n    Argument of type \'({ target: element }: Event & {    target: HTMLElement;}) => void\' is not assignable to parameter of type \'EventListenerOrEventListenerObject\'.\\n      Type \'({ target: element }: Event & {    target: HTMLElement;}) => void\' is not assignable to type \'EventListener\'.\\n        Types of parameters \'__0\' and \'evt\' are incompatible.\\n          Type \'Event\' is not assignable to type \'Event & { target: HTMLElement; }\'.", "1317952297"],
      [59, 53, 8, "No overload matches this call.\\n  Overload 1 of 2, \'(type: \\"scroll\\", listener: (this: HTMLElement, ev: Event) => any, options?: boolean | EventListenerOptions | undefined): void\', gave the following error.\\n    Argument of type \'({ target: element }: Event & {    target: HTMLElement;}) => void\' is not assignable to parameter of type \'(this: HTMLElement, ev: Event) => any\'.\\n      Types of parameters \'__0\' and \'ev\' are incompatible.\\n        Type \'Event\' is not assignable to type \'Event & { target: HTMLElement; }\'.\\n  Overload 2 of 2, \'(type: string, listener: EventListenerOrEventListenerObject, options?: boolean | EventListenerOptions | undefined): void\', gave the following error.\\n    Argument of type \'({ target: element }: Event & {    target: HTMLElement;}) => void\' is not assignable to parameter of type \'EventListenerOrEventListenerObject\'.", "1317952297"]
    ],
    "src/script/view_model/bindings/VideoCallingBindings.ts:456425467": [
      [23, 2, 6, "Type \'(element: HTMLMediaElement, valueAccessor: Observable<MediaStream>) => void\' is not assignable to type \'(element: any, valueAccessor: () => any, allBindings: AllBindings, viewModel: any, bindingContext: BindingContext<any>) => void\'.\\n  Types of parameters \'valueAccessor\' and \'valueAccessor\' are incompatible.\\n    Type \'() => any\' is missing the following properties from type \'Observable<MediaStream>\': equalityComparer, peek, valueHasMutated, valueWillMutate, and 5 more.", "1759213236"],
      [31, 2, 6, "Type \'(element: HTMLMediaElement, valueAccessor: Observable<MediaStream>) => void\' is not assignable to type \'(element: any, valueAccessor: () => any, allBindings: AllBindings, viewModel: any, bindingContext: BindingContext<any>) => void\'.\\n  Types of parameters \'valueAccessor\' and \'valueAccessor\' are incompatible.\\n    Type \'() => any\' is not assignable to type \'Observable<MediaStream>\'.", "1759213236"]
    ],
    "src/script/view_model/content/ConnectRequestsViewModel.ts:1733765070": [
      [54, 56, 43, "Argument of type \'HTMLElement | null\' is not assignable to parameter of type \'HTMLElement\'.\\n  Type \'null\' is not assignable to type \'HTMLElement\'.", "4107348197"]
    ],
    "src/script/view_model/content/EmojiInputViewModel.ts:3746352283": [
      [50, 10, 13, "Property \'suppressKeyUp\' has no initializer and is not definitely assigned in the constructor.", "1816102502"],
      [168, 8, 48, "Argument of type \'string[]\' is not assignable to parameter of type \'number[]\'.\\n  Type \'string\' is not assignable to type \'number\'.", "4095030990"],
      [320, 41, 9, "Argument of type \'number | null\' is not assignable to parameter of type \'number | undefined\'.\\n  Type \'null\' is not assignable to type \'number | undefined\'.", "3834073445"],
      [321, 37, 9, "Argument of type \'number | null\' is not assignable to parameter of type \'number | undefined\'.", "3834073445"],
      [371, 60, 4, "Property \'icon\' does not exist on type \'never\'.", "2087846158"],
      [373, 27, 5, "Argument of type \'{ icon: string; name: string; }\' is not assignable to parameter of type \'never\'.", "165439585"],
      [378, 54, 4, "Property \'name\' does not exist on type \'never\'.", "2087876002"],
      [379, 54, 4, "Property \'name\' does not exist on type \'never\'.", "2087876002"],
      [382, 54, 4, "Property \'name\' does not exist on type \'never\'.", "2087876002"],
      [382, 67, 4, "Property \'name\' does not exist on type \'never\'.", "2087876002"],
      [388, 41, 4, "Property \'icon\' does not exist on type \'never\'.", "2087846158"],
      [388, 80, 4, "Property \'name\' does not exist on type \'never\'.", "2087876002"],
      [403, 31, 22, "Object is possibly \'undefined\'.", "4272920130"],
      [432, 38, 9, "Argument of type \'number | null\' is not assignable to parameter of type \'number | undefined\'.", "3834073445"]
    ],
    "src/script/view_model/content/HistoryExportViewModel.ts:1810820018": [
      [89, 4, 16, "Type \'Observable<Blob | null>\' is not assignable to type \'Observable<Blob>\'.\\n  The types returned by \'peek()\' are incompatible between these types.\\n    Type \'Blob | null\' is not assignable to type \'Blob\'.\\n      Type \'null\' is not assignable to type \'Blob\'.", "340013420"],
      [128, 19, 5, "Argument of type \'unknown\' is not assignable to parameter of type \'Error\'.", "165548477"]
    ],
    "src/script/view_model/content/HistoryImportViewModel.ts:2154234816": [
      [61, 4, 10, "Type \'Observable<Error | null>\' is not assignable to type \'Observable<Error>\'.\\n  The types returned by \'peek()\' are incompatible between these types.\\n    Type \'Error | null\' is not assignable to type \'Error\'.\\n      Type \'null\' is not assignable to type \'Error\'.", "3994891413"],
      [115, 15, 4, "Argument of type \'null\' is not assignable to parameter of type \'Error\'.", "2087897566"],
      [136, 19, 5, "Argument of type \'unknown\' is not assignable to parameter of type \'Error\'.", "165548477"],
      [151, 15, 4, "Argument of type \'null\' is not assignable to parameter of type \'Error\'.", "2087897566"]
    ],
    "src/script/view_model/content/LegalHoldModalViewModel.ts:3913530676": [
      [76, 4, 10, "Type \'Observable<never[]>\' is not assignable to type \'Observable<User[]>\'.", "4012712079"],
      [77, 4, 16, "Type \'Observable<User | undefined>\' is not assignable to type \'Observable<User>\'.", "3229850487"],
      [86, 4, 19, "Type \'null\' is not assignable to type \'string\'.", "59414957"],
      [95, 23, 9, "Argument of type \'undefined\' is not assignable to parameter of type \'User\'.", "2620553983"],
      [128, 79, 15, "Argument of type \'string | undefined\' is not assignable to parameter of type \'string\'.\\n  Type \'undefined\' is not assignable to type \'string\'.", "2249385622"],
      [143, 50, 11, "Argument of type \'string | undefined\' is not assignable to parameter of type \'string\'.\\n  Type \'undefined\' is not assignable to type \'string\'.", "2028249029"],
      [153, 4, 19, "Type \'null\' is not assignable to type \'string\'.", "59414957"],
      [178, 66, 15, "Argument of type \'string | undefined\' is not assignable to parameter of type \'string\'.\\n  Type \'undefined\' is not assignable to type \'string\'.", "2249385622"],
      [195, 28, 7, "Argument of type \'unknown\' is not assignable to parameter of type \'string\'.", "1236122734"],
      [239, 21, 9, "Argument of type \'undefined\' is not assignable to parameter of type \'User\'.", "2620553983"]
    ],
    "src/script/view_model/content/MessageListViewModel.ts:2712738962": [
      [97, 19, 12, "Property \'conversation\' does not exist on type \'{ conversation: Conversation; message: Message; } | undefined\'.", "1670678216"],
      [97, 33, 7, "Property \'message\' does not exist on type \'{ conversation: Conversation; message: Message; } | undefined\'.", "1236122734"],
      [141, 4, 107, "Type \'number | boolean\' is not assignable to type \'boolean\'.\\n  Type \'number\' is not assignable to type \'boolean\'.", "3357851046"],
      [165, 37, 18, "Object is possibly \'null\'.", "1508601427"],
      [165, 68, 18, "Object is possibly \'null\'.", "1508601427"],
      [169, 8, 6, "Type \'Conversation | null\' is not assignable to type \'PanelEntity\'.\\n  Type \'null\' is not assignable to type \'PanelEntity\'.", "1164306878"],
      [191, 9, 6, "Type \'string | undefined\' is not assignable to type \'string\'.\\n  Type \'undefined\' is not assignable to type \'string\'.", "1127975365"],
      [221, 83, 18, "Argument of type \'Conversation | null\' is not assignable to parameter of type \'Conversation\'.\\n  Type \'null\' is not assignable to type \'Conversation\'.", "1508601427"],
      [355, 68, 6, "Type \'string | undefined\' is not assignable to type \'string\'.\\n  Type \'undefined\' is not assignable to type \'string\'.", "1127975365"],
      [358, 14, 5, "Object is of type \'unknown\'.", "165548477"]
    ],
    "src/script/view_model/panel/AddParticipantsViewModel.ts:4264095902": [
      [102, 4, 21, "Type \'ObservableArray<never>\' is not assignable to type \'ObservableArray<User>\'.", "2199671479"],
      [103, 4, 20, "Type \'Observable<ServiceEntity | undefined>\' is not assignable to type \'Observable<ServiceEntity>\'.\\n  The types returned by \'peek()\' are incompatible between these types.\\n    Type \'ServiceEntity | undefined\' is not assignable to type \'ServiceEntity\'.\\n      Type \'undefined\' is not assignable to type \'ServiceEntity\'.", "3275208665"],
      [108, 4, 21, "Type \'PureComputed<boolean | undefined>\' is not assignable to type \'PureComputed<boolean>\'.", "3187656643"],
      [196, 25, 9, "Argument of type \'undefined\' is not assignable to parameter of type \'ServiceEntity\'.", "2620553983"]
    ],
    "src/script/view_model/panel/BasePanelViewModel.ts:1781850387": [
      [57, 4, 23, "Type \'Observable<Conversation | null>\' is not assignable to type \'Observable<Conversation>\'.\\n  The types returned by \'peek()\' are incompatible between these types.\\n    Type \'Conversation | null\' is not assignable to type \'Conversation\'.\\n      Type \'null\' is not assignable to type \'Conversation\'.", "233634092"]
    ],
    "src/script/view_model/panel/ConversationDetailsViewModel.ts:1231015426": [
      [137, 4, 20, "Type \'Observable<ServiceEntity | undefined>\' is not assignable to type \'Observable<ServiceEntity>\'.", "3275208665"],
      [158, 21, 36, "Argument of type \'User | undefined\' is not assignable to parameter of type \'User\'.\\n  Type \'undefined\' is not assignable to type \'User\'.", "1354386287"],
      [201, 4, 21, "Type \'PureComputed<boolean | \\"\\">\' is not assignable to type \'PureComputed<boolean>\'.\\n  The types returned by \'peek()\' are incompatible between these types.\\n    Type \'string | boolean\' is not assignable to type \'boolean\'.", "1116588846"],
      [209, 4, 23, "Type \'PureComputed<boolean | \\"\\">\' is not assignable to type \'PureComputed<boolean>\'.", "1139188355"]
    ],
    "src/script/view_model/panel/ConversationParticipantsViewModel.ts:2997455980": [
      [53, 21, 36, "Argument of type \'User | undefined\' is not assignable to parameter of type \'User\'.\\n  Type \'undefined\' is not assignable to type \'User\'.", "1354386287"],
      [61, 4, 21, "Type \'Observable<never[]>\' is not assignable to type \'Observable<User[]>\'.", "3284804734"],
      [71, 46, 6, "Type \'null\' is not assignable to type \'PanelEntity\'.", "1164306878"]
    ],
    "src/script/view_model/panel/GroupParticipantServiceViewModel.ts:3233069914": [
      [52, 4, 24, "Type \'Observable<undefined>\' is not assignable to type \'Observable<User>\'.", "3514586203"],
      [53, 4, 20, "Type \'Observable<undefined>\' is not assignable to type \'Observable<ServiceEntity>\'.\\n  Types of property \'equalityComparer\' are incompatible.\\n    Type \'(a: undefined, b: undefined) => boolean\' is not assignable to type \'(a: ServiceEntity, b: ServiceEntity) => boolean\'.\\n      Types of parameters \'a\' and \'a\' are incompatible.\\n        Type \'ServiceEntity\' is not assignable to type \'undefined\'.", "3275208665"],
      [93, 25, 9, "Argument of type \'undefined\' is not assignable to parameter of type \'ServiceEntity\'.", "2620553983"]
    ],
    "src/script/view_model/panel/GroupParticipantUserViewModel.ts:3122532612": [
      [74, 4, 24, "Type \'Observable<undefined>\' is not assignable to type \'Observable<User>\'.", "3514586203"]
    ],
    "src/script/view_model/panel/GuestsAndServicesViewModel.ts:292948775": [
      [93, 4, 23, "Type \'PureComputed<boolean | undefined>\' is not assignable to type \'PureComputed<boolean>\'.", "2493661698"]
    ],
    "src/script/view_model/panel/MessageDetailsViewModel.ts:906474120": [
      [72, 4, 14, "Type \'Observable<string | undefined>\' is not assignable to type \'Observable<string>\'.\\n  The types returned by \'peek()\' are incompatible between these types.\\n    Type \'string | undefined\' is not assignable to type \'string\'.\\n      Type \'undefined\' is not assignable to type \'string\'.", "116181579"],
      [102, 13, 14, "Object is possibly \'undefined\'.", "116180423"],
      [114, 63, 14, "Object is possibly \'undefined\'.", "116180423"],
      [120, 12, 7, "Type \'{ domain: string | undefined; id: string; }[]\' is not assignable to type \'QualifiedId[]\'.\\n  Type \'{ domain: string | undefined; id: string; }\' is not assignable to type \'QualifiedId\'.\\n    Types of property \'domain\' are incompatible.\\n      Type \'string | undefined\' is not assignable to type \'string\'.\\n        Type \'undefined\' is not assignable to type \'string\'.", "2414311946"],
      [130, 41, 14, "Object is possibly \'undefined\'.", "116180423"],
      [136, 39, 14, "Object is possibly \'undefined\'.", "116180423"],
      [175, 4, 17, "Type \'PureComputed<string | false>\' is not assignable to type \'PureComputed<string | undefined>\'.\\n  Types of property \'equalityComparer\' are incompatible.\\n    Type \'(a: string | false | undefined, b: string | false) => boolean\' is not assignable to type \'(a: string | undefined, b: string | undefined) => boolean\'.\\n      Types of parameters \'b\' and \'b\' are incompatible.\\n        Type \'string | undefined\' is not assignable to type \'string | false\'.\\n          Type \'undefined\' is not assignable to type \'string | false\'.", "3727029621"]
    ],
    "src/script/view_model/panel/NotificationsPanel.test.ts:989279192": [
      [38, 54, 29, "Argument of type \'Element | null\' is not assignable to parameter of type \'Element\'.\\n  Type \'null\' is not assignable to type \'Element\'.", "1262202094"],
      [76, 20, 77, "Argument of type \'Element | null\' is not assignable to parameter of type \'Document | Node | Element | Window\'.", "1971299222"]
    ],
    "src/script/view_model/panel/PanelHeader.test.ts:4232255009": [
      [33, 39, 22, "Argument of type \'Element | null\' is not assignable to parameter of type \'Element\'.\\n  Type \'null\' is not assignable to type \'Element\'.", "3474761039"],
      [34, 38, 21, "Argument of type \'Element | null\' is not assignable to parameter of type \'Element\'.\\n  Type \'null\' is not assignable to type \'Element\'.", "327517530"]
    ],
    "src/script/view_model/panel/TimedMessagesPanel.tsx:852651488": [
      [52, 57, 18, "Argument of type \'Conversation | null\' is not assignable to parameter of type \'Partial<Record<\\"globalMessageTimer\\", Subscribable<any>>>\'.\\n  Type \'null\' is not assignable to type \'Partial<Record<\\"globalMessageTimer\\", Subscribable<any>>>\'.", "2242649668"],
      [82, 44, 10, "Argument of type \'number | null\' is not assignable to parameter of type \'number\'.\\n  Type \'null\' is not assignable to type \'number\'.", "1022360174"],
      [83, 83, 10, "Argument of type \'number | null\' is not assignable to parameter of type \'number\'.\\n  Type \'null\' is not assignable to type \'number\'.", "1022360174"]
    ]
  }`
};<|MERGE_RESOLUTION|>--- conflicted
+++ resolved
@@ -448,9 +448,6 @@
       [45, 88, 5, "Property \'label\' does not exist on type \'never\'.", "173467459"],
       [46, 51, 5, "Property \'label\' does not exist on type \'never\'.", "173467459"],
       [47, 59, 5, "Property \'label\' does not exist on type \'never\'.", "173467459"]
-    ],
-    "src/script/auth/util/test/TestUtil.tsx:1653578349": [
-      [39, 86, 7, "Property \'DEFAULT\' does not exist on type \'typeof THEME_ID\'.", "2783041582"]
     ],
     "src/script/auth/util/urlUtil.ts:2936167840": [
       [61, 2, 17, "Type \'Window | null\' is not assignable to type \'Window\'.\\n  Type \'null\' is not assignable to type \'Window\'.", "211185092"]
@@ -691,7 +688,7 @@
       [68, 53, 11, "Argument of type \'Error | undefined\' is not assignable to parameter of type \'string | Error | (() => string | Error)\'.\\n  Type \'undefined\' is not assignable to type \'string | Error | (() => string | Error)\'.", "2014657417"],
       [118, 10, 13, "Type \'ContentMessage | undefined\' is not assignable to type \'ContentMessage\'.\\n  Type \'undefined\' is not assignable to type \'ContentMessage\'.", "2555417520"],
       [121, 10, 20, "Type \'(message: ContentMessage, event: MouseEvent<Element, MouseEvent>) => void\' is not assignable to type \'(message: Text | ContentMessage, event: MouseEvent<Element, MouseEvent>) => void\'.\\n  Types of parameters \'message\' and \'message\' are incompatible.\\n    Type \'Text | ContentMessage\' is not assignable to type \'ContentMessage\'.\\n      Type \'Text\' is missing the following properties from type \'ContentMessage\': isLikedProvisional, reactions_user_ets, assets, is_liked, and 75 more.", "2936827179"],
-      [220, 16, 3, "Type \'(node: Element) => void\' is not assignable to type \'LegacyRef<HTMLDivElement> | undefined\'.\\n  Type \'(node: Element) => void\' is not assignable to type \'(instance: HTMLDivElement | null) => void\'.\\n    Types of parameters \'node\' and \'instance\' are incompatible.\\n      Type \'HTMLDivElement | null\' is not assignable to type \'Element\'.\\n        Type \'null\' is not assignable to type \'Element\'.", "193432436"],
+      [220, 16, 3, "Type \'(node: Element) => void\' is not assignable to type \'LegacyRef<HTMLDivElement> | undefined\'.\\n  Type \'(node: Element) => void\' is not assignable to type \'(instance: HTMLDivElement | null) => void\'.", "193432436"],
       [222, 57, 45, "No overload matches this call.\\n  Overload 1 of 6, \'(this: (this: undefined, arg0: Text, arg1: MouseEvent<Element, MouseEvent>) => void, thisArg: undefined, arg0: Text, arg1: MouseEvent<Element, MouseEvent>): () => void\', gave the following error.\\n    Argument of type \'KeyboardEvent<HTMLDivElement>\' is not assignable to parameter of type \'MouseEvent<Element, MouseEvent>\'.\\n      Type \'KeyboardEvent<HTMLDivElement>\' is missing the following properties from type \'MouseEvent<Element, MouseEvent>\': button, buttons, clientX, clientY, and 7 more.\\n  Overload 2 of 6, \'(this: (this: undefined, ...args: Text[]) => void, thisArg: undefined, ...args: Text[]): (...args: Text[]) => void\', gave the following error.\\n    The \'this\' context of type \'(message: Text | ContentMessage, event: MouseEvent<Element, MouseEvent>) => void\' is not assignable to method\'s \'this\' of type \'(this: undefined, ...args: Text[]) => void\'.\\n      Types of parameters \'event\' and \'args\' are incompatible.\\n        Type \'Text\' is missing the following properties from type \'MouseEvent<Element, MouseEvent>\': altKey, button, buttons, clientX, and 28 more.", "3928016927"]
     ],
     "src/script/components/MessagesList/Message/ContentMessage/asset/AbstractAssetTransferStateTracker.ts:1402358935": [
@@ -2046,17 +2043,8 @@
     "src/script/page/LeftSidebar/panels/StartUI/components/GroupList.test.tsx:87150494": [
       [34, 63, 38, "Argument of type \'Element | null\' is not assignable to parameter of type \'Element\'.\\n  Type \'null\' is not assignable to type \'Element\'.", "495210063"]
     ],
-<<<<<<< HEAD
-    "src/script/page/MainContent/MainContent.tsx:2631958953": [
-      [111, 10, 12, "Type \'Conversation | null\' is not assignable to type \'Conversation\'.\\n  Type \'null\' is not assignable to type \'Conversation\'.", "1670678216"]
-=======
-    "src/script/page/MainContent/MainContent.tsx:2029280374": [
-      [68, 28, 12, "Type \'Conversation | null\' is not assignable to type \'Conversation\'.\\n  Type \'null\' is not assignable to type \'Conversation\'.", "1670678216"],
-      [153, 35, 7, "Property \'DEFAULT\' does not exist on type \'typeof THEME_ID\'.", "2783041582"]
-    ],
-    "src/script/page/MainContent/panels/Collection/Collection.test.tsx:1028939995": [
-      [122, 12, 5, "Type \'HTMLInputElement | null\' is not assignable to type \'HTMLInputElement\'.\\n  Type \'null\' is not assignable to type \'HTMLInputElement\'.", "178805363"]
->>>>>>> ae492bb1
+    "src/script/page/MainContent/MainContent.tsx:149069437": [
+      [70, 10, 12, "Type \'Conversation | null\' is not assignable to type \'Conversation\'.\\n  Type \'null\' is not assignable to type \'Conversation\'.", "1670678216"]
     ],
     "src/script/page/MainContent/panels/Collection/FullSearch.tsx:1879516049": [
       [99, 10, 10, "Object is possibly \'undefined\'.", "1962587969"],
@@ -2111,7 +2099,7 @@
       [33, 2, 12, "Type \'undefined\' is not assignable to type \'Conversation\'.", "1670678216"]
     ],
     "src/script/page/message-list/MentionSuggestions/MentionSuggestions.tsx:217067853": [
-      [119, 14, 3, "Type \'((node: Element) => void) | undefined\' is not assignable to type \'Ref<HTMLDivElement> | undefined\'.\\n  Type \'(node: Element) => void\' is not assignable to type \'Ref<HTMLDivElement> | undefined\'.\\n    Type \'(node: Element) => void\' is not assignable to type \'(instance: HTMLDivElement | null) => void\'.", "193432436"]
+      [119, 14, 3, "Type \'((node: Element) => void) | undefined\' is not assignable to type \'Ref<HTMLDivElement> | undefined\'.\\n  Type \'(node: Element) => void\' is not assignable to type \'Ref<HTMLDivElement> | undefined\'.\\n    Type \'(node: Element) => void\' is not assignable to type \'(instance: HTMLDivElement | null) => void\'.\\n      Types of parameters \'node\' and \'instance\' are incompatible.\\n        Type \'HTMLDivElement | null\' is not assignable to type \'Element\'.\\n          Type \'null\' is not assignable to type \'Element\'.", "193432436"]
     ],
     "src/script/page/message-list/MessageTimerButton.test.ts:254586997": [
       [33, 46, 29, "Argument of type \'Element | null\' is not assignable to parameter of type \'Element\'.\\n  Type \'null\' is not assignable to type \'Element\'.", "4019893960"],
