// BETTERER RESULTS V2.
// 
// If this file contains merge conflicts, use `betterer merge` to automatically resolve them:
// https://phenomnomnominal.github.io/betterer/docs/results-file/#merge
//
exports[`stricter compilation`] = {
  value: `{
    "src/script/Config.ts:3551122165": [
      [51, 4, 40, "\'ACCOUNT_BASE\' is specified more than once, so this usage will be overwritten.", "2150385420"],
      [52, 4, 15, "\'MOBILE_BASE\' is specified more than once, so this usage will be overwritten.", "437120469"],
      [53, 4, 12, "\'PRICING\' is specified more than once, so this usage will be overwritten.", "1004628660"],
      [54, 4, 65, "\'PRIVACY_POLICY\' is specified more than once, so this usage will be overwritten.", "3718416051"],
      [55, 4, 799, "\'SUPPORT\' is specified more than once, so this usage will be overwritten.", "1733685078"],
      [69, 4, 36, "\'TEAMS_BASE\' is specified more than once, so this usage will be overwritten.", "1602627884"],
      [70, 4, 47, "\'TEAMS_BILLING\' is specified more than once, so this usage will be overwritten.", "1546117942"],
      [71, 4, 79, "\'TEAMS_CREATE\' is specified more than once, so this usage will be overwritten.", "3896973981"],
      [72, 4, 84, "\'TERMS_OF_USE_PERSONAL\' is specified more than once, so this usage will be overwritten.", "4120462090"],
      [73, 4, 78, "\'TERMS_OF_USE_TEAMS\' is specified more than once, so this usage will be overwritten.", "2894167402"],
      [74, 4, 32, "\'WEBSITE_BASE\' is specified more than once, so this usage will be overwritten.", "41464345"],
      [75, 4, 61, "\'WHATS_NEW\' is specified more than once, so this usage will be overwritten.", "608611251"]
    ],
    "src/script/assets/AssetCrypto.test.ts:2635946620": [
      [38, 55, 4, "Argument of type \'null\' is not assignable to parameter of type \'ArrayBuffer\'.", "2087897566"]
    ],
    "src/script/assets/AssetMapper.ts:137626173": [
      [49, 10, 6, "Type \'AssetRemoteData | undefined\' is not assignable to type \'AssetRemoteData\'.\\n  Type \'undefined\' is not assignable to type \'AssetRemoteData\'.", "1468438424"],
      [49, 31, 7, "Type \'AssetRemoteData | undefined\' is not assignable to type \'AssetRemoteData\'.\\n  Type \'undefined\' is not assignable to type \'AssetRemoteData\'.", "1793644015"]
    ],
    "src/script/assets/AssetRemoteData.ts:2909057294": [
      [75, 8, 10, "Type \'string | undefined\' is not assignable to type \'string\'.\\n  Type \'undefined\' is not assignable to type \'string\'.", "2264616494"],
      [95, 8, 10, "Type \'string | undefined\' is not assignable to type \'string\'.\\n  Type \'undefined\' is not assignable to type \'string\'.", "2264616494"]
    ],
    "src/script/assets/AssetRepository.ts:839388141": [
      [101, 27, 5, "Object is of type \'unknown\'.", "165548477"],
      [276, 4, 81, "Type \'UploadStatus | undefined\' is not assignable to type \'UploadStatus\'.\\n  Type \'undefined\' is not assignable to type \'UploadStatus\'.", "613717832"]
    ],
    "src/script/audio/AudioRepository.ts:12311176": [
      [92, 6, 26, "Cannot invoke an object which is possibly \'undefined\'.", "1352108271"],
      [116, 44, 42, "Argument of type \'(audioId: AudioType) => void\' is not assignable to parameter of type \'(value: string, index: number, array: string[]) => void\'.\\n  Types of parameters \'audioId\' and \'value\' are incompatible.\\n    Type \'string\' is not assignable to type \'AudioType\'.", "2195180610"],
      [175, 66, 5, "Object is of type \'unknown\'.", "165548477"]
    ],
    "src/script/audio/AudioState.ts:2637326876": [
      [28, 4, 20, "Type \'Observable<AudioPreference.ALL>\' is not assignable to type \'Observable<AudioPreference>\'.\\n  Types of parameters \'value\' and \'value\' are incompatible.\\n    Type \'AudioPreference\' is not assignable to type \'AudioPreference.ALL\'.", "889323520"]
    ],
    "src/script/auth/AuthRepository.ts:219478500": [
      [52, 60, 5, "Object is of type \'unknown\'.", "165548477"]
    ],
    "src/script/auth/component/AccountForm.tsx:3824179626": [
      [90, 8, 16, "Object is possibly \'undefined\'.", "3859911866"],
      [90, 33, 16, "Object is possibly \'undefined\'.", "3859911866"],
      [92, 11, 16, "Object is possibly \'undefined\'.", "3859911866"],
      [93, 20, 87, "Argument of type \'ValidationError | null\' is not assignable to parameter of type \'Error\'.\\n  Type \'null\' is not assignable to type \'Error\'.", "612674422"],
      [93, 58, 16, "Object is possibly \'undefined\'.", "3859911866"],
      [93, 81, 16, "Object is possibly \'undefined\'.", "3859911866"],
      [95, 33, 16, "Object is possibly \'undefined\'.", "3859911866"],
      [98, 24, 6, "Argument of type \'Error[]\' is not assignable to parameter of type \'SetStateAction<never[]>\'.\\n  Type \'Error[]\' is not assignable to type \'never[]\'.\\n    Type \'Error\' is not assignable to type \'never\'.", "1168132398"],
      [108, 19, 5, "Object is of type \'unknown\'.", "165548477"],
      [109, 16, 5, "Object is of type \'unknown\'.", "165548477"],
      [114, 12, 20, "Object is possibly \'undefined\'.", "4048796933"],
      [114, 51, 5, "Object is of type \'unknown\'.", "165548477"],
      [120, 12, 20, "Object is possibly \'undefined\'.", "4048796933"],
      [120, 51, 5, "Object is of type \'unknown\'.", "165548477"],
      [121, 12, 23, "Object is possibly \'undefined\'.", "23329910"],
      [121, 54, 5, "Object is of type \'unknown\'.", "165548477"],
      [127, 14, 5, "Object is of type \'unknown\'.", "165548477"],
      [147, 14, 19, "Object is possibly \'undefined\'.", "3911565646"],
      [151, 12, 3, "Type \'MutableRefObject<HTMLInputElement | undefined>\' is not assignable to type \'((instance: HTMLInputElement | null) => void) | RefObject<HTMLInputElement> | null | undefined\'.", "193432436"],
      [158, 16, 20, "Object is possibly \'undefined\'.", "4048796933"],
      [171, 14, 20, "Object is possibly \'undefined\'.", "4048796933"],
      [175, 12, 3, "Type \'MutableRefObject<HTMLInputElement | undefined>\' is not assignable to type \'((instance: HTMLInputElement | null) => void) | RefObject<HTMLInputElement> | null | undefined\'.", "193432436"],
      [186, 16, 23, "Object is possibly \'undefined\'.", "23329910"],
      [198, 14, 23, "Object is possibly \'undefined\'.", "23329910"],
      [202, 12, 3, "Type \'MutableRefObject<HTMLInputElement | undefined>\' is not assignable to type \'((instance: HTMLInputElement | null) => void) | RefObject<HTMLInputElement> | null | undefined\'.", "193432436"],
      [226, 8, 3, "Type \'MutableRefObject<HTMLInputElement | undefined>\' is not assignable to type \'((instance: HTMLInputElement | null) => void) | RefObject<HTMLInputElement> | null | undefined\'.\\n  Type \'MutableRefObject<HTMLInputElement | undefined>\' is not assignable to type \'RefObject<HTMLInputElement>\'.", "193432436"],
      [228, 10, 20, "Object is possibly \'undefined\'.", "3805711124"]
    ],
    "src/script/auth/component/ClientItem.tsx:281272235": [
      [149, 9, 21, "Object is possibly \'undefined\'.", "4077427211"],
      [151, 8, 21, "Object is possibly \'undefined\'.", "4077427211"],
      [152, 8, 21, "Object is possibly \'undefined\'.", "4077427211"],
      [155, 23, 21, "Object is possibly \'undefined\'.", "4077427211"],
      [220, 28, 12, "Argument of type \'string | undefined\' is not assignable to parameter of type \'string\'.\\n  Type \'undefined\' is not assignable to type \'string\'.", "3597007453"],
      [249, 20, 3, "Type \'MutableRefObject<HTMLInputElement | undefined>\' is not assignable to type \'((instance: HTMLInputElement | null) => void) | RefObject<HTMLInputElement> | null | undefined\'.", "193432436"]
    ],
    "src/script/auth/component/ClientList.tsx:3233905927": [
      [56, 4, 8, "Type \'string | null\' is not assignable to type \'string\'.\\n  Type \'null\' is not assignable to type \'string\'.", "1055803537"],
      [67, 31, 7, "This condition will always return true since this \'Promise<any>\' is always defined.", "2364942655"],
      [93, 10, 11, "Type \'false | Error\' is not assignable to type \'Error\'.\\n  Type \'boolean\' is not assignable to type \'Error\'.", "674912356"]
    ],
    "src/script/auth/component/EntropyCanvas.tsx:2599807788": [
      [65, 16, 10, "Type \'[number, number] | null\' is not assignable to type \'[number, number]\'.\\n  Type \'null\' is not assignable to type \'[number, number]\'.", "3284027968"],
      [65, 28, 4, "Type \'null\' is not assignable to type \'[number, number]\'.", "2087897566"],
      [93, 20, 6, "Object is possibly \'null\'.", "1537472717"]
    ],
    "src/script/auth/component/LinkButton.tsx:522804603": [
      [32, 8, 67, "Type \'(theme: Theme) => CSSObject\' is not assignable to type \'Interpolation<Theme>\'.\\n  Type \'(theme: Theme) => CSSObject\' is not assignable to type \'FunctionInterpolation<Theme>\'.\\n    Types of parameters \'theme\' and \'props\' are incompatible.\\n      Type \'Theme\' is missing the following properties from type \'Theme\': general, Input, select, checkbox", "530872600"]
    ],
    "src/script/auth/component/LoginForm.tsx:1467603633": [
      [49, 4, 18, "Object is possibly \'undefined\'.", "3955986040"],
      [49, 31, 18, "Object is possibly \'undefined\'.", "3955986040"],
      [52, 9, 18, "Object is possibly \'undefined\'.", "3955986040"],
      [54, 8, 91, "Argument of type \'ValidationError | null\' is not assignable to parameter of type \'Error\'.\\n  Type \'null\' is not assignable to type \'Error\'.", "2109761846"],
      [54, 46, 18, "Object is possibly \'undefined\'.", "3955986040"],
      [54, 71, 18, "Object is possibly \'undefined\'.", "3955986040"],
      [57, 23, 18, "Object is possibly \'undefined\'.", "3955986040"],
      [58, 9, 21, "Object is possibly \'undefined\'.", "4077427211"],
      [60, 8, 97, "Argument of type \'ValidationError | null\' is not assignable to parameter of type \'Error\'.\\n  Type \'null\' is not assignable to type \'Error\'.", "2075038454"],
      [60, 46, 21, "Object is possibly \'undefined\'.", "4077427211"],
      [60, 74, 21, "Object is possibly \'undefined\'.", "4077427211"],
      [64, 26, 21, "Object is possibly \'undefined\'.", "4077427211"],
      [85, 8, 3, "Type \'MutableRefObject<HTMLInputElement | undefined>\' is not assignable to type \'((instance: HTMLInputElement | null) => void) | RefObject<HTMLInputElement> | null | undefined\'.", "193432436"],
      [102, 8, 3, "Type \'MutableRefObject<HTMLInputElement | undefined>\' is not assignable to type \'((instance: HTMLInputElement | null) => void) | RefObject<HTMLInputElement> | null | undefined\'.", "193432436"]
    ],
    "src/script/auth/component/RouterLink.tsx:4241768683": [
      [26, 59, 43, "Type \'(theme: Theme) => CSSObject\' is not assignable to type \'Interpolation<Theme>\'.\\n  Type \'(theme: Theme) => CSSObject\' is not assignable to type \'FunctionInterpolation<Theme>\'.\\n    Types of parameters \'theme\' and \'props\' are incompatible.\\n      Type \'import(\\"wire-webapp/node_modules/@emotion/react/types/index\\").Theme\' is not assignable to type \'import(\\"wire-webapp/node_modules/@wireapp/react-ui-kit/src/Layout/Theme\\").Theme\'.", "1560990654"]
    ],
    "src/script/auth/localeConfig.ts:2649740668": [
      [47, 2, 59, "Type \'string | undefined\' is not assignable to type \'string\'.\\n  Type \'undefined\' is not assignable to type \'string\'.", "576197098"]
    ],
    "src/script/auth/main.tsx:2888819071": [
      [65, 13, 31, "Argument of type \'HTMLElement | null\' is not assignable to parameter of type \'Element | DocumentFragment\'.\\n  Type \'null\' is not assignable to type \'Element | DocumentFragment\'.", "223522320"],
      [69, 9, 4, "Argument of type \'ConnectedComponent<FC<RootProps & { isAuthenticated: boolean; isFetchingSSOSettings: boolean; language: string; } & { doGetSSOSettings: () => Promise<void>; safelyRemoveCookie: (name: string, value: string) => Promise<...>; startPolling: (name?: string | undefined, interval?: number | undefined, asJSON?: boolean | u...\' is not assignable to parameter of type \'ConnectedComponent<FunctionComponent<{}>, any>\'.\\n  Type \'ComponentClass<Omit<RootProps & { isAuthenticated: boolean; isFetchingSSOSettings: boolean; language: string; } & { doGetSSOSettings: () => Promise<void>; safelyRemoveCookie: (name: string, value: string) => Promise<...>; startPolling: (name?: string | undefined, interval?: number | undefined, asJSON?: boolean | und...\' is not assignable to type \'ConnectedComponent<FunctionComponent<{}>, any>\'.\\n    Type \'ComponentClass<Omit<RootProps & { isAuthenticated: boolean; isFetchingSSOSettings: boolean; language: string; } & { doGetSSOSettings: () => Promise<void>; safelyRemoveCookie: (name: string, value: string) => Promise<...>; startPolling: (name?: string | undefined, interval?: number | undefined, asJSON?: boolean | und...\' is not assignable to type \'ComponentClass<any, any> & NonReactStatics<FunctionComponent<{}>, {}> & { WrappedComponent: FunctionComponent<{}>; }\'.\\n      Type \'ComponentClass<Omit<RootProps & { isAuthenticated: boolean; isFetchingSSOSettings: boolean; language: string; } & { doGetSSOSettings: () => Promise<void>; safelyRemoveCookie: (name: string, value: string) => Promise<...>; startPolling: (name?: string | undefined, interval?: number | undefined, asJSON?: boolean | und...\' is not assignable to type \'{ WrappedComponent: FunctionComponent<{}>; }\'.\\n        Types of property \'WrappedComponent\' are incompatible.\\n          Type \'FC<RootProps & { isAuthenticated: boolean; isFetchingSSOSettings: boolean; language: string; } & { doGetSSOSettings: () => Promise<void>; safelyRemoveCookie: (name: string, value: string) => Promise<...>; startPolling: (name?: string | undefined, interval?: number | undefined, asJSON?: boolean | undefined) => Promis...\' is not assignable to type \'FunctionComponent<{}>\'.\\n            Types of parameters \'props\' and \'props\' are incompatible.\\n              Type \'{}\' is not assignable to type \'RootProps & { isAuthenticated: boolean; isFetchingSSOSettings: boolean; language: string; } & { doGetSSOSettings: () => Promise<void>; safelyRemoveCookie: (name: string, value: string) => Promise<...>; startPolling: (name?: string | undefined, interval?: number | undefined, asJSON?: boolean | undefined) => Promise<....\'.\\n                Type \'{}\' is not assignable to type \'{ isAuthenticated: boolean; isFetchingSSOSettings: boolean; language: string; }\'.", "2089387715"]
    ],
    "src/script/auth/module/action/AuthAction.ts:3569464432": [
      [126, 12, 5, "Object is of type \'unknown\'.", "165548477"],
      [132, 49, 5, "Argument of type \'unknown\' is not assignable to parameter of type \'Error\'.", "165548477"],
      [146, 60, 5, "Argument of type \'unknown\' is not assignable to parameter of type \'Error\'.", "165548477"],
      [159, 59, 5, "Argument of type \'unknown\' is not assignable to parameter of type \'Error\'.", "165548477"],
      [181, 12, 5, "Object is of type \'unknown\'.", "165548477"],
      [184, 49, 5, "Argument of type \'unknown\' is not assignable to parameter of type \'Error\'.", "165548477"],
      [269, 27, 18, "Object is possibly \'undefined\'.", "1666073462"],
      [270, 6, 17, "Object is possibly \'undefined\'.", "2392383015"],
      [271, 6, 17, "Object is possibly \'undefined\'.", "2392383015"],
      [272, 6, 17, "Object is possibly \'undefined\'.", "2392383015"],
      [273, 6, 17, "Object is possibly \'undefined\'.", "2392383015"],
      [273, 31, 17, "Object is possibly \'undefined\'.", "2392383015"],
      [285, 54, 5, "Argument of type \'unknown\' is not assignable to parameter of type \'Error\'.", "165548477"],
      [300, 27, 18, "Object is possibly \'undefined\'.", "1666073462"],
      [312, 58, 5, "Argument of type \'unknown\' is not assignable to parameter of type \'Error\'.", "165548477"],
      [344, 58, 5, "Argument of type \'unknown\' is not assignable to parameter of type \'Error\'.", "165548477"],
      [378, 49, 5, "Argument of type \'unknown\' is not assignable to parameter of type \'Error\'.", "165548477"],
      [390, 61, 5, "Argument of type \'unknown\' is not assignable to parameter of type \'Error\'.", "165548477"],
      [409, 56, 5, "Argument of type \'unknown\' is not assignable to parameter of type \'Error\'.", "165548477"],
      [430, 48, 5, "Argument of type \'unknown\' is not assignable to parameter of type \'Error\'.", "165548477"],
      [444, 48, 5, "Argument of type \'unknown\' is not assignable to parameter of type \'Error\'.", "165548477"]
    ],
    "src/script/auth/module/action/BackendError.ts:3652889880": [
      [28, 4, 10, "Type \'string | undefined\' is not assignable to type \'string\'.\\n  Type \'undefined\' is not assignable to type \'string\'.", "3983565867"],
      [29, 4, 12, "Type \'string | undefined\' is not assignable to type \'string\'.\\n  Type \'undefined\' is not assignable to type \'string\'.", "1494865734"]
    ],
    "src/script/auth/module/action/ClientAction.ts:1102551119": [
      [36, 57, 5, "Argument of type \'unknown\' is not assignable to parameter of type \'Error\'.", "165548477"],
      [49, 56, 5, "Argument of type \'unknown\' is not assignable to parameter of type \'Error\'.", "165548477"],
      [73, 60, 5, "Argument of type \'unknown\' is not assignable to parameter of type \'Error\'.", "165548477"],
      [100, 6, 11, "Type \'undefined\' is not assignable to type \'string\'.", "1193824839"]
    ],
    "src/script/auth/module/action/ConversationAction.ts:3179619467": [
      [32, 71, 5, "Argument of type \'unknown\' is not assignable to parameter of type \'Error\'.", "165548477"],
      [46, 72, 5, "Argument of type \'unknown\' is not assignable to parameter of type \'Error\'.", "165548477"]
    ],
    "src/script/auth/module/action/CookieAction.ts:2952107553": [
      [37, 57, 5, "Argument of type \'unknown\' is not assignable to parameter of type \'Error\'.", "165548477"],
      [51, 57, 5, "Argument of type \'unknown\' is not assignable to parameter of type \'Error\'.", "165548477"],
      [67, 53, 5, "Argument of type \'unknown\' is not assignable to parameter of type \'Error\'.", "165548477"],
      [81, 56, 5, "Argument of type \'unknown\' is not assignable to parameter of type \'Error\'.", "165548477"],
      [92, 56, 5, "Argument of type \'unknown\' is not assignable to parameter of type \'Error\'.", "165548477"],
      [103, 53, 5, "Argument of type \'unknown\' is not assignable to parameter of type \'Error\'.", "165548477"],
      [117, 53, 5, "Argument of type \'unknown\' is not assignable to parameter of type \'Error\'.", "165548477"]
    ],
    "src/script/auth/module/action/InvitationAction.ts:4153062423": [
      [57, 82, 6, "Argument of type \'string | undefined\' is not assignable to parameter of type \'string\'.\\n  Type \'undefined\' is not assignable to type \'string\'.", "1747314229"],
      [60, 57, 5, "Argument of type \'unknown\' is not assignable to parameter of type \'Error\'.", "165548477"]
    ],
    "src/script/auth/module/action/LocalStorageAction.ts:1941616717": [
      [44, 65, 5, "Argument of type \'unknown\' is not assignable to parameter of type \'Error\'.", "165548477"],
      [59, 65, 5, "Argument of type \'unknown\' is not assignable to parameter of type \'Error\'.", "165548477"],
      [72, 68, 5, "Argument of type \'unknown\' is not assignable to parameter of type \'Error\'.", "165548477"]
    ],
    "src/script/auth/module/action/NotificationAction.ts:261962671": [
      [27, 33, 12, "Object is possibly \'undefined\'.", "3283681133"],
      [30, 62, 5, "Argument of type \'unknown\' is not assignable to parameter of type \'Error\'.", "165548477"],
      [44, 12, 12, "Object is possibly \'undefined\'.", "3283681133"]
    ],
    "src/script/auth/module/action/SelfAction.ts:2089396225": [
      [43, 51, 5, "Argument of type \'unknown\' is not assignable to parameter of type \'Error\'.", "165548477"],
      [57, 51, 5, "Argument of type \'unknown\' is not assignable to parameter of type \'Error\'.", "165548477"],
      [74, 53, 5, "Argument of type \'unknown\' is not assignable to parameter of type \'Error\'.", "165548477"],
      [96, 52, 5, "Argument of type \'unknown\' is not assignable to parameter of type \'Error\'.", "165548477"],
      [109, 57, 5, "Argument of type \'unknown\' is not assignable to parameter of type \'Error\'.", "165548477"],
      [122, 54, 5, "Argument of type \'unknown\' is not assignable to parameter of type \'Error\'.", "165548477"],
      [136, 12, 5, "Object is of type \'unknown\'.", "165548477"],
      [140, 58, 5, "Argument of type \'unknown\' is not assignable to parameter of type \'Error\'.", "165548477"]
    ],
    "src/script/auth/module/action/UserAction.ts:2835118030": [
      [38, 60, 5, "Argument of type \'unknown\' is not assignable to parameter of type \'Error\'.", "165548477"]
    ],
    "src/script/auth/module/action/ValidationError.ts:3871046799": [
      [72, 11, 82, "Object is possibly \'undefined\'.", "1780944499"],
      [92, 11, 86, "Object is possibly \'undefined\'.", "2194479222"]
    ],
    "src/script/auth/module/action/WebSocketAction.ts:3134213674": [
      [53, 83, 5, "Object is of type \'unknown\'.", "165548477"]
    ],
    "src/script/auth/module/action/creator/CookieActionCreator.ts:3301665892": [
      [137, 14, 6, "Type \'string | undefined\' is not assignable to type \'string\'.\\n  Type \'undefined\' is not assignable to type \'string\'.", "1544311649"],
      [150, 14, 6, "Type \'string | undefined\' is not assignable to type \'string\'.\\n  Type \'undefined\' is not assignable to type \'string\'.", "1544311649"]
    ],
    "src/script/auth/module/reducer/authReducer.ts:182177111": [
      [61, 4, 9, "Type \'null\' is not assignable to type \'number\'.", "1561043785"],
      [62, 4, 6, "Type \'null\' is not assignable to type \'UserAsset[]\'.", "1332497414"],
      [63, 4, 5, "Type \'null\' is not assignable to type \'string\'.", "165454089"],
      [64, 4, 10, "Type \'null\' is not assignable to type \'string\'.", "1013483035"],
      [65, 4, 15, "Type \'null\' is not assignable to type \'string\'.", "3770638438"],
      [66, 4, 5, "Type \'null\' is not assignable to type \'string\'.", "173467459"],
      [67, 4, 6, "Type \'null\' is not assignable to type \'string\'.", "1422303533"],
      [68, 4, 4, "Type \'null\' is not assignable to type \'string\'.", "2087876002"],
      [69, 4, 8, "Type \'null\' is not assignable to type \'string\'.", "1569157018"],
      [70, 4, 5, "Type \'null\' is not assignable to type \'string\'.", "187940249"],
      [71, 4, 10, "Type \'null\' is not assignable to type \'string\'.", "1244982411"],
      [72, 4, 4, "Type \'null\' is not assignable to type \'TeamData\'.", "2087956856"],
      [75, 2, 11, "Type \'null\' is not assignable to type \'string\'.", "974154622"],
      [76, 2, 7, "Type \'null\' is not assignable to type \'Uint8Array | undefined\'.", "4061937486"],
      [77, 2, 5, "Type \'null\' is not assignable to type \'Error\'.", "165548477"],
      [87, 4, 16, "Type \'undefined\' is not assignable to type \'string\'.", "2775896460"],
      [100, 8, 5, "Type \'null\' is not assignable to type \'Error\'.", "165548477"],
      [121, 8, 5, "Type \'null\' is not assignable to type \'Error\'.", "165548477"],
      [152, 8, 5, "Type \'null\' is not assignable to type \'Error\'.", "165548477"],
      [178, 72, 5, "Type \'null\' is not assignable to type \'Error\'.", "165548477"],
      [181, 49, 5, "Type \'null\' is not assignable to type \'Error\'.", "165548477"],
      [184, 64, 5, "Type \'null\' is not assignable to type \'Error\'.", "165548477"],
      [187, 24, 5, "Type \'null\' is not assignable to type \'Error\'.", "165548477"],
      [190, 24, 5, "Type \'null\' is not assignable to type \'Error\'.", "165548477"],
      [198, 8, 5, "Type \'null\' is not assignable to type \'Error\'.", "165548477"],
      [203, 24, 5, "Type \'null\' is not assignable to type \'Error\'.", "165548477"]
    ],
    "src/script/auth/module/reducer/clientReducer.ts:981784269": [
      [34, 2, 13, "Type \'null\' is not assignable to type \'RegisteredClient\'.", "107809045"],
      [35, 2, 5, "Type \'null\' is not assignable to type \'Error\'.", "165548477"],
      [37, 2, 10, "Type \'null\' is not assignable to type \'boolean\'.", "1547819645"],
      [38, 2, 11, "Type \'null\' is not assignable to type \'boolean\'.", "549268378"],
      [60, 8, 5, "Type \'null\' is not assignable to type \'Error\'.", "165548477"],
      [81, 8, 5, "Type \'null\' is not assignable to type \'Error\'.", "165548477"],
      [99, 24, 5, "Type \'null\' is not assignable to type \'Error\'.", "165548477"]
    ],
    "src/script/auth/module/reducer/conversationReducer.ts:3111817881": [
      [28, 2, 5, "Type \'null\' is not assignable to type \'Error & { label?: string | undefined; }\'.\\n  Type \'null\' is not assignable to type \'Error\'.", "165548477"],
      [42, 8, 5, "Type \'null\' is not assignable to type \'Error & { label?: string | undefined; }\'.", "165548477"]
    ],
    "src/script/auth/module/reducer/cookieReducer.ts:2680697582": [
      [32, 2, 5, "Type \'null\' is not assignable to type \'Error\'.", "165548477"],
      [47, 8, 5, "Type \'null\' is not assignable to type \'Error\'.", "165548477"],
      [59, 8, 5, "Type \'null\' is not assignable to type \'Error\'.", "165548477"],
      [71, 8, 5, "Type \'null\' is not assignable to type \'Error\'.", "165548477"],
      [83, 8, 5, "Type \'null\' is not assignable to type \'Error\'.", "165548477"]
    ],
    "src/script/auth/module/reducer/inviteReducer.ts:1673100957": [
      [30, 2, 5, "Type \'null\' is not assignable to type \'Error\'.", "165548477"],
      [48, 8, 5, "Type \'null\' is not assignable to type \'Error\'.", "165548477"],
      [61, 24, 5, "Type \'null\' is not assignable to type \'Error\'.", "165548477"]
    ],
    "src/script/auth/module/reducer/selfReducer.ts:2545020496": [
      [34, 2, 5, "Type \'null\' is not assignable to type \'Error\'.", "165548477"],
      [38, 21, 2, "Type \'null\' is not assignable to type \'string\'.", "5861160"],
      [38, 31, 6, "Type \'null\' is not assignable to type \'string\'.", "1422303533"],
      [38, 45, 4, "Type \'null\' is not assignable to type \'string\'.", "2087876002"],
      [38, 57, 4, "Type \'null\' is not assignable to type \'string | undefined\'.", "2087956856"],
      [65, 8, 5, "Type \'null\' is not assignable to type \'Error\'.", "165548477"],
      [78, 8, 5, "Type \'null\' is not assignable to type \'Error\'.", "165548477"]
    ],
    "src/script/auth/module/selector/AuthSelector.ts:941636495": [
      [33, 2, 5, "Type \'undefined\' is not assignable to type \'string\'.", "165454089"],
      [34, 2, 10, "Type \'undefined\' is not assignable to type \'string\'.", "1013483035"],
      [35, 2, 15, "Type \'undefined\' is not assignable to type \'string\'.", "3770638438"],
      [36, 2, 5, "Type \'undefined\' is not assignable to type \'string\'.", "173467459"],
      [37, 2, 6, "Type \'undefined\' is not assignable to type \'string\'.", "1422303533"],
      [38, 2, 4, "Type \'undefined\' is not assignable to type \'string\'.", "2087876002"],
      [39, 2, 8, "Type \'undefined\' is not assignable to type \'string\'.", "1569157018"],
      [40, 2, 5, "Type \'undefined\' is not assignable to type \'string\'.", "187940249"],
      [41, 2, 10, "Type \'undefined\' is not assignable to type \'string\'.", "1244982411"],
      [42, 2, 4, "Type \'undefined\' is not assignable to type \'TeamData\'.", "2087956856"],
      [47, 2, 7, "Type \'undefined\' is not assignable to type \'boolean\'.", "2643464100"],
      [48, 2, 7, "Type \'undefined\' is not assignable to type \'string\'.", "3920213849"],
      [49, 2, 4, "Type \'undefined\' is not assignable to type \'string\'.", "2087846158"],
      [50, 2, 2, "Type \'undefined\' is not assignable to type \'string\'.", "5861160"],
      [51, 2, 4, "Type \'undefined\' is not assignable to type \'string\'.", "2087876002"]
    ],
    "src/script/auth/module/selector/SelfSelector.ts:104386324": [
      [29, 2, 2, "Type \'undefined\' is not assignable to type \'string\'.", "5861160"],
      [30, 2, 6, "Type \'undefined\' is not assignable to type \'string\'.", "1422303533"],
      [31, 2, 4, "Type \'undefined\' is not assignable to type \'string\'.", "2087876002"]
    ],
    "src/script/auth/page/CheckPassword.tsx:1850762464": [
      [71, 9, 21, "Object is possibly \'undefined\'.", "4077427211"],
      [72, 6, 15, "Type \'ValidationError | null\' is not assignable to type \'Error\'.\\n  Type \'null\' is not assignable to type \'Error\'.", "1905002070"],
      [73, 8, 21, "Object is possibly \'undefined\'.", "4077427211"],
      [74, 8, 21, "Object is possibly \'undefined\'.", "4077427211"],
      [77, 26, 21, "Object is possibly \'undefined\'.", "4077427211"],
      [79, 10, 15, "Variable \'validationError\' is used before being assigned.", "1905002070"],
      [82, 32, 10, "Type \'ClientType | undefined\' is not assignable to type \'ClientType\'.\\n  Type \'undefined\' is not assignable to type \'ClientType\'.", "3013398820"],
      [82, 66, 8, "Type \'string | null\' is not assignable to type \'string | number | undefined\'.\\n  Type \'null\' is not assignable to type \'string | number | undefined\'.", "1569157018"],
      [87, 17, 5, "Argument of type \'ValidationError\' is not assignable to parameter of type \'SetStateAction<null>\'.\\n  Type \'ValidationError\' provides no match for the signature \'(prevState: null): null\'.", "165548477"],
      [90, 14, 5, "Object is of type \'unknown\'.", "165548477"],
      [99, 19, 5, "Argument of type \'unknown\' is not assignable to parameter of type \'SetStateAction<null>\'.", "165548477"],
      [103, 19, 5, "Argument of type \'unknown\' is not assignable to parameter of type \'SetStateAction<null>\'.", "165548477"],
      [132, 16, 3, "Type \'MutableRefObject<HTMLInputElement | undefined>\' is not assignable to type \'((instance: HTMLInputElement | null) => void) | RefObject<HTMLInputElement> | null | undefined\'.", "193432436"],
      [134, 16, 5, "Type \'string | null\' is not assignable to type \'string | number | readonly string[] | undefined\'.\\n  Type \'null\' is not assignable to type \'string | number | readonly string[] | undefined\'.", "189936718"]
    ],
    "src/script/auth/page/ClientManager.tsx:4245719798": [
      [37, 35, 44, "Argument of type \'string | null\' is not assignable to parameter of type \'string\'.\\n  Type \'null\' is not assignable to type \'string\'.", "2692881484"]
    ],
    "src/script/auth/page/ConversationJoin.tsx:2738577097": [
      [121, 20, 9, "Argument of type \'boolean | \\"\\"\' is not assignable to parameter of type \'SetStateAction<boolean | undefined>\'.\\n  Type \'\\"\\"\' is not assignable to type \'SetStateAction<boolean | undefined>\'.", "984770170"],
      [138, 19, 11, "Object is possibly \'undefined\'.", "3519972619"],
      [151, 63, 15, "Argument of type \'string | undefined\' is not assignable to parameter of type \'string\'.\\n  Type \'undefined\' is not assignable to type \'string\'.", "4110106687"],
      [158, 49, 40, "Object is possibly \'undefined\'.", "2139501078"],
      [160, 10, 5, "Object is of type \'unknown\'.", "165548477"],
      [161, 16, 5, "Object is of type \'unknown\'.", "165548477"],
      [164, 14, 5, "Object is of type \'unknown\'.", "165548477"],
      [186, 4, 17, "Object is possibly \'undefined\'.", "2878566579"],
      [186, 30, 17, "Object is possibly \'undefined\'.", "2878566579"],
      [187, 9, 17, "Object is possibly \'undefined\'.", "2878566579"],
      [188, 61, 17, "Object is possibly \'undefined\'.", "2878566579"],
      [256, 22, 3, "Type \'MutableRefObject<HTMLInputElement | undefined>\' is not assignable to type \'((instance: HTMLInputElement | null) => void) | RefObject<HTMLInputElement> | null | undefined\'.", "193432436"],
      [311, 75, 15, "Argument of type \'string | undefined\' is not assignable to parameter of type \'string\'.\\n  Type \'undefined\' is not assignable to type \'string\'.", "4110106687"],
      [312, 61, 40, "Object is possibly \'undefined\'.", "2139501078"]
    ],
    "src/script/auth/page/InitialInvite.tsx:2052648555": [
      [97, 4, 18, "Object is possibly \'undefined\'.", "3955986040"],
      [97, 31, 18, "Object is possibly \'undefined\'.", "3955986040"],
      [98, 4, 18, "Object is possibly \'undefined\'.", "3955986040"],
      [99, 9, 18, "Object is possibly \'undefined\'.", "3955986040"],
      [100, 15, 75, "Argument of type \'ValidationError | null\' is not assignable to parameter of type \'SetStateAction<null>\'.\\n  Type \'ValidationError\' is not assignable to type \'SetStateAction<null>\'.", "2665964110"],
      [100, 62, 18, "Object is possibly \'undefined\'.", "3955986040"],
      [103, 29, 18, "Object is possibly \'undefined\'.", "3955986040"],
      [105, 8, 18, "Object is possibly \'undefined\'.", "3955986040"],
      [107, 12, 5, "Object is of type \'unknown\'.", "165548477"],
      [108, 18, 5, "Object is of type \'unknown\'.", "165548477"],
      [115, 16, 5, "Object is of type \'unknown\'.", "165548477"],
      [168, 18, 3, "Type \'MutableRefObject<HTMLInputElement | undefined>\' is not assignable to type \'((instance: HTMLInputElement | null) => void) | RefObject<HTMLInputElement> | null | undefined\'.", "193432436"]
    ],
    "src/script/auth/page/Login.tsx:2417473152": [
      [172, 24, 16, "Argument of type \'Error[]\' is not assignable to parameter of type \'SetStateAction<never[]>\'.", "2735526245"],
      [174, 50, 10, "Type \'ClientType | undefined\' is not assignable to type \'ClientType\'.", "3013398820"],
      [203, 56, 10, "Type \'ClientType | undefined\' is not assignable to type \'ClientType\'.", "3013398820"],
      [205, 32, 11, "Argument of type \'string | undefined\' is not assignable to parameter of type \'string\'.\\n  Type \'undefined\' is not assignable to type \'string\'.", "2331572484"],
      [210, 36, 5, "Argument of type \'unknown\' is not assignable to parameter of type \'SetStateAction<string>\'.", "165548477"],
      [234, 32, 18, "Object is possibly \'undefined\'.", "1981014711"],
      [234, 32, 24, "Argument of type \'string | undefined\' is not assignable to parameter of type \'string\'.\\n  Type \'undefined\' is not assignable to type \'string\'.", "3055772661"],
      [294, 24, 14, "Type \'(code: string) => void\' is not assignable to type \'(completeCode?: string | undefined) => void\'.\\n  Types of parameters \'code\' and \'completeCode\' are incompatible.\\n    Type \'string | undefined\' is not assignable to type \'string\'.\\n      Type \'undefined\' is not assignable to type \'string\'.", "2059828224"]
    ],
    "src/script/auth/page/PhoneLogin.tsx:2964526712": [
      [86, 19, 5, "Argument of type \'unknown\' is not assignable to parameter of type \'SetStateAction<undefined>\'.", "165548477"],
      [90, 19, 5, "Argument of type \'unknown\' is not assignable to parameter of type \'SetStateAction<undefined>\'.", "165548477"]
    ],
    "src/script/auth/page/Root.tsx:3928022086": [
      [130, 16, 9, "No overload matches this call.\\n  Overload 1 of 2, \'(props: (RouteProps<string, { [x: string]: string | undefined; }> & OmitNative<{}, keyof RouteProps<string, { [x: string]: string | undefined; }>>) | Readonly<...>): Route<...>\', gave the following error.\\n    Type \'false | ConnectedComponent<({ teamName, enterTeamCreationFlow, resetInviteErrors, pushAccountRegistrationData, authError, }: Props & { authError: Error; teamName: string; } & { enterTeamCreationFlow: () => Promise<void>; pushAccountRegistrationData: (registration: Partial<RegistrationDataState>) => Promise<...>; res...\' is not assignable to type \'ComponentType<any> | ComponentType<RouteComponentProps<any, StaticContext, unknown>> | undefined\'.\\n      Type \'false\' is not assignable to type \'ComponentType<any> | ComponentType<RouteComponentProps<any, StaticContext, unknown>> | undefined\'.\\n  Overload 2 of 2, \'(props: RouteProps<string, { [x: string]: string | undefined; }> & OmitNative<{}, keyof RouteProps<string, { [x: string]: string | undefined; }>>, context: any): Route<...>\', gave the following error.\\n    Type \'false | ConnectedComponent<({ teamName, enterTeamCreationFlow, resetInviteErrors, pushAccountRegistrationData, authError, }: Props & { authError: Error; teamName: string; } & { enterTeamCreationFlow: () => Promise<void>; pushAccountRegistrationData: (registration: Partial<RegistrationDataState>) => Promise<...>; res...\' is not assignable to type \'ComponentType<any> | ComponentType<RouteComponentProps<any, StaticContext, unknown>> | undefined\'.", "4247110506"],
      [173, 16, 9, "No overload matches this call.\\n  Overload 1 of 2, \'(props: (RouteProps<string, { [x: string]: string | undefined; }> & OmitNative<{}, keyof RouteProps<string, { [x: string]: string | undefined; }>>) | Readonly<...>): Route<...>\', gave the following error.\\n    Type \'false | ConnectedComponent<({ account, authError, currentFlow, entropyData, doRegisterPersonal, doRegisterTeam, doSendActivationCode, }: Props & { account: RegistrationDataState; authError: Error; currentFlow: string; entropyData: Uint8Array | undefined; } & { ...; }) => Element, Omit<...> & ConnectProps>\' is not assignable to type \'ComponentType<any> | ComponentType<RouteComponentProps<any, StaticContext, unknown>> | undefined\'.\\n      Type \'false\' is not assignable to type \'ComponentType<any> | ComponentType<RouteComponentProps<any, StaticContext, unknown>> | undefined\'.\\n  Overload 2 of 2, \'(props: RouteProps<string, { [x: string]: string | undefined; }> & OmitNative<{}, keyof RouteProps<string, { [x: string]: string | undefined; }>>, context: any): Route<...>\', gave the following error.\\n    Type \'false | ConnectedComponent<({ account, authError, currentFlow, entropyData, doRegisterPersonal, doRegisterTeam, doSendActivationCode, }: Props & { account: RegistrationDataState; authError: Error; currentFlow: string; entropyData: Uint8Array | undefined; } & { ...; }) => Element, Omit<...> & ConnectProps>\' is not assignable to type \'ComponentType<any> | ComponentType<RouteComponentProps<any, StaticContext, unknown>> | undefined\'.", "4247110506"],
      [177, 16, 9, "No overload matches this call.\\n  Overload 1 of 2, \'(props: (RouteProps<string, { [x: string]: string | undefined; }> & OmitNative<{}, keyof RouteProps<string, { [x: string]: string | undefined; }>>) | Readonly<...>): Route<...>\', gave the following error.\\n    Type \'false | ConnectedComponent<({ isPersonalFlow, enterPersonalCreationFlow }: Props & { isPersonalFlow: boolean; } & { enterPersonalCreationFlow: () => Promise<void>; }) => Element, Omit<Props & { isPersonalFlow: boolean; } & { ...; }, \\"enterPersonalCreationFlow\\" | \\"isPersonalFlow\\"> & ConnectProps>\' is not assignable to type \'ComponentType<any> | ComponentType<RouteComponentProps<any, StaticContext, unknown>> | undefined\'.\\n      Type \'false\' is not assignable to type \'ComponentType<any> | ComponentType<RouteComponentProps<any, StaticContext, unknown>> | undefined\'.\\n  Overload 2 of 2, \'(props: RouteProps<string, { [x: string]: string | undefined; }> & OmitNative<{}, keyof RouteProps<string, { [x: string]: string | undefined; }>>, context: any): Route<...>\', gave the following error.\\n    Type \'false | ConnectedComponent<({ isPersonalFlow, enterPersonalCreationFlow }: Props & { isPersonalFlow: boolean; } & { enterPersonalCreationFlow: () => Promise<void>; }) => Element, Omit<Props & { isPersonalFlow: boolean; } & { ...; }, \\"enterPersonalCreationFlow\\" | \\"isPersonalFlow\\"> & ConnectProps>\' is not assignable to type \'ComponentType<any> | ComponentType<RouteComponentProps<any, StaticContext, unknown>> | undefined\'.", "4247110506"],
      [181, 16, 9, "No overload matches this call.\\n  Overload 1 of 2, \'(props: (RouteProps<string, { [x: string]: string | undefined; }> & OmitNative<{}, keyof RouteProps<string, { [x: string]: string | undefined; }>>) | Readonly<...>): Route<...>\', gave the following error.\\n    Type \'false | (({}: Props) => Element)\' is not assignable to type \'ComponentType<any> | ComponentType<RouteComponentProps<any, StaticContext, unknown>> | undefined\'.\\n      Type \'false\' is not assignable to type \'ComponentType<any> | ComponentType<RouteComponentProps<any, StaticContext, unknown>> | undefined\'.\\n  Overload 2 of 2, \'(props: RouteProps<string, { [x: string]: string | undefined; }> & OmitNative<{}, keyof RouteProps<string, { [x: string]: string | undefined; }>>, context: any): Route<...>\', gave the following error.\\n    Type \'false | (({}: Props) => Element)\' is not assignable to type \'ComponentType<any> | ComponentType<RouteComponentProps<any, StaticContext, unknown>> | undefined\'.", "4247110506"]
    ],
    "src/script/auth/page/SetEmail.tsx:2334731788": [
      [50, 4, 16, "Object is possibly \'undefined\'.", "3859911866"],
      [50, 29, 16, "Object is possibly \'undefined\'.", "3859911866"],
      [51, 4, 16, "Object is possibly \'undefined\'.", "3859911866"],
      [52, 9, 16, "Object is possibly \'undefined\'.", "3859911866"],
      [53, 6, 15, "Type \'ValidationError | null\' is not assignable to type \'Error\'.\\n  Type \'null\' is not assignable to type \'Error\'.", "1905002070"],
      [53, 62, 16, "Object is possibly \'undefined\'.", "3859911866"],
      [53, 85, 16, "Object is possibly \'undefined\'.", "3859911866"],
      [55, 20, 16, "Object is possibly \'undefined\'.", "3859911866"],
      [57, 10, 15, "Variable \'validationError\' is used before being assigned.", "1905002070"],
      [60, 23, 16, "Object is possibly \'undefined\'.", "3859911866"],
      [63, 15, 5, "Argument of type \'unknown\' is not assignable to parameter of type \'SetStateAction<undefined>\'.", "165548477"],
      [85, 14, 18, "Object is possibly \'undefined\'.", "3955986040"],
      [87, 23, 4, "Argument of type \'null\' is not assignable to parameter of type \'SetStateAction<undefined>\'.", "2087897566"],
      [92, 12, 3, "Type \'MutableRefObject<HTMLInputElement | undefined>\' is not assignable to type \'((instance: HTMLInputElement | null) => void) | RefObject<HTMLInputElement> | null | undefined\'.", "193432436"]
    ],
    "src/script/auth/page/SetHandle.tsx:663801276": [
      [79, 17, 5, "Argument of type \'unknown\' is not assignable to parameter of type \'SetStateAction<null>\'.", "165548477"],
      [91, 10, 5, "Object is of type \'unknown\'.", "165548477"],
      [92, 8, 5, "Object is of type \'unknown\'.", "165548477"],
      [94, 15, 5, "Argument of type \'unknown\' is not assignable to parameter of type \'SetStateAction<null>\'.", "165548477"]
    ],
    "src/script/auth/page/SetPassword.tsx:2776380433": [
      [57, 4, 16, "Object is possibly \'undefined\'.", "3859911866"],
      [58, 9, 16, "Object is possibly \'undefined\'.", "3859911866"],
      [59, 6, 15, "Type \'ValidationError | null\' is not assignable to type \'Error\'.\\n  Type \'null\' is not assignable to type \'Error\'.", "1905002070"],
      [59, 62, 16, "Object is possibly \'undefined\'.", "3859911866"],
      [59, 85, 16, "Object is possibly \'undefined\'.", "3859911866"],
      [61, 23, 16, "Object is possibly \'undefined\'.", "3859911866"],
      [63, 10, 15, "Variable \'validationError\' is used before being assigned.", "1905002070"],
      [69, 15, 5, "Argument of type \'unknown\' is not assignable to parameter of type \'SetStateAction<undefined>\'.", "165548477"],
      [94, 14, 21, "Object is possibly \'undefined\'.", "4077427211"],
      [95, 23, 4, "Argument of type \'null\' is not assignable to parameter of type \'SetStateAction<undefined>\'.", "2087897566"],
      [99, 12, 3, "Type \'MutableRefObject<HTMLInputElement | undefined>\' is not assignable to type \'((instance: HTMLInputElement | null) => void) | RefObject<HTMLInputElement> | null | undefined\'.", "193432436"]
    ],
    "src/script/auth/page/SingleSignOn.tsx:2263489110": [
      [71, 10, 7, "Type \'undefined\' is not assignable to type \'number\'.", "1978261647"],
      [72, 10, 27, "Type \'undefined\' is not assignable to type \'(event: MessageEvent<any>) => void\'.", "667134498"],
      [73, 10, 19, "Type \'undefined\' is not assignable to type \'(event: Event) => void\'.", "568100674"],
      [129, 6, 20, "Type \'Window | null\' is not assignable to type \'Window | undefined\'.\\n  Type \'null\' is not assignable to type \'Window | undefined\'.", "2747308432"]
    ],
    "src/script/auth/page/SingleSignOnForm.tsx:2490051983": [
      [80, 59, 4, "Argument of type \'null\' is not assignable to parameter of type \'ClientType | (() => ClientType)\'.", "2087897566"],
      [159, 30, 23, "Object is possibly \'undefined\'.", "1793578893"],
      [160, 4, 23, "Object is possibly \'undefined\'.", "1793578893"],
      [162, 4, 23, "Object is possibly \'undefined\'.", "1793578893"],
      [162, 36, 23, "Object is possibly \'undefined\'.", "1793578893"],
      [163, 35, 23, "Object is possibly \'undefined\'.", "1793578893"],
      [165, 46, 23, "Object is possibly \'undefined\'.", "1793578893"],
      [165, 76, 23, "Object is possibly \'undefined\'.", "1793578893"],
      [168, 30, 23, "Object is possibly \'undefined\'.", "1793578893"],
      [170, 4, 23, "Object is possibly \'undefined\'.", "1793578893"],
      [184, 10, 4, "Argument of type \'null\' is not assignable to parameter of type \'string[] | undefined\'.", "2087897566"],
      [213, 14, 5, "Object is of type \'unknown\'.", "165548477"],
      [220, 22, 5, "Argument of type \'unknown\' is not assignable to parameter of type \'SetStateAction<null>\'.", "165548477"],
      [228, 22, 5, "Argument of type \'unknown\' is not assignable to parameter of type \'SetStateAction<null>\'.", "165548477"],
      [230, 25, 5, "Object is of type \'unknown\'.", "165548477"],
      [230, 40, 5, "Object is of type \'unknown\'.", "165548477"],
      [233, 83, 5, "No overload matches this call.\\n  Overload 1 of 2, \'(o: ArrayLike<unknown> | { [s: string]: unknown; }): [string, unknown][]\', gave the following error.\\n    Argument of type \'unknown\' is not assignable to parameter of type \'ArrayLike<unknown> | { [s: string]: unknown; }\'.\\n  Overload 2 of 2, \'(o: {}): [string, any][]\', gave the following error.\\n    Argument of type \'unknown\' is not assignable to parameter of type \'{}\'.", "165548477"],
      [269, 12, 3, "Type \'MutableRefObject<HTMLInputElement | undefined>\' is not assignable to type \'((instance: HTMLInputElement | null) => void) | RefObject<HTMLInputElement> | null | undefined\'.", "193432436"]
    ],
    "src/script/auth/page/TeamName.tsx:158592421": [
      [83, 4, 21, "Object is possibly \'undefined\'.", "173618382"],
      [83, 34, 21, "Object is possibly \'undefined\'.", "173618382"],
      [84, 9, 21, "Object is possibly \'undefined\'.", "173618382"],
      [85, 15, 77, "Argument of type \'ValidationError | null\' is not assignable to parameter of type \'SetStateAction<null>\'.", "190261043"],
      [85, 61, 21, "Object is possibly \'undefined\'.", "173618382"],
      [91, 12, 7, "Type \'undefined\' is not assignable to type \'boolean\'.", "2643464100"],
      [92, 12, 7, "Type \'undefined\' is not assignable to type \'string\'.", "3920213849"],
      [93, 12, 4, "Type \'undefined\' is not assignable to type \'string\'.", "2087846158"],
      [94, 12, 2, "Type \'undefined\' is not assignable to type \'string\'.", "5861160"],
      [95, 18, 21, "Object is possibly \'undefined\'.", "173618382"],
      [103, 4, 21, "Object is possibly \'undefined\'.", "173618382"],
      [143, 24, 3, "Type \'MutableRefObject<HTMLInputElement | undefined>\' is not assignable to type \'((instance: HTMLInputElement | null) => void) | RefObject<HTMLInputElement> | null | undefined\'.", "193432436"]
    ],
    "src/script/auth/page/VerifyEmailCode.tsx:4216359015": [
      [73, 61, 11, "Argument of type \'Uint8Array | undefined\' is not assignable to parameter of type \'Uint8Array\'.\\n  Type \'undefined\' is not assignable to type \'Uint8Array\'.", "432650366"],
      [109, 45, 14, "Type \'(email_code: string) => Promise<void>\' is not assignable to type \'(completeCode?: string | undefined) => void\'.\\n  Types of parameters \'email_code\' and \'completeCode\' are incompatible.\\n    Type \'string | undefined\' is not assignable to type \'string\'.\\n      Type \'undefined\' is not assignable to type \'string\'.", "2059828224"]
    ],
    "src/script/auth/page/VerifyPhoneCode.tsx:423749632": [
      [63, 17, 5, "Object is of type \'unknown\'.", "165548477"],
      [64, 16, 5, "Object is of type \'unknown\'.", "165548477"],
      [69, 21, 5, "Argument of type \'unknown\' is not assignable to parameter of type \'SetStateAction<ValidationError | null>\'.", "165548477"],
      [81, 32, 10, "Type \'ClientType | undefined\' is not assignable to type \'ClientType\'.", "3013398820"],
      [90, 14, 5, "Object is of type \'unknown\'.", "165548477"],
      [98, 19, 5, "Argument of type \'unknown\' is not assignable to parameter of type \'SetStateAction<ValidationError | null>\'.", "165548477"],
      [102, 19, 5, "Argument of type \'unknown\' is not assignable to parameter of type \'SetStateAction<ValidationError | null>\'.", "165548477"],
      [117, 45, 14, "Type \'(code: string) => Promise<void>\' is not assignable to type \'(completeCode?: string | undefined) => void\'.\\n  Types of parameters \'code\' and \'completeCode\' are incompatible.\\n    Type \'string | undefined\' is not assignable to type \'string\'.\\n      Type \'undefined\' is not assignable to type \'string\'.", "2059828224"]
    ],
    "src/script/auth/util/AccentColor.ts:2522707954": [
      [72, 60, 44, "Type \'AccentColor | undefined\' is not assignable to type \'AccentColor\'.\\n  Type \'undefined\' is not assignable to type \'AccentColor\'.", "3153955984"]
    ],
    "src/script/auth/util/errorUtil.tsx:2764331984": [
      [45, 70, 5, "Property \'label\' does not exist on type \'never\'.", "173467459"],
      [45, 88, 5, "Property \'label\' does not exist on type \'never\'.", "173467459"],
      [46, 51, 5, "Property \'label\' does not exist on type \'never\'.", "173467459"],
      [47, 59, 5, "Property \'label\' does not exist on type \'never\'.", "173467459"]
    ],
    "src/script/auth/util/urlUtil.ts:2936167840": [
      [61, 2, 17, "Type \'Window | null\' is not assignable to type \'Window\'.\\n  Type \'null\' is not assignable to type \'Window\'.", "211185092"]
    ],
    "src/script/backup/BackupRepository.ts:3449491466": [
      [128, 53, 5, "Object is of type \'unknown\'.", "165548477"],
      [157, 39, 18, "Argument of type \'Table<any, string> | undefined\' is not assignable to parameter of type \'Table<any, string>\'.\\n  Type \'undefined\' is not assignable to type \'Table<any, string>\'.", "3343706341"],
      [178, 39, 11, "Argument of type \'Table<any, string> | undefined\' is not assignable to parameter of type \'Table<any, string>\'.\\n  Type \'undefined\' is not assignable to type \'Table<any, string>\'.", "1200531428"],
      [244, 53, 5, "Object is of type \'unknown\'.", "165548477"],
      [262, 61, 26, "Object is possibly \'undefined\'.", "3260126685"],
      [265, 54, 19, "Object is possibly \'undefined\'.", "4084348636"]
    ],
    "src/script/calling/Call.ts:2505878078": [
      [45, 18, 5, "Type \'Observable<STATE.UNKNOWN>\' is not assignable to type \'Observable<STATE>\'.\\n  Types of parameters \'value\' and \'value\' are incompatible.\\n    Type \'STATE\' is not assignable to type \'STATE.UNKNOWN\'.", "195031250"],
      [46, 18, 9, "Type \'Observable<MuteState.NOT_MUTED>\' is not assignable to type \'Observable<MuteState>\'.\\n  Types of parameters \'value\' and \'value\' are incompatible.\\n    Type \'MuteState\' is not assignable to type \'MuteState.NOT_MUTED\'.", "3616862203"],
      [53, 18, 14, "Type \'ObservableArray<never>\' is not assignable to type \'ObservableArray<Participant>\'.\\n  Types of parameters \'value\' and \'value\' are incompatible.\\n    Type \'Participant[] | null | undefined\' is not assignable to type \'never[] | null | undefined\'.\\n      Type \'Participant[]\' is not assignable to type \'never[]\'.\\n        Type \'Participant\' is not assignable to type \'never\'.", "2557058977"],
      [101, 4, 99, "Type \'Participant | undefined\' is not assignable to type \'Participant\'.\\n  Type \'undefined\' is not assignable to type \'Participant\'.", "4122831026"],
      [105, 28, 12, "Type \'null\' is not assignable to type \'HTMLAudioElement\'.", "1230365389"],
      [183, 64, 12, "Object is possibly \'undefined\'.", "3794430747"],
      [183, 83, 12, "Object is possibly \'undefined\'.", "3794430744"],
      [190, 26, 14, "No overload matches this call.\\n  Overload 1 of 3, \'(value: Participant[] | null | undefined): ObservableArray<Participant>\', gave the following error.\\n    Argument of type \'(Participant | undefined)[]\' is not assignable to parameter of type \'Participant[]\'.\\n      Type \'Participant | undefined\' is not assignable to type \'Participant\'.\\n        Type \'undefined\' is not assignable to type \'Participant\'.\\n  Overload 2 of 3, \'(value: Participant[]): any\', gave the following error.\\n    Argument of type \'(Participant | undefined)[]\' is not assignable to parameter of type \'Participant[]\'.", "2557058977"]
    ],
    "src/script/calling/CallState.ts:2918606106": [
      [45, 18, 22, "Type \'Observable<CallViewTab>\' is not assignable to type \'Observable<string>\'.\\n  Types of parameters \'value\' and \'value\' are incompatible.\\n    Type \'string\' is not assignable to type \'CallViewTab\'.", "2571314215"],
      [46, 11, 17, "Type \'Observable<never[]>\' is not assignable to type \'Observable<ElectronDesktopCapturerSource[]>\'.\\n  Types of parameters \'value\' and \'value\' are incompatible.\\n    Type \'ElectronDesktopCapturerSource[]\' is not assignable to type \'never[]\'.", "3442699224"],
      [47, 11, 17, "Type \'Observable<never[]>\' is not assignable to type \'Observable<ElectronDesktopCapturerSource[]>\'.", "2673893080"],
      [51, 18, 17, "Type \'Observable<CallViewTab>\' is not assignable to type \'Observable<string>\'.", "1323835793"]
    ],
    "src/script/calling/CallingRepository.test.ts:1041588344": [
      [129, 68, 9, "Argument of type \'undefined\' is not assignable to parameter of type \'CONV_TYPE\'.", "2620553983"],
      [134, 66, 9, "Argument of type \'undefined\' is not assignable to parameter of type \'CONV_TYPE\'.", "2620553983"],
      [139, 68, 9, "Argument of type \'undefined\' is not assignable to parameter of type \'CONV_TYPE\'.", "2620553983"],
      [155, 60, 9, "Argument of type \'undefined\' is not assignable to parameter of type \'CONV_TYPE\'.", "2620553983"],
      [180, 8, 9, "Argument of type \'undefined\' is not assignable to parameter of type \'CONV_TYPE\'.", "2620553983"],
      [244, 70, 15, "Argument of type \'(done: DoneCallback) => Promise<void>\' is not assignable to parameter of type \'ProvidesCallback | undefined\'.\\n  Type \'(done: DoneCallback) => Promise<void>\' is not assignable to type \'(cb: DoneCallback) => void | undefined\'.\\n    Type \'Promise<void>\' is not assignable to type \'void\'.", "4060847195"],
      [383, 4, 9, "Argument of type \'undefined\' is not assignable to parameter of type \'UserRepository\'.", "2620553983"],
      [549, 4, 7, "Argument of type \'(context: any, conversationId: string, userId: string, clientId: string, destinationUserId: string, destinationClientId: string, payload: string) => number\' is not assignable to parameter of type \'WcallSendHandler\'.\\n  Types of parameters \'destinationUserId\' and \'targets\' are incompatible.\\n    Type \'string | null\' is not assignable to type \'string\'.\\n      Type \'null\' is not assignable to type \'string\'.", "2532445472"]
    ],
    "src/script/calling/CallingRepository.ts:3192332915": [
      [121, 10, 10, "Property \'avsVersion\' has no initializer and is not definitely assigned in the constructor.", "3071787355"],
      [127, 10, 12, "Property \'selfClientId\' has no initializer and is not definitely assigned in the constructor.", "3576844301"],
      [128, 10, 8, "Property \'selfUser\' has no initializer and is not definitely assigned in the constructor.", "2198230984"],
      [131, 10, 13, "Property \'nextMuteState\' has no initializer and is not definitely assigned in the constructor.", "2281376764"],
      [215, 11, 10, "Object is possibly \'undefined\'.", "4011988536"],
      [269, 6, 16, "Argument of type \'(_context: number, convId: SerializedConversationId, _userId: UserId, _clientId: ClientId, targets: string | null, _unused: null, payload: string) => number\' is not assignable to parameter of type \'WcallSendHandler\'.\\n  Types of parameters \'_unused\' and \'unused\' are incompatible.\\n    Type \'string | null\' is not assignable to type \'null\'.\\n      Type \'string\' is not assignable to type \'null\'.", "1986800474"],
      [311, 4, 10, "Object is possibly \'undefined\'.", "4011988536"],
      [311, 33, 10, "Argument of type \'number | undefined\' is not assignable to parameter of type \'number\'.\\n  Type \'undefined\' is not assignable to type \'number\'.", "4011779659"],
      [317, 10, 60, "Argument of type \'Conversation | undefined\' is not assignable to parameter of type \'Conversation\'.\\n  Type \'undefined\' is not assignable to type \'Conversation\'.", "440161276"],
      [417, 24, 4, "Argument of type \'null\' is not assignable to parameter of type \'Call\'.", "2087897566"],
      [489, 20, 50, "Object is possibly \'undefined\'.", "3990698706"],
      [576, 12, 55, "Argument of type \'Conversation | undefined\' is not assignable to parameter of type \'Conversation\'.\\n  Type \'undefined\' is not assignable to type \'Conversation\'.", "1654076048"],
      [600, 16, 10, "Object is possibly \'undefined\'.", "4011988536"],
      [601, 6, 10, "Argument of type \'number | undefined\' is not assignable to parameter of type \'number\'.\\n  Type \'undefined\' is not assignable to type \'number\'.", "4011779659"],
      [605, 24, 4, "No overload matches this call.\\n  Overload 1 of 4, \'(value: string | number | Date): Date\', gave the following error.\\n    Argument of type \'string | undefined\' is not assignable to parameter of type \'string | number | Date\'.\\n  Overload 2 of 4, \'(value: string | number): Date\', gave the following error.\\n    Argument of type \'string | undefined\' is not assignable to parameter of type \'string | number\'.", "2087961072"],
      [622, 38, 12, "Argument of type \'import(\\"wire-webapp/src/script/calling/enum/CallMessageType\\").CALL_MESSAGE_TYPE | undefined\' is not assignable to parameter of type \'string\'.\\n  Type \'undefined\' is not assignable to type \'string\'.", "3390204570"],
      [701, 8, 10, "Object is possibly \'undefined\'.", "4011988536"],
      [701, 27, 10, "Argument of type \'number | undefined\' is not assignable to parameter of type \'number\'.\\n  Type \'undefined\' is not assignable to type \'number\'.", "4011779659"],
      [702, 8, 10, "Object is possibly \'undefined\'.", "4011988536"],
      [702, 25, 10, "Argument of type \'number | undefined\' is not assignable to parameter of type \'number\'.\\n  Type \'undefined\' is not assignable to type \'number\'.", "4011779659"],
      [745, 4, 10, "Object is possibly \'undefined\'.", "4011988536"],
      [745, 33, 10, "Argument of type \'number | undefined\' is not assignable to parameter of type \'number\'.\\n  Type \'undefined\' is not assignable to type \'number\'.", "4011779659"],
      [760, 13, 10, "Object is possibly \'undefined\'.", "4011988536"],
      [761, 8, 10, "Argument of type \'number | undefined\' is not assignable to parameter of type \'number\'.\\n  Type \'undefined\' is not assignable to type \'number\'.", "4011779659"],
      [771, 8, 10, "Object is possibly \'undefined\'.", "4011988536"],
      [771, 37, 10, "Argument of type \'number | undefined\' is not assignable to parameter of type \'number\'.\\n  Type \'undefined\' is not assignable to type \'number\'.", "4011779659"],
      [776, 6, 10, "Object is possibly \'undefined\'.", "4011988536"],
      [776, 35, 10, "Argument of type \'number | undefined\' is not assignable to parameter of type \'number\'.\\n  Type \'undefined\' is not assignable to type \'number\'.", "4011779659"],
      [800, 6, 10, "Object is possibly \'undefined\'.", "4011988536"],
      [801, 8, 10, "Argument of type \'number | undefined\' is not assignable to parameter of type \'number\'.\\n  Type \'undefined\' is not assignable to type \'number\'.", "4011779659"],
      [819, 4, 10, "Object is possibly \'undefined\'.", "4011988536"],
      [819, 22, 10, "Argument of type \'number | undefined\' is not assignable to parameter of type \'number\'.\\n  Type \'undefined\' is not assignable to type \'number\'.", "4011779659"],
      [847, 4, 10, "Object is possibly \'undefined\'.", "4011988536"],
      [847, 35, 10, "Argument of type \'number | undefined\' is not assignable to parameter of type \'number\'.\\n  Type \'undefined\' is not assignable to type \'number\'.", "4011779659"],
      [853, 4, 10, "Object is possibly \'undefined\'.", "4011988536"],
      [853, 19, 10, "Argument of type \'number | undefined\' is not assignable to parameter of type \'number\'.\\n  Type \'undefined\' is not assignable to type \'number\'.", "4011779659"],
      [870, 4, 10, "Object is possibly \'undefined\'.", "4011988536"],
      [870, 23, 10, "Argument of type \'number | undefined\' is not assignable to parameter of type \'number\'.\\n  Type \'undefined\' is not assignable to type \'number\'.", "4011779659"],
      [878, 54, 5, "Argument of type \'boolean | undefined\' is not assignable to parameter of type \'boolean\'.", "170201683"],
      [900, 6, 10, "Object is possibly \'undefined\'.", "4011988536"],
      [900, 35, 10, "Argument of type \'number | undefined\' is not assignable to parameter of type \'number\'.\\n  Type \'undefined\' is not assignable to type \'number\'.", "4011779659"],
      [949, 4, 40, "Type \'Call | undefined\' is not assignable to type \'Call\'.\\n  Type \'undefined\' is not assignable to type \'Call\'.", "2135604529"],
      [960, 8, 10, "Object is possibly \'undefined\'.", "4011988536"],
      [970, 8, 10, "Object is possibly \'undefined\'.", "4011988536"],
      [1077, 68, 12, "Argument of type \'Conversation | undefined\' is not assignable to parameter of type \'Conversation\'.\\n  Type \'undefined\' is not assignable to type \'Conversation\'.", "1670678216"],
      [1127, 6, 10, "Object is possibly \'undefined\'.", "4011988536"],
      [1138, 8, 10, "Object is possibly \'undefined\'.", "4011988536"],
      [1138, 32, 10, "Argument of type \'number | undefined\' is not assignable to parameter of type \'number\'.\\n  Type \'undefined\' is not assignable to type \'number\'.", "4011779659"],
      [1141, 8, 10, "Object is possibly \'undefined\'.", "4011988536"],
      [1141, 32, 10, "Argument of type \'number | undefined\' is not assignable to parameter of type \'number\'.\\n  Type \'undefined\' is not assignable to type \'number\'.", "4011779659"],
      [1165, 8, 18, "Argument of type \'Conversation | undefined\' is not assignable to parameter of type \'Conversation\'.\\n  Type \'undefined\' is not assignable to type \'Conversation\'.", "1508601427"],
      [1180, 60, 16, "Object is possibly \'undefined\'.", "2328737116"],
      [1207, 40, 16, "Object is possibly \'undefined\'.", "2328737116"],
      [1343, 51, 40, "Argument of type \'User | undefined\' is not assignable to parameter of type \'User\'.\\n  Type \'undefined\' is not assignable to type \'User\'.", "882916431"],
      [1380, 21, 4, "Argument of type \'Call | undefined\' is not assignable to parameter of type \'Call\'.\\n  Type \'undefined\' is not assignable to type \'Call\'.", "2087764327"],
      [1406, 6, 93, "No overload matches this call.\\n  Overload 1 of 3, \'(callbackfn: (previousValue: [string, MediaStream | undefined], currentValue: [string, MediaStream | undefined], currentIndex: number, array: [string, MediaStream | undefined][]) => [...], initialValue: [...]): [...]\', gave the following error.\\n    Argument of type \'(accumulator: MediaStreamQuery, [type, isCached]: [keyof MediaStreamQuery, MediaStream]) => MediaStreamQuery\' is not assignable to parameter of type \'(previousValue: [string, MediaStream | undefined], currentValue: [string, MediaStream | undefined], currentIndex: number, array: [string, MediaStream | undefined][]) => [...]\'.\\n      Types of parameters \'accumulator\' and \'previousValue\' are incompatible.\\n        Type \'[string, MediaStream | undefined]\' has no properties in common with type \'MediaStreamQuery\'.\\n  Overload 2 of 3, \'(callbackfn: (previousValue: MediaStreamQuery, currentValue: [string, MediaStream | undefined], currentIndex: number, array: [string, MediaStream | undefined][]) => MediaStreamQuery, initialValue: MediaStreamQuery): MediaStreamQuery\', gave the following error.\\n    Argument of type \'(accumulator: MediaStreamQuery, [type, isCached]: [keyof MediaStreamQuery, MediaStream]) => MediaStreamQuery\' is not assignable to parameter of type \'(previousValue: MediaStreamQuery, currentValue: [string, MediaStream | undefined], currentIndex: number, array: [string, MediaStream | undefined][]) => MediaStreamQuery\'.\\n      Types of parameters \'__1\' and \'currentValue\' are incompatible.\\n        Type \'[string, MediaStream | undefined]\' is not assignable to type \'[keyof MediaStreamQuery, MediaStream]\'.\\n          Type at position 0 in source is not compatible with type at position 0 in target.\\n            Type \'string\' is not assignable to type \'keyof MediaStreamQuery\'.", "2143539252"],
      [1417, 39, 30, "Element implicitly has an \'any\' type because index expression is not of type \'number\'.", "4024502179"],
      [1435, 27, 6, "Property \'screen\' does not exist on type \'[string, MediaStream | undefined]\'.", "2165256457"],
      [1438, 54, 14, "Type \'[string, MediaStream | undefined]\' has no properties in common with type \'MediaStreamQuery\'.", "3540397998"],
      [1445, 42, 14, "Type \'[string, MediaStream | undefined]\' has no properties in common with type \'MediaStreamQuery\'.", "3540397998"],
      [1510, 36, 40, "Argument of type \'User | undefined\' is not assignable to parameter of type \'User\'.\\n  Type \'undefined\' is not assignable to type \'User\'.", "882916431"],
      [1591, 25, 18, "Object is possibly \'undefined\'.", "1508601427"],
      [1600, 61, 18, "Object is possibly \'undefined\'.", "1508601427"],
      [1601, 57, 18, "Object is possibly \'undefined\'.", "1508601427"],
      [1616, 31, 10, "Object is possibly \'undefined\'.", "4011988536"],
      [1616, 46, 10, "Argument of type \'number | undefined\' is not assignable to parameter of type \'number\'.\\n  Type \'undefined\' is not assignable to type \'number\'.", "4011779659"],
      [1617, 4, 10, "Object is possibly \'undefined\'.", "4011988536"],
      [1617, 23, 10, "Argument of type \'number | undefined\' is not assignable to parameter of type \'number\'.\\n  Type \'undefined\' is not assignable to type \'number\'.", "4011779659"]
    ],
    "src/script/calling/Participant.ts:1539597594": [
      [46, 4, 15, "Type \'Observable<VIDEO_STATE.STOPPED>\' is not assignable to type \'Observable<VIDEO_STATE>\'.\\n  Types of parameters \'value\' and \'value\' are incompatible.\\n    Type \'VIDEO_STATE\' is not assignable to type \'VIDEO_STATE.STOPPED\'.", "4277239019"],
      [61, 4, 23, "Type \'Observable<false>\' is not assignable to type \'Observable<boolean>\'.\\n  Types of parameters \'value\' and \'value\' are incompatible.\\n    Type \'boolean\' is not assignable to type \'false\'.", "2555908354"],
      [62, 4, 27, "Type \'Observable<number | undefined>\' is not assignable to type \'Observable<number>\'.\\n  The types returned by \'peek()\' are incompatible between these types.\\n    Type \'number | undefined\' is not assignable to type \'number\'.\\n      Type \'undefined\' is not assignable to type \'number\'.", "3324051133"],
      [63, 4, 12, "Type \'Observable<false>\' is not assignable to type \'Observable<boolean>\'.", "3089409914"],
      [64, 4, 19, "Type \'Observable<false>\' is not assignable to type \'Observable<boolean>\'.", "2641705914"],
      [71, 23, 18, "Argument of type \'MediaStream | undefined\' is not assignable to parameter of type \'MediaStream\'.\\n  Type \'undefined\' is not assignable to type \'MediaStream\'.", "2024190982"],
      [76, 23, 18, "Argument of type \'MediaStream | undefined\' is not assignable to parameter of type \'MediaStream\'.\\n  Type \'undefined\' is not assignable to type \'MediaStream\'.", "2270688449"],
      [91, 65, 18, "Object is possibly \'undefined\'.", "2024190982"],
      [92, 65, 18, "Object is possibly \'undefined\'.", "2270688449"],
      [97, 23, 18, "Argument of type \'MediaStream | undefined\' is not assignable to parameter of type \'MediaStream\'.\\n  Type \'undefined\' is not assignable to type \'MediaStream\'.", "2270688449"],
      [102, 23, 18, "Argument of type \'MediaStream | undefined\' is not assignable to parameter of type \'MediaStream\'.\\n  Type \'undefined\' is not assignable to type \'MediaStream\'.", "2024190982"]
    ],
    "src/script/calling/videoGridHandler.ts:1921469395": [
      [65, 2, 12, "Type \'Grid | undefined\' is not assignable to type \'Grid\'.\\n  Type \'undefined\' is not assignable to type \'Grid\'.", "3234966220"]
    ],
    "src/script/client/ClientEntity.ts:1079007296": [
      [56, 4, 11, "Type \'string | null\' is not assignable to type \'string | undefined\'.", "2914658029"],
      [70, 6, 10, "Type \'Observable<false>\' is not assignable to type \'Observable<boolean>\'.", "3231345145"],
      [108, 4, 56, "Type \'string | undefined\' is not assignable to type \'string\'.\\n  Type \'undefined\' is not assignable to type \'string\'.", "2872449191"]
    ],
    "src/script/client/ClientMapper.ts:508685249": [
      [54, 58, 30, "Argument of type \'string | undefined\' is not assignable to parameter of type \'string\'.\\n  Type \'undefined\' is not assignable to type \'string\'.", "653879435"],
      [56, 6, 28, "Cannot invoke an object which is possibly \'undefined\'.", "1515665510"],
      [56, 35, 30, "Argument of type \'boolean | undefined\' is not assignable to parameter of type \'boolean\'.", "863083372"],
      [97, 8, 18, "Type \'T[Extract<keyof T, string>] | undefined\' is not assignable to type \'T[Extract<keyof T, string>]\'.\\n  Type \'undefined\' is not assignable to type \'T[Extract<keyof T, string>]\'.", "1321920442"]
    ],
    "src/script/client/ClientRepository.test.ts:4081872359": [
      [35, 6, 6, "Type \'undefined\' is not assignable to type \'string\'.", "1765117785"],
      [39, 13, 29, "Object is possibly \'undefined\'.", "3944650061"],
      [42, 19, 30, "Object is possibly \'undefined\'.", "3948412077"],
      [49, 6, 29, "Object is possibly \'undefined\'.", "3944650061"],
      [62, 12, 29, "Object is possibly \'undefined\'.", "3944650061"],
      [66, 35, 29, "Object is possibly \'undefined\'.", "3944650061"],
      [98, 28, 29, "Object is possibly \'undefined\'.", "3944650061"],
      [104, 13, 29, "Object is possibly \'undefined\'.", "3944650061"],
      [111, 28, 29, "Object is possibly \'undefined\'.", "3944650061"],
      [119, 13, 29, "Object is possibly \'undefined\'.", "3944650061"],
      [129, 28, 29, "Object is possibly \'undefined\'.", "3944650061"],
      [131, 41, 16, "Argument of type \'string\' is not assignable to parameter of type \'never\'.", "4228495289"],
      [136, 13, 29, "Object is possibly \'undefined\'.", "3944650061"],
      [146, 12, 29, "Object is possibly \'undefined\'.", "3944650061"],
      [150, 19, 29, "Object is possibly \'undefined\'.", "3944650061"],
      [160, 6, 29, "Object is possibly \'undefined\'.", "3944650061"],
      [160, 65, 9, "Argument of type \'undefined\' is not assignable to parameter of type \'ClientEntity\'.", "2620553983"],
      [171, 6, 29, "Object is possibly \'undefined\'.", "3944650061"],
      [173, 26, 29, "Object is possibly \'undefined\'.", "3944650061"],
      [186, 6, 29, "Object is possibly \'undefined\'.", "3944650061"],
      [188, 26, 29, "Object is possibly \'undefined\'.", "3944650061"],
      [195, 33, 29, "Object is possibly \'undefined\'.", "3944650061"],
      [208, 6, 29, "Object is possibly \'undefined\'.", "3944650061"],
      [209, 26, 29, "Object is possibly \'undefined\'.", "3944650061"],
      [222, 6, 29, "Object is possibly \'undefined\'.", "3944650061"],
      [223, 26, 29, "Object is possibly \'undefined\'.", "3944650061"],
      [229, 33, 29, "Object is possibly \'undefined\'.", "3944650061"],
      [236, 21, 29, "Object is possibly \'undefined\'.", "3944650061"],
      [236, 80, 9, "Argument of type \'undefined\' is not assignable to parameter of type \'ClientEntity\'.", "2620553983"],
      [241, 6, 29, "Object is possibly \'undefined\'.", "3944650061"],
      [242, 6, 29, "Object is possibly \'undefined\'.", "3944650061"],
      [242, 62, 4, "Argument of type \'null\' is not assignable to parameter of type \'string | undefined\'.", "2087897566"],
      [243, 21, 29, "Object is possibly \'undefined\'.", "3944650061"],
      [251, 6, 29, "Object is possibly \'undefined\'.", "3944650061"],
      [252, 21, 29, "Object is possibly \'undefined\'.", "3944650061"],
      [260, 6, 29, "Object is possibly \'undefined\'.", "3944650061"],
      [261, 21, 29, "Object is possibly \'undefined\'.", "3944650061"],
      [267, 33, 29, "Object is possibly \'undefined\'.", "3944650061"],
      [273, 6, 29, "Object is possibly \'undefined\'.", "3944650061"],
      [274, 33, 29, "Object is possibly \'undefined\'.", "3944650061"],
      [274, 108, 9, "Argument of type \'undefined\' is not assignable to parameter of type \'string\'.", "2620553983"],
      [280, 6, 29, "Object is possibly \'undefined\'.", "3944650061"],
      [281, 33, 29, "Object is possibly \'undefined\'.", "3944650061"],
      [281, 82, 9, "Argument of type \'undefined\' is not assignable to parameter of type \'QualifiedId\'.", "2620553983"]
    ],
    "src/script/client/ClientRepository.ts:3960554774": [
      [71, 4, 13, "Type \'Observable<undefined>\' is not assignable to type \'Observable<User>\'.\\n  Types of property \'equalityComparer\' are incompatible.\\n    Type \'(a: undefined, b: undefined) => boolean\' is not assignable to type \'(a: User, b: User) => boolean\'.\\n      Types of parameters \'a\' and \'a\' are incompatible.\\n        Type \'User\' is not assignable to type \'undefined\'.", "311178912"],
      [112, 60, 29, "Argument of type \'string | undefined\' is not assignable to parameter of type \'string\'.\\n  Type \'undefined\' is not assignable to type \'string\'.", "4105403112"],
      [115, 78, 19, "Argument of type \'string | undefined\' is not assignable to parameter of type \'string | null\'.", "3263048159"],
      [156, 73, 19, "Argument of type \'string | undefined\' is not assignable to parameter of type \'string | null\'.", "3263048159"],
      [187, 4, 12, "Object is possibly \'undefined\'.", "123060899"],
      [201, 4, 28, "Cannot invoke an object which is possibly \'undefined\'.", "1515665510"],
      [256, 33, 5, "Object is of type \'unknown\'.", "165548477"],
      [258, 64, 5, "Object is of type \'unknown\'.", "165548477"],
      [258, 78, 5, "Object is of type \'unknown\'.", "165548477"],
      [271, 6, 45, "Type \'ClientType.PERMANENT | ClientType.TEMPORARY | undefined\' is not assignable to type \'ClientType.PERMANENT | ClientType.TEMPORARY\'.\\n  Type \'undefined\' is not assignable to type \'ClientType.PERMANENT | ClientType.TEMPORARY\'.", "2864978427"],
      [291, 10, 17, "Object is possibly \'undefined\'.", "985697541"],
      [371, 66, 23, "Argument of type \'string | undefined\' is not assignable to parameter of type \'string\'.\\n  Type \'undefined\' is not assignable to type \'string\'.", "4244912389"],
      [372, 32, 6, "Type \'string | undefined\' is not assignable to type \'string | null\'.", "1127975365"],
      [458, 52, 23, "Argument of type \'string | undefined\' is not assignable to parameter of type \'string\'.\\n  Type \'undefined\' is not assignable to type \'string\'.", "4244912389"]
    ],
    "src/script/client/ClientState.ts:2521520538": [
      [26, 2, 7, "Property \'clients\' has no initializer and is not definitely assigned in the constructor.", "3676208751"],
      [31, 4, 18, "Type \'Observable<ClientEntity | undefined>\' is not assignable to type \'Observable<ClientEntity>\'.\\n  The types returned by \'peek()\' are incompatible between these types.\\n    Type \'ClientEntity | undefined\' is not assignable to type \'ClientEntity\'.\\n      Type \'undefined\' is not assignable to type \'ClientEntity\'.", "2551882557"]
    ],
    "src/script/components/Avatar.test.tsx:1834172511": [
      [38, 37, 31, "Argument of type \'Element | null\' is not assignable to parameter of type \'Element\'.\\n  Type \'null\' is not assignable to type \'Element\'.", "4162123045"],
      [43, 39, 4, "Argument of type \'null\' is not assignable to parameter of type \'string | undefined\'.", "2087897566"],
      [60, 39, 4, "Argument of type \'null\' is not assignable to parameter of type \'string | undefined\'.", "2087897566"],
      [86, 39, 4, "Argument of type \'null\' is not assignable to parameter of type \'string | undefined\'.", "2087897566"],
      [98, 39, 4, "Argument of type \'null\' is not assignable to parameter of type \'string | undefined\'.", "2087897566"]
    ],
    "src/script/components/Checkbox/Checkbox.styles.ts:4183813824": [
      [22, 2, 9, "Type \'{ cursor: false | \\"pointer\\"; }\' is not assignable to type \'CSSInterpolation\'.\\n  Types of property \'cursor\' are incompatible.\\n    Type \'false | \\"pointer\\"\' is not assignable to type \'Cursor | (Cursor | undefined)[] | Cursor[] | undefined\'.\\n      Type \'false\' is not assignable to type \'Cursor | (Cursor | undefined)[] | Cursor[] | undefined\'.", "1736274335"],
      [25, 2, 13, "Type \'{ borderColor: false | \\"var(--accent-color-500)\\"; }\' is not assignable to type \'CSSInterpolation\'.\\n  Types of property \'borderColor\' are incompatible.\\n    Type \'false | \\"var(--accent-color-500)\\"\' is not assignable to type \'BorderColor | (BorderColor | undefined)[] | BorderColor[] | undefined\'.\\n      Type \'false\' is not assignable to type \'BorderColor | (BorderColor | undefined)[] | BorderColor[] | undefined\'.", "3854155997"],
      [34, 2, 16, "Type \'{ borderColor: false | \\"var(--accent-color-500)\\"; }\' is not assignable to type \'CSSInterpolation\'.\\n  Types of property \'borderColor\' are incompatible.\\n    Type \'false | \\"var(--accent-color-500)\\"\' is not assignable to type \'BorderColor | (BorderColor | undefined)[] | BorderColor[] | undefined\'.", "2405411068"],
      [37, 2, 38, "Type \'{ backgroundColor: false | \\"var(--accent-color-600)\\"; borderColor: \\"var(--accent-color-600)\\"; outline: string; }\' is not assignable to type \'CSSInterpolation\'.\\n  Types of property \'backgroundColor\' are incompatible.\\n    Type \'false | \\"var(--accent-color-600)\\"\' is not assignable to type \'BackgroundColor | (BackgroundColor | undefined)[] | BackgroundColor[] | undefined\'.\\n      Type \'false\' is not assignable to type \'BackgroundColor | (BackgroundColor | undefined)[] | BackgroundColor[] | undefined\'.", "876827402"],
      [52, 2, 29, "Type \'{ \'& + svg\': { background?: string | undefined; borderColor?: \\"var(--accent-color-600)\\" | undefined; }; \'&:active + svg\': { borderColor: false | \\"var(--accent-color-600)\\"; }; \'&:focus + svg, &:focus-visible + svg\': { ...; }; }\' is not assignable to type \'CSSInterpolation\'.\\n  Types of property \'\'&:active + svg\'\' are incompatible.\\n    Type \'{ borderColor: false | \\"var(--accent-color-600)\\"; }\' is not assignable to type \'CSSInterpolation\'.\\n      Types of property \'borderColor\' are incompatible.\\n        Type \'false | \\"var(--accent-color-600)\\"\' is not assignable to type \'BorderColor | (BorderColor | undefined)[] | BorderColor[] | undefined\'.\\n          Type \'false\' is not assignable to type \'BorderColor | (BorderColor | undefined)[] | BorderColor[] | undefined\'.", "1050489042"]
    ],
    "src/script/components/CopyToClipboard.test.ts:2298079608": [
      [35, 11, 28, "Object is possibly \'null\'.", "1881734620"],
      [40, 4, 13, "Object is possibly \'null\'.", "2433726607"],
      [41, 4, 13, "Object is possibly \'null\'.", "2433726607"],
      [47, 24, 7, "Argument of type \'Element | null\' is not assignable to parameter of type \'Element\'.\\n  Type \'null\' is not assignable to type \'Element\'.", "4115912507"],
      [49, 11, 13, "Object is possibly \'null\'.", "2433726607"],
      [50, 11, 13, "Object is possibly \'null\'.", "2433726607"]
    ],
    "src/script/components/Icon.tsx:3124821771": [
      [44, 11, 5, "Property \'width\' does not exist on type \'{ [key: string]: string; } | undefined\'.", "191264035"],
      [44, 18, 6, "Property \'height\' does not exist on type \'{ [key: string]: string; } | undefined\'.", "1581003770"],
      [44, 28, 19, "Object is possibly \'null\'.", "3003021604"],
      [44, 39, 7, "Argument of type \'string | null\' is not assignable to parameter of type \'string\'.\\n  Type \'null\' is not assignable to type \'string\'.", "985028253"],
      [53, 12, 3, "Type \'{ \\"aria-hidden\\": \\"true\\"; dangerouslySetInnerHTML: { __html: string; }; className?: string | undefined; color?: string | undefined; height: any; id?: string | undefined; lang?: string | undefined; ... 463 more ...; key?: Key | ... 1 more ... | undefined; }\' is not assignable to type \'SVGProps<SVGSVGElement> & { css?: Interpolation<Theme>; }\'.\\n  Type \'{ \\"aria-hidden\\": \\"true\\"; dangerouslySetInnerHTML: { __html: string; }; className?: string | undefined; color?: string | undefined; height: any; id?: string | undefined; lang?: string | undefined; ... 463 more ...; key?: Key | ... 1 more ... | undefined; }\' is not assignable to type \'SVGProps<SVGSVGElement>\'.\\n    Types of property \'viewBox\' are incompatible.\\n      Type \'string | null\' is not assignable to type \'string | undefined\'.\\n        Type \'null\' is not assignable to type \'string | undefined\'.", "193432711"]
    ],
    "src/script/components/Image.tsx:2138055581": [
      [51, 43, 18, "Argument of type \'HTMLDivElement | undefined\' is not assignable to parameter of type \'HTMLElement\'.\\n  Type \'undefined\' is not assignable to type \'HTMLElement\'.", "4082577534"]
    ],
    "src/script/components/LoadingBar.test.tsx:2152103384": [
      [34, 11, 31, "Object is possibly \'null\'.", "1466818312"]
    ],
    "src/script/components/MessagesList/Message/ContentMessage/MessageFooterLike.test.tsx:1554184736": [
      [33, 39, 22, "Argument of type \'Element | null\' is not assignable to parameter of type \'Element\'.\\n  Type \'null\' is not assignable to type \'Element\'.", "1768242196"],
      [34, 31, 14, "Argument of type \'Element | null\' is not assignable to parameter of type \'Element\'.\\n  Type \'null\' is not assignable to type \'Element\'.", "3477072529"]
    ],
    "src/script/components/MessagesList/Message/ContentMessage/MessageQuote.tsx:3969532892": [
      [68, 53, 11, "Argument of type \'Error | undefined\' is not assignable to parameter of type \'string | Error | (() => string | Error)\'.\\n  Type \'undefined\' is not assignable to type \'string | Error | (() => string | Error)\'.", "2014657417"],
      [118, 10, 13, "Type \'ContentMessage | undefined\' is not assignable to type \'ContentMessage\'.\\n  Type \'undefined\' is not assignable to type \'ContentMessage\'.", "2555417520"],
      [121, 10, 20, "Type \'(message: ContentMessage, event: MouseEvent<Element, MouseEvent>) => void\' is not assignable to type \'(message: Text | ContentMessage, event: MouseEvent<Element, MouseEvent>) => void\'.\\n  Types of parameters \'message\' and \'message\' are incompatible.\\n    Type \'Text | ContentMessage\' is not assignable to type \'ContentMessage\'.\\n      Type \'Text\' is missing the following properties from type \'ContentMessage\': isLikedProvisional, reactions_user_ets, assets, is_liked, and 75 more.", "2936827179"],
      [220, 16, 3, "Type \'(node: Element) => void\' is not assignable to type \'LegacyRef<HTMLDivElement> | undefined\'.\\n  Type \'(node: Element) => void\' is not assignable to type \'(instance: HTMLDivElement | null) => void\'.", "193432436"],
      [222, 57, 45, "No overload matches this call.\\n  Overload 1 of 6, \'(this: (this: undefined, arg0: Text, arg1: MouseEvent<Element, MouseEvent>) => void, thisArg: undefined, arg0: Text, arg1: MouseEvent<Element, MouseEvent>): () => void\', gave the following error.\\n    Argument of type \'KeyboardEvent<HTMLDivElement>\' is not assignable to parameter of type \'MouseEvent<Element, MouseEvent>\'.\\n      Type \'KeyboardEvent<HTMLDivElement>\' is missing the following properties from type \'MouseEvent<Element, MouseEvent>\': button, buttons, clientX, clientY, and 7 more.\\n  Overload 2 of 6, \'(this: (this: undefined, ...args: Text[]) => void, thisArg: undefined, ...args: Text[]): (...args: Text[]) => void\', gave the following error.\\n    The \'this\' context of type \'(message: Text | ContentMessage, event: MouseEvent<Element, MouseEvent>) => void\' is not assignable to method\'s \'this\' of type \'(this: undefined, ...args: Text[]) => void\'.\\n      Types of parameters \'event\' and \'args\' are incompatible.\\n        Type \'Text\' is missing the following properties from type \'MouseEvent<Element, MouseEvent>\': altKey, button, buttons, clientX, and 28 more.", "3928016927"]
    ],
    "src/script/components/MessagesList/Message/ContentMessage/asset/AbstractAssetTransferStateTracker.ts:1402358935": [
      [41, 24, 14, "Object is possibly \'undefined\'.", "2156033467"]
    ],
    "src/script/components/MessagesList/Message/ContentMessage/asset/AssetHeader.test.tsx:2147033157": [
      [32, 22, 56, "Object is possibly \'null\'.", "2110829367"],
      [33, 18, 51, "Object is possibly \'null\'.", "4019120793"],
      [43, 46, 4, "Argument of type \'null\' is not assignable to parameter of type \'string | undefined\'.", "2087897566"]
    ],
    "src/script/components/MessagesList/Message/ContentMessage/asset/AssetLoader.test.tsx:2902218927": [
      [29, 33, 16, "Argument of type \'Element | null\' is not assignable to parameter of type \'Element\'.\\n  Type \'null\' is not assignable to type \'Element\'.", "4136845134"],
      [30, 21, 49, "Object is possibly \'null\'.", "1165956046"],
      [67, 24, 31, "Argument of type \'Element | null\' is not assignable to parameter of type \'Element\'.\\n  Type \'null\' is not assignable to type \'Element\'.", "3939317679"],
      [73, 24, 33, "Argument of type \'Element | null\' is not assignable to parameter of type \'Element\'.\\n  Type \'null\' is not assignable to type \'Element\'.", "4029481972"],
      [79, 24, 31, "Argument of type \'Element | null\' is not assignable to parameter of type \'Element\'.\\n  Type \'null\' is not assignable to type \'Element\'.", "3431654221"],
      [85, 24, 33, "Argument of type \'Element | null\' is not assignable to parameter of type \'Element\'.\\n  Type \'null\' is not assignable to type \'Element\'.", "4048303894"]
    ],
    "src/script/components/MessagesList/Message/ContentMessage/asset/AudioAsset.tsx:1986822260": [
      [65, 42, 12, "Object is possibly \'undefined\'.", "1230365389"],
      [66, 33, 28, "Object is possibly \'undefined\'.", "1981948963"],
      [76, 47, 4, "Argument of type \'Blob | undefined\' is not assignable to parameter of type \'Blob | MediaSource\'.\\n  Type \'undefined\' is not assignable to type \'Blob | MediaSource\'.", "2087735462"],
      [96, 33, 8, "Argument of type \'string | undefined\' is not assignable to parameter of type \'string\'.\\n  Type \'undefined\' is not assignable to type \'string\'.", "504498865"],
      [125, 20, 14, "Type \'number | undefined\' is not assignable to type \'number\'.\\n  Type \'undefined\' is not assignable to type \'number\'.", "2156033467"],
      [134, 38, 12, "Type \'HTMLAudioElement | undefined\' is not assignable to type \'HTMLAudioElement\'.\\n  Type \'undefined\' is not assignable to type \'HTMLAudioElement\'.", "1230365389"],
      [138, 26, 12, "Type \'HTMLAudioElement | undefined\' is not assignable to type \'HTMLMediaElement\'.\\n  Type \'undefined\' is not assignable to type \'HTMLMediaElement\'.", "780920223"]
    ],
    "src/script/components/MessagesList/Message/ContentMessage/asset/FileAssetComponent.test.tsx:1016943020": [
      [34, 22, 39, "Object is possibly \'null\'.", "1572638209"]
    ],
    "src/script/components/MessagesList/Message/ContentMessage/asset/ImageAsset.test.ts:3331662495": [
      [54, 19, 17, "Object is possibly \'null\'.", "901686138"],
      [80, 21, 17, "Object is possibly \'null\'.", "901686138"]
    ],
    "src/script/components/MessagesList/Message/ContentMessage/asset/ImageAsset.tsx:3794627806": [
      [51, 43, 18, "Argument of type \'HTMLDivElement | undefined\' is not assignable to parameter of type \'HTMLElement\'.\\n  Type \'undefined\' is not assignable to type \'HTMLElement\'.", "4082577534"],
      [110, 27, 12, "Type \'number | undefined\' is not assignable to type \'number\'.\\n  Type \'undefined\' is not assignable to type \'number\'.", "3813716702"]
    ],
    "src/script/components/MessagesList/Message/ContentMessage/asset/LinkPreviewAssetComponent.test.ts:3000844988": [
      [116, 11, 21, "Object is possibly \'null\'.", "3265536666"]
    ],
    "src/script/components/MessagesList/Message/ContentMessage/asset/LocationAsset.test.ts:1073403253": [
      [31, 22, 21, "Object is possibly \'null\'.", "3932109547"],
      [49, 11, 12, "Object is possibly \'null\'.", "2001318815"]
    ],
    "src/script/components/MessagesList/Message/ContentMessage/asset/MessageButton.test.tsx:865057470": [
      [33, 49, 24, "Argument of type \'Element | null\' is not assignable to parameter of type \'Element\'.\\n  Type \'null\' is not assignable to type \'Element\'.", "531434894"],
      [41, 6, 13, "Type \'Observable<string>\' is not assignable to type \'Observable<string | undefined>\'.\\n  Types of parameters \'value\' and \'value\' are incompatible.\\n    Type \'string | undefined\' is not assignable to type \'string\'.\\n      Type \'undefined\' is not assignable to type \'string\'.", "3232332006"],
      [43, 6, 16, "Type \'Observable<string>\' is not assignable to type \'Observable<string | undefined>\'.", "4149311735"],
      [44, 6, 15, "Type \'Observable<string>\' is not assignable to type \'Observable<string | undefined>\'.", "4105372853"],
      [53, 11, 24, "Object is possibly \'null\'.", "1746716537"],
      [59, 6, 13, "Type \'Observable<string>\' is not assignable to type \'Observable<string | undefined>\'.", "3232332006"],
      [61, 6, 16, "Type \'Observable<string>\' is not assignable to type \'Observable<string | undefined>\'.", "4149311735"],
      [62, 6, 15, "Type \'Observable<string>\' is not assignable to type \'Observable<string | undefined>\'.", "4105372853"],
      [71, 11, 40, "Object is possibly \'null\'.", "95183934"]
    ],
    "src/script/components/MessagesList/Message/ContentMessage/asset/VideoAsset.tsx:48342831": [
      [45, 6, 10, "Type \'({ message, isQuote, teamState, assetRepository, }: VideoAssetProps) => false | Element\' is not assignable to type \'FC<VideoAssetProps>\'.\\n  Type \'false | Element\' is not assignable to type \'ReactElement<any, any> | null\'.\\n    Type \'boolean\' is not assignable to type \'ReactElement<any, any>\'.", "1844198436"],
      [56, 59, 4, "Argument of type \'null\' is not assignable to parameter of type \'string | (() => string)\'.", "2087897566"],
      [57, 51, 4, "Argument of type \'null\' is not assignable to parameter of type \'string | (() => string)\'.", "2087897566"],
      [70, 105, 4, "Argument of type \'Blob | undefined\' is not assignable to parameter of type \'Blob | MediaSource\'.", "2087735462"],
      [83, 8, 12, "Object is possibly \'undefined\'.", "2287620778"],
      [89, 49, 4, "Argument of type \'Blob | undefined\' is not assignable to parameter of type \'Blob | MediaSource\'.", "2087735462"],
      [105, 4, 12, "Object is possibly \'undefined\'.", "2287620778"],
      [139, 40, 4, "Argument of type \'true\' is not assignable to parameter of type \'SetStateAction<null>\'.", "2087932467"],
      [143, 53, 12, "Object is possibly \'undefined\'.", "2287620778"],
      [143, 77, 12, "Object is possibly \'undefined\'.", "2287620778"],
      [144, 57, 12, "Object is possibly \'undefined\'.", "2287620778"],
      [144, 81, 12, "Object is possibly \'undefined\'.", "2287620778"],
      [169, 28, 14, "Type \'number | undefined\' is not assignable to type \'number\'.\\n  Type \'undefined\' is not assignable to type \'number\'.", "2156033467"],
      [182, 28, 14, "Type \'number | undefined\' is not assignable to type \'number\'.\\n  Type \'undefined\' is not assignable to type \'number\'.", "2156033467"],
      [192, 28, 12, "Type \'HTMLVideoElement | undefined\' is not assignable to type \'HTMLMediaElement\'.\\n  Type \'undefined\' is not assignable to type \'HTMLMediaElement\'.", "780920223"],
      [198, 43, 13, "Argument of type \'number | undefined\' is not assignable to parameter of type \'number\'.\\n  Type \'undefined\' is not assignable to type \'number\'.", "3979215185"]
    ],
    "src/script/components/MessagesList/Message/ContentMessage/asset/controls/AudioSeekBar.test.ts:540025694": [
      [63, 32, 26, "Object is possibly \'null\'.", "2291412725"],
      [86, 22, 3, "Argument of type \'Element | null\' is not assignable to parameter of type \'Document | Node | Element | Window\'.\\n  Type \'null\' is not assignable to type \'Document | Node | Element | Window\'.", "193432711"]
    ],
    "src/script/components/MessagesList/Message/ContentMessage/asset/controls/AudioSeekBar.tsx:1617658655": [
      [49, 29, 19, "No overload matches this call.\\n  Overload 1 of 4, \'(iterable: ArrayLike<number> | Iterable<number>): number[]\', gave the following error.\\n    Argument of type \'number[] | undefined\' is not assignable to parameter of type \'ArrayLike<number> | Iterable<number>\'.\\n      Type \'undefined\' is not assignable to type \'ArrayLike<number> | Iterable<number>\'.\\n  Overload 2 of 4, \'(arrayLike: ArrayLike<number>): number[]\', gave the following error.\\n    Argument of type \'number[] | undefined\' is not assignable to parameter of type \'ArrayLike<number>\'.\\n      Type \'undefined\' is not assignable to type \'ArrayLike<number>\'.", "2734492113"],
      [86, 53, 15, "Object is possibly \'undefined\'.", "3322187904"],
      [87, 63, 15, "Object is possibly \'undefined\'.", "3322187904"],
      [109, 6, 3, "Type \'MutableRefObject<SVGSVGElement | undefined>\' is not assignable to type \'LegacyRef<SVGSVGElement> | undefined\'.\\n  Type \'MutableRefObject<SVGSVGElement | undefined>\' is not assignable to type \'RefObject<SVGSVGElement>\'.\\n    Types of property \'current\' are incompatible.\\n      Type \'SVGSVGElement | undefined\' is not assignable to type \'SVGSVGElement | null\'.\\n        Type \'undefined\' is not assignable to type \'SVGSVGElement | null\'.", "193432436"]
    ],
    "src/script/components/MessagesList/Message/ContentMessage/asset/controls/MediaButton.test.tsx:2611082281": [
      [33, 39, 20, "Argument of type \'Element | null\' is not assignable to parameter of type \'Element\'.\\n  Type \'null\' is not assignable to type \'Element\'.", "2187624904"],
      [34, 40, 21, "Argument of type \'Element | null\' is not assignable to parameter of type \'Element\'.\\n  Type \'null\' is not assignable to type \'Element\'.", "2102968254"]
    ],
    "src/script/components/MessagesList/Message/ContentMessage/asset/controls/SeekBar.test.tsx:4106938805": [
      [30, 4, 17, "Object is possibly \'null\'.", "780973491"],
      [30, 4, 46, "Object is possibly \'null\'.", "4284107"]
    ],
    "src/script/components/MessagesList/Message/ContentMessage/asset/index.tsx:1156661443": [
      [74, 55, 47, "No overload matches this call.\\n  Overload 1 of 6, \'(this: (this: null, arg0: Text, arg1: MouseEvent<Element, MouseEvent>) => void, thisArg: null, arg0: Text, arg1: MouseEvent<Element, MouseEvent>): () => void\', gave the following error.\\n    Argument of type \'KeyboardEvent<HTMLDivElement>\' is not assignable to parameter of type \'MouseEvent<Element, MouseEvent>\'.\\n  Overload 2 of 6, \'(this: (this: null, ...args: Text[]) => void, thisArg: null, ...args: Text[]): (...args: Text[]) => void\', gave the following error.\\n    The \'this\' context of type \'(message: Text | ContentMessage, event: MouseEvent<Element, MouseEvent>) => void\' is not assignable to method\'s \'this\' of type \'(this: null, ...args: Text[]) => void\'.\\n      Types of parameters \'event\' and \'args\' are incompatible.\\n        Type \'Text\' is not assignable to type \'MouseEvent<Element, MouseEvent>\'.", "250432903"],
      [117, 48, 8, "Argument of type \'string | undefined\' is not assignable to parameter of type \'string\'.\\n  Type \'undefined\' is not assignable to type \'string\'.", "3685798518"],
      [119, 10, 2, "Type \'string | undefined\' is not assignable to type \'string\'.\\n  Type \'undefined\' is not assignable to type \'string\'.", "5861160"]
    ],
    "src/script/components/MessagesList/Message/ContentMessage/index.test.tsx:305658061": [
      [58, 6, 15, "Type \'undefined\' is not assignable to type \'Message\'.", "1976601247"]
    ],
    "src/script/components/MessagesList/Message/ContentMessage/index.tsx:1379302737": [
      [101, 45, 13, "Type \'(user: User) => void\' is not assignable to type \'(participant: User | ServiceEntity, target: Node) => void\'.\\n  Types of parameters \'user\' and \'participant\' are incompatible.\\n    Type \'User | ServiceEntity\' is not assignable to type \'User\'.\\n      Type \'ServiceEntity\' is not assignable to type \'User\'.", "2891534203"],
      [174, 12, 13, "Type \'((message: ContentMessage, assetId: string) => void) | undefined\' is not assignable to type \'(message: ContentMessage, assetId: string) => void\'.\\n  Type \'undefined\' is not assignable to type \'(message: ContentMessage, assetId: string) => void\'.", "2671775388"]
    ],
    "src/script/components/MessagesList/Message/DecryptErrorMessage.test.tsx:629592445": [
      [36, 53, 36, "Argument of type \'Element | null\' is not assignable to parameter of type \'Element\'.\\n  Type \'null\' is not assignable to type \'Element\'.", "885356606"],
      [43, 4, 20, "Type \'Observable<false>\' is not assignable to type \'Observable<boolean>\'.", "2918866304"]
    ],
    "src/script/components/MessagesList/Message/DeleteMessage.test.tsx:2152816266": [
      [41, 43, 4, "Argument of type \'null\' is not assignable to parameter of type \'string | undefined\'.", "2087897566"],
      [58, 11, 46, "Object is possibly \'null\'.", "1127157571"]
    ],
    "src/script/components/MessagesList/Message/DeleteMessage.tsx:1494469525": [
      [39, 33, 25, "Object is possibly \'null\'.", "1746015084"],
      [48, 10, 13, "Type \'(user: User) => void\' is not assignable to type \'(participant: User | ServiceEntity, target: Node) => void\'.\\n  Types of parameters \'user\' and \'participant\' are incompatible.\\n    Type \'User | ServiceEntity\' is not assignable to type \'User\'.\\n      Type \'ServiceEntity\' is missing the following properties from type \'User\': expirationIsUrgent, isDeleted, isMe, isSingleSignOn, and 49 more.", "2891534203"],
      [60, 10, 9, "Type \'number | null\' is not assignable to type \'number\'.\\n  Type \'null\' is not assignable to type \'number\'.", "2548743275"]
    ],
    "src/script/components/MessagesList/Message/EphemeralTimer.test.ts:1942988828": [
      [43, 35, 6, "Argument of type \'Element | null\' is not assignable to parameter of type \'Element\'.\\n  Type \'null\' is not assignable to type \'Element\'.", "1547361719"],
      [51, 35, 6, "Argument of type \'Element | null\' is not assignable to parameter of type \'Element\'.\\n  Type \'null\' is not assignable to type \'Element\'.", "1547361719"]
    ],
    "src/script/components/MessagesList/Message/MemberMessage.test.tsx:819448386": [
      [56, 56, 4, "Argument of type \'null\' is not assignable to parameter of type \'string | undefined\'.", "2087897566"]
    ],
    "src/script/components/MessagesList/Message/MessageWrapper.tsx:4264065369": [
      [157, 8, 15, "Type \'Message | undefined\' is not assignable to type \'Message\'.\\n  Type \'undefined\' is not assignable to type \'Message\'.", "1976601247"],
      [165, 8, 13, "Type \'(message: CompositeMessage, buttonId: string) => void\' is not assignable to type \'(message: ContentMessage, assetId: string) => void\'.\\n  Types of parameters \'message\' and \'message\' are incompatible.\\n    Type \'ContentMessage\' is missing the following properties from type \'CompositeMessage\': errorButtonId, errorMessage, selectedButtonId, waitingButtonId, and 3 more.", "2671775388"]
    ],
    "src/script/components/MessagesList/Message/PingMessage.test.tsx:1695534491": [
      [36, 4, 12, "Type \'ObservableArray<never>\' is not assignable to type \'ObservableArray<ReadReceipt>\'.", "3173113880"],
      [58, 11, 36, "Object is possibly \'null\'.", "2457040434"]
    ],
    "src/script/components/MessagesList/Message/ReadReceiptStatus.test.tsx:246482947": [
      [36, 44, 27, "Argument of type \'Element | null\' is not assignable to parameter of type \'Element\'.\\n  Type \'null\' is not assignable to type \'Element\'.", "3518150560"],
      [42, 4, 12, "Type \'ObservableArray<never>\' is not assignable to type \'ObservableArray<ReadReceipt>\'.", "3173113880"],
      [54, 8, 12, "Type \'ObservableArray<never>\' is not assignable to type \'ObservableArray<ReadReceipt>\'.", "3173113880"],
      [67, 8, 12, "Type \'ObservableArray<never>\' is not assignable to type \'ObservableArray<ReadReceipt>\'.", "3173113880"],
      [121, 13, 49, "Object is possibly \'null\'.", "2963204748"],
      [151, 8, 15, "Type \'null\' is not assignable to type \'((message: Message) => void) | undefined\'.", "2393653541"],
      [156, 13, 49, "Object is possibly \'null\'.", "2963204748"]
    ],
    "src/script/components/MessagesList/Message/VerificationMessage.test.tsx:3256909500": [
      [44, 4, 12, "Type \'ObservableArray<never>\' is not assignable to type \'ObservableArray<User>\'.", "3158614633"],
      [45, 4, 7, "Type \'ObservableArray<never>\' is not assignable to type \'ObservableArray<string | QualifiedUserId>\'.\\n  Types of parameters \'value\' and \'value\' are incompatible.\\n    Type \'(string | QualifiedUserId)[] | null | undefined\' is not assignable to type \'never[] | null | undefined\'.\\n      Type \'(string | QualifiedUserId)[]\' is not assignable to type \'never[]\'.\\n        Type \'string | QualifiedUserId\' is not assignable to type \'never\'.\\n          Type \'string\' is not assignable to type \'never\'.", "2414311946"],
      [46, 4, 23, "Type \'Observable<undefined>\' is not assignable to type \'Observable<VerificationMessageType>\'.\\n  Types of property \'equalityComparer\' are incompatible.\\n    Type \'(a: undefined, b: undefined) => boolean\' is not assignable to type \'(a: VerificationMessageType, b: VerificationMessageType) => boolean\'.\\n      Types of parameters \'a\' and \'a\' are incompatible.\\n        Type \'VerificationMessageType\' is not assignable to type \'undefined\'.", "3608773647"],
      [57, 10, 23, "Type \'Observable<VerificationMessageType.VERIFIED>\' is not assignable to type \'Observable<VerificationMessageType>\'.\\n  Types of parameters \'value\' and \'value\' are incompatible.\\n    Type \'VerificationMessageType\' is not assignable to type \'VerificationMessageType.VERIFIED\'.", "3608773647"],
      [79, 10, 23, "Type \'Observable<VerificationMessageType.UNVERIFIED>\' is not assignable to type \'Observable<VerificationMessageType>\'.\\n  Types of parameters \'value\' and \'value\' are incompatible.\\n    Type \'VerificationMessageType\' is not assignable to type \'VerificationMessageType.UNVERIFIED\'.", "3608773647"],
      [93, 10, 23, "Type \'Observable<VerificationMessageType.NEW_DEVICE>\' is not assignable to type \'Observable<VerificationMessageType>\'.\\n  Types of parameters \'value\' and \'value\' are incompatible.\\n    Type \'VerificationMessageType\' is not assignable to type \'VerificationMessageType.NEW_DEVICE\'.", "3608773647"],
      [107, 10, 23, "Type \'Observable<VerificationMessageType.NEW_MEMBER>\' is not assignable to type \'Observable<VerificationMessageType>\'.\\n  Types of parameters \'value\' and \'value\' are incompatible.\\n    Type \'VerificationMessageType\' is not assignable to type \'VerificationMessageType.NEW_MEMBER\'.", "3608773647"]
    ],
    "src/script/components/MessagesList/Message/index.tsx:360781890": [
      [87, 51, 15, "Argument of type \'Message | undefined\' is not assignable to parameter of type \'Message\'.\\n  Type \'undefined\' is not assignable to type \'Message\'.", "1976601247"],
      [91, 6, 14, "Cannot invoke an object which is possibly \'undefined\'.", "4289202771"],
      [91, 36, 7, "Type \'HTMLDivElement | undefined\' is not assignable to type \'HTMLElement\'.\\n  Type \'undefined\' is not assignable to type \'HTMLElement\'.", "4115912507"],
      [93, 6, 14, "Cannot invoke an object which is possibly \'undefined\'.", "4289202771"],
      [93, 22, 7, "Type \'HTMLDivElement | undefined\' is not assignable to type \'HTMLElement\'.\\n  Type \'undefined\' is not assignable to type \'HTMLElement\'.", "4115912507"],
      [112, 6, 3, "Type \'MutableRefObject<HTMLDivElement | undefined>\' is not assignable to type \'LegacyRef<HTMLDivElement> | undefined\'.", "193432436"]
    ],
    "src/script/components/MessagesList/index.test.tsx:3039094850": [
      [41, 4, 14, "Type \'undefined\' is not assignable to type \'Message\'.", "1306210352"],
      [47, 4, 17, "Type \'undefined\' is not assignable to type \'MessageRepository\'.", "1843982700"]
    ],
    "src/script/components/MessagesList/index.tsx:3202191129": [
      [113, 57, 21, "Type \'HTMLDivElement | null\' does not satisfy the constraint \'Element\'.\\n  Type \'null\' is not assignable to type \'Element\'.", "723935770"],
      [153, 20, 17, "Argument of type \'HTMLDivElement | null | undefined\' is not assignable to parameter of type \'Element | undefined\'.\\n  Type \'null\' is not assignable to type \'Element | undefined\'.", "3615360346"],
      [153, 58, 17, "Argument of type \'HTMLDivElement | null | undefined\' is not assignable to parameter of type \'Element | null\'.\\n  Type \'undefined\' is not assignable to type \'Element | null\'.", "3615360346"],
      [155, 20, 32, "Argument of type \'HTMLElement | null | undefined\' is not assignable to parameter of type \'Element | undefined\'.\\n  Type \'null\' is not assignable to type \'Element | undefined\'.", "3459359081"],
      [155, 73, 17, "Argument of type \'HTMLDivElement | null | undefined\' is not assignable to parameter of type \'Element | null\'.", "3615360346"],
      [201, 23, 17, "Argument of type \'HTMLDivElement | null | undefined\' is not assignable to parameter of type \'Element | null\'.", "3615360346"]
    ],
    "src/script/components/Modals/UserModal/UserModal.test.tsx:2720850156": [
      [45, 6, 6, "Type \'null\' is not assignable to type \'QualifiedId\'.", "1765117785"],
      [49, 11, 29, "Object is possibly \'null\'.", "3523845355"]
    ],
    "src/script/components/Modals/UserModal/UserModal.tsx:2112661617": [
      [72, 57, 4, "Argument of type \'User | null\' is not assignable to parameter of type \'Partial<Record<\\"isBlockedLegalHold\\", Subscribable<any>>>\'.\\n  Type \'null\' is not assignable to type \'Partial<Record<\\"isBlockedLegalHold\\", Subscribable<any>>>\'.", "2087973204"]
    ],
    "src/script/components/SearchInput.test.tsx:3374298949": [
      [32, 38, 15, "Argument of type \'Element | null\' is not assignable to parameter of type \'Element\'.\\n  Type \'null\' is not assignable to type \'Element\'.", "2173439052"],
      [41, 36, 4, "Argument of type \'null\' is not assignable to parameter of type \'string | undefined\'.", "2087897566"],
      [41, 57, 4, "Argument of type \'null\' is not assignable to parameter of type \'string | undefined\'.", "2087897566"],
      [41, 78, 4, "Argument of type \'null\' is not assignable to parameter of type \'string | undefined\'.", "2087897566"],
      [41, 99, 4, "Argument of type \'null\' is not assignable to parameter of type \'string | undefined\'.", "2087897566"],
      [51, 20, 4, "Argument of type \'null\' is not assignable to parameter of type \'string | undefined\'.", "2087897566"],
      [52, 20, 4, "Argument of type \'null\' is not assignable to parameter of type \'string | undefined\'.", "2087897566"],
      [53, 20, 4, "Argument of type \'null\' is not assignable to parameter of type \'string | undefined\'.", "2087897566"],
      [54, 20, 4, "Argument of type \'null\' is not assignable to parameter of type \'string | undefined\'.", "2087897566"]
    ],
    "src/script/components/UserDevices.tsx:1074292287": [
      [120, 74, 5, "Object is of type \'unknown\'.", "165548477"],
      [128, 42, 8, "Argument of type \'string | undefined\' is not assignable to parameter of type \'string\'.\\n  Type \'undefined\' is not assignable to type \'string\'.", "4039656867"],
      [144, 9, 13, "Type \'{ clickToShowSelfFingerprint: () => void; clientRepository: ClientRepository; cryptographyRepository: CryptographyRepository; logger: Logger; messageRepository: MessageRepository; noPadding: boolean; selectedClient: ClientEntity | undefined; user: User; }\' is not assignable to type \'DeviceDetailsProps\'.\\n  Types of property \'selectedClient\' are incompatible.\\n    Type \'ClientEntity | undefined\' is not assignable to type \'ClientEntity\'.\\n      Type \'undefined\' is not assignable to type \'ClientEntity\'.", "538994175"]
    ],
    "src/script/components/UserList.tsx:541400935": [
      [97, 28, 12, "Argument of type \'Conversation | undefined\' is not assignable to parameter of type \'Partial<Record<\\"roles\\", Subscribable<any>>>\'.\\n  Type \'undefined\' is not assignable to type \'Partial<Record<\\"roles\\", Subscribable<any>>>\'.", "1670678216"]
    ],
    "src/script/components/UserSearchableList.tsx:1290904950": [
      [73, 32, 11, "Argument of type \'{ filter?: Observable<string> | undefined; highlightedUsers?: Observable<User[]> | undefined; selected?: ObservableArray<User> | undefined; users: ObservableArray<...>; } | undefined\' is not assignable to parameter of type \'Partial<Record<\\"filter\\" | \\"selected\\" | \\"users\\" | \\"highlightedUsers\\", Subscribable<any>>>\'.\\n  Type \'undefined\' is not assignable to type \'Partial<Record<\\"filter\\" | \\"selected\\" | \\"users\\" | \\"highlightedUsers\\", Subscribable<any>>>\'.", "965633731"],
      [151, 8, 13, "Object is possibly \'undefined\'.", "3172385806"],
      [153, 34, 13, "Type \'User[] | undefined\' must have a \'[Symbol.iterator]()\' method that returns an iterator.", "3172385806"]
    ],
    "src/script/components/avatar/AvatarImage.test.tsx:132044584": [
      [46, 39, 4, "Argument of type \'null\' is not assignable to parameter of type \'string | undefined\'.", "2087897566"],
      [71, 39, 4, "Argument of type \'null\' is not assignable to parameter of type \'string | undefined\'.", "2087897566"],
      [96, 39, 4, "Argument of type \'null\' is not assignable to parameter of type \'string | undefined\'.", "2087897566"],
      [122, 39, 4, "Argument of type \'null\' is not assignable to parameter of type \'string | undefined\'.", "2087897566"]
    ],
    "src/script/components/avatar/GroupAvatar.test.ts:2643749063": [
      [33, 36, 4, "Argument of type \'null\' is not assignable to parameter of type \'string | undefined\'.", "2087897566"],
      [34, 36, 4, "Argument of type \'null\' is not assignable to parameter of type \'string | undefined\'.", "2087897566"],
      [35, 36, 4, "Argument of type \'null\' is not assignable to parameter of type \'string | undefined\'.", "2087897566"],
      [36, 36, 4, "Argument of type \'null\' is not assignable to parameter of type \'string | undefined\'.", "2087897566"],
      [46, 11, 30, "Object is possibly \'null\'.", "2093565968"]
    ],
    "src/script/components/avatar/TemporaryGuest.test.tsx:963341365": [
      [42, 39, 4, "Argument of type \'null\' is not assignable to parameter of type \'string | undefined\'.", "2087897566"],
      [56, 39, 4, "Argument of type \'null\' is not assignable to parameter of type \'string | undefined\'.", "2087897566"],
      [67, 11, 34, "Object is possibly \'null\'.", "882755595"],
      [71, 39, 4, "Argument of type \'null\' is not assignable to parameter of type \'string | undefined\'.", "2087897566"],
      [85, 39, 4, "Argument of type \'null\' is not assignable to parameter of type \'string | undefined\'.", "2087897566"]
    ],
    "src/script/components/avatar/UserAvatar.test.tsx:322543618": [
      [39, 39, 4, "Argument of type \'null\' is not assignable to parameter of type \'string | undefined\'.", "2087897566"],
      [49, 11, 24, "Object is possibly \'null\'.", "568765553"],
      [53, 39, 4, "Argument of type \'null\' is not assignable to parameter of type \'string | undefined\'.", "2087897566"],
      [63, 11, 24, "Object is possibly \'null\'.", "568765553"],
      [67, 39, 4, "Argument of type \'null\' is not assignable to parameter of type \'string | undefined\'.", "2087897566"],
      [80, 39, 4, "Argument of type \'null\' is not assignable to parameter of type \'string | undefined\'.", "2087897566"],
      [93, 39, 4, "Argument of type \'null\' is not assignable to parameter of type \'string | undefined\'.", "2087897566"]
    ],
    "src/script/components/calling/ButtonGroup.test.ts:3889884856": [
      [32, 43, 24, "Argument of type \'Element | null\' is not assignable to parameter of type \'Element\'.\\n  Type \'null\' is not assignable to type \'Element\'.", "323337895"],
      [33, 41, 22, "Argument of type \'Element | null\' is not assignable to parameter of type \'Element\'.\\n  Type \'null\' is not assignable to type \'Element\'.", "674875776"],
      [48, 11, 24, "Object is possibly \'null\'.", "3345041766"],
      [62, 11, 24, "Object is possibly \'null\'.", "3345041766"],
      [63, 11, 29, "Object is possibly \'null\'.", "373716495"],
      [66, 11, 29, "Object is possibly \'null\'.", "373716495"]
    ],
    "src/script/components/calling/CallingOverlayContainer.tsx:3950008160": [
      [70, 32, 10, "Argument of type \'Call | undefined\' is not assignable to parameter of type \'Partial<Record<\\"state\\" | \\"muteState\\" | \\"maximizedParticipant\\", Subscribable<any>>>\'.\\n  Type \'undefined\' is not assignable to type \'Partial<Record<\\"state\\" | \\"muteState\\" | \\"maximizedParticipant\\", Subscribable<any>>>\'.", "4286110980"],
      [75, 55, 10, "Object is possibly \'undefined\'.", "4286110980"],
      [83, 33, 10, "Argument of type \'Call | undefined\' is not assignable to parameter of type \'Call\'.\\n  Type \'undefined\' is not assignable to type \'Call\'.", "4286110980"],
      [91, 4, 58, "Type \'Conversation | undefined\' is not assignable to type \'Conversation\'.\\n  Type \'undefined\' is not assignable to type \'Conversation\'.", "3582593161"],
      [176, 10, 20, "Type \'undefined\' is not assignable to type \'Participant\'.", "942864568"],
      [179, 10, 9, "Type \'undefined\' is not assignable to type \'MuteState\'.", "3616862203"]
    ],
    "src/script/components/calling/FullscreenVideoCall.tsx:3337270414": [
      [245, 46, 4, "Argument of type \'null\' is not assignable to parameter of type \'Participant\'.", "2087897566"]
    ],
    "src/script/components/calling/GroupVideoGrid.test.ts:1931211751": [
      [35, 55, 22, "Object is possibly \'null\'.", "1458310722"],
      [40, 32, 4, "Argument of type \'null\' is not assignable to parameter of type \'string | undefined\'.", "2087897566"],
      [48, 6, 20, "Type \'null\' is not assignable to type \'Participant\'.", "942864568"],
      [55, 11, 32, "Object is possibly \'null\'.", "4265756850"],
      [59, 38, 4, "Argument of type \'null\' is not assignable to parameter of type \'string | undefined\'.", "2087897566"],
      [60, 38, 4, "Argument of type \'null\' is not assignable to parameter of type \'string | undefined\'.", "2087897566"],
      [65, 8, 20, "Type \'null\' is not assignable to type \'Participant\'.", "942864568"],
      [80, 11, 32, "Object is possibly \'null\'.", "4265756850"],
      [86, 32, 4, "Argument of type \'null\' is not assignable to parameter of type \'string | undefined\'.", "2087897566"],
      [95, 6, 20, "Type \'null\' is not assignable to type \'Participant\'.", "942864568"],
      [105, 32, 4, "Argument of type \'null\' is not assignable to parameter of type \'string | undefined\'.", "2087897566"],
      [115, 6, 20, "Type \'null\' is not assignable to type \'Participant\'.", "942864568"],
      [126, 32, 4, "Argument of type \'null\' is not assignable to parameter of type \'string | undefined\'.", "2087897566"],
      [136, 6, 20, "Type \'null\' is not assignable to type \'Participant\'.", "942864568"]
    ],
    "src/script/components/calling/GroupVideoGrid.tsx:610569498": [
      [83, 46, 14, "Argument of type \'Participant | null\' is not assignable to parameter of type \'Partial<Record<\\"videoStream\\" | \\"hasActiveVideo\\" | \\"sharesScreen\\", Subscribable<any>>>\'.\\n  Type \'null\' is not assignable to type \'Partial<Record<\\"videoStream\\" | \\"hasActiveVideo\\" | \\"sharesScreen\\", Subscribable<any>>>\'.", "446802655"],
      [92, 30, 4, "Argument of type \'null\' is not assignable to parameter of type \'Participant\'.", "2087897566"],
      [100, 28, 11, "Argument of type \'Participant | undefined\' is not assignable to parameter of type \'Participant\'.\\n  Type \'undefined\' is not assignable to type \'Participant\'.", "2457692186"]
    ],
    "src/script/components/calling/chooseScreen.test.ts:1945034304": [
      [64, 23, 30, "Argument of type \'Element | null\' is not assignable to parameter of type \'Element\'.\\n  Type \'null\' is not assignable to type \'Element\'.", "1127551965"]
    ],
    "src/script/components/calling/deviceToggleButton.test.ts:3520291628": [
      [31, 35, 16, "Argument of type \'Element | null\' is not assignable to parameter of type \'Element\'.\\n  Type \'null\' is not assignable to type \'Element\'.", "733554636"]
    ],
    "src/script/components/calling/fullscreenVideoCall.test.tsx:3312717523": [
      [34, 34, 4, "Argument of type \'null\' is not assignable to parameter of type \'string | undefined\'.", "2087897566"],
      [58, 21, 11, "Type \'Observable<false>\' is not assignable to type \'Observable<boolean>\'.", "2107724227"],
      [110, 60, 4, "Argument of type \'null\' is not assignable to parameter of type \'string | undefined\'.", "2087897566"],
      [111, 60, 4, "Argument of type \'null\' is not assignable to parameter of type \'string | undefined\'.", "2087897566"],
      [112, 60, 4, "Argument of type \'null\' is not assignable to parameter of type \'string | undefined\'.", "2087897566"],
      [113, 60, 4, "Argument of type \'null\' is not assignable to parameter of type \'string | undefined\'.", "2087897566"]
    ],
    "src/script/components/input/ClassifiedBar.test.ts:3396080197": [
      [31, 31, 22, "Argument of type \'ReactElement<any, any> | null\' is not assignable to parameter of type \'ReactElement<any, string | JSXElementConstructor<any>>\'.\\n  Type \'null\' is not assignable to type \'ReactElement<any, string | JSXElementConstructor<any>>\'.", "3914530936"],
      [39, 46, 41, "Argument of type \'ReactElement<any, any> | null\' is not assignable to parameter of type \'ReactElement<any, string | JSXElementConstructor<any>>\'.\\n  Type \'null\' is not assignable to type \'ReactElement<any, string | JSXElementConstructor<any>>\'.", "68552590"],
      [51, 44, 41, "Argument of type \'ReactElement<any, any> | null\' is not assignable to parameter of type \'ReactElement<any, string | JSXElementConstructor<any>>\'.\\n  Type \'null\' is not assignable to type \'ReactElement<any, string | JSXElementConstructor<any>>\'.", "68552590"]
    ],
    "src/script/components/list/ConversationListCallingCell.test.ts:3589252036": [
      [51, 42, 4, "Argument of type \'null\' is not assignable to parameter of type \'string | undefined\'.", "2087897566"],
      [74, 54, 4, "Argument of type \'null\' is not assignable to parameter of type \'string | undefined\'.", "2087897566"],
      [127, 11, 33, "Object is possibly \'null\'.", "1545610583"],
      [132, 11, 33, "Object is possibly \'null\'.", "1545610583"]
    ],
    "src/script/components/list/ConversationListCallingCell.tsx:1743640908": [
      [115, 90, 6, "Argument of type \'number | undefined\' is not assignable to parameter of type \'REASON\'.\\n  Type \'undefined\' is not assignable to type \'REASON\'.", "2124277697"],
      [128, 67, 8, "No overload matches this call.\\n  Overload 1 of 2, \'(...items: ConcatArray<User>[]): User[]\', gave the following error.\\n    Type \'User | undefined\' is not assignable to type \'User\'.\\n      Type \'undefined\' is not assignable to type \'User\'.\\n  Overload 2 of 2, \'(...items: (User | ConcatArray<User>)[]): User[]\', gave the following error.\\n    Type \'User | undefined\' is not assignable to type \'User\'.\\n      Type \'undefined\' is not assignable to type \'User\'.", "2198230984"],
      [148, 28, 12, "Type \'undefined\' cannot be used as an index type.", "3398917396"],
      [173, 10, 7, "Type \'(false | ContextMenuEntry | { click: () => void; icon: string; identifier: string; isDisabled: boolean; label: string; })[]\' is not assignable to type \'ContextMenuEntry[]\'.\\n  Type \'false | ContextMenuEntry | { click: () => void; icon: string; identifier: string; isDisabled: boolean; label: string; }\' is not assignable to type \'ContextMenuEntry\'.\\n    Type \'false\' has no properties in common with type \'ContextMenuEntry\'.", "4061926391"],
      [306, 16, 20, "Type \'Participant | null\' is not assignable to type \'Participant\'.\\n  Type \'null\' is not assignable to type \'Participant\'.", "942864568"]
    ],
    "src/script/components/list/ConversationListCell.tsx:2515616563": [
      [128, 8, 3, "Type \'(node: HTMLElement) => void\' is not assignable to type \'LegacyRef<HTMLLIElement> | undefined\'.\\n  Type \'(node: HTMLElement) => void\' is not assignable to type \'(instance: HTMLLIElement | null) => void\'.\\n    Types of parameters \'node\' and \'instance\' are incompatible.\\n      Type \'HTMLLIElement | null\' is not assignable to type \'HTMLElement\'.\\n        Type \'null\' is not assignable to type \'HTMLElement\'.", "193432436"],
      [158, 23, 8, "Object is possibly \'undefined\'.", "2198230984"]
    ],
    "src/script/components/list/ParticipantItem.tsx:3591469056": [
      [86, 43, 18, "Argument of type \'HTMLDivElement | undefined\' is not assignable to parameter of type \'HTMLElement\'.\\n  Type \'undefined\' is not assignable to type \'HTMLElement\'.", "4082577534"],
      [111, 94, 15, "Argument of type \'Participant | undefined\' is not assignable to parameter of type \'Partial<Record<\\"isMuted\\" | \\"isActivelySpeaking\\" | \\"sharesScreen\\" | \\"sharesCamera\\", Subscribable<any>>>\'.\\n  Type \'undefined\' is not assignable to type \'Partial<Record<\\"isMuted\\" | \\"isActivelySpeaking\\" | \\"sharesScreen\\" | \\"sharesCamera\\", Subscribable<any>>>\'.", "420345688"]
    ],
    "src/script/components/modal.ts:282599833": [
      [54, 4, 11, "Type \'Observable<false>\' is not assignable to type \'Observable<boolean>\'.", "2565900128"],
      [56, 9, 5, "Property \'large\' does not exist on type \'{} | Config\'.\\n  Property \'large\' does not exist on type \'{}\'.", "173484696"],
      [57, 9, 2, "Property \'id\' does not exist on type \'{} | Config\'.\\n  Property \'id\' does not exist on type \'{}\'.", "5861160"],
      [58, 9, 11, "Property \'ariaLabelBy\' does not exist on type \'{} | Config\'.\\n  Property \'ariaLabelBy\' does not exist on type \'{}\'.", "2719191011"],
      [59, 9, 15, "Property \'ariaDescribedBy\' does not exist on type \'{} | Config\'.\\n  Property \'ariaDescribedBy\' does not exist on type \'{}\'.", "2192860460"],
      [60, 9, 9, "Property \'onBgClick\' does not exist on type \'{} | Config\'.\\n  Property \'onBgClick\' does not exist on type \'{}\'.", "1270597711"],
      [61, 9, 11, "Property \'displayNone\' does not exist on type \'{} | Config\'.\\n  Property \'displayNone\' does not exist on type \'{}\'.", "2033428597"],
      [62, 9, 15, "Property \'hasVisibleClass\' does not exist on type \'{} | Config\'.\\n  Property \'hasVisibleClass\' does not exist on type \'{}\'.", "2672704031"],
      [62, 64, 11, "Property \'displayNone\' does not exist on type \'{} | Config\'.\\n  Property \'displayNone\' does not exist on type \'{}\'.", "2033428597"],
      [63, 9, 11, "Property \'showLoading\' does not exist on type \'{} | Config\'.\\n  Property \'showLoading\' does not exist on type \'{}\'.", "2565900128"],
      [67, 16, 11, "Property \'displayNone\' does not exist on type \'{} | Config\'.\\n  Property \'displayNone\' does not exist on type \'{}\'.", "2033428597"],
      [70, 10, 32, "Object is possibly \'null\'.", "941564926"],
      [70, 39, 2, "Property \'id\' does not exist on type \'{} | Config\'.\\n  Property \'id\' does not exist on type \'{}\'.", "5861160"],
      [77, 38, 2, "Property \'id\' does not exist on type \'{} | Config\'.\\n  Property \'id\' does not exist on type \'{}\'.", "5861160"],
      [80, 43, 11, "Property \'displayNone\' does not exist on type \'{} | Config\'.\\n  Property \'displayNone\' does not exist on type \'{}\'.", "2033428597"],
      [86, 20, 11, "Property \'displayNone\' does not exist on type \'{} | Config\'.\\n  Property \'displayNone\' does not exist on type \'{}\'.", "2033428597"],
      [90, 13, 11, "Property \'displayNone\' does not exist on type \'{} | Config\'.\\n  Property \'displayNone\' does not exist on type \'{}\'.", "2033428597"],
      [95, 9, 7, "Property \'dispose\' does not exist on type \'{} | Config\'.\\n  Property \'dispose\' does not exist on type \'{}\'.", "2810921618"],
      [98, 11, 15, "Property \'hasVisibleClass\' does not exist on type \'{} | Config\'.\\n  Property \'hasVisibleClass\' does not exist on type \'{}\'.", "2672704031"]
    ],
    "src/script/components/panel/PanelActions/PanelActions.test.ts:3957570535": [
      [30, 55, 30, "Argument of type \'Element | null\' is not assignable to parameter of type \'Element\'.\\n  Type \'null\' is not assignable to type \'Element\'.", "923794636"],
      [43, 11, 15, "Object is possibly \'null\'.", "3285363318"],
      [63, 11, 15, "Object is possibly \'null\'.", "3285363318"]
    ],
    "src/script/components/panel/ServiceDetails.test.ts:1343420477": [
      [43, 11, 24, "Object is possibly \'null\'.", "1690512676"],
      [44, 11, 28, "Object is possibly \'null\'.", "449714402"],
      [45, 11, 31, "Object is possibly \'null\'.", "27546597"]
    ],
    "src/script/components/panel/UserActions.test.ts:3686258051": [
      [46, 30, 4, "Argument of type \'null\' is not assignable to parameter of type \'string | undefined\'.", "2087897566"],
      [68, 30, 4, "Argument of type \'null\' is not assignable to parameter of type \'string | undefined\'.", "2087897566"],
      [88, 30, 4, "Argument of type \'null\' is not assignable to parameter of type \'string | undefined\'.", "2087897566"],
      [98, 29, 4, "Argument of type \'null\' is not assignable to parameter of type \'string | undefined\'.", "2087897566"]
    ],
    "src/script/components/panel/UserActions.tsx:2911491574": [
      [127, 8, 15, "Type \'false | { click: () => void; icon: string; identifier: string; label: string; }\' is not assignable to type \'MenuItem\'.\\n  Type \'boolean\' is not assignable to type \'MenuItem\'.", "2657483110"],
      [137, 8, 17, "Type \'false | { click: () => Promise<void>; icon: string; identifier: string; label: string; } | undefined\' is not assignable to type \'MenuItem\'.\\n  Type \'undefined\' is not assignable to type \'MenuItem\'.", "1208863187"],
      [141, 4, 26, "Object is possibly \'undefined\'.", "3771314110"],
      [151, 8, 20, "Type \'false | { click: () => Promise<void>; icon: string; identifier: string; label: string; }\' is not assignable to type \'MenuItem\'.\\n  Type \'boolean\' is not assignable to type \'MenuItem\'.", "2848461319"],
      [162, 8, 23, "Type \'false | { click: () => Promise<void>; icon: string; identifier: string; label: string; }\' is not assignable to type \'MenuItem\'.\\n  Type \'boolean\' is not assignable to type \'MenuItem\'.", "2628002562"],
      [174, 8, 23, "Type \'false | { click: () => Promise<void>; icon: string; identifier: string; label: string; }\' is not assignable to type \'MenuItem\'.\\n  Type \'boolean\' is not assignable to type \'MenuItem\'.", "3037255418"],
      [185, 8, 23, "Type \'false | { click: () => Promise<void>; icon: string; identifier: string; label: string; }\' is not assignable to type \'MenuItem\'.\\n  Type \'boolean\' is not assignable to type \'MenuItem\'.", "3602563140"],
      [199, 8, 21, "Type \'false | { click: () => Promise<void>; icon: string; identifier: string; label: string; }\' is not assignable to type \'MenuItem\'.\\n  Type \'boolean\' is not assignable to type \'MenuItem\'.", "4077601278"],
      [222, 8, 9, "Type \'false | { click: () => Promise<void>; icon: string; identifier: string; label: string; }\' is not assignable to type \'MenuItem\'.\\n  Type \'boolean\' is not assignable to type \'MenuItem\'.", "3954618525"],
      [234, 8, 11, "Type \'false | { click: () => Promise<void>; icon: string; identifier: string; label: string; }\' is not assignable to type \'MenuItem\'.\\n  Type \'boolean\' is not assignable to type \'MenuItem\'.", "3143138118"],
      [246, 8, 26, "Type \'false | { click: () => Promise<void>; icon: string; identifier: string; label: string; } | undefined\' is not assignable to type \'MenuItem\'.\\n  Type \'undefined\' is not assignable to type \'MenuItem\'.", "679169961"],
      [250, 4, 26, "Object is possibly \'undefined\'.", "3771314110"]
    ],
    "src/script/components/panel/UserDetails.test.ts:1738837932": [
      [43, 53, 4, "Argument of type \'null\' is not assignable to parameter of type \'string | undefined\'.", "2087897566"],
      [52, 11, 21, "Object is possibly \'null\'.", "2859301736"],
      [53, 11, 25, "Object is possibly \'null\'.", "3046884217"],
      [62, 58, 4, "Argument of type \'null\' is not assignable to parameter of type \'string | undefined\'.", "2087897566"],
      [64, 4, 30, "Cannot invoke an object which is possibly \'undefined\'.", "1790663291"],
      [73, 53, 4, "Argument of type \'null\' is not assignable to parameter of type \'string | undefined\'.", "2087897566"],
      [81, 11, 25, "Object is possibly \'null\'.", "3098493970"],
      [86, 53, 4, "Argument of type \'null\' is not assignable to parameter of type \'string | undefined\'.", "2087897566"],
      [97, 11, 35, "Object is possibly \'null\'.", "3072447641"]
    ],
    "src/script/components/toggle/BaseToggle.test.tsx:917864535": [
      [43, 25, 25, "Argument of type \'Element | null\' is not assignable to parameter of type \'Element\'.\\n  Type \'null\' is not assignable to type \'Element\'.", "2875532638"]
    ],
    "src/script/components/toggle/InfoToggle.test.tsx:1025969366": [
      [48, 11, 31, "Object is possibly \'null\'.", "756876288"],
      [49, 21, 21, "Argument of type \'Element | null\' is not assignable to parameter of type \'Element\'.\\n  Type \'null\' is not assignable to type \'Element\'.", "1763299350"]
    ],
    "src/script/components/toggle/ReceiptModeToggle.test.ts:3769197722": [
      [42, 11, 8, "Object is possibly \'null\'.", "2071428406"],
      [53, 11, 8, "Object is possibly \'null\'.", "2071428406"]
    ],
    "src/script/components/utils/InViewport.tsx:2602655444": [
      [60, 6, 21, "Argument of type \'HTMLElement | null\' is not assignable to parameter of type \'HTMLElement\'.\\n  Type \'null\' is not assignable to type \'HTMLElement\'.", "2791404919"],
      [70, 9, 3, "Type \'MutableRefObject<HTMLDivElement | undefined>\' is not assignable to type \'LegacyRef<HTMLDivElement> | undefined\'.\\n  Type \'MutableRefObject<HTMLDivElement | undefined>\' is not assignable to type \'RefObject<HTMLDivElement>\'.\\n    Types of property \'current\' are incompatible.\\n      Type \'HTMLDivElement | undefined\' is not assignable to type \'HTMLDivElement | null\'.\\n        Type \'undefined\' is not assignable to type \'HTMLDivElement | null\'.", "193432436"]
    ],
    "src/script/connection/ConnectionEntity.ts:2779957789": [
      [41, 4, 19, "Type \'null\' is not assignable to type \'QualifiedId\'.", "59414957"],
      [42, 4, 9, "Type \'null\' is not assignable to type \'string\'.", "1162435291"],
      [43, 4, 15, "Type \'null\' is not assignable to type \'string\'.", "3261786582"],
      [44, 4, 12, "Type \'null\' is not assignable to type \'string\'.", "1494865734"],
      [45, 4, 11, "Type \'Observable<ConnectionStatus.UNKNOWN>\' is not assignable to type \'Observable<ConnectionStatus>\'.\\n  Types of parameters \'value\' and \'value\' are incompatible.\\n    Type \'ConnectionStatus\' is not assignable to type \'ConnectionStatus.UNKNOWN\'.", "3642829209"],
      [46, 4, 11, "Type \'null\' is not assignable to type \'QualifiedId\'.", "3570480945"]
    ],
    "src/script/connection/ConnectionMapper.ts:1601471521": [
      [63, 4, 24, "Type \'string | undefined\' is not assignable to type \'string\'.\\n  Type \'undefined\' is not assignable to type \'string\'.", "3077613709"]
    ],
    "src/script/connection/ConnectionRepository.ts:4139441225": [
      [188, 10, 5, "Object is of type \'unknown\'.", "165548477"],
      [201, 89, 5, "Object is of type \'unknown\'.", "165548477"],
      [241, 72, 5, "Object is of type \'unknown\'.", "165548477"],
      [309, 72, 5, "Object is of type \'unknown\'.", "165548477"]
    ],
    "src/script/conversation/AbstractConversationEventHandler.ts:2160548461": [
      [55, 4, 57, "Type \'void | Promise<void>\' is not assignable to type \'Promise<void>\'.\\n  Type \'void\' is not assignable to type \'Promise<void>\'.", "1935544587"],
      [55, 50, 9, "Expected 1 arguments, but got 2.", "1945995409"]
    ],
    "src/script/conversation/ConversationAccessPermission.ts:4078826543": [
      [77, 8, 29, "Type \'[string, number] | undefined\' must have a \'[Symbol.iterator]()\' method that returns an iterator.", "3545949443"],
      [137, 9, 95, "Argument of type \'(bit: \\"1\\" | \\"0\\", i: number) => string | undefined\' is not assignable to parameter of type \'(value: string, index: number, array: string[]) => string | undefined\'.\\n  Types of parameters \'bit\' and \'value\' are incompatible.\\n    Type \'string\' is not assignable to type \'\\"1\\" | \\"0\\"\'.", "2336737203"]
    ],
    "src/script/conversation/ConversationCellState.ts:2607123593": [
      [191, 8, 17, "Object is possibly \'undefined\'.", "1821064255"],
      [241, 6, 17, "Object is possibly \'undefined\'.", "1821064255"],
      [250, 28, 17, "Object is possibly \'undefined\'.", "1821064255"],
      [293, 23, 29, "Object is possibly \'undefined\'.", "2539326033"],
      [300, 50, 29, "Argument of type \'User | undefined\' is not assignable to parameter of type \'QualifiedEntity\'.\\n  Type \'undefined\' is not assignable to type \'QualifiedEntity\'.", "2539326033"],
      [379, 4, 65, "Type \'boolean | undefined\' is not assignable to type \'boolean\'.", "368272031"]
    ],
    "src/script/conversation/ConversationEphemeralHandler.ts:1544789085": [
      [61, 4, 91, "Type \'number | null\' is not assignable to type \'number\'.\\n  Type \'null\' is not assignable to type \'number\'.", "187276181"],
      [72, 6, 41, "Type of computed property\'s value is \'(conversationEntity: Conversation, eventJson: ConversationMessageTimerUpdateEvent) => Promise<Conversation>\', which is not assignable to type \'(conversationEntity: Conversation) => void | Promise<void>\'.", "2358639438"],
      [77, 4, 18, "Type \'ObservableArray<never>\' is not assignable to type \'ObservableArray<ContentMessage>\'.\\n  Types of parameters \'value\' and \'value\' are incompatible.\\n    Type \'ContentMessage[] | null | undefined\' is not assignable to type \'never[] | null | undefined\'.\\n      Type \'ContentMessage[]\' is not assignable to type \'never[]\'.\\n        Type \'ContentMessage\' is not assignable to type \'never\'.", "2087948420"],
      [84, 29, 16, "No overload matches this call.\\n  Overload 1 of 2, \'(id?: number | undefined): void\', gave the following error.\\n    Argument of type \'number | null\' is not assignable to parameter of type \'number | undefined\'.\\n  Overload 2 of 2, \'(intervalId: Timeout): void\', gave the following error.\\n    Argument of type \'number | null\' is not assignable to parameter of type \'Timeout\'.\\n      Type \'null\' is not assignable to type \'Timeout\'.", "1776967942"],
      [129, 38, 25, "Argument of type \'string | undefined\' is not assignable to parameter of type \'string\'.\\n  Type \'undefined\' is not assignable to type \'string\'.", "1762572671"],
      [178, 34, 25, "Argument of type \'string | undefined\' is not assignable to parameter of type \'string\'.\\n  Type \'undefined\' is not assignable to type \'string\'.", "1762572671"],
      [197, 34, 25, "Argument of type \'string | undefined\' is not assignable to parameter of type \'string\'.\\n  Type \'undefined\' is not assignable to type \'string\'.", "1762572671"],
      [245, 34, 25, "Argument of type \'string | undefined\' is not assignable to parameter of type \'string\'.\\n  Type \'undefined\' is not assignable to type \'string\'.", "1762572671"]
    ],
    "src/script/conversation/ConversationFilter.test.ts:451886162": [
      [35, 8, 6, "Type \'undefined\' is not assignable to type \'CONVERSATION_ACCESS[]\'.", "1314097761"],
      [37, 8, 11, "Type \'undefined\' is not assignable to type \'(CONVERSATION_ACCESS_ROLE | ACCESS_ROLE_V2[]) & (CONVERSATION_ACCESS_ROLE | undefined)\'.", "186257802"],
      [43, 8, 15, "Type \'null\' is not assignable to type \'number\'.", "32466162"],
      [44, 8, 20, "Type \'null\' is not assignable to type \'number\'.", "162671298"],
      [56, 8, 16, "Type \'undefined\' is not assignable to type \'QualifiedId[]\'.", "3008406851"],
      [57, 8, 12, "Type \'null\' is not assignable to type \'RECEIPT_MODE\'.", "1234422597"],
      [60, 8, 7, "Type \'undefined\' is not assignable to type \'string\'.", "1826788170"],
      [88, 8, 15, "Type \'null\' is not assignable to type \'number\'.", "32466162"],
      [89, 8, 20, "Type \'null\' is not assignable to type \'number\'.", "162671298"],
      [97, 8, 13, "Type \'null\' is not assignable to type \'number | undefined\'.", "2449554358"],
      [102, 8, 16, "Type \'undefined\' is not assignable to type \'QualifiedId[]\'.", "3008406851"],
      [103, 8, 12, "Type \'null\' is not assignable to type \'RECEIPT_MODE\'.", "1234422597"],
      [109, 8, 7, "Type \'null\' is not assignable to type \'string\'.", "1826788170"]
    ],
    "src/script/conversation/ConversationLabelRepository.ts:2667135542": [
      [93, 4, 11, "Type \'ObservableArray<never>\' is not assignable to type \'ObservableArray<ConversationLabel>\'.\\n  Types of parameters \'value\' and \'value\' are incompatible.\\n    Type \'ConversationLabel[] | null | undefined\' is not assignable to type \'never[] | null | undefined\'.\\n      Type \'ConversationLabel[]\' is not assignable to type \'never[]\'.\\n        Type \'ConversationLabel\' is not assignable to type \'never\'.", "2608654840"],
      [118, 8, 13, "Type \'ObservableArray<Conversation | undefined>\' is not assignable to type \'ObservableArray<Conversation>\'.\\n  The types returned by \'peek()\' are incompatible between these types.\\n    Type \'(Conversation | undefined)[]\' is not assignable to type \'Conversation[]\'.\\n      Type \'Conversation | undefined\' is not assignable to type \'Conversation\'.\\n        Type \'undefined\' is not assignable to type \'Conversation\'.", "3592773563"],
      [142, 49, 5, "Object is of type \'unknown\'.", "165548477"],
      [164, 55, 59, "Type \'ConversationLabel | undefined\' is not assignable to type \'ConversationLabel\'.\\n  Type \'undefined\' is not assignable to type \'ConversationLabel\'.", "1891492718"],
      [165, 66, 44, "Type \'ConversationLabel | undefined\' is not assignable to type \'ConversationLabel\'.\\n  Type \'undefined\' is not assignable to type \'ConversationLabel\'.", "3545764513"],
      [207, 15, 45, "Object is possibly \'undefined\'.", "2733869551"]
    ],
    "src/script/conversation/ConversationMapper.test.ts:3872739284": [
      [59, 86, 9, "Type \'undefined\' is not assignable to type \'ConversationDatabaseData\'.", "2620553983"],
      [187, 8, 18, "Type \'undefined\' is not assignable to type \'Conversation\'.", "1508601427"],
      [195, 6, 18, "Type \'undefined\' is not assignable to type \'Conversation\'.", "1508601427"],
      [320, 8, 15, "Type \'null\' is not assignable to type \'number | undefined\'.", "32466162"],
      [321, 8, 20, "Type \'null\' is not assignable to type \'number | undefined\'.", "162671298"],
      [365, 8, 13, "Type \'null\' is not assignable to type \'number | undefined\'.", "2449554358"],
      [420, 48, 18, "Object is possibly \'undefined\'.", "3207599164"],
      [456, 49, 18, "Object is possibly \'undefined\'.", "3207599164"],
      [467, 49, 18, "Object is possibly \'undefined\'.", "3207599164"],
      [467, 49, 40, "No overload matches this call.\\n  Overload 1 of 4, \'(value: string | number | Date): Date\', gave the following error.\\n    Argument of type \'string | null\' is not assignable to parameter of type \'string | number | Date\'.\\n  Overload 2 of 4, \'(value: string | number): Date\', gave the following error.\\n    Argument of type \'string | null\' is not assignable to parameter of type \'string | number\'.", "489961534"],
      [470, 54, 18, "Object is possibly \'undefined\'.", "3207599164"],
      [472, 53, 18, "Object is possibly \'undefined\'.", "3207599164"],
      [472, 53, 37, "No overload matches this call.\\n  Overload 1 of 4, \'(value: string | number | Date): Date\', gave the following error.\\n    Argument of type \'string | null\' is not assignable to parameter of type \'string | number | Date\'.\\n  Overload 2 of 4, \'(value: string | number): Date\', gave the following error.\\n    Argument of type \'string | null\' is not assignable to parameter of type \'string | number\'.", "963650325"],
      [528, 6, 18, "Object is possibly \'undefined\'.", "3207599164"],
      [528, 36, 18, "Object is possibly \'undefined\'.", "3207599164"],
      [537, 49, 18, "Object is possibly \'undefined\'.", "3207599164"],
      [550, 49, 18, "Object is possibly \'undefined\'.", "3207599164"],
      [550, 49, 40, "No overload matches this call.\\n  Overload 1 of 4, \'(value: string | number | Date): Date\', gave the following error.\\n    Argument of type \'string | null\' is not assignable to parameter of type \'string | number | Date\'.\\n  Overload 2 of 4, \'(value: string | number): Date\', gave the following error.\\n    Argument of type \'string | null\' is not assignable to parameter of type \'string | number\'.", "489961534"],
      [553, 54, 18, "Object is possibly \'undefined\'.", "3207599164"],
      [555, 53, 18, "Object is possibly \'undefined\'.", "3207599164"],
      [555, 53, 37, "No overload matches this call.\\n  Overload 1 of 4, \'(value: string | number | Date): Date\', gave the following error.\\n    Argument of type \'string | null\' is not assignable to parameter of type \'string | number | Date\'.\\n  Overload 2 of 4, \'(value: string | number): Date\', gave the following error.\\n    Argument of type \'string | null\' is not assignable to parameter of type \'string | number\'.", "963650325"],
      [569, 6, 18, "Object is possibly \'undefined\'.", "3207599164"],
      [569, 34, 18, "Object is possibly \'undefined\'.", "3207599164"],
      [611, 65, 4, "Argument of type \'null\' is not assignable to parameter of type \'RECEIPT_MODE\'.", "2087897566"]
    ],
    "src/script/conversation/ConversationMapper.ts:1643825803": [
      [91, 45, 49, "Argument of type \'([key, value]: [keyof Conversation, string]) => void\' is not assignable to parameter of type \'(value: [string, any], index: number, array: [string, any][]) => void\'.\\n  Types of parameters \'__0\' and \'value\' are incompatible.\\n    Type \'[string, any]\' is not assignable to type \'[keyof Conversation, string]\'.\\n      Type at position 0 in source is not compatible with type at position 0 in target.\\n        Type \'string\' is not assignable to type \'keyof Conversation\'.", "2065920092"],
      [133, 39, 24, "Argument of type \'boolean | undefined\' is not assignable to parameter of type \'boolean\'.", "81006062"],
      [166, 36, 21, "Argument of type \'number | undefined\' is not assignable to parameter of type \'number\'.\\n  Type \'undefined\' is not assignable to type \'number\'.", "3907016453"],
      [185, 41, 26, "No overload matches this call.\\n  Overload 1 of 4, \'(value: string | number | Date): Date\', gave the following error.\\n    Argument of type \'string | undefined\' is not assignable to parameter of type \'string | number | Date\'.\\n      Type \'undefined\' is not assignable to type \'string | number | Date\'.\\n  Overload 2 of 4, \'(value: string | number): Date\', gave the following error.\\n    Argument of type \'string | undefined\' is not assignable to parameter of type \'string | number\'.\\n      Type \'undefined\' is not assignable to type \'string | number\'.", "582302494"],
      [191, 38, 23, "No overload matches this call.\\n  Overload 1 of 4, \'(value: string | number | Date): Date\', gave the following error.\\n    Argument of type \'string | undefined\' is not assignable to parameter of type \'string | number | Date\'.\\n  Overload 2 of 4, \'(value: string | number): Date\', gave the following error.\\n    Argument of type \'string | undefined\' is not assignable to parameter of type \'string | number\'.", "4035274933"],
      [274, 11, 25, "Object is possibly \'undefined\'.", "4293153287"],
      [275, 11, 94, "Argument of type \'(remoteConversationData: ConversationBackendData & {    receipt_mode: number;}, index: number) => ConversationDatabaseData\' is not assignable to parameter of type \'(value: Conversation, index: number, array: Conversation[]) => ConversationDatabaseData\'.\\n  Types of parameters \'remoteConversationData\' and \'value\' are incompatible.\\n    Type \'Conversation\' is not assignable to type \'Conversation & { receipt_mode: number; }\'.\\n      Type \'Conversation\' is not assignable to type \'{ receipt_mode: number; }\'.\\n        Types of property \'receipt_mode\' are incompatible.\\n          Type \'import(\\"wire-webapp/node_modules/@wireapp/api-client/src/conversation/data/ConversationReceiptModeUpdateData\\").RECEIPT_MODE | undefined\' is not assignable to type \'number\'.\\n            Type \'undefined\' is not assignable to type \'number\'.", "310849300"],
      [319, 10, 24, "Type \'(QualifiedId | undefined)[]\' is not assignable to type \'QualifiedId[]\'.\\n  Type \'QualifiedId | undefined\' is not assignable to type \'QualifiedId\'.\\n    Type \'undefined\' is not assignable to type \'QualifiedId\'.", "125758031"],
      [323, 61, 13, "Object is possibly \'undefined\'.", "1863462798"],
      [324, 10, 13, "Object is possibly \'undefined\'.", "1863462798"],
      [329, 70, 13, "Object is possibly \'undefined\'.", "1863462798"],
      [330, 12, 13, "Object is possibly \'undefined\'.", "1863462798"],
      [366, 49, 26, "No overload matches this call.\\n  Overload 1 of 4, \'(value: string | number | Date): Date\', gave the following error.\\n    Argument of type \'string | null\' is not assignable to parameter of type \'string | number | Date\'.\\n      Type \'null\' is not assignable to type \'string | number | Date\'.\\n  Overload 2 of 4, \'(value: string | number): Date\', gave the following error.\\n    Argument of type \'string | null\' is not assignable to parameter of type \'string | number\'.\\n      Type \'null\' is not assignable to type \'string | number\'.", "582302494"],
      [370, 10, 33, "Type \'boolean | undefined\' is not assignable to type \'boolean\'.", "2524769620"],
      [375, 46, 23, "No overload matches this call.\\n  Overload 1 of 4, \'(value: string | number | Date): Date\', gave the following error.\\n    Argument of type \'string | null\' is not assignable to parameter of type \'string | number | Date\'.\\n  Overload 2 of 4, \'(value: string | number): Date\', gave the following error.\\n    Argument of type \'string | null\' is not assignable to parameter of type \'string | number\'.", "4035274933"],
      [380, 10, 30, "Type \'import(\\"wire-webapp/node_modules/@wireapp/api-client/src/conversation/MutedStatus\\").MutedStatus | null\' is not assignable to type \'number\'.\\n  Type \'null\' is not assignable to type \'number\'.", "127436159"],
      [386, 14, 19, "No overload matches this call.\\n  Overload 1 of 2, \'(...items: ConcatArray<ConversationDatabaseData>[]): ConversationDatabaseData[]\', gave the following error.\\n    Argument of type \'(ConversationDatabaseData | undefined)[]\' is not assignable to parameter of type \'ConcatArray<ConversationDatabaseData>\'.\\n      The types returned by \'slice(...)\' are incompatible between these types.\\n        Type \'(ConversationDatabaseData | undefined)[]\' is not assignable to type \'ConversationDatabaseData[]\'.\\n          Type \'ConversationDatabaseData | undefined\' is not assignable to type \'ConversationDatabaseData\'.\\n            Type \'undefined\' is not assignable to type \'ConversationDatabaseData\'.\\n              Type \'undefined\' is not assignable to type \'ConversationRecord\'.\\n  Overload 2 of 2, \'(...items: (ConversationDatabaseData | ConcatArray<ConversationDatabaseData>)[]): ConversationDatabaseData[]\', gave the following error.\\n    Argument of type \'(ConversationDatabaseData | undefined)[]\' is not assignable to parameter of type \'ConversationDatabaseData | ConcatArray<ConversationDatabaseData>\'.\\n      Type \'(ConversationDatabaseData | undefined)[]\' is not assignable to type \'ConcatArray<ConversationDatabaseData>\'.", "482451192"]
    ],
    "src/script/conversation/ConversationRepository.test.ts:787280384": [
      [92, 42, 13, "Argument of type \'string\' is not assignable to parameter of type \'never\'.", "1690980598"],
      [119, 4, 35, "Object is possibly \'undefined\'.", "901544345"],
      [126, 13, 35, "Object is possibly \'undefined\'.", "901544345"],
      [130, 12, 35, "Object is possibly \'undefined\'.", "901544345"],
      [137, 12, 35, "Object is possibly \'undefined\'.", "901544345"],
      [146, 13, 35, "Object is possibly \'undefined\'.", "901544345"],
      [150, 12, 35, "Object is possibly \'undefined\'.", "901544345"],
      [157, 12, 35, "Object is possibly \'undefined\'.", "901544345"],
      [166, 13, 35, "Object is possibly \'undefined\'.", "901544345"],
      [170, 12, 35, "Object is possibly \'undefined\'.", "901544345"],
      [177, 12, 35, "Object is possibly \'undefined\'.", "901544345"],
      [186, 13, 35, "Object is possibly \'undefined\'.", "901544345"],
      [190, 12, 35, "Object is possibly \'undefined\'.", "901544345"],
      [197, 12, 35, "Object is possibly \'undefined\'.", "901544345"],
      [205, 21, 35, "Object is possibly \'undefined\'.", "901544345"],
      [228, 8, 4, "Type \'null\' is not assignable to type \'string | undefined\'.", "2087876002"],
      [236, 6, 35, "Object is possibly \'undefined\'.", "901544345"],
      [239, 27, 28, "Object is possibly \'undefined\'.", "2623105571"],
      [244, 12, 35, "Object is possibly \'undefined\'.", "901544345"],
      [249, 13, 35, "Object is possibly \'undefined\'.", "901544345"],
      [264, 36, 4, "Argument of type \'null\' is not assignable to parameter of type \'string | undefined\'.", "2087897566"],
      [280, 8, 35, "Object is possibly \'undefined\'.", "901544345"],
      [281, 8, 35, "Object is possibly \'undefined\'.", "901544345"],
      [282, 8, 35, "Object is possibly \'undefined\'.", "901544345"],
      [283, 8, 35, "Object is possibly \'undefined\'.", "901544345"],
      [288, 19, 35, "Object is possibly \'undefined\'.", "901544345"],
      [292, 15, 35, "Object is possibly \'undefined\'.", "901544345"],
      [296, 15, 35, "Object is possibly \'undefined\'.", "901544345"],
      [300, 15, 35, "Object is possibly \'undefined\'.", "901544345"],
      [304, 15, 35, "Object is possibly \'undefined\'.", "901544345"],
      [310, 21, 35, "Object is possibly \'undefined\'.", "901544345"],
      [316, 21, 35, "Object is possibly \'undefined\'.", "901544345"],
      [324, 41, 13, "Argument of type \'string\' is not assignable to parameter of type \'never\'.", "3975720788"],
      [324, 103, 4, "Argument of type \'null\' is not assignable to parameter of type \'string | undefined\'.", "2087897566"],
      [326, 12, 35, "Object is possibly \'undefined\'.", "901544345"],
      [352, 70, 9, "Argument of type \'undefined\' is not assignable to parameter of type \'string\'.", "2620553983"],
      [353, 33, 35, "Object is possibly \'undefined\'.", "901544345"],
      [367, 35, 505, "Conversion of type \'{ creator: string; id: string; members: { others: never[]; self: { hidden_ref: null; id: string; otr_archived_ref: null; otr_muted_ref: null; otr_muted_status: 0; service: null; status_ref: string; status_time: string; }; }; name: null; type: 0; }\' to type \'ConversationDatabaseData\' may be a mistake because neither type sufficiently overlaps with the other. If this was intentional, convert the expression to \'unknown\' first.\\n  Type \'{ creator: string; id: string; members: { others: never[]; self: { hidden_ref: null; id: string; otr_archived_ref: null; otr_muted_ref: null; otr_muted_status: 0; service: null; status_ref: string; status_time: string; }; }; name: null; type: 0; }\' is missing the following properties from type \'ConversationRecord\': access, access_role, archived_state, archived_timestamp, and 19 more.", "1362948183"],
      [388, 46, 21, "Argument of type \'string\' is not assignable to parameter of type \'never\'.", "1873507912"],
      [394, 13, 35, "Object is possibly \'undefined\'.", "901544345"],
      [395, 8, 34, "Argument of type \'(_conversation: Conversation) => void\' is not assignable to parameter of type \'(value: Conversation | undefined) => void | PromiseLike<void>\'.\\n  Types of parameters \'_conversation\' and \'value\' are incompatible.\\n    Type \'Conversation | undefined\' is not assignable to type \'Conversation\'.\\n      Type \'undefined\' is not assignable to type \'Conversation\'.", "34751641"],
      [396, 17, 35, "Object is possibly \'undefined\'.", "901544345"],
      [397, 17, 32, "Object is possibly \'undefined\'.", "3571799462"],
      [405, 6, 35, "Object is possibly \'undefined\'.", "901544345"],
      [407, 13, 35, "Object is possibly \'undefined\'.", "901544345"],
      [408, 15, 35, "Object is possibly \'undefined\'.", "901544345"],
      [409, 15, 32, "Object is possibly \'undefined\'.", "3571799462"],
      [410, 15, 13, "Object is possibly \'undefined\'.", "2708044599"],
      [417, 13, 35, "Object is possibly \'undefined\'.", "901544345"],
      [418, 15, 13, "Object is possibly \'undefined\'.", "2708044599"],
      [420, 28, 13, "Argument of type \'Conversation | undefined\' is not assignable to parameter of type \'Conversation\'.\\n  Type \'undefined\' is not assignable to type \'Conversation\'.", "2708044599"],
      [420, 43, 35, "Object is possibly \'undefined\'.", "901544345"],
      [425, 12, 13, "Argument of type \'Conversation | undefined\' is not assignable to parameter of type \'Conversation\'.\\n  Type \'undefined\' is not assignable to type \'Conversation\'.", "2708044599"],
      [426, 12, 35, "Object is possibly \'undefined\'.", "901544345"],
      [446, 49, 18, "Argument of type \'string\' is not assignable to parameter of type \'never\'.", "2794143312"],
      [449, 49, 21, "Argument of type \'string\' is not assignable to parameter of type \'never\'.", "1873507912"],
      [452, 12, 35, "Object is possibly \'undefined\'.", "901544345"],
      [454, 13, 35, "Object is possibly \'undefined\'.", "901544345"],
      [455, 15, 35, "Object is possibly \'undefined\'.", "901544345"],
      [524, 31, 871, "Conversion of type \'{ access: CONVERSATION_ACCESS.PRIVATE[]; accessRole: CONVERSATION_ACCESS_ROLE.ACTIVATED; creator: string; id: string; members: { others: { id: string; status: 0; }[]; self: { ...; }; }; name: null; team: null; type: 2; }\' to type \'ConversationDatabaseData\' may be a mistake because neither type sufficiently overlaps with the other. If this was intentional, convert the expression to \'unknown\' first.\\n  Type \'{ access: CONVERSATION_ACCESS.PRIVATE[]; accessRole: CONVERSATION_ACCESS_ROLE.ACTIVATED; creator: string; id: string; members: { others: { id: string; status: 0; }[]; self: { ...; }; }; name: null; team: null; type: 2; }\' is missing the following properties from type \'ConversationRecord\': access_role, archived_state, archived_timestamp, cleared_timestamp, and 18 more.", "2902648306"],
      [557, 14, 35, "Object is possibly \'undefined\'.", "901544345"],
      [589, 15, 35, "Object is possibly \'undefined\'.", "901544345"],
      [592, 12, 35, "Object is possibly \'undefined\'.", "901544345"],
      [593, 19, 35, "Object is possibly \'undefined\'.", "901544345"],
      [597, 14, 35, "Object is possibly \'undefined\'.", "901544345"],
      [597, 14, 77, "Object is possibly \'null\'.", "2683947211"],
      [601, 19, 35, "Object is possibly \'undefined\'.", "901544345"],
      [605, 14, 35, "Object is possibly \'undefined\'.", "901544345"],
      [605, 14, 77, "Object is possibly \'null\'.", "2683947211"],
      [619, 51, 18, "Argument of type \'string\' is not assignable to parameter of type \'never\'.", "970899399"],
      [622, 51, 33, "Argument of type \'string\' is not assignable to parameter of type \'never\'.", "2464318121"],
      [662, 12, 13, "Type \'null\' is not assignable to type \'number | undefined\'.", "2449554358"],
      [668, 12, 12, "Type \'null\' is not assignable to type \'RECEIPT_MODE | undefined\'.", "1234422597"],
      [669, 12, 4, "Type \'null\' is not assignable to type \'string | undefined\'.", "2087956856"],
      [679, 15, 35, "Object is possibly \'undefined\'.", "901544345"],
      [680, 17, 35, "Object is possibly \'undefined\'.", "901544345"],
      [681, 17, 35, "Object is possibly \'undefined\'.", "901544345"],
      [689, 15, 35, "Object is possibly \'undefined\'.", "901544345"],
      [690, 17, 35, "Object is possibly \'undefined\'.", "901544345"],
      [691, 17, 35, "Object is possibly \'undefined\'.", "901544345"],
      [704, 51, 33, "Argument of type \'string\' is not assignable to parameter of type \'never\'.", "2464318121"],
      [705, 43, 14, "Argument of type \'string\' is not assignable to parameter of type \'never\'.", "4200913383"],
      [720, 14, 35, "Object is possibly \'undefined\'.", "901544345"],
      [722, 15, 35, "Object is possibly \'undefined\'.", "901544345"],
      [723, 17, 35, "Object is possibly \'undefined\'.", "901544345"],
      [724, 17, 35, "Object is possibly \'undefined\'.", "901544345"],
      [753, 15, 35, "Object is possibly \'undefined\'.", "901544345"],
      [758, 53, 18, "Argument of type \'string\' is not assignable to parameter of type \'never\'.", "4226246646"],
      [780, 14, 35, "Object is possibly \'undefined\'.", "901544345"],
      [784, 10, 35, "Object is possibly \'undefined\'.", "901544345"],
      [788, 15, 35, "Object is possibly \'undefined\'.", "901544345"],
      [790, 15, 35, "Object is possibly \'undefined\'.", "901544345"],
      [794, 41, 13, "Argument of type \'string\' is not assignable to parameter of type \'never\'.", "4004503856"],
      [809, 14, 35, "Object is possibly \'undefined\'.", "901544345"],
      [812, 15, 35, "Object is possibly \'undefined\'.", "901544345"],
      [813, 17, 35, "Object is possibly \'undefined\'.", "901544345"],
      [814, 17, 25, "Object is possibly \'undefined\'.", "47328231"],
      [815, 17, 35, "Object is possibly \'undefined\'.", "901544345"],
      [820, 41, 13, "Argument of type \'string\' is not assignable to parameter of type \'never\'.", "4004503856"],
      [838, 14, 35, "Object is possibly \'undefined\'.", "901544345"],
      [841, 15, 35, "Object is possibly \'undefined\'.", "901544345"],
      [842, 17, 35, "Object is possibly \'undefined\'.", "901544345"],
      [843, 17, 25, "Object is possibly \'undefined\'.", "47328231"],
      [844, 17, 35, "Object is possibly \'undefined\'.", "901544345"],
      [849, 41, 13, "Argument of type \'string\' is not assignable to parameter of type \'never\'.", "4004503856"],
      [868, 14, 35, "Object is possibly \'undefined\'.", "901544345"],
      [871, 15, 35, "Object is possibly \'undefined\'.", "901544345"],
      [872, 17, 35, "Object is possibly \'undefined\'.", "901544345"],
      [873, 17, 25, "Object is possibly \'undefined\'.", "47328231"],
      [874, 17, 35, "Object is possibly \'undefined\'.", "901544345"],
      [886, 15, 35, "Object is possibly \'undefined\'.", "901544345"],
      [911, 14, 35, "Object is possibly \'undefined\'.", "901544345"],
      [914, 10, 35, "Object is possibly \'undefined\'.", "901544345"],
      [918, 15, 35, "Object is possibly \'undefined\'.", "901544345"],
      [923, 41, 13, "Argument of type \'string\' is not assignable to parameter of type \'never\'.", "4004503856"],
      [939, 14, 35, "Object is possibly \'undefined\'.", "901544345"],
      [941, 15, 35, "Object is possibly \'undefined\'.", "901544345"],
      [942, 17, 35, "Object is possibly \'undefined\'.", "901544345"],
      [943, 17, 25, "Object is possibly \'undefined\'.", "47328231"],
      [948, 41, 13, "Argument of type \'string\' is not assignable to parameter of type \'never\'.", "4004503856"],
      [963, 14, 35, "Object is possibly \'undefined\'.", "901544345"],
      [965, 15, 35, "Object is possibly \'undefined\'.", "901544345"],
      [966, 17, 35, "Object is possibly \'undefined\'.", "901544345"],
      [967, 17, 25, "Object is possibly \'undefined\'.", "47328231"],
      [984, 14, 22, "Object is possibly \'undefined\'.", "3445893770"],
      [986, 8, 22, "Object is possibly \'undefined\'.", "3445893770"],
      [988, 15, 22, "Object is possibly \'undefined\'.", "3445893770"],
      [1001, 6, 22, "Type \'ConversationRepository | undefined\' is not assignable to type \'ConversationRepository\'.\\n  Type \'undefined\' is not assignable to type \'ConversationRepository\'.", "3445893770"],
      [1054, 26, 4, "Argument of type \'null\' is not assignable to parameter of type \'string | undefined\'.", "2087897566"],
      [1057, 61, 4, "Argument of type \'null\' is not assignable to parameter of type \'string | undefined\'.", "2087897566"],
      [1060, 49, 4, "Argument of type \'null\' is not assignable to parameter of type \'string | undefined\'.", "2087897566"],
      [1063, 49, 4, "Argument of type \'null\' is not assignable to parameter of type \'string | undefined\'.", "2087897566"],
      [1071, 26, 4, "Argument of type \'null\' is not assignable to parameter of type \'string | undefined\'.", "2087897566"],
      [1105, 8, 35, "Object is possibly \'undefined\'.", "901544345"],
      [1106, 8, 35, "Object is possibly \'undefined\'.", "901544345"],
      [1107, 8, 35, "Object is possibly \'undefined\'.", "901544345"],
      [1112, 24, 35, "Object is possibly \'undefined\'.", "901544345"],
      [1113, 13, 35, "Object is possibly \'undefined\'.", "901544345"],
      [1117, 17, 35, "Object is possibly \'undefined\'.", "901544345"],
      [1126, 49, 21, "Argument of type \'string\' is not assignable to parameter of type \'never\'.", "1873507912"],
      [1129, 13, 35, "Object is possibly \'undefined\'.", "901544345"],
      [1132, 17, 28, "Object is possibly \'undefined\'.", "3381709752"],
      [1141, 6, 30, "Object is possibly \'undefined\'.", "3408729068"],
      [1148, 25, 35, "Object is possibly \'undefined\'.", "901544345"],
      [1156, 6, 30, "Object is possibly \'undefined\'.", "3408729068"],
      [1163, 25, 35, "Object is possibly \'undefined\'.", "901544345"],
      [1173, 46, 21, "Argument of type \'string\' is not assignable to parameter of type \'never\'.", "1873507912"],
      [1180, 6, 35, "Object is possibly \'undefined\'.", "901544345"],
      [1181, 6, 35, "Object is possibly \'undefined\'.", "901544345"],
      [1182, 12, 35, "Object is possibly \'undefined\'.", "901544345"],
      [1184, 13, 35, "Object is possibly \'undefined\'.", "901544345"]
    ],
    "src/script/conversation/ConversationRepository.ts:1817913264": [
      [177, 8, 29, "Argument of type \'(User | undefined)[] | undefined\' is not assignable to parameter of type \'User[] | undefined\'.\\n  Type \'(User | undefined)[]\' is not assignable to type \'User[]\'.", "1506995572"],
      [183, 75, 13, "No overload matches this call.\\n  Overload 1 of 4, \'(value: string | number | Date): Date\', gave the following error.\\n    Argument of type \'string | undefined\' is not assignable to parameter of type \'string | number | Date\'.\\n  Overload 2 of 4, \'(value: string | number): Date\', gave the following error.\\n    Argument of type \'string | undefined\' is not assignable to parameter of type \'string | number\'.", "2642562490"],
      [202, 16, 24, "Argument of type \'string | undefined\' is not assignable to parameter of type \'string\'.\\n  Type \'undefined\' is not assignable to type \'string\'.", "2322605270"],
      [207, 25, 13, "No overload matches this call.\\n  Overload 1 of 4, \'(value: string | number | Date): Date\', gave the following error.\\n    Argument of type \'string | undefined\' is not assignable to parameter of type \'string | number | Date\'.\\n  Overload 2 of 4, \'(value: string | number): Date\', gave the following error.\\n    Argument of type \'string | undefined\' is not assignable to parameter of type \'string | number\'.", "2642562490"],
      [223, 10, 12, "Object is possibly \'undefined\'.", "1670678216"],
      [318, 6, 18, "Argument of type \'Conversation | undefined\' is not assignable to parameter of type \'Conversation\'.\\n  Type \'undefined\' is not assignable to type \'Conversation\'.", "1508601427"],
      [332, 43, 15, "Argument of type \'string | undefined\' is not assignable to parameter of type \'string\'.\\n  Type \'undefined\' is not assignable to type \'string\'.", "1177570679"],
      [456, 8, 5, "Argument of type \'unknown\' is not assignable to parameter of type \'BackendClientError\'.", "165548477"],
      [496, 10, 13, "Object is of type \'unknown\'.", "2758364324"],
      [502, 8, 13, "Argument of type \'unknown\' is not assignable to parameter of type \'Error | undefined\'.", "2758364324"],
      [522, 9, 25, "Object is possibly \'undefined\'.", "4293153287"],
      [643, 78, 9, "Argument of type \'number | undefined\' is not assignable to parameter of type \'number\'.\\n  Type \'undefined\' is not assignable to type \'number\'.", "2548743275"],
      [830, 26, 24, "Argument of type \'string | undefined\' is not assignable to parameter of type \'string\'.\\n  Type \'undefined\' is not assignable to type \'string\'.", "2322605270"],
      [889, 37, 5, "Object is of type \'unknown\'.", "165548477"],
      [891, 80, 5, "Object is of type \'unknown\'.", "165548477"],
      [1018, 6, 50, "Type \'Conversation | undefined\' is not assignable to type \'false | Conversation\'.\\n  Type \'undefined\' is not assignable to type \'false | Conversation\'.", "4161336519"],
      [1028, 37, 5, "Object is of type \'unknown\'.", "165548477"],
      [1053, 30, 5, "Object is of type \'unknown\'.", "165548477"],
      [1091, 73, 6, "Type \'null\' is not assignable to type \'string\'.", "1127975365"],
      [1110, 22, 5, "Object is of type \'unknown\'.", "165548477"],
      [1136, 14, 5, "Object is of type \'unknown\'.", "165548477"],
      [1214, 4, 88, "Type \'Promise<Conversation | undefined>[]\' is not assignable to type \'Promise<Conversation>[]\'.\\n  Type \'Promise<Conversation | undefined>\' is not assignable to type \'Promise<Conversation>\'.\\n    Type \'Conversation | undefined\' is not assignable to type \'Conversation\'.\\n      Type \'undefined\' is not assignable to type \'Conversation\'.", "909551372"],
      [1348, 47, 5, "Argument of type \'unknown\' is not assignable to parameter of type \'BackendClientError\'.", "165548477"],
      [1608, 101, 5, "Object is of type \'unknown\'.", "165548477"],
      [1707, 44, 9, "Argument of type \'number | undefined\' is not assignable to parameter of type \'number\'.\\n  Type \'undefined\' is not assignable to type \'number\'.", "2548743275"],
      [1806, 18, 12, "Object is possibly \'undefined\'.", "1670678216"],
      [1886, 12, 39, "Argument of type \'(conversationEntity: Conversation) => Conversation\' is not assignable to parameter of type \'((value: Conversation) => Conversation | PromiseLike<Conversation>) & ((value: null) => Conversation | PromiseLike<...>)\'.\\n  Type \'(conversationEntity: Conversation) => Conversation\' is not assignable to type \'(value: null) => Conversation | PromiseLike<Conversation>\'.\\n    Types of parameters \'conversationEntity\' and \'value\' are incompatible.\\n      Type \'null\' is not assignable to type \'Conversation\'.", "3862325245"],
      [1982, 52, 9, "Argument of type \'IncomingEvent\' is not assignable to parameter of type \'MappedEvent\'.\\n  Type \'ConversationCodeDeleteEvent\' is not assignable to type \'MappedEvent\'.\\n    Type \'ConversationCodeDeleteEvent\' is not assignable to type \'{ data?: MappedEventData | undefined; type: CONVERSATION_EVENT | CONVERSATION; }\'.\\n      Types of property \'data\' are incompatible.\\n        Type \'null\' is not assignable to type \'MappedEventData | undefined\'.", "1945995409"],
      [1987, 6, 9, "Argument of type \'IncomingEvent\' is not assignable to parameter of type \'MappedEvent\'.", "1945995409"],
      [2206, 60, 13, "Argument of type \'ContentMessage | MemberMessage | CallMessage | VerificationMessage | LegalHoldMessage | ... 9 more ... | undefined\' is not assignable to parameter of type \'Message\'.", "2065728181"],
      [2207, 12, 35, "Argument of type \'(messageEntity: MemberMessage) => { conversationEntity: Conversation; }\' is not assignable to parameter of type \'(value: Message) => { conversationEntity: Conversation; } | PromiseLike<{ conversationEntity: Conversation; }>\'.\\n  Types of parameters \'messageEntity\' and \'value\' are incompatible.\\n    Type \'Message\' is missing the following properties from type \'MemberMessage\': allTeamMembers, exceedsMaxVisibleUsers, hasUsers, hiddenUserCount, and 34 more.", "3695844397"],
      [2235, 8, 6, "Type \'string | undefined\' is not assignable to type \'string\'.\\n  Type \'undefined\' is not assignable to type \'string\'.", "1127975365"],
      [2253, 26, 5, "Object is of type \'unknown\'.", "165548477"],
      [2258, 4, 17, "Type \'undefined\' is not assignable to type \'{ conversationEntity: Conversation; }\'.", "4204377774"],
      [2275, 6, 16, "Type \'string | undefined\' is not assignable to type \'string\'.\\n  Type \'undefined\' is not assignable to type \'string\'.", "1831201559"],
      [2284, 70, 13, "Argument of type \'ContentMessage | MemberMessage | CallMessage | VerificationMessage | LegalHoldMessage | ... 9 more ... | undefined\' is not assignable to parameter of type \'Message\'.\\n  Type \'undefined\' is not assignable to type \'Message\'.", "2065728181"],
      [2323, 12, 6, "Type \'string | null\' is not assignable to type \'string\'.\\n  Type \'null\' is not assignable to type \'string\'.", "1127975365"],
      [2357, 73, 16, "Argument of type \'(QualifiedId | undefined)[]\' is not assignable to parameter of type \'QualifiedId[]\'.", "2829605732"],
      [2436, 14, 9, "Type \'undefined\' cannot be used as an index type.", "665809274"],
      [2461, 60, 9, "Argument of type \'ConversationMemberUpdateData\' is not assignable to parameter of type \'Partial<SelfStatusUpdateDatabaseData>\'.\\n  Types of property \'otr_muted_ref\' are incompatible.\\n    Type \'string | null | undefined\' is not assignable to type \'string | undefined\'.", "1946204345"],
      [2575, 74, 42, "Object is possibly \'undefined\'.", "4089489462"],
      [2613, 51, 4, "Property \'type\' does not exist on type \'never\'.", "2087944093"],
      [2629, 25, 5, "Object is of type \'unknown\'.", "165548477"],
      [2656, 25, 5, "Object is of type \'unknown\'.", "165548477"],
      [2709, 98, 7, "Argument of type \'{ domain: string | undefined; id: string; }[] | undefined\' is not assignable to parameter of type \'QualifiedId[] | undefined\'.\\n  Type \'{ domain: string | undefined; id: string; }[]\' is not assignable to type \'QualifiedId[]\'.\\n    Type \'{ domain: string | undefined; id: string; }\' is not assignable to type \'QualifiedId\'.\\n      Types of property \'domain\' are incompatible.\\n        Type \'string | undefined\' is not assignable to type \'string\'.\\n          Type \'undefined\' is not assignable to type \'string\'.", "2414311946"],
      [2716, 42, 13, "Argument of type \'ContentMessage | MemberMessage | CallMessage | VerificationMessage | LegalHoldMessage | ... 9 more ... | undefined\' is not assignable to parameter of type \'Message\'.", "2065728181"],
      [2818, 64, 6, "Type \'string | undefined\' is not assignable to type \'string\'.\\n  Type \'undefined\' is not assignable to type \'string\'.", "1127975365"],
      [2840, 6, 6, "Type \'string | undefined\' is not assignable to type \'string\'.\\n  Type \'undefined\' is not assignable to type \'string\'.", "1127975365"],
      [2879, 58, 8, "Argument of type \'string | undefined\' is not assignable to parameter of type \'string\'.\\n  Type \'undefined\' is not assignable to type \'string\'.", "1234247995"]
    ],
    "src/script/conversation/ConversationRoleRepository.test.ts:4040891269": [
      [36, 6, 27, "Argument of type \'TeamRepository | undefined\' is not assignable to parameter of type \'TeamRepository\'.\\n  Type \'undefined\' is not assignable to type \'TeamRepository\'.", "2595125417"],
      [38, 6, 27, "Object is possibly \'undefined\'.", "2644272773"],
      [39, 6, 27, "Object is possibly \'undefined\'.", "2595125417"],
      [46, 6, 27, "Object is possibly \'undefined\'.", "2595125417"],
      [54, 41, 26, "Argument of type \'string\' is not assignable to parameter of type \'never\'.", "4107340324"],
      [65, 6, 27, "Object is possibly \'undefined\'.", "2595125417"],
      [93, 54, 4, "Argument of type \'null\' is not assignable to parameter of type \'string | undefined\'.", "2087897566"]
    ],
    "src/script/conversation/ConversationService.ts:112701748": [
      [348, 4, 92, "Type \'Promise<T | undefined>\' is not assignable to type \'Promise<T>\'.\\n  Type \'T | undefined\' is not assignable to type \'T\'.\\n    \'T\' could be instantiated with an arbitrary type which could be unrelated to \'T | undefined\'.", "1764067179"]
    ],
    "src/script/conversation/ConversationState.ts:3761486215": [
      [49, 4, 18, "Type \'ObservableArray<never>\' is not assignable to type \'ObservableArray<Conversation>\'.\\n  Types of parameters \'value\' and \'value\' are incompatible.\\n    Type \'Conversation[] | null | undefined\' is not assignable to type \'never[] | null | undefined\'.\\n      Type \'Conversation[]\' is not assignable to type \'never[]\'.\\n        Type \'Conversation\' is not assignable to type \'never\'.", "3125413011"],
      [50, 4, 27, "Type \'ObservableArray<never>\' is not assignable to type \'ObservableArray<Conversation>\'.", "984920682"],
      [51, 4, 26, "Type \'ObservableArray<never>\' is not assignable to type \'ObservableArray<Conversation>\'.", "1791791444"],
      [52, 4, 29, "Type \'ObservableArray<never>\' is not assignable to type \'ObservableArray<Conversation>\'.", "1232424273"]
    ],
    "src/script/conversation/ConversationStateHandler.ts:402674568": [
      [49, 6, 34, "Type of computed property\'s value is \'(conversationEntity: Conversation, eventJson: ConversationEvent<Partial<ConversationAccessV2UpdateData & ConversationAccessUpdateData>>) => void\', which is not assignable to type \'(conversationEntity: Conversation) => void | Promise<void>\'.", "141947257"],
      [51, 6, 32, "Type of computed property\'s value is \'(conversationEntity: Conversation, eventJson: ConversationEvent<ConversationCode>) => void\', which is not assignable to type \'(conversationEntity: Conversation) => void | Promise<void>\'.", "2297092144"],
      [68, 44, 9, "Argument of type \'undefined\' is not assignable to parameter of type \'string\'.", "2620553983"],
      [79, 32, 52, "Argument of type \'\\"modalConversationOptionsAllowGuestMessage\\" | \\"modalConversationOptionsAllowServiceMessage\\" | \\"modalConversationOptionsAllowundefinedMessage\\"\' is not assignable to parameter of type \'StringIdentifer\'.\\n  Type \'\\"modalConversationOptionsAllowundefinedMessage\\"\' is not assignable to type \'StringIdentifer\'. Did you mean \'\\"modalConversationOptionsAllowServiceMessage\\"\'?", "584687952"],
      [81, 32, 54, "Argument of type \'\\"modalConversationOptionsDisableGuestMessage\\" | \\"modalConversationOptionsDisableServiceMessage\\" | \\"modalConversationOptionsDisableundefinedMessage\\"\' is not assignable to parameter of type \'StringIdentifer\'.\\n  Type \'\\"modalConversationOptionsDisableundefinedMessage\\"\' is not assignable to type \'StringIdentifer\'. Did you mean \'\\"modalConversationOptionsDisableServiceMessage\\"\'?", "2151912957"],
      [90, 22, 53, "Argument of type \'\\"modalConversationOptionsToggleGuestMessage\\" | \\"modalConversationOptionsToggleServiceMessage\\" | \\"modalConversationOptionsToggleundefinedMessage\\"\' is not assignable to parameter of type \'StringIdentifer\'.\\n  Type \'\\"modalConversationOptionsToggleundefinedMessage\\"\' is not assignable to type \'StringIdentifer\'. Did you mean \'\\"modalConversationOptionsToggleServiceMessage\\"\'?", "605985499"],
      [98, 25, 5, "Object is of type \'unknown\'.", "165548477"],
      [120, 36, 9, "Argument of type \'undefined\' is not assignable to parameter of type \'string\'.", "2620553983"],
      [131, 58, 11, "Argument of type \'CONVERSATION_ACCESS[] | undefined\' is not assignable to parameter of type \'CONVERSATION_ACCESS[]\'.\\n  Type \'undefined\' is not assignable to type \'CONVERSATION_ACCESS[]\'.", "160859537"],
      [135, 34, 9, "Argument of type \'undefined\' is not assignable to parameter of type \'string\'.", "2620553983"]
    ],
    "src/script/conversation/ConversationVerificationStateHandler.test.ts:2666026360": [
      [48, 42, 13, "Argument of type \'string\' is not assignable to parameter of type \'never\'.", "1690980598"],
      [56, 52, 4, "Argument of type \'null\' is not assignable to parameter of type \'string | undefined\'.", "2087897566"],
      [58, 55, 28, "Cannot invoke an object which is possibly \'undefined\'.", "1515665510"],
      [62, 43, 4, "Argument of type \'null\' is not assignable to parameter of type \'string | undefined\'.", "2087897566"],
      [63, 43, 4, "Argument of type \'null\' is not assignable to parameter of type \'string | undefined\'.", "2087897566"],
      [66, 6, 23, "Cannot invoke an object which is possibly \'undefined\'.", "1497309756"],
      [70, 6, 23, "Cannot invoke an object which is possibly \'undefined\'.", "3101468415"],
      [105, 6, 28, "Cannot invoke an object which is possibly \'undefined\'.", "3077965475"],
      [115, 13, 28, "Object is possibly \'undefined\'.", "3381709752"],
      [127, 6, 28, "Cannot invoke an object which is possibly \'undefined\'.", "3077965475"],
      [137, 13, 28, "Object is possibly \'undefined\'.", "3381709752"],
      [153, 6, 26, "Cannot invoke an object which is possibly \'undefined\'.", "625087166"],
      [162, 13, 28, "Object is possibly \'undefined\'.", "3381709752"],
      [171, 13, 28, "Object is possibly \'undefined\'.", "3381709752"],
      [183, 6, 26, "Cannot invoke an object which is possibly \'undefined\'.", "625087166"],
      [192, 13, 28, "Object is possibly \'undefined\'.", "3381709752"],
      [201, 13, 28, "Object is possibly \'undefined\'.", "3381709752"],
      [210, 52, 4, "Argument of type \'null\' is not assignable to parameter of type \'string | undefined\'.", "2087897566"],
      [212, 6, 28, "Cannot invoke an object which is possibly \'undefined\'.", "3077965475"],
      [226, 13, 28, "Object is possibly \'undefined\'.", "3381709752"],
      [232, 52, 4, "Argument of type \'null\' is not assignable to parameter of type \'string | undefined\'.", "2087897566"],
      [234, 6, 28, "Cannot invoke an object which is possibly \'undefined\'.", "3077965475"],
      [248, 13, 28, "Object is possibly \'undefined\'.", "3381709752"],
      [254, 6, 23, "Cannot invoke an object which is possibly \'undefined\'.", "1497309756"]
    ],
    "src/script/conversation/EventBuilder.test.ts:3015092617": [
      [33, 6, 12, "Type \'undefined\' is not assignable to type \'EventMapper\'.", "2093608813"],
      [34, 6, 15, "Type \'undefined\' is not assignable to type \'Conversation\'.", "4110128166"],
      [35, 6, 12, "Type \'undefined\' is not assignable to type \'User\'.", "2792000409"],
      [38, 48, 4, "Argument of type \'null\' is not assignable to parameter of type \'string | undefined\'.", "2087897566"],
      [53, 36, 26, "Object is possibly \'undefined\'.", "1493205124"],
      [68, 36, 26, "Object is possibly \'undefined\'.", "1493205124"],
      [77, 11, 13, "Object is possibly \'undefined\'.", "2065728181"],
      [78, 11, 13, "Object is possibly \'undefined\'.", "2065728181"],
      [78, 36, 26, "Object is possibly \'undefined\'.", "1493205124"],
      [79, 11, 13, "Object is possibly \'undefined\'.", "2065728181"],
      [95, 11, 13, "Object is possibly \'undefined\'.", "2065728181"],
      [96, 11, 13, "Object is possibly \'undefined\'.", "2065728181"]
    ],
    "src/script/conversation/EventBuilder.ts:154152099": [
      [222, 12, 29, "Object is possibly \'undefined\'.", "2539326033"],
      [233, 12, 29, "Object is possibly \'undefined\'.", "2539326033"],
      [284, 12, 29, "Object is possibly \'undefined\'.", "2539326033"],
      [336, 23, 29, "Object is possibly \'undefined\'.", "2539326033"],
      [342, 19, 29, "Object is possibly \'undefined\'.", "2539326033"],
      [432, 32, 29, "Object is possibly \'undefined\'.", "2539326033"],
      [444, 12, 29, "Object is possibly \'undefined\'.", "2539326033"],
      [454, 12, 29, "Object is possibly \'undefined\'.", "2539326033"]
    ],
    "src/script/conversation/EventMapper.ts:2506079831": [
      [92, 96, 5, "Object is of type \'unknown\'.", "165548477"],
      [160, 31, 11, "Argument of type \'string | undefined\' is not assignable to parameter of type \'string\'.\\n  Type \'undefined\' is not assignable to type \'string\'.", "3188681863"],
      [163, 51, 10, "Argument of type \'string | undefined\' is not assignable to parameter of type \'string\'.\\n  Type \'undefined\' is not assignable to type \'string\'.", "3610690941"],
      [170, 6, 22, "Type \'number | undefined\' is not assignable to type \'number\'.\\n  Type \'undefined\' is not assignable to type \'number\'.", "152976819"],
      [174, 6, 22, "Type \'number | undefined\' is not assignable to type \'number\'.\\n  Type \'undefined\' is not assignable to type \'number\'.", "152976819"],
      [177, 4, 17, "Type \'string | undefined\' is not assignable to type \'string\'.\\n  Type \'undefined\' is not assignable to type \'string\'.", "1128866980"],
      [344, 4, 26, "Type \'string | undefined\' is not assignable to type \'string\'.\\n  Type \'undefined\' is not assignable to type \'string\'.", "2611213113"],
      [345, 4, 16, "Type \'string | undefined\' is not assignable to type \'string\'.\\n  Type \'undefined\' is not assignable to type \'string\'.", "1858936470"],
      [451, 56, 9, "Argument of type \'number | undefined\' is not assignable to parameter of type \'number\'.\\n  Type \'undefined\' is not assignable to type \'number\'.", "2548743275"],
      [525, 4, 20, "Type \'MemberLeaveReason | undefined\' is not assignable to type \'MemberLeaveReason\'.\\n  Type \'undefined\' is not assignable to type \'MemberLeaveReason\'.", "642569791"],
      [732, 27, 3, "Argument of type \'string | undefined\' is not assignable to parameter of type \'string\'.\\n  Type \'undefined\' is not assignable to type \'string\'.", "193424690"],
      [735, 47, 7, "Argument of type \'Uint8Array | undefined\' is not assignable to parameter of type \'Uint8Array\'.\\n  Type \'undefined\' is not assignable to type \'Uint8Array\'.", "861760996"],
      [743, 29, 11, "Argument of type \'string | undefined\' is not assignable to parameter of type \'string\'.\\n  Type \'undefined\' is not assignable to type \'string\'.", "3188681863"],
      [745, 29, 11, "Argument of type \'string | undefined\' is not assignable to parameter of type \'string\'.\\n  Type \'undefined\' is not assignable to type \'string\'.", "3188681863"],
      [746, 45, 10, "Argument of type \'string | undefined\' is not assignable to parameter of type \'string\'.\\n  Type \'undefined\' is not assignable to type \'string\'.", "3610690941"],
      [763, 11, 14, "Property \'content_length\' does not exist on type \'AssetData | undefined\'.", "2383733551"],
      [763, 27, 12, "Property \'content_type\' does not exist on type \'AssetData | undefined\'.", "3523308779"],
      [763, 41, 2, "Property \'id\' does not exist on type \'AssetData | undefined\'.", "5861160"],
      [763, 54, 4, "Property \'info\' does not exist on type \'AssetData | undefined\'.", "2087826411"],
      [774, 11, 3, "Property \'key\' does not exist on type \'AssetData | undefined\'.", "193424690"],
      [774, 16, 7, "Property \'otr_key\' does not exist on type \'AssetData | undefined\'.", "861760996"],
      [774, 25, 6, "Property \'sha256\' does not exist on type \'AssetData | undefined\'.", "2174157102"],
      [774, 33, 5, "Property \'token\' does not exist on type \'AssetData | undefined\'.", "183304158"],
      [774, 40, 6, "Property \'domain\' does not exist on type \'AssetData | undefined\'.", "1127975365"],
      [817, 72, 10, "Argument of type \'string | null | undefined\' is not assignable to parameter of type \'string | undefined\'.\\n  Type \'null\' is not assignable to type \'string | undefined\'.", "2264616494"],
      [818, 59, 10, "Argument of type \'string | null | undefined\' is not assignable to parameter of type \'string | undefined\'.", "2264616494"],
      [857, 10, 36, "Argument of type \'string | undefined\' is not assignable to parameter of type \'string | null\'.", "3484704420"],
      [865, 78, 5, "Object is of type \'unknown\'.", "165548477"],
      [884, 68, 11, "Argument of type \'string | undefined\' is not assignable to parameter of type \'string\'.\\n  Type \'undefined\' is not assignable to type \'string\'.", "2853998291"]
    ],
    "src/script/conversation/MessageRepository.ts:2506682268": [
      [754, 58, 8, "No overload matches this call.\\n  Overload 1 of 4, \'(value: string | number | Date): Date\', gave the following error.\\n    Argument of type \'string | undefined\' is not assignable to parameter of type \'string | number | Date\'.\\n  Overload 2 of 4, \'(value: string | number): Date\', gave the following error.\\n    Argument of type \'string | undefined\' is not assignable to parameter of type \'string | number\'.", "1948180668"],
      [797, 102, 5, "Object is of type \'unknown\'.", "165548477"],
      [940, 80, 4, "Object is possibly \'undefined\'.", "2087973204"],
      [951, 37, 5, "Object is of type \'unknown\'.", "165548477"],
      [1158, 81, 4, "Argument of type \'User | undefined\' is not assignable to parameter of type \'QualifiedEntity\'.\\n  Type \'undefined\' is not assignable to type \'QualifiedEntity\'.", "2087973204"],
      [1160, 36, 4, "Object is possibly \'undefined\'.", "2087973204"],
      [1163, 39, 5, "Argument of type \'(User | undefined)[]\' is not assignable to parameter of type \'User[]\'.", "183638951"],
      [1164, 30, 5, "Argument of type \'(User | undefined)[]\' is not assignable to parameter of type \'User[]\'.", "183638951"],
      [1209, 68, 24, "Argument of type \'string | undefined\' is not assignable to parameter of type \'string\'.\\n  Type \'undefined\' is not assignable to type \'string\'.", "2322605270"],
      [1241, 39, 42, "Argument of type \'Conversation | undefined\' is not assignable to parameter of type \'Conversation\'.\\n  Type \'undefined\' is not assignable to type \'Conversation\'.", "4089489462"],
      [1258, 39, 42, "Argument of type \'Conversation | undefined\' is not assignable to parameter of type \'Conversation\'.\\n  Type \'undefined\' is not assignable to type \'Conversation\'.", "4089489462"]
    ],
    "src/script/conversation/linkPreviews/helpers.test.ts:1000221294": [
      [84, 11, 4, "Object is possibly \'undefined\'.", "2087656645"],
      [85, 11, 4, "Object is possibly \'undefined\'.", "2087656645"],
      [91, 11, 4, "Object is possibly \'undefined\'.", "2087656645"],
      [92, 11, 4, "Object is possibly \'undefined\'.", "2087656645"],
      [98, 11, 4, "Object is possibly \'undefined\'.", "2089009317"],
      [99, 11, 4, "Object is possibly \'undefined\'.", "2089009317"],
      [105, 11, 12, "Object is possibly \'undefined\'.", "929375728"],
      [106, 11, 12, "Object is possibly \'undefined\'.", "929375728"],
      [112, 11, 4, "Object is possibly \'undefined\'.", "2089009317"],
      [113, 11, 4, "Object is possibly \'undefined\'.", "2089009317"]
    ],
    "src/script/conversation/linkPreviews/index.test.ts:3225052035": [
      [113, 13, 10, "Object is possibly \'undefined\'.", "444608935"],
      [114, 13, 10, "Object is possibly \'undefined\'.", "444608935"]
    ],
    "src/script/conversation/linkPreviews/index.ts:3906640483": [
      [117, 40, 23, "Argument of type \'string | undefined\' is not assignable to parameter of type \'string\'.\\n  Type \'undefined\' is not assignable to type \'string\'.", "493358700"],
      [122, 21, 39, "Object is possibly \'null\'.", "3082036576"],
      [131, 4, 12, "Type \'string | undefined\' is not assignable to type \'string\'.\\n  Type \'undefined\' is not assignable to type \'string\'.", "399682992"],
      [156, 56, 5, "Object is of type \'unknown\'.", "165548477"]
    ],
    "src/script/conversation/userClientsUtils.ts:356115482": [
      [28, 47, 21, "No overload matches this call.\\n  Overload 1 of 2, \'(o: ArrayLike<unknown> | { [s: string]: unknown; }): unknown[]\', gave the following error.\\n    Argument of type \'object | null\' is not assignable to parameter of type \'ArrayLike<unknown> | { [s: string]: unknown; }\'.\\n      Type \'null\' is not assignable to type \'ArrayLike<unknown> | { [s: string]: unknown; }\'.\\n  Overload 2 of 2, \'(o: {}): any[]\', gave the following error.\\n    Argument of type \'object | null\' is not assignable to parameter of type \'{}\'.\\n      Type \'null\' is not assignable to type \'{}\'.", "4151921890"]
    ],
    "src/script/cryptography/CryptographyMapper.ts:2912131072": [
      [145, 51, 20, "Argument of type \'IAsset | null | undefined\' is not assignable to parameter of type \'(IImageAsset | IAsset) & Partial<{ expectsReadConfirmation: boolean; legalHoldStatus: LegalHoldStatus; }>\'.\\n  Type \'undefined\' is not assignable to type \'(IImageAsset | IAsset) & Partial<{ expectsReadConfirmation: boolean; legalHoldStatus: LegalHoldStatus; }>\'.", "4167911361"],
      [191, 51, 20, "Argument of type \'IImageAsset | null | undefined\' is not assignable to parameter of type \'(IImageAsset | IAsset) & Partial<{ expectsReadConfirmation: boolean; legalHoldStatus: LegalHoldStatus; }>\'.\\n  Type \'undefined\' is not assignable to type \'(IImageAsset | IAsset) & Partial<{ expectsReadConfirmation: boolean; legalHoldStatus: LegalHoldStatus; }>\'.", "4177607510"],
      [197, 51, 20, "Argument of type \'IKnock | null | undefined\' is not assignable to parameter of type \'(IImageAsset | IAsset) & Partial<{ expectsReadConfirmation: boolean; legalHoldStatus: LegalHoldStatus; }>\'.\\n  Type \'undefined\' is not assignable to type \'(IImageAsset | IAsset) & Partial<{ expectsReadConfirmation: boolean; legalHoldStatus: LegalHoldStatus; }>\'.", "4184406259"],
      [208, 54, 23, "Argument of type \'ILocation | null | undefined\' is not assignable to parameter of type \'(IImageAsset | IAsset) & Partial<{ expectsReadConfirmation: boolean; legalHoldStatus: LegalHoldStatus; }>\'.\\n  Type \'undefined\' is not assignable to type \'(IImageAsset | IAsset) & Partial<{ expectsReadConfirmation: boolean; legalHoldStatus: LegalHoldStatus; }>\'.", "4165194764"],
      [219, 50, 19, "Argument of type \'IText | null | undefined\' is not assignable to parameter of type \'(IImageAsset | IAsset) & Partial<{ expectsReadConfirmation: boolean; legalHoldStatus: LegalHoldStatus; }>\'.\\n  Type \'undefined\' is not assignable to type \'(IImageAsset | IAsset) & Partial<{ expectsReadConfirmation: boolean; legalHoldStatus: LegalHoldStatus; }>\'.", "1297199116"],
      [225, 55, 24, "Argument of type \'IComposite | null | undefined\' is not assignable to parameter of type \'(IImageAsset | IAsset) & Partial<{ expectsReadConfirmation: boolean; legalHoldStatus: LegalHoldStatus; }>\'.\\n  Type \'undefined\' is not assignable to type \'(IImageAsset | IAsset) & Partial<{ expectsReadConfirmation: boolean; legalHoldStatus: LegalHoldStatus; }>\'.", "2918936900"],
      [270, 15, 8, "Property \'mentions\' does not exist on type \'IText | null | undefined\'.", "1350167884"],
      [270, 40, 7, "Property \'content\' does not exist on type \'IText | null | undefined\'.", "3716929964"],
      [277, 43, 12, "Parameter \'protoMention\' implicitly has an \'any\' type.", "3153561129"],
      [312, 10, 4, "Type \'string | null\' is not assignable to type \'string | undefined\'.\\n  Type \'null\' is not assignable to type \'string | undefined\'.", "2087876002"],
      [328, 11, 4, "Variable \'data\' is used before being assigned.", "2087377941"],
      [329, 8, 14, "Type \'string | null | undefined\' is not assignable to type \'string | undefined\'.", "1588166864"],
      [329, 24, 6, "Object is possibly \'null\' or \'undefined\'.", "2124712353"],
      [330, 8, 11, "Type \'string | null | undefined\' is not assignable to type \'string | undefined\'.", "3188681863"],
      [330, 21, 6, "Object is possibly \'null\' or \'undefined\'.", "2124712353"],
      [331, 40, 6, "Object is possibly \'null\' or \'undefined\'.", "2124712353"],
      [332, 39, 6, "Object is possibly \'null\' or \'undefined\'.", "2124712353"],
      [333, 8, 13, "Type \'string | null | undefined\' is not assignable to type \'string | undefined\'.", "2111557739"],
      [333, 23, 6, "Object is possibly \'null\' or \'undefined\'.", "2124712353"],
      [339, 6, 4, "Variable \'data\' is used before being assigned.", "2087377941"],
      [344, 11, 4, "Variable \'data\' is used before being assigned.", "2087377941"],
      [345, 8, 6, "Type \'string | null | undefined\' is not assignable to type \'string | undefined\'.", "1127975365"],
      [345, 16, 8, "Object is possibly \'undefined\'.", "533230503"],
      [346, 8, 3, "Type \'string | null | undefined\' is not assignable to type \'string | undefined\'.", "193424690"],
      [346, 13, 8, "Object is possibly \'undefined\'.", "533230503"],
      [347, 32, 8, "Object is possibly \'undefined\'.", "533230503"],
      [348, 31, 8, "Object is possibly \'undefined\'.", "533230503"],
      [350, 8, 5, "Type \'string | null | undefined\' is not assignable to type \'string | undefined\'.", "183304158"],
      [350, 15, 8, "Object is possibly \'undefined\'.", "533230503"],
      [353, 17, 4, "Variable \'data\' is used before being assigned.", "2087377941"],
      [356, 12, 4, "Variable \'data\' is used before being assigned.", "2087377941"],
      [451, 25, 24, "Object is possibly \'null\' or \'undefined\'.", "1179641534"],
      [485, 62, 5, "Object is of type \'unknown\'.", "165548477"],
      [551, 28, 31, "Object is possibly \'null\' or \'undefined\'.", "723833724"]
    ],
    "src/script/cryptography/CryptographyRepository.test.ts:468271473": [
      [26, 4, 35, "Object is possibly \'undefined\'.", "2744578530"],
      [39, 32, 35, "Object is possibly \'undefined\'.", "2744578530"]
    ],
    "src/script/cryptography/CryptographyRepository.ts:1877355837": [
      [180, 100, 5, "Object is of type \'unknown\'.", "165548477"]
    ],
    "src/script/entity/Conversation.test.ts:2104519903": [
      [49, 6, 15, "Type \'null\' is not assignable to type \'Conversation\'.", "4110128166"],
      [50, 6, 10, "Type \'null\' is not assignable to type \'User\'.", "964073551"],
      [52, 56, 4, "Argument of type \'null\' is not assignable to parameter of type \'string | undefined\'.", "2087897566"],
      [60, 53, 4, "Argument of type \'null\' is not assignable to parameter of type \'string | undefined\'.", "2087897566"],
      [146, 8, 18, "Type \'undefined\' is not assignable to type \'Message\'.", "3099154241"],
      [182, 13, 15, "Object is possibly \'undefined\'.", "3656134677"],
      [183, 13, 15, "Object is possibly \'undefined\'.", "3656134677"],
      [196, 13, 15, "Object is possibly \'undefined\'.", "3656134677"],
      [197, 13, 15, "Object is possibly \'undefined\'.", "3656134677"],
      [306, 60, 4, "Argument of type \'null\' is not assignable to parameter of type \'string | undefined\'.", "2087897566"],
      [307, 58, 4, "Argument of type \'null\' is not assignable to parameter of type \'string | undefined\'.", "2087897566"],
      [348, 8, 12, "Type \'undefined\' is not assignable to type \'User\'.", "2792000409"],
      [351, 34, 4, "Argument of type \'null\' is not assignable to parameter of type \'string | undefined\'.", "2087897566"],
      [364, 35, 4, "Argument of type \'null\' is not assignable to parameter of type \'string | undefined\'.", "2087897566"],
      [383, 35, 4, "Argument of type \'null\' is not assignable to parameter of type \'string | undefined\'.", "2087897566"],
      [408, 40, 4, "Argument of type \'null\' is not assignable to parameter of type \'string | undefined\'.", "2087897566"],
      [412, 13, 40, "Object is possibly \'undefined\'.", "1814521512"],
      [429, 13, 40, "Object is possibly \'undefined\'.", "1814521512"],
      [447, 13, 40, "Object is possibly \'undefined\'.", "1814521512"],
      [496, 54, 4, "Argument of type \'null\' is not assignable to parameter of type \'string | undefined\'.", "2087897566"],
      [516, 48, 4, "Argument of type \'null\' is not assignable to parameter of type \'string | undefined\'.", "2087897566"],
      [547, 35, 4, "Argument of type \'null\' is not assignable to parameter of type \'string | undefined\'.", "2087897566"],
      [551, 42, 4, "Argument of type \'null\' is not assignable to parameter of type \'string | undefined\'.", "2087897566"],
      [568, 6, 34, "Cannot invoke an object which is possibly \'undefined\'.", "893582186"],
      [570, 56, 4, "Argument of type \'null\' is not assignable to parameter of type \'string | undefined\'.", "2087897566"],
      [574, 35, 4, "Argument of type \'null\' is not assignable to parameter of type \'string | undefined\'.", "2087897566"],
      [584, 6, 34, "Cannot invoke an object which is possibly \'undefined\'.", "893582186"],
      [586, 40, 4, "Argument of type \'null\' is not assignable to parameter of type \'string | undefined\'.", "2087897566"],
      [591, 35, 4, "Argument of type \'null\' is not assignable to parameter of type \'string | undefined\'.", "2087897566"],
      [595, 39, 4, "Argument of type \'null\' is not assignable to parameter of type \'string | undefined\'.", "2087897566"],
      [605, 6, 34, "Cannot invoke an object which is possibly \'undefined\'.", "893582186"],
      [607, 40, 4, "Argument of type \'null\' is not assignable to parameter of type \'string | undefined\'.", "2087897566"],
      [612, 35, 4, "Argument of type \'null\' is not assignable to parameter of type \'string | undefined\'.", "2087897566"],
      [616, 39, 4, "Argument of type \'null\' is not assignable to parameter of type \'string | undefined\'.", "2087897566"],
      [628, 58, 4, "Argument of type \'null\' is not assignable to parameter of type \'string | undefined\'.", "2087897566"],
      [634, 54, 4, "Argument of type \'null\' is not assignable to parameter of type \'string | undefined\'.", "2087897566"],
      [646, 60, 4, "Argument of type \'null\' is not assignable to parameter of type \'string | undefined\'.", "2087897566"],
      [701, 54, 4, "Argument of type \'null\' is not assignable to parameter of type \'string | undefined\'.", "2087897566"],
      [714, 60, 4, "Argument of type \'null\' is not assignable to parameter of type \'string | undefined\'.", "2087897566"],
      [795, 8, 10, "Type \'undefined\' is not assignable to type \'string\'.", "3990992796"],
      [904, 8, 9, "Type \'undefined\' is not assignable to type \'number\'.", "2548743275"],
      [905, 8, 14, "Type \'undefined\' is not assignable to type \'ContentMessage\'.", "770131143"],
      [906, 8, 21, "Type \'undefined\' is not assignable to type \'PingMessage\'.", "3552399181"],
      [907, 8, 15, "Type \'undefined\' is not assignable to type \'PingMessage\'.", "1424040496"],
      [908, 8, 11, "Type \'undefined\' is not assignable to type \'PingMessage\'.", "3938011998"],
      [909, 8, 18, "Type \'undefined\' is not assignable to type \'ContentMessage\'.", "2146105736"],
      [912, 56, 4, "Argument of type \'null\' is not assignable to parameter of type \'string | undefined\'.", "2087897566"],
      [1138, 58, 4, "Argument of type \'null\' is not assignable to parameter of type \'string | undefined\'.", "2087897566"],
      [1142, 36, 9, "Argument of type \'undefined\' is not assignable to parameter of type \'number\'.", "2620553983"],
      [1167, 36, 9, "Argument of type \'undefined\' is not assignable to parameter of type \'number\'.", "2620553983"]
    ],
    "src/script/entity/Conversation.ts:2585477540": [
      [104, 18, 24, "Property \'enforcedTeamMessageTimer\' has no initializer and is not definitely assigned in the constructor.", "3799921350"],
      [179, 4, 16, "Type \'Observable<PERSONAL | TEAM | OTHER | undefined>\' is not assignable to type \'Observable<ACCESS_STATE>\'.\\n  The types returned by \'peek()\' are incompatible between these types.\\n    Type \'PERSONAL | TEAM | OTHER | undefined\' is not assignable to type \'ACCESS_STATE\'.", "3665501182"],
      [180, 4, 15, "Type \'Observable<string | undefined>\' is not assignable to type \'Observable<string>\'.", "761254596"],
      [181, 4, 12, "Type \'undefined\' is not assignable to type \'string\'.", "2242477105"],
      [182, 4, 9, "Type \'Observable<string | undefined>\' is not assignable to type \'Observable<string>\'.", "1162129866"],
      [183, 4, 12, "Type \'undefined\' is not assignable to type \'string\'.", "1264629218"],
      [184, 4, 9, "Type \'Observable<CONVERSATION_TYPE | undefined>\' is not assignable to type \'Observable<CONVERSATION_TYPE>\'.\\n  The types returned by \'peek()\' are incompatible between these types.\\n    Type \'CONVERSATION_TYPE | undefined\' is not assignable to type \'CONVERSATION_TYPE\'.", "1162754997"],
      [186, 4, 14, "Type \'Observable<false>\' is not assignable to type \'Observable<boolean>\'.", "3558292847"],
      [187, 4, 15, "Type \'Observable<false>\' is not assignable to type \'Observable<boolean>\'.", "1584403895"],
      [189, 4, 27, "Type \'ObservableArray<never>\' is not assignable to type \'ObservableArray<User>\'.", "957208303"],
      [190, 4, 27, "Type \'ObservableArray<never>\' is not assignable to type \'ObservableArray<QualifiedId>\'.\\n  Types of parameters \'value\' and \'value\' are incompatible.\\n    Type \'QualifiedId[] | null | undefined\' is not assignable to type \'never[] | null | undefined\'.\\n      Type \'QualifiedId[]\' is not assignable to type \'never[]\'.\\n        Type \'QualifiedId\' is not assignable to type \'never\'.", "957203187"],
      [199, 4, 12, "Type \'Observable<false>\' is not assignable to type \'Observable<boolean>\'.", "3072930663"],
      [211, 4, 23, "Type \'Observable<false>\' is not assignable to type \'Observable<boolean>\'.", "1079595184"],
      [213, 4, 15, "Type \'PureComputed<boolean | \\"\\">\' is not assignable to type \'PureComputed<boolean>\'.", "1095670353"],
      [229, 4, 19, "Type \'PureComputed<boolean | undefined>\' is not assignable to type \'PureComputed<boolean>\'.", "2748887882"],
      [233, 4, 13, "Type \'PureComputed<boolean | undefined>\' is not assignable to type \'PureComputed<boolean>\'.", "1137010663"],
      [258, 4, 23, "Type \'Observable<ConversationVerificationState.UNVERIFIED>\' is not assignable to type \'Observable<ConversationVerificationState>\'.\\n  Types of parameters \'value\' and \'value\' are incompatible.\\n    Type \'ConversationVerificationState\' is not assignable to type \'ConversationVerificationState.UNVERIFIED\'.", "1872259068"],
      [267, 4, 9, "Type \'Observable<Call | null>\' is not assignable to type \'Observable<Call>\'.\\n  The types returned by \'peek()\' are incompatible between these types.\\n    Type \'Call | null\' is not assignable to type \'Call\'.\\n      Type \'null\' is not assignable to type \'Call\'.", "1162313103"],
      [279, 61, 15, "Object is possibly \'undefined\'.", "3866385313"],
      [285, 35, 15, "Object is possibly \'undefined\'.", "3866385313"],
      [301, 54, 10, "Object is possibly \'undefined\'.", "50227919"],
      [304, 4, 20, "Type \'Observable<LegalHoldStatus.DISABLED>\' is not assignable to type \'Observable<LegalHoldStatus>\'.\\n  Types of parameters \'value\' and \'value\' are incompatible.\\n    Type \'LegalHoldStatus\' is not assignable to type \'LegalHoldStatus.DISABLED\'.", "135203605"],
      [308, 84, 10, "Object is possibly \'undefined\'.", "50227919"],
      [325, 18, 15, "Object is possibly \'undefined\'.", "3866385313"],
      [331, 12, 15, "Object is possibly \'undefined\'.", "3866385313"],
      [344, 4, 11, "Type \'Observable<ConversationStatus.CURRENT_MEMBER>\' is not assignable to type \'Observable<ConversationStatus>\'.\\n  Types of parameters \'value\' and \'value\' are incompatible.\\n    Type \'ConversationStatus\' is not assignable to type \'ConversationStatus.CURRENT_MEMBER\'.", "3642829209"],
      [354, 4, 22, "Type \'Observable<number | null>\' is not assignable to type \'Observable<number>\'.", "3241402412"],
      [355, 4, 23, "Type \'Observable<number | null>\' is not assignable to type \'Observable<number>\'.", "2493965002"],
      [357, 4, 16, "Type \'Observable<RECEIPT_MODE.OFF>\' is not assignable to type \'Observable<RECEIPT_MODE>\'.\\n  Types of parameters \'value\' and \'value\' are incompatible.\\n    Type \'RECEIPT_MODE\' is not assignable to type \'RECEIPT_MODE.OFF\'.", "245090354"],
      [368, 4, 17, "Type \'PureComputed<number | false>\' is not assignable to type \'PureComputed<number>\'.\\n  The types returned by \'peek()\' are incompatible between these types.\\n    Type \'number | false\' is not assignable to type \'number\'.\\n      Type \'boolean\' is not assignable to type \'number\'.", "515474049"],
      [387, 4, 26, "Type \'Observable<true>\' is not assignable to type \'Observable<boolean>\'.", "1584405110"],
      [419, 62, 15, "Object is possibly \'undefined\'.", "3866385313"],
      [421, 91, 15, "Object is possibly \'undefined\'.", "3866385313"],
      [647, 28, 54, "Argument of type \'string | null\' is not assignable to parameter of type \'string\'.\\n  Type \'null\' is not assignable to type \'string\'.", "3385179653"],
      [688, 4, 53, "Type \'ContentMessage | undefined\' is not assignable to type \'ContentMessage\'.\\n  Type \'undefined\' is not assignable to type \'ContentMessage\'.", "1980005351"],
      [739, 9, 15, "Object is possibly \'undefined\'.", "3866385313"],
      [762, 4, 88, "No overload matches this call.\\n  Overload 1 of 2, \'(item: Message | ContentMessage | MemberMessage): (Message | ContentMessage | MemberMessage)[]\', gave the following error.\\n    Argument of type \'(message_et: Message | ContentMessage | MemberMessage) => boolean | \\"\\"\' is not assignable to parameter of type \'Message | ContentMessage | MemberMessage\'.\\n  Overload 2 of 2, \'(removeFunction: (item: Message | ContentMessage | MemberMessage) => boolean): (Message | ContentMessage | MemberMessage)[]\', gave the following error.\\n    Type \'string | boolean\' is not assignable to type \'boolean\'.", "302417194"],
      [803, 72, 15, "Object is possibly \'undefined\'.", "3866385313"],
      [950, 45, 15, "No overload matches this call.\\n  Overload 1 of 2, \'(...items: ConcatArray<User>[]): User[]\', gave the following error.\\n    Argument of type \'User | undefined\' is not assignable to parameter of type \'ConcatArray<User>\'.\\n      Type \'undefined\' is not assignable to type \'ConcatArray<User>\'.\\n  Overload 2 of 2, \'(...items: (User | ConcatArray<User>)[]): User[]\', gave the following error.\\n    Argument of type \'User | undefined\' is not assignable to parameter of type \'User | ConcatArray<User>\'.\\n      Type \'undefined\' is not assignable to type \'User | ConcatArray<User>\'.", "3866385313"],
      [957, 45, 15, "No overload matches this call.\\n  Overload 1 of 2, \'(...items: ConcatArray<User>[]): User[]\', gave the following error.\\n    Argument of type \'User | undefined\' is not assignable to parameter of type \'ConcatArray<User>\'.\\n      Type \'undefined\' is not assignable to type \'ConcatArray<User>\'.\\n  Overload 2 of 2, \'(...items: (User | ConcatArray<User>)[]): User[]\', gave the following error.\\n    Argument of type \'User | undefined\' is not assignable to parameter of type \'User | ConcatArray<User>\'.", "3866385313"],
      [972, 48, 21, "Object is possibly \'undefined\'.", "2518032411"],
      [977, 6, 6, "Type \'CONVERSATION_ACCESS[] | undefined\' is not assignable to type \'CONVERSATION_ACCESS[]\'.\\n  Type \'undefined\' is not assignable to type \'CONVERSATION_ACCESS[]\'.", "1314097761"],
      [978, 6, 11, "Type \'CONVERSATION_ACCESS_ROLE | ACCESS_ROLE_V2[] | undefined\' is not assignable to type \'CONVERSATION_ACCESS_ROLE | ACCESS_ROLE_V2[]\'.\\n  Type \'undefined\' is not assignable to type \'CONVERSATION_ACCESS_ROLE | ACCESS_ROLE_V2[]\'.", "186257802"]
    ],
    "src/script/entity/User.test.ts:1823754266": [
      [91, 27, 9, "Argument of type \'undefined\' is not assignable to parameter of type \'number\'.", "2620553983"]
    ],
    "src/script/entity/User.ts:3591817769": [
      [132, 4, 17, "Type \'Observable<undefined>\' is not assignable to type \'Observable<string>\'.\\n  Types of property \'equalityComparer\' are incompatible.\\n    Type \'(a: undefined, b: undefined) => boolean\' is not assignable to type \'(a: string, b: string) => boolean\'.\\n      Types of parameters \'a\' and \'a\' are incompatible.\\n        Type \'string\' is not assignable to type \'undefined\'.", "2198912395"],
      [140, 4, 10, "Type \'Observable<string | undefined>\' is not assignable to type \'Observable<string>\'.", "3993952993"],
      [141, 4, 10, "Type \'Observable<string | undefined>\' is not assignable to type \'Observable<string>\'.", "4016447089"],
      [174, 4, 11, "Type \'Observable<false>\' is not assignable to type \'Observable<boolean>\'.", "2812049175"],
      [175, 4, 12, "Type \'Observable<false>\' is not assignable to type \'Observable<boolean>\'.", "3072930663"],
      [179, 4, 21, "Type \'Observable<false>\' is not assignable to type \'Observable<boolean>\'.", "4210022876"],
      [180, 4, 17, "Type \'Observable<false>\' is not assignable to type \'Observable<boolean>\'.", "3163265562"],
      [181, 4, 13, "Type \'Observable<ROLE.NONE>\' is not assignable to type \'Observable<ROLE>\'.\\n  Types of parameters \'value\' and \'value\' are incompatible.\\n    Type \'ROLE\' is not assignable to type \'ROLE.NONE\'.", "3077682660"],
      [191, 47, 25, "Cannot invoke an object which is possibly \'undefined\'.", "3264425299"],
      [204, 4, 17, "Type \'Observable<Type.NONE>\' is not assignable to type \'Observable<Type>\'.\\n  Types of parameters \'value\' and \'value\' are incompatible.\\n    Type \'Type\' is not assignable to type \'Type.NONE\'.", "1506870780"],
      [208, 4, 23, "Type \'Observable<false>\' is not assignable to type \'Observable<boolean>\'.", "703960067"],
      [212, 4, 14, "Type \'Observable<false>\' is not assignable to type \'Observable<boolean>\'.", "4158763232"],
      [248, 57, 13, "No overload matches this call.\\n  Overload 1 of 4, \'(value: string | number | Date): Date\', gave the following error.\\n    Argument of type \'string | undefined\' is not assignable to parameter of type \'string | number | Date\'.\\n  Overload 2 of 4, \'(value: string | number): Date\', gave the following error.\\n    Argument of type \'string | undefined\' is not assignable to parameter of type \'string | number\'.", "3452993210"],
      [248, 93, 13, "No overload matches this call.\\n  Overload 1 of 4, \'(value: string | number | Date): Date\', gave the following error.\\n    Argument of type \'string | undefined\' is not assignable to parameter of type \'string | number | Date\'.\\n  Overload 2 of 4, \'(value: string | number): Date\', gave the following error.\\n    Argument of type \'string | undefined\' is not assignable to parameter of type \'string | number\'.", "3563212121"]
    ],
    "src/script/entity/message/Asset.ts:2714709642": [
      [36, 9, 4, "Property \'size\' has no initializer and is not definitely assigned in the constructor.", "2088346912"],
      [68, 67, 14, "Argument of type \'string | undefined\' is not assignable to parameter of type \'string\'.\\n  Type \'undefined\' is not assignable to type \'string\'.", "1931590284"],
      [79, 67, 14, "Argument of type \'string | undefined\' is not assignable to parameter of type \'string\'.\\n  Type \'undefined\' is not assignable to type \'string\'.", "1931590284"]
    ],
    "src/script/entity/message/CallMessage.ts:2179419971": [
      [38, 4, 20, "Type \'TERMINATION_REASON | undefined\' is not assignable to type \'TERMINATION_REASON\'.\\n  Type \'undefined\' is not assignable to type \'TERMINATION_REASON\'.", "773642052"]
    ],
    "src/script/entity/message/ContentMessage.ts:2244220679": [
      [56, 4, 11, "Type \'ObservableArray<never>\' is not assignable to type \'ObservableArray<FileAsset | Asset | MediumImage | Text>\'.\\n  Types of parameters \'value\' and \'value\' are incompatible.\\n    Type \'(FileAsset | Asset | MediumImage | Text)[] | null | undefined\' is not assignable to type \'never[] | null | undefined\'.\\n      Type \'(FileAsset | Asset | MediumImage | Text)[]\' is not assignable to type \'never[]\'.\\n        Type \'FileAsset | Asset | MediumImage | Text\' is not assignable to type \'never\'.", "3137859118"],
      [59, 4, 21, "Type \'Observable<number | null>\' is not assignable to type \'Observable<number>\'.\\n  The types returned by \'peek()\' are incompatible between these types.\\n    Type \'number | null\' is not assignable to type \'number\'.\\n      Type \'null\' is not assignable to type \'number\'.", "1015589921"],
      [71, 4, 10, "Type \'Observable<QuoteEntity | undefined>\' is not assignable to type \'Observable<QuoteEntity>\'.\\n  The types returned by \'peek()\' are incompatible between these types.\\n    Type \'QuoteEntity | undefined\' is not assignable to type \'QuoteEntity\'.\\n      Type \'undefined\' is not assignable to type \'QuoteEntity\'.", "4017089943"],
      [72, 4, 17, "Type \'ObservableArray<never>\' is not assignable to type \'ObservableArray<ReadReceipt>\'.", "1540688880"],
      [74, 4, 23, "Type \'Observable<boolean | null>\' is not assignable to type \'Observable<boolean>\'.\\n  The types returned by \'peek()\' are incompatible between these types.\\n    Type \'boolean | null\' is not assignable to type \'boolean\'.", "1490518748"],
      [80, 34, 4, "Argument of type \'null\' is not assignable to parameter of type \'boolean\'.", "2087897566"]
    ],
    "src/script/entity/message/DecryptErrorMessage.ts:3460253006": [
      [63, 4, 9, "Type \'PureComputed<string | undefined>\' is not assignable to type \'PureComputed<string>\'.\\n  The types returned by \'peek()\' are incompatible between these types.\\n    Type \'string | undefined\' is not assignable to type \'string\'.\\n      Type \'undefined\' is not assignable to type \'string\'.", "1161926893"],
      [74, 4, 25, "Type \'Observable<false>\' is not assignable to type \'Observable<boolean>\'.", "4236151592"]
    ],
    "src/script/entity/message/FileAsset.ts:2276294258": [
      [45, 9, 14, "Property \'conversationId\' has no initializer and is not definitely assigned in the constructor.", "2597408709"],
      [46, 9, 14, "Property \'correlation_id\' has no initializer and is not definitely assigned in the constructor.", "1441381135"],
      [54, 4, 11, "Type \'Observable<AssetTransferState | undefined>\' is not assignable to type \'Observable<AssetTransferState>\'.\\n  The types returned by \'peek()\' are incompatible between these types.\\n    Type \'AssetTransferState | undefined\' is not assignable to type \'AssetTransferState\'.", "3642829209"],
      [64, 4, 22, "Type \'Observable<AssetRemoteData | undefined>\' is not assignable to type \'Observable<AssetRemoteData>\'.\\n  The types returned by \'peek()\' are incompatible between these types.\\n    Type \'AssetRemoteData | undefined\' is not assignable to type \'AssetRemoteData\'.\\n      Type \'undefined\' is not assignable to type \'AssetRemoteData\'.", "1979595329"],
      [65, 4, 21, "Type \'Observable<AssetRemoteData | undefined>\' is not assignable to type \'Observable<AssetRemoteData>\'.", "2294021202"],
      [81, 4, 25, "Type \'Observable<NotUploaded | undefined>\' is not assignable to type \'Observable<NotUploaded>\'.\\n  The types returned by \'peek()\' are incompatible between these types.\\n    Type \'NotUploaded | undefined\' is not assignable to type \'NotUploaded\'.", "890696937"]
    ],
    "src/script/entity/message/MediumImage.ts:426001127": [
      [41, 4, 13, "Type \'Observable<AssetRemoteData | undefined>\' is not assignable to type \'Observable<AssetRemoteData>\'.", "752547655"]
    ],
    "src/script/entity/message/MemberMessage.ts:3711207890": [
      [53, 9, 6, "Property \'reason\' has no initializer and is not definitely assigned in the constructor.", "2124277697"],
      [76, 4, 17, "Type \'Observable<never[]>\' is not assignable to type \'Observable<User[]>\'.\\n  Types of parameters \'value\' and \'value\' are incompatible.\\n    Type \'User[]\' is not assignable to type \'never[]\'.", "437902945"],
      [83, 4, 19, "Type \'undefined\' is not assignable to type \'User[]\'.", "3619181810"],
      [116, 100, 4, "Argument of type \'null\' is not assignable to parameter of type \'string | undefined\'.", "2087897566"]
    ],
    "src/script/entity/message/Message.ts:306209129": [
      [53, 10, 19, "Property \'messageTimerStarted\' has no initializer and is not definitely assigned in the constructor.", "4092792040"],
      [63, 9, 8, "Property \'reaction\' has no initializer and is not definitely assigned in the constructor.", "2663965068"],
      [96, 4, 15, "Type \'SuperType | undefined\' is not assignable to type \'SuperType\'.\\n  Type \'undefined\' is not assignable to type \'SuperType\'.", "3885844715"],
      [102, 4, 22, "Type \'Observable<false>\' is not assignable to type \'Observable<string | number | boolean>\'.\\n  Types of parameters \'value\' and \'value\' are incompatible.\\n    Type \'string | number | boolean\' is not assignable to type \'false\'.", "2558403805"],
      [128, 4, 17, "Type \'ObservableArray<never>\' is not assignable to type \'ObservableArray<ReadReceipt>\'.\\n  Types of parameters \'value\' and \'value\' are incompatible.\\n    Type \'ReadReceipt[] | null | undefined\' is not assignable to type \'never[] | null | undefined\'.\\n      Type \'ReadReceipt[]\' is not assignable to type \'never[]\'.\\n        Type \'ReadReceipt\' is not assignable to type \'never\'.", "1540688880"],
      [136, 4, 11, "Type \'Observable<StatusType.UNSPECIFIED>\' is not assignable to type \'Observable<StatusType>\'.\\n  Types of parameters \'value\' and \'value\' are incompatible.\\n    Type \'StatusType\' is not assignable to type \'StatusType.UNSPECIFIED\'.", "3642829209"],
      [138, 43, 4, "Argument of type \'null\' is not assignable to parameter of type \'string | undefined\'.", "2087897566"],
      [140, 4, 12, "Type \'Observable<true>\' is not assignable to type \'Observable<boolean>\'.\\n  Types of parameters \'value\' and \'value\' are incompatible.\\n    Type \'boolean\' is not assignable to type \'true\'.", "4071713891"],
      [142, 4, 17, "Type \'Observable<true>\' is not assignable to type \'Observable<boolean>\'.", "1239229967"],
      [149, 75, 9, "Argument of type \'undefined\' is not assignable to parameter of type \'string\'.", "2620553983"]
    ],
    "src/script/entity/message/SystemMessage.ts:3060794215": [
      [25, 9, 7, "Property \'caption\' has no initializer and is not definitely assigned in the constructor.", "3511518411"]
    ],
    "src/script/entity/message/VerificationMessage.ts:1055991539": [
      [40, 4, 28, "Type \'Observable<VerificationMessageType | undefined>\' is not assignable to type \'Observable<VerificationMessageType>\'.\\n  The types returned by \'peek()\' are incompatible between these types.\\n    Type \'VerificationMessageType | undefined\' is not assignable to type \'VerificationMessageType\'.", "1551103719"],
      [47, 27, 13, "Argument of type \'string | false | QualifiedUserId\' is not assignable to parameter of type \'string | QualifiedId\'.\\n  Type \'boolean\' is not assignable to type \'string | QualifiedId\'.", "2678465042"]
    ],
    "src/script/error/BackendClientError.ts:4157618261": [
      [29, 4, 10, "Type \'string | undefined\' is not assignable to type \'string\'.\\n  Type \'undefined\' is not assignable to type \'string\'.", "3983565867"]
    ],
    "src/script/event/EventRepository.test.ts:3843097520": [
      [90, 25, 26, "No overload matches this call.\\n  Overload 1 of 2, \'(o: {}): string[]\', gave the following error.\\n    Argument of type \'ReadReceipt[] | undefined\' is not assignable to parameter of type \'{}\'.\\n      Type \'undefined\' is not assignable to type \'{}\'.\\n  Overload 2 of 2, \'(o: object): string[]\', gave the following error.\\n    Argument of type \'ReadReceipt[] | undefined\' is not assignable to parameter of type \'object\'.\\n      Type \'undefined\' is not assignable to type \'object\'.", "792500112"],
      [96, 6, 28, "Object is possibly \'undefined\'.", "3381709752"],
      [98, 15, 25, "No overload matches this call.\\n  Overload 1 of 4, \'(object: {}, method: never): SpyInstance<never, never>\', gave the following error.\\n    Argument of type \'EventService | undefined\' is not assignable to parameter of type \'{}\'.\\n      Type \'undefined\' is not assignable to type \'{}\'.\\n  Overload 2 of 4, \'(object: {}, method: never): SpyInstance<never, never>\', gave the following error.\\n    Argument of type \'EventService | undefined\' is not assignable to parameter of type \'{}\'.\\n      Type \'undefined\' is not assignable to type \'{}\'.", "47328231"],
      [99, 25, 55, "Argument of type \'Promise<EventRecord<any>>\' is not assignable to parameter of type \'never\'.", "526597759"],
      [104, 13, 28, "Object is possibly \'undefined\'.", "3381709752"],
      [108, 15, 25, "Object is possibly \'undefined\'.", "47328231"],
      [109, 15, 28, "Object is possibly \'undefined\'.", "3381709752"],
      [114, 13, 28, "Object is possibly \'undefined\'.", "3381709752"],
      [118, 15, 25, "Object is possibly \'undefined\'.", "47328231"],
      [119, 15, 28, "Object is possibly \'undefined\'.", "3381709752"],
      [124, 13, 28, "Object is possibly \'undefined\'.", "3381709752"],
      [128, 15, 25, "Object is possibly \'undefined\'.", "47328231"],
      [129, 15, 28, "Object is possibly \'undefined\'.", "3381709752"],
      [143, 13, 28, "Object is possibly \'undefined\'.", "3381709752"],
      [144, 15, 25, "Object is possibly \'undefined\'.", "47328231"],
      [145, 15, 28, "Object is possibly \'undefined\'.", "3381709752"],
      [159, 13, 28, "Object is possibly \'undefined\'.", "3381709752"],
      [160, 15, 25, "Object is possibly \'undefined\'.", "47328231"],
      [161, 15, 28, "Object is possibly \'undefined\'.", "3381709752"],
      [175, 13, 28, "Object is possibly \'undefined\'.", "3381709752"],
      [176, 15, 25, "Object is possibly \'undefined\'.", "47328231"],
      [177, 15, 28, "Object is possibly \'undefined\'.", "3381709752"],
      [216, 13, 28, "Object is possibly \'undefined\'.", "3381709752"],
      [217, 15, 25, "Object is possibly \'undefined\'.", "47328231"],
      [218, 15, 28, "Object is possibly \'undefined\'.", "3381709752"],
      [241, 15, 25, "No overload matches this call.\\n  Overload 1 of 4, \'(object: {}, method: never): SpyInstance<never, never>\', gave the following error.\\n    Argument of type \'EventService | undefined\' is not assignable to parameter of type \'{}\'.\\n      Type \'undefined\' is not assignable to type \'{}\'.\\n  Overload 2 of 4, \'(object: {}, method: never): SpyInstance<never, never>\', gave the following error.\\n    Argument of type \'EventService | undefined\' is not assignable to parameter of type \'{}\'.\\n      Type \'undefined\' is not assignable to type \'{}\'.", "47328231"],
      [242, 28, 11, "Parameter \'saved_event\' implicitly has an \'any\' type.", "3147593107"],
      [242, 28, 43, "Argument of type \'(saved_event: any) => Promise<any>\' is not assignable to parameter of type \'() => never\'.", "1450607298"],
      [246, 17, 25, "No overload matches this call.\\n  Overload 1 of 4, \'(object: {}, method: never): SpyInstance<never, never>\', gave the following error.\\n    Argument of type \'EventService | undefined\' is not assignable to parameter of type \'{}\'.\\n      Type \'undefined\' is not assignable to type \'{}\'.\\n  Overload 2 of 4, \'(object: {}, method: never): SpyInstance<never, never>\', gave the following error.\\n    Argument of type \'EventService | undefined\' is not assignable to parameter of type \'{}\'.\\n      Type \'undefined\' is not assignable to type \'{}\'.", "47328231"],
      [248, 13, 28, "Object is possibly \'undefined\'.", "3381709752"],
      [249, 15, 25, "Object is possibly \'undefined\'.", "47328231"],
      [257, 15, 25, "No overload matches this call.\\n  Overload 1 of 4, \'(object: {}, method: never): SpyInstance<never, never>\', gave the following error.\\n    Argument of type \'EventService | undefined\' is not assignable to parameter of type \'{}\'.\\n      Type \'undefined\' is not assignable to type \'{}\'.\\n  Overload 2 of 4, \'(object: {}, method: never): SpyInstance<never, never>\', gave the following error.\\n    Argument of type \'EventService | undefined\' is not assignable to parameter of type \'{}\'.\\n      Type \'undefined\' is not assignable to type \'{}\'.", "47328231"],
      [258, 28, 46, "Argument of type \'() => Promise<EventRecord<any>>\' is not assignable to parameter of type \'() => never\'.\\n  Type \'Promise<EventRecord<any>>\' is not assignable to type \'never\'.", "270173584"],
      [260, 13, 28, "Object is possibly \'undefined\'.", "3381709752"],
      [265, 17, 25, "Object is possibly \'undefined\'.", "47328231"],
      [273, 15, 25, "No overload matches this call.\\n  Overload 1 of 4, \'(object: {}, method: never): SpyInstance<never, never>\', gave the following error.\\n    Argument of type \'EventService | undefined\' is not assignable to parameter of type \'{}\'.\\n      Type \'undefined\' is not assignable to type \'{}\'.\\n  Overload 2 of 4, \'(object: {}, method: never): SpyInstance<never, never>\', gave the following error.\\n    Argument of type \'EventService | undefined\' is not assignable to parameter of type \'{}\'.\\n      Type \'undefined\' is not assignable to type \'{}\'.", "47328231"],
      [274, 28, 46, "Argument of type \'() => Promise<EventRecord<any>>\' is not assignable to parameter of type \'() => never\'.\\n  Type \'Promise<EventRecord<any>>\' is not assignable to type \'never\'.", "270173584"],
      [276, 13, 28, "Object is possibly \'undefined\'.", "3381709752"],
      [281, 17, 25, "Object is possibly \'undefined\'.", "47328231"],
      [289, 15, 25, "No overload matches this call.\\n  Overload 1 of 4, \'(object: {}, method: never): SpyInstance<never, never>\', gave the following error.\\n    Argument of type \'EventService | undefined\' is not assignable to parameter of type \'{}\'.\\n      Type \'undefined\' is not assignable to type \'{}\'.\\n  Overload 2 of 4, \'(object: {}, method: never): SpyInstance<never, never>\', gave the following error.\\n    Argument of type \'EventService | undefined\' is not assignable to parameter of type \'{}\'.\\n      Type \'undefined\' is not assignable to type \'{}\'.", "47328231"],
      [290, 28, 46, "Argument of type \'() => Promise<EventRecord<any>>\' is not assignable to parameter of type \'() => never\'.\\n  Type \'Promise<EventRecord<any>>\' is not assignable to type \'never\'.", "270173584"],
      [292, 13, 28, "Object is possibly \'undefined\'.", "3381709752"],
      [297, 17, 25, "Object is possibly \'undefined\'.", "47328231"],
      [304, 15, 25, "No overload matches this call.\\n  Overload 1 of 4, \'(object: {}, method: never): SpyInstance<never, never>\', gave the following error.\\n    Argument of type \'EventService | undefined\' is not assignable to parameter of type \'{}\'.\\n      Type \'undefined\' is not assignable to type \'{}\'.\\n  Overload 2 of 4, \'(object: {}, method: never): SpyInstance<never, never>\', gave the following error.\\n    Argument of type \'EventService | undefined\' is not assignable to parameter of type \'{}\'.\\n      Type \'undefined\' is not assignable to type \'{}\'.", "47328231"],
      [305, 28, 46, "Argument of type \'() => Promise<EventRecord<any>>\' is not assignable to parameter of type \'() => never\'.\\n  Type \'Promise<EventRecord<any>>\' is not assignable to type \'never\'.", "270173584"],
      [307, 13, 28, "Object is possibly \'undefined\'.", "3381709752"],
      [312, 17, 25, "Object is possibly \'undefined\'.", "47328231"],
      [320, 15, 25, "No overload matches this call.\\n  Overload 1 of 4, \'(object: {}, method: never): SpyInstance<never, never>\', gave the following error.\\n    Argument of type \'EventService | undefined\' is not assignable to parameter of type \'{}\'.\\n      Type \'undefined\' is not assignable to type \'{}\'.\\n  Overload 2 of 4, \'(object: {}, method: never): SpyInstance<never, never>\', gave the following error.\\n    Argument of type \'EventService | undefined\' is not assignable to parameter of type \'{}\'.\\n      Type \'undefined\' is not assignable to type \'{}\'.", "47328231"],
      [321, 28, 46, "Argument of type \'() => Promise<EventRecord<any>>\' is not assignable to parameter of type \'() => never\'.\\n  Type \'Promise<EventRecord<any>>\' is not assignable to type \'never\'.", "270173584"],
      [323, 13, 28, "Object is possibly \'undefined\'.", "3381709752"],
      [328, 17, 25, "Object is possibly \'undefined\'.", "47328231"],
      [335, 15, 25, "No overload matches this call.\\n  Overload 1 of 4, \'(object: {}, method: never): SpyInstance<never, never>\', gave the following error.\\n    Argument of type \'EventService | undefined\' is not assignable to parameter of type \'{}\'.\\n      Type \'undefined\' is not assignable to type \'{}\'.\\n  Overload 2 of 4, \'(object: {}, method: never): SpyInstance<never, never>\', gave the following error.\\n    Argument of type \'EventService | undefined\' is not assignable to parameter of type \'{}\'.\\n      Type \'undefined\' is not assignable to type \'{}\'.", "47328231"],
      [336, 28, 46, "Argument of type \'() => Promise<EventRecord<any>>\' is not assignable to parameter of type \'() => never\'.\\n  Type \'Promise<EventRecord<any>>\' is not assignable to type \'never\'.", "270173584"],
      [341, 13, 28, "Object is possibly \'undefined\'.", "3381709752"],
      [346, 17, 25, "Object is possibly \'undefined\'.", "47328231"],
      [352, 17, 25, "No overload matches this call.\\n  Overload 1 of 4, \'(object: {}, method: never): SpyInstance<never, never>\', gave the following error.\\n    Argument of type \'EventService | undefined\' is not assignable to parameter of type \'{}\'.\\n      Type \'undefined\' is not assignable to type \'{}\'.\\n  Overload 2 of 4, \'(object: {}, method: never): SpyInstance<never, never>\', gave the following error.\\n    Argument of type \'EventService | undefined\' is not assignable to parameter of type \'{}\'.\\n      Type \'undefined\' is not assignable to type \'{}\'.", "47328231"],
      [352, 76, 35, "Argument of type \'() => Promise<EventRecord<any>>\' is not assignable to parameter of type \'() => never\'.\\n  Type \'Promise<EventRecord<any>>\' is not assignable to type \'never\'.", "3585529426"],
      [354, 15, 25, "No overload matches this call.\\n  Overload 1 of 4, \'(object: {}, method: never): SpyInstance<never, never>\', gave the following error.\\n    Argument of type \'EventService | undefined\' is not assignable to parameter of type \'{}\'.\\n      Type \'undefined\' is not assignable to type \'{}\'.\\n  Overload 2 of 4, \'(object: {}, method: never): SpyInstance<never, never>\', gave the following error.\\n    Argument of type \'EventService | undefined\' is not assignable to parameter of type \'{}\'.\\n      Type \'undefined\' is not assignable to type \'{}\'.", "47328231"],
      [355, 28, 46, "Argument of type \'() => Promise<EventRecord<any>>\' is not assignable to parameter of type \'() => never\'.\\n  Type \'Promise<EventRecord<any>>\' is not assignable to type \'never\'.", "270173584"],
      [362, 13, 28, "Object is possibly \'undefined\'.", "3381709752"],
      [363, 15, 11, "Object is possibly \'undefined\'.", "3147593107"],
      [364, 15, 11, "Object is possibly \'undefined\'.", "3147593107"],
      [365, 15, 11, "Object is possibly \'undefined\'.", "3147593107"],
      [366, 15, 25, "Object is possibly \'undefined\'.", "47328231"],
      [372, 17, 25, "No overload matches this call.\\n  Overload 1 of 4, \'(object: {}, method: never): SpyInstance<never, never>\', gave the following error.\\n    Argument of type \'EventService | undefined\' is not assignable to parameter of type \'{}\'.\\n      Type \'undefined\' is not assignable to type \'{}\'.\\n  Overload 2 of 4, \'(object: {}, method: never): SpyInstance<never, never>\', gave the following error.\\n    Argument of type \'EventService | undefined\' is not assignable to parameter of type \'{}\'.\\n      Type \'undefined\' is not assignable to type \'{}\'.", "47328231"],
      [372, 76, 40, "Argument of type \'() => Promise<EventRecord<any>>\' is not assignable to parameter of type \'() => never\'.\\n  Type \'Promise<EventRecord<any>>\' is not assignable to type \'never\'.", "2477440726"],
      [374, 15, 25, "No overload matches this call.\\n  Overload 1 of 4, \'(object: {}, method: never): SpyInstance<never, never>\', gave the following error.\\n    Argument of type \'EventService | undefined\' is not assignable to parameter of type \'{}\'.\\n      Type \'undefined\' is not assignable to type \'{}\'.\\n  Overload 2 of 4, \'(object: {}, method: never): SpyInstance<never, never>\', gave the following error.\\n    Argument of type \'EventService | undefined\' is not assignable to parameter of type \'{}\'.\\n      Type \'undefined\' is not assignable to type \'{}\'.", "47328231"],
      [375, 28, 40, "Argument of type \'() => Promise<EventRecord<any>>\' is not assignable to parameter of type \'() => never\'.\\n  Type \'Promise<EventRecord<any>>\' is not assignable to type \'never\'.", "2477440726"],
      [379, 13, 28, "Object is possibly \'undefined\'.", "3381709752"],
      [382, 17, 25, "Object is possibly \'undefined\'.", "47328231"],
      [383, 17, 25, "Object is possibly \'undefined\'.", "47328231"],
      [395, 15, 25, "No overload matches this call.\\n  Overload 1 of 4, \'(object: {}, method: never): SpyInstance<never, never>\', gave the following error.\\n    Argument of type \'EventService | undefined\' is not assignable to parameter of type \'{}\'.\\n      Type \'undefined\' is not assignable to type \'{}\'.\\n  Overload 2 of 4, \'(object: {}, method: never): SpyInstance<never, never>\', gave the following error.\\n    Argument of type \'EventService | undefined\' is not assignable to parameter of type \'{}\'.\\n      Type \'undefined\' is not assignable to type \'{}\'.", "47328231"],
      [396, 28, 48, "Argument of type \'(conversationId: string, messageId: string) => Promise<undefined> | Promise<EventRecord<any>>\' is not assignable to parameter of type \'() => never\'.", "270597142"],
      [400, 15, 25, "No overload matches this call.\\n  Overload 1 of 4, \'(object: {}, method: never): SpyInstance<never, never>\', gave the following error.\\n    Argument of type \'EventService | undefined\' is not assignable to parameter of type \'{}\'.\\n      Type \'undefined\' is not assignable to type \'{}\'.\\n  Overload 2 of 4, \'(object: {}, method: never): SpyInstance<never, never>\', gave the following error.\\n    Argument of type \'EventService | undefined\' is not assignable to parameter of type \'{}\'.\\n      Type \'undefined\' is not assignable to type \'{}\'.", "47328231"],
      [401, 28, 40, "Argument of type \'(ev: EventRecord) => Promise<EventRecord<any>>\' is not assignable to parameter of type \'() => never\'.", "130762840"],
      [406, 13, 28, "Object is possibly \'undefined\'.", "3381709752"],
      [406, 86, 32, "Argument of type \'(updatedEvent: EventRecord) => void\' is not assignable to parameter of type \'(value: EventRecord<any> | undefined) => void | PromiseLike<void>\'.\\n  Types of parameters \'updatedEvent\' and \'value\' are incompatible.\\n    Type \'EventRecord<any> | undefined\' is not assignable to type \'EventRecord<any>\'.\\n      Type \'undefined\' is not assignable to type \'EventRecord<any>\'.", "1291289374"],
      [407, 15, 25, "Object is possibly \'undefined\'.", "47328231"],
      [408, 15, 25, "Object is possibly \'undefined\'.", "47328231"],
      [417, 15, 25, "No overload matches this call.\\n  Overload 1 of 4, \'(object: {}, method: never): SpyInstance<never, never>\', gave the following error.\\n    Argument of type \'EventService | undefined\' is not assignable to parameter of type \'{}\'.\\n      Type \'undefined\' is not assignable to type \'{}\'.\\n  Overload 2 of 4, \'(object: {}, method: never): SpyInstance<never, never>\', gave the following error.\\n    Argument of type \'EventService | undefined\' is not assignable to parameter of type \'{}\'.\\n      Type \'undefined\' is not assignable to type \'{}\'.", "47328231"],
      [418, 28, 53, "Argument of type \'() => Promise<EventRecord<any>>\' is not assignable to parameter of type \'() => never\'.\\n  Type \'Promise<EventRecord<any>>\' is not assignable to type \'never\'.", "3901075106"],
      [420, 15, 25, "No overload matches this call.\\n  Overload 1 of 4, \'(object: {}, method: never): SpyInstance<never, never>\', gave the following error.\\n    Argument of type \'EventService | undefined\' is not assignable to parameter of type \'{}\'.\\n      Type \'undefined\' is not assignable to type \'{}\'.\\n  Overload 2 of 4, \'(object: {}, method: never): SpyInstance<never, never>\', gave the following error.\\n    Argument of type \'EventService | undefined\' is not assignable to parameter of type \'{}\'.\\n      Type \'undefined\' is not assignable to type \'{}\'.", "47328231"],
      [421, 28, 50, "Argument of type \'(updates: EventRecord) => Promise<EventRecord<any>>\' is not assignable to parameter of type \'() => never\'.", "2498929304"],
      [431, 13, 28, "Object is possibly \'undefined\'.", "3381709752"],
      [431, 75, 32, "Argument of type \'(updatedEvent: EventRecord) => void\' is not assignable to parameter of type \'(value: EventRecord<any> | undefined) => void | PromiseLike<void>\'.\\n  Types of parameters \'updatedEvent\' and \'value\' are incompatible.\\n    Type \'EventRecord<any> | undefined\' is not assignable to type \'EventRecord<any>\'.\\n      Type \'undefined\' is not assignable to type \'EventRecord<any>\'.", "1291289374"],
      [436, 27, 22, "No overload matches this call.\\n  Overload 1 of 2, \'(o: {}): string[]\', gave the following error.\\n    Argument of type \'UserReactionMap | undefined\' is not assignable to parameter of type \'{}\'.\\n      Type \'undefined\' is not assignable to type \'{}\'.\\n  Overload 2 of 2, \'(o: object): string[]\', gave the following error.\\n    Argument of type \'UserReactionMap | undefined\' is not assignable to parameter of type \'object\'.\\n      Type \'undefined\' is not assignable to type \'object\'.", "3237744360"],
      [437, 15, 25, "Object is possibly \'undefined\'.", "47328231"],
      [448, 17, 25, "No overload matches this call.\\n  Overload 1 of 4, \'(object: {}, method: never): SpyInstance<never, never>\', gave the following error.\\n    Argument of type \'EventService | undefined\' is not assignable to parameter of type \'{}\'.\\n      Type \'undefined\' is not assignable to type \'{}\'.\\n  Overload 2 of 4, \'(object: {}, method: never): SpyInstance<never, never>\', gave the following error.\\n    Argument of type \'EventService | undefined\' is not assignable to parameter of type \'{}\'.\\n      Type \'undefined\' is not assignable to type \'{}\'.", "47328231"],
      [448, 76, 34, "Argument of type \'() => Promise<{ data: any; category?: number | undefined; client?: { time: string; } | undefined; connection?: { lastUpdate: string; } | undefined; content?: string | undefined; conversation: string; ... 24 more ...; waiting_button_id?: string | undefined; }>\' is not assignable to parameter of type \'() => never\'.\\n  Type \'Promise<{ data: any; category?: number | undefined; client?: { time: string; } | undefined; connection?: { lastUpdate: string; } | undefined; content?: string | undefined; conversation: string; edited_time?: string | undefined; ... 23 more ...; waiting_button_id?: string | undefined; }>\' is not assignable to type \'never\'.", "2413977172"],
      [450, 15, 25, "No overload matches this call.\\n  Overload 1 of 4, \'(object: {}, method: never): SpyInstance<never, never>\', gave the following error.\\n    Argument of type \'EventService | undefined\' is not assignable to parameter of type \'{}\'.\\n      Type \'undefined\' is not assignable to type \'{}\'.\\n  Overload 2 of 4, \'(object: {}, method: never): SpyInstance<never, never>\', gave the following error.\\n    Argument of type \'EventService | undefined\' is not assignable to parameter of type \'{}\'.\\n      Type \'undefined\' is not assignable to type \'{}\'.", "47328231"],
      [451, 28, 40, "Argument of type \'(ev: EventRecord) => Promise<EventRecord<any>>\' is not assignable to parameter of type \'() => never\'.", "130762840"],
      [455, 13, 28, "Object is possibly \'undefined\'.", "3381709752"],
      [455, 79, 32, "Argument of type \'(updatedEvent: EventRecord) => void\' is not assignable to parameter of type \'(value: EventRecord<any> | undefined) => void | PromiseLike<void>\'.\\n  Types of parameters \'updatedEvent\' and \'value\' are incompatible.\\n    Type \'EventRecord<any> | undefined\' is not assignable to type \'EventRecord<any>\'.\\n      Type \'undefined\' is not assignable to type \'EventRecord<any>\'.", "1291289374"],
      [456, 15, 25, "Object is possibly \'undefined\'.", "47328231"],
      [457, 15, 25, "Object is possibly \'undefined\'.", "47328231"],
      [465, 17, 25, "No overload matches this call.\\n  Overload 1 of 4, \'(object: {}, method: never): SpyInstance<never, never>\', gave the following error.\\n    Argument of type \'EventService | undefined\' is not assignable to parameter of type \'{}\'.\\n      Type \'undefined\' is not assignable to type \'{}\'.\\n  Overload 2 of 4, \'(object: {}, method: never): SpyInstance<never, never>\', gave the following error.\\n    Argument of type \'EventService | undefined\' is not assignable to parameter of type \'{}\'.\\n      Type \'undefined\' is not assignable to type \'{}\'.", "47328231"],
      [467, 13, 28, "Object is possibly \'undefined\'.", "3381709752"],
      [469, 17, 12, "Object is possibly \'undefined\'.", "373016604"],
      [470, 17, 25, "Object is possibly \'undefined\'.", "47328231"],
      [480, 8, 27, "Object is possibly \'undefined\'.", "2644272773"],
      [483, 38, 25, "No overload matches this call.\\n  Overload 1 of 4, \'(object: {}, method: never): SpyInstance<never, never>\', gave the following error.\\n    Argument of type \'EventService | undefined\' is not assignable to parameter of type \'{}\'.\\n      Type \'undefined\' is not assignable to type \'{}\'.\\n  Overload 2 of 4, \'(object: {}, method: never): SpyInstance<never, never>\', gave the following error.\\n    Argument of type \'EventService | undefined\' is not assignable to parameter of type \'{}\'.\\n      Type \'undefined\' is not assignable to type \'{}\'.", "47328231"],
      [484, 40, 25, "No overload matches this call.\\n  Overload 1 of 4, \'(object: {}, method: never): SpyInstance<never, never>\', gave the following error.\\n    Argument of type \'EventService | undefined\' is not assignable to parameter of type \'{}\'.\\n      Type \'undefined\' is not assignable to type \'{}\'.\\n  Overload 2 of 4, \'(object: {}, method: never): SpyInstance<never, never>\', gave the following error.\\n    Argument of type \'EventService | undefined\' is not assignable to parameter of type \'{}\'.\\n      Type \'undefined\' is not assignable to type \'{}\'.", "47328231"],
      [493, 40, 36, "Argument of type \'() => Promise<{ from: string; type: CONVERSATION; category?: number | undefined; client?: { time: string; } | undefined; connection?: { lastUpdate: string; } | undefined; content?: string | undefined; ... 24 more ...; waiting_button_id?: string | undefined; }>\' is not assignable to parameter of type \'() => never\'.\\n  Type \'Promise<{ from: string; type: CONVERSATION; category?: number | undefined; client?: { time: string; } | undefined; connection?: { lastUpdate: string; } | undefined; content?: string | undefined; ... 24 more ...; waiting_button_id?: string | undefined; }>\' is not assignable to type \'never\'.", "2692316574"],
      [494, 42, 24, "Argument of type \'() => Promise<number>\' is not assignable to parameter of type \'() => never\'.\\n  Type \'Promise<number>\' is not assignable to type \'never\'.", "731841138"],
      [496, 33, 28, "Object is possibly \'undefined\'.", "3381709752"],
      [500, 15, 10, "Object is possibly \'undefined\'.", "3453834508"],
      [501, 15, 25, "Object is possibly \'undefined\'.", "47328231"],
      [513, 17, 25, "No overload matches this call.\\n  Overload 1 of 4, \'(object: {}, method: never): SpyInstance<never, never>\', gave the following error.\\n    Argument of type \'EventService | undefined\' is not assignable to parameter of type \'{}\'.\\n      Type \'undefined\' is not assignable to type \'{}\'.\\n  Overload 2 of 4, \'(object: {}, method: never): SpyInstance<never, never>\', gave the following error.\\n    Argument of type \'EventService | undefined\' is not assignable to parameter of type \'{}\'.\\n      Type \'undefined\' is not assignable to type \'{}\'.", "47328231"],
      [513, 76, 36, "Argument of type \'() => Promise<{ type: CONVERSATION; category?: number | undefined; client?: { time: string; } | undefined; connection?: { lastUpdate: string; } | undefined; content?: string | undefined; ... 25 more ...; waiting_button_id?: string | undefined; }>\' is not assignable to parameter of type \'() => never\'.\\n  Type \'Promise<{ type: CONVERSATION; category?: number | undefined; client?: { time: string; } | undefined; connection?: { lastUpdate: string; } | undefined; content?: string | undefined; ... 25 more ...; waiting_button_id?: string | undefined; }>\' is not assignable to type \'never\'.", "2692316574"],
      [514, 17, 25, "No overload matches this call.\\n  Overload 1 of 4, \'(object: {}, method: never): SpyInstance<never, never>\', gave the following error.\\n    Argument of type \'EventService | undefined\' is not assignable to parameter of type \'{}\'.\\n      Type \'undefined\' is not assignable to type \'{}\'.\\n  Overload 2 of 4, \'(object: {}, method: never): SpyInstance<never, never>\', gave the following error.\\n    Argument of type \'EventService | undefined\' is not assignable to parameter of type \'{}\'.\\n      Type \'undefined\' is not assignable to type \'{}\'.", "47328231"],
      [514, 78, 24, "Argument of type \'() => Promise<number>\' is not assignable to parameter of type \'() => never\'.\\n  Type \'Promise<number>\' is not assignable to type \'never\'.", "731841138"],
      [516, 13, 28, "Object is possibly \'undefined\'.", "3381709752"],
      [518, 17, 10, "Object is possibly \'undefined\'.", "3453834508"],
      [519, 17, 25, "Object is possibly \'undefined\'.", "47328231"],
      [533, 15, 28, "Object is possibly \'undefined\'.", "3381709752"],
      [535, 17, 25, "No overload matches this call.\\n  Overload 1 of 4, \'(object: {}, method: never): SpyInstance<never, never>\', gave the following error.\\n    Argument of type \'EventService | undefined\' is not assignable to parameter of type \'{}\'.\\n      Type \'undefined\' is not assignable to type \'{}\'.\\n  Overload 2 of 4, \'(object: {}, method: never): SpyInstance<never, never>\', gave the following error.\\n    Argument of type \'EventService | undefined\' is not assignable to parameter of type \'{}\'.\\n      Type \'undefined\' is not assignable to type \'{}\'.", "47328231"],
      [535, 76, 36, "Argument of type \'() => Promise<EventRecord<any>>\' is not assignable to parameter of type \'() => never\'.\\n  Type \'Promise<EventRecord<any>>\' is not assignable to type \'never\'.", "2692316574"],
      [537, 15, 25, "No overload matches this call.\\n  Overload 1 of 4, \'(object: {}, method: never): SpyInstance<never, never>\', gave the following error.\\n    Argument of type \'EventService | undefined\' is not assignable to parameter of type \'{}\'.\\n      Type \'undefined\' is not assignable to type \'{}\'.\\n  Overload 2 of 4, \'(object: {}, method: never): SpyInstance<never, never>\', gave the following error.\\n    Argument of type \'EventService | undefined\' is not assignable to parameter of type \'{}\'.\\n      Type \'undefined\' is not assignable to type \'{}\'.", "47328231"],
      [538, 28, 45, "Argument of type \'() => Promise<EventRecord<any>>\' is not assignable to parameter of type \'() => never\'.\\n  Type \'Promise<EventRecord<any>>\' is not assignable to type \'never\'.", "368568095"],
      [540, 31, 28, "Object is possibly \'undefined\'.", "3381709752"],
      [544, 13, 10, "Object is possibly \'undefined\'.", "3453834508"],
      [545, 13, 25, "Object is possibly \'undefined\'.", "47328231"],
      [558, 15, 25, "No overload matches this call.\\n  Overload 1 of 4, \'(object: {}, method: never): SpyInstance<never, never>\', gave the following error.\\n    Argument of type \'EventService | undefined\' is not assignable to parameter of type \'{}\'.\\n      Type \'undefined\' is not assignable to type \'{}\'.\\n  Overload 2 of 4, \'(object: {}, method: never): SpyInstance<never, never>\', gave the following error.\\n    Argument of type \'EventService | undefined\' is not assignable to parameter of type \'{}\'.\\n      Type \'undefined\' is not assignable to type \'{}\'.", "47328231"],
      [559, 28, 13, "Parameter \'eventToUpdate\' implicitly has an \'any\' type.", "964362851"],
      [559, 28, 47, "Argument of type \'(eventToUpdate: any) => Promise<any>\' is not assignable to parameter of type \'() => never\'.", "666953218"],
      [560, 17, 25, "No overload matches this call.\\n  Overload 1 of 4, \'(object: {}, method: never): SpyInstance<never, never>\', gave the following error.\\n    Argument of type \'EventService | undefined\' is not assignable to parameter of type \'{}\'.\\n      Type \'undefined\' is not assignable to type \'{}\'.\\n  Overload 2 of 4, \'(object: {}, method: never): SpyInstance<never, never>\', gave the following error.\\n    Argument of type \'EventService | undefined\' is not assignable to parameter of type \'{}\'.\\n      Type \'undefined\' is not assignable to type \'{}\'.", "47328231"],
      [560, 76, 40, "Argument of type \'() => Promise<{ type: CONVERSATION; category?: number | undefined; client?: { time: string; } | undefined; connection?: { lastUpdate: string; } | undefined; content?: string | undefined; ... 25 more ...; waiting_button_id?: string | undefined; }>\' is not assignable to parameter of type \'() => never\'.\\n  Type \'Promise<{ type: CONVERSATION; category?: number | undefined; client?: { time: string; } | undefined; connection?: { lastUpdate: string; } | undefined; content?: string | undefined; ... 25 more ...; waiting_button_id?: string | undefined; }>\' is not assignable to type \'never\'.", "1106270881"],
      [562, 13, 28, "Object is possibly \'undefined\'.", "3381709752"],
      [564, 17, 12, "Object is possibly \'undefined\'.", "373016604"],
      [565, 17, 12, "Object is possibly \'undefined\'.", "373016604"],
      [566, 17, 25, "Object is possibly \'undefined\'.", "47328231"],
      [581, 15, 25, "No overload matches this call.\\n  Overload 1 of 4, \'(object: {}, method: never): SpyInstance<never, never>\', gave the following error.\\n    Argument of type \'EventService | undefined\' is not assignable to parameter of type \'{}\'.\\n      Type \'undefined\' is not assignable to type \'{}\'.\\n  Overload 2 of 4, \'(object: {}, method: never): SpyInstance<never, never>\', gave the following error.\\n    Argument of type \'EventService | undefined\' is not assignable to parameter of type \'{}\'.\\n      Type \'undefined\' is not assignable to type \'{}\'.", "47328231"],
      [582, 28, 13, "Parameter \'eventToUpdate\' implicitly has an \'any\' type.", "964362851"],
      [582, 28, 47, "Argument of type \'(eventToUpdate: any) => Promise<any>\' is not assignable to parameter of type \'() => never\'.", "666953218"],
      [583, 17, 25, "No overload matches this call.\\n  Overload 1 of 4, \'(object: {}, method: never): SpyInstance<never, never>\', gave the following error.\\n    Argument of type \'EventService | undefined\' is not assignable to parameter of type \'{}\'.\\n      Type \'undefined\' is not assignable to type \'{}\'.\\n  Overload 2 of 4, \'(object: {}, method: never): SpyInstance<never, never>\', gave the following error.\\n    Argument of type \'EventService | undefined\' is not assignable to parameter of type \'{}\'.\\n      Type \'undefined\' is not assignable to type \'{}\'.", "47328231"],
      [583, 76, 40, "Argument of type \'() => Promise<{ type: CONVERSATION; category?: number | undefined; client?: { time: string; } | undefined; connection?: { lastUpdate: string; } | undefined; content?: string | undefined; ... 25 more ...; waiting_button_id?: string | undefined; }>\' is not assignable to parameter of type \'() => never\'.\\n  Type \'Promise<{ type: CONVERSATION; category?: number | undefined; client?: { time: string; } | undefined; connection?: { lastUpdate: string; } | undefined; content?: string | undefined; ... 25 more ...; waiting_button_id?: string | undefined; }>\' is not assignable to type \'never\'.", "1106270881"],
      [585, 13, 28, "Object is possibly \'undefined\'.", "3381709752"],
      [586, 8, 32, "Argument of type \'(updatedEvent: EventRecord) => void\' is not assignable to parameter of type \'(value: EventRecord<any> | undefined) => void | PromiseLike<void>\'.\\n  Types of parameters \'updatedEvent\' and \'value\' are incompatible.\\n    Type \'EventRecord<any> | undefined\' is not assignable to type \'EventRecord<any>\'.\\n      Type \'undefined\' is not assignable to type \'EventRecord<any>\'.", "1291289374"],
      [588, 17, 25, "Object is possibly \'undefined\'.", "47328231"]
    ],
    "src/script/event/EventRepository.ts:2800868471": [
      [106, 4, 30, "Type \'Observable<NOTIFICATION_HANDLING_STATE.STREAM>\' is not assignable to type \'Observable<NOTIFICATION_HANDLING_STATE>\'.\\n  Types of parameters \'value\' and \'value\' are incompatible.\\n    Type \'NOTIFICATION_HANDLING_STATE\' is not assignable to type \'NOTIFICATION_HANDLING_STATE.STREAM\'.", "3724439608"],
      [161, 60, 5, "Object is possibly \'undefined\'.", "165702089"],
      [161, 76, 5, "Object is of type \'unknown\'.", "165548477"],
      [228, 10, 13, "Object is of type \'unknown\'.", "3310660798"],
      [229, 49, 13, "Object is of type \'unknown\'.", "3310660798"],
      [243, 13, 6, "Object is possibly \'undefined\'.", "1543056028"],
      [248, 13, 10, "Object is possibly \'undefined\'.", "1089446899"],
      [261, 48, 25, "Argument of type \'string | undefined\' is not assignable to parameter of type \'string\'.\\n  Type \'undefined\' is not assignable to type \'string\'.", "3511045606"],
      [272, 40, 20, "Object is possibly \'undefined\'.", "3111726366"],
      [538, 28, 12, "Object is possibly \'undefined\'.", "2257332645"],
      [538, 53, 12, "Object is possibly \'undefined\'.", "2257332645"],
      [539, 59, 12, "Object is possibly \'undefined\'.", "2257332645"],
      [553, 41, 13, "Object is possibly \'undefined\'.", "1529837131"],
      [557, 69, 11, "Argument of type \'string | undefined\' is not assignable to parameter of type \'string\'.\\n  Type \'undefined\' is not assignable to type \'string\'.", "3842816886"],
      [560, 8, 100, "Type \'EventRecord<any> | undefined\' is not assignable to type \'EventRecord<any>\'.\\n  Type \'undefined\' is not assignable to type \'EventRecord<any>\'.", "1834623770"],
      [560, 59, 25, "Argument of type \'string | undefined\' is not assignable to parameter of type \'string\'.\\n  Type \'undefined\' is not assignable to type \'string\'.", "2126983834"],
      [560, 86, 13, "Object is possibly \'undefined\'.", "1529837131"],
      [564, 78, 13, "Object is possibly \'undefined\'.", "1529837131"],
      [607, 52, 20, "Object is possibly \'undefined\'.", "2445000522"]
    ],
    "src/script/event/EventService.ts:414809804": [
      [46, 79, 9, "Object is possibly \'undefined\'.", "1946021483"],
      [46, 103, 9, "No overload matches this call.\\n  Overload 1 of 2, \'(that: string, locales?: string | string[] | undefined, options?: CollatorOptions | undefined): number\', gave the following error.\\n    Argument of type \'string | undefined\' is not assignable to parameter of type \'string\'.\\n      Type \'undefined\' is not assignable to type \'string\'.\\n  Overload 2 of 2, \'(that: string): number\', gave the following error.\\n    Argument of type \'string | undefined\' is not assignable to parameter of type \'string\'.\\n      Type \'undefined\' is not assignable to type \'string\'.", "1946194504"],
      [77, 86, 9, "Argument of type \'string | undefined\' is not assignable to parameter of type \'string\'.\\n  Type \'undefined\' is not assignable to type \'string\'.", "761523947"],
      [81, 8, 5, "Object is of type \'unknown\'.", "165548477"],
      [110, 97, 5, "Object is of type \'unknown\'.", "165548477"],
      [140, 6, 156, "Type \'EventRecord<any> | undefined\' is not assignable to type \'EventRecord<any>\'.\\n  Type \'undefined\' is not assignable to type \'EventRecord<any>\'.", "608859508"],
      [145, 99, 5, "Object is of type \'unknown\'.", "165548477"],
      [185, 52, 15, "Object is possibly \'undefined\'.", "1303905750"],
      [185, 86, 15, "Object is possibly \'undefined\'.", "1303905750"],
      [240, 100, 5, "Object is of type \'unknown\'.", "165548477"],
      [338, 92, 9, "Argument of type \'undefined\' is not assignable to parameter of type \'string\'.", "2620553983"],
      [352, 74, 17, "Argument of type \'string | undefined\' is not assignable to parameter of type \'string\'.\\n  Type \'undefined\' is not assignable to type \'string\'.", "2867884739"],
      [382, 4, 11, "Object is possibly \'undefined\'.", "370216726"],
      [383, 4, 11, "Object is possibly \'undefined\'.", "370216726"]
    ],
    "src/script/event/EventServiceNoCompound.ts:1388827788": [
      [64, 54, 15, "Object is possibly \'undefined\'.", "1303905750"]
    ],
    "src/script/event/preprocessor/ServiceMiddleware.ts:3271199821": [
      [80, 58, 9, "Argument of type \'MemberJoinEvent | undefined\' is not assignable to parameter of type \'MemberJoinEvent\'.\\n  Type \'undefined\' is not assignable to type \'MemberJoinEvent\'.", "1946204345"],
      [103, 51, 10, "Object is possibly \'undefined\'.", "4128218071"]
    ],
    "src/script/extension/GiphyRepository.ts:4288041442": [
      [46, 10, 13, "Property \'currentOffset\' has no initializer and is not definitely assigned in the constructor.", "3944906049"],
      [75, 42, 18, "Object is possibly \'undefined\'.", "3219551329"],
      [89, 67, 15, "Object is possibly \'undefined\'.", "3911174730"]
    ],
    "src/script/externalRoute.ts:1170782870": [
      [77, 2, 55, "Type \'string | undefined\' is not assignable to type \'string\'.\\n  Type \'undefined\' is not assignable to type \'string\'.", "2013931483"],
      [78, 64, 51, "Type \'string | undefined\' is not assignable to type \'string\'.\\n  Type \'undefined\' is not assignable to type \'string\'.", "2860866952"],
      [81, 2, 111, "Type \'string | false\' is not assignable to type \'string\'.\\n  Type \'boolean\' is not assignable to type \'string\'.", "685592872"],
      [82, 46, 35, "Type \'string | undefined\' is not assignable to type \'string\'.\\n  Type \'undefined\' is not assignable to type \'string\'.", "3510242108"],
      [83, 46, 35, "Type \'string | undefined\' is not assignable to type \'string\'.\\n  Type \'undefined\' is not assignable to type \'string\'.", "3510297418"],
      [84, 51, 40, "Type \'string | undefined\' is not assignable to type \'string\'.\\n  Type \'undefined\' is not assignable to type \'string\'.", "3597061715"],
      [88, 4, 17, "Type \'undefined\' is not assignable to type \'string\'.", "4204377774"]
    ],
    "src/script/hooks/usePausableInterval.ts:4028999421": [
      [38, 6, 21, "Cannot invoke an object which is possibly \'undefined\'.", "4185327969"]
    ],
    "src/script/hooks/usePausableTimeout.ts:3967169248": [
      [38, 6, 20, "Cannot invoke an object which is possibly \'undefined\'.", "2491310661"]
    ],
    "src/script/integration/IntegrationRepository.ts:1781170224": [
      [72, 4, 13, "Type \'ObservableArray<never>\' is not assignable to type \'ObservableArray<ServiceEntity>\'.\\n  Types of parameters \'value\' and \'value\' are incompatible.\\n    Type \'ServiceEntity[] | null | undefined\' is not assignable to type \'never[] | null | undefined\'.\\n      Type \'ServiceEntity[]\' is not assignable to type \'never[]\'.\\n        Type \'ServiceEntity\' is not assignable to type \'never\'.", "4242441731"],
      [85, 56, 17, "Argument of type \'string | undefined\' is not assignable to parameter of type \'string\'.\\n  Type \'undefined\' is not assignable to type \'string\'.", "2786638268"],
      [86, 26, 14, "Object is possibly \'undefined\'.", "2727665343"],
      [101, 4, 50, "Type \'ServiceEntity | undefined\' is not assignable to type \'ServiceEntity\'.\\n  Type \'undefined\' is not assignable to type \'ServiceEntity\'.", "3311380496"],
      [101, 31, 10, "Argument of type \'string | undefined\' is not assignable to parameter of type \'string\'.\\n  Type \'undefined\' is not assignable to type \'string\'.", "4118455337"],
      [238, 77, 24, "Argument of type \'string | undefined\' is not assignable to parameter of type \'string\'.\\n  Type \'undefined\' is not assignable to type \'string\'.", "2322605270"],
      [249, 57, 5, "Object is of type \'unknown\'.", "165548477"]
    ],
    "src/script/integration/ServiceEntity.ts:2862427254": [
      [58, 4, 26, "Type \'Observable<AssetRemoteData | undefined>\' is not assignable to type \'Observable<AssetRemoteData>\'.", "2039859734"],
      [59, 4, 27, "Type \'Observable<AssetRemoteData | undefined>\' is not assignable to type \'Observable<AssetRemoteData>\'.", "4198396353"]
    ],
    "src/script/legal-hold/LegalHoldEvaluator.ts:1567725998": [
      [45, 43, 23, "Argument of type \'User | undefined\' is not assignable to parameter of type \'User\'.\\n  Type \'undefined\' is not assignable to type \'User\'.", "153688682"],
      [56, 2, 49, "Type \'boolean | undefined\' is not assignable to type \'boolean\'.", "265606130"],
      [61, 11, 16, "Object is possibly \'undefined\'.", "332022202"]
    ],
    "src/script/main/SingleInstanceHandler.ts:305503035": [
      [118, 6, 27, "Cannot invoke an object which is possibly \'undefined\'.", "107936000"]
    ],
    "src/script/main/app.ts:2246757944": [
      [156, 2, 5, "Property \'debug\' has no initializer and is not definitely assigned in the constructor.", "164124116"],
      [157, 2, 4, "Property \'util\' has no initializer and is not definitely assigned in the constructor.", "2087972225"],
      [349, 87, 5, "Object is of type \'unknown\'.", "165548477"],
      [408, 10, 41, "Object is possibly \'undefined\'.", "1596662938"],
      [409, 10, 30, "Argument of type \'string | undefined\' is not assignable to parameter of type \'string\'.\\n  Type \'undefined\' is not assignable to type \'string\'.", "286595218"],
      [418, 65, 19, "Argument of type \'import(\\"wire-webapp/node_modules/@wireapp/api-client/src/client/ClientType\\").ClientType | undefined\' is not assignable to parameter of type \'string | number\'.\\n  Type \'undefined\' is not assignable to type \'string | number\'.", "1723063280"],
      [485, 27, 5, "Argument of type \'unknown\' is not assignable to parameter of type \'BaseError\'.", "165548477"],
      [503, 36, 11, "Object is possibly \'undefined\'.", "3663176296"],
      [699, 62, 6, "Argument of type \'string | undefined\' is not assignable to parameter of type \'string | null\'.", "1127975365"],
      [709, 19, 6, "Type \'string | undefined\' is not assignable to type \'string\'.\\n  Type \'undefined\' is not assignable to type \'string\'.", "1127975365"],
      [776, 12, 5, "Object is of type \'unknown\'.", "165548477"],
      [830, 81, 5, "Object is of type \'unknown\'.", "165548477"],
      [874, 37, 15, "Argument of type \'string | undefined\' is not assignable to parameter of type \'string | URL\'.\\n  Type \'undefined\' is not assignable to type \'string | URL\'.", "1529230466"]
    ],
    "src/script/media/MediaConstraintsHandler.test.ts:456751395": [
      [43, 47, 4, "Argument of type \'null\' is not assignable to parameter of type \'string | undefined\'.", "2087897566"]
    ],
    "src/script/media/MediaConstraintsHandler.ts:977701651": [
      [118, 22, 11, "Argument of type \'string | null\' is not assignable to parameter of type \'string\'.\\n  Type \'null\' is not assignable to type \'string\'.", "2484436277"]
    ],
    "src/script/media/MediaDevicesHandler.ts:2288366914": [
      [94, 6, 10, "Type \'ObservableArray<never>\' is not assignable to type \'ObservableArray<ElectronDesktopCapturerSource | MediaDeviceInfo>\'.\\n  Types of parameters \'value\' and \'value\' are incompatible.\\n    Type \'(ElectronDesktopCapturerSource | MediaDeviceInfo)[] | null | undefined\' is not assignable to type \'never[] | null | undefined\'.\\n      Type \'(ElectronDesktopCapturerSource | MediaDeviceInfo)[]\' is not assignable to type \'never[]\'.\\n        Type \'ElectronDesktopCapturerSource | MediaDeviceInfo\' is not assignable to type \'never\'.\\n          Type \'ElectronDesktopCapturerSource\' is not assignable to type \'never\'.", "3972973829"],
      [95, 6, 11, "Type \'ObservableArray<never>\' is not assignable to type \'ObservableArray<ElectronDesktopCapturerSource | MediaDeviceInfo>\'.", "2173601068"],
      [96, 6, 11, "Type \'ObservableArray<never>\' is not assignable to type \'ObservableArray<ElectronDesktopCapturerSource | MediaDeviceInfo>\'.", "3890886687"],
      [97, 6, 10, "Type \'ObservableArray<never>\' is not assignable to type \'ObservableArray<ElectronDesktopCapturerSource | MediaDeviceInfo>\'.", "3876799330"],
      [101, 6, 10, "Type \'Observable<null | undefined>\' is not assignable to type \'Observable<string>\'.\\n  Types of property \'equalityComparer\' are incompatible.\\n    Type \'(a: null | undefined, b: null | undefined) => boolean\' is not assignable to type \'(a: string, b: string) => boolean\'.\\n      Types of parameters \'a\' and \'a\' are incompatible.\\n        Type \'string\' is not assignable to type \'null | undefined\'.", "3972973829"],
      [102, 6, 11, "Type \'Observable<null | undefined>\' is not assignable to type \'Observable<string>\'.", "2173601068"],
      [103, 6, 11, "Type \'Observable<null | undefined>\' is not assignable to type \'Observable<string>\'.", "3890886687"],
      [104, 6, 10, "Type \'Observable<null | undefined>\' is not assignable to type \'Observable<string>\'.", "3876799330"],
      [273, 10, 22, "Object is possibly \'undefined\'.", "520485411"],
      [274, 15, 22, "Object is possibly \'undefined\'.", "520485411"],
      [276, 10, 22, "Object is possibly \'undefined\'.", "520485411"],
      [278, 15, 22, "Object is possibly \'undefined\'.", "520485411"],
      [282, 8, 22, "Object is possibly \'undefined\'.", "520485411"]
    ],
    "src/script/media/MediaEmbeds.test.ts:94533359": [
      [688, 58, 4, "Argument of type \'null\' is not assignable to parameter of type \'string\'.", "2087897566"],
      [689, 58, 9, "Argument of type \'undefined\' is not assignable to parameter of type \'string\'.", "2620553983"]
    ],
    "src/script/media/MediaEmbeds.ts:3626459359": [
      [122, 65, 21, "Argument of type \'string | null\' is not assignable to parameter of type \'string\'.\\n  Type \'null\' is not assignable to type \'string\'.", "3195064474"]
    ],
    "src/script/media/MediaParser.ts:2612415638": [
      [56, 69, 10, "Argument of type \'string | undefined\' is not assignable to parameter of type \'string\'.\\n  Type \'undefined\' is not assignable to type \'string\'.", "4239794921"]
    ],
    "src/script/media/MediaStreamHandler.ts:731304856": [
      [68, 33, 5, "Object is of type \'unknown\'.", "165548477"]
    ],
    "src/script/message/QuoteEntity.ts:2585694251": [
      [60, 42, 9, "No overload matches this call.\\n  The last overload gave the following error.\\n    Argument of type \'ArrayBuffer | undefined\' is not assignable to parameter of type \'ArrayBufferLike\'.\\n      Type \'undefined\' is not assignable to type \'ArrayBufferLike\'.", "1162062559"]
    ],
    "src/script/notification/NotificationRepository.ts:2433616700": [
      [145, 4, 28, "Type \'Observable<NotificationPreference.ON>\' is not assignable to type \'Observable<NotificationPreference>\'.\\n  Types of parameters \'value\' and \'value\' are incompatible.\\n    Type \'NotificationPreference\' is not assignable to type \'NotificationPreference.ON\'.", "703631336"],
      [153, 4, 20, "Type \'Observable<PermissionState | PermissionStatusState>\' is not assignable to type \'Observable<PermissionState | PermissionStatusState | NotificationPermission>\'.\\n  Types of parameters \'value\' and \'value\' are incompatible.\\n    Type \'PermissionState | PermissionStatusState | NotificationPermission\' is not assignable to type \'PermissionState | PermissionStatusState\'.", "2835088081"]
    ],
    "src/script/notification/PreferenceNotificationRepository.test.ts:318347950": [
      [31, 44, 4, "Argument of type \'null\' is not assignable to parameter of type \'string | undefined\'.", "2087897566"]
    ],
    "src/script/notification/PreferenceNotificationRepository.ts:1031470059": [
      [82, 29, 5, "Type \'string | undefined\' is not assignable to type \'string\'.\\n  Type \'undefined\' is not assignable to type \'string\'.", "174572682"],
      [82, 36, 4, "Type \'string | undefined\' is not assignable to type \'string\'.\\n  Type \'undefined\' is not assignable to type \'string\'.", "2087961072"],
      [82, 42, 4, "Type \'ClientType.PERMANENT | ClientType.TEMPORARY | undefined\' is not assignable to type \'ClientType\'.\\n  Type \'undefined\' is not assignable to type \'ClientType\'.", "2087944093"],
      [114, 9, 6, "Type \'string | undefined\' is not assignable to type \'string | null\'.", "1127975365"]
    ],
    "src/script/page/AccentColorPicker.test.tsx:2337834610": [
      [52, 10, 5, "Type \'HTMLInputElement | null\' is not assignable to type \'HTMLInputElement\'.\\n  Type \'null\' is not assignable to type \'HTMLInputElement\'.", "178805363"],
      [93, 12, 5, "Type \'HTMLInputElement | null\' is not assignable to type \'HTMLInputElement\'.\\n  Type \'null\' is not assignable to type \'HTMLInputElement\'.", "178805363"]
    ],
    "src/script/page/AppLock.test.ts:262111532": [
      [50, 59, 22, "Argument of type \'Element | null\' is not assignable to parameter of type \'Element\'.\\n  Type \'null\' is not assignable to type \'Element\'.", "316356198"],
      [52, 33, 14, "Argument of type \'Element | null\' is not assignable to parameter of type \'Element\'.\\n  Type \'null\' is not assignable to type \'Element\'.", "3534045292"],
      [106, 37, 12, "Argument of type \'Element | null\' is not assignable to parameter of type \'Element\'.\\n  Type \'null\' is not assignable to type \'Element\'.", "1912908196"],
      [178, 35, 12, "Argument of type \'Element | null\' is not assignable to parameter of type \'Element\'.\\n  Type \'null\' is not assignable to type \'Element\'.", "1912908196"]
    ],
    "src/script/page/AppLock.tsx:218288677": [
      [165, 28, 36, "Argument of type \'Element | null\' is not assignable to parameter of type \'Node\'.\\n  Type \'null\' is not assignable to type \'Node\'.", "3019440182"],
      [169, 26, 30, "Argument of type \'Element | null\' is not assignable to parameter of type \'Node\'.\\n  Type \'null\' is not assignable to type \'Node\'.", "1790131128"],
      [197, 59, 37, "Object is possibly \'null\'.", "3700925542"],
      [218, 94, 4, "Argument of type \'unknown\' is not assignable to parameter of type \'StatusCodes\'.", "2087770728"],
      [221, 19, 7, "Argument of type \'unknown\' is not assignable to parameter of type \'SetStateAction<string>\'.", "1236122734"]
    ],
    "src/script/page/LeftSidebar/panels/Conversations/ConversationsList.tsx:3232925700": [
      [104, 10, 15, "Type \'(conversation: Conversation) => boolean\' is not assignable to type \'(conversationId: QualifiedId) => boolean\'.\\n  Types of parameters \'conversation\' and \'conversationId\' are incompatible.\\n    Type \'QualifiedId\' is missing the following properties from type \'Conversation\': teamState, archivedState, incomingMessages, isManaged, and 118 more.", "1629494677"]
    ],
    "src/script/page/LeftSidebar/panels/Conversations/GroupedConversationHeader.test.ts:3219319072": [
      [62, 11, 11, "Object is possibly \'null\'.", "3168726921"]
    ],
    "src/script/page/LeftSidebar/panels/StartUI/components/GroupList.test.tsx:87150494": [
      [34, 63, 38, "Argument of type \'Element | null\' is not assignable to parameter of type \'Element\'.\\n  Type \'null\' is not assignable to type \'Element\'.", "495210063"]
    ],
<<<<<<< HEAD
    "src/script/page/LeftSidebar/panels/StartUI/components/topPeople/TopContact.tsx:3148560411": [
      [53, 8, 11, "Cannot invoke an object which is possibly \'undefined\'.", "110900827"],
      [55, 48, 11, "Object is possibly \'undefined\'.", "110900827"],
      [55, 48, 11, "No overload matches this call.\\n  Overload 1 of 6, \'(this: (this: undefined, arg0: User, arg1: MouseEvent<Element, MouseEvent>) => void, thisArg: undefined, arg0: User, arg1: MouseEvent<Element, MouseEvent>): () => void\', gave the following error.\\n    The \'this\' context of type \'((userEntity: User, event: MouseEvent<Element, MouseEvent>) => void) | undefined\' is not assignable to method\'s \'this\' of type \'(this: undefined, arg0: User, arg1: MouseEvent<Element, MouseEvent>) => void\'.\\n      Type \'undefined\' is not assignable to type \'(this: undefined, arg0: User, arg1: MouseEvent<Element, MouseEvent>) => void\'.\\n  Overload 2 of 6, \'(this: (this: undefined, ...args: User[]) => void, thisArg: undefined, ...args: User[]): (...args: User[]) => void\', gave the following error.\\n    The \'this\' context of type \'((userEntity: User, event: MouseEvent<Element, MouseEvent>) => void) | undefined\' is not assignable to method\'s \'this\' of type \'(this: undefined, ...args: User[]) => void\'.\\n      Type \'undefined\' is not assignable to type \'(this: undefined, ...args: User[]) => void\'.", "110900827"]
    ],
    "src/script/page/MainContent/MainContent.tsx:276069288": [
      [97, 28, 12, "Type \'Conversation | null\' is not assignable to type \'Conversation\'.\\n  Type \'null\' is not assignable to type \'Conversation\'.", "1670678216"]
=======
    "src/script/page/MainContent/MainContent.tsx:3648818950": [
      [85, 28, 12, "Type \'Conversation | null\' is not assignable to type \'Conversation\'.\\n  Type \'null\' is not assignable to type \'Conversation\'.", "1670678216"]
>>>>>>> 3568e59f
    ],
    "src/script/page/MainContent/panels/Collection/Collection.test.tsx:1028939995": [
      [122, 12, 5, "Type \'HTMLInputElement | null\' is not assignable to type \'HTMLInputElement\'.\\n  Type \'null\' is not assignable to type \'HTMLInputElement\'.", "178805363"]
    ],
    "src/script/page/MainContent/panels/Collection/FullSearch.tsx:1879516049": [
      [99, 10, 10, "Object is possibly \'undefined\'.", "1962587969"],
      [100, 26, 10, "Object is possibly \'undefined\'.", "1962587969"],
      [109, 25, 11, "Object is possibly \'undefined\'.", "2591652326"],
      [126, 12, 3, "Type \'MutableRefObject<HTMLInputElement | undefined>\' is not assignable to type \'LegacyRef<HTMLInputElement> | undefined\'.\\n  Type \'MutableRefObject<HTMLInputElement | undefined>\' is not assignable to type \'RefObject<HTMLInputElement>\'.\\n    Types of property \'current\' are incompatible.\\n      Type \'HTMLInputElement | undefined\' is not assignable to type \'HTMLInputElement | null\'.\\n        Type \'undefined\' is not assignable to type \'HTMLInputElement | null\'.", "193432436"]
    ],
    "src/script/page/MainContent/panels/Collection/utils.tsx:3873364785": [
      [27, 13, 16, "Object is possibly \'undefined\'.", "3400861264"],
      [27, 59, 16, "Object is possibly \'undefined\'.", "3400861264"],
      [29, 13, 16, "Object is possibly \'undefined\'.", "3400861264"],
      [31, 13, 16, "Object is possibly \'undefined\'.", "3400861264"],
      [34, 8, 16, "Object is possibly \'undefined\'.", "3400861264"]
    ],
    "src/script/page/MainContent/panels/preferences/AccountPreferences.tsx:273564411": [
      [92, 79, 34, "Argument of type \'boolean | undefined\' is not assignable to parameter of type \'boolean\'.", "212151669"],
      [120, 6, 9, "Argument of type \'undefined\' is not assignable to parameter of type \'string\'.", "2620553983"]
    ],
<<<<<<< HEAD
    "src/script/page/MainContent/panels/preferences/OptionPreferences.tsx:1811942185": [
      [107, 10, 8, "Type \'(audioPreference: AudioPreference) => void\' is not assignable to type \'(newValue: string) => void\'.\\n  Types of parameters \'audioPreference\' and \'newValue\' are incompatible.\\n    Type \'string\' is not assignable to type \'AudioPreference\'.", "707514658"],
      [135, 14, 8, "Type \'(notificationsPreference: NotificationPreference) => void\' is not assignable to type \'(newValue: string) => void\'.\\n  Types of parameters \'notificationsPreference\' and \'newValue\' are incompatible.\\n    Type \'string\' is not assignable to type \'NotificationPreference\'.", "707514658"]
    ],
=======
>>>>>>> 3568e59f
    "src/script/page/MainContent/panels/preferences/accountPreferences/AccountInput.tsx:1546355455": [
      [188, 10, 4, "Type \'string | undefined\' is not assignable to type \'string\'.\\n  Type \'undefined\' is not assignable to type \'string\'.", "2087876002"],
      [189, 10, 5, "Type \'string | undefined\' is not assignable to type \'string\'.\\n  Type \'undefined\' is not assignable to type \'string\'.", "189936718"],
      [195, 30, 5, "Argument of type \'string | undefined\' is not assignable to parameter of type \'string\'.\\n  Type \'undefined\' is not assignable to type \'string\'.", "178805363"]
    ],
    "src/script/page/MainContent/panels/preferences/accountPreferences/AccountSecuritySection.tsx:851375994": [
      [70, 6, 9, "Argument of type \'undefined\' is not assignable to parameter of type \'string\'.", "2620553983"],
      [104, 40, 43, "Argument of type \'string | undefined\' is not assignable to parameter of type \'string\'.\\n  Type \'undefined\' is not assignable to type \'string\'.", "1072333434"]
    ],
    "src/script/page/MainContent/panels/preferences/accountPreferences/AvatarInput.tsx:919643938": [
      [50, 69, 9, "Argument of type \'undefined\' is not assignable to parameter of type \'string\'.", "2620553983"],
      [91, 4, 16, "Object is possibly \'null\'.", "4019370437"],
      [116, 23, 14, "Argument of type \'File | null\' is not assignable to parameter of type \'File\'.\\n  Type \'null\' is not assignable to type \'File\'.", "1073819172"]
    ],
    "src/script/page/MainContent/panels/preferences/accountPreferences/EmailInput.tsx:542696972": [
      [56, 10, 5, "Object is of type \'unknown\'.", "165548477"],
      [59, 10, 5, "Object is of type \'unknown\'.", "165548477"]
    ],
    "src/script/page/MainContent/panels/preferences/avPreferences/CameraPreferences.tsx:147485328": [
      [80, 82, 5, "Object is of type \'unknown\'.", "165548477"],
      [81, 16, 4, "Argument of type \'null\' is not assignable to parameter of type \'SetStateAction<MediaStream | undefined>\'.", "2087897566"],
      [93, 6, 22, "Type \'MediaStream | undefined\' is not assignable to type \'MediaProvider | null\'.\\n  Type \'undefined\' is not assignable to type \'MediaProvider | null\'.", "3365227987"]
    ],
    "src/script/page/MainContent/panels/preferences/avPreferences/MicrophonePreferences.tsx:490834589": [
      [64, 82, 5, "Object is of type \'unknown\'.", "165548477"],
      [65, 16, 4, "Argument of type \'null\' is not assignable to parameter of type \'SetStateAction<MediaStream | undefined>\'.", "2087897566"],
      [109, 84, 11, "Type \'MediaStream | undefined\' is not assignable to type \'MediaStream\'.\\n  Type \'undefined\' is not assignable to type \'MediaStream\'.", "4175552125"]
    ],
    "src/script/page/MainContent/panels/preferences/devices/DeviceDetailsPreferences.test.tsx:2030460021": [
      [34, 41, 22, "Cannot invoke an object which is possibly \'undefined\'.", "1980738780"],
      [41, 21, 12, "Argument of type \'string | undefined\' is not assignable to parameter of type \'Matcher\'.\\n  Type \'undefined\' is not assignable to type \'Matcher\'.", "2075561852"]
    ],
    "src/script/page/MainContent/panels/preferences/devices/DevicesPreferences.tsx:3136549338": [
      [67, 90, 10, "Type \'undefined\' is not assignable to type \'boolean\'.", "3231345145"],
      [124, 8, 14, "Type \'(device: ClientEntity) => Promise<string | undefined>\' is not assignable to type \'(device: ClientEntity) => Promise<string>\'.\\n  Type \'Promise<string | undefined>\' is not assignable to type \'Promise<string>\'.\\n    Type \'string | undefined\' is not assignable to type \'string\'.\\n      Type \'undefined\' is not assignable to type \'string\'.", "223037395"],
      [131, 73, 37, "Argument of type \'Conversation | undefined\' is not assignable to parameter of type \'Conversation\'.\\n  Type \'undefined\' is not assignable to type \'Conversation\'.", "3769528030"]
    ],
    "src/script/page/message-list/InputBarControls/InputBarControls.test.tsx:2517377529": [
      [33, 2, 12, "Type \'undefined\' is not assignable to type \'Conversation\'.", "1670678216"]
    ],
    "src/script/page/message-list/MentionSuggestions/MentionSuggestions.tsx:1339790850": [
      [56, 44, 11, "Object is possibly \'null\'.", "2551690754"],
      [72, 69, 11, "Argument of type \'HTMLInputElement | null\' is not assignable to parameter of type \'HTMLInputElement\'.\\n  Type \'null\' is not assignable to type \'HTMLInputElement\'.", "2551690754"],
      [112, 49, 11, "Argument of type \'HTMLInputElement | null\' is not assignable to parameter of type \'HTMLInputElement\'.\\n  Type \'null\' is not assignable to type \'HTMLInputElement\'.", "2551690754"],
      [115, 14, 3, "Type \'((node: Element) => void) | undefined\' is not assignable to type \'Ref<HTMLDivElement> | undefined\'.\\n  Type \'(node: Element) => void\' is not assignable to type \'Ref<HTMLDivElement> | undefined\'.\\n    Type \'(node: Element) => void\' is not assignable to type \'(instance: HTMLDivElement | null) => void\'.\\n      Types of parameters \'node\' and \'instance\' are incompatible.\\n        Type \'HTMLDivElement | null\' is not assignable to type \'Element\'.\\n          Type \'null\' is not assignable to type \'Element\'.", "193432436"]
    ],
    "src/script/page/message-list/MessageTimerButton.test.ts:254586997": [
      [33, 46, 29, "Argument of type \'Element | null\' is not assignable to parameter of type \'Element\'.\\n  Type \'null\' is not assignable to type \'Element\'.", "4019893960"],
      [96, 11, 47, "Object is possibly \'null\'.", "512435431"],
      [123, 11, 51, "Object is possibly \'null\'.", "4189896900"],
      [124, 11, 52, "Object is possibly \'null\'.", "146485961"],
      [125, 11, 47, "Object is possibly \'null\'.", "512435431"],
      [148, 11, 51, "Object is possibly \'null\'.", "4189896900"],
      [149, 11, 52, "Object is possibly \'null\'.", "146485961"],
      [150, 11, 47, "Object is possibly \'null\'.", "512435431"],
      [174, 11, 51, "Object is possibly \'null\'.", "4189896900"],
      [175, 11, 52, "Object is possibly \'null\'.", "146485961"],
      [176, 11, 47, "Object is possibly \'null\'.", "512435431"],
      [198, 11, 47, "Object is possibly \'null\'.", "512435431"]
    ],
    "src/script/permission/PermissionRepository.ts:3072861882": [
      [45, 6, 23, "Type of computed property\'s value is \'Observable<PermissionStatusState.PROMPT>\', which is not assignable to type \'Observable<PermissionState | PermissionStatusState>\'.\\n  Types of parameters \'value\' and \'value\' are incompatible.\\n    Type \'PermissionState | PermissionStatusState\' is not assignable to type \'PermissionStatusState.PROMPT\'.", "2132945991"],
      [46, 6, 29, "Type of computed property\'s value is \'Observable<PermissionStatusState.PROMPT>\', which is not assignable to type \'Observable<PermissionState | PermissionStatusState>\'.", "3793420497"],
      [47, 6, 27, "Type of computed property\'s value is \'Observable<PermissionStatusState.PROMPT>\', which is not assignable to type \'Observable<PermissionState | PermissionStatusState>\'.", "952378264"],
      [48, 6, 30, "Type of computed property\'s value is \'Observable<PermissionStatusState.PROMPT>\', which is not assignable to type \'Observable<PermissionState | PermissionStatusState>\'.", "338556256"]
    ],
    "src/script/properties/PropertiesRepository.ts:274184231": [
      [97, 4, 13, "Type \'Observable<User | undefined>\' is not assignable to type \'Observable<User>\'.\\n  The types returned by \'peek()\' are incompatible between these types.\\n    Type \'User | undefined\' is not assignable to type \'User\'.\\n      Type \'undefined\' is not assignable to type \'User\'.", "311178912"],
      [100, 4, 21, "Type \'Observable<ConsentValue>\' is not assignable to type \'Observable<boolean | ConsentValue>\'.\\n  Types of parameters \'value\' and \'value\' are incompatible.\\n    Type \'boolean | ConsentValue\' is not assignable to type \'ConsentValue\'.", "1820233671"]
    ],
    "src/script/router/Router.ts:4158324241": [
      [50, 38, 4, "Argument of type \'null\' is not assignable to parameter of type \'string\'.", "2087897566"]
    ],
    "src/script/search/SearchRepository.ts:142898156": [
      [92, 44, 4, "Argument of type \'string\' is not assignable to parameter of type \'never\'.", "2087773917"],
      [103, 13, 140, "Argument of type \'(property: keyof User) => any\' is not assignable to parameter of type \'(value: string, index: number, array: string[]) => any\'.\\n  Types of parameters \'property\' and \'value\' are incompatible.\\n    Type \'string\' is not assignable to type \'keyof User\'.", "2023942255"],
      [114, 59, 16, "No overload matches this call.\\n  Overload 1 of 2, \'(...items: ConcatArray<never>[]): never[]\', gave the following error.\\n    Argument of type \'{ user: User; weight: any; }\' is not assignable to parameter of type \'ConcatArray<never>\'.\\n      Object literal may only specify known properties, and \'user\' does not exist in type \'ConcatArray<never>\'.\\n  Overload 2 of 2, \'(...items: ConcatArray<never>[]): never[]\', gave the following error.\\n    Argument of type \'{ user: User; weight: any; }\' is not assignable to parameter of type \'ConcatArray<never>\'.\\n      Object literal may only specify known properties, and \'user\' does not exist in type \'ConcatArray<never>\'.", "3870214084"],
      [119, 20, 6, "Property \'weight\' does not exist on type \'never\'.", "2011919237"],
      [119, 39, 6, "Property \'weight\' does not exist on type \'never\'.", "2011919237"],
      [120, 25, 4, "Property \'user\' does not exist on type \'never\'.", "2087973204"],
      [120, 47, 4, "Property \'user\' does not exist on type \'never\'.", "2087973204"],
      [122, 23, 6, "Property \'weight\' does not exist on type \'never\'.", "2011919237"],
      [122, 40, 6, "Property \'weight\' does not exist on type \'never\'.", "2011919237"],
      [124, 28, 4, "Property \'user\' does not exist on type \'never\'.", "2087973204"],
      [133, 44, 5, "Argument of type \'string | undefined\' is not assignable to parameter of type \'string\'.\\n  Type \'undefined\' is not assignable to type \'string\'.", "189936718"]
    ],
    "src/script/storage/StorageSchemata.ts:4126568932": [
      [124, 8, 7, "Type \'(transaction: Transaction, database: Dexie) => void\' is not assignable to type \'(transaction: Transaction, database?: Dexie | undefined) => void\'.\\n  Types of parameters \'database\' and \'database\' are incompatible.\\n    Type \'Dexie | undefined\' is not assignable to type \'Dexie\'.\\n      Type \'undefined\' is not assignable to type \'Dexie\'.", "2225706901"],
      [304, 8, 7, "Type \'(transaction: Transaction, database: Dexie) => void\' is not assignable to type \'(transaction: Transaction, database?: Dexie | undefined) => void\'.\\n  Types of parameters \'database\' and \'database\' are incompatible.\\n    Type \'Dexie | undefined\' is not assignable to type \'Dexie\'.\\n      Type \'undefined\' is not assignable to type \'Dexie\'.", "2225706901"]
    ],
    "src/script/storage/StorageService.ts:2898776693": [
      [49, 10, 14, "Property \'hasHookSupport\' has no initializer and is not definitely assigned in the constructor.", "2732954963"],
      [50, 10, 6, "Property \'engine\' has no initializer and is not definitely assigned in the constructor.", "1163760011"],
      [51, 9, 27, "Property \'isTemporaryAndNonPersistent\' has no initializer and is not definitely assigned in the constructor.", "2204664357"],
      [79, 28, 7, "Argument of type \'DexieDatabase | undefined\' is not assignable to parameter of type \'DexieDatabase\'.\\n  Type \'undefined\' is not assignable to type \'DexieDatabase\'.", "1929661355"],
      [83, 76, 5, "Object is of type \'unknown\'.", "165548477"],
      [108, 8, 25, "No overload matches this call.\\n  The last overload gave the following error.\\n    Argument of type \'DEXIE_CRUD_EVENT.UPDATING\' is not assignable to parameter of type \'\\"deleting\\"\'.", "746988678"],
      [116, 8, 8, "No overload matches this call.\\n  The last overload gave the following error.\\n    Argument of type \'(this: DeletingHookContext<any, IndexableType>, primaryKey: string, obj: Object, transaction: Transaction) => void\' is not assignable to parameter of type \'(this: DeletingHookContext<any, IndexableType>, primKey: IndexableType, obj: any, transaction: Transaction) => any\'.\\n      Types of parameters \'primaryKey\' and \'primKey\' are incompatible.\\n        Type \'IndexableType\' is not assignable to type \'string\'.\\n          Type \'number\' is not assignable to type \'string\'.", "1594753575"],
      [117, 91, 9, "Argument of type \'undefined\' is not assignable to parameter of type \'Object\'.", "2620553983"],
      [278, 39, 7, "Object is possibly \'undefined\'.", "1929661355"],
      [386, 38, 7, "Object is possibly \'undefined\'.", "1929661355"]
    ],
    "src/script/team/TeamEntity.ts:781860466": [
      [48, 6, 7, "Type \'string | boolean\' is not assignable to type \'boolean\'.\\n  Type \'string\' is not assignable to type \'boolean\'.", "814555284"]
    ],
    "src/script/team/TeamRepository.ts:2238095787": [
      [204, 4, 159, "Type \'(User | undefined)[]\' is not assignable to type \'User[]\'.\\n  Type \'User | undefined\' is not assignable to type \'User\'.\\n    Type \'undefined\' is not assignable to type \'User\'.", "587279576"],
      [210, 53, 24, "Argument of type \'string | undefined\' is not assignable to parameter of type \'string\'.\\n  Type \'undefined\' is not assignable to type \'string\'.", "2322605270"],
      [304, 4, 9, "Type \'(string | undefined)[]\' is not assignable to type \'string[]\'.\\n  Type \'string | undefined\' is not assignable to type \'string\'.\\n    Type \'undefined\' is not assignable to type \'string\'.", "3264882315"],
      [325, 53, 13, "Argument of type \'string | undefined\' is not assignable to parameter of type \'string\'.\\n  Type \'undefined\' is not assignable to type \'string\'.", "3345044032"],
      [334, 66, 9, "Argument of type \'{ domain: string; id: string | undefined; }[]\' is not assignable to parameter of type \'QualifiedId[]\'.\\n  Type \'{ domain: string; id: string | undefined; }\' is not assignable to type \'QualifiedId\'.\\n    Types of property \'id\' are incompatible.\\n      Type \'string | undefined\' is not assignable to type \'string\'.\\n        Type \'undefined\' is not assignable to type \'string\'.", "3264882315"],
      [468, 28, 45, "Object is possibly \'undefined\'.", "1991114915"],
      [469, 23, 40, "Object is possibly \'undefined\'.", "841513102"],
      [536, 6, 76, "Argument of type \'string | null\' is not assignable to parameter of type \'string\'.\\n  Type \'null\' is not assignable to type \'string\'.", "563963699"],
      [588, 34, 14, "No overload matches this call.\\n  Overload 1 of 2, \'(...items: ConcatArray<never>[]): never[]\', gave the following error.\\n    Argument of type \'TeamMemberEntity | TeamMemberEntity[]\' is not assignable to parameter of type \'ConcatArray<never>\'.\\n      Type \'TeamMemberEntity\' is missing the following properties from type \'ConcatArray<never>\': length, join, slice\\n  Overload 2 of 2, \'(...items: ConcatArray<never>[]): never[]\', gave the following error.\\n    Argument of type \'TeamMemberEntity | TeamMemberEntity[]\' is not assignable to parameter of type \'ConcatArray<never>\'.\\n      Type \'TeamMemberEntity\' is not assignable to type \'ConcatArray<never>\'.", "3525779144"],
      [590, 56, 6, "Property \'userId\' does not exist on type \'never\'.", "1765117785"],
      [592, 45, 11, "Property \'permissions\' does not exist on type \'never\'.", "524793117"],
      [597, 25, 6, "Property \'userId\' does not exist on type \'never\'.", "1765117785"],
      [597, 42, 11, "Property \'permissions\' does not exist on type \'never\'.", "524793117"],
      [597, 87, 11, "Property \'permissions\' does not exist on type \'never\'.", "524793117"],
      [602, 25, 6, "Property \'userId\' does not exist on type \'never\'.", "1765117785"],
      [602, 42, 9, "Property \'invitedBy\' does not exist on type \'never\'.", "1955064691"],
      [606, 64, 14, "Property \'hasOwnProperty\' does not exist on type \'never\'.", "547572878"]
    ],
    "src/script/team/TeamState.ts:3690188753": [
      [59, 4, 9, "Type \'Observable<TeamEntity | undefined>\' is not assignable to type \'Observable<TeamEntity>\'.\\n  The types returned by \'peek()\' are incompatible between these types.\\n    Type \'TeamEntity | undefined\' is not assignable to type \'TeamEntity\'.\\n      Type \'undefined\' is not assignable to type \'TeamEntity\'.", "1162784912"],
      [62, 4, 18, "Type \'Observable<false>\' is not assignable to type \'Observable<boolean>\'.", "173607415"],
      [68, 4, 17, "Type \'Observable<FeatureList | undefined>\' is not assignable to type \'Observable<FeatureList>\'.\\n  The types returned by \'peek()\' are incompatible between these types.\\n    Type \'FeatureList | undefined\' is not assignable to type \'FeatureList\'.\\n      Type \'undefined\' is not assignable to type \'FeatureList\'.", "54583831"],
      [80, 4, 22, "Type \'Observable<false>\' is not assignable to type \'Observable<boolean>\'.", "1357312573"],
      [96, 13, 38, "Object is possibly \'undefined\'.", "3672246717"],
      [97, 10, 37, "Object is possibly \'undefined\'.", "1981238082"],
      [121, 4, 22, "Type \'PureComputed<boolean | undefined>\' is not assignable to type \'PureComputed<boolean>\'.\\n  The types returned by \'peek()\' are incompatible between these types.\\n    Type \'boolean | undefined\' is not assignable to type \'boolean\'.", "32795343"],
      [122, 4, 33, "Type \'PureComputed<number | undefined>\' is not assignable to type \'PureComputed<number>\'.\\n  The types returned by \'peek()\' are incompatible between these types.\\n    Type \'number | undefined\' is not assignable to type \'number\'.\\n      Type \'undefined\' is not assignable to type \'number\'.", "3833026544"]
    ],
    "src/script/telemetry/app_init/AppInitTimings.ts:2827224089": [
      [51, 31, 9, "Object is possibly \'undefined\'.", "2472707299"]
    ],
    "src/script/time/serverTimeHandler.ts:469728213": [
      [39, 14, 49, "Conversion of type \'Observable<undefined>\' to type \'Observable<number>\' may be a mistake because neither type sufficiently overlaps with the other. If this was intentional, convert the expression to \'unknown\' first.\\n  Types of property \'equalityComparer\' are incompatible.\\n    Type \'(a: undefined, b: undefined) => boolean\' is not comparable to type \'(a: number, b: number) => boolean\'.\\n      Types of parameters \'a\' and \'a\' are incompatible.\\n        Type \'number\' is not comparable to type \'undefined\'.", "1339088109"]
    ],
    "src/script/tracking/EventTrackingRepository.ts:471863585": [
      [47, 10, 15, "Property \'countlyDeviceId\' has no initializer and is not definitely assigned in the constructor.", "3024684198"],
      [170, 23, 16, "Argument of type \'boolean | undefined\' is not assignable to parameter of type \'boolean\'.", "3019303906"]
    ],
    "src/script/tracking/Helpers.ts:3850783506": [
      [47, 10, 30, "Object is possibly \'undefined\'.", "3185682702"]
    ],
    "src/script/ui/ContextMenu.tsx:2048719779": [
      [53, 4, 9, "Type \'undefined\' is not assignable to type \'HTMLDivElement\'.", "1873118818"],
      [81, 68, 14, "Argument of type \'string | undefined\' is not assignable to parameter of type \'string\'.\\n  Type \'undefined\' is not assignable to type \'string\'.", "1122698020"],
      [96, 30, 8, "Argument of type \'ContextMenuEntry | undefined\' is not assignable to parameter of type \'ContextMenuEntry\'.\\n  Type \'undefined\' is not assignable to type \'ContextMenuEntry\'.", "2198592556"],
      [102, 43, 8, "Argument of type \'ContextMenuEntry | undefined\' is not assignable to parameter of type \'ContextMenuEntry\'.\\n  Type \'undefined\' is not assignable to type \'ContextMenuEntry\'.", "2198592556"],
      [134, 29, 3, "Type \'Dispatch<SetStateAction<HTMLUListElement | undefined>>\' is not assignable to type \'LegacyRef<HTMLUListElement> | undefined\'.\\n  Type \'Dispatch<SetStateAction<HTMLUListElement | undefined>>\' is not assignable to type \'(instance: HTMLUListElement | null) => void\'.\\n    Types of parameters \'value\' and \'instance\' are incompatible.\\n      Type \'HTMLUListElement | null\' is not assignable to type \'SetStateAction<HTMLUListElement | undefined>\'.\\n        Type \'null\' is not assignable to type \'SetStateAction<HTMLUListElement | undefined>\'.", "193432436"],
      [148, 30, 11, "Argument of type \'string | undefined\' is not assignable to parameter of type \'string\'.\\n  Type \'undefined\' is not assignable to type \'string\'.", "2169853657"]
    ],
    "src/script/ui/Modal.ts:2744470243": [
      [35, 4, 10, "Type \'HTMLElement | null\' is not assignable to type \'HTMLElement\'.\\n  Type \'null\' is not assignable to type \'HTMLElement\'.", "3985246182"],
      [36, 4, 17, "Type \'(() => void) | undefined\' is not assignable to type \'() => void\'.\\n  Type \'undefined\' is not assignable to type \'() => void\'.", "2437998084"],
      [37, 4, 23, "Type \'(() => void) | undefined\' is not assignable to type \'() => void\'.\\n  Type \'undefined\' is not assignable to type \'() => void\'.", "1878779325"]
    ],
    "src/script/ui/Shortcut.ts:4030248185": [
      [166, 26, 10, "Object is possibly \'undefined\'.", "3955554463"],
      [169, 80, 10, "Object is possibly \'undefined\'.", "3955554463"],
      [171, 6, 10, "Object is possibly \'undefined\'.", "3955554463"]
    ],
    "src/script/ui/overlayedObserver.ts:1307956702": [
      [28, 4, 22, "Type \'undefined\' is not assignable to type \'number\'.", "553548977"],
      [37, 6, 9, "Cannot invoke an object which is possibly \'undefined\'.", "4219368682"],
      [56, 2, 95, "Type \'boolean | null\' is not assignable to type \'boolean\'.", "1265679455"],
      [81, 4, 22, "Type \'undefined\' is not assignable to type \'number\'.", "553548977"]
    ],
    "src/script/ui/resizeObserver.ts:1962447755": [
      [47, 48, 8, "Argument of type \'(element: Element) => void\' is not assignable to parameter of type \'(...args: unknown[]) => void\'.\\n  Types of parameters \'element\' and \'args\' are incompatible.\\n    Type \'unknown\' is not assignable to type \'Element\'.", "3760058444"]
    ],
    "src/script/ui/viewportObserver.ts:8326502": [
      [109, 6, 9, "Argument of type \'undefined\' is not assignable to parameter of type \'HTMLElement\'.", "2620553983"]
    ],
    "src/script/user/AppLockRepository.ts:968558871": [
      [48, 38, 59, "Type \'string | null\' is not assignable to type \'string\'.\\n  Type \'null\' is not assignable to type \'string\'.", "2029474882"],
      [50, 35, 56, "Type \'string | null\' is not assignable to type \'string\'.\\n  Type \'null\' is not assignable to type \'string\'.", "4278102955"],
      [55, 46, 8, "Argument of type \'string | null\' is not assignable to parameter of type \'string\'.\\n  Type \'null\' is not assignable to type \'string\'.", "2452599369"]
    ],
    "src/script/user/AppLockState.ts:4063056116": [
      [49, 4, 22, "Type \'PureComputed<boolean | undefined>\' is not assignable to type \'PureComputed<boolean>\'.", "32795343"],
      [55, 4, 33, "Type \'PureComputed<number | undefined>\' is not assignable to type \'PureComputed<number>\'.", "3833026544"],
      [60, 4, 18, "Type \'Observable<false>\' is not assignable to type \'Observable<boolean>\'.", "3934899707"],
      [61, 4, 29, "Type \'Observable<false>\' is not assignable to type \'Observable<boolean>\'.", "4114033765"]
    ],
    "src/script/user/UserHandleGenerator.ts:608562243": [
      [67, 35, 6, "No overload matches this call.\\n  Overload 1 of 4, \'(iterable: Iterable<unknown> | ArrayLike<unknown>, mapfn: (v: unknown, k: number) => number, thisArg?: any): number[]\', gave the following error.\\n    Type \'number | undefined\' is not assignable to type \'number\'.\\n      Type \'undefined\' is not assignable to type \'number\'.\\n  Overload 2 of 4, \'(arrayLike: ArrayLike<unknown>, mapfn: (v: unknown, k: number) => number, thisArg?: any): number[]\', gave the following error.\\n    Type \'number | undefined\' is not assignable to type \'number\'.\\n      Type \'undefined\' is not assignable to type \'number\'.", "1433765721"]
    ],
    "src/script/user/UserMapper.test.ts:250567312": [
      [83, 42, 9, "Argument of type \'undefined\' is not assignable to parameter of type \'User | Self\'.", "2620553983"],
      [137, 47, 9, "Argument of type \'undefined\' is not assignable to parameter of type \'(User | Self)[]\'.", "2620553983"],
      [158, 13, 15, "Object is possibly \'undefined\'.", "52415216"],
      [167, 13, 15, "Object is possibly \'undefined\'.", "52415216"],
      [176, 13, 15, "Object is possibly \'undefined\'.", "52415216"],
      [221, 13, 15, "Object is possibly \'undefined\'.", "52415216"],
      [222, 13, 15, "Object is possibly \'undefined\'.", "52415216"]
    ],
    "src/script/user/UserMapper.ts:450957740": [
      [47, 4, 63, "Type \'User | undefined\' is not assignable to type \'User\'.\\n  Type \'undefined\' is not assignable to type \'User\'.", "55227688"],
      [47, 50, 4, "Argument of type \'null\' is not assignable to parameter of type \'string | undefined\'.", "2087897566"],
      [51, 62, 4, "Argument of type \'null\' is not assignable to parameter of type \'string | undefined\'.", "2087897566"],
      [52, 4, 10, "Object is possibly \'undefined\'.", "50227919"],
      [57, 6, 10, "Object is possibly \'undefined\'.", "50227919"],
      [60, 4, 18, "Type \'User | undefined\' is not assignable to type \'User\'.\\n  Type \'undefined\' is not assignable to type \'User\'.", "1723739806"],
      [96, 6, 13, "Type \'string | undefined\' is not assignable to type \'string\'.\\n  Type \'undefined\' is not assignable to type \'string\'.", "1154411948"],
      [135, 8, 15, "Object is possibly \'undefined\'.", "696735433"],
      [141, 55, 16, "Argument of type \'Picture[] | undefined\' is not assignable to parameter of type \'Picture[]\'.\\n  Type \'undefined\' is not assignable to type \'Picture[]\'.", "1145520518"]
    ],
    "src/script/user/UserPermission.ts:1999060110": [
      [173, 2, 395, "Type \'Record<string, (role: ROLE) => boolean>\' is not assignable to type \'Record<string, (role?: ROLE | undefined) => boolean>\'.\\n  \'string\' index signatures are incompatible.\\n    Type \'(role: ROLE) => boolean\' is not assignable to type \'(role?: ROLE | undefined) => boolean\'.", "3736070641"]
    ],
    "src/script/user/UserRepository.ts:3686698449": [
      [172, 55, 6, "Type \'string | undefined\' is not assignable to type \'string\'.\\n  Type \'undefined\' is not assignable to type \'string\'.", "1127975365"],
      [217, 24, 6, "Type \'string | null\' is not assignable to type \'string\'.\\n  Type \'null\' is not assignable to type \'string\'.", "1127975365"],
      [228, 32, 6, "Type \'string | null\' is not assignable to type \'string\'.\\n  Type \'null\' is not assignable to type \'string\'.", "1127975365"],
      [228, 75, 2, "Type \'string | undefined\' is not assignable to type \'string\'.\\n  Type \'undefined\' is not assignable to type \'string\'.", "5861160"],
      [252, 28, 16, "Argument of type \'ConnectionEntity | undefined\' is not assignable to parameter of type \'ConnectionEntity\'.\\n  Type \'undefined\' is not assignable to type \'ConnectionEntity\'.", "3456520104"],
      [263, 10, 7, "Type \'{ domain: string | undefined; id: string; }[]\' is not assignable to type \'QualifiedId[]\'.\\n  Type \'{ domain: string | undefined; id: string; }\' is not assignable to type \'QualifiedId\'.\\n    Types of property \'domain\' are incompatible.\\n      Type \'string | undefined\' is not assignable to type \'string\'.\\n        Type \'undefined\' is not assignable to type \'string\'.", "2414311946"],
      [339, 4, 20, "Type \'(ClientEntity | undefined)[]\' is not assignable to type \'ClientEntity[]\'.\\n  Type \'ClientEntity | undefined\' is not assignable to type \'ClientEntity\'.\\n    Type \'undefined\' is not assignable to type \'ClientEntity\'.", "724989886"],
      [447, 12, 5, "Object is of type \'unknown\'.", "165548477"],
      [520, 53, 5, "Object is of type \'unknown\'.", "165548477"],
      [530, 23, 16, "Object is possibly \'undefined\'.", "1145520518"],
      [531, 21, 15, "Object is possibly \'undefined\'.", "696735433"],
      [536, 57, 16, "Argument of type \'Picture[] | undefined\' is not assignable to parameter of type \'Picture[]\'.\\n  Type \'undefined\' is not assignable to type \'Picture[]\'.", "1145520518"],
      [555, 27, 5, "Object is of type \'unknown\'.", "165548477"],
      [558, 89, 5, "Object is of type \'unknown\'.", "165548477"],
      [658, 27, 17, "Type \'User | undefined\' is not assignable to type \'User\'.\\n  Type \'undefined\' is not assignable to type \'User\'.", "3641955066"],
      [673, 101, 4, "Argument of type \'null\' is not assignable to parameter of type \'string | undefined\'.", "2087897566"],
      [723, 69, 5, "Object is of type \'unknown\'.", "165548477"],
      [742, 24, 5, "Object is of type \'unknown\'.", "165548477"],
      [770, 60, 5, "Object is of type \'unknown\'.", "165548477"],
      [770, 77, 5, "Object is of type \'unknown\'.", "165548477"],
      [817, 64, 5, "Object is of type \'unknown\'.", "165548477"],
      [817, 81, 5, "Object is of type \'unknown\'.", "165548477"]
    ],
    "src/script/user/UserState.ts:1636460432": [
      [44, 4, 9, "Type \'Observable<User | undefined>\' is not assignable to type \'Observable<User>\'.", "1162883985"],
      [45, 4, 10, "Type \'ObservableArray<never>\' is not assignable to type \'ObservableArray<User>\'.\\n  Types of parameters \'value\' and \'value\' are incompatible.\\n    Type \'User[] | null | undefined\' is not assignable to type \'never[] | null | undefined\'.\\n      Type \'User[]\' is not assignable to type \'never[]\'.\\n        Type \'User\' is not assignable to type \'never\'.", "4012712079"],
      [62, 4, 11, "Type \'Observable<boolean | undefined>\' is not assignable to type \'PureComputed<boolean> | Observable<boolean>\'.\\n  Type \'Observable<boolean | undefined>\' is not assignable to type \'Observable<boolean>\'.\\n    The types returned by \'peek()\' are incompatible between these types.\\n      Type \'boolean | undefined\' is not assignable to type \'boolean\'.", "2825893770"]
    ],
    "src/script/util/ArrayUtil.ts:1796804857": [
      [109, 47, 42, "Type \'undefined\' cannot be used as an index type.", "3231080782"]
    ],
    "src/script/util/ClipboardUtil.ts:3834718542": [
      [33, 22, 21, "Object is possibly \'null\'.", "3831905776"],
      [33, 57, 21, "Object is possibly \'null\'.", "3831905776"],
      [43, 6, 16, "Object is possibly \'null\'.", "548905036"],
      [44, 6, 16, "Object is possibly \'null\'.", "548905036"]
    ],
    "src/script/util/ComponentUtil.test.ts:2336697613": [
      [48, 44, 73, "Argument of type \'({ obj }: { obj: any; }) => UnwrappedValues<any, Subscribables<any>>\' is not assignable to parameter of type \'(initialProps: unknown) => UnwrappedValues<any, Subscribables<any>>\'.\\n  Types of parameters \'__0\' and \'initialProps\' are incompatible.\\n    Type \'unknown\' is not assignable to type \'{ obj: any; }\'.", "2621166550"]
    ],
    "src/script/util/DebugUtil.ts:3949008751": [
      [119, 35, 9, "Object is possibly \'undefined\'.", "3919057299"],
      [129, 4, 9, "Object is possibly \'undefined\'.", "3919057299"],
      [177, 21, 43, "Object is possibly \'null\'.", "1853768633"],
      [189, 29, 43, "Object is possibly \'null\'.", "1853768633"],
      [210, 14, 44, "No overload matches this call.\\n  Overload 1 of 2, \'(predicate: (value: BackendEvent, index: number, array: BackendEvent[]) => value is ConversationOtrMessageAddEvent, thisArg?: any): ConversationOtrMessageAddEvent[]\', gave the following error.\\n    Argument of type \'(event: ConversationOtrMessageAddEvent) => boolean\' is not assignable to parameter of type \'(value: BackendEvent, index: number, array: BackendEvent[]) => value is ConversationOtrMessageAddEvent\'.\\n      Types of parameters \'event\' and \'value\' are incompatible.\\n        Type \'BackendEvent\' is not assignable to type \'ConversationOtrMessageAddEvent\'.\\n          Type \'ConversationAccessUpdateEvent\' is not assignable to type \'ConversationOtrMessageAddEvent\'.\\n            Types of property \'data\' are incompatible.\\n              Type \'ConversationAccessUpdateData\' is missing the following properties from type \'ConversationOtrMessageAddData\': recipient, sender, text\\n  Overload 2 of 2, \'(predicate: (value: BackendEvent, index: number, array: BackendEvent[]) => unknown, thisArg?: any): BackendEvent[]\', gave the following error.\\n    Argument of type \'(event: ConversationOtrMessageAddEvent) => boolean\' is not assignable to parameter of type \'(value: BackendEvent, index: number, array: BackendEvent[]) => unknown\'.\\n      Types of parameters \'event\' and \'value\' are incompatible.\\n        Type \'BackendEvent\' is not assignable to type \'ConversationOtrMessageAddEvent\'.", "1988627528"],
      [231, 79, 28, "Argument of type \'QualifiedId | undefined\' is not assignable to parameter of type \'QualifiedId\'.\\n  Type \'undefined\' is not assignable to type \'QualifiedId\'.", "3076846587"],
      [252, 28, 37, "Object is possibly \'undefined\'.", "1392610785"],
      [323, 8, 3, "Object is possibly \'null\'.", "193416522"],
      [324, 8, 3, "Object is possibly \'null\'.", "193416522"],
      [325, 8, 3, "Object is possibly \'null\'.", "193416522"],
      [326, 8, 3, "Object is possibly \'null\'.", "193416522"],
      [333, 4, 37, "Cannot invoke an object which is possibly \'null\'.", "1296197002"],
      [333, 42, 4, "Argument of type \'null\' is not assignable to parameter of type \'Event\'.", "2087897566"],
      [342, 18, 12, "Object is possibly \'null\'.", "1670678216"],
      [348, 24, 12, "Object is possibly \'null\'.", "1670678216"],
      [352, 16, 12, "Object is possibly \'null\'.", "1670678216"],
      [366, 26, 12, "Object is possibly \'null\'.", "1670678216"],
      [368, 25, 12, "Object is possibly \'null\'.", "1670678216"]
    ],
    "src/script/util/EmojiUtil.ts:2636485232": [
      [29, 18, 26, "Argument of type \'string\' is not assignable to parameter of type \'never\'.", "2839450053"]
    ],
    "src/script/util/FileTypeUtil.ts:2165001675": [
      [48, 68, 29, "Object is possibly \'null\'.", "3648478764"]
    ],
    "src/script/util/KeyboardUtil.ts:3567597689": [
      [153, 78, 13, "Object is possibly \'null\'.", "2879944190"],
      [159, 6, 21, "Type \'string | undefined\' is not assignable to type \'string | null\'.\\n  Type \'undefined\' is not assignable to type \'string | null\'.", "3866716832"]
    ],
    "src/script/util/PromiseQueue.ts:2903873298": [
      [64, 22, 7, "Object is possibly \'undefined\'.", "717644789"],
      [67, 18, 7, "Object is possibly \'undefined\'.", "717644789"],
      [69, 19, 7, "Object is possibly \'undefined\'.", "717644789"],
      [153, 8, 9, "Type \'(value: T | PromiseLike<T>) => void\' is not assignable to type \'PromiseResolveFn\'.\\n  Types of parameters \'value\' and \'value\' are incompatible.\\n    Type \'unknown\' is not assignable to type \'T | PromiseLike<T>\'.", "1585311161"],
      [183, 25, 10, "Argument of type \'{ fn: PromiseFn<T>; rejectFn: (reason?: any) => void; resolveFn: (value: T | PromiseLike<T>) => void; }\' is not assignable to parameter of type \'QueueEntry<any>\'.\\n  Types of property \'resolveFn\' are incompatible.\\n    Type \'(value: T | PromiseLike<T>) => void\' is not assignable to type \'PromiseResolveFn\'.\\n      Types of parameters \'value\' and \'value\' are incompatible.\\n        Type \'unknown\' is not assignable to type \'T | PromiseLike<T>\'.", "2928457408"]
    ],
    "src/script/util/SanitizationUtil.ts:998997544": [
      [63, 2, 17, "Type \'Window | null\' is not assignable to type \'Window\'.\\n  Type \'null\' is not assignable to type \'Window\'.", "211185092"]
    ],
    "src/script/util/TimeUtil.ts:2937722238": [
      [196, 14, 7, "Object is possibly \'undefined\'.", "2520100294"],
      [197, 17, 7, "Object is possibly \'undefined\'.", "2520100294"],
      [218, 19, 5, "Object is possibly \'undefined\'.", "177734518"],
      [223, 71, 7, "Object is possibly \'undefined\'.", "770838456"]
    ],
    "src/script/util/TypedEventTarget.ts:158498822": [
      [24, 9, 16, "Property \'addEventListener\' in type \'TypedEventTarget<EventDef>\' is not assignable to the same property in base type \'EventTarget\'.\\n  Type \'<T extends EventDef[\\"type\\"]>(type: T, listener: ((e: Event & EventDef) => void) | null) => void\' is not assignable to type \'(type: string, callback: EventListenerOrEventListenerObject | null, options?: boolean | AddEventListenerOptions | undefined) => void\'.\\n    Types of parameters \'listener\' and \'callback\' are incompatible.\\n      Type \'EventListenerOrEventListenerObject | null\' is not assignable to type \'((e: Event & EventDef) => void) | null\'.\\n        Type \'EventListenerObject\' is not assignable to type \'(e: Event & EventDef) => void\'.\\n          Type \'EventListenerObject\' provides no match for the signature \'(e: Event & EventDef): void\'.", "1663469078"],
      [25, 33, 8, "Argument of type \'((e: Event & EventDef) => void) | null\' is not assignable to parameter of type \'EventListenerOrEventListenerObject | null\'.\\n  Type \'(e: Event & EventDef) => void\' is not assignable to type \'EventListenerOrEventListenerObject | null\'.\\n    Type \'(e: Event & EventDef) => void\' is not assignable to type \'EventListener\'.\\n      Types of parameters \'e\' and \'evt\' are incompatible.\\n        Type \'Event\' is not assignable to type \'Event & EventDef\'.\\n          Type \'Event\' is not assignable to type \'EventDef\'.\\n            \'Event\' is assignable to the constraint of type \'EventDef\', but \'EventDef\' could be instantiated with a different subtype of constraint \'{ type: any; }\'.", "732556603"],
      [28, 9, 19, "Property \'removeEventListener\' in type \'TypedEventTarget<EventDef>\' is not assignable to the same property in base type \'EventTarget\'.\\n  Type \'(type: EventDef[\\"type\\"], listener: (e: Event & EventDef) => void) => void\' is not assignable to type \'(type: string, callback: EventListenerOrEventListenerObject | null, options?: boolean | EventListenerOptions | undefined) => void\'.\\n    Types of parameters \'listener\' and \'callback\' are incompatible.\\n      Type \'EventListenerOrEventListenerObject | null\' is not assignable to type \'(e: Event & EventDef) => void\'.\\n        Type \'null\' is not assignable to type \'(e: Event & EventDef) => void\'.", "2229065745"],
      [29, 36, 8, "Argument of type \'(e: Event & EventDef) => void\' is not assignable to parameter of type \'EventListenerOrEventListenerObject | null\'.\\n  Type \'(e: Event & EventDef) => void\' is not assignable to type \'EventListener\'.\\n    Types of parameters \'e\' and \'evt\' are incompatible.\\n      Type \'Event\' is not assignable to type \'Event & EventDef\'.", "732556603"]
    ],
    "src/script/util/ephemeralValueStore.ts:2413706131": [
      [68, 2, 6, "Type \'ServiceWorker | null\' is not assignable to type \'ServiceWorker\'.\\n  Type \'null\' is not assignable to type \'ServiceWorker\'.", "2022943379"]
    ],
    "src/script/util/messageRenderer.ts:3293515046": [
      [51, 22, 17, "Object is possibly \'undefined\'.", "2874537081"],
      [51, 22, 17, "Cannot invoke an object which is possibly \'undefined\'.", "2874537081"],
      [52, 2, 15, "Object is possibly \'null\'.", "3502905644"],
      [62, 8, 10, "Type \'[number, number] | null\' must have a \'[Symbol.iterator]()\' method that returns an iterator.", "3658085274"],
      [67, 45, 19, "Object is possibly \'null\'.", "298984248"],
      [142, 38, 14, "Argument of type \'\\"\\" | string[]\' is not assignable to parameter of type \'string[] | undefined\'.\\n  Type \'string\' is not assignable to type \'string[]\'.", "592874915"],
      [156, 20, 4, "Object is possibly \'null\'.", "2087822780"],
      [157, 27, 4, "Object is possibly \'null\'.", "2087822780"],
      [164, 6, 10, "Object is possibly \'undefined\'.", "393830728"],
      [165, 6, 10, "Object is possibly \'undefined\'.", "393830728"],
      [166, 51, 4, "Argument of type \'string | null\' is not assignable to parameter of type \'string\'.\\n  Type \'null\' is not assignable to type \'string\'.", "2087822780"],
      [204, 71, 22, "Argument of type \'Token[] | null\' is not assignable to parameter of type \'Token[]\'.\\n  Type \'null\' is not assignable to type \'Token[]\'.", "525880250"]
    ],
    "src/script/util/renderModal.ts:2732089643": [
      [29, 4, 14, "Type \'undefined\' is not assignable to type \'HTMLDivElement\'.", "4001065193"]
    ],
    "src/script/util/test/TestPage.tsx:1772987669": [
      [28, 4, 10, "Type \'T | undefined\' is not assignable to type \'T\'.\\n  \'T\' could be instantiated with an arbitrary type which could be unrelated to \'T | undefined\'.", "4016349795"],
      [29, 4, 14, "Type \'FC<T> | ComponentClass<T, any>\' is not assignable to type \'FC<{}> | ComponentClass<{}, any>\'.\\n  Type \'FC<T>\' is not assignable to type \'FC<{}> | ComponentClass<{}, any>\'.\\n    Type \'FunctionComponent<T>\' is not assignable to type \'FC<{}>\'.\\n      Types of parameters \'props\' and \'props\' are incompatible.\\n        Type \'{}\' is not assignable to type \'T\'.\\n          \'T\' could be instantiated with an arbitrary type which could be unrelated to \'{}\'.", "2825119042"]
    ],
    "src/script/util/test/mock/LocalStorageMock.ts:763526660": [
      [30, 4, 15, "Type \'null\' is not assignable to type \'string\'.", "729139267"]
    ],
    "src/script/util/util.ts:981707972": [
      [48, 40, 34, "Argument of type \'boolean | undefined\' is not assignable to parameter of type \'boolean\'.", "212151669"],
      [102, 34, 13, "Argument of type \'string | ArrayBuffer | null\' is not assignable to parameter of type \'string | ArrayBuffer | PromiseLike<string | ArrayBuffer>\'.\\n  Type \'null\' is not assignable to type \'string | ArrayBuffer | PromiseLike<string | ArrayBuffer>\'.", "3216273927"],
      [120, 41, 8, "Type \'string | null\' is not assignable to type \'string\'.\\n  Type \'null\' is not assignable to type \'string\'.", "3750463409"],
      [190, 9, 29, "Object is possibly \'null\'.", "3854968340"],
      [328, 21, 4, "\'this\' implicitly has type \'any\' because it does not have a type annotation.", "2087959715"],
      [351, 31, 6, "Object is possibly \'null\'.", "1898500505"],
      [352, 52, 22, "Argument of type \'Element | null\' is not assignable to parameter of type \'Element\'.\\n  Type \'null\' is not assignable to type \'Element\'.", "1093908406"]
    ],
    "src/script/view_model/ActionsViewModel.ts:125543468": [
      [117, 82, 22, "Argument of type \'Conversation | undefined\' is not assignable to parameter of type \'Conversation\'.\\n  Type \'undefined\' is not assignable to type \'Conversation\'.", "4075697524"],
      [181, 67, 5, "Object is of type \'unknown\'.", "165548477"],
      [181, 83, 5, "Object is of type \'unknown\'.", "165548477"],
      [195, 8, 9, "Argument of type \'undefined\' is not assignable to parameter of type \'string\'.", "2620553983"]
    ],
    "src/script/view_model/CallingViewModel.ts:3603774031": [
      [87, 11, 17, "Property \'activeCallViewTab\' has no initializer and is not definitely assigned in the constructor.", "1323835793"],
      [319, 4, 63, "Type \'Conversation | undefined\' is not assignable to type \'Conversation\'.\\n  Type \'undefined\' is not assignable to type \'Conversation\'.", "62763745"]
    ],
    "src/script/view_model/ContentViewModel.ts:1667610503": [
      [273, 65, 6, "Type \'string | null\' is not assignable to type \'string\'.\\n  Type \'null\' is not assignable to type \'string\'.", "1127975365"],
      [310, 68, 13, "Argument of type \'Message | undefined\' is not assignable to parameter of type \'Message\'.\\n  Type \'undefined\' is not assignable to type \'Message\'.", "2065728181"],
      [316, 10, 6, "Type \'Conversation | null\' is not assignable to type \'PanelEntity\'.", "1164306878"],
      [320, 37, 5, "Object is of type \'unknown\'.", "165548477"],
      [330, 10, 9, "Argument of type \'undefined\' is not assignable to parameter of type \'string\'.", "2620553983"],
      [413, 50, 9, "Argument of type \'undefined\' is not assignable to parameter of type \'Conversation\'.", "2620553983"],
      [441, 12, 9, "Argument of type \'undefined\' is not assignable to parameter of type \'string\'.", "2620553983"],
      [450, 20, 29, "Object is possibly \'undefined\'.", "1398699454"],
      [453, 12, 9, "Argument of type \'undefined\' is not assignable to parameter of type \'string\'.", "2620553983"]
    ],
    "src/script/view_model/ImageDetailViewViewModel.ts:1576396674": [
      [58, 4, 11, "Type \'undefined\' is not assignable to type \'string\'.", "3652784592"],
      [60, 4, 15, "Type \'undefined\' is not assignable to type \'Modal\'.", "4236294625"],
      [61, 4, 13, "Type \'Observable<string | undefined>\' is not assignable to type \'Observable<string>\'.", "236598504"],
      [63, 4, 17, "Type \'Observable<false>\' is not assignable to type \'Observable<boolean>\'.", "3331382116"],
      [65, 4, 23, "Type \'Observable<Conversation | undefined>\' is not assignable to type \'Observable<Conversation>\'.\\n  The types returned by \'peek()\' are incompatible between these types.\\n    Type \'Conversation | undefined\' is not assignable to type \'Conversation\'.\\n      Type \'undefined\' is not assignable to type \'Conversation\'.", "2356679995"],
      [67, 4, 18, "Type \'Observable<ContentMessage | undefined>\' is not assignable to type \'Observable<ContentMessage>\'.", "3462443997"],
      [93, 18, 9, "Argument of type \'undefined\' is not assignable to parameter of type \'string\'.", "2620553983"],
      [95, 23, 9, "Argument of type \'undefined\' is not assignable to parameter of type \'ContentMessage\'.", "2620553983"],
      [96, 4, 11, "Type \'undefined\' is not assignable to type \'string\'.", "3652784592"],
      [146, 20, 22, "Object is possibly \'undefined\'.", "670361899"],
      [146, 72, 22, "Object is possibly \'undefined\'.", "670361899"]
    ],
    "src/script/view_model/ListViewModel.ts:4038366115": [
      [119, 4, 10, "Type \'Observable<ListState>\' is not assignable to type \'Observable<string>\'.\\n  Types of parameters \'value\' and \'value\' are incompatible.\\n    Type \'string\' is not assignable to type \'ListState\'.", "4014904506"],
      [120, 4, 15, "Type \'Observable<number | undefined>\' is not assignable to type \'Observable<number>\'.", "3261786582"],
      [121, 4, 17, "Type \'Observable<false>\' is not assignable to type \'Observable<boolean>\'.", "3342042619"],
      [185, 8, 6, "Type \'Conversation | null\' is not assignable to type \'PanelEntity\'.", "1164306878"],
      [433, 48, 18, "Argument of type \'Conversation | null\' is not assignable to parameter of type \'Conversation\'.\\n  Type \'null\' is not assignable to type \'Conversation\'.", "1508601427"],
      [453, 44, 18, "Argument of type \'Conversation | null\' is not assignable to parameter of type \'Conversation\'.\\n  Type \'null\' is not assignable to type \'Conversation\'.", "1508601427"],
      [461, 49, 18, "Argument of type \'Conversation | null\' is not assignable to parameter of type \'Conversation\'.\\n  Type \'null\' is not assignable to type \'Conversation\'.", "1508601427"]
    ],
    "src/script/view_model/LoadingViewModel.ts:748248502": [
      [34, 4, 12, "Type \'HTMLElement | null\' is not assignable to type \'HTMLElement\'.\\n  Type \'null\' is not assignable to type \'HTMLElement\'.", "2937706259"],
      [60, 21, 14, "Object is possibly \'undefined\'.", "3120882432"],
      [61, 21, 14, "Object is possibly \'undefined\'.", "3120882432"]
    ],
    "src/script/view_model/MainViewModel.ts:4084606447": [
      [153, 6, 11, "Type \'Observable<true>\' is not assignable to type \'Observable<boolean>\'.", "2107724227"],
      [158, 4, 16, "Type \'Observable<false>\' is not assignable to type \'Observable<boolean>\'.", "2689308885"],
      [215, 4, 30, "Object is possibly \'null\'.", "1790131128"],
      [223, 24, 3, "Object is possibly \'null\'.", "193410244"],
      [235, 27, 3, "Object is possibly \'null\'.", "193410244"],
      [237, 29, 3, "Object is possibly \'null\'.", "193410244"],
      [243, 10, 5, "Object is possibly \'null\'.", "187702867"],
      [244, 28, 5, "Argument of type \'HTMLElement | null\' is not assignable to parameter of type \'HTMLElement\'.\\n  Type \'null\' is not assignable to type \'HTMLElement\'.", "187702867"],
      [245, 28, 8, "Argument of type \'HTMLElement | null\' is not assignable to parameter of type \'HTMLElement\'.\\n  Type \'null\' is not assignable to type \'HTMLElement\'.", "277626740"],
      [246, 28, 5, "Argument of type \'HTMLElement | null\' is not assignable to parameter of type \'HTMLElement\'.\\n  Type \'null\' is not assignable to type \'HTMLElement\'.", "178805363"],
      [250, 12, 3, "Object is possibly \'null\'.", "193410244"],
      [252, 12, 7, "Object is possibly \'null\'.", "652303743"],
      [254, 12, 3, "Object is possibly \'null\'.", "193410244"],
      [256, 12, 7, "Object is possibly \'null\'.", "652303743"],
      [265, 6, 5, "Object is possibly \'null\'.", "187702867"],
      [268, 25, 5, "Argument of type \'HTMLElement | null\' is not assignable to parameter of type \'HTMLElement\'.\\n  Type \'null\' is not assignable to type \'HTMLElement\'.", "187702867"],
      [270, 27, 8, "Argument of type \'HTMLElement | null\' is not assignable to parameter of type \'HTMLElement\'.\\n  Type \'null\' is not assignable to type \'HTMLElement\'.", "277626740"],
      [271, 27, 5, "Argument of type \'HTMLElement | null\' is not assignable to parameter of type \'HTMLElement\'.\\n  Type \'null\' is not assignable to type \'HTMLElement\'.", "178805363"],
      [274, 25, 5, "Argument of type \'HTMLElement | null\' is not assignable to parameter of type \'HTMLElement\'.\\n  Type \'null\' is not assignable to type \'HTMLElement\'.", "187702867"],
      [276, 27, 8, "Argument of type \'HTMLElement | null\' is not assignable to parameter of type \'HTMLElement\'.\\n  Type \'null\' is not assignable to type \'HTMLElement\'.", "277626740"],
      [277, 27, 5, "Argument of type \'HTMLElement | null\' is not assignable to parameter of type \'HTMLElement\'.\\n  Type \'null\' is not assignable to type \'HTMLElement\'.", "178805363"],
      [283, 25, 5, "Argument of type \'HTMLElement | null\' is not assignable to parameter of type \'HTMLElement\'.\\n  Type \'null\' is not assignable to type \'HTMLElement\'.", "187702867"],
      [284, 25, 8, "Argument of type \'HTMLElement | null\' is not assignable to parameter of type \'HTMLElement\'.\\n  Type \'null\' is not assignable to type \'HTMLElement\'.", "277626740"],
      [285, 25, 5, "Argument of type \'HTMLElement | null\' is not assignable to parameter of type \'HTMLElement\'.\\n  Type \'null\' is not assignable to type \'HTMLElement\'.", "178805363"],
      [288, 27, 5, "Argument of type \'HTMLElement | null\' is not assignable to parameter of type \'HTMLElement\'.\\n  Type \'null\' is not assignable to type \'HTMLElement\'.", "187702867"],
      [290, 29, 8, "Argument of type \'HTMLElement | null\' is not assignable to parameter of type \'HTMLElement\'.\\n  Type \'null\' is not assignable to type \'HTMLElement\'.", "277626740"],
      [291, 29, 5, "Argument of type \'HTMLElement | null\' is not assignable to parameter of type \'HTMLElement\'.\\n  Type \'null\' is not assignable to type \'HTMLElement\'.", "178805363"],
      [294, 27, 5, "Argument of type \'HTMLElement | null\' is not assignable to parameter of type \'HTMLElement\'.\\n  Type \'null\' is not assignable to type \'HTMLElement\'.", "187702867"],
      [296, 29, 8, "Argument of type \'HTMLElement | null\' is not assignable to parameter of type \'HTMLElement\'.\\n  Type \'null\' is not assignable to type \'HTMLElement\'.", "277626740"],
      [297, 29, 5, "Argument of type \'HTMLElement | null\' is not assignable to parameter of type \'HTMLElement\'.\\n  Type \'null\' is not assignable to type \'HTMLElement\'.", "178805363"]
    ],
    "src/script/view_model/ModalsViewModel.ts:508741377": [
      [80, 2, 11, "Type \'null\' is not assignable to type \'string\'.", "974495764"],
      [132, 4, 18, "Type \'Observable<false>\' is not assignable to type \'Observable<boolean>\'.", "3358619369"],
      [135, 4, 15, "Type \'Observable<false>\' is not assignable to type \'Observable<boolean>\'.", "1894281975"],
      [138, 4, 14, "Type \'Observable<string | null>\' is not assignable to type \'Observable<string>\'.\\n  The types returned by \'peek()\' are incompatible between these types.\\n    Type \'string | null\' is not assignable to type \'string\'.\\n      Type \'null\' is not assignable to type \'string\'.", "209694601"],
      [172, 13, 4, "Property \'type\' does not exist on type \'{ id: string; options: ModalOptions; type: ModalType; } | undefined\'.", "2087944093"],
      [172, 19, 7, "Property \'options\' does not exist on type \'{ id: string; options: ModalOptions; type: ModalType; } | undefined\'.", "717644789"],
      [172, 28, 2, "Property \'id\' does not exist on type \'{ id: string; options: ModalOptions; type: ModalType; } | undefined\'.", "5861160"],
      [242, 8, 19, "Type \'string | false | undefined\' is not assignable to type \'string | undefined\'.\\n  Type \'boolean\' is not assignable to type \'string\'.", "1717244404"],
      [270, 56, 23, "No overload matches this call.\\n  Overload 1 of 2, \'(...items: ConcatArray<never>[]): never[]\', gave the following error.\\n    Argument of type \'Action\' is not assignable to parameter of type \'ConcatArray<never>\'.\\n      Type \'Action\' is missing the following properties from type \'ConcatArray<never>\': length, join, slice\\n  Overload 2 of 2, \'(...items: ConcatArray<never>[]): never[]\', gave the following error.\\n    Argument of type \'Action\' is not assignable to parameter of type \'ConcatArray<never>\'.", "1386143110"],
      [272, 16, 9, "Spread types may only be created from object types.", "2308002069"],
      [275, 17, 7, "Argument of type \'{ checkboxLabel: string | undefined; closeFn: Function; closeOnConfirm: boolean; currentType: ModalType; inputPlaceholder: string | undefined; messageHtml: string | undefined; ... 6 more ...; titleText: string | undefined; }\' is not assignable to parameter of type \'Content\'.\\n  Types of property \'checkboxLabel\' are incompatible.\\n    Type \'string | undefined\' is not assignable to type \'string\'.\\n      Type \'undefined\' is not assignable to type \'string\'.", "3716929964"],
      [277, 19, 2, "Argument of type \'string | undefined\' is not assignable to parameter of type \'string\'.\\n  Type \'undefined\' is not assignable to type \'string\'.", "5861160"],
      [293, 34, 29, "Argument of type \'boolean | undefined\' is not assignable to parameter of type \'boolean\'.\\n  Type \'undefined\' is not assignable to type \'boolean\'.", "1283406094"],
      [336, 19, 4, "Argument of type \'null\' is not assignable to parameter of type \'string\'.", "2087897566"]
    ],
    "src/script/view_model/PanelViewModel.ts:1100221187": [
      [69, 2, 13, "Property \'currentEntity\' has no initializer and is not definitely assigned in the constructor.", "32305655"],
      [139, 4, 23, "Type \'Observable<Conversation | null>\' is not assignable to type \'Observable<Conversation>\'.", "2356679995"],
      [142, 4, 16, "Type \'Observable<false>\' is not assignable to type \'Observable<boolean>\'.", "2985846665"],
      [143, 4, 10, "Type \'Observable<string | undefined>\' is not assignable to type \'Observable<string>\'.", "4014904506"],
      [145, 4, 17, "Type \'Observable<string | undefined>\' is not assignable to type \'Observable<string>\'.", "2911337818"],
      [213, 15, 9, "Argument of type \'undefined\' is not assignable to parameter of type \'string\'.", "2620553983"],
      [215, 4, 18, "Type \'undefined\' is not assignable to type \'PanelEntity\'.", "2173061407"],
      [276, 22, 9, "Argument of type \'undefined\' is not assignable to parameter of type \'string\'.", "2620553983"],
      [296, 24, 9, "Argument of type \'undefined\' is not assignable to parameter of type \'string\'.", "2620553983"],
      [297, 34, 9, "Argument of type \'undefined\' is not assignable to parameter of type \'string\'.", "2620553983"],
      [309, 6, 15, "Type \'Element | null\' is not assignable to type \'Element | undefined\'.\\n  Type \'null\' is not assignable to type \'Element | undefined\'.", "2931287914"]
    ],
    "src/script/view_model/WindowTitleViewModel.ts:2939646455": [
      [48, 4, 17, "Type \'Observable<ContentState>\' is not assignable to type \'Observable<string>\'.\\n  Types of parameters \'value\' and \'value\' are incompatible.\\n    Type \'string\' is not assignable to type \'ContentState\'.", "3516467027"],
      [51, 4, 22, "Type \'Observable<false>\' is not assignable to type \'Observable<boolean>\'.", "2603921936"],
      [89, 31, 43, "Object is possibly \'null\'.", "1853768633"]
    ],
    "src/script/view_model/bindings/CommonBindings.ts:3939643793": [
      [44, 6, 32, "Object is possibly \'null\'.", "3763860455"],
      [83, 63, 13, "Object is possibly \'null\'.", "115063321"],
      [83, 86, 13, "Object is possibly \'null\'.", "115063321"],
      [97, 31, 38, "Type \'File | null\' is not assignable to type \'BlobPart\'.\\n  Type \'null\' is not assignable to type \'BlobPart\'.", "2527675968"],
      [254, 24, 4, "\'this\' implicitly has type \'any\' because it does not have a type annotation.", "2087959715"],
      [279, 10, 40, "Object is possibly \'null\'.", "525534827"],
      [280, 29, 4, "\'this\' implicitly has type \'any\' because it does not have a type annotation.", "2087959715"],
      [285, 30, 4, "Argument of type \'null\' is not assignable to parameter of type \'string | number | string[] | ((this: EventTarget, index: number, value: string) => string)\'.", "2087897566"],
      [327, 10, 5, "Type \'undefined\' is not assignable to type \'HTMLImageElement\'.", "178823234"],
      [336, 10, 12, "Type \'undefined\' is not assignable to type \'((this: GlobalEventHandlers, ev: Event) => any) | null\'.", "1696577579"],
      [379, 6, 3, "Object is possibly \'null\'.", "193416522"],
      [380, 6, 3, "Object is possibly \'null\'.", "193416522"],
      [381, 13, 3, "Object is possibly \'null\'.", "193416522"],
      [523, 8, 12, "Type \'undefined\' is not assignable to type \'number\'.", "2583042145"]
    ],
    "src/script/view_model/bindings/ConversationListBindings.ts:3095649748": [
      [29, 0, 32, "Type \'{ init(element: HTMLElement): void; update(element: HTMLElement, valueAccessor: PureComputed<string> | ObservableArray<Conversation>): void; }\' is not assignable to type \'BindingHandler<any>\'.\\n  Types of property \'update\' are incompatible.\\n    Type \'(element: HTMLElement, valueAccessor: PureComputed<string> | ObservableArray<Conversation>) => void\' is not assignable to type \'(element: any, valueAccessor: () => any, allBindings: AllBindings, viewModel: any, bindingContext: BindingContext<any>) => void\'.\\n      Types of parameters \'valueAccessor\' and \'valueAccessor\' are incompatible.\\n        Type \'() => any\' is not assignable to type \'PureComputed<string> | ObservableArray<Conversation>\'.\\n          Type \'() => any\' is missing the following properties from type \'PureComputed<string>\': equalityComparer, peek, dispose, isActive, and 7 more.", "1716760283"]
    ],
    "src/script/view_model/bindings/MessageListBindings.ts:3261685299": [
      [129, 48, 8, "No overload matches this call.\\n  Overload 1 of 2, \'(type: \\"scroll\\", listener: (this: HTMLElement, ev: Event) => any, options?: boolean | AddEventListenerOptions | undefined): void\', gave the following error.\\n    Argument of type \'({ target: element }: Event & {    target: HTMLElement;}) => void\' is not assignable to parameter of type \'(this: HTMLElement, ev: Event) => any\'.\\n      Types of parameters \'__0\' and \'ev\' are incompatible.\\n        Type \'Event\' is not assignable to type \'Event & { target: HTMLElement; }\'.\\n          Type \'Event\' is not assignable to type \'{ target: HTMLElement; }\'.\\n            Types of property \'target\' are incompatible.\\n              Type \'EventTarget | null\' is not assignable to type \'HTMLElement\'.\\n                Type \'null\' is not assignable to type \'HTMLElement\'.\\n  Overload 2 of 2, \'(type: string, listener: EventListenerOrEventListenerObject, options?: boolean | AddEventListenerOptions | undefined): void\', gave the following error.\\n    Argument of type \'({ target: element }: Event & {    target: HTMLElement;}) => void\' is not assignable to parameter of type \'EventListenerOrEventListenerObject\'.\\n      Type \'({ target: element }: Event & {    target: HTMLElement;}) => void\' is not assignable to type \'EventListener\'.\\n        Types of parameters \'__0\' and \'evt\' are incompatible.\\n          Type \'Event\' is not assignable to type \'Event & { target: HTMLElement; }\'.", "1317952297"],
      [133, 53, 8, "No overload matches this call.\\n  Overload 1 of 2, \'(type: \\"scroll\\", listener: (this: HTMLElement, ev: Event) => any, options?: boolean | EventListenerOptions | undefined): void\', gave the following error.\\n    Argument of type \'({ target: element }: Event & {    target: HTMLElement;}) => void\' is not assignable to parameter of type \'(this: HTMLElement, ev: Event) => any\'.\\n      Types of parameters \'__0\' and \'ev\' are incompatible.\\n        Type \'Event\' is not assignable to type \'Event & { target: HTMLElement; }\'.\\n  Overload 2 of 2, \'(type: string, listener: EventListenerOrEventListenerObject, options?: boolean | EventListenerOptions | undefined): void\', gave the following error.\\n    Argument of type \'({ target: element }: Event & {    target: HTMLElement;}) => void\' is not assignable to parameter of type \'EventListenerOrEventListenerObject\'.", "1317952297"],
      [158, 49, 4, "Argument of type \'Blob | undefined\' is not assignable to parameter of type \'Blob | MediaSource\'.", "2087735462"]
    ],
    "src/script/view_model/bindings/VideoCallingBindings.ts:456425467": [
      [23, 2, 6, "Type \'(element: HTMLMediaElement, valueAccessor: Observable<MediaStream>) => void\' is not assignable to type \'(element: any, valueAccessor: () => any, allBindings: AllBindings, viewModel: any, bindingContext: BindingContext<any>) => void\'.\\n  Types of parameters \'valueAccessor\' and \'valueAccessor\' are incompatible.\\n    Type \'() => any\' is missing the following properties from type \'Observable<MediaStream>\': equalityComparer, peek, valueHasMutated, valueWillMutate, and 5 more.", "1759213236"],
      [31, 2, 6, "Type \'(element: HTMLMediaElement, valueAccessor: Observable<MediaStream>) => void\' is not assignable to type \'(element: any, valueAccessor: () => any, allBindings: AllBindings, viewModel: any, bindingContext: BindingContext<any>) => void\'.\\n  Types of parameters \'valueAccessor\' and \'valueAccessor\' are incompatible.\\n    Type \'() => any\' is not assignable to type \'Observable<MediaStream>\'.", "1759213236"]
    ],
    "src/script/view_model/content/ConnectRequestsViewModel.ts:1733765070": [
      [54, 56, 43, "Argument of type \'HTMLElement | null\' is not assignable to parameter of type \'HTMLElement\'.\\n  Type \'null\' is not assignable to type \'HTMLElement\'.", "4107348197"]
    ],
    "src/script/view_model/content/EmojiInputViewModel.ts:1071561715": [
      [49, 10, 13, "Property \'suppressKeyUp\' has no initializer and is not definitely assigned in the constructor.", "1816102502"],
      [167, 8, 48, "Argument of type \'string[]\' is not assignable to parameter of type \'number[]\'.\\n  Type \'string\' is not assignable to type \'number\'.", "4095030990"],
      [291, 20, 9, "Object is possibly \'null\'.", "3834073445"],
      [292, 8, 9, "Argument of type \'number | null\' is not assignable to parameter of type \'number | undefined\'.\\n  Type \'null\' is not assignable to type \'number | undefined\'.", "3834073445"],
      [301, 38, 9, "Object is possibly \'null\'.", "3834073445"],
      [319, 41, 9, "Argument of type \'number | null\' is not assignable to parameter of type \'number | undefined\'.", "3834073445"],
      [320, 37, 9, "Argument of type \'number | null\' is not assignable to parameter of type \'number | undefined\'.", "3834073445"],
      [370, 60, 4, "Property \'icon\' does not exist on type \'never\'.", "2087846158"],
      [372, 27, 5, "Argument of type \'{ icon: string; name: string; }\' is not assignable to parameter of type \'never\'.", "165439585"],
      [377, 54, 4, "Property \'name\' does not exist on type \'never\'.", "2087876002"],
      [378, 54, 4, "Property \'name\' does not exist on type \'never\'.", "2087876002"],
      [381, 54, 4, "Property \'name\' does not exist on type \'never\'.", "2087876002"],
      [381, 67, 4, "Property \'name\' does not exist on type \'never\'.", "2087876002"],
      [387, 41, 4, "Property \'icon\' does not exist on type \'never\'.", "2087846158"],
      [387, 80, 4, "Property \'name\' does not exist on type \'never\'.", "2087876002"],
      [402, 31, 22, "Object is possibly \'undefined\'.", "4272920130"],
      [431, 38, 9, "Argument of type \'number | null\' is not assignable to parameter of type \'number | undefined\'.", "3834073445"]
    ],
    "src/script/view_model/content/GiphyViewModel.ts:931654924": [
      [57, 4, 10, "Type \'undefined\' is not assignable to type \'Modal\'.", "3985246182"],
      [58, 4, 10, "Type \'Observable<GiphyState.DEFAULT>\' is not assignable to type \'Observable<GiphyState>\'.\\n  Types of parameters \'value\' and \'value\' are incompatible.\\n    Type \'GiphyState\' is not assignable to type \'GiphyState.DEFAULT\'.", "4014904506"],
      [61, 4, 15, "Type \'Observable<Gif | undefined>\' is not assignable to type \'Observable<Gif>\'.\\n  The types returned by \'peek()\' are incompatible between these types.\\n    Type \'Gif | undefined\' is not assignable to type \'Gif\'.\\n      Type \'undefined\' is not assignable to type \'Gif\'.", "2624948332"],
      [67, 4, 16, "Type \'Observable<Gif | undefined>\' is not assignable to type \'Observable<Gif>\'.", "2966715820"],
      [112, 24, 19, "No overload matches this call.\\n  The last overload gave the following error.\\n    Argument of type \'EventTarget | null\' is not assignable to parameter of type \'PlainObject<any>\'.\\n      Type \'null\' is not assignable to type \'PlainObject<any>\'.", "3586053823"],
      [113, 31, 6, "Property \'parent\' does not exist on type \'JQueryStatic\'.", "1898500505"],
      [116, 10, 4, "\'this\' implicitly has type \'any\' because it does not have a type annotation.", "2087959715"],
      [120, 10, 4, "\'this\' implicitly has type \'any\' because it does not have a type annotation.", "2087959715"],
      [125, 25, 9, "Argument of type \'undefined\' is not assignable to parameter of type \'Gif\'.", "2620553983"],
      [138, 23, 9, "Argument of type \'undefined\' is not assignable to parameter of type \'Gif\'.", "2620553983"],
      [151, 8, 10, "Type \'undefined\' is not assignable to type \'Modal\'.", "3985246182"],
      [162, 21, 9, "Argument of type \'undefined\' is not assignable to parameter of type \'Gif\'.", "2620553983"]
    ],
    "src/script/view_model/content/HistoryExportViewModel.ts:1810820018": [
      [72, 4, 13, "Type \'Observable<false>\' is not assignable to type \'Observable<boolean>\'.", "1143683791"],
      [89, 4, 16, "Type \'Observable<Blob | null>\' is not assignable to type \'Observable<Blob>\'.\\n  The types returned by \'peek()\' are incompatible between these types.\\n    Type \'Blob | null\' is not assignable to type \'Blob\'.\\n      Type \'null\' is not assignable to type \'Blob\'.", "340013420"],
      [128, 19, 5, "Argument of type \'unknown\' is not assignable to parameter of type \'Error\'.", "165548477"]
    ],
    "src/script/view_model/content/HistoryImportViewModel.ts:2154234816": [
      [61, 4, 10, "Type \'Observable<Error | null>\' is not assignable to type \'Observable<Error>\'.\\n  The types returned by \'peek()\' are incompatible between these types.\\n    Type \'Error | null\' is not assignable to type \'Error\'.\\n      Type \'null\' is not assignable to type \'Error\'.", "3994891413"],
      [115, 15, 4, "Argument of type \'null\' is not assignable to parameter of type \'Error\'.", "2087897566"],
      [136, 19, 5, "Argument of type \'unknown\' is not assignable to parameter of type \'Error\'.", "165548477"],
      [151, 15, 4, "Argument of type \'null\' is not assignable to parameter of type \'Error\'.", "2087897566"]
    ],
    "src/script/view_model/content/InputBarViewModel.ts:1163668652": [
      [105, 11, 11, "Property \'pingTooltip\' has no initializer and is not definitely assigned in the constructor.", "2111945888"],
      [111, 11, 18, "Property \'acceptedImageTypes\' has no initializer and is not definitely assigned in the constructor.", "1132622984"],
      [112, 11, 16, "Property \'allowedFileTypes\' has no initializer and is not definitely assigned in the constructor.", "31684880"],
      [114, 11, 13, "Property \'inputFileAttr\' has no initializer and is not definitely assigned in the constructor.", "1682828358"],
      [138, 4, 16, "Type \'null\' is not assignable to type \'HTMLDivElement\'.", "2981580189"],
      [139, 4, 13, "Type \'null\' is not assignable to type \'HTMLTextAreaElement\'.", "2203991591"],
      [140, 4, 24, "Type \'PureComputed<boolean | null>\' is not assignable to type \'PureComputed<boolean>\'.\\n  The types returned by \'peek()\' are incompatible between these types.\\n    Type \'boolean | null\' is not assignable to type \'boolean\'.", "902354832"],
      [143, 9, 25, "Object is possibly \'null\'.", "2329039674"],
      [144, 10, 25, "Object is possibly \'null\'.", "2329039674"],
      [155, 4, 22, "Type \'Observable<ContentMessage | undefined>\' is not assignable to type \'Observable<ContentMessage>\'.\\n  The types returned by \'peek()\' are incompatible between these types.\\n    Type \'ContentMessage | undefined\' is not assignable to type \'ContentMessage\'.\\n      Type \'undefined\' is not assignable to type \'ContentMessage\'.", "127474017"],
      [156, 4, 23, "Type \'Observable<ContentMessage | undefined>\' is not assignable to type \'Observable<ContentMessage>\'.", "2477632015"],
      [159, 4, 22, "Type \'PureComputed<string[] | undefined>\' is not assignable to type \'PureComputed<string[]>\'.\\n  The types returned by \'peek()\' are incompatible between these types.\\n    Type \'string[] | undefined\' is not assignable to type \'string[]\'.\\n      Type \'undefined\' is not assignable to type \'string[]\'.", "1145910007"],
      [163, 32, 9, "Argument of type \'undefined\' is not assignable to parameter of type \'ContentMessage\'.", "2620553983"],
      [197, 4, 15, "Type \'Observable<File | undefined>\' is not assignable to type \'Observable<File>\'.\\n  The types returned by \'peek()\' are incompatible between these types.\\n    Type \'File | undefined\' is not assignable to type \'File\'.\\n      Type \'undefined\' is not assignable to type \'File\'.", "2328486812"],
      [198, 4, 25, "Type \'Observable<string | undefined>\' is not assignable to type \'Observable<string>\'.\\n  The types returned by \'peek()\' are incompatible between these types.\\n    Type \'string | undefined\' is not assignable to type \'string\'.\\n      Type \'undefined\' is not assignable to type \'string\'.", "4170687229"],
      [199, 4, 19, "Type \'Observable<string | undefined>\' is not assignable to type \'Observable<string>\'.", "3727263643"],
      [201, 4, 17, "Type \'Observable<false>\' is not assignable to type \'Observable<boolean>\'.", "2409749581"],
      [203, 4, 18, "Type \'Observable<undefined>\' is not assignable to type \'Observable<{ startIndex: number; term: string; }>\'.\\n  Types of property \'equalityComparer\' are incompatible.\\n    Type \'(a: undefined, b: undefined) => boolean\' is not assignable to type \'(a: { startIndex: number; term: string; }, b: { startIndex: number; term: string; }) => boolean\'.\\n      Types of parameters \'a\' and \'a\' are incompatible.\\n        Type \'{ startIndex: number; term: string; }\' is not assignable to type \'undefined\'.", "1081038602"],
      [237, 25, 25, "Object is possibly \'null\'.", "2329039674"],
      [251, 34, 12, "Object is possibly \'undefined\'.", "2098887158"],
      [253, 14, 12, "Object is possibly \'undefined\'.", "2098887158"],
      [255, 34, 12, "Object is possibly \'undefined\'.", "2098887158"],
      [282, 27, 25, "Object is possibly \'null\'.", "2329039674"],
      [292, 21, 25, "Object is possibly \'null\'.", "2329039674"],
      [301, 38, 25, "Object is possibly \'null\'.", "2329039674"],
      [302, 32, 25, "Object is possibly \'null\'.", "2329039674"],
      [333, 32, 4, "Argument of type \'null\' is not assignable to parameter of type \'string\'.", "2087897566"],
      [334, 26, 4, "Argument of type \'null\' is not assignable to parameter of type \'string\'.", "2087897566"],
      [337, 4, 27, "Type \'PureComputed<boolean | 0>\' is not assignable to type \'PureComputed<boolean>\'.\\n  The types returned by \'peek()\' are incompatible between these types.\\n    Type \'number | boolean\' is not assignable to type \'boolean\'.", "2411177522"],
      [341, 8, 18, "Object is possibly \'null\'.", "1508601427"],
      [342, 9, 18, "Object is possibly \'null\'.", "1508601427"],
      [346, 38, 36, "Argument of type \'(conversationEntity: Conversation) => Promise<void>\' is not assignable to parameter of type \'SubscriptionCallback<Conversation | null, void>\'.\\n  Types of parameters \'conversationEntity\' and \'val\' are incompatible.\\n    Type \'Conversation | null\' is not assignable to type \'Conversation\'.\\n      Type \'null\' is not assignable to type \'Conversation\'.", "946019828"],
      [349, 29, 25, "Argument of type \'Conversation | null\' is not assignable to parameter of type \'Conversation\'.\\n  Type \'null\' is not assignable to type \'Conversation\'.", "2329039674"],
      [377, 20, 4, "Argument of type \'null\' is not assignable to parameter of type \'File\'.", "2087897566"],
      [487, 23, 9, "Argument of type \'undefined\' is not assignable to parameter of type \'{ startIndex: number; term: string; }\'.", "2620553983"],
      [496, 27, 9, "Argument of type \'undefined\' is not assignable to parameter of type \'ContentMessage\'.", "2620553983"],
      [497, 28, 9, "Argument of type \'undefined\' is not assignable to parameter of type \'ContentMessage\'.", "2620553983"],
      [504, 28, 9, "Argument of type \'undefined\' is not assignable to parameter of type \'ContentMessage\'.", "2620553983"],
      [518, 20, 4, "Argument of type \'null\' is not assignable to parameter of type \'File\'.", "2087897566"],
      [528, 38, 25, "Argument of type \'Conversation | null\' is not assignable to parameter of type \'Conversation\'.\\n  Type \'null\' is not assignable to type \'Conversation\'.", "2329039674"],
      [545, 40, 25, "Argument of type \'Conversation | null\' is not assignable to parameter of type \'Conversation\'.\\n  Type \'null\' is not assignable to type \'Conversation\'.", "2329039674"],
      [651, 8, 12, "No overload matches this call.\\n  The last overload gave the following error.\\n    Argument of type \'EventTarget | null\' is not assignable to parameter of type \'PlainObject<any>\'.\\n      Type \'null\' is not assignable to type \'PlainObject<any>\'.", "3718352182"],
      [651, 22, 5, "Property \'focus\' does not exist on type \'JQueryStatic\'.", "171175241"],
      [662, 29, 25, "Object is possibly \'null\'.", "2329039674"],
      [672, 28, 4, "Argument of type \'null\' is not assignable to parameter of type \'File\'.", "2087897566"],
      [683, 26, 20, "Object is possibly \'null\'.", "181029819"],
      [721, 4, 17, "Type \'undefined\' is not assignable to type \'{ startIndex: number; term: string; }\'.", "4204377774"],
      [771, 6, 12, "Type \'null\' is not assignable to type \'MentionEntity\'.", "3224621615"],
      [774, 6, 12, "Type \'null\' is not assignable to type \'MentionEntity\'.", "3224621615"],
      [800, 4, 95, "Type \'MentionEntity | undefined\' is not assignable to type \'MentionEntity\'.\\n  Type \'undefined\' is not assignable to type \'MentionEntity\'.", "1173598365"],
      [820, 37, 18, "Argument of type \'Conversation | null\' is not assignable to parameter of type \'Conversation\'.\\n  Type \'null\' is not assignable to type \'Conversation\'.", "1508601427"],
      [826, 4, 467, "Type \'Promise<QuoteEntity | OutgoingQuote | undefined>\' is not assignable to type \'Promise<OutgoingQuote | undefined>\'.\\n  Type \'QuoteEntity | OutgoingQuote | undefined\' is not assignable to type \'OutgoingQuote | undefined\'.\\n    Type \'QuoteEntity\' is not assignable to type \'OutgoingQuote\'.\\n      Type \'QuoteEntity\' is not assignable to type \'{ hash: Uint8Array; }\'.\\n        Types of property \'hash\' are incompatible.\\n          Type \'ArrayBuffer | undefined\' is not assignable to type \'Uint8Array\'.\\n            Type \'undefined\' is not assignable to type \'Uint8Array\'.", "3474749203"],
      [848, 8, 25, "Argument of type \'Conversation | null\' is not assignable to parameter of type \'Conversation\'.\\n  Type \'null\' is not assignable to type \'Conversation\'.", "2329039674"],
      [862, 61, 25, "Argument of type \'Conversation | null\' is not assignable to parameter of type \'Conversation\'.\\n  Type \'null\' is not assignable to type \'Conversation\'.", "2329039674"],
      [866, 23, 25, "Argument of type \'Conversation | null\' is not assignable to parameter of type \'Conversation\'.\\n  Type \'null\' is not assignable to type \'Conversation\'.", "2329039674"],
      [877, 20, 4, "Argument of type \'null\' is not assignable to parameter of type \'File\'.", "2087897566"],
      [889, 42, 25, "Argument of type \'Conversation | null\' is not assignable to parameter of type \'Conversation\'.\\n  Type \'null\' is not assignable to type \'Conversation\'.", "2329039674"],
      [899, 12, 25, "Argument of type \'Conversation | null\' is not assignable to parameter of type \'Conversation\'.\\n  Type \'null\' is not assignable to type \'Conversation\'.", "2329039674"],
      [928, 41, 25, "Argument of type \'Conversation | null\' is not assignable to parameter of type \'Conversation\'.\\n  Type \'null\' is not assignable to type \'Conversation\'.", "2329039674"]
    ],
    "src/script/view_model/content/LegalHoldModalViewModel.ts:3913530676": [
      [72, 4, 14, "Type \'Observable<false>\' is not assignable to type \'Observable<boolean>\'.", "2246514233"],
      [73, 4, 16, "Type \'Observable<false>\' is not assignable to type \'Observable<boolean>\'.", "4203184287"],
      [75, 4, 15, "Type \'Observable<false>\' is not assignable to type \'Observable<boolean>\'.", "1690488901"],
      [76, 4, 10, "Type \'Observable<never[]>\' is not assignable to type \'Observable<User[]>\'.", "4012712079"],
      [77, 4, 16, "Type \'Observable<User | undefined>\' is not assignable to type \'Observable<User>\'.", "3229850487"],
      [79, 4, 21, "Type \'Observable<true>\' is not assignable to type \'Observable<boolean>\'.", "2630150188"],
      [82, 4, 14, "Type \'Observable<false>\' is not assignable to type \'Observable<boolean>\'.", "333392401"],
      [83, 4, 21, "Type \'Observable<false>\' is not assignable to type \'Observable<boolean>\'.", "3098275876"],
      [84, 4, 18, "Type \'Observable<false>\' is not assignable to type \'Observable<boolean>\'.", "3456688653"],
      [86, 4, 19, "Type \'null\' is not assignable to type \'string\'.", "59414957"],
      [95, 23, 9, "Argument of type \'undefined\' is not assignable to parameter of type \'User\'.", "2620553983"],
      [128, 79, 15, "Argument of type \'string | undefined\' is not assignable to parameter of type \'string\'.\\n  Type \'undefined\' is not assignable to type \'string\'.", "2249385622"],
      [143, 50, 11, "Argument of type \'string | undefined\' is not assignable to parameter of type \'string\'.\\n  Type \'undefined\' is not assignable to type \'string\'.", "2028249029"],
      [153, 4, 19, "Type \'null\' is not assignable to type \'string\'.", "59414957"],
      [178, 66, 15, "Argument of type \'string | undefined\' is not assignable to parameter of type \'string\'.\\n  Type \'undefined\' is not assignable to type \'string\'.", "2249385622"],
      [195, 28, 7, "Argument of type \'unknown\' is not assignable to parameter of type \'string\'.", "1236122734"],
      [239, 21, 9, "Argument of type \'undefined\' is not assignable to parameter of type \'User\'.", "2620553983"]
    ],
    "src/script/view_model/content/MessageListViewModel.ts:1895857150": [
      [94, 19, 12, "Property \'conversation\' does not exist on type \'{ conversation: Conversation; message: Message; } | undefined\'.", "1670678216"],
      [94, 33, 7, "Property \'message\' does not exist on type \'{ conversation: Conversation; message: Message; } | undefined\'.", "1236122734"],
      [138, 4, 107, "Type \'number | boolean\' is not assignable to type \'boolean\'.\\n  Type \'number\' is not assignable to type \'boolean\'.", "3357851046"],
      [162, 37, 18, "Object is possibly \'null\'.", "1508601427"],
      [162, 68, 18, "Object is possibly \'null\'.", "1508601427"],
      [166, 8, 6, "Type \'Conversation | null\' is not assignable to type \'PanelEntity\'.\\n  Type \'null\' is not assignable to type \'PanelEntity\'.", "1164306878"],
      [188, 9, 6, "Type \'string | undefined\' is not assignable to type \'string\'.\\n  Type \'undefined\' is not assignable to type \'string\'.", "1127975365"],
      [200, 39, 19, "No overload matches this call.\\n  The last overload gave the following error.\\n    Argument of type \'EventTarget | null\' is not assignable to parameter of type \'PlainObject<any>\'.\\n      Type \'null\' is not assignable to type \'PlainObject<any>\'.", "3586053823"],
      [200, 60, 8, "Property \'hasClass\' does not exist on type \'JQueryStatic\'.", "1121770737"],
      [209, 14, 13, "Object is possibly \'undefined\'.", "2217428334"],
      [209, 57, 13, "Object is possibly \'undefined\'.", "2217428334"],
      [222, 83, 18, "Argument of type \'Conversation | null\' is not assignable to parameter of type \'Conversation\'.\\n  Type \'null\' is not assignable to type \'Conversation\'.", "1508601427"],
      [356, 68, 6, "Type \'string | undefined\' is not assignable to type \'string\'.\\n  Type \'undefined\' is not assignable to type \'string\'.", "1127975365"],
      [359, 14, 5, "Object is of type \'unknown\'.", "165548477"]
    ],
    "src/script/view_model/content/TitleBarViewModel.ts:1298048855": [
      [116, 4, 23, "Type \'Observable<Conversation | null>\' is not assignable to type \'Observable<Conversation>\'.\\n  The types returned by \'peek()\' are incompatible between these types.\\n    Type \'Conversation | null\' is not assignable to type \'Conversation\'.\\n      Type \'null\' is not assignable to type \'Conversation\'.", "2356679995"],
      [132, 67, 27, "Object is possibly \'undefined\'.", "4125423766"]
    ],
    "src/script/view_model/panel/AddParticipantsViewModel.ts:978446956": [
      [100, 4, 27, "Type \'Observable<true>\' is not assignable to type \'Observable<boolean>\'.", "527027962"],
      [102, 4, 21, "Type \'ObservableArray<never>\' is not assignable to type \'ObservableArray<User>\'.", "2199671479"],
      [103, 4, 20, "Type \'Observable<ServiceEntity | undefined>\' is not assignable to type \'Observable<ServiceEntity>\'.\\n  The types returned by \'peek()\' are incompatible between these types.\\n    Type \'ServiceEntity | undefined\' is not assignable to type \'ServiceEntity\'.\\n      Type \'undefined\' is not assignable to type \'ServiceEntity\'.", "3275208665"],
      [108, 4, 21, "Type \'PureComputed<boolean | undefined>\' is not assignable to type \'PureComputed<boolean>\'.", "3187656643"],
      [196, 25, 9, "Argument of type \'undefined\' is not assignable to parameter of type \'ServiceEntity\'.", "2620553983"]
    ],
    "src/script/view_model/panel/BasePanelViewModel.ts:1781850387": [
      [57, 4, 23, "Type \'Observable<Conversation | null>\' is not assignable to type \'Observable<Conversation>\'.", "233634092"]
    ],
    "src/script/view_model/panel/ConversationDetailsViewModel.ts:1232323692": [
      [137, 4, 20, "Type \'Observable<ServiceEntity | undefined>\' is not assignable to type \'Observable<ServiceEntity>\'.", "3275208665"],
      [158, 21, 36, "Argument of type \'User | undefined\' is not assignable to parameter of type \'User\'.\\n  Type \'undefined\' is not assignable to type \'User\'.", "1354386287"],
      [179, 4, 18, "Type \'Observable<false>\' is not assignable to type \'Observable<boolean>\'.", "2548422508"],
      [201, 4, 21, "Type \'PureComputed<boolean | \\"\\">\' is not assignable to type \'PureComputed<boolean>\'.\\n  The types returned by \'peek()\' are incompatible between these types.\\n    Type \'string | boolean\' is not assignable to type \'boolean\'.", "1116588846"],
      [209, 4, 23, "Type \'PureComputed<boolean | \\"\\">\' is not assignable to type \'PureComputed<boolean>\'.", "1139188355"]
    ],
    "src/script/view_model/panel/ConversationParticipantsViewModel.ts:2997455980": [
      [53, 21, 36, "Argument of type \'User | undefined\' is not assignable to parameter of type \'User\'.\\n  Type \'undefined\' is not assignable to type \'User\'.", "1354386287"],
      [61, 4, 21, "Type \'Observable<never[]>\' is not assignable to type \'Observable<User[]>\'.", "3284804734"],
      [71, 46, 6, "Type \'null\' is not assignable to type \'PanelEntity\'.", "1164306878"]
    ],
    "src/script/view_model/panel/GroupParticipantServiceViewModel.ts:516410094": [
      [52, 4, 24, "Type \'Observable<undefined>\' is not assignable to type \'Observable<User>\'.", "3514586203"],
      [53, 4, 20, "Type \'Observable<undefined>\' is not assignable to type \'Observable<ServiceEntity>\'.\\n  Types of property \'equalityComparer\' are incompatible.\\n    Type \'(a: undefined, b: undefined) => boolean\' is not assignable to type \'(a: ServiceEntity, b: ServiceEntity) => boolean\'.\\n      Types of parameters \'a\' and \'a\' are incompatible.\\n        Type \'ServiceEntity\' is not assignable to type \'undefined\'.", "3275208665"],
      [55, 4, 14, "Type \'Observable<false>\' is not assignable to type \'Observable<boolean>\'.", "878538421"],
      [93, 25, 9, "Argument of type \'undefined\' is not assignable to parameter of type \'ServiceEntity\'.", "2620553983"]
    ],
    "src/script/view_model/panel/GroupParticipantUserViewModel.ts:3122532612": [
      [74, 4, 24, "Type \'Observable<undefined>\' is not assignable to type \'Observable<User>\'.", "3514586203"]
    ],
    "src/script/view_model/panel/GuestsAndServicesViewModel.ts:292948775": [
      [76, 4, 17, "Type \'Observable<false>\' is not assignable to type \'Observable<boolean>\'.", "1480297283"],
      [77, 4, 19, "Type \'Observable<false>\' is not assignable to type \'Observable<boolean>\'.", "3910055221"],
      [93, 4, 23, "Type \'PureComputed<boolean | undefined>\' is not assignable to type \'PureComputed<boolean>\'.", "2493661698"]
    ],
    "src/script/view_model/panel/MessageDetailsViewModel.ts:906474120": [
      [71, 4, 19, "Type \'Observable<true>\' is not assignable to type \'Observable<boolean>\'.", "1452458508"],
      [72, 4, 14, "Type \'Observable<string | undefined>\' is not assignable to type \'Observable<string>\'.", "116181579"],
      [102, 13, 14, "Object is possibly \'undefined\'.", "116180423"],
      [114, 63, 14, "Object is possibly \'undefined\'.", "116180423"],
      [120, 12, 7, "Type \'{ domain: string | undefined; id: string; }[]\' is not assignable to type \'QualifiedId[]\'.\\n  Type \'{ domain: string | undefined; id: string; }\' is not assignable to type \'QualifiedId\'.\\n    Types of property \'domain\' are incompatible.\\n      Type \'string | undefined\' is not assignable to type \'string\'.\\n        Type \'undefined\' is not assignable to type \'string\'.", "2414311946"],
      [130, 41, 14, "Object is possibly \'undefined\'.", "116180423"],
      [136, 39, 14, "Object is possibly \'undefined\'.", "116180423"],
      [175, 4, 17, "Type \'PureComputed<string | false>\' is not assignable to type \'PureComputed<string | undefined>\'.\\n  Types of property \'equalityComparer\' are incompatible.\\n    Type \'(a: string | false | undefined, b: string | false) => boolean\' is not assignable to type \'(a: string | undefined, b: string | undefined) => boolean\'.\\n      Types of parameters \'b\' and \'b\' are incompatible.\\n        Type \'string | undefined\' is not assignable to type \'string | false\'.\\n          Type \'undefined\' is not assignable to type \'string | false\'.", "3727029621"]
    ],
    "src/script/view_model/panel/NotificationsPanel.test.ts:989279192": [
      [38, 54, 29, "Argument of type \'Element | null\' is not assignable to parameter of type \'Element\'.\\n  Type \'null\' is not assignable to type \'Element\'.", "1262202094"],
      [76, 20, 77, "Argument of type \'Element | null\' is not assignable to parameter of type \'Document | Node | Element | Window\'.", "1971299222"]
    ],
    "src/script/view_model/panel/NotificationsPanel.tsx:3967190560": [
      [46, 56, 18, "Argument of type \'Conversation | null\' is not assignable to parameter of type \'Partial<Record<\\"notificationState\\", Subscribable<any>>>\'.\\n  Type \'null\' is not assignable to type \'Partial<Record<\\"notificationState\\", Subscribable<any>>>\'.", "2242649668"],
      [78, 77, 18, "Argument of type \'Conversation | null\' is not assignable to parameter of type \'Conversation\'.\\n  Type \'null\' is not assignable to type \'Conversation\'.", "2242649668"]
    ],
    "src/script/view_model/panel/PanelHeader.test.ts:4232255009": [
      [33, 39, 22, "Argument of type \'Element | null\' is not assignable to parameter of type \'Element\'.\\n  Type \'null\' is not assignable to type \'Element\'.", "3474761039"],
      [34, 38, 21, "Argument of type \'Element | null\' is not assignable to parameter of type \'Element\'.\\n  Type \'null\' is not assignable to type \'Element\'.", "327517530"]
    ],
    "src/script/view_model/panel/TimedMessagesPanel.tsx:852651488": [
      [52, 57, 18, "Argument of type \'Conversation | null\' is not assignable to parameter of type \'Partial<Record<\\"globalMessageTimer\\", Subscribable<any>>>\'.\\n  Type \'null\' is not assignable to type \'Partial<Record<\\"globalMessageTimer\\", Subscribable<any>>>\'.", "2242649668"],
      [82, 44, 10, "Argument of type \'number | null\' is not assignable to parameter of type \'number\'.\\n  Type \'null\' is not assignable to type \'number\'.", "1022360174"],
      [83, 83, 10, "Argument of type \'number | null\' is not assignable to parameter of type \'number\'.\\n  Type \'null\' is not assignable to type \'number\'.", "1022360174"]
    ]
  }`
};<|MERGE_RESOLUTION|>--- conflicted
+++ resolved
@@ -2086,7 +2086,6 @@
     "src/script/page/LeftSidebar/panels/StartUI/components/GroupList.test.tsx:87150494": [
       [34, 63, 38, "Argument of type \'Element | null\' is not assignable to parameter of type \'Element\'.\\n  Type \'null\' is not assignable to type \'Element\'.", "495210063"]
     ],
-<<<<<<< HEAD
     "src/script/page/LeftSidebar/panels/StartUI/components/topPeople/TopContact.tsx:3148560411": [
       [53, 8, 11, "Cannot invoke an object which is possibly \'undefined\'.", "110900827"],
       [55, 48, 11, "Object is possibly \'undefined\'.", "110900827"],
@@ -2094,10 +2093,7 @@
     ],
     "src/script/page/MainContent/MainContent.tsx:276069288": [
       [97, 28, 12, "Type \'Conversation | null\' is not assignable to type \'Conversation\'.\\n  Type \'null\' is not assignable to type \'Conversation\'.", "1670678216"]
-=======
-    "src/script/page/MainContent/MainContent.tsx:3648818950": [
-      [85, 28, 12, "Type \'Conversation | null\' is not assignable to type \'Conversation\'.\\n  Type \'null\' is not assignable to type \'Conversation\'.", "1670678216"]
->>>>>>> 3568e59f
+
     ],
     "src/script/page/MainContent/panels/Collection/Collection.test.tsx:1028939995": [
       [122, 12, 5, "Type \'HTMLInputElement | null\' is not assignable to type \'HTMLInputElement\'.\\n  Type \'null\' is not assignable to type \'HTMLInputElement\'.", "178805363"]
@@ -2119,13 +2115,10 @@
       [92, 79, 34, "Argument of type \'boolean | undefined\' is not assignable to parameter of type \'boolean\'.", "212151669"],
       [120, 6, 9, "Argument of type \'undefined\' is not assignable to parameter of type \'string\'.", "2620553983"]
     ],
-<<<<<<< HEAD
     "src/script/page/MainContent/panels/preferences/OptionPreferences.tsx:1811942185": [
       [107, 10, 8, "Type \'(audioPreference: AudioPreference) => void\' is not assignable to type \'(newValue: string) => void\'.\\n  Types of parameters \'audioPreference\' and \'newValue\' are incompatible.\\n    Type \'string\' is not assignable to type \'AudioPreference\'.", "707514658"],
       [135, 14, 8, "Type \'(notificationsPreference: NotificationPreference) => void\' is not assignable to type \'(newValue: string) => void\'.\\n  Types of parameters \'notificationsPreference\' and \'newValue\' are incompatible.\\n    Type \'string\' is not assignable to type \'NotificationPreference\'.", "707514658"]
     ],
-=======
->>>>>>> 3568e59f
     "src/script/page/MainContent/panels/preferences/accountPreferences/AccountInput.tsx:1546355455": [
       [188, 10, 4, "Type \'string | undefined\' is not assignable to type \'string\'.\\n  Type \'undefined\' is not assignable to type \'string\'.", "2087876002"],
       [189, 10, 5, "Type \'string | undefined\' is not assignable to type \'string\'.\\n  Type \'undefined\' is not assignable to type \'string\'.", "189936718"],
