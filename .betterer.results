// BETTERER RESULTS V2.
// 
// If this file contains merge conflicts, use `betterer merge` to automatically resolve them:
// https://phenomnomnominal.github.io/betterer/docs/results-file/#merge
//
exports[`stricter compilation`] = {
  value: `{
    "src/script/Config.ts:3287170438": [
      [52, 4, 40, "\'ACCOUNT_BASE\' is specified more than once, so this usage will be overwritten.", "2150385420"],
      [53, 4, 15, "\'MOBILE_BASE\' is specified more than once, so this usage will be overwritten.", "437120469"],
      [54, 4, 12, "\'PRICING\' is specified more than once, so this usage will be overwritten.", "1004628660"],
      [55, 4, 65, "\'PRIVACY_POLICY\' is specified more than once, so this usage will be overwritten.", "3718416051"],
      [56, 4, 889, "\'SUPPORT\' is specified more than once, so this usage will be overwritten.", "162157357"],
      [71, 4, 36, "\'TEAMS_BASE\' is specified more than once, so this usage will be overwritten.", "1602627884"],
      [72, 4, 47, "\'TEAMS_BILLING\' is specified more than once, so this usage will be overwritten.", "1546117942"],
      [73, 4, 79, "\'TEAMS_CREATE\' is specified more than once, so this usage will be overwritten.", "3896973981"],
      [74, 4, 84, "\'TERMS_OF_USE_PERSONAL\' is specified more than once, so this usage will be overwritten.", "4120462090"],
      [75, 4, 78, "\'TERMS_OF_USE_TEAMS\' is specified more than once, so this usage will be overwritten.", "2894167402"],
      [76, 4, 32, "\'WEBSITE_BASE\' is specified more than once, so this usage will be overwritten.", "41464345"],
      [77, 4, 61, "\'WHATS_NEW\' is specified more than once, so this usage will be overwritten.", "608611251"]
    ],
    "src/script/assets/AssetCrypto.test.ts:2635946620": [
      [38, 55, 4, "Argument of type \'null\' is not assignable to parameter of type \'ArrayBuffer\'.", "2087897566"]
    ],
    "src/script/assets/AssetMapper.ts:297607081": [
      [51, 10, 6, "Type \'AssetRemoteData | undefined\' is not assignable to type \'AssetRemoteData\'.\\n  Type \'undefined\' is not assignable to type \'AssetRemoteData\'.", "1468438424"],
      [51, 31, 7, "Type \'AssetRemoteData | undefined\' is not assignable to type \'AssetRemoteData\'.\\n  Type \'undefined\' is not assignable to type \'AssetRemoteData\'.", "1793644015"]
    ],
    "src/script/assets/AssetRemoteData.ts:2909057294": [
      [75, 8, 10, "Type \'string | undefined\' is not assignable to type \'string\'.\\n  Type \'undefined\' is not assignable to type \'string\'.", "2264616494"],
      [95, 8, 10, "Type \'string | undefined\' is not assignable to type \'string\'.\\n  Type \'undefined\' is not assignable to type \'string\'.", "2264616494"]
    ],
    "src/script/assets/AssetRepository.ts:839388141": [
      [101, 27, 5, "Object is of type \'unknown\'.", "165548477"],
      [276, 4, 81, "Type \'UploadStatus | undefined\' is not assignable to type \'UploadStatus\'.\\n  Type \'undefined\' is not assignable to type \'UploadStatus\'.", "613717832"]
    ],
    "src/script/audio/AudioRepository.ts:12311176": [
      [92, 6, 26, "Cannot invoke an object which is possibly \'undefined\'.", "1352108271"],
      [116, 44, 42, "Argument of type \'(audioId: AudioType) => void\' is not assignable to parameter of type \'(value: string, index: number, array: string[]) => void\'.\\n  Types of parameters \'audioId\' and \'value\' are incompatible.\\n    Type \'string\' is not assignable to type \'AudioType\'.", "2195180610"],
      [175, 66, 5, "Object is of type \'unknown\'.", "165548477"]
    ],
    "src/script/audio/AudioState.ts:2637326876": [
      [28, 4, 20, "Type \'Observable<AudioPreference.ALL>\' is not assignable to type \'Observable<AudioPreference>\'.\\n  Types of parameters \'value\' and \'value\' are incompatible.\\n    Type \'AudioPreference\' is not assignable to type \'AudioPreference.ALL\'.", "889323520"]
    ],
    "src/script/auth/AuthRepository.ts:219478500": [
      [52, 60, 5, "Object is of type \'unknown\'.", "165548477"]
    ],
    "src/script/auth/component/AccountForm.tsx:4117596454": [
      [90, 8, 16, "Object is possibly \'undefined\'.", "3859911866"],
      [90, 33, 16, "Object is possibly \'undefined\'.", "3859911866"],
      [92, 11, 16, "Object is possibly \'undefined\'.", "3859911866"],
      [93, 20, 87, "Argument of type \'ValidationError | null\' is not assignable to parameter of type \'Error\'.\\n  Type \'null\' is not assignable to type \'Error\'.", "612674422"],
      [93, 58, 16, "Object is possibly \'undefined\'.", "3859911866"],
      [93, 81, 16, "Object is possibly \'undefined\'.", "3859911866"],
      [95, 33, 16, "Object is possibly \'undefined\'.", "3859911866"],
      [98, 24, 6, "Argument of type \'Error[]\' is not assignable to parameter of type \'SetStateAction<never[]>\'.\\n  Type \'Error[]\' is not assignable to type \'never[]\'.\\n    Type \'Error\' is not assignable to type \'never\'.", "1168132398"],
      [108, 19, 5, "Object is of type \'unknown\'.", "165548477"],
      [109, 16, 5, "Object is of type \'unknown\'.", "165548477"],
      [114, 12, 20, "Object is possibly \'undefined\'.", "4048796933"],
      [114, 51, 5, "Object is of type \'unknown\'.", "165548477"],
      [120, 12, 20, "Object is possibly \'undefined\'.", "4048796933"],
      [120, 51, 5, "Object is of type \'unknown\'.", "165548477"],
      [121, 12, 23, "Object is possibly \'undefined\'.", "23329910"],
      [121, 54, 5, "Object is of type \'unknown\'.", "165548477"],
      [127, 14, 5, "Object is of type \'unknown\'.", "165548477"],
      [147, 14, 19, "Object is possibly \'undefined\'.", "3911565646"],
      [151, 12, 3, "Type \'MutableRefObject<HTMLInputElement | undefined>\' is not assignable to type \'((instance: HTMLInputElement | null) => void) | RefObject<HTMLInputElement> | null | undefined\'.", "193432436"],
      [158, 16, 20, "Object is possibly \'undefined\'.", "4048796933"],
      [171, 14, 20, "Object is possibly \'undefined\'.", "4048796933"],
      [175, 12, 3, "Type \'MutableRefObject<HTMLInputElement | undefined>\' is not assignable to type \'((instance: HTMLInputElement | null) => void) | RefObject<HTMLInputElement> | null | undefined\'.", "193432436"],
      [186, 16, 23, "Object is possibly \'undefined\'.", "23329910"],
      [198, 14, 23, "Object is possibly \'undefined\'.", "23329910"],
      [202, 12, 3, "Type \'MutableRefObject<HTMLInputElement | undefined>\' is not assignable to type \'((instance: HTMLInputElement | null) => void) | RefObject<HTMLInputElement> | null | undefined\'.", "193432436"],
      [226, 8, 3, "Type \'MutableRefObject<HTMLInputElement | undefined>\' is not assignable to type \'((instance: HTMLInputElement | null) => void) | RefObject<HTMLInputElement> | null | undefined\'.\\n  Type \'MutableRefObject<HTMLInputElement | undefined>\' is not assignable to type \'RefObject<HTMLInputElement>\'.", "193432436"],
      [228, 10, 20, "Object is possibly \'undefined\'.", "3805711124"]
    ],
    "src/script/auth/component/ClientItem.tsx:1403845945": [
      [149, 9, 21, "Object is possibly \'undefined\'.", "4077427211"],
      [151, 8, 21, "Object is possibly \'undefined\'.", "4077427211"],
      [152, 8, 21, "Object is possibly \'undefined\'.", "4077427211"],
      [155, 23, 21, "Object is possibly \'undefined\'.", "4077427211"],
      [236, 28, 12, "Argument of type \'string | undefined\' is not assignable to parameter of type \'string\'.\\n  Type \'undefined\' is not assignable to type \'string\'.", "3597007453"],
      [277, 20, 3, "Type \'MutableRefObject<HTMLInputElement | undefined>\' is not assignable to type \'((instance: HTMLInputElement | null) => void) | RefObject<HTMLInputElement> | null | undefined\'.", "193432436"]
    ],
    "src/script/auth/component/ClientList.tsx:3233905927": [
      [56, 4, 8, "Type \'string | null\' is not assignable to type \'string\'.\\n  Type \'null\' is not assignable to type \'string\'.", "1055803537"],
      [67, 31, 7, "This condition will always return true since this \'Promise<any>\' is always defined.", "2364942655"],
      [93, 10, 11, "Type \'false | Error\' is not assignable to type \'Error\'.\\n  Type \'boolean\' is not assignable to type \'Error\'.", "674912356"]
    ],
    "src/script/auth/component/LinkButton.tsx:522804603": [
      [32, 8, 67, "Type \'(theme: Theme) => CSSObject\' is not assignable to type \'Interpolation<Theme>\'.\\n  Type \'(theme: Theme) => CSSObject\' is not assignable to type \'FunctionInterpolation<Theme>\'.\\n    Types of parameters \'theme\' and \'props\' are incompatible.\\n      Type \'Theme\' is missing the following properties from type \'Theme\': IconButton, Checkbox, general, Input, Select", "530872600"]
    ],
    "src/script/auth/component/LoginForm.tsx:1467603633": [
      [49, 4, 18, "Object is possibly \'undefined\'.", "3955986040"],
      [49, 31, 18, "Object is possibly \'undefined\'.", "3955986040"],
      [52, 9, 18, "Object is possibly \'undefined\'.", "3955986040"],
      [54, 8, 91, "Argument of type \'ValidationError | null\' is not assignable to parameter of type \'Error\'.\\n  Type \'null\' is not assignable to type \'Error\'.", "2109761846"],
      [54, 46, 18, "Object is possibly \'undefined\'.", "3955986040"],
      [54, 71, 18, "Object is possibly \'undefined\'.", "3955986040"],
      [57, 23, 18, "Object is possibly \'undefined\'.", "3955986040"],
      [58, 9, 21, "Object is possibly \'undefined\'.", "4077427211"],
      [60, 8, 97, "Argument of type \'ValidationError | null\' is not assignable to parameter of type \'Error\'.\\n  Type \'null\' is not assignable to type \'Error\'.", "2075038454"],
      [60, 46, 21, "Object is possibly \'undefined\'.", "4077427211"],
      [60, 74, 21, "Object is possibly \'undefined\'.", "4077427211"],
      [64, 26, 21, "Object is possibly \'undefined\'.", "4077427211"],
      [85, 8, 3, "Type \'MutableRefObject<HTMLInputElement | undefined>\' is not assignable to type \'((instance: HTMLInputElement | null) => void) | RefObject<HTMLInputElement> | null | undefined\'.", "193432436"],
      [102, 8, 3, "Type \'MutableRefObject<HTMLInputElement | undefined>\' is not assignable to type \'((instance: HTMLInputElement | null) => void) | RefObject<HTMLInputElement> | null | undefined\'.", "193432436"]
    ],
    "src/script/auth/component/RouterLink.tsx:4241768683": [
      [26, 59, 43, "Type \'(theme: Theme) => CSSObject\' is not assignable to type \'Interpolation<Theme>\'.\\n  Type \'(theme: Theme) => CSSObject\' is not assignable to type \'FunctionInterpolation<Theme>\'.\\n    Types of parameters \'theme\' and \'props\' are incompatible.\\n      Type \'import(\\"wire-webapp/node_modules/@emotion/react/types/index\\").Theme\' is not assignable to type \'import(\\"wire-webapp/node_modules/@wireapp/react-ui-kit/src/Layout/Theme\\").Theme\'.", "1560990654"]
    ],
    "src/script/auth/localeConfig.ts:2649740668": [
      [47, 2, 59, "Type \'string | undefined\' is not assignable to type \'string\'.\\n  Type \'undefined\' is not assignable to type \'string\'.", "576197098"]
    ],
    "src/script/auth/main.tsx:2888819071": [
      [65, 13, 31, "Argument of type \'HTMLElement | null\' is not assignable to parameter of type \'Element | DocumentFragment\'.\\n  Type \'null\' is not assignable to type \'Element | DocumentFragment\'.", "223522320"],
      [69, 9, 4, "Argument of type \'ConnectedComponent<FC<RootProps & { isAuthenticated: boolean; isFetchingSSOSettings: boolean; language: string; } & { doGetSSOSettings: () => Promise<void>; safelyRemoveCookie: (name: string, value: string) => Promise<...>; startPolling: (name?: string | undefined, interval?: number | undefined, asJSON?: boolean | u...\' is not assignable to parameter of type \'ConnectedComponent<FunctionComponent<{}>, any>\'.\\n  Type \'ComponentClass<Omit<RootProps & { isAuthenticated: boolean; isFetchingSSOSettings: boolean; language: string; } & { doGetSSOSettings: () => Promise<void>; safelyRemoveCookie: (name: string, value: string) => Promise<...>; startPolling: (name?: string | undefined, interval?: number | undefined, asJSON?: boolean | und...\' is not assignable to type \'ConnectedComponent<FunctionComponent<{}>, any>\'.\\n    Type \'ComponentClass<Omit<RootProps & { isAuthenticated: boolean; isFetchingSSOSettings: boolean; language: string; } & { doGetSSOSettings: () => Promise<void>; safelyRemoveCookie: (name: string, value: string) => Promise<...>; startPolling: (name?: string | undefined, interval?: number | undefined, asJSON?: boolean | und...\' is not assignable to type \'ComponentClass<any, any> & NonReactStatics<FunctionComponent<{}>, {}> & { WrappedComponent: FunctionComponent<{}>; }\'.\\n      Type \'ComponentClass<Omit<RootProps & { isAuthenticated: boolean; isFetchingSSOSettings: boolean; language: string; } & { doGetSSOSettings: () => Promise<void>; safelyRemoveCookie: (name: string, value: string) => Promise<...>; startPolling: (name?: string | undefined, interval?: number | undefined, asJSON?: boolean | und...\' is not assignable to type \'{ WrappedComponent: FunctionComponent<{}>; }\'.\\n        Types of property \'WrappedComponent\' are incompatible.\\n          Type \'FC<RootProps & { isAuthenticated: boolean; isFetchingSSOSettings: boolean; language: string; } & { doGetSSOSettings: () => Promise<void>; safelyRemoveCookie: (name: string, value: string) => Promise<...>; startPolling: (name?: string | undefined, interval?: number | undefined, asJSON?: boolean | undefined) => Promis...\' is not assignable to type \'FunctionComponent<{}>\'.\\n            Types of parameters \'props\' and \'props\' are incompatible.\\n              Type \'{}\' is not assignable to type \'RootProps & { isAuthenticated: boolean; isFetchingSSOSettings: boolean; language: string; } & { doGetSSOSettings: () => Promise<void>; safelyRemoveCookie: (name: string, value: string) => Promise<...>; startPolling: (name?: string | undefined, interval?: number | undefined, asJSON?: boolean | undefined) => Promise<....\'.\\n                Type \'{}\' is not assignable to type \'{ isAuthenticated: boolean; isFetchingSSOSettings: boolean; language: string; }\'.", "2089387715"]
    ],
    "src/script/auth/module/action/AuthAction.ts:1972172538": [
      [126, 12, 5, "Object is of type \'unknown\'.", "165548477"],
      [132, 49, 5, "Argument of type \'unknown\' is not assignable to parameter of type \'Error\'.", "165548477"],
      [146, 60, 5, "Argument of type \'unknown\' is not assignable to parameter of type \'Error\'.", "165548477"],
      [159, 59, 5, "Argument of type \'unknown\' is not assignable to parameter of type \'Error\'.", "165548477"],
      [181, 12, 5, "Object is of type \'unknown\'.", "165548477"],
      [184, 49, 5, "Argument of type \'unknown\' is not assignable to parameter of type \'Error\'.", "165548477"],
      [269, 27, 18, "Object is possibly \'undefined\'.", "1666073462"],
      [270, 6, 17, "Object is possibly \'undefined\'.", "2392383015"],
      [271, 6, 17, "Object is possibly \'undefined\'.", "2392383015"],
      [272, 6, 17, "Object is possibly \'undefined\'.", "2392383015"],
      [273, 6, 17, "Object is possibly \'undefined\'.", "2392383015"],
      [273, 31, 17, "Object is possibly \'undefined\'.", "2392383015"],
      [285, 54, 5, "Argument of type \'unknown\' is not assignable to parameter of type \'Error\'.", "165548477"],
      [300, 27, 18, "Object is possibly \'undefined\'.", "1666073462"],
      [312, 58, 5, "Argument of type \'unknown\' is not assignable to parameter of type \'Error\'.", "165548477"],
      [344, 58, 5, "Argument of type \'unknown\' is not assignable to parameter of type \'Error\'.", "165548477"],
      [379, 49, 5, "Argument of type \'unknown\' is not assignable to parameter of type \'Error\'.", "165548477"],
      [391, 61, 5, "Argument of type \'unknown\' is not assignable to parameter of type \'Error\'.", "165548477"],
      [410, 56, 5, "Argument of type \'unknown\' is not assignable to parameter of type \'Error\'.", "165548477"],
      [431, 48, 5, "Argument of type \'unknown\' is not assignable to parameter of type \'Error\'.", "165548477"],
      [445, 48, 5, "Argument of type \'unknown\' is not assignable to parameter of type \'Error\'.", "165548477"]
    ],
    "src/script/auth/module/action/BackendError.ts:3293868569": [
      [28, 4, 10, "Type \'string | undefined\' is not assignable to type \'string\'.\\n  Type \'undefined\' is not assignable to type \'string\'.", "3983565867"],
      [29, 4, 12, "Type \'string | undefined\' is not assignable to type \'string\'.\\n  Type \'undefined\' is not assignable to type \'string\'.", "1494865734"]
    ],
    "src/script/auth/module/action/ClientAction.ts:1102551119": [
      [36, 57, 5, "Argument of type \'unknown\' is not assignable to parameter of type \'Error\'.", "165548477"],
      [49, 56, 5, "Argument of type \'unknown\' is not assignable to parameter of type \'Error\'.", "165548477"],
      [73, 60, 5, "Argument of type \'unknown\' is not assignable to parameter of type \'Error\'.", "165548477"],
      [100, 6, 11, "Type \'undefined\' is not assignable to type \'string\'.", "1193824839"]
    ],
    "src/script/auth/module/action/ConversationAction.ts:3179619467": [
      [32, 71, 5, "Argument of type \'unknown\' is not assignable to parameter of type \'Error\'.", "165548477"],
      [46, 72, 5, "Argument of type \'unknown\' is not assignable to parameter of type \'Error\'.", "165548477"]
    ],
    "src/script/auth/module/action/CookieAction.ts:2952107553": [
      [37, 57, 5, "Argument of type \'unknown\' is not assignable to parameter of type \'Error\'.", "165548477"],
      [51, 57, 5, "Argument of type \'unknown\' is not assignable to parameter of type \'Error\'.", "165548477"],
      [67, 53, 5, "Argument of type \'unknown\' is not assignable to parameter of type \'Error\'.", "165548477"],
      [81, 56, 5, "Argument of type \'unknown\' is not assignable to parameter of type \'Error\'.", "165548477"],
      [92, 56, 5, "Argument of type \'unknown\' is not assignable to parameter of type \'Error\'.", "165548477"],
      [103, 53, 5, "Argument of type \'unknown\' is not assignable to parameter of type \'Error\'.", "165548477"],
      [117, 53, 5, "Argument of type \'unknown\' is not assignable to parameter of type \'Error\'.", "165548477"]
    ],
    "src/script/auth/module/action/InvitationAction.ts:4153062423": [
      [57, 82, 6, "Argument of type \'string | undefined\' is not assignable to parameter of type \'string\'.\\n  Type \'undefined\' is not assignable to type \'string\'.", "1747314229"],
      [60, 57, 5, "Argument of type \'unknown\' is not assignable to parameter of type \'Error\'.", "165548477"]
    ],
    "src/script/auth/module/action/LocalStorageAction.ts:1941616717": [
      [44, 65, 5, "Argument of type \'unknown\' is not assignable to parameter of type \'Error\'.", "165548477"],
      [59, 65, 5, "Argument of type \'unknown\' is not assignable to parameter of type \'Error\'.", "165548477"],
      [72, 68, 5, "Argument of type \'unknown\' is not assignable to parameter of type \'Error\'.", "165548477"]
    ],
    "src/script/auth/module/action/NotificationAction.ts:261962671": [
      [27, 33, 12, "Object is possibly \'undefined\'.", "3283681133"],
      [30, 62, 5, "Argument of type \'unknown\' is not assignable to parameter of type \'Error\'.", "165548477"],
      [44, 12, 12, "Object is possibly \'undefined\'.", "3283681133"]
    ],
    "src/script/auth/module/action/SelfAction.ts:2089396225": [
      [43, 51, 5, "Argument of type \'unknown\' is not assignable to parameter of type \'Error\'.", "165548477"],
      [57, 51, 5, "Argument of type \'unknown\' is not assignable to parameter of type \'Error\'.", "165548477"],
      [74, 53, 5, "Argument of type \'unknown\' is not assignable to parameter of type \'Error\'.", "165548477"],
      [96, 52, 5, "Argument of type \'unknown\' is not assignable to parameter of type \'Error\'.", "165548477"],
      [109, 57, 5, "Argument of type \'unknown\' is not assignable to parameter of type \'Error\'.", "165548477"],
      [122, 54, 5, "Argument of type \'unknown\' is not assignable to parameter of type \'Error\'.", "165548477"],
      [136, 12, 5, "Object is of type \'unknown\'.", "165548477"],
      [140, 58, 5, "Argument of type \'unknown\' is not assignable to parameter of type \'Error\'.", "165548477"]
    ],
    "src/script/auth/module/action/UserAction.ts:2835118030": [
      [38, 60, 5, "Argument of type \'unknown\' is not assignable to parameter of type \'Error\'.", "165548477"]
    ],
    "src/script/auth/module/action/ValidationError.ts:3871046799": [
      [72, 11, 82, "Object is possibly \'undefined\'.", "1780944499"],
      [92, 11, 86, "Object is possibly \'undefined\'.", "2194479222"]
    ],
    "src/script/auth/module/action/WebSocketAction.ts:3134213674": [
      [53, 83, 5, "Object is of type \'unknown\'.", "165548477"]
    ],
    "src/script/auth/module/action/creator/CookieActionCreator.ts:3301665892": [
      [137, 14, 6, "Type \'string | undefined\' is not assignable to type \'string\'.\\n  Type \'undefined\' is not assignable to type \'string\'.", "1544311649"],
      [150, 14, 6, "Type \'string | undefined\' is not assignable to type \'string\'.\\n  Type \'undefined\' is not assignable to type \'string\'.", "1544311649"]
    ],
    "src/script/auth/module/reducer/authReducer.ts:182177111": [
      [61, 4, 9, "Type \'null\' is not assignable to type \'number\'.", "1561043785"],
      [62, 4, 6, "Type \'null\' is not assignable to type \'UserAsset[]\'.", "1332497414"],
      [63, 4, 5, "Type \'null\' is not assignable to type \'string\'.", "165454089"],
      [64, 4, 10, "Type \'null\' is not assignable to type \'string\'.", "1013483035"],
      [65, 4, 15, "Type \'null\' is not assignable to type \'string\'.", "3770638438"],
      [66, 4, 5, "Type \'null\' is not assignable to type \'string\'.", "173467459"],
      [67, 4, 6, "Type \'null\' is not assignable to type \'string\'.", "1422303533"],
      [68, 4, 4, "Type \'null\' is not assignable to type \'string\'.", "2087876002"],
      [69, 4, 8, "Type \'null\' is not assignable to type \'string\'.", "1569157018"],
      [70, 4, 5, "Type \'null\' is not assignable to type \'string\'.", "187940249"],
      [71, 4, 10, "Type \'null\' is not assignable to type \'string\'.", "1244982411"],
      [72, 4, 4, "Type \'null\' is not assignable to type \'TeamData\'.", "2087956856"],
      [75, 2, 11, "Type \'null\' is not assignable to type \'string\'.", "974154622"],
      [76, 2, 7, "Type \'null\' is not assignable to type \'Uint8Array | undefined\'.", "4061937486"],
      [77, 2, 5, "Type \'null\' is not assignable to type \'Error\'.", "165548477"],
      [87, 4, 16, "Type \'undefined\' is not assignable to type \'string\'.", "2775896460"],
      [100, 8, 5, "Type \'null\' is not assignable to type \'Error\'.", "165548477"],
      [121, 8, 5, "Type \'null\' is not assignable to type \'Error\'.", "165548477"],
      [152, 8, 5, "Type \'null\' is not assignable to type \'Error\'.", "165548477"],
      [178, 72, 5, "Type \'null\' is not assignable to type \'Error\'.", "165548477"],
      [181, 49, 5, "Type \'null\' is not assignable to type \'Error\'.", "165548477"],
      [184, 64, 5, "Type \'null\' is not assignable to type \'Error\'.", "165548477"],
      [187, 24, 5, "Type \'null\' is not assignable to type \'Error\'.", "165548477"],
      [190, 24, 5, "Type \'null\' is not assignable to type \'Error\'.", "165548477"],
      [198, 8, 5, "Type \'null\' is not assignable to type \'Error\'.", "165548477"],
      [203, 24, 5, "Type \'null\' is not assignable to type \'Error\'.", "165548477"]
    ],
    "src/script/auth/module/reducer/clientReducer.ts:981784269": [
      [34, 2, 13, "Type \'null\' is not assignable to type \'RegisteredClient\'.", "107809045"],
      [35, 2, 5, "Type \'null\' is not assignable to type \'Error\'.", "165548477"],
      [37, 2, 10, "Type \'null\' is not assignable to type \'boolean\'.", "1547819645"],
      [38, 2, 11, "Type \'null\' is not assignable to type \'boolean\'.", "549268378"],
      [60, 8, 5, "Type \'null\' is not assignable to type \'Error\'.", "165548477"],
      [81, 8, 5, "Type \'null\' is not assignable to type \'Error\'.", "165548477"],
      [99, 24, 5, "Type \'null\' is not assignable to type \'Error\'.", "165548477"]
    ],
    "src/script/auth/module/reducer/conversationReducer.ts:3111817881": [
      [28, 2, 5, "Type \'null\' is not assignable to type \'Error & { label?: string | undefined; }\'.\\n  Type \'null\' is not assignable to type \'Error\'.", "165548477"],
      [42, 8, 5, "Type \'null\' is not assignable to type \'Error & { label?: string | undefined; }\'.", "165548477"]
    ],
    "src/script/auth/module/reducer/cookieReducer.ts:2680697582": [
      [32, 2, 5, "Type \'null\' is not assignable to type \'Error\'.", "165548477"],
      [47, 8, 5, "Type \'null\' is not assignable to type \'Error\'.", "165548477"],
      [59, 8, 5, "Type \'null\' is not assignable to type \'Error\'.", "165548477"],
      [71, 8, 5, "Type \'null\' is not assignable to type \'Error\'.", "165548477"],
      [83, 8, 5, "Type \'null\' is not assignable to type \'Error\'.", "165548477"]
    ],
    "src/script/auth/module/reducer/inviteReducer.ts:1673100957": [
      [30, 2, 5, "Type \'null\' is not assignable to type \'Error\'.", "165548477"],
      [48, 8, 5, "Type \'null\' is not assignable to type \'Error\'.", "165548477"],
      [61, 24, 5, "Type \'null\' is not assignable to type \'Error\'.", "165548477"]
    ],
    "src/script/auth/module/reducer/selfReducer.ts:2545020496": [
      [34, 2, 5, "Type \'null\' is not assignable to type \'Error\'.", "165548477"],
      [38, 21, 2, "Type \'null\' is not assignable to type \'string\'.", "5861160"],
      [38, 31, 6, "Type \'null\' is not assignable to type \'string\'.", "1422303533"],
      [38, 45, 4, "Type \'null\' is not assignable to type \'string\'.", "2087876002"],
      [38, 57, 4, "Type \'null\' is not assignable to type \'string | undefined\'.", "2087956856"],
      [65, 8, 5, "Type \'null\' is not assignable to type \'Error\'.", "165548477"],
      [78, 8, 5, "Type \'null\' is not assignable to type \'Error\'.", "165548477"]
    ],
    "src/script/auth/module/selector/AuthSelector.ts:941636495": [
      [33, 2, 5, "Type \'undefined\' is not assignable to type \'string\'.", "165454089"],
      [34, 2, 10, "Type \'undefined\' is not assignable to type \'string\'.", "1013483035"],
      [35, 2, 15, "Type \'undefined\' is not assignable to type \'string\'.", "3770638438"],
      [36, 2, 5, "Type \'undefined\' is not assignable to type \'string\'.", "173467459"],
      [37, 2, 6, "Type \'undefined\' is not assignable to type \'string\'.", "1422303533"],
      [38, 2, 4, "Type \'undefined\' is not assignable to type \'string\'.", "2087876002"],
      [39, 2, 8, "Type \'undefined\' is not assignable to type \'string\'.", "1569157018"],
      [40, 2, 5, "Type \'undefined\' is not assignable to type \'string\'.", "187940249"],
      [41, 2, 10, "Type \'undefined\' is not assignable to type \'string\'.", "1244982411"],
      [42, 2, 4, "Type \'undefined\' is not assignable to type \'TeamData\'.", "2087956856"],
      [48, 2, 7, "Type \'undefined\' is not assignable to type \'string\'.", "3920213849"],
      [49, 2, 4, "Type \'undefined\' is not assignable to type \'string\'.", "2087846158"],
      [50, 2, 2, "Type \'undefined\' is not assignable to type \'string\'.", "5861160"],
      [51, 2, 4, "Type \'undefined\' is not assignable to type \'string\'.", "2087876002"]
    ],
    "src/script/auth/module/selector/SelfSelector.ts:104386324": [
      [29, 2, 2, "Type \'undefined\' is not assignable to type \'string\'.", "5861160"],
      [30, 2, 6, "Type \'undefined\' is not assignable to type \'string\'.", "1422303533"],
      [31, 2, 4, "Type \'undefined\' is not assignable to type \'string\'.", "2087876002"]
    ],
    "src/script/auth/page/CheckPassword.tsx:1850762464": [
      [71, 9, 21, "Object is possibly \'undefined\'.", "4077427211"],
      [72, 6, 15, "Type \'ValidationError | null\' is not assignable to type \'Error\'.\\n  Type \'null\' is not assignable to type \'Error\'.", "1905002070"],
      [73, 8, 21, "Object is possibly \'undefined\'.", "4077427211"],
      [74, 8, 21, "Object is possibly \'undefined\'.", "4077427211"],
      [77, 26, 21, "Object is possibly \'undefined\'.", "4077427211"],
      [79, 10, 15, "Variable \'validationError\' is used before being assigned.", "1905002070"],
      [82, 32, 10, "Type \'ClientType | undefined\' is not assignable to type \'ClientType\'.\\n  Type \'undefined\' is not assignable to type \'ClientType\'.", "3013398820"],
      [82, 66, 8, "Type \'string | null\' is not assignable to type \'string | number | undefined\'.\\n  Type \'null\' is not assignable to type \'string | number | undefined\'.", "1569157018"],
      [87, 17, 5, "Argument of type \'ValidationError\' is not assignable to parameter of type \'SetStateAction<null>\'.\\n  Type \'ValidationError\' provides no match for the signature \'(prevState: null): null\'.", "165548477"],
      [90, 14, 5, "Object is of type \'unknown\'.", "165548477"],
      [99, 19, 5, "Argument of type \'unknown\' is not assignable to parameter of type \'SetStateAction<null>\'.", "165548477"],
      [103, 19, 5, "Argument of type \'unknown\' is not assignable to parameter of type \'SetStateAction<null>\'.", "165548477"],
      [132, 16, 3, "Type \'MutableRefObject<HTMLInputElement | undefined>\' is not assignable to type \'((instance: HTMLInputElement | null) => void) | RefObject<HTMLInputElement> | null | undefined\'.", "193432436"],
      [134, 16, 5, "Type \'string | null\' is not assignable to type \'string | number | readonly string[] | undefined\'.\\n  Type \'null\' is not assignable to type \'string | number | readonly string[] | undefined\'.", "189936718"]
    ],
    "src/script/auth/page/ClientManager.tsx:2167154494": [
      [37, 35, 44, "Argument of type \'string | null\' is not assignable to parameter of type \'string\'.\\n  Type \'null\' is not assignable to type \'string\'.", "2692881484"]
    ],
    "src/script/auth/page/ConversationJoin.tsx:2931482776": [
      [121, 20, 9, "Argument of type \'boolean | \\"\\"\' is not assignable to parameter of type \'SetStateAction<boolean | undefined>\'.\\n  Type \'\\"\\"\' is not assignable to type \'SetStateAction<boolean | undefined>\'.", "984770170"],
      [138, 19, 11, "Object is possibly \'undefined\'.", "3519972619"],
      [151, 63, 15, "Argument of type \'string | undefined\' is not assignable to parameter of type \'string\'.\\n  Type \'undefined\' is not assignable to type \'string\'.", "4110106687"],
      [158, 49, 40, "Object is possibly \'undefined\'.", "2139501078"],
      [160, 10, 5, "Object is of type \'unknown\'.", "165548477"],
      [161, 16, 5, "Object is of type \'unknown\'.", "165548477"],
      [164, 14, 5, "Object is of type \'unknown\'.", "165548477"],
      [186, 4, 17, "Object is possibly \'undefined\'.", "2878566579"],
      [186, 30, 17, "Object is possibly \'undefined\'.", "2878566579"],
      [187, 9, 17, "Object is possibly \'undefined\'.", "2878566579"],
      [188, 61, 17, "Object is possibly \'undefined\'.", "2878566579"],
      [256, 22, 3, "Type \'MutableRefObject<HTMLInputElement | undefined>\' is not assignable to type \'((instance: HTMLInputElement | null) => void) | RefObject<HTMLInputElement> | null | undefined\'.", "193432436"],
      [311, 75, 15, "Argument of type \'string | undefined\' is not assignable to parameter of type \'string\'.\\n  Type \'undefined\' is not assignable to type \'string\'.", "4110106687"],
      [312, 61, 40, "Object is possibly \'undefined\'.", "2139501078"]
    ],
    "src/script/auth/page/InitialInvite.tsx:2052648555": [
      [97, 4, 18, "Object is possibly \'undefined\'.", "3955986040"],
      [97, 31, 18, "Object is possibly \'undefined\'.", "3955986040"],
      [98, 4, 18, "Object is possibly \'undefined\'.", "3955986040"],
      [99, 9, 18, "Object is possibly \'undefined\'.", "3955986040"],
      [100, 15, 75, "Argument of type \'ValidationError | null\' is not assignable to parameter of type \'SetStateAction<null>\'.\\n  Type \'ValidationError\' is not assignable to type \'SetStateAction<null>\'.", "2665964110"],
      [100, 62, 18, "Object is possibly \'undefined\'.", "3955986040"],
      [103, 29, 18, "Object is possibly \'undefined\'.", "3955986040"],
      [105, 8, 18, "Object is possibly \'undefined\'.", "3955986040"],
      [107, 12, 5, "Object is of type \'unknown\'.", "165548477"],
      [108, 18, 5, "Object is of type \'unknown\'.", "165548477"],
      [115, 16, 5, "Object is of type \'unknown\'.", "165548477"],
      [168, 18, 3, "Type \'MutableRefObject<HTMLInputElement | undefined>\' is not assignable to type \'((instance: HTMLInputElement | null) => void) | RefObject<HTMLInputElement> | null | undefined\'.", "193432436"]
    ],
    "src/script/auth/page/Login.tsx:2043279151": [
      [173, 24, 16, "Argument of type \'Error[]\' is not assignable to parameter of type \'SetStateAction<never[]>\'.", "2735526245"],
      [175, 50, 10, "Type \'ClientType | undefined\' is not assignable to type \'ClientType\'.", "3013398820"],
      [204, 56, 10, "Type \'ClientType | undefined\' is not assignable to type \'ClientType\'.", "3013398820"],
      [206, 32, 11, "Argument of type \'string | undefined\' is not assignable to parameter of type \'string\'.\\n  Type \'undefined\' is not assignable to type \'string\'.", "2331572484"],
      [211, 36, 5, "Argument of type \'unknown\' is not assignable to parameter of type \'SetStateAction<string | Error>\'.", "165548477"],
      [235, 32, 18, "Object is possibly \'undefined\'.", "1981014711"],
      [235, 32, 24, "Argument of type \'string | undefined\' is not assignable to parameter of type \'string\'.\\n  Type \'undefined\' is not assignable to type \'string\'.", "3055772661"],
      [297, 24, 14, "Type \'(code: string) => void\' is not assignable to type \'(completeCode?: string | undefined) => void\'.\\n  Types of parameters \'code\' and \'completeCode\' are incompatible.\\n    Type \'string | undefined\' is not assignable to type \'string\'.\\n      Type \'undefined\' is not assignable to type \'string\'.", "2059828224"]
    ],
    "src/script/auth/page/PhoneLogin.tsx:2985384116": [
      [86, 19, 5, "Argument of type \'unknown\' is not assignable to parameter of type \'SetStateAction<undefined>\'.", "165548477"],
      [90, 19, 5, "Argument of type \'unknown\' is not assignable to parameter of type \'SetStateAction<undefined>\'.", "165548477"]
    ],
    "src/script/auth/page/Root.tsx:1368054504": [
      [130, 16, 9, "No overload matches this call.\\n  Overload 1 of 2, \'(props: (RouteProps<string, { [x: string]: string | undefined; }> & OmitNative<{}, keyof RouteProps<string, { [x: string]: string | undefined; }>>) | Readonly<...>): Route<...>\', gave the following error.\\n    Type \'false | ConnectedComponent<({ teamName, enterTeamCreationFlow, resetInviteErrors, pushAccountRegistrationData, authError, }: Props & { authError: Error; teamName: string; } & { enterTeamCreationFlow: () => Promise<void>; pushAccountRegistrationData: (registration: Partial<RegistrationDataState>) => Promise<...>; res...\' is not assignable to type \'ComponentType<any> | ComponentType<RouteComponentProps<any, StaticContext, unknown>> | undefined\'.\\n      Type \'false\' is not assignable to type \'ComponentType<any> | ComponentType<RouteComponentProps<any, StaticContext, unknown>> | undefined\'.\\n  Overload 2 of 2, \'(props: RouteProps<string, { [x: string]: string | undefined; }> & OmitNative<{}, keyof RouteProps<string, { [x: string]: string | undefined; }>>, context: any): Route<...>\', gave the following error.\\n    Type \'false | ConnectedComponent<({ teamName, enterTeamCreationFlow, resetInviteErrors, pushAccountRegistrationData, authError, }: Props & { authError: Error; teamName: string; } & { enterTeamCreationFlow: () => Promise<void>; pushAccountRegistrationData: (registration: Partial<RegistrationDataState>) => Promise<...>; res...\' is not assignable to type \'ComponentType<any> | ComponentType<RouteComponentProps<any, StaticContext, unknown>> | undefined\'.", "4247110506"],
      [173, 16, 9, "No overload matches this call.\\n  Overload 1 of 2, \'(props: (RouteProps<string, { [x: string]: string | undefined; }> & OmitNative<{}, keyof RouteProps<string, { [x: string]: string | undefined; }>>) | Readonly<...>): Route<...>\', gave the following error.\\n    Type \'false | ConnectedComponent<({ account, authError, currentFlow, entropyData, doRegisterPersonal, doRegisterTeam, doSendActivationCode, }: Props & { account: RegistrationDataState; authError: Error; currentFlow: string; entropyData: Uint8Array | undefined; } & { ...; }) => Element, Omit<...> & ConnectProps>\' is not assignable to type \'ComponentType<any> | ComponentType<RouteComponentProps<any, StaticContext, unknown>> | undefined\'.\\n      Type \'false\' is not assignable to type \'ComponentType<any> | ComponentType<RouteComponentProps<any, StaticContext, unknown>> | undefined\'.\\n  Overload 2 of 2, \'(props: RouteProps<string, { [x: string]: string | undefined; }> & OmitNative<{}, keyof RouteProps<string, { [x: string]: string | undefined; }>>, context: any): Route<...>\', gave the following error.\\n    Type \'false | ConnectedComponent<({ account, authError, currentFlow, entropyData, doRegisterPersonal, doRegisterTeam, doSendActivationCode, }: Props & { account: RegistrationDataState; authError: Error; currentFlow: string; entropyData: Uint8Array | undefined; } & { ...; }) => Element, Omit<...> & ConnectProps>\' is not assignable to type \'ComponentType<any> | ComponentType<RouteComponentProps<any, StaticContext, unknown>> | undefined\'.", "4247110506"],
      [177, 16, 9, "No overload matches this call.\\n  Overload 1 of 2, \'(props: (RouteProps<string, { [x: string]: string | undefined; }> & OmitNative<{}, keyof RouteProps<string, { [x: string]: string | undefined; }>>) | Readonly<...>): Route<...>\', gave the following error.\\n    Type \'false | ConnectedComponent<({ isPersonalFlow, enterPersonalCreationFlow }: Props & { isPersonalFlow: boolean; } & { enterPersonalCreationFlow: () => Promise<void>; }) => Element, Omit<Props & { isPersonalFlow: boolean; } & { ...; }, \\"enterPersonalCreationFlow\\" | \\"isPersonalFlow\\"> & ConnectProps>\' is not assignable to type \'ComponentType<any> | ComponentType<RouteComponentProps<any, StaticContext, unknown>> | undefined\'.\\n      Type \'false\' is not assignable to type \'ComponentType<any> | ComponentType<RouteComponentProps<any, StaticContext, unknown>> | undefined\'.\\n  Overload 2 of 2, \'(props: RouteProps<string, { [x: string]: string | undefined; }> & OmitNative<{}, keyof RouteProps<string, { [x: string]: string | undefined; }>>, context: any): Route<...>\', gave the following error.\\n    Type \'false | ConnectedComponent<({ isPersonalFlow, enterPersonalCreationFlow }: Props & { isPersonalFlow: boolean; } & { enterPersonalCreationFlow: () => Promise<void>; }) => Element, Omit<Props & { isPersonalFlow: boolean; } & { ...; }, \\"enterPersonalCreationFlow\\" | \\"isPersonalFlow\\"> & ConnectProps>\' is not assignable to type \'ComponentType<any> | ComponentType<RouteComponentProps<any, StaticContext, unknown>> | undefined\'.", "4247110506"],
      [181, 16, 9, "No overload matches this call.\\n  Overload 1 of 2, \'(props: (RouteProps<string, { [x: string]: string | undefined; }> & OmitNative<{}, keyof RouteProps<string, { [x: string]: string | undefined; }>>) | Readonly<...>): Route<...>\', gave the following error.\\n    Type \'false | (({}: Props) => Element)\' is not assignable to type \'ComponentType<any> | ComponentType<RouteComponentProps<any, StaticContext, unknown>> | undefined\'.\\n      Type \'false\' is not assignable to type \'ComponentType<any> | ComponentType<RouteComponentProps<any, StaticContext, unknown>> | undefined\'.\\n  Overload 2 of 2, \'(props: RouteProps<string, { [x: string]: string | undefined; }> & OmitNative<{}, keyof RouteProps<string, { [x: string]: string | undefined; }>>, context: any): Route<...>\', gave the following error.\\n    Type \'false | (({}: Props) => Element)\' is not assignable to type \'ComponentType<any> | ComponentType<RouteComponentProps<any, StaticContext, unknown>> | undefined\'.", "4247110506"]
    ],
    "src/script/auth/page/SetEmail.tsx:2334731788": [
      [50, 4, 16, "Object is possibly \'undefined\'.", "3859911866"],
      [50, 29, 16, "Object is possibly \'undefined\'.", "3859911866"],
      [51, 4, 16, "Object is possibly \'undefined\'.", "3859911866"],
      [52, 9, 16, "Object is possibly \'undefined\'.", "3859911866"],
      [53, 6, 15, "Type \'ValidationError | null\' is not assignable to type \'Error\'.\\n  Type \'null\' is not assignable to type \'Error\'.", "1905002070"],
      [53, 62, 16, "Object is possibly \'undefined\'.", "3859911866"],
      [53, 85, 16, "Object is possibly \'undefined\'.", "3859911866"],
      [55, 20, 16, "Object is possibly \'undefined\'.", "3859911866"],
      [57, 10, 15, "Variable \'validationError\' is used before being assigned.", "1905002070"],
      [60, 23, 16, "Object is possibly \'undefined\'.", "3859911866"],
      [63, 15, 5, "Argument of type \'unknown\' is not assignable to parameter of type \'SetStateAction<undefined>\'.", "165548477"],
      [85, 14, 18, "Object is possibly \'undefined\'.", "3955986040"],
      [87, 23, 4, "Argument of type \'null\' is not assignable to parameter of type \'SetStateAction<undefined>\'.", "2087897566"],
      [92, 12, 3, "Type \'MutableRefObject<HTMLInputElement | undefined>\' is not assignable to type \'((instance: HTMLInputElement | null) => void) | RefObject<HTMLInputElement> | null | undefined\'.", "193432436"]
    ],
    "src/script/auth/page/SetHandle.tsx:663801276": [
      [79, 17, 5, "Argument of type \'unknown\' is not assignable to parameter of type \'SetStateAction<null>\'.", "165548477"],
      [91, 10, 5, "Object is of type \'unknown\'.", "165548477"],
      [92, 8, 5, "Object is of type \'unknown\'.", "165548477"],
      [94, 15, 5, "Argument of type \'unknown\' is not assignable to parameter of type \'SetStateAction<null>\'.", "165548477"]
    ],
    "src/script/auth/page/SetPassword.tsx:2776380433": [
      [57, 4, 16, "Object is possibly \'undefined\'.", "3859911866"],
      [58, 9, 16, "Object is possibly \'undefined\'.", "3859911866"],
      [59, 6, 15, "Type \'ValidationError | null\' is not assignable to type \'Error\'.\\n  Type \'null\' is not assignable to type \'Error\'.", "1905002070"],
      [59, 62, 16, "Object is possibly \'undefined\'.", "3859911866"],
      [59, 85, 16, "Object is possibly \'undefined\'.", "3859911866"],
      [61, 23, 16, "Object is possibly \'undefined\'.", "3859911866"],
      [63, 10, 15, "Variable \'validationError\' is used before being assigned.", "1905002070"],
      [69, 15, 5, "Argument of type \'unknown\' is not assignable to parameter of type \'SetStateAction<undefined>\'.", "165548477"],
      [94, 14, 21, "Object is possibly \'undefined\'.", "4077427211"],
      [95, 23, 4, "Argument of type \'null\' is not assignable to parameter of type \'SetStateAction<undefined>\'.", "2087897566"],
      [99, 12, 3, "Type \'MutableRefObject<HTMLInputElement | undefined>\' is not assignable to type \'((instance: HTMLInputElement | null) => void) | RefObject<HTMLInputElement> | null | undefined\'.", "193432436"]
    ],
    "src/script/auth/page/SingleSignOn.tsx:2263489110": [
      [71, 10, 7, "Type \'undefined\' is not assignable to type \'number\'.", "1978261647"],
      [72, 10, 27, "Type \'undefined\' is not assignable to type \'(event: MessageEvent<any>) => void\'.", "667134498"],
      [73, 10, 19, "Type \'undefined\' is not assignable to type \'(event: Event) => void\'.", "568100674"],
      [129, 6, 20, "Type \'Window | null\' is not assignable to type \'Window | undefined\'.\\n  Type \'null\' is not assignable to type \'Window | undefined\'.", "2747308432"]
    ],
    "src/script/auth/page/SingleSignOnForm.tsx:695857283": [
      [80, 59, 4, "Argument of type \'null\' is not assignable to parameter of type \'ClientType | (() => ClientType)\'.", "2087897566"],
      [159, 30, 23, "Object is possibly \'undefined\'.", "1793578893"],
      [160, 4, 23, "Object is possibly \'undefined\'.", "1793578893"],
      [162, 4, 23, "Object is possibly \'undefined\'.", "1793578893"],
      [162, 36, 23, "Object is possibly \'undefined\'.", "1793578893"],
      [163, 35, 23, "Object is possibly \'undefined\'.", "1793578893"],
      [165, 46, 23, "Object is possibly \'undefined\'.", "1793578893"],
      [165, 76, 23, "Object is possibly \'undefined\'.", "1793578893"],
      [168, 30, 23, "Object is possibly \'undefined\'.", "1793578893"],
      [170, 4, 23, "Object is possibly \'undefined\'.", "1793578893"],
      [184, 10, 4, "Argument of type \'null\' is not assignable to parameter of type \'string[] | undefined\'.", "2087897566"],
      [213, 14, 5, "Object is of type \'unknown\'.", "165548477"],
      [220, 22, 5, "Argument of type \'unknown\' is not assignable to parameter of type \'SetStateAction<null>\'.", "165548477"],
      [228, 22, 5, "Argument of type \'unknown\' is not assignable to parameter of type \'SetStateAction<null>\'.", "165548477"],
      [230, 25, 5, "Object is of type \'unknown\'.", "165548477"],
      [230, 40, 5, "Object is of type \'unknown\'.", "165548477"],
      [233, 83, 5, "No overload matches this call.\\n  Overload 1 of 2, \'(o: ArrayLike<unknown> | { [s: string]: unknown; }): [string, unknown][]\', gave the following error.\\n    Argument of type \'unknown\' is not assignable to parameter of type \'ArrayLike<unknown> | { [s: string]: unknown; }\'.\\n  Overload 2 of 2, \'(o: {}): [string, any][]\', gave the following error.\\n    Argument of type \'unknown\' is not assignable to parameter of type \'{}\'.", "165548477"],
      [269, 12, 3, "Type \'MutableRefObject<HTMLInputElement | undefined>\' is not assignable to type \'((instance: HTMLInputElement | null) => void) | RefObject<HTMLInputElement> | null | undefined\'.", "193432436"]
    ],
    "src/script/auth/page/TeamName.tsx:158592421": [
      [83, 4, 21, "Object is possibly \'undefined\'.", "173618382"],
      [83, 34, 21, "Object is possibly \'undefined\'.", "173618382"],
      [84, 9, 21, "Object is possibly \'undefined\'.", "173618382"],
      [85, 15, 77, "Argument of type \'ValidationError | null\' is not assignable to parameter of type \'SetStateAction<null>\'.", "190261043"],
      [85, 61, 21, "Object is possibly \'undefined\'.", "173618382"],
      [92, 12, 7, "Type \'undefined\' is not assignable to type \'string\'.", "3920213849"],
      [93, 12, 4, "Type \'undefined\' is not assignable to type \'string\'.", "2087846158"],
      [94, 12, 2, "Type \'undefined\' is not assignable to type \'string\'.", "5861160"],
      [95, 18, 21, "Object is possibly \'undefined\'.", "173618382"],
      [103, 4, 21, "Object is possibly \'undefined\'.", "173618382"],
      [143, 24, 3, "Type \'MutableRefObject<HTMLInputElement | undefined>\' is not assignable to type \'((instance: HTMLInputElement | null) => void) | RefObject<HTMLInputElement> | null | undefined\'.", "193432436"]
    ],
    "src/script/auth/page/VerifyEmailCode.tsx:4216359015": [
      [73, 61, 11, "Argument of type \'Uint8Array | undefined\' is not assignable to parameter of type \'Uint8Array\'.\\n  Type \'undefined\' is not assignable to type \'Uint8Array\'.", "432650366"],
      [109, 45, 14, "Type \'(email_code: string) => Promise<void>\' is not assignable to type \'(completeCode?: string | undefined) => void\'.\\n  Types of parameters \'email_code\' and \'completeCode\' are incompatible.\\n    Type \'string | undefined\' is not assignable to type \'string\'.\\n      Type \'undefined\' is not assignable to type \'string\'.", "2059828224"]
    ],
    "src/script/auth/page/VerifyPhoneCode.tsx:423749632": [
      [63, 17, 5, "Object is of type \'unknown\'.", "165548477"],
      [64, 16, 5, "Object is of type \'unknown\'.", "165548477"],
      [69, 21, 5, "Argument of type \'unknown\' is not assignable to parameter of type \'SetStateAction<ValidationError | null>\'.", "165548477"],
      [81, 32, 10, "Type \'ClientType | undefined\' is not assignable to type \'ClientType\'.", "3013398820"],
      [90, 14, 5, "Object is of type \'unknown\'.", "165548477"],
      [98, 19, 5, "Argument of type \'unknown\' is not assignable to parameter of type \'SetStateAction<ValidationError | null>\'.", "165548477"],
      [102, 19, 5, "Argument of type \'unknown\' is not assignable to parameter of type \'SetStateAction<ValidationError | null>\'.", "165548477"],
      [117, 45, 14, "Type \'(code: string) => Promise<void>\' is not assignable to type \'(completeCode?: string | undefined) => void\'.\\n  Types of parameters \'code\' and \'completeCode\' are incompatible.\\n    Type \'string | undefined\' is not assignable to type \'string\'.\\n      Type \'undefined\' is not assignable to type \'string\'.", "2059828224"]
    ],
    "src/script/auth/util/AccentColor.ts:2522707954": [
      [72, 60, 44, "Type \'AccentColor | undefined\' is not assignable to type \'AccentColor\'.\\n  Type \'undefined\' is not assignable to type \'AccentColor\'.", "3153955984"]
    ],
    "src/script/auth/util/errorUtil.tsx:2764331984": [
      [45, 70, 5, "Property \'label\' does not exist on type \'never\'.", "173467459"],
      [45, 88, 5, "Property \'label\' does not exist on type \'never\'.", "173467459"],
      [46, 51, 5, "Property \'label\' does not exist on type \'never\'.", "173467459"],
      [47, 59, 5, "Property \'label\' does not exist on type \'never\'.", "173467459"]
    ],
    "src/script/auth/util/urlUtil.ts:2936167840": [
      [61, 2, 17, "Type \'Window | null\' is not assignable to type \'Window\'.\\n  Type \'null\' is not assignable to type \'Window\'.", "211185092"]
    ],
    "src/script/backup/BackupRepository.ts:3449491466": [
      [128, 53, 5, "Object is of type \'unknown\'.", "165548477"],
      [157, 39, 18, "Argument of type \'Table<any, string> | undefined\' is not assignable to parameter of type \'Table<any, string>\'.\\n  Type \'undefined\' is not assignable to type \'Table<any, string>\'.", "3343706341"],
      [178, 39, 11, "Argument of type \'Table<any, string> | undefined\' is not assignable to parameter of type \'Table<any, string>\'.\\n  Type \'undefined\' is not assignable to type \'Table<any, string>\'.", "1200531428"],
      [244, 53, 5, "Object is of type \'unknown\'.", "165548477"],
      [262, 61, 26, "Object is possibly \'undefined\'.", "3260126685"],
      [265, 54, 19, "Object is possibly \'undefined\'.", "4084348636"]
    ],
    "src/script/calling/Call.ts:2505878078": [
      [45, 18, 5, "Type \'Observable<STATE.UNKNOWN>\' is not assignable to type \'Observable<STATE>\'.\\n  Types of parameters \'value\' and \'value\' are incompatible.\\n    Type \'STATE\' is not assignable to type \'STATE.UNKNOWN\'.", "195031250"],
      [46, 18, 9, "Type \'Observable<MuteState.NOT_MUTED>\' is not assignable to type \'Observable<MuteState>\'.\\n  Types of parameters \'value\' and \'value\' are incompatible.\\n    Type \'MuteState\' is not assignable to type \'MuteState.NOT_MUTED\'.", "3616862203"],
      [53, 18, 14, "Type \'ObservableArray<never>\' is not assignable to type \'ObservableArray<Participant>\'.\\n  Types of parameters \'value\' and \'value\' are incompatible.\\n    Type \'Participant[] | null | undefined\' is not assignable to type \'never[] | null | undefined\'.\\n      Type \'Participant[]\' is not assignable to type \'never[]\'.\\n        Type \'Participant\' is not assignable to type \'never\'.", "2557058977"],
      [101, 4, 99, "Type \'Participant | undefined\' is not assignable to type \'Participant\'.\\n  Type \'undefined\' is not assignable to type \'Participant\'.", "4122831026"],
      [105, 28, 12, "Type \'null\' is not assignable to type \'HTMLAudioElement\'.", "1230365389"],
      [183, 64, 12, "Object is possibly \'undefined\'.", "3794430747"],
      [183, 83, 12, "Object is possibly \'undefined\'.", "3794430744"],
      [190, 26, 14, "No overload matches this call.\\n  Overload 1 of 3, \'(value: Participant[] | null | undefined): ObservableArray<Participant>\', gave the following error.\\n    Argument of type \'(Participant | undefined)[]\' is not assignable to parameter of type \'Participant[]\'.\\n      Type \'Participant | undefined\' is not assignable to type \'Participant\'.\\n        Type \'undefined\' is not assignable to type \'Participant\'.\\n  Overload 2 of 3, \'(value: Participant[]): any\', gave the following error.\\n    Argument of type \'(Participant | undefined)[]\' is not assignable to parameter of type \'Participant[]\'.", "2557058977"]
    ],
    "src/script/calling/CallState.ts:2918606106": [
      [45, 18, 22, "Type \'Observable<CallViewTab>\' is not assignable to type \'Observable<string>\'.\\n  Types of parameters \'value\' and \'value\' are incompatible.\\n    Type \'string\' is not assignable to type \'CallViewTab\'.", "2571314215"],
      [46, 11, 17, "Type \'Observable<never[]>\' is not assignable to type \'Observable<ElectronDesktopCapturerSource[]>\'.\\n  Types of parameters \'value\' and \'value\' are incompatible.\\n    Type \'ElectronDesktopCapturerSource[]\' is not assignable to type \'never[]\'.", "3442699224"],
      [47, 11, 17, "Type \'Observable<never[]>\' is not assignable to type \'Observable<ElectronDesktopCapturerSource[]>\'.", "2673893080"],
      [51, 18, 17, "Type \'Observable<CallViewTab>\' is not assignable to type \'Observable<string>\'.", "1323835793"]
    ],
    "src/script/calling/CallingRepository.test.ts:3517622745": [
      [130, 68, 9, "Argument of type \'undefined\' is not assignable to parameter of type \'CONV_TYPE\'.", "2620553983"],
      [135, 66, 9, "Argument of type \'undefined\' is not assignable to parameter of type \'CONV_TYPE\'.", "2620553983"],
      [140, 68, 9, "Argument of type \'undefined\' is not assignable to parameter of type \'CONV_TYPE\'.", "2620553983"],
      [156, 60, 9, "Argument of type \'undefined\' is not assignable to parameter of type \'CONV_TYPE\'.", "2620553983"],
      [181, 8, 9, "Argument of type \'undefined\' is not assignable to parameter of type \'CONV_TYPE\'.", "2620553983"],
      [245, 70, 15, "Argument of type \'(done: DoneCallback) => Promise<void>\' is not assignable to parameter of type \'ProvidesCallback | undefined\'.\\n  Type \'(done: DoneCallback) => Promise<void>\' is not assignable to type \'(cb: DoneCallback) => void | undefined\'.\\n    Type \'Promise<void>\' is not assignable to type \'void\'.", "4060847195"],
      [384, 4, 9, "Argument of type \'undefined\' is not assignable to parameter of type \'UserRepository\'.", "2620553983"],
      [550, 4, 7, "Argument of type \'(context: any, conversationId: string, userId: string, clientId: string, destinationUserId: string, destinationClientId: string, payload: string) => number\' is not assignable to parameter of type \'WcallSendHandler\'.\\n  Types of parameters \'destinationUserId\' and \'targets\' are incompatible.\\n    Type \'string | null\' is not assignable to type \'string\'.\\n      Type \'null\' is not assignable to type \'string\'.", "2532445472"]
    ],
    "src/script/calling/CallingRepository.ts:1055696798": [
      [122, 10, 10, "Property \'avsVersion\' has no initializer and is not definitely assigned in the constructor.", "3071787355"],
      [128, 10, 12, "Property \'selfClientId\' has no initializer and is not definitely assigned in the constructor.", "3576844301"],
      [129, 10, 8, "Property \'selfUser\' has no initializer and is not definitely assigned in the constructor.", "2198230984"],
      [132, 10, 13, "Property \'nextMuteState\' has no initializer and is not definitely assigned in the constructor.", "2281376764"],
      [216, 11, 10, "Object is possibly \'undefined\'.", "4011988536"],
      [270, 6, 16, "Argument of type \'(_context: number, convId: SerializedConversationId, _userId: UserId, _clientId: ClientId, targets: string | null, _unused: null, payload: string) => number\' is not assignable to parameter of type \'WcallSendHandler\'.\\n  Types of parameters \'_unused\' and \'unused\' are incompatible.\\n    Type \'string | null\' is not assignable to type \'null\'.\\n      Type \'string\' is not assignable to type \'null\'.", "1986800474"],
      [312, 4, 10, "Object is possibly \'undefined\'.", "4011988536"],
      [312, 33, 10, "Argument of type \'number | undefined\' is not assignable to parameter of type \'number\'.\\n  Type \'undefined\' is not assignable to type \'number\'.", "4011779659"],
      [318, 10, 60, "Argument of type \'Conversation | undefined\' is not assignable to parameter of type \'Conversation\'.\\n  Type \'undefined\' is not assignable to type \'Conversation\'.", "440161276"],
      [418, 24, 4, "Argument of type \'null\' is not assignable to parameter of type \'Call\'.", "2087897566"],
      [490, 20, 50, "Object is possibly \'undefined\'.", "3990698706"],
      [577, 12, 55, "Argument of type \'Conversation | undefined\' is not assignable to parameter of type \'Conversation\'.\\n  Type \'undefined\' is not assignable to type \'Conversation\'.", "1654076048"],
      [601, 16, 10, "Object is possibly \'undefined\'.", "4011988536"],
      [602, 6, 10, "Argument of type \'number | undefined\' is not assignable to parameter of type \'number\'.\\n  Type \'undefined\' is not assignable to type \'number\'.", "4011779659"],
      [606, 24, 4, "No overload matches this call.\\n  Overload 1 of 4, \'(value: string | number | Date): Date\', gave the following error.\\n    Argument of type \'string | undefined\' is not assignable to parameter of type \'string | number | Date\'.\\n  Overload 2 of 4, \'(value: string | number): Date\', gave the following error.\\n    Argument of type \'string | undefined\' is not assignable to parameter of type \'string | number\'.", "2087961072"],
      [623, 38, 12, "Argument of type \'import(\\"wire-webapp/src/script/calling/enum/CallMessageType\\").CALL_MESSAGE_TYPE | undefined\' is not assignable to parameter of type \'string\'.\\n  Type \'undefined\' is not assignable to type \'string\'.", "3390204570"],
      [702, 8, 10, "Object is possibly \'undefined\'.", "4011988536"],
      [702, 27, 10, "Argument of type \'number | undefined\' is not assignable to parameter of type \'number\'.\\n  Type \'undefined\' is not assignable to type \'number\'.", "4011779659"],
      [703, 8, 10, "Object is possibly \'undefined\'.", "4011988536"],
      [703, 25, 10, "Argument of type \'number | undefined\' is not assignable to parameter of type \'number\'.\\n  Type \'undefined\' is not assignable to type \'number\'.", "4011779659"],
      [746, 4, 10, "Object is possibly \'undefined\'.", "4011988536"],
      [746, 33, 10, "Argument of type \'number | undefined\' is not assignable to parameter of type \'number\'.\\n  Type \'undefined\' is not assignable to type \'number\'.", "4011779659"],
      [761, 13, 10, "Object is possibly \'undefined\'.", "4011988536"],
      [762, 8, 10, "Argument of type \'number | undefined\' is not assignable to parameter of type \'number\'.\\n  Type \'undefined\' is not assignable to type \'number\'.", "4011779659"],
      [772, 8, 10, "Object is possibly \'undefined\'.", "4011988536"],
      [772, 37, 10, "Argument of type \'number | undefined\' is not assignable to parameter of type \'number\'.\\n  Type \'undefined\' is not assignable to type \'number\'.", "4011779659"],
      [777, 6, 10, "Object is possibly \'undefined\'.", "4011988536"],
      [777, 35, 10, "Argument of type \'number | undefined\' is not assignable to parameter of type \'number\'.\\n  Type \'undefined\' is not assignable to type \'number\'.", "4011779659"],
      [801, 6, 10, "Object is possibly \'undefined\'.", "4011988536"],
      [802, 8, 10, "Argument of type \'number | undefined\' is not assignable to parameter of type \'number\'.\\n  Type \'undefined\' is not assignable to type \'number\'.", "4011779659"],
      [820, 4, 10, "Object is possibly \'undefined\'.", "4011988536"],
      [820, 22, 10, "Argument of type \'number | undefined\' is not assignable to parameter of type \'number\'.\\n  Type \'undefined\' is not assignable to type \'number\'.", "4011779659"],
      [848, 4, 10, "Object is possibly \'undefined\'.", "4011988536"],
      [848, 35, 10, "Argument of type \'number | undefined\' is not assignable to parameter of type \'number\'.\\n  Type \'undefined\' is not assignable to type \'number\'.", "4011779659"],
      [855, 4, 10, "Object is possibly \'undefined\'.", "4011988536"],
      [855, 19, 10, "Argument of type \'number | undefined\' is not assignable to parameter of type \'number\'.\\n  Type \'undefined\' is not assignable to type \'number\'.", "4011779659"],
      [872, 4, 10, "Object is possibly \'undefined\'.", "4011988536"],
      [872, 23, 10, "Argument of type \'number | undefined\' is not assignable to parameter of type \'number\'.\\n  Type \'undefined\' is not assignable to type \'number\'.", "4011779659"],
      [880, 54, 5, "Argument of type \'boolean | undefined\' is not assignable to parameter of type \'boolean\'.", "170201683"],
      [902, 6, 10, "Object is possibly \'undefined\'.", "4011988536"],
      [902, 35, 10, "Argument of type \'number | undefined\' is not assignable to parameter of type \'number\'.\\n  Type \'undefined\' is not assignable to type \'number\'.", "4011779659"],
      [951, 4, 40, "Type \'Call | undefined\' is not assignable to type \'Call\'.\\n  Type \'undefined\' is not assignable to type \'Call\'.", "2135604529"],
      [962, 8, 10, "Object is possibly \'undefined\'.", "4011988536"],
      [972, 8, 10, "Object is possibly \'undefined\'.", "4011988536"],
      [1082, 68, 12, "Argument of type \'Conversation | undefined\' is not assignable to parameter of type \'Conversation\'.\\n  Type \'undefined\' is not assignable to type \'Conversation\'.", "1670678216"],
      [1135, 6, 10, "Object is possibly \'undefined\'.", "4011988536"],
      [1146, 8, 10, "Object is possibly \'undefined\'.", "4011988536"],
      [1146, 32, 10, "Argument of type \'number | undefined\' is not assignable to parameter of type \'number\'.\\n  Type \'undefined\' is not assignable to type \'number\'.", "4011779659"],
      [1149, 8, 10, "Object is possibly \'undefined\'.", "4011988536"],
      [1149, 32, 10, "Argument of type \'number | undefined\' is not assignable to parameter of type \'number\'.\\n  Type \'undefined\' is not assignable to type \'number\'.", "4011779659"],
      [1173, 8, 18, "Argument of type \'Conversation | undefined\' is not assignable to parameter of type \'Conversation\'.\\n  Type \'undefined\' is not assignable to type \'Conversation\'.", "1508601427"],
      [1188, 60, 16, "Object is possibly \'undefined\'.", "2328737116"],
      [1215, 40, 16, "Object is possibly \'undefined\'.", "2328737116"],
      [1351, 51, 40, "Argument of type \'User | undefined\' is not assignable to parameter of type \'User\'.\\n  Type \'undefined\' is not assignable to type \'User\'.", "882916431"],
      [1388, 21, 4, "Argument of type \'Call | undefined\' is not assignable to parameter of type \'Call\'.\\n  Type \'undefined\' is not assignable to type \'Call\'.", "2087764327"],
      [1414, 6, 93, "No overload matches this call.\\n  Overload 1 of 3, \'(callbackfn: (previousValue: [string, MediaStream | undefined], currentValue: [string, MediaStream | undefined], currentIndex: number, array: [string, MediaStream | undefined][]) => [...], initialValue: [...]): [...]\', gave the following error.\\n    Argument of type \'(accumulator: MediaStreamQuery, [type, isCached]: [keyof MediaStreamQuery, MediaStream]) => MediaStreamQuery\' is not assignable to parameter of type \'(previousValue: [string, MediaStream | undefined], currentValue: [string, MediaStream | undefined], currentIndex: number, array: [string, MediaStream | undefined][]) => [...]\'.\\n      Types of parameters \'accumulator\' and \'previousValue\' are incompatible.\\n        Type \'[string, MediaStream | undefined]\' has no properties in common with type \'MediaStreamQuery\'.\\n  Overload 2 of 3, \'(callbackfn: (previousValue: MediaStreamQuery, currentValue: [string, MediaStream | undefined], currentIndex: number, array: [string, MediaStream | undefined][]) => MediaStreamQuery, initialValue: MediaStreamQuery): MediaStreamQuery\', gave the following error.\\n    Argument of type \'(accumulator: MediaStreamQuery, [type, isCached]: [keyof MediaStreamQuery, MediaStream]) => MediaStreamQuery\' is not assignable to parameter of type \'(previousValue: MediaStreamQuery, currentValue: [string, MediaStream | undefined], currentIndex: number, array: [string, MediaStream | undefined][]) => MediaStreamQuery\'.\\n      Types of parameters \'__1\' and \'currentValue\' are incompatible.\\n        Type \'[string, MediaStream | undefined]\' is not assignable to type \'[keyof MediaStreamQuery, MediaStream]\'.\\n          Type at position 0 in source is not compatible with type at position 0 in target.\\n            Type \'string\' is not assignable to type \'keyof MediaStreamQuery\'.", "2143539252"],
      [1425, 39, 30, "Element implicitly has an \'any\' type because index expression is not of type \'number\'.", "4024502179"],
      [1443, 27, 6, "Property \'screen\' does not exist on type \'[string, MediaStream | undefined]\'.", "2165256457"],
      [1446, 54, 14, "Type \'[string, MediaStream | undefined]\' has no properties in common with type \'MediaStreamQuery\'.", "3540397998"],
      [1453, 42, 14, "Type \'[string, MediaStream | undefined]\' has no properties in common with type \'MediaStreamQuery\'.", "3540397998"],
      [1518, 36, 40, "Argument of type \'User | undefined\' is not assignable to parameter of type \'User\'.\\n  Type \'undefined\' is not assignable to type \'User\'.", "882916431"],
      [1599, 25, 18, "Object is possibly \'undefined\'.", "1508601427"],
      [1608, 61, 18, "Object is possibly \'undefined\'.", "1508601427"],
      [1609, 57, 18, "Object is possibly \'undefined\'.", "1508601427"],
      [1624, 31, 10, "Object is possibly \'undefined\'.", "4011988536"],
      [1624, 46, 10, "Argument of type \'number | undefined\' is not assignable to parameter of type \'number\'.\\n  Type \'undefined\' is not assignable to type \'number\'.", "4011779659"],
      [1625, 4, 10, "Object is possibly \'undefined\'.", "4011988536"],
      [1625, 23, 10, "Argument of type \'number | undefined\' is not assignable to parameter of type \'number\'.\\n  Type \'undefined\' is not assignable to type \'number\'.", "4011779659"]
    ],
    "src/script/calling/Participant.ts:1539597594": [
      [46, 4, 15, "Type \'Observable<VIDEO_STATE.STOPPED>\' is not assignable to type \'Observable<VIDEO_STATE>\'.\\n  Types of parameters \'value\' and \'value\' are incompatible.\\n    Type \'VIDEO_STATE\' is not assignable to type \'VIDEO_STATE.STOPPED\'.", "4277239019"],
      [62, 4, 27, "Type \'Observable<number | undefined>\' is not assignable to type \'Observable<number>\'.\\n  The types returned by \'peek()\' are incompatible between these types.\\n    Type \'number | undefined\' is not assignable to type \'number\'.\\n      Type \'undefined\' is not assignable to type \'number\'.", "3324051133"],
      [71, 23, 18, "Argument of type \'MediaStream | undefined\' is not assignable to parameter of type \'MediaStream\'.\\n  Type \'undefined\' is not assignable to type \'MediaStream\'.", "2024190982"],
      [76, 23, 18, "Argument of type \'MediaStream | undefined\' is not assignable to parameter of type \'MediaStream\'.\\n  Type \'undefined\' is not assignable to type \'MediaStream\'.", "2270688449"],
      [91, 65, 18, "Object is possibly \'undefined\'.", "2024190982"],
      [92, 65, 18, "Object is possibly \'undefined\'.", "2270688449"],
      [97, 23, 18, "Argument of type \'MediaStream | undefined\' is not assignable to parameter of type \'MediaStream\'.\\n  Type \'undefined\' is not assignable to type \'MediaStream\'.", "2270688449"],
      [102, 23, 18, "Argument of type \'MediaStream | undefined\' is not assignable to parameter of type \'MediaStream\'.\\n  Type \'undefined\' is not assignable to type \'MediaStream\'.", "2024190982"]
    ],
    "src/script/calling/videoGridHandler.ts:1921469395": [
      [65, 2, 12, "Type \'Grid | undefined\' is not assignable to type \'Grid\'.\\n  Type \'undefined\' is not assignable to type \'Grid\'.", "3234966220"]
    ],
    "src/script/client/ClientEntity.ts:1079007296": [
      [56, 4, 11, "Type \'string | null\' is not assignable to type \'string | undefined\'.", "2914658029"],
      [108, 4, 56, "Type \'string | undefined\' is not assignable to type \'string\'.\\n  Type \'undefined\' is not assignable to type \'string\'.", "2872449191"]
    ],
    "src/script/client/ClientMapper.ts:508685249": [
      [54, 58, 30, "Argument of type \'string | undefined\' is not assignable to parameter of type \'string\'.\\n  Type \'undefined\' is not assignable to type \'string\'.", "653879435"],
      [56, 6, 28, "Cannot invoke an object which is possibly \'undefined\'.", "1515665510"],
      [56, 35, 30, "Argument of type \'boolean | undefined\' is not assignable to parameter of type \'boolean\'.", "863083372"],
      [97, 8, 18, "Type \'T[Extract<keyof T, string>] | undefined\' is not assignable to type \'T[Extract<keyof T, string>]\'.\\n  Type \'undefined\' is not assignable to type \'T[Extract<keyof T, string>]\'.", "1321920442"]
    ],
    "src/script/client/ClientRepository.test.ts:4081872359": [
      [35, 6, 6, "Type \'undefined\' is not assignable to type \'string\'.", "1765117785"],
      [39, 13, 29, "Object is possibly \'undefined\'.", "3944650061"],
      [42, 19, 30, "Object is possibly \'undefined\'.", "3948412077"],
      [49, 6, 29, "Object is possibly \'undefined\'.", "3944650061"],
      [62, 12, 29, "Object is possibly \'undefined\'.", "3944650061"],
      [66, 35, 29, "Object is possibly \'undefined\'.", "3944650061"],
      [98, 28, 29, "Object is possibly \'undefined\'.", "3944650061"],
      [104, 13, 29, "Object is possibly \'undefined\'.", "3944650061"],
      [111, 28, 29, "Object is possibly \'undefined\'.", "3944650061"],
      [119, 13, 29, "Object is possibly \'undefined\'.", "3944650061"],
      [129, 28, 29, "Object is possibly \'undefined\'.", "3944650061"],
      [131, 41, 16, "Argument of type \'string\' is not assignable to parameter of type \'never\'.", "4228495289"],
      [136, 13, 29, "Object is possibly \'undefined\'.", "3944650061"],
      [146, 12, 29, "Object is possibly \'undefined\'.", "3944650061"],
      [150, 19, 29, "Object is possibly \'undefined\'.", "3944650061"],
      [160, 6, 29, "Object is possibly \'undefined\'.", "3944650061"],
      [160, 65, 9, "Argument of type \'undefined\' is not assignable to parameter of type \'ClientEntity\'.", "2620553983"],
      [171, 6, 29, "Object is possibly \'undefined\'.", "3944650061"],
      [173, 26, 29, "Object is possibly \'undefined\'.", "3944650061"],
      [186, 6, 29, "Object is possibly \'undefined\'.", "3944650061"],
      [188, 26, 29, "Object is possibly \'undefined\'.", "3944650061"],
      [195, 33, 29, "Object is possibly \'undefined\'.", "3944650061"],
      [208, 6, 29, "Object is possibly \'undefined\'.", "3944650061"],
      [209, 26, 29, "Object is possibly \'undefined\'.", "3944650061"],
      [222, 6, 29, "Object is possibly \'undefined\'.", "3944650061"],
      [223, 26, 29, "Object is possibly \'undefined\'.", "3944650061"],
      [229, 33, 29, "Object is possibly \'undefined\'.", "3944650061"],
      [236, 21, 29, "Object is possibly \'undefined\'.", "3944650061"],
      [236, 80, 9, "Argument of type \'undefined\' is not assignable to parameter of type \'ClientEntity\'.", "2620553983"],
      [241, 6, 29, "Object is possibly \'undefined\'.", "3944650061"],
      [242, 6, 29, "Object is possibly \'undefined\'.", "3944650061"],
      [242, 62, 4, "Argument of type \'null\' is not assignable to parameter of type \'string | undefined\'.", "2087897566"],
      [243, 21, 29, "Object is possibly \'undefined\'.", "3944650061"],
      [251, 6, 29, "Object is possibly \'undefined\'.", "3944650061"],
      [252, 21, 29, "Object is possibly \'undefined\'.", "3944650061"],
      [260, 6, 29, "Object is possibly \'undefined\'.", "3944650061"],
      [261, 21, 29, "Object is possibly \'undefined\'.", "3944650061"],
      [267, 33, 29, "Object is possibly \'undefined\'.", "3944650061"],
      [273, 6, 29, "Object is possibly \'undefined\'.", "3944650061"],
      [274, 33, 29, "Object is possibly \'undefined\'.", "3944650061"],
      [274, 108, 9, "Argument of type \'undefined\' is not assignable to parameter of type \'string\'.", "2620553983"],
      [280, 6, 29, "Object is possibly \'undefined\'.", "3944650061"],
      [281, 33, 29, "Object is possibly \'undefined\'.", "3944650061"],
      [281, 82, 9, "Argument of type \'undefined\' is not assignable to parameter of type \'QualifiedId\'.", "2620553983"]
    ],
    "src/script/client/ClientRepository.ts:3960554774": [
      [71, 4, 13, "Type \'Observable<undefined>\' is not assignable to type \'Observable<User>\'.\\n  Types of property \'equalityComparer\' are incompatible.\\n    Type \'(a: undefined, b: undefined) => boolean\' is not assignable to type \'(a: User, b: User) => boolean\'.\\n      Types of parameters \'a\' and \'a\' are incompatible.\\n        Type \'User\' is not assignable to type \'undefined\'.", "311178912"],
      [112, 60, 29, "Argument of type \'string | undefined\' is not assignable to parameter of type \'string\'.\\n  Type \'undefined\' is not assignable to type \'string\'.", "4105403112"],
      [115, 78, 19, "Argument of type \'string | undefined\' is not assignable to parameter of type \'string | null\'.", "3263048159"],
      [156, 73, 19, "Argument of type \'string | undefined\' is not assignable to parameter of type \'string | null\'.", "3263048159"],
      [187, 4, 12, "Object is possibly \'undefined\'.", "123060899"],
      [201, 4, 28, "Cannot invoke an object which is possibly \'undefined\'.", "1515665510"],
      [256, 33, 5, "Object is of type \'unknown\'.", "165548477"],
      [258, 64, 5, "Object is of type \'unknown\'.", "165548477"],
      [258, 78, 5, "Object is of type \'unknown\'.", "165548477"],
      [271, 6, 45, "Type \'ClientType.PERMANENT | ClientType.TEMPORARY | undefined\' is not assignable to type \'ClientType.PERMANENT | ClientType.TEMPORARY\'.\\n  Type \'undefined\' is not assignable to type \'ClientType.PERMANENT | ClientType.TEMPORARY\'.", "2864978427"],
      [291, 10, 17, "Object is possibly \'undefined\'.", "985697541"],
      [371, 66, 23, "Argument of type \'string | undefined\' is not assignable to parameter of type \'string\'.\\n  Type \'undefined\' is not assignable to type \'string\'.", "4244912389"],
      [372, 32, 6, "Type \'string | undefined\' is not assignable to type \'string | null\'.", "1127975365"],
      [458, 52, 23, "Argument of type \'string | undefined\' is not assignable to parameter of type \'string\'.\\n  Type \'undefined\' is not assignable to type \'string\'.", "4244912389"]
    ],
    "src/script/client/ClientState.ts:2521520538": [
      [26, 2, 7, "Property \'clients\' has no initializer and is not definitely assigned in the constructor.", "3676208751"],
      [31, 4, 18, "Type \'Observable<ClientEntity | undefined>\' is not assignable to type \'Observable<ClientEntity>\'.\\n  The types returned by \'peek()\' are incompatible between these types.\\n    Type \'ClientEntity | undefined\' is not assignable to type \'ClientEntity\'.\\n      Type \'undefined\' is not assignable to type \'ClientEntity\'.", "2551882557"]
    ],
    "src/script/components/Avatar.test.tsx:1834172511": [
      [38, 37, 31, "Argument of type \'Element | null\' is not assignable to parameter of type \'Element\'.\\n  Type \'null\' is not assignable to type \'Element\'.", "4162123045"],
      [43, 39, 4, "Argument of type \'null\' is not assignable to parameter of type \'string | undefined\'.", "2087897566"],
      [60, 39, 4, "Argument of type \'null\' is not assignable to parameter of type \'string | undefined\'.", "2087897566"],
      [86, 39, 4, "Argument of type \'null\' is not assignable to parameter of type \'string | undefined\'.", "2087897566"],
      [98, 39, 4, "Argument of type \'null\' is not assignable to parameter of type \'string | undefined\'.", "2087897566"]
    ],
    "src/script/components/Checkbox/Checkbox.styles.ts:4183813824": [
      [22, 2, 9, "Type \'{ cursor: false | \\"pointer\\"; }\' is not assignable to type \'CSSInterpolation\'.\\n  Types of property \'cursor\' are incompatible.\\n    Type \'false | \\"pointer\\"\' is not assignable to type \'Cursor | (Cursor | undefined)[] | Cursor[] | undefined\'.\\n      Type \'false\' is not assignable to type \'Cursor | (Cursor | undefined)[] | Cursor[] | undefined\'.", "1736274335"],
      [25, 2, 13, "Type \'{ borderColor: false | \\"var(--accent-color-500)\\"; }\' is not assignable to type \'CSSInterpolation\'.\\n  Types of property \'borderColor\' are incompatible.\\n    Type \'false | \\"var(--accent-color-500)\\"\' is not assignable to type \'BorderColor | (BorderColor | undefined)[] | BorderColor[] | undefined\'.\\n      Type \'false\' is not assignable to type \'BorderColor | (BorderColor | undefined)[] | BorderColor[] | undefined\'.", "3854155997"],
      [34, 2, 16, "Type \'{ borderColor: false | \\"var(--accent-color-500)\\"; }\' is not assignable to type \'CSSInterpolation\'.\\n  Types of property \'borderColor\' are incompatible.\\n    Type \'false | \\"var(--accent-color-500)\\"\' is not assignable to type \'BorderColor | (BorderColor | undefined)[] | BorderColor[] | undefined\'.", "2405411068"],
      [37, 2, 38, "Type \'{ backgroundColor: false | \\"var(--accent-color-600)\\"; borderColor: \\"var(--accent-color-600)\\"; outline: string; }\' is not assignable to type \'CSSInterpolation\'.\\n  Types of property \'backgroundColor\' are incompatible.\\n    Type \'false | \\"var(--accent-color-600)\\"\' is not assignable to type \'BackgroundColor | (BackgroundColor | undefined)[] | BackgroundColor[] | undefined\'.\\n      Type \'false\' is not assignable to type \'BackgroundColor | (BackgroundColor | undefined)[] | BackgroundColor[] | undefined\'.", "876827402"],
      [52, 2, 29, "Type \'{ \'& + svg\': { background?: string | undefined; borderColor?: \\"var(--accent-color-600)\\" | undefined; }; \'&:active + svg\': { borderColor: false | \\"var(--accent-color-600)\\"; }; \'&:focus + svg, &:focus-visible + svg\': { ...; }; }\' is not assignable to type \'CSSInterpolation\'.\\n  Types of property \'\'&:active + svg\'\' are incompatible.\\n    Type \'{ borderColor: false | \\"var(--accent-color-600)\\"; }\' is not assignable to type \'CSSInterpolation\'.\\n      Types of property \'borderColor\' are incompatible.\\n        Type \'false | \\"var(--accent-color-600)\\"\' is not assignable to type \'BorderColor | (BorderColor | undefined)[] | BorderColor[] | undefined\'.\\n          Type \'false\' is not assignable to type \'BorderColor | (BorderColor | undefined)[] | BorderColor[] | undefined\'.", "1050489042"]
    ],
    "src/script/components/CopyToClipboard.test.ts:2298079608": [
      [35, 11, 28, "Object is possibly \'null\'.", "1881734620"],
      [40, 4, 13, "Object is possibly \'null\'.", "2433726607"],
      [41, 4, 13, "Object is possibly \'null\'.", "2433726607"],
      [47, 24, 7, "Argument of type \'Element | null\' is not assignable to parameter of type \'Element\'.\\n  Type \'null\' is not assignable to type \'Element\'.", "4115912507"],
      [49, 11, 13, "Object is possibly \'null\'.", "2433726607"],
      [50, 11, 13, "Object is possibly \'null\'.", "2433726607"]
    ],
    "src/script/components/Icon.tsx:3124821771": [
      [44, 11, 5, "Property \'width\' does not exist on type \'{ [key: string]: string; } | undefined\'.", "191264035"],
      [44, 18, 6, "Property \'height\' does not exist on type \'{ [key: string]: string; } | undefined\'.", "1581003770"],
      [44, 28, 19, "Object is possibly \'null\'.", "3003021604"],
      [44, 39, 7, "Argument of type \'string | null\' is not assignable to parameter of type \'string\'.\\n  Type \'null\' is not assignable to type \'string\'.", "985028253"],
      [53, 12, 3, "Type \'{ \\"aria-hidden\\": \\"true\\"; dangerouslySetInnerHTML: { __html: string; }; className?: string | undefined; color?: string | undefined; height: any; id?: string | undefined; lang?: string | undefined; ... 463 more ...; key?: Key | ... 1 more ... | undefined; }\' is not assignable to type \'SVGProps<SVGSVGElement> & { css?: Interpolation<Theme>; }\'.\\n  Type \'{ \\"aria-hidden\\": \\"true\\"; dangerouslySetInnerHTML: { __html: string; }; className?: string | undefined; color?: string | undefined; height: any; id?: string | undefined; lang?: string | undefined; ... 463 more ...; key?: Key | ... 1 more ... | undefined; }\' is not assignable to type \'SVGProps<SVGSVGElement>\'.\\n    Types of property \'viewBox\' are incompatible.\\n      Type \'string | null\' is not assignable to type \'string | undefined\'.\\n        Type \'null\' is not assignable to type \'string | undefined\'.", "193432711"]
    ],
    "src/script/components/Image.tsx:2138055581": [
      [51, 43, 18, "Argument of type \'HTMLDivElement | undefined\' is not assignable to parameter of type \'HTMLElement\'.\\n  Type \'undefined\' is not assignable to type \'HTMLElement\'.", "4082577534"]
    ],
    "src/script/components/LoadingBar.test.tsx:2152103384": [
      [34, 11, 31, "Object is possibly \'null\'.", "1466818312"]
    ],
    "src/script/components/MessagesList/Message/ContentMessage/MessageFooterLike.test.tsx:1554184736": [
      [33, 39, 22, "Argument of type \'Element | null\' is not assignable to parameter of type \'Element\'.\\n  Type \'null\' is not assignable to type \'Element\'.", "1768242196"],
      [34, 31, 14, "Argument of type \'Element | null\' is not assignable to parameter of type \'Element\'.\\n  Type \'null\' is not assignable to type \'Element\'.", "3477072529"]
    ],
    "src/script/components/MessagesList/Message/ContentMessage/MessageQuote.tsx:3969532892": [
      [68, 53, 11, "Argument of type \'Error | undefined\' is not assignable to parameter of type \'string | Error | (() => string | Error)\'.\\n  Type \'undefined\' is not assignable to type \'string | Error | (() => string | Error)\'.", "2014657417"],
      [118, 10, 13, "Type \'ContentMessage | undefined\' is not assignable to type \'ContentMessage\'.\\n  Type \'undefined\' is not assignable to type \'ContentMessage\'.", "2555417520"],
      [121, 10, 20, "Type \'(message: ContentMessage, event: MouseEvent<Element, MouseEvent>) => void\' is not assignable to type \'(message: Text | ContentMessage, event: MouseEvent<Element, MouseEvent>) => void\'.\\n  Types of parameters \'message\' and \'message\' are incompatible.\\n    Type \'Text | ContentMessage\' is not assignable to type \'ContentMessage\'.\\n      Type \'Text\' is missing the following properties from type \'ContentMessage\': isLikedProvisional, reactions_user_ets, assets, is_liked, and 75 more.", "2936827179"],
      [220, 16, 3, "Type \'(node: Element) => void\' is not assignable to type \'LegacyRef<HTMLDivElement> | undefined\'.\\n  Type \'(node: Element) => void\' is not assignable to type \'(instance: HTMLDivElement | null) => void\'.\\n    Types of parameters \'node\' and \'instance\' are incompatible.\\n      Type \'HTMLDivElement | null\' is not assignable to type \'Element\'.\\n        Type \'null\' is not assignable to type \'Element\'.", "193432436"],
      [222, 57, 45, "No overload matches this call.\\n  Overload 1 of 6, \'(this: (this: undefined, arg0: Text, arg1: MouseEvent<Element, MouseEvent>) => void, thisArg: undefined, arg0: Text, arg1: MouseEvent<Element, MouseEvent>): () => void\', gave the following error.\\n    Argument of type \'KeyboardEvent<HTMLDivElement>\' is not assignable to parameter of type \'MouseEvent<Element, MouseEvent>\'.\\n      Type \'KeyboardEvent<HTMLDivElement>\' is missing the following properties from type \'MouseEvent<Element, MouseEvent>\': button, buttons, clientX, clientY, and 7 more.\\n  Overload 2 of 6, \'(this: (this: undefined, ...args: Text[]) => void, thisArg: undefined, ...args: Text[]): (...args: Text[]) => void\', gave the following error.\\n    The \'this\' context of type \'(message: Text | ContentMessage, event: MouseEvent<Element, MouseEvent>) => void\' is not assignable to method\'s \'this\' of type \'(this: undefined, ...args: Text[]) => void\'.\\n      Types of parameters \'event\' and \'args\' are incompatible.\\n        Type \'Text\' is missing the following properties from type \'MouseEvent<Element, MouseEvent>\': altKey, button, buttons, clientX, and 28 more.", "3928016927"]
    ],
    "src/script/components/MessagesList/Message/ContentMessage/asset/AbstractAssetTransferStateTracker.ts:1402358935": [
      [41, 24, 14, "Object is possibly \'undefined\'.", "2156033467"]
    ],
    "src/script/components/MessagesList/Message/ContentMessage/asset/AssetHeader.test.tsx:2147033157": [
      [32, 22, 56, "Object is possibly \'null\'.", "2110829367"],
      [33, 18, 51, "Object is possibly \'null\'.", "4019120793"],
      [43, 46, 4, "Argument of type \'null\' is not assignable to parameter of type \'string | undefined\'.", "2087897566"]
    ],
    "src/script/components/MessagesList/Message/ContentMessage/asset/AssetLoader.test.tsx:2902218927": [
      [29, 33, 16, "Argument of type \'Element | null\' is not assignable to parameter of type \'Element\'.\\n  Type \'null\' is not assignable to type \'Element\'.", "4136845134"],
      [30, 21, 49, "Object is possibly \'null\'.", "1165956046"],
      [67, 24, 31, "Argument of type \'Element | null\' is not assignable to parameter of type \'Element\'.\\n  Type \'null\' is not assignable to type \'Element\'.", "3939317679"],
      [73, 24, 33, "Argument of type \'Element | null\' is not assignable to parameter of type \'Element\'.\\n  Type \'null\' is not assignable to type \'Element\'.", "4029481972"],
      [79, 24, 31, "Argument of type \'Element | null\' is not assignable to parameter of type \'Element\'.\\n  Type \'null\' is not assignable to type \'Element\'.", "3431654221"],
      [85, 24, 33, "Argument of type \'Element | null\' is not assignable to parameter of type \'Element\'.\\n  Type \'null\' is not assignable to type \'Element\'.", "4048303894"]
    ],
    "src/script/components/MessagesList/Message/ContentMessage/asset/AudioAsset.tsx:1986822260": [
      [65, 42, 12, "Object is possibly \'undefined\'.", "1230365389"],
      [66, 33, 28, "Object is possibly \'undefined\'.", "1981948963"],
      [76, 47, 4, "Argument of type \'Blob | undefined\' is not assignable to parameter of type \'Blob | MediaSource\'.\\n  Type \'undefined\' is not assignable to type \'Blob | MediaSource\'.", "2087735462"],
      [96, 33, 8, "Argument of type \'string | undefined\' is not assignable to parameter of type \'string\'.\\n  Type \'undefined\' is not assignable to type \'string\'.", "504498865"],
      [125, 20, 14, "Type \'number | undefined\' is not assignable to type \'number\'.\\n  Type \'undefined\' is not assignable to type \'number\'.", "2156033467"],
      [134, 38, 12, "Type \'HTMLAudioElement | undefined\' is not assignable to type \'HTMLAudioElement\'.\\n  Type \'undefined\' is not assignable to type \'HTMLAudioElement\'.", "1230365389"],
      [138, 26, 12, "Type \'HTMLAudioElement | undefined\' is not assignable to type \'HTMLMediaElement\'.\\n  Type \'undefined\' is not assignable to type \'HTMLMediaElement\'.", "780920223"]
    ],
    "src/script/components/MessagesList/Message/ContentMessage/asset/FileAssetComponent.test.tsx:1016943020": [
      [34, 22, 39, "Object is possibly \'null\'.", "1572638209"]
    ],
    "src/script/components/MessagesList/Message/ContentMessage/asset/ImageAsset.test.ts:3331662495": [
      [54, 19, 17, "Object is possibly \'null\'.", "901686138"],
      [80, 21, 17, "Object is possibly \'null\'.", "901686138"]
    ],
    "src/script/components/MessagesList/Message/ContentMessage/asset/ImageAsset.tsx:3794627806": [
      [51, 43, 18, "Argument of type \'HTMLDivElement | undefined\' is not assignable to parameter of type \'HTMLElement\'.\\n  Type \'undefined\' is not assignable to type \'HTMLElement\'.", "4082577534"],
      [110, 27, 12, "Type \'number | undefined\' is not assignable to type \'number\'.\\n  Type \'undefined\' is not assignable to type \'number\'.", "3813716702"]
    ],
    "src/script/components/MessagesList/Message/ContentMessage/asset/LinkPreviewAssetComponent.test.ts:3000844988": [
      [116, 11, 21, "Object is possibly \'null\'.", "3265536666"]
    ],
    "src/script/components/MessagesList/Message/ContentMessage/asset/LocationAsset.test.ts:1073403253": [
      [31, 22, 21, "Object is possibly \'null\'.", "3932109547"],
      [49, 11, 12, "Object is possibly \'null\'.", "2001318815"]
    ],
    "src/script/components/MessagesList/Message/ContentMessage/asset/MessageButton.test.tsx:865057470": [
      [33, 49, 24, "Argument of type \'Element | null\' is not assignable to parameter of type \'Element\'.\\n  Type \'null\' is not assignable to type \'Element\'.", "531434894"],
      [41, 6, 13, "Type \'Observable<string>\' is not assignable to type \'Observable<string | undefined>\'.\\n  Types of parameters \'value\' and \'value\' are incompatible.\\n    Type \'string | undefined\' is not assignable to type \'string\'.\\n      Type \'undefined\' is not assignable to type \'string\'.", "3232332006"],
      [43, 6, 16, "Type \'Observable<string>\' is not assignable to type \'Observable<string | undefined>\'.", "4149311735"],
      [44, 6, 15, "Type \'Observable<string>\' is not assignable to type \'Observable<string | undefined>\'.", "4105372853"],
      [53, 11, 24, "Object is possibly \'null\'.", "1746716537"],
      [59, 6, 13, "Type \'Observable<string>\' is not assignable to type \'Observable<string | undefined>\'.", "3232332006"],
      [61, 6, 16, "Type \'Observable<string>\' is not assignable to type \'Observable<string | undefined>\'.", "4149311735"],
      [62, 6, 15, "Type \'Observable<string>\' is not assignable to type \'Observable<string | undefined>\'.", "4105372853"],
      [71, 11, 40, "Object is possibly \'null\'.", "95183934"]
    ],
    "src/script/components/MessagesList/Message/ContentMessage/asset/VideoAsset.tsx:48342831": [
      [45, 6, 10, "Type \'({ message, isQuote, teamState, assetRepository, }: VideoAssetProps) => false | Element\' is not assignable to type \'FC<VideoAssetProps>\'.\\n  Type \'false | Element\' is not assignable to type \'ReactElement<any, any> | null\'.\\n    Type \'boolean\' is not assignable to type \'ReactElement<any, any>\'.", "1844198436"],
      [56, 59, 4, "Argument of type \'null\' is not assignable to parameter of type \'string | (() => string)\'.", "2087897566"],
      [57, 51, 4, "Argument of type \'null\' is not assignable to parameter of type \'string | (() => string)\'.", "2087897566"],
      [70, 105, 4, "Argument of type \'Blob | undefined\' is not assignable to parameter of type \'Blob | MediaSource\'.", "2087735462"],
      [83, 8, 12, "Object is possibly \'undefined\'.", "2287620778"],
      [89, 49, 4, "Argument of type \'Blob | undefined\' is not assignable to parameter of type \'Blob | MediaSource\'.", "2087735462"],
      [105, 4, 12, "Object is possibly \'undefined\'.", "2287620778"],
      [139, 40, 4, "Argument of type \'true\' is not assignable to parameter of type \'SetStateAction<null>\'.", "2087932467"],
      [143, 53, 12, "Object is possibly \'undefined\'.", "2287620778"],
      [143, 77, 12, "Object is possibly \'undefined\'.", "2287620778"],
      [144, 57, 12, "Object is possibly \'undefined\'.", "2287620778"],
      [144, 81, 12, "Object is possibly \'undefined\'.", "2287620778"],
      [169, 28, 14, "Type \'number | undefined\' is not assignable to type \'number\'.\\n  Type \'undefined\' is not assignable to type \'number\'.", "2156033467"],
      [182, 28, 14, "Type \'number | undefined\' is not assignable to type \'number\'.\\n  Type \'undefined\' is not assignable to type \'number\'.", "2156033467"],
      [192, 28, 12, "Type \'HTMLVideoElement | undefined\' is not assignable to type \'HTMLMediaElement\'.\\n  Type \'undefined\' is not assignable to type \'HTMLMediaElement\'.", "780920223"],
      [198, 43, 13, "Argument of type \'number | undefined\' is not assignable to parameter of type \'number\'.\\n  Type \'undefined\' is not assignable to type \'number\'.", "3979215185"]
    ],
    "src/script/components/MessagesList/Message/ContentMessage/asset/controls/AudioSeekBar.test.ts:540025694": [
      [63, 32, 26, "Object is possibly \'null\'.", "2291412725"],
      [86, 22, 3, "Argument of type \'Element | null\' is not assignable to parameter of type \'Document | Node | Element | Window\'.\\n  Type \'null\' is not assignable to type \'Document | Node | Element | Window\'.", "193432711"]
    ],
    "src/script/components/MessagesList/Message/ContentMessage/asset/controls/AudioSeekBar.tsx:1617658655": [
      [49, 29, 19, "No overload matches this call.\\n  Overload 1 of 4, \'(iterable: ArrayLike<number> | Iterable<number>): number[]\', gave the following error.\\n    Argument of type \'number[] | undefined\' is not assignable to parameter of type \'ArrayLike<number> | Iterable<number>\'.\\n      Type \'undefined\' is not assignable to type \'ArrayLike<number> | Iterable<number>\'.\\n  Overload 2 of 4, \'(arrayLike: ArrayLike<number>): number[]\', gave the following error.\\n    Argument of type \'number[] | undefined\' is not assignable to parameter of type \'ArrayLike<number>\'.\\n      Type \'undefined\' is not assignable to type \'ArrayLike<number>\'.", "2734492113"],
      [86, 53, 15, "Object is possibly \'undefined\'.", "3322187904"],
      [87, 63, 15, "Object is possibly \'undefined\'.", "3322187904"],
      [109, 6, 3, "Type \'MutableRefObject<SVGSVGElement | undefined>\' is not assignable to type \'LegacyRef<SVGSVGElement> | undefined\'.\\n  Type \'MutableRefObject<SVGSVGElement | undefined>\' is not assignable to type \'RefObject<SVGSVGElement>\'.\\n    Types of property \'current\' are incompatible.\\n      Type \'SVGSVGElement | undefined\' is not assignable to type \'SVGSVGElement | null\'.\\n        Type \'undefined\' is not assignable to type \'SVGSVGElement | null\'.", "193432436"]
    ],
    "src/script/components/MessagesList/Message/ContentMessage/asset/controls/MediaButton.test.tsx:2611082281": [
      [33, 39, 20, "Argument of type \'Element | null\' is not assignable to parameter of type \'Element\'.\\n  Type \'null\' is not assignable to type \'Element\'.", "2187624904"],
      [34, 40, 21, "Argument of type \'Element | null\' is not assignable to parameter of type \'Element\'.\\n  Type \'null\' is not assignable to type \'Element\'.", "2102968254"]
    ],
    "src/script/components/MessagesList/Message/ContentMessage/asset/controls/SeekBar.test.tsx:4106938805": [
      [30, 4, 17, "Object is possibly \'null\'.", "780973491"],
      [30, 4, 46, "Object is possibly \'null\'.", "4284107"]
    ],
    "src/script/components/MessagesList/Message/ContentMessage/asset/index.tsx:1156661443": [
      [74, 55, 47, "No overload matches this call.\\n  Overload 1 of 6, \'(this: (this: null, arg0: Text, arg1: MouseEvent<Element, MouseEvent>) => void, thisArg: null, arg0: Text, arg1: MouseEvent<Element, MouseEvent>): () => void\', gave the following error.\\n    Argument of type \'KeyboardEvent<HTMLDivElement>\' is not assignable to parameter of type \'MouseEvent<Element, MouseEvent>\'.\\n  Overload 2 of 6, \'(this: (this: null, ...args: Text[]) => void, thisArg: null, ...args: Text[]): (...args: Text[]) => void\', gave the following error.\\n    The \'this\' context of type \'(message: Text | ContentMessage, event: MouseEvent<Element, MouseEvent>) => void\' is not assignable to method\'s \'this\' of type \'(this: null, ...args: Text[]) => void\'.\\n      Types of parameters \'event\' and \'args\' are incompatible.\\n        Type \'Text\' is not assignable to type \'MouseEvent<Element, MouseEvent>\'.", "250432903"],
      [117, 48, 8, "Argument of type \'string | undefined\' is not assignable to parameter of type \'string\'.\\n  Type \'undefined\' is not assignable to type \'string\'.", "3685798518"],
      [119, 10, 2, "Type \'string | undefined\' is not assignable to type \'string\'.\\n  Type \'undefined\' is not assignable to type \'string\'.", "5861160"]
    ],
    "src/script/components/MessagesList/Message/ContentMessage/index.test.tsx:305658061": [
      [58, 6, 15, "Type \'undefined\' is not assignable to type \'Message\'.", "1976601247"]
    ],
    "src/script/components/MessagesList/Message/ContentMessage/index.tsx:1328256106": [
      [106, 10, 13, "Type \'(user: User) => void\' is not assignable to type \'(participant: User | ServiceEntity, target: Node) => void\'.\\n  Types of parameters \'user\' and \'participant\' are incompatible.\\n    Type \'User | ServiceEntity\' is not assignable to type \'User\'.\\n      Type \'ServiceEntity\' is not assignable to type \'User\'.", "2891534203"],
      [188, 12, 13, "Type \'((message: ContentMessage, assetId: string) => void) | undefined\' is not assignable to type \'(message: ContentMessage, assetId: string) => void\'.\\n  Type \'undefined\' is not assignable to type \'(message: ContentMessage, assetId: string) => void\'.", "2671775388"]
    ],
    "src/script/components/MessagesList/Message/DecryptErrorMessage.test.tsx:629592445": [
      [36, 53, 36, "Argument of type \'Element | null\' is not assignable to parameter of type \'Element\'.\\n  Type \'null\' is not assignable to type \'Element\'.", "885356606"]
    ],
    "src/script/components/MessagesList/Message/DeleteMessage.test.tsx:2152816266": [
      [41, 43, 4, "Argument of type \'null\' is not assignable to parameter of type \'string | undefined\'.", "2087897566"],
      [58, 11, 46, "Object is possibly \'null\'.", "1127157571"]
    ],
    "src/script/components/MessagesList/Message/DeleteMessage.tsx:1494469525": [
      [39, 33, 25, "Object is possibly \'null\'.", "1746015084"],
      [48, 10, 13, "Type \'(user: User) => void\' is not assignable to type \'(participant: User | ServiceEntity, target: Node) => void\'.\\n  Types of parameters \'user\' and \'participant\' are incompatible.\\n    Type \'User | ServiceEntity\' is not assignable to type \'User\'.\\n      Type \'ServiceEntity\' is missing the following properties from type \'User\': expirationIsUrgent, isDeleted, isMe, isSingleSignOn, and 49 more.", "2891534203"],
      [60, 10, 9, "Type \'number | null\' is not assignable to type \'number\'.\\n  Type \'null\' is not assignable to type \'number\'.", "2548743275"]
    ],
    "src/script/components/MessagesList/Message/EphemeralTimer.test.ts:1942988828": [
      [43, 35, 6, "Argument of type \'Element | null\' is not assignable to parameter of type \'Element\'.\\n  Type \'null\' is not assignable to type \'Element\'.", "1547361719"],
      [51, 35, 6, "Argument of type \'Element | null\' is not assignable to parameter of type \'Element\'.\\n  Type \'null\' is not assignable to type \'Element\'.", "1547361719"]
    ],
    "src/script/components/MessagesList/Message/MemberMessage.test.tsx:819448386": [
      [56, 56, 4, "Argument of type \'null\' is not assignable to parameter of type \'string | undefined\'.", "2087897566"]
    ],
    "src/script/components/MessagesList/Message/MessageWrapper.tsx:4264065369": [
      [157, 8, 15, "Type \'Message | undefined\' is not assignable to type \'Message\'.\\n  Type \'undefined\' is not assignable to type \'Message\'.", "1976601247"],
      [165, 8, 13, "Type \'(message: CompositeMessage, buttonId: string) => void\' is not assignable to type \'(message: ContentMessage, assetId: string) => void\'.\\n  Types of parameters \'message\' and \'message\' are incompatible.\\n    Type \'ContentMessage\' is missing the following properties from type \'CompositeMessage\': errorButtonId, errorMessage, selectedButtonId, waitingButtonId, and 3 more.", "2671775388"]
    ],
    "src/script/components/MessagesList/Message/PingMessage.test.tsx:1695534491": [
      [36, 4, 12, "Type \'ObservableArray<never>\' is not assignable to type \'ObservableArray<ReadReceipt>\'.", "3173113880"],
      [58, 11, 36, "Object is possibly \'null\'.", "2457040434"]
    ],
    "src/script/components/MessagesList/Message/ReadReceiptStatus.test.tsx:246482947": [
      [36, 44, 27, "Argument of type \'Element | null\' is not assignable to parameter of type \'Element\'.\\n  Type \'null\' is not assignable to type \'Element\'.", "3518150560"],
      [42, 4, 12, "Type \'ObservableArray<never>\' is not assignable to type \'ObservableArray<ReadReceipt>\'.", "3173113880"],
      [54, 8, 12, "Type \'ObservableArray<never>\' is not assignable to type \'ObservableArray<ReadReceipt>\'.", "3173113880"],
      [67, 8, 12, "Type \'ObservableArray<never>\' is not assignable to type \'ObservableArray<ReadReceipt>\'.", "3173113880"],
      [121, 13, 49, "Object is possibly \'null\'.", "2963204748"],
      [151, 8, 15, "Type \'null\' is not assignable to type \'((message: Message) => void) | undefined\'.", "2393653541"],
      [156, 13, 49, "Object is possibly \'null\'.", "2963204748"]
    ],
    "src/script/components/MessagesList/Message/VerificationMessage.test.tsx:3256909500": [
      [44, 4, 12, "Type \'ObservableArray<never>\' is not assignable to type \'ObservableArray<User>\'.", "3158614633"],
      [45, 4, 7, "Type \'ObservableArray<never>\' is not assignable to type \'ObservableArray<string | QualifiedUserId>\'.\\n  Types of parameters \'value\' and \'value\' are incompatible.\\n    Type \'(string | QualifiedUserId)[] | null | undefined\' is not assignable to type \'never[] | null | undefined\'.\\n      Type \'(string | QualifiedUserId)[]\' is not assignable to type \'never[]\'.\\n        Type \'string | QualifiedUserId\' is not assignable to type \'never\'.\\n          Type \'string\' is not assignable to type \'never\'.", "2414311946"],
      [46, 4, 23, "Type \'Observable<undefined>\' is not assignable to type \'Observable<VerificationMessageType>\'.\\n  Types of property \'equalityComparer\' are incompatible.\\n    Type \'(a: undefined, b: undefined) => boolean\' is not assignable to type \'(a: VerificationMessageType, b: VerificationMessageType) => boolean\'.\\n      Types of parameters \'a\' and \'a\' are incompatible.\\n        Type \'VerificationMessageType\' is not assignable to type \'undefined\'.", "3608773647"],
      [57, 10, 23, "Type \'Observable<VerificationMessageType.VERIFIED>\' is not assignable to type \'Observable<VerificationMessageType>\'.\\n  Types of parameters \'value\' and \'value\' are incompatible.\\n    Type \'VerificationMessageType\' is not assignable to type \'VerificationMessageType.VERIFIED\'.", "3608773647"],
      [79, 10, 23, "Type \'Observable<VerificationMessageType.UNVERIFIED>\' is not assignable to type \'Observable<VerificationMessageType>\'.\\n  Types of parameters \'value\' and \'value\' are incompatible.\\n    Type \'VerificationMessageType\' is not assignable to type \'VerificationMessageType.UNVERIFIED\'.", "3608773647"],
      [93, 10, 23, "Type \'Observable<VerificationMessageType.NEW_DEVICE>\' is not assignable to type \'Observable<VerificationMessageType>\'.\\n  Types of parameters \'value\' and \'value\' are incompatible.\\n    Type \'VerificationMessageType\' is not assignable to type \'VerificationMessageType.NEW_DEVICE\'.", "3608773647"],
      [107, 10, 23, "Type \'Observable<VerificationMessageType.NEW_MEMBER>\' is not assignable to type \'Observable<VerificationMessageType>\'.\\n  Types of parameters \'value\' and \'value\' are incompatible.\\n    Type \'VerificationMessageType\' is not assignable to type \'VerificationMessageType.NEW_MEMBER\'.", "3608773647"]
    ],
    "src/script/components/MessagesList/Message/index.tsx:3188917040": [
      [87, 51, 15, "Argument of type \'Message | undefined\' is not assignable to parameter of type \'Message\'.\\n  Type \'undefined\' is not assignable to type \'Message\'.", "1976601247"],
      [91, 6, 14, "Cannot invoke an object which is possibly \'undefined\'.", "4289202771"],
      [91, 36, 7, "Type \'HTMLDivElement | undefined\' is not assignable to type \'HTMLElement\'.\\n  Type \'undefined\' is not assignable to type \'HTMLElement\'.", "4115912507"],
      [93, 6, 14, "Cannot invoke an object which is possibly \'undefined\'.", "4289202771"],
      [93, 22, 7, "Type \'HTMLDivElement | undefined\' is not assignable to type \'HTMLElement\'.\\n  Type \'undefined\' is not assignable to type \'HTMLElement\'.", "4115912507"],
      [118, 6, 3, "Type \'MutableRefObject<HTMLDivElement | undefined>\' is not assignable to type \'LegacyRef<HTMLDivElement> | undefined\'.\\n  Type \'MutableRefObject<HTMLDivElement | undefined>\' is not assignable to type \'RefObject<HTMLDivElement>\'.\\n    Types of property \'current\' are incompatible.\\n      Type \'HTMLDivElement | undefined\' is not assignable to type \'HTMLDivElement | null\'.\\n        Type \'undefined\' is not assignable to type \'HTMLDivElement | null\'.", "193432436"]
    ],
    "src/script/components/Modals/UserModal/UserModal.test.tsx:2720850156": [
      [45, 6, 6, "Type \'null\' is not assignable to type \'QualifiedId\'.", "1765117785"],
      [49, 11, 29, "Object is possibly \'null\'.", "3523845355"]
    ],
    "src/script/components/Modals/UserModal/UserModal.tsx:1339029028": [
      [72, 57, 4, "Argument of type \'User | null\' is not assignable to parameter of type \'Partial<Record<\\"isBlockedLegalHold\\", Subscribable<any>>>\'.\\n  Type \'null\' is not assignable to type \'Partial<Record<\\"isBlockedLegalHold\\", Subscribable<any>>>\'.", "2087973204"]
    ],
    "src/script/components/SearchInput.test.tsx:3374298949": [
      [32, 38, 15, "Argument of type \'Element | null\' is not assignable to parameter of type \'Element\'.\\n  Type \'null\' is not assignable to type \'Element\'.", "2173439052"],
      [41, 36, 4, "Argument of type \'null\' is not assignable to parameter of type \'string | undefined\'.", "2087897566"],
      [41, 57, 4, "Argument of type \'null\' is not assignable to parameter of type \'string | undefined\'.", "2087897566"],
      [41, 78, 4, "Argument of type \'null\' is not assignable to parameter of type \'string | undefined\'.", "2087897566"],
      [41, 99, 4, "Argument of type \'null\' is not assignable to parameter of type \'string | undefined\'.", "2087897566"],
      [51, 20, 4, "Argument of type \'null\' is not assignable to parameter of type \'string | undefined\'.", "2087897566"],
      [52, 20, 4, "Argument of type \'null\' is not assignable to parameter of type \'string | undefined\'.", "2087897566"],
      [53, 20, 4, "Argument of type \'null\' is not assignable to parameter of type \'string | undefined\'.", "2087897566"],
      [54, 20, 4, "Argument of type \'null\' is not assignable to parameter of type \'string | undefined\'.", "2087897566"]
    ],
    "src/script/components/UserDevices.tsx:1074292287": [
      [120, 74, 5, "Object is of type \'unknown\'.", "165548477"],
      [128, 42, 8, "Argument of type \'string | undefined\' is not assignable to parameter of type \'string\'.\\n  Type \'undefined\' is not assignable to type \'string\'.", "4039656867"],
      [144, 9, 13, "Type \'{ clickToShowSelfFingerprint: () => void; clientRepository: ClientRepository; cryptographyRepository: CryptographyRepository; logger: Logger; messageRepository: MessageRepository; noPadding: boolean; selectedClient: ClientEntity | undefined; user: User; }\' is not assignable to type \'DeviceDetailsProps\'.\\n  Types of property \'selectedClient\' are incompatible.\\n    Type \'ClientEntity | undefined\' is not assignable to type \'ClientEntity\'.\\n      Type \'undefined\' is not assignable to type \'ClientEntity\'.", "538994175"]
    ],
    "src/script/components/UserList.tsx:1768505054": [
      [97, 28, 12, "Argument of type \'Conversation | undefined\' is not assignable to parameter of type \'Partial<Record<\\"roles\\", Subscribable<any>>>\'.\\n  Type \'undefined\' is not assignable to type \'Partial<Record<\\"roles\\", Subscribable<any>>>\'.", "1670678216"]
    ],
    "src/script/components/UserSearchableList.tsx:1290904950": [
      [73, 32, 11, "Argument of type \'{ filter?: Observable<string> | undefined; highlightedUsers?: Observable<User[]> | undefined; selected?: ObservableArray<User> | undefined; users: ObservableArray<...>; } | undefined\' is not assignable to parameter of type \'Partial<Record<\\"filter\\" | \\"selected\\" | \\"users\\" | \\"highlightedUsers\\", Subscribable<any>>>\'.\\n  Type \'undefined\' is not assignable to type \'Partial<Record<\\"filter\\" | \\"selected\\" | \\"users\\" | \\"highlightedUsers\\", Subscribable<any>>>\'.", "965633731"],
      [151, 8, 13, "Object is possibly \'undefined\'.", "3172385806"],
      [153, 34, 13, "Type \'User[] | undefined\' must have a \'[Symbol.iterator]()\' method that returns an iterator.", "3172385806"]
    ],
    "src/script/components/avatar/AvatarImage.test.tsx:132044584": [
      [46, 39, 4, "Argument of type \'null\' is not assignable to parameter of type \'string | undefined\'.", "2087897566"],
      [71, 39, 4, "Argument of type \'null\' is not assignable to parameter of type \'string | undefined\'.", "2087897566"],
      [96, 39, 4, "Argument of type \'null\' is not assignable to parameter of type \'string | undefined\'.", "2087897566"],
      [122, 39, 4, "Argument of type \'null\' is not assignable to parameter of type \'string | undefined\'.", "2087897566"]
    ],
    "src/script/components/avatar/GroupAvatar.test.ts:2643749063": [
      [33, 36, 4, "Argument of type \'null\' is not assignable to parameter of type \'string | undefined\'.", "2087897566"],
      [34, 36, 4, "Argument of type \'null\' is not assignable to parameter of type \'string | undefined\'.", "2087897566"],
      [35, 36, 4, "Argument of type \'null\' is not assignable to parameter of type \'string | undefined\'.", "2087897566"],
      [36, 36, 4, "Argument of type \'null\' is not assignable to parameter of type \'string | undefined\'.", "2087897566"],
      [46, 11, 30, "Object is possibly \'null\'.", "2093565968"]
    ],
    "src/script/components/avatar/TemporaryGuest.test.tsx:963341365": [
      [42, 39, 4, "Argument of type \'null\' is not assignable to parameter of type \'string | undefined\'.", "2087897566"],
      [56, 39, 4, "Argument of type \'null\' is not assignable to parameter of type \'string | undefined\'.", "2087897566"],
      [67, 11, 34, "Object is possibly \'null\'.", "882755595"],
      [71, 39, 4, "Argument of type \'null\' is not assignable to parameter of type \'string | undefined\'.", "2087897566"],
      [85, 39, 4, "Argument of type \'null\' is not assignable to parameter of type \'string | undefined\'.", "2087897566"]
    ],
    "src/script/components/avatar/UserAvatar.test.tsx:322543618": [
      [39, 39, 4, "Argument of type \'null\' is not assignable to parameter of type \'string | undefined\'.", "2087897566"],
      [49, 11, 24, "Object is possibly \'null\'.", "568765553"],
      [53, 39, 4, "Argument of type \'null\' is not assignable to parameter of type \'string | undefined\'.", "2087897566"],
      [63, 11, 24, "Object is possibly \'null\'.", "568765553"],
      [67, 39, 4, "Argument of type \'null\' is not assignable to parameter of type \'string | undefined\'.", "2087897566"],
      [80, 39, 4, "Argument of type \'null\' is not assignable to parameter of type \'string | undefined\'.", "2087897566"],
      [93, 39, 4, "Argument of type \'null\' is not assignable to parameter of type \'string | undefined\'.", "2087897566"]
    ],
    "src/script/components/calling/ButtonGroup.test.ts:3889884856": [
      [32, 43, 24, "Argument of type \'Element | null\' is not assignable to parameter of type \'Element\'.\\n  Type \'null\' is not assignable to type \'Element\'.", "323337895"],
      [33, 41, 22, "Argument of type \'Element | null\' is not assignable to parameter of type \'Element\'.\\n  Type \'null\' is not assignable to type \'Element\'.", "674875776"],
      [48, 11, 24, "Object is possibly \'null\'.", "3345041766"],
      [62, 11, 24, "Object is possibly \'null\'.", "3345041766"],
      [63, 11, 29, "Object is possibly \'null\'.", "373716495"],
      [66, 11, 29, "Object is possibly \'null\'.", "373716495"]
    ],
    "src/script/components/calling/CallingOverlayContainer.tsx:1514620666": [
      [71, 32, 10, "Argument of type \'Call | undefined\' is not assignable to parameter of type \'Partial<Record<\\"state\\" | \\"muteState\\" | \\"maximizedParticipant\\", Subscribable<any>>>\'.\\n  Type \'undefined\' is not assignable to type \'Partial<Record<\\"state\\" | \\"muteState\\" | \\"maximizedParticipant\\", Subscribable<any>>>\'.", "4286110980"],
      [76, 55, 10, "Object is possibly \'undefined\'.", "4286110980"],
      [84, 33, 10, "Argument of type \'Call | undefined\' is not assignable to parameter of type \'Call\'.\\n  Type \'undefined\' is not assignable to type \'Call\'.", "4286110980"],
      [92, 4, 58, "Type \'Conversation | undefined\' is not assignable to type \'Conversation\'.\\n  Type \'undefined\' is not assignable to type \'Conversation\'.", "3582593161"],
      [177, 10, 20, "Type \'undefined\' is not assignable to type \'Participant\'.", "942864568"],
      [180, 10, 9, "Type \'undefined\' is not assignable to type \'MuteState\'.", "3616862203"]
    ],
    "src/script/components/calling/FullscreenVideoCall.tsx:2795856065": [
      [406, 50, 4, "Argument of type \'null\' is not assignable to parameter of type \'Participant\'.", "2087897566"]
    ],
    "src/script/components/calling/GroupVideoGrid.test.ts:1931211751": [
      [35, 55, 22, "Object is possibly \'null\'.", "1458310722"],
      [40, 32, 4, "Argument of type \'null\' is not assignable to parameter of type \'string | undefined\'.", "2087897566"],
      [48, 6, 20, "Type \'null\' is not assignable to type \'Participant\'.", "942864568"],
      [55, 11, 32, "Object is possibly \'null\'.", "4265756850"],
      [59, 38, 4, "Argument of type \'null\' is not assignable to parameter of type \'string | undefined\'.", "2087897566"],
      [60, 38, 4, "Argument of type \'null\' is not assignable to parameter of type \'string | undefined\'.", "2087897566"],
      [65, 8, 20, "Type \'null\' is not assignable to type \'Participant\'.", "942864568"],
      [80, 11, 32, "Object is possibly \'null\'.", "4265756850"],
      [86, 32, 4, "Argument of type \'null\' is not assignable to parameter of type \'string | undefined\'.", "2087897566"],
      [95, 6, 20, "Type \'null\' is not assignable to type \'Participant\'.", "942864568"],
      [105, 32, 4, "Argument of type \'null\' is not assignable to parameter of type \'string | undefined\'.", "2087897566"],
      [115, 6, 20, "Type \'null\' is not assignable to type \'Participant\'.", "942864568"],
      [126, 32, 4, "Argument of type \'null\' is not assignable to parameter of type \'string | undefined\'.", "2087897566"],
      [136, 6, 20, "Type \'null\' is not assignable to type \'Participant\'.", "942864568"]
    ],
    "src/script/components/calling/GroupVideoGrid.tsx:2097709450": [
      [82, 46, 14, "Argument of type \'Participant | null\' is not assignable to parameter of type \'Partial<Record<\\"videoStream\\" | \\"hasActiveVideo\\" | \\"sharesScreen\\", Subscribable<any>>>\'.\\n  Type \'null\' is not assignable to type \'Partial<Record<\\"videoStream\\" | \\"hasActiveVideo\\" | \\"sharesScreen\\", Subscribable<any>>>\'.", "446802655"],
      [91, 30, 4, "Argument of type \'null\' is not assignable to parameter of type \'Participant\'.", "2087897566"],
      [99, 28, 11, "Argument of type \'Participant | undefined\' is not assignable to parameter of type \'Participant\'.\\n  Type \'undefined\' is not assignable to type \'Participant\'.", "2457692186"]
    ],
    "src/script/components/calling/chooseScreen.test.ts:1945034304": [
      [64, 23, 30, "Argument of type \'Element | null\' is not assignable to parameter of type \'Element\'.\\n  Type \'null\' is not assignable to type \'Element\'.", "1127551965"]
    ],
    "src/script/components/calling/deviceToggleButton.test.ts:3520291628": [
      [31, 35, 16, "Argument of type \'Element | null\' is not assignable to parameter of type \'Element\'.\\n  Type \'null\' is not assignable to type \'Element\'.", "733554636"]
    ],
    "src/script/components/calling/fullscreenVideoCall.test.tsx:2299129286": [
      [34, 34, 4, "Argument of type \'null\' is not assignable to parameter of type \'string | undefined\'.", "2087897566"],
      [110, 60, 4, "Argument of type \'null\' is not assignable to parameter of type \'string | undefined\'.", "2087897566"],
      [111, 60, 4, "Argument of type \'null\' is not assignable to parameter of type \'string | undefined\'.", "2087897566"],
      [112, 60, 4, "Argument of type \'null\' is not assignable to parameter of type \'string | undefined\'.", "2087897566"],
      [113, 60, 4, "Argument of type \'null\' is not assignable to parameter of type \'string | undefined\'.", "2087897566"]
    ],
    "src/script/components/input/ClassifiedBar.test.ts:3396080197": [
      [31, 31, 22, "Argument of type \'ReactElement<any, any> | null\' is not assignable to parameter of type \'ReactElement<any, string | JSXElementConstructor<any>>\'.\\n  Type \'null\' is not assignable to type \'ReactElement<any, string | JSXElementConstructor<any>>\'.", "3914530936"],
      [39, 46, 41, "Argument of type \'ReactElement<any, any> | null\' is not assignable to parameter of type \'ReactElement<any, string | JSXElementConstructor<any>>\'.\\n  Type \'null\' is not assignable to type \'ReactElement<any, string | JSXElementConstructor<any>>\'.", "68552590"],
      [51, 44, 41, "Argument of type \'ReactElement<any, any> | null\' is not assignable to parameter of type \'ReactElement<any, string | JSXElementConstructor<any>>\'.\\n  Type \'null\' is not assignable to type \'ReactElement<any, string | JSXElementConstructor<any>>\'.", "68552590"]
    ],
    "src/script/components/list/ConversationListCallingCell.test.ts:3589252036": [
      [51, 42, 4, "Argument of type \'null\' is not assignable to parameter of type \'string | undefined\'.", "2087897566"],
      [74, 54, 4, "Argument of type \'null\' is not assignable to parameter of type \'string | undefined\'.", "2087897566"],
      [127, 11, 33, "Object is possibly \'null\'.", "1545610583"],
      [132, 11, 33, "Object is possibly \'null\'.", "1545610583"]
    ],
    "src/script/components/list/ConversationListCallingCell.tsx:1825680799": [
      [115, 90, 6, "Argument of type \'number | undefined\' is not assignable to parameter of type \'REASON\'.\\n  Type \'undefined\' is not assignable to type \'REASON\'.", "2124277697"],
      [128, 67, 8, "No overload matches this call.\\n  Overload 1 of 2, \'(...items: ConcatArray<User>[]): User[]\', gave the following error.\\n    Type \'User | undefined\' is not assignable to type \'User\'.\\n      Type \'undefined\' is not assignable to type \'User\'.\\n  Overload 2 of 2, \'(...items: (User | ConcatArray<User>)[]): User[]\', gave the following error.\\n    Type \'User | undefined\' is not assignable to type \'User\'.\\n      Type \'undefined\' is not assignable to type \'User\'.", "2198230984"],
      [148, 28, 12, "Type \'undefined\' cannot be used as an index type.", "3398917396"],
      [173, 10, 7, "Type \'(false | ContextMenuEntry | { click: () => void; icon: string; identifier: string; isDisabled: boolean; label: string; })[]\' is not assignable to type \'ContextMenuEntry[]\'.\\n  Type \'false | ContextMenuEntry | { click: () => void; icon: string; identifier: string; isDisabled: boolean; label: string; }\' is not assignable to type \'ContextMenuEntry\'.\\n    Type \'false\' has no properties in common with type \'ContextMenuEntry\'.", "4061926391"],
      [306, 16, 20, "Type \'Participant | null\' is not assignable to type \'Participant\'.\\n  Type \'null\' is not assignable to type \'Participant\'.", "942864568"]
    ],
    "src/script/components/list/ConversationListCell.tsx:931164040": [
      [121, 8, 3, "Type \'(node: HTMLElement) => void\' is not assignable to type \'LegacyRef<HTMLLIElement> | undefined\'.\\n  Type \'(node: HTMLElement) => void\' is not assignable to type \'(instance: HTMLLIElement | null) => void\'.\\n    Types of parameters \'node\' and \'instance\' are incompatible.\\n      Type \'HTMLLIElement | null\' is not assignable to type \'HTMLElement\'.\\n        Type \'null\' is not assignable to type \'HTMLElement\'.", "193432436"],
      [151, 23, 8, "Object is possibly \'undefined\'.", "2198230984"]
    ],
    "src/script/components/list/ParticipantItem.tsx:2055801931": [
      [87, 43, 18, "Argument of type \'HTMLDivElement | undefined\' is not assignable to parameter of type \'HTMLElement\'.\\n  Type \'undefined\' is not assignable to type \'HTMLElement\'.", "4082577534"],
      [112, 94, 15, "Argument of type \'Participant | undefined\' is not assignable to parameter of type \'Partial<Record<\\"isMuted\\" | \\"isActivelySpeaking\\" | \\"sharesScreen\\" | \\"sharesCamera\\", Subscribable<any>>>\'.\\n  Type \'undefined\' is not assignable to type \'Partial<Record<\\"isMuted\\" | \\"isActivelySpeaking\\" | \\"sharesScreen\\" | \\"sharesCamera\\", Subscribable<any>>>\'.", "420345688"]
    ],
    "src/script/components/modal.ts:282599833": [
      [56, 9, 5, "Property \'large\' does not exist on type \'{} | Config\'.\\n  Property \'large\' does not exist on type \'{}\'.", "173484696"],
      [57, 9, 2, "Property \'id\' does not exist on type \'{} | Config\'.\\n  Property \'id\' does not exist on type \'{}\'.", "5861160"],
      [58, 9, 11, "Property \'ariaLabelBy\' does not exist on type \'{} | Config\'.\\n  Property \'ariaLabelBy\' does not exist on type \'{}\'.", "2719191011"],
      [59, 9, 15, "Property \'ariaDescribedBy\' does not exist on type \'{} | Config\'.\\n  Property \'ariaDescribedBy\' does not exist on type \'{}\'.", "2192860460"],
      [60, 9, 9, "Property \'onBgClick\' does not exist on type \'{} | Config\'.\\n  Property \'onBgClick\' does not exist on type \'{}\'.", "1270597711"],
      [61, 9, 11, "Property \'displayNone\' does not exist on type \'{} | Config\'.\\n  Property \'displayNone\' does not exist on type \'{}\'.", "2033428597"],
      [62, 9, 15, "Property \'hasVisibleClass\' does not exist on type \'{} | Config\'.\\n  Property \'hasVisibleClass\' does not exist on type \'{}\'.", "2672704031"],
      [62, 64, 11, "Property \'displayNone\' does not exist on type \'{} | Config\'.\\n  Property \'displayNone\' does not exist on type \'{}\'.", "2033428597"],
      [63, 9, 11, "Property \'showLoading\' does not exist on type \'{} | Config\'.\\n  Property \'showLoading\' does not exist on type \'{}\'.", "2565900128"],
      [67, 16, 11, "Property \'displayNone\' does not exist on type \'{} | Config\'.\\n  Property \'displayNone\' does not exist on type \'{}\'.", "2033428597"],
      [70, 10, 32, "Object is possibly \'null\'.", "941564926"],
      [70, 39, 2, "Property \'id\' does not exist on type \'{} | Config\'.\\n  Property \'id\' does not exist on type \'{}\'.", "5861160"],
      [77, 38, 2, "Property \'id\' does not exist on type \'{} | Config\'.\\n  Property \'id\' does not exist on type \'{}\'.", "5861160"],
      [80, 43, 11, "Property \'displayNone\' does not exist on type \'{} | Config\'.\\n  Property \'displayNone\' does not exist on type \'{}\'.", "2033428597"],
      [86, 20, 11, "Property \'displayNone\' does not exist on type \'{} | Config\'.\\n  Property \'displayNone\' does not exist on type \'{}\'.", "2033428597"],
      [90, 13, 11, "Property \'displayNone\' does not exist on type \'{} | Config\'.\\n  Property \'displayNone\' does not exist on type \'{}\'.", "2033428597"],
      [95, 9, 7, "Property \'dispose\' does not exist on type \'{} | Config\'.\\n  Property \'dispose\' does not exist on type \'{}\'.", "2810921618"],
      [98, 11, 15, "Property \'hasVisibleClass\' does not exist on type \'{} | Config\'.\\n  Property \'hasVisibleClass\' does not exist on type \'{}\'.", "2672704031"]
    ],
    "src/script/components/panel/PanelActions/PanelActions.test.ts:3957570535": [
      [30, 55, 30, "Argument of type \'Element | null\' is not assignable to parameter of type \'Element\'.\\n  Type \'null\' is not assignable to type \'Element\'.", "923794636"],
      [43, 11, 15, "Object is possibly \'null\'.", "3285363318"],
      [63, 11, 15, "Object is possibly \'null\'.", "3285363318"]
    ],
    "src/script/components/panel/ServiceDetails.test.ts:1343420477": [
      [43, 11, 24, "Object is possibly \'null\'.", "1690512676"],
      [44, 11, 28, "Object is possibly \'null\'.", "449714402"],
      [45, 11, 31, "Object is possibly \'null\'.", "27546597"]
    ],
    "src/script/components/panel/UserActions.test.ts:3686258051": [
      [46, 30, 4, "Argument of type \'null\' is not assignable to parameter of type \'string | undefined\'.", "2087897566"],
      [68, 30, 4, "Argument of type \'null\' is not assignable to parameter of type \'string | undefined\'.", "2087897566"],
      [88, 30, 4, "Argument of type \'null\' is not assignable to parameter of type \'string | undefined\'.", "2087897566"],
      [98, 29, 4, "Argument of type \'null\' is not assignable to parameter of type \'string | undefined\'.", "2087897566"]
    ],
    "src/script/components/panel/UserActions.tsx:2911491574": [
      [127, 8, 15, "Type \'false | { click: () => void; icon: string; identifier: string; label: string; }\' is not assignable to type \'MenuItem\'.\\n  Type \'boolean\' is not assignable to type \'MenuItem\'.", "2657483110"],
      [137, 8, 17, "Type \'false | { click: () => Promise<void>; icon: string; identifier: string; label: string; } | undefined\' is not assignable to type \'MenuItem\'.\\n  Type \'undefined\' is not assignable to type \'MenuItem\'.", "1208863187"],
      [141, 4, 26, "Object is possibly \'undefined\'.", "3771314110"],
      [151, 8, 20, "Type \'false | { click: () => Promise<void>; icon: string; identifier: string; label: string; }\' is not assignable to type \'MenuItem\'.\\n  Type \'boolean\' is not assignable to type \'MenuItem\'.", "2848461319"],
      [162, 8, 23, "Type \'false | { click: () => Promise<void>; icon: string; identifier: string; label: string; }\' is not assignable to type \'MenuItem\'.\\n  Type \'boolean\' is not assignable to type \'MenuItem\'.", "2628002562"],
      [174, 8, 23, "Type \'false | { click: () => Promise<void>; icon: string; identifier: string; label: string; }\' is not assignable to type \'MenuItem\'.\\n  Type \'boolean\' is not assignable to type \'MenuItem\'.", "3037255418"],
      [185, 8, 23, "Type \'false | { click: () => Promise<void>; icon: string; identifier: string; label: string; }\' is not assignable to type \'MenuItem\'.\\n  Type \'boolean\' is not assignable to type \'MenuItem\'.", "3602563140"],
      [199, 8, 21, "Type \'false | { click: () => Promise<void>; icon: string; identifier: string; label: string; }\' is not assignable to type \'MenuItem\'.\\n  Type \'boolean\' is not assignable to type \'MenuItem\'.", "4077601278"],
      [222, 8, 9, "Type \'false | { click: () => Promise<void>; icon: string; identifier: string; label: string; }\' is not assignable to type \'MenuItem\'.\\n  Type \'boolean\' is not assignable to type \'MenuItem\'.", "3954618525"],
      [234, 8, 11, "Type \'false | { click: () => Promise<void>; icon: string; identifier: string; label: string; }\' is not assignable to type \'MenuItem\'.\\n  Type \'boolean\' is not assignable to type \'MenuItem\'.", "3143138118"],
      [246, 8, 26, "Type \'false | { click: () => Promise<void>; icon: string; identifier: string; label: string; } | undefined\' is not assignable to type \'MenuItem\'.\\n  Type \'undefined\' is not assignable to type \'MenuItem\'.", "679169961"],
      [250, 4, 26, "Object is possibly \'undefined\'.", "3771314110"]
    ],
    "src/script/components/panel/UserDetails.test.ts:1738837932": [
      [43, 53, 4, "Argument of type \'null\' is not assignable to parameter of type \'string | undefined\'.", "2087897566"],
      [52, 11, 21, "Object is possibly \'null\'.", "2859301736"],
      [53, 11, 25, "Object is possibly \'null\'.", "3046884217"],
      [62, 58, 4, "Argument of type \'null\' is not assignable to parameter of type \'string | undefined\'.", "2087897566"],
      [64, 4, 30, "Cannot invoke an object which is possibly \'undefined\'.", "1790663291"],
      [73, 53, 4, "Argument of type \'null\' is not assignable to parameter of type \'string | undefined\'.", "2087897566"],
      [81, 11, 25, "Object is possibly \'null\'.", "3098493970"],
      [86, 53, 4, "Argument of type \'null\' is not assignable to parameter of type \'string | undefined\'.", "2087897566"],
      [97, 11, 35, "Object is possibly \'null\'.", "3072447641"]
    ],
    "src/script/components/toggle/BaseToggle.test.tsx:917864535": [
      [43, 25, 25, "Argument of type \'Element | null\' is not assignable to parameter of type \'Element\'.\\n  Type \'null\' is not assignable to type \'Element\'.", "2875532638"]
    ],
    "src/script/components/toggle/InfoToggle.test.tsx:1025969366": [
      [48, 11, 31, "Object is possibly \'null\'.", "756876288"],
      [49, 21, 21, "Argument of type \'Element | null\' is not assignable to parameter of type \'Element\'.\\n  Type \'null\' is not assignable to type \'Element\'.", "1763299350"]
    ],
    "src/script/components/toggle/ReceiptModeToggle.test.ts:3769197722": [
      [42, 11, 8, "Object is possibly \'null\'.", "2071428406"],
      [53, 11, 8, "Object is possibly \'null\'.", "2071428406"]
    ],
    "src/script/connection/ConnectionEntity.ts:2779957789": [
      [41, 4, 19, "Type \'null\' is not assignable to type \'QualifiedId\'.", "59414957"],
      [42, 4, 9, "Type \'null\' is not assignable to type \'string\'.", "1162435291"],
      [43, 4, 15, "Type \'null\' is not assignable to type \'string\'.", "3261786582"],
      [44, 4, 12, "Type \'null\' is not assignable to type \'string\'.", "1494865734"],
      [45, 4, 11, "Type \'Observable<ConnectionStatus.UNKNOWN>\' is not assignable to type \'Observable<ConnectionStatus>\'.\\n  Types of parameters \'value\' and \'value\' are incompatible.\\n    Type \'ConnectionStatus\' is not assignable to type \'ConnectionStatus.UNKNOWN\'.", "3642829209"],
      [46, 4, 11, "Type \'null\' is not assignable to type \'QualifiedId\'.", "3570480945"]
    ],
    "src/script/connection/ConnectionMapper.ts:1601471521": [
      [63, 4, 24, "Type \'string | undefined\' is not assignable to type \'string\'.\\n  Type \'undefined\' is not assignable to type \'string\'.", "3077613709"]
    ],
    "src/script/connection/ConnectionRepository.ts:4139441225": [
      [188, 10, 5, "Object is of type \'unknown\'.", "165548477"],
      [201, 89, 5, "Object is of type \'unknown\'.", "165548477"],
      [241, 72, 5, "Object is of type \'unknown\'.", "165548477"],
      [309, 72, 5, "Object is of type \'unknown\'.", "165548477"]
    ],
    "src/script/conversation/AbstractConversationEventHandler.ts:2160548461": [
      [55, 4, 57, "Type \'void | Promise<void>\' is not assignable to type \'Promise<void>\'.\\n  Type \'void\' is not assignable to type \'Promise<void>\'.", "1935544587"],
      [55, 50, 9, "Expected 1 arguments, but got 2.", "1945995409"]
    ],
    "src/script/conversation/ConversationAccessPermission.ts:4078826543": [
      [77, 8, 29, "Type \'[string, number] | undefined\' must have a \'[Symbol.iterator]()\' method that returns an iterator.", "3545949443"],
      [137, 9, 95, "Argument of type \'(bit: \\"1\\" | \\"0\\", i: number) => string | undefined\' is not assignable to parameter of type \'(value: string, index: number, array: string[]) => string | undefined\'.\\n  Types of parameters \'bit\' and \'value\' are incompatible.\\n    Type \'string\' is not assignable to type \'\\"1\\" | \\"0\\"\'.", "2336737203"]
    ],
    "src/script/conversation/ConversationCellState.ts:2607123593": [
      [191, 8, 17, "Object is possibly \'undefined\'.", "1821064255"],
      [241, 6, 17, "Object is possibly \'undefined\'.", "1821064255"],
      [250, 28, 17, "Object is possibly \'undefined\'.", "1821064255"],
      [293, 23, 29, "Object is possibly \'undefined\'.", "2539326033"],
      [300, 50, 29, "Argument of type \'User | undefined\' is not assignable to parameter of type \'QualifiedEntity\'.\\n  Type \'undefined\' is not assignable to type \'QualifiedEntity\'.", "2539326033"],
      [379, 4, 65, "Type \'boolean | undefined\' is not assignable to type \'boolean\'.", "368272031"]
    ],
    "src/script/conversation/ConversationEphemeralHandler.ts:1544789085": [
      [61, 4, 91, "Type \'number | null\' is not assignable to type \'number\'.\\n  Type \'null\' is not assignable to type \'number\'.", "187276181"],
      [72, 6, 41, "Type of computed property\'s value is \'(conversationEntity: Conversation, eventJson: ConversationMessageTimerUpdateEvent) => Promise<Conversation>\', which is not assignable to type \'(conversationEntity: Conversation) => void | Promise<void>\'.", "2358639438"],
      [77, 4, 18, "Type \'ObservableArray<never>\' is not assignable to type \'ObservableArray<ContentMessage>\'.\\n  Types of parameters \'value\' and \'value\' are incompatible.\\n    Type \'ContentMessage[] | null | undefined\' is not assignable to type \'never[] | null | undefined\'.\\n      Type \'ContentMessage[]\' is not assignable to type \'never[]\'.\\n        Type \'ContentMessage\' is not assignable to type \'never\'.", "2087948420"],
      [84, 29, 16, "No overload matches this call.\\n  Overload 1 of 2, \'(id?: number | undefined): void\', gave the following error.\\n    Argument of type \'number | null\' is not assignable to parameter of type \'number | undefined\'.\\n      Type \'null\' is not assignable to type \'number | undefined\'.\\n  Overload 2 of 2, \'(intervalId: Timeout | undefined): void\', gave the following error.\\n    Argument of type \'number | null\' is not assignable to parameter of type \'Timeout | undefined\'.\\n      Type \'null\' is not assignable to type \'Timeout | undefined\'.", "1776967942"],
      [129, 38, 25, "Argument of type \'string | undefined\' is not assignable to parameter of type \'string\'.\\n  Type \'undefined\' is not assignable to type \'string\'.", "1762572671"],
      [178, 34, 25, "Argument of type \'string | undefined\' is not assignable to parameter of type \'string\'.\\n  Type \'undefined\' is not assignable to type \'string\'.", "1762572671"],
      [197, 34, 25, "Argument of type \'string | undefined\' is not assignable to parameter of type \'string\'.\\n  Type \'undefined\' is not assignable to type \'string\'.", "1762572671"],
      [245, 34, 25, "Argument of type \'string | undefined\' is not assignable to parameter of type \'string\'.\\n  Type \'undefined\' is not assignable to type \'string\'.", "1762572671"]
    ],
    "src/script/conversation/ConversationFilter.test.ts:2117976751": [
      [36, 8, 6, "Type \'undefined\' is not assignable to type \'CONVERSATION_ACCESS[]\'.", "1314097761"],
      [38, 8, 11, "Type \'undefined\' is not assignable to type \'(CONVERSATION_ACCESS_ROLE | ACCESS_ROLE_V2[]) & (CONVERSATION_ACCESS_ROLE | undefined)\'.", "186257802"],
      [44, 8, 15, "Type \'null\' is not assignable to type \'number\'.", "32466162"],
      [45, 8, 20, "Type \'null\' is not assignable to type \'number\'.", "162671298"],
      [59, 8, 16, "Type \'undefined\' is not assignable to type \'QualifiedId[]\'.", "3008406851"],
      [60, 8, 12, "Type \'null\' is not assignable to type \'RECEIPT_MODE\'.", "1234422597"],
      [63, 8, 7, "Type \'undefined\' is not assignable to type \'string\'.", "1826788170"],
      [91, 8, 15, "Type \'null\' is not assignable to type \'number\'.", "32466162"],
      [92, 8, 20, "Type \'null\' is not assignable to type \'number\'.", "162671298"],
      [101, 8, 13, "Type \'null\' is not assignable to type \'number | undefined\'.", "2449554358"],
      [107, 8, 16, "Type \'undefined\' is not assignable to type \'QualifiedId[]\'.", "3008406851"],
      [108, 8, 12, "Type \'null\' is not assignable to type \'RECEIPT_MODE\'.", "1234422597"],
      [114, 8, 7, "Type \'null\' is not assignable to type \'string\'.", "1826788170"]
    ],
    "src/script/conversation/ConversationLabelRepository.ts:2667135542": [
      [93, 4, 11, "Type \'ObservableArray<never>\' is not assignable to type \'ObservableArray<ConversationLabel>\'.\\n  Types of parameters \'value\' and \'value\' are incompatible.\\n    Type \'ConversationLabel[] | null | undefined\' is not assignable to type \'never[] | null | undefined\'.\\n      Type \'ConversationLabel[]\' is not assignable to type \'never[]\'.\\n        Type \'ConversationLabel\' is not assignable to type \'never\'.", "2608654840"],
      [118, 8, 13, "Type \'ObservableArray<Conversation | undefined>\' is not assignable to type \'ObservableArray<Conversation>\'.\\n  The types returned by \'peek()\' are incompatible between these types.\\n    Type \'(Conversation | undefined)[]\' is not assignable to type \'Conversation[]\'.\\n      Type \'Conversation | undefined\' is not assignable to type \'Conversation\'.\\n        Type \'undefined\' is not assignable to type \'Conversation\'.", "3592773563"],
      [142, 49, 5, "Object is of type \'unknown\'.", "165548477"],
      [164, 55, 59, "Type \'ConversationLabel | undefined\' is not assignable to type \'ConversationLabel\'.\\n  Type \'undefined\' is not assignable to type \'ConversationLabel\'.", "1891492718"],
      [165, 66, 44, "Type \'ConversationLabel | undefined\' is not assignable to type \'ConversationLabel\'.\\n  Type \'undefined\' is not assignable to type \'ConversationLabel\'.", "3545764513"],
      [207, 15, 45, "Object is possibly \'undefined\'.", "2733869551"]
    ],
    "src/script/conversation/ConversationMapper.test.ts:3872739284": [
      [59, 86, 9, "Type \'undefined\' is not assignable to type \'ConversationDatabaseData\'.\\n  Type \'undefined\' is not assignable to type \'ConversationRecord\'.", "2620553983"],
      [187, 8, 18, "Type \'undefined\' is not assignable to type \'Conversation\'.", "1508601427"],
      [195, 6, 18, "Type \'undefined\' is not assignable to type \'Conversation\'.", "1508601427"],
      [320, 8, 15, "Type \'null\' is not assignable to type \'number | undefined\'.", "32466162"],
      [321, 8, 20, "Type \'null\' is not assignable to type \'number | undefined\'.", "162671298"],
      [365, 8, 13, "Type \'null\' is not assignable to type \'number | undefined\'.", "2449554358"],
      [420, 48, 18, "Object is possibly \'undefined\'.", "3207599164"],
      [456, 49, 18, "Object is possibly \'undefined\'.", "3207599164"],
      [467, 49, 18, "Object is possibly \'undefined\'.", "3207599164"],
      [467, 49, 40, "No overload matches this call.\\n  Overload 1 of 4, \'(value: string | number | Date): Date\', gave the following error.\\n    Argument of type \'string | null\' is not assignable to parameter of type \'string | number | Date\'.\\n  Overload 2 of 4, \'(value: string | number): Date\', gave the following error.\\n    Argument of type \'string | null\' is not assignable to parameter of type \'string | number\'.", "489961534"],
      [470, 54, 18, "Object is possibly \'undefined\'.", "3207599164"],
      [472, 53, 18, "Object is possibly \'undefined\'.", "3207599164"],
      [472, 53, 37, "No overload matches this call.\\n  Overload 1 of 4, \'(value: string | number | Date): Date\', gave the following error.\\n    Argument of type \'string | null\' is not assignable to parameter of type \'string | number | Date\'.\\n  Overload 2 of 4, \'(value: string | number): Date\', gave the following error.\\n    Argument of type \'string | null\' is not assignable to parameter of type \'string | number\'.", "963650325"],
      [528, 6, 18, "Object is possibly \'undefined\'.", "3207599164"],
      [528, 36, 18, "Object is possibly \'undefined\'.", "3207599164"],
      [537, 49, 18, "Object is possibly \'undefined\'.", "3207599164"],
      [550, 49, 18, "Object is possibly \'undefined\'.", "3207599164"],
      [550, 49, 40, "No overload matches this call.\\n  Overload 1 of 4, \'(value: string | number | Date): Date\', gave the following error.\\n    Argument of type \'string | null\' is not assignable to parameter of type \'string | number | Date\'.\\n  Overload 2 of 4, \'(value: string | number): Date\', gave the following error.\\n    Argument of type \'string | null\' is not assignable to parameter of type \'string | number\'.", "489961534"],
      [553, 54, 18, "Object is possibly \'undefined\'.", "3207599164"],
      [555, 53, 18, "Object is possibly \'undefined\'.", "3207599164"],
      [555, 53, 37, "No overload matches this call.\\n  Overload 1 of 4, \'(value: string | number | Date): Date\', gave the following error.\\n    Argument of type \'string | null\' is not assignable to parameter of type \'string | number | Date\'.\\n  Overload 2 of 4, \'(value: string | number): Date\', gave the following error.\\n    Argument of type \'string | null\' is not assignable to parameter of type \'string | number\'.", "963650325"],
      [569, 6, 18, "Object is possibly \'undefined\'.", "3207599164"],
      [569, 34, 18, "Object is possibly \'undefined\'.", "3207599164"],
      [611, 65, 4, "Argument of type \'null\' is not assignable to parameter of type \'RECEIPT_MODE\'.", "2087897566"]
    ],
    "src/script/conversation/ConversationMapper.ts:279241474": [
      [91, 45, 49, "Argument of type \'([key, value]: [keyof Conversation, string]) => void\' is not assignable to parameter of type \'(value: [string, any], index: number, array: [string, any][]) => void\'.\\n  Types of parameters \'__0\' and \'value\' are incompatible.\\n    Type \'[string, any]\' is not assignable to type \'[keyof Conversation, string]\'.\\n      Type at position 0 in source is not compatible with type at position 0 in target.\\n        Type \'string\' is not assignable to type \'keyof Conversation\'.", "2065920092"],
      [166, 36, 21, "Argument of type \'number | undefined\' is not assignable to parameter of type \'number\'.\\n  Type \'undefined\' is not assignable to type \'number\'.", "3907016453"],
      [185, 41, 26, "No overload matches this call.\\n  Overload 1 of 4, \'(value: string | number | Date): Date\', gave the following error.\\n    Argument of type \'string | undefined\' is not assignable to parameter of type \'string | number | Date\'.\\n      Type \'undefined\' is not assignable to type \'string | number | Date\'.\\n  Overload 2 of 4, \'(value: string | number): Date\', gave the following error.\\n    Argument of type \'string | undefined\' is not assignable to parameter of type \'string | number\'.\\n      Type \'undefined\' is not assignable to type \'string | number\'.", "582302494"],
      [191, 38, 23, "No overload matches this call.\\n  Overload 1 of 4, \'(value: string | number | Date): Date\', gave the following error.\\n    Argument of type \'string | undefined\' is not assignable to parameter of type \'string | number | Date\'.\\n  Overload 2 of 4, \'(value: string | number): Date\', gave the following error.\\n    Argument of type \'string | undefined\' is not assignable to parameter of type \'string | number\'.", "4035274933"],
      [289, 37, 25, "Object is possibly \'undefined\'.", "4293153287"],
      [338, 10, 24, "Type \'(QualifiedId | undefined)[]\' is not assignable to type \'QualifiedId[]\'.\\n  Type \'QualifiedId | undefined\' is not assignable to type \'QualifiedId\'.\\n    Type \'undefined\' is not assignable to type \'QualifiedId\'.", "125758031"],
      [342, 61, 13, "Object is possibly \'undefined\'.", "1863462798"],
      [343, 10, 13, "Object is possibly \'undefined\'.", "1863462798"],
      [348, 70, 13, "Object is possibly \'undefined\'.", "1863462798"],
      [349, 12, 13, "Object is possibly \'undefined\'.", "1863462798"],
      [385, 49, 26, "No overload matches this call.\\n  Overload 1 of 4, \'(value: string | number | Date): Date\', gave the following error.\\n    Argument of type \'string | null\' is not assignable to parameter of type \'string | number | Date\'.\\n      Type \'null\' is not assignable to type \'string | number | Date\'.\\n  Overload 2 of 4, \'(value: string | number): Date\', gave the following error.\\n    Argument of type \'string | null\' is not assignable to parameter of type \'string | number\'.\\n      Type \'null\' is not assignable to type \'string | number\'.", "582302494"],
      [389, 10, 33, "Type \'boolean | undefined\' is not assignable to type \'boolean\'.", "2524769620"],
      [394, 46, 23, "No overload matches this call.\\n  Overload 1 of 4, \'(value: string | number | Date): Date\', gave the following error.\\n    Argument of type \'string | null\' is not assignable to parameter of type \'string | number | Date\'.\\n  Overload 2 of 4, \'(value: string | number): Date\', gave the following error.\\n    Argument of type \'string | null\' is not assignable to parameter of type \'string | number\'.", "4035274933"],
      [399, 10, 30, "Type \'import(\\"wire-webapp/node_modules/@wireapp/api-client/src/conversation/MutedStatus\\").MutedStatus | null\' is not assignable to type \'number\'.\\n  Type \'null\' is not assignable to type \'number\'.", "127436159"]
    ],
    "src/script/conversation/ConversationRepository.test.ts:705447906": [
      [93, 42, 13, "Argument of type \'string\' is not assignable to parameter of type \'never\'.", "1690980598"],
      [120, 4, 35, "Object is possibly \'undefined\'.", "901544345"],
      [127, 13, 35, "Object is possibly \'undefined\'.", "901544345"],
      [131, 12, 35, "Object is possibly \'undefined\'.", "901544345"],
      [138, 12, 35, "Object is possibly \'undefined\'.", "901544345"],
      [147, 13, 35, "Object is possibly \'undefined\'.", "901544345"],
      [151, 12, 35, "Object is possibly \'undefined\'.", "901544345"],
      [158, 12, 35, "Object is possibly \'undefined\'.", "901544345"],
      [167, 13, 35, "Object is possibly \'undefined\'.", "901544345"],
      [171, 12, 35, "Object is possibly \'undefined\'.", "901544345"],
      [178, 12, 35, "Object is possibly \'undefined\'.", "901544345"],
      [187, 13, 35, "Object is possibly \'undefined\'.", "901544345"],
      [191, 12, 35, "Object is possibly \'undefined\'.", "901544345"],
      [198, 12, 35, "Object is possibly \'undefined\'.", "901544345"],
      [206, 21, 35, "Object is possibly \'undefined\'.", "901544345"],
      [229, 8, 4, "Type \'null\' is not assignable to type \'string | undefined\'.", "2087876002"],
      [238, 6, 35, "Object is possibly \'undefined\'.", "901544345"],
      [241, 27, 28, "Object is possibly \'undefined\'.", "2623105571"],
      [246, 12, 35, "Object is possibly \'undefined\'.", "901544345"],
      [251, 13, 35, "Object is possibly \'undefined\'.", "901544345"],
      [266, 36, 4, "Argument of type \'null\' is not assignable to parameter of type \'string | undefined\'.", "2087897566"],
      [282, 8, 35, "Object is possibly \'undefined\'.", "901544345"],
      [283, 8, 35, "Object is possibly \'undefined\'.", "901544345"],
      [284, 8, 35, "Object is possibly \'undefined\'.", "901544345"],
      [285, 8, 35, "Object is possibly \'undefined\'.", "901544345"],
      [290, 19, 35, "Object is possibly \'undefined\'.", "901544345"],
      [294, 15, 35, "Object is possibly \'undefined\'.", "901544345"],
      [298, 15, 35, "Object is possibly \'undefined\'.", "901544345"],
      [302, 15, 35, "Object is possibly \'undefined\'.", "901544345"],
      [306, 15, 35, "Object is possibly \'undefined\'.", "901544345"],
      [312, 21, 35, "Object is possibly \'undefined\'.", "901544345"],
      [318, 21, 35, "Object is possibly \'undefined\'.", "901544345"],
      [326, 41, 13, "Argument of type \'string\' is not assignable to parameter of type \'never\'.", "3975720788"],
      [326, 103, 4, "Argument of type \'null\' is not assignable to parameter of type \'string | undefined\'.", "2087897566"],
      [328, 12, 35, "Object is possibly \'undefined\'.", "901544345"],
      [354, 70, 9, "Argument of type \'undefined\' is not assignable to parameter of type \'string\'.", "2620553983"],
      [355, 33, 35, "Object is possibly \'undefined\'.", "901544345"],
      [369, 35, 505, "Conversion of type \'{ creator: string; id: string; members: { others: never[]; self: { hidden_ref: null; id: string; otr_archived_ref: null; otr_muted_ref: null; otr_muted_status: 0; service: null; status_ref: string; status_time: string; }; }; name: null; type: 0; }\' to type \'ConversationDatabaseData\' may be a mistake because neither type sufficiently overlaps with the other. If this was intentional, convert the expression to \'unknown\' first.\\n  Type \'{ creator: string; id: string; members: { others: never[]; self: { hidden_ref: null; id: string; otr_archived_ref: null; otr_muted_ref: null; otr_muted_status: 0; service: null; status_ref: string; status_time: string; }; }; name: null; type: 0; }\' is missing the following properties from type \'ConversationRecord\': access_role, access, archived_state, archived_timestamp, and 21 more.", "1362948183"],
      [390, 46, 21, "Argument of type \'string\' is not assignable to parameter of type \'never\'.", "1873507912"],
      [396, 13, 35, "Object is possibly \'undefined\'.", "901544345"],
      [397, 8, 34, "Argument of type \'(_conversation: Conversation) => void\' is not assignable to parameter of type \'(value: Conversation | undefined) => void | PromiseLike<void>\'.\\n  Types of parameters \'_conversation\' and \'value\' are incompatible.\\n    Type \'Conversation | undefined\' is not assignable to type \'Conversation\'.\\n      Type \'undefined\' is not assignable to type \'Conversation\'.", "34751641"],
      [398, 17, 35, "Object is possibly \'undefined\'.", "901544345"],
      [399, 17, 32, "Object is possibly \'undefined\'.", "3571799462"],
      [407, 6, 35, "Object is possibly \'undefined\'.", "901544345"],
      [409, 13, 35, "Object is possibly \'undefined\'.", "901544345"],
      [410, 15, 35, "Object is possibly \'undefined\'.", "901544345"],
      [411, 15, 32, "Object is possibly \'undefined\'.", "3571799462"],
      [412, 15, 13, "Object is possibly \'undefined\'.", "2708044599"],
      [419, 13, 35, "Object is possibly \'undefined\'.", "901544345"],
      [420, 15, 13, "Object is possibly \'undefined\'.", "2708044599"],
      [422, 28, 13, "Argument of type \'Conversation | undefined\' is not assignable to parameter of type \'Conversation\'.\\n  Type \'undefined\' is not assignable to type \'Conversation\'.", "2708044599"],
      [422, 43, 35, "Object is possibly \'undefined\'.", "901544345"],
      [427, 12, 13, "Argument of type \'Conversation | undefined\' is not assignable to parameter of type \'Conversation\'.\\n  Type \'undefined\' is not assignable to type \'Conversation\'.", "2708044599"],
      [428, 12, 35, "Object is possibly \'undefined\'.", "901544345"],
      [448, 49, 18, "Argument of type \'string\' is not assignable to parameter of type \'never\'.", "2794143312"],
      [451, 49, 21, "Argument of type \'string\' is not assignable to parameter of type \'never\'.", "1873507912"],
      [454, 12, 35, "Object is possibly \'undefined\'.", "901544345"],
      [456, 13, 35, "Object is possibly \'undefined\'.", "901544345"],
      [457, 15, 35, "Object is possibly \'undefined\'.", "901544345"],
      [526, 31, 871, "Conversion of type \'{ access: CONVERSATION_ACCESS.PRIVATE[]; accessRole: CONVERSATION_ACCESS_ROLE.ACTIVATED; creator: string; id: string; members: { others: { id: string; status: 0; }[]; self: { ...; }; }; name: null; team: null; type: 2; }\' to type \'ConversationDatabaseData\' may be a mistake because neither type sufficiently overlaps with the other. If this was intentional, convert the expression to \'unknown\' first.\\n  Type \'{ access: CONVERSATION_ACCESS.PRIVATE[]; accessRole: CONVERSATION_ACCESS_ROLE.ACTIVATED; creator: string; id: string; members: { others: { id: string; status: 0; }[]; self: { ...; }; }; name: null; team: null; type: 2; }\' is missing the following properties from type \'ConversationRecord\': access_role, archived_state, archived_timestamp, cleared_timestamp, and 20 more.", "2902648306"],
      [559, 14, 35, "Object is possibly \'undefined\'.", "901544345"],
      [591, 15, 35, "Object is possibly \'undefined\'.", "901544345"],
      [594, 12, 35, "Object is possibly \'undefined\'.", "901544345"],
      [595, 19, 35, "Object is possibly \'undefined\'.", "901544345"],
      [599, 14, 35, "Object is possibly \'undefined\'.", "901544345"],
      [599, 14, 77, "Object is possibly \'null\'.", "2683947211"],
      [603, 19, 35, "Object is possibly \'undefined\'.", "901544345"],
      [607, 14, 35, "Object is possibly \'undefined\'.", "901544345"],
      [607, 14, 77, "Object is possibly \'null\'.", "2683947211"],
      [621, 51, 18, "Argument of type \'string\' is not assignable to parameter of type \'never\'.", "970899399"],
      [624, 51, 33, "Argument of type \'string\' is not assignable to parameter of type \'never\'.", "2464318121"],
      [664, 12, 13, "Type \'null\' is not assignable to type \'number | undefined\'.", "2449554358"],
      [671, 12, 12, "Type \'null\' is not assignable to type \'RECEIPT_MODE | undefined\'.", "1234422597"],
      [672, 12, 4, "Type \'null\' is not assignable to type \'string | undefined\'.", "2087956856"],
      [682, 15, 35, "Object is possibly \'undefined\'.", "901544345"],
      [683, 17, 35, "Object is possibly \'undefined\'.", "901544345"],
      [684, 17, 35, "Object is possibly \'undefined\'.", "901544345"],
      [692, 15, 35, "Object is possibly \'undefined\'.", "901544345"],
      [693, 17, 35, "Object is possibly \'undefined\'.", "901544345"],
      [694, 17, 35, "Object is possibly \'undefined\'.", "901544345"],
      [707, 51, 33, "Argument of type \'string\' is not assignable to parameter of type \'never\'.", "2464318121"],
      [708, 43, 14, "Argument of type \'string\' is not assignable to parameter of type \'never\'.", "4200913383"],
      [723, 14, 35, "Object is possibly \'undefined\'.", "901544345"],
      [725, 15, 35, "Object is possibly \'undefined\'.", "901544345"],
      [726, 17, 35, "Object is possibly \'undefined\'.", "901544345"],
      [727, 17, 35, "Object is possibly \'undefined\'.", "901544345"],
      [756, 15, 35, "Object is possibly \'undefined\'.", "901544345"],
      [761, 53, 18, "Argument of type \'string\' is not assignable to parameter of type \'never\'.", "4226246646"],
      [783, 14, 35, "Object is possibly \'undefined\'.", "901544345"],
      [787, 10, 35, "Object is possibly \'undefined\'.", "901544345"],
      [791, 15, 35, "Object is possibly \'undefined\'.", "901544345"],
      [793, 15, 35, "Object is possibly \'undefined\'.", "901544345"],
      [797, 41, 13, "Argument of type \'string\' is not assignable to parameter of type \'never\'.", "4004503856"],
      [812, 14, 35, "Object is possibly \'undefined\'.", "901544345"],
      [815, 15, 35, "Object is possibly \'undefined\'.", "901544345"],
      [816, 17, 35, "Object is possibly \'undefined\'.", "901544345"],
      [817, 17, 25, "Object is possibly \'undefined\'.", "47328231"],
      [818, 17, 35, "Object is possibly \'undefined\'.", "901544345"],
      [823, 41, 13, "Argument of type \'string\' is not assignable to parameter of type \'never\'.", "4004503856"],
      [841, 14, 35, "Object is possibly \'undefined\'.", "901544345"],
      [844, 15, 35, "Object is possibly \'undefined\'.", "901544345"],
      [845, 17, 35, "Object is possibly \'undefined\'.", "901544345"],
      [846, 17, 25, "Object is possibly \'undefined\'.", "47328231"],
      [847, 17, 35, "Object is possibly \'undefined\'.", "901544345"],
      [852, 41, 13, "Argument of type \'string\' is not assignable to parameter of type \'never\'.", "4004503856"],
      [871, 14, 35, "Object is possibly \'undefined\'.", "901544345"],
      [874, 15, 35, "Object is possibly \'undefined\'.", "901544345"],
      [875, 17, 35, "Object is possibly \'undefined\'.", "901544345"],
      [876, 17, 25, "Object is possibly \'undefined\'.", "47328231"],
      [877, 17, 35, "Object is possibly \'undefined\'.", "901544345"],
      [889, 15, 35, "Object is possibly \'undefined\'.", "901544345"],
      [914, 14, 35, "Object is possibly \'undefined\'.", "901544345"],
      [917, 10, 35, "Object is possibly \'undefined\'.", "901544345"],
      [921, 15, 35, "Object is possibly \'undefined\'.", "901544345"],
      [926, 41, 13, "Argument of type \'string\' is not assignable to parameter of type \'never\'.", "4004503856"],
      [942, 14, 35, "Object is possibly \'undefined\'.", "901544345"],
      [944, 15, 35, "Object is possibly \'undefined\'.", "901544345"],
      [945, 17, 35, "Object is possibly \'undefined\'.", "901544345"],
      [946, 17, 25, "Object is possibly \'undefined\'.", "47328231"],
      [951, 41, 13, "Argument of type \'string\' is not assignable to parameter of type \'never\'.", "4004503856"],
      [966, 14, 35, "Object is possibly \'undefined\'.", "901544345"],
      [968, 15, 35, "Object is possibly \'undefined\'.", "901544345"],
      [969, 17, 35, "Object is possibly \'undefined\'.", "901544345"],
      [970, 17, 25, "Object is possibly \'undefined\'.", "47328231"],
      [987, 14, 22, "Object is possibly \'undefined\'.", "3445893770"],
      [989, 8, 22, "Object is possibly \'undefined\'.", "3445893770"],
      [991, 15, 22, "Object is possibly \'undefined\'.", "3445893770"],
      [1004, 6, 22, "Type \'ConversationRepository | undefined\' is not assignable to type \'ConversationRepository\'.\\n  Type \'undefined\' is not assignable to type \'ConversationRepository\'.", "3445893770"],
      [1057, 26, 4, "Argument of type \'null\' is not assignable to parameter of type \'string | undefined\'.", "2087897566"],
      [1060, 61, 4, "Argument of type \'null\' is not assignable to parameter of type \'string | undefined\'.", "2087897566"],
      [1063, 49, 4, "Argument of type \'null\' is not assignable to parameter of type \'string | undefined\'.", "2087897566"],
      [1066, 49, 4, "Argument of type \'null\' is not assignable to parameter of type \'string | undefined\'.", "2087897566"],
      [1074, 26, 4, "Argument of type \'null\' is not assignable to parameter of type \'string | undefined\'.", "2087897566"],
      [1108, 8, 35, "Object is possibly \'undefined\'.", "901544345"],
      [1109, 8, 35, "Object is possibly \'undefined\'.", "901544345"],
      [1110, 8, 35, "Object is possibly \'undefined\'.", "901544345"],
      [1115, 24, 35, "Object is possibly \'undefined\'.", "901544345"],
      [1116, 13, 35, "Object is possibly \'undefined\'.", "901544345"],
      [1120, 17, 35, "Object is possibly \'undefined\'.", "901544345"],
      [1129, 49, 21, "Argument of type \'string\' is not assignable to parameter of type \'never\'.", "1873507912"],
      [1132, 13, 35, "Object is possibly \'undefined\'.", "901544345"],
      [1135, 17, 28, "Object is possibly \'undefined\'.", "3381709752"],
      [1144, 6, 30, "Object is possibly \'undefined\'.", "3408729068"],
      [1151, 25, 35, "Object is possibly \'undefined\'.", "901544345"],
      [1159, 6, 30, "Object is possibly \'undefined\'.", "3408729068"],
      [1166, 25, 35, "Object is possibly \'undefined\'.", "901544345"],
      [1176, 46, 21, "Argument of type \'string\' is not assignable to parameter of type \'never\'.", "1873507912"],
      [1183, 6, 35, "Object is possibly \'undefined\'.", "901544345"],
      [1184, 6, 35, "Object is possibly \'undefined\'.", "901544345"],
      [1185, 12, 35, "Object is possibly \'undefined\'.", "901544345"],
      [1187, 13, 35, "Object is possibly \'undefined\'.", "901544345"]
    ],
    "src/script/conversation/ConversationRepository.ts:2469485930": [
      [184, 8, 29, "Argument of type \'(User | undefined)[] | undefined\' is not assignable to parameter of type \'User[] | undefined\'.\\n  Type \'(User | undefined)[]\' is not assignable to type \'User[]\'.", "1506995572"],
      [190, 75, 13, "No overload matches this call.\\n  Overload 1 of 4, \'(value: string | number | Date): Date\', gave the following error.\\n    Argument of type \'string | undefined\' is not assignable to parameter of type \'string | number | Date\'.\\n  Overload 2 of 4, \'(value: string | number): Date\', gave the following error.\\n    Argument of type \'string | undefined\' is not assignable to parameter of type \'string | number\'.", "2642562490"],
      [209, 16, 24, "Argument of type \'string | undefined\' is not assignable to parameter of type \'string\'.\\n  Type \'undefined\' is not assignable to type \'string\'.", "2322605270"],
      [214, 25, 13, "No overload matches this call.\\n  Overload 1 of 4, \'(value: string | number | Date): Date\', gave the following error.\\n    Argument of type \'string | undefined\' is not assignable to parameter of type \'string | number | Date\'.\\n  Overload 2 of 4, \'(value: string | number): Date\', gave the following error.\\n    Argument of type \'string | undefined\' is not assignable to parameter of type \'string | number\'.", "2642562490"],
      [230, 10, 12, "Object is possibly \'undefined\'.", "1670678216"],
      [329, 6, 18, "Argument of type \'Conversation | undefined\' is not assignable to parameter of type \'Conversation\'.\\n  Type \'undefined\' is not assignable to type \'Conversation\'.", "1508601427"],
      [343, 43, 15, "Argument of type \'string | undefined\' is not assignable to parameter of type \'string\'.\\n  Type \'undefined\' is not assignable to type \'string\'.", "1177570679"],
      [486, 8, 5, "Argument of type \'unknown\' is not assignable to parameter of type \'BackendClientError\'.", "165548477"],
      [526, 10, 13, "Object is of type \'unknown\'.", "2758364324"],
      [532, 8, 13, "Argument of type \'unknown\' is not assignable to parameter of type \'Error | undefined\'.", "2758364324"],
      [552, 9, 25, "Object is possibly \'undefined\'.", "4293153287"],
      [673, 78, 9, "Argument of type \'number | undefined\' is not assignable to parameter of type \'number\'.\\n  Type \'undefined\' is not assignable to type \'number\'.", "2548743275"],
      [860, 26, 24, "Argument of type \'string | undefined\' is not assignable to parameter of type \'string\'.\\n  Type \'undefined\' is not assignable to type \'string\'.", "2322605270"],
      [919, 37, 5, "Object is of type \'unknown\'.", "165548477"],
      [921, 80, 5, "Object is of type \'unknown\'.", "165548477"],
      [1048, 6, 50, "Type \'Conversation | undefined\' is not assignable to type \'false | Conversation\'.\\n  Type \'undefined\' is not assignable to type \'false | Conversation\'.", "4161336519"],
      [1058, 37, 5, "Object is of type \'unknown\'.", "165548477"],
      [1083, 30, 5, "Object is of type \'unknown\'.", "165548477"],
      [1121, 73, 6, "Type \'null\' is not assignable to type \'string\'.", "1127975365"],
      [1140, 22, 5, "Object is of type \'unknown\'.", "165548477"],
      [1166, 14, 5, "Object is of type \'unknown\'.", "165548477"],
      [1245, 4, 88, "Type \'Promise<Conversation | undefined>[]\' is not assignable to type \'Promise<Conversation>[]\'.\\n  Type \'Promise<Conversation | undefined>\' is not assignable to type \'Promise<Conversation>\'.\\n    Type \'Conversation | undefined\' is not assignable to type \'Conversation\'.\\n      Type \'undefined\' is not assignable to type \'Conversation\'.", "909551372"],
      [1662, 101, 5, "Object is of type \'unknown\'.", "165548477"],
      [1860, 18, 12, "Object is possibly \'undefined\'.", "1670678216"],
      [1948, 12, 39, "Argument of type \'(conversationEntity: Conversation) => Conversation\' is not assignable to parameter of type \'((value: Conversation) => Conversation | PromiseLike<Conversation>) & ((value: null) => Conversation | PromiseLike<...>)\'.\\n  Type \'(conversationEntity: Conversation) => Conversation\' is not assignable to type \'(value: null) => Conversation | PromiseLike<Conversation>\'.\\n    Types of parameters \'conversationEntity\' and \'value\' are incompatible.\\n      Type \'null\' is not assignable to type \'Conversation\'.", "3862325245"],
      [2052, 52, 9, "Argument of type \'IncomingEvent\' is not assignable to parameter of type \'MappedEvent\'.\\n  Type \'ConversationCodeDeleteEvent\' is not assignable to type \'MappedEvent\'.\\n    Type \'ConversationCodeDeleteEvent\' is not assignable to type \'{ data?: string | MappedEventData | undefined; type: CONVERSATION_EVENT | CONVERSATION; }\'.\\n      Types of property \'data\' are incompatible.\\n        Type \'null\' is not assignable to type \'string | MappedEventData | undefined\'.", "1945995409"],
      [2057, 6, 9, "Argument of type \'IncomingEvent\' is not assignable to parameter of type \'MappedEvent\'.", "1945995409"],
      [2276, 60, 13, "Argument of type \'ContentMessage | MemberMessage | CallMessage | VerificationMessage | LegalHoldMessage | ... 9 more ... | undefined\' is not assignable to parameter of type \'Message\'.", "2065728181"],
      [2277, 12, 35, "Argument of type \'(messageEntity: MemberMessage) => { conversationEntity: Conversation; }\' is not assignable to parameter of type \'(value: Message) => { conversationEntity: Conversation; } | PromiseLike<{ conversationEntity: Conversation; }>\'.\\n  Types of parameters \'messageEntity\' and \'value\' are incompatible.\\n    Type \'Message\' is missing the following properties from type \'MemberMessage\': allTeamMembers, exceedsMaxVisibleUsers, hasUsers, hiddenUserCount, and 34 more.", "3695844397"],
      [2305, 8, 6, "Type \'string | undefined\' is not assignable to type \'string\'.\\n  Type \'undefined\' is not assignable to type \'string\'.", "1127975365"],
      [2323, 26, 5, "Object is of type \'unknown\'.", "165548477"],
      [2328, 4, 17, "Type \'undefined\' is not assignable to type \'{ conversationEntity: Conversation; }\'.", "4204377774"],
      [2345, 6, 16, "Type \'string | undefined\' is not assignable to type \'string\'.\\n  Type \'undefined\' is not assignable to type \'string\'.", "1831201559"],
      [2354, 70, 13, "Argument of type \'ContentMessage | MemberMessage | CallMessage | VerificationMessage | LegalHoldMessage | ... 9 more ... | undefined\' is not assignable to parameter of type \'Message\'.\\n  Type \'undefined\' is not assignable to type \'Message\'.", "2065728181"],
      [2393, 12, 6, "Type \'string | null\' is not assignable to type \'string\'.\\n  Type \'null\' is not assignable to type \'string\'.", "1127975365"],
      [2427, 73, 16, "Argument of type \'(QualifiedId | undefined)[]\' is not assignable to parameter of type \'QualifiedId[]\'.", "2829605732"],
      [2509, 14, 9, "Type \'undefined\' cannot be used as an index type.", "665809274"],
      [2534, 60, 9, "Argument of type \'ConversationMemberUpdateData\' is not assignable to parameter of type \'Partial<SelfStatusUpdateDatabaseData>\'.\\n  Types of property \'otr_muted_ref\' are incompatible.\\n    Type \'string | null | undefined\' is not assignable to type \'string | undefined\'.", "1946204345"],
      [2648, 74, 42, "Object is possibly \'undefined\'.", "4089489462"],
      [2686, 51, 4, "Property \'type\' does not exist on type \'never\'.", "2087944093"],
      [2702, 25, 5, "Object is of type \'unknown\'.", "165548477"],
      [2729, 25, 5, "Object is of type \'unknown\'.", "165548477"],
      [2782, 98, 7, "Argument of type \'{ domain: string | undefined; id: string; }[] | undefined\' is not assignable to parameter of type \'QualifiedId[] | undefined\'.\\n  Type \'{ domain: string | undefined; id: string; }[]\' is not assignable to type \'QualifiedId[]\'.\\n    Type \'{ domain: string | undefined; id: string; }\' is not assignable to type \'QualifiedId\'.\\n      Types of property \'domain\' are incompatible.\\n        Type \'string | undefined\' is not assignable to type \'string\'.\\n          Type \'undefined\' is not assignable to type \'string\'.", "2414311946"],
      [2789, 42, 13, "Argument of type \'ContentMessage | MemberMessage | CallMessage | VerificationMessage | LegalHoldMessage | ... 9 more ... | undefined\' is not assignable to parameter of type \'Message\'.", "2065728181"],
      [2891, 64, 6, "Type \'string | undefined\' is not assignable to type \'string\'.\\n  Type \'undefined\' is not assignable to type \'string\'.", "1127975365"],
      [2913, 6, 6, "Type \'string | undefined\' is not assignable to type \'string\'.\\n  Type \'undefined\' is not assignable to type \'string\'.", "1127975365"]
    ],
    "src/script/conversation/ConversationRoleRepository.test.ts:4040891269": [
      [36, 6, 27, "Argument of type \'TeamRepository | undefined\' is not assignable to parameter of type \'TeamRepository\'.\\n  Type \'undefined\' is not assignable to type \'TeamRepository\'.", "2595125417"],
      [38, 6, 27, "Object is possibly \'undefined\'.", "2644272773"],
      [39, 6, 27, "Object is possibly \'undefined\'.", "2595125417"],
      [46, 6, 27, "Object is possibly \'undefined\'.", "2595125417"],
      [54, 41, 26, "Argument of type \'string\' is not assignable to parameter of type \'never\'.", "4107340324"],
      [65, 6, 27, "Object is possibly \'undefined\'.", "2595125417"],
      [93, 54, 4, "Argument of type \'null\' is not assignable to parameter of type \'string | undefined\'.", "2087897566"]
    ],
    "src/script/conversation/ConversationService.ts:174064823": [
      [335, 4, 92, "Type \'Promise<T | undefined>\' is not assignable to type \'Promise<T>\'.\\n  Type \'T | undefined\' is not assignable to type \'T\'.\\n    \'T\' could be instantiated with an arbitrary type which could be unrelated to \'T | undefined\'.", "1764067179"]
    ],
    "src/script/conversation/ConversationState.ts:3761486215": [
      [49, 4, 18, "Type \'ObservableArray<never>\' is not assignable to type \'ObservableArray<Conversation>\'.\\n  Types of parameters \'value\' and \'value\' are incompatible.\\n    Type \'Conversation[] | null | undefined\' is not assignable to type \'never[] | null | undefined\'.\\n      Type \'Conversation[]\' is not assignable to type \'never[]\'.\\n        Type \'Conversation\' is not assignable to type \'never\'.", "3125413011"],
      [50, 4, 27, "Type \'ObservableArray<never>\' is not assignable to type \'ObservableArray<Conversation>\'.", "984920682"],
      [51, 4, 26, "Type \'ObservableArray<never>\' is not assignable to type \'ObservableArray<Conversation>\'.", "1791791444"],
      [52, 4, 29, "Type \'ObservableArray<never>\' is not assignable to type \'ObservableArray<Conversation>\'.", "1232424273"]
    ],
    "src/script/conversation/ConversationStateHandler.ts:402674568": [
      [49, 6, 34, "Type of computed property\'s value is \'(conversationEntity: Conversation, eventJson: ConversationEvent<Partial<ConversationAccessV2UpdateData & ConversationAccessUpdateData>>) => void\', which is not assignable to type \'(conversationEntity: Conversation) => void | Promise<void>\'.", "141947257"],
      [51, 6, 32, "Type of computed property\'s value is \'(conversationEntity: Conversation, eventJson: ConversationEvent<ConversationCode>) => void\', which is not assignable to type \'(conversationEntity: Conversation) => void | Promise<void>\'.", "2297092144"],
      [68, 44, 9, "Argument of type \'undefined\' is not assignable to parameter of type \'string\'.", "2620553983"],
      [79, 32, 52, "Argument of type \'\\"modalConversationOptionsAllowGuestMessage\\" | \\"modalConversationOptionsAllowServiceMessage\\" | \\"modalConversationOptionsAllowundefinedMessage\\"\' is not assignable to parameter of type \'StringIdentifer\'.\\n  Type \'\\"modalConversationOptionsAllowundefinedMessage\\"\' is not assignable to type \'StringIdentifer\'. Did you mean \'\\"modalConversationOptionsAllowServiceMessage\\"\'?", "584687952"],
      [81, 32, 54, "Argument of type \'\\"modalConversationOptionsDisableGuestMessage\\" | \\"modalConversationOptionsDisableServiceMessage\\" | \\"modalConversationOptionsDisableundefinedMessage\\"\' is not assignable to parameter of type \'StringIdentifer\'.\\n  Type \'\\"modalConversationOptionsDisableundefinedMessage\\"\' is not assignable to type \'StringIdentifer\'. Did you mean \'\\"modalConversationOptionsDisableServiceMessage\\"\'?", "2151912957"],
      [90, 22, 53, "Argument of type \'\\"modalConversationOptionsToggleGuestMessage\\" | \\"modalConversationOptionsToggleServiceMessage\\" | \\"modalConversationOptionsToggleundefinedMessage\\"\' is not assignable to parameter of type \'StringIdentifer\'.\\n  Type \'\\"modalConversationOptionsToggleundefinedMessage\\"\' is not assignable to type \'StringIdentifer\'. Did you mean \'\\"modalConversationOptionsToggleServiceMessage\\"\'?", "605985499"],
      [98, 25, 5, "Object is of type \'unknown\'.", "165548477"],
      [120, 36, 9, "Argument of type \'undefined\' is not assignable to parameter of type \'string\'.", "2620553983"],
      [131, 58, 11, "Argument of type \'CONVERSATION_ACCESS[] | undefined\' is not assignable to parameter of type \'CONVERSATION_ACCESS[]\'.\\n  Type \'undefined\' is not assignable to type \'CONVERSATION_ACCESS[]\'.", "160859537"],
      [135, 34, 9, "Argument of type \'undefined\' is not assignable to parameter of type \'string\'.", "2620553983"]
    ],
    "src/script/conversation/ConversationVerificationStateHandler.test.ts:2666026360": [
      [48, 42, 13, "Argument of type \'string\' is not assignable to parameter of type \'never\'.", "1690980598"],
      [56, 52, 4, "Argument of type \'null\' is not assignable to parameter of type \'string | undefined\'.", "2087897566"],
      [58, 55, 28, "Cannot invoke an object which is possibly \'undefined\'.", "1515665510"],
      [62, 43, 4, "Argument of type \'null\' is not assignable to parameter of type \'string | undefined\'.", "2087897566"],
      [63, 43, 4, "Argument of type \'null\' is not assignable to parameter of type \'string | undefined\'.", "2087897566"],
      [66, 6, 23, "Cannot invoke an object which is possibly \'undefined\'.", "1497309756"],
      [70, 6, 23, "Cannot invoke an object which is possibly \'undefined\'.", "3101468415"],
      [105, 6, 28, "Cannot invoke an object which is possibly \'undefined\'.", "3077965475"],
      [115, 13, 28, "Object is possibly \'undefined\'.", "3381709752"],
      [127, 6, 28, "Cannot invoke an object which is possibly \'undefined\'.", "3077965475"],
      [137, 13, 28, "Object is possibly \'undefined\'.", "3381709752"],
      [153, 6, 26, "Cannot invoke an object which is possibly \'undefined\'.", "625087166"],
      [162, 13, 28, "Object is possibly \'undefined\'.", "3381709752"],
      [171, 13, 28, "Object is possibly \'undefined\'.", "3381709752"],
      [183, 6, 26, "Cannot invoke an object which is possibly \'undefined\'.", "625087166"],
      [192, 13, 28, "Object is possibly \'undefined\'.", "3381709752"],
      [201, 13, 28, "Object is possibly \'undefined\'.", "3381709752"],
      [210, 52, 4, "Argument of type \'null\' is not assignable to parameter of type \'string | undefined\'.", "2087897566"],
      [212, 6, 28, "Cannot invoke an object which is possibly \'undefined\'.", "3077965475"],
      [226, 13, 28, "Object is possibly \'undefined\'.", "3381709752"],
      [232, 52, 4, "Argument of type \'null\' is not assignable to parameter of type \'string | undefined\'.", "2087897566"],
      [234, 6, 28, "Cannot invoke an object which is possibly \'undefined\'.", "3077965475"],
      [248, 13, 28, "Object is possibly \'undefined\'.", "3381709752"],
      [254, 6, 23, "Cannot invoke an object which is possibly \'undefined\'.", "1497309756"]
    ],
    "src/script/conversation/EventBuilder.test.ts:3015092617": [
      [33, 6, 12, "Type \'undefined\' is not assignable to type \'EventMapper\'.", "2093608813"],
      [34, 6, 15, "Type \'undefined\' is not assignable to type \'Conversation\'.", "4110128166"],
      [35, 6, 12, "Type \'undefined\' is not assignable to type \'User\'.", "2792000409"],
      [38, 48, 4, "Argument of type \'null\' is not assignable to parameter of type \'string | undefined\'.", "2087897566"],
      [53, 36, 26, "Object is possibly \'undefined\'.", "1493205124"],
      [68, 36, 26, "Object is possibly \'undefined\'.", "1493205124"],
      [77, 11, 13, "Object is possibly \'undefined\'.", "2065728181"],
      [78, 11, 13, "Object is possibly \'undefined\'.", "2065728181"],
      [78, 36, 26, "Object is possibly \'undefined\'.", "1493205124"],
      [79, 11, 13, "Object is possibly \'undefined\'.", "2065728181"],
      [95, 11, 13, "Object is possibly \'undefined\'.", "2065728181"],
      [96, 11, 13, "Object is possibly \'undefined\'.", "2065728181"]
    ],
    "src/script/conversation/EventBuilder.ts:154152099": [
      [222, 12, 29, "Object is possibly \'undefined\'.", "2539326033"],
      [233, 12, 29, "Object is possibly \'undefined\'.", "2539326033"],
      [284, 12, 29, "Object is possibly \'undefined\'.", "2539326033"],
      [336, 23, 29, "Object is possibly \'undefined\'.", "2539326033"],
      [342, 19, 29, "Object is possibly \'undefined\'.", "2539326033"],
      [432, 32, 29, "Object is possibly \'undefined\'.", "2539326033"],
      [444, 12, 29, "Object is possibly \'undefined\'.", "2539326033"],
      [454, 12, 29, "Object is possibly \'undefined\'.", "2539326033"]
    ],
    "src/script/conversation/EventMapper.ts:2506079831": [
      [92, 96, 5, "Object is of type \'unknown\'.", "165548477"],
      [160, 31, 11, "Argument of type \'string | undefined\' is not assignable to parameter of type \'string\'.\\n  Type \'undefined\' is not assignable to type \'string\'.", "3188681863"],
      [163, 51, 10, "Argument of type \'string | undefined\' is not assignable to parameter of type \'string\'.\\n  Type \'undefined\' is not assignable to type \'string\'.", "3610690941"],
      [170, 6, 22, "Type \'number | undefined\' is not assignable to type \'number\'.\\n  Type \'undefined\' is not assignable to type \'number\'.", "152976819"],
      [174, 6, 22, "Type \'number | undefined\' is not assignable to type \'number\'.\\n  Type \'undefined\' is not assignable to type \'number\'.", "152976819"],
      [177, 4, 17, "Type \'string | undefined\' is not assignable to type \'string\'.\\n  Type \'undefined\' is not assignable to type \'string\'.", "1128866980"],
      [344, 4, 26, "Type \'string | undefined\' is not assignable to type \'string\'.\\n  Type \'undefined\' is not assignable to type \'string\'.", "2611213113"],
      [345, 4, 16, "Type \'string | undefined\' is not assignable to type \'string\'.\\n  Type \'undefined\' is not assignable to type \'string\'.", "1858936470"],
      [451, 56, 9, "Argument of type \'number | undefined\' is not assignable to parameter of type \'number\'.\\n  Type \'undefined\' is not assignable to type \'number\'.", "2548743275"],
      [525, 4, 20, "Type \'MemberLeaveReason | undefined\' is not assignable to type \'MemberLeaveReason\'.\\n  Type \'undefined\' is not assignable to type \'MemberLeaveReason\'.", "642569791"],
      [732, 27, 3, "Argument of type \'string | undefined\' is not assignable to parameter of type \'string\'.\\n  Type \'undefined\' is not assignable to type \'string\'.", "193424690"],
      [735, 47, 7, "Argument of type \'Uint8Array | undefined\' is not assignable to parameter of type \'Uint8Array\'.\\n  Type \'undefined\' is not assignable to type \'Uint8Array\'.", "861760996"],
      [743, 29, 11, "Argument of type \'string | undefined\' is not assignable to parameter of type \'string\'.\\n  Type \'undefined\' is not assignable to type \'string\'.", "3188681863"],
      [745, 29, 11, "Argument of type \'string | undefined\' is not assignable to parameter of type \'string\'.\\n  Type \'undefined\' is not assignable to type \'string\'.", "3188681863"],
      [746, 45, 10, "Argument of type \'string | undefined\' is not assignable to parameter of type \'string\'.\\n  Type \'undefined\' is not assignable to type \'string\'.", "3610690941"],
      [763, 11, 14, "Property \'content_length\' does not exist on type \'AssetData | undefined\'.", "2383733551"],
      [763, 27, 12, "Property \'content_type\' does not exist on type \'AssetData | undefined\'.", "3523308779"],
      [763, 41, 2, "Property \'id\' does not exist on type \'AssetData | undefined\'.", "5861160"],
      [763, 54, 4, "Property \'info\' does not exist on type \'AssetData | undefined\'.", "2087826411"],
      [774, 11, 3, "Property \'key\' does not exist on type \'AssetData | undefined\'.", "193424690"],
      [774, 16, 7, "Property \'otr_key\' does not exist on type \'AssetData | undefined\'.", "861760996"],
      [774, 25, 6, "Property \'sha256\' does not exist on type \'AssetData | undefined\'.", "2174157102"],
      [774, 33, 5, "Property \'token\' does not exist on type \'AssetData | undefined\'.", "183304158"],
      [774, 40, 6, "Property \'domain\' does not exist on type \'AssetData | undefined\'.", "1127975365"],
      [817, 72, 10, "Argument of type \'string | null | undefined\' is not assignable to parameter of type \'string | undefined\'.\\n  Type \'null\' is not assignable to type \'string | undefined\'.", "2264616494"],
      [818, 59, 10, "Argument of type \'string | null | undefined\' is not assignable to parameter of type \'string | undefined\'.", "2264616494"],
      [857, 10, 36, "Argument of type \'string | undefined\' is not assignable to parameter of type \'string | null\'.", "3484704420"],
      [865, 78, 5, "Object is of type \'unknown\'.", "165548477"],
      [884, 68, 11, "Argument of type \'string | undefined\' is not assignable to parameter of type \'string\'.\\n  Type \'undefined\' is not assignable to type \'string\'.", "2853998291"]
    ],
    "src/script/conversation/MessageRepository.ts:3425977142": [
      [746, 52, 8, "No overload matches this call.\\n  Overload 1 of 4, \'(value: string | number | Date): Date\', gave the following error.\\n    Argument of type \'string | undefined\' is not assignable to parameter of type \'string | number | Date\'.\\n  Overload 2 of 4, \'(value: string | number): Date\', gave the following error.\\n    Argument of type \'string | undefined\' is not assignable to parameter of type \'string | number\'.", "1948180668"],
      [811, 102, 5, "Object is of type \'unknown\'.", "165548477"],
      [955, 80, 4, "Object is possibly \'undefined\'.", "2087973204"],
      [966, 37, 5, "Object is of type \'unknown\'.", "165548477"],
      [1173, 81, 4, "Argument of type \'User | undefined\' is not assignable to parameter of type \'QualifiedEntity\'.\\n  Type \'undefined\' is not assignable to type \'QualifiedEntity\'.", "2087973204"],
      [1175, 36, 4, "Object is possibly \'undefined\'.", "2087973204"],
      [1178, 39, 5, "Argument of type \'(User | undefined)[]\' is not assignable to parameter of type \'User[]\'.", "183638951"],
      [1179, 30, 5, "Argument of type \'(User | undefined)[]\' is not assignable to parameter of type \'User[]\'.", "183638951"],
      [1224, 68, 24, "Argument of type \'string | undefined\' is not assignable to parameter of type \'string\'.\\n  Type \'undefined\' is not assignable to type \'string\'.", "2322605270"],
      [1256, 39, 42, "Argument of type \'Conversation | undefined\' is not assignable to parameter of type \'Conversation\'.\\n  Type \'undefined\' is not assignable to type \'Conversation\'.", "4089489462"],
      [1273, 39, 42, "Argument of type \'Conversation | undefined\' is not assignable to parameter of type \'Conversation\'.\\n  Type \'undefined\' is not assignable to type \'Conversation\'.", "4089489462"]
    ],
    "src/script/conversation/linkPreviews/helpers.test.ts:1000221294": [
      [84, 11, 4, "Object is possibly \'undefined\'.", "2087656645"],
      [85, 11, 4, "Object is possibly \'undefined\'.", "2087656645"],
      [91, 11, 4, "Object is possibly \'undefined\'.", "2087656645"],
      [92, 11, 4, "Object is possibly \'undefined\'.", "2087656645"],
      [98, 11, 4, "Object is possibly \'undefined\'.", "2089009317"],
      [99, 11, 4, "Object is possibly \'undefined\'.", "2089009317"],
      [105, 11, 12, "Object is possibly \'undefined\'.", "929375728"],
      [106, 11, 12, "Object is possibly \'undefined\'.", "929375728"],
      [112, 11, 4, "Object is possibly \'undefined\'.", "2089009317"],
      [113, 11, 4, "Object is possibly \'undefined\'.", "2089009317"]
    ],
    "src/script/conversation/linkPreviews/index.test.ts:3225052035": [
      [113, 13, 10, "Object is possibly \'undefined\'.", "444608935"],
      [114, 13, 10, "Object is possibly \'undefined\'.", "444608935"]
    ],
    "src/script/conversation/linkPreviews/index.ts:3906640483": [
      [117, 40, 23, "Argument of type \'string | undefined\' is not assignable to parameter of type \'string\'.\\n  Type \'undefined\' is not assignable to type \'string\'.", "493358700"],
      [122, 21, 39, "Object is possibly \'null\'.", "3082036576"],
      [131, 4, 12, "Type \'string | undefined\' is not assignable to type \'string\'.\\n  Type \'undefined\' is not assignable to type \'string\'.", "399682992"],
      [156, 56, 5, "Object is of type \'unknown\'.", "165548477"]
    ],
    "src/script/conversation/userClientsUtils.ts:356115482": [
      [28, 47, 21, "No overload matches this call.\\n  Overload 1 of 2, \'(o: ArrayLike<unknown> | { [s: string]: unknown; }): unknown[]\', gave the following error.\\n    Argument of type \'object | null\' is not assignable to parameter of type \'ArrayLike<unknown> | { [s: string]: unknown; }\'.\\n      Type \'null\' is not assignable to type \'ArrayLike<unknown> | { [s: string]: unknown; }\'.\\n  Overload 2 of 2, \'(o: {}): any[]\', gave the following error.\\n    Argument of type \'object | null\' is not assignable to parameter of type \'{}\'.\\n      Type \'null\' is not assignable to type \'{}\'.", "4151921890"]
    ],
    "src/script/cryptography/CryptographyMapper.ts:2912131072": [
      [145, 51, 20, "Argument of type \'IAsset | null | undefined\' is not assignable to parameter of type \'(IImageAsset | IAsset) & Partial<{ expectsReadConfirmation: boolean; legalHoldStatus: LegalHoldStatus; }>\'.\\n  Type \'undefined\' is not assignable to type \'(IImageAsset | IAsset) & Partial<{ expectsReadConfirmation: boolean; legalHoldStatus: LegalHoldStatus; }>\'.", "4167911361"],
      [191, 51, 20, "Argument of type \'IImageAsset | null | undefined\' is not assignable to parameter of type \'(IImageAsset | IAsset) & Partial<{ expectsReadConfirmation: boolean; legalHoldStatus: LegalHoldStatus; }>\'.\\n  Type \'undefined\' is not assignable to type \'(IImageAsset | IAsset) & Partial<{ expectsReadConfirmation: boolean; legalHoldStatus: LegalHoldStatus; }>\'.", "4177607510"],
      [197, 51, 20, "Argument of type \'IKnock | null | undefined\' is not assignable to parameter of type \'(IImageAsset | IAsset) & Partial<{ expectsReadConfirmation: boolean; legalHoldStatus: LegalHoldStatus; }>\'.\\n  Type \'undefined\' is not assignable to type \'(IImageAsset | IAsset) & Partial<{ expectsReadConfirmation: boolean; legalHoldStatus: LegalHoldStatus; }>\'.", "4184406259"],
      [208, 54, 23, "Argument of type \'ILocation | null | undefined\' is not assignable to parameter of type \'(IImageAsset | IAsset) & Partial<{ expectsReadConfirmation: boolean; legalHoldStatus: LegalHoldStatus; }>\'.\\n  Type \'undefined\' is not assignable to type \'(IImageAsset | IAsset) & Partial<{ expectsReadConfirmation: boolean; legalHoldStatus: LegalHoldStatus; }>\'.", "4165194764"],
      [219, 50, 19, "Argument of type \'IText | null | undefined\' is not assignable to parameter of type \'(IImageAsset | IAsset) & Partial<{ expectsReadConfirmation: boolean; legalHoldStatus: LegalHoldStatus; }>\'.\\n  Type \'undefined\' is not assignable to type \'(IImageAsset | IAsset) & Partial<{ expectsReadConfirmation: boolean; legalHoldStatus: LegalHoldStatus; }>\'.", "1297199116"],
      [225, 55, 24, "Argument of type \'IComposite | null | undefined\' is not assignable to parameter of type \'(IImageAsset | IAsset) & Partial<{ expectsReadConfirmation: boolean; legalHoldStatus: LegalHoldStatus; }>\'.\\n  Type \'undefined\' is not assignable to type \'(IImageAsset | IAsset) & Partial<{ expectsReadConfirmation: boolean; legalHoldStatus: LegalHoldStatus; }>\'.", "2918936900"],
      [270, 15, 8, "Property \'mentions\' does not exist on type \'IText | null | undefined\'.", "1350167884"],
      [270, 40, 7, "Property \'content\' does not exist on type \'IText | null | undefined\'.", "3716929964"],
      [277, 43, 12, "Parameter \'protoMention\' implicitly has an \'any\' type.", "3153561129"],
      [312, 10, 4, "Type \'string | null\' is not assignable to type \'string | undefined\'.\\n  Type \'null\' is not assignable to type \'string | undefined\'.", "2087876002"],
      [328, 11, 4, "Variable \'data\' is used before being assigned.", "2087377941"],
      [329, 8, 14, "Type \'string | null | undefined\' is not assignable to type \'string | undefined\'.", "1588166864"],
      [329, 24, 6, "Object is possibly \'null\' or \'undefined\'.", "2124712353"],
      [330, 8, 11, "Type \'string | null | undefined\' is not assignable to type \'string | undefined\'.", "3188681863"],
      [330, 21, 6, "Object is possibly \'null\' or \'undefined\'.", "2124712353"],
      [331, 40, 6, "Object is possibly \'null\' or \'undefined\'.", "2124712353"],
      [332, 39, 6, "Object is possibly \'null\' or \'undefined\'.", "2124712353"],
      [333, 8, 13, "Type \'string | null | undefined\' is not assignable to type \'string | undefined\'.", "2111557739"],
      [333, 23, 6, "Object is possibly \'null\' or \'undefined\'.", "2124712353"],
      [339, 6, 4, "Variable \'data\' is used before being assigned.", "2087377941"],
      [344, 11, 4, "Variable \'data\' is used before being assigned.", "2087377941"],
      [345, 8, 6, "Type \'string | null | undefined\' is not assignable to type \'string | undefined\'.", "1127975365"],
      [345, 16, 8, "Object is possibly \'undefined\'.", "533230503"],
      [346, 8, 3, "Type \'string | null | undefined\' is not assignable to type \'string | undefined\'.", "193424690"],
      [346, 13, 8, "Object is possibly \'undefined\'.", "533230503"],
      [347, 32, 8, "Object is possibly \'undefined\'.", "533230503"],
      [348, 31, 8, "Object is possibly \'undefined\'.", "533230503"],
      [350, 8, 5, "Type \'string | null | undefined\' is not assignable to type \'string | undefined\'.", "183304158"],
      [350, 15, 8, "Object is possibly \'undefined\'.", "533230503"],
      [353, 17, 4, "Variable \'data\' is used before being assigned.", "2087377941"],
      [356, 12, 4, "Variable \'data\' is used before being assigned.", "2087377941"],
      [451, 25, 24, "Object is possibly \'null\' or \'undefined\'.", "1179641534"],
      [485, 62, 5, "Object is of type \'unknown\'.", "165548477"],
      [551, 28, 31, "Object is possibly \'null\' or \'undefined\'.", "723833724"]
    ],
    "src/script/cryptography/CryptographyRepository.test.ts:468271473": [
      [26, 4, 35, "Object is possibly \'undefined\'.", "2744578530"],
      [39, 32, 35, "Object is possibly \'undefined\'.", "2744578530"]
    ],
    "src/script/cryptography/CryptographyRepository.ts:1877355837": [
      [180, 100, 5, "Object is of type \'unknown\'.", "165548477"]
    ],
    "src/script/entity/Conversation.test.ts:2104519903": [
      [49, 6, 15, "Type \'null\' is not assignable to type \'Conversation\'.", "4110128166"],
      [50, 6, 10, "Type \'null\' is not assignable to type \'User\'.", "964073551"],
      [52, 56, 4, "Argument of type \'null\' is not assignable to parameter of type \'string | undefined\'.", "2087897566"],
      [60, 53, 4, "Argument of type \'null\' is not assignable to parameter of type \'string | undefined\'.", "2087897566"],
      [146, 8, 18, "Type \'undefined\' is not assignable to type \'Message\'.", "3099154241"],
      [182, 13, 15, "Object is possibly \'undefined\'.", "3656134677"],
      [183, 13, 15, "Object is possibly \'undefined\'.", "3656134677"],
      [196, 13, 15, "Object is possibly \'undefined\'.", "3656134677"],
      [197, 13, 15, "Object is possibly \'undefined\'.", "3656134677"],
      [306, 60, 4, "Argument of type \'null\' is not assignable to parameter of type \'string | undefined\'.", "2087897566"],
      [307, 58, 4, "Argument of type \'null\' is not assignable to parameter of type \'string | undefined\'.", "2087897566"],
      [348, 8, 12, "Type \'undefined\' is not assignable to type \'User\'.", "2792000409"],
      [351, 34, 4, "Argument of type \'null\' is not assignable to parameter of type \'string | undefined\'.", "2087897566"],
      [364, 35, 4, "Argument of type \'null\' is not assignable to parameter of type \'string | undefined\'.", "2087897566"],
      [383, 35, 4, "Argument of type \'null\' is not assignable to parameter of type \'string | undefined\'.", "2087897566"],
      [408, 40, 4, "Argument of type \'null\' is not assignable to parameter of type \'string | undefined\'.", "2087897566"],
      [412, 13, 40, "Object is possibly \'undefined\'.", "1814521512"],
      [429, 13, 40, "Object is possibly \'undefined\'.", "1814521512"],
      [447, 13, 40, "Object is possibly \'undefined\'.", "1814521512"],
      [496, 54, 4, "Argument of type \'null\' is not assignable to parameter of type \'string | undefined\'.", "2087897566"],
      [516, 48, 4, "Argument of type \'null\' is not assignable to parameter of type \'string | undefined\'.", "2087897566"],
      [547, 35, 4, "Argument of type \'null\' is not assignable to parameter of type \'string | undefined\'.", "2087897566"],
      [551, 42, 4, "Argument of type \'null\' is not assignable to parameter of type \'string | undefined\'.", "2087897566"],
      [568, 6, 34, "Cannot invoke an object which is possibly \'undefined\'.", "893582186"],
      [570, 56, 4, "Argument of type \'null\' is not assignable to parameter of type \'string | undefined\'.", "2087897566"],
      [574, 35, 4, "Argument of type \'null\' is not assignable to parameter of type \'string | undefined\'.", "2087897566"],
      [584, 6, 34, "Cannot invoke an object which is possibly \'undefined\'.", "893582186"],
      [586, 40, 4, "Argument of type \'null\' is not assignable to parameter of type \'string | undefined\'.", "2087897566"],
      [591, 35, 4, "Argument of type \'null\' is not assignable to parameter of type \'string | undefined\'.", "2087897566"],
      [595, 39, 4, "Argument of type \'null\' is not assignable to parameter of type \'string | undefined\'.", "2087897566"],
      [605, 6, 34, "Cannot invoke an object which is possibly \'undefined\'.", "893582186"],
      [607, 40, 4, "Argument of type \'null\' is not assignable to parameter of type \'string | undefined\'.", "2087897566"],
      [612, 35, 4, "Argument of type \'null\' is not assignable to parameter of type \'string | undefined\'.", "2087897566"],
      [616, 39, 4, "Argument of type \'null\' is not assignable to parameter of type \'string | undefined\'.", "2087897566"],
      [628, 58, 4, "Argument of type \'null\' is not assignable to parameter of type \'string | undefined\'.", "2087897566"],
      [634, 54, 4, "Argument of type \'null\' is not assignable to parameter of type \'string | undefined\'.", "2087897566"],
      [646, 60, 4, "Argument of type \'null\' is not assignable to parameter of type \'string | undefined\'.", "2087897566"],
      [701, 54, 4, "Argument of type \'null\' is not assignable to parameter of type \'string | undefined\'.", "2087897566"],
      [714, 60, 4, "Argument of type \'null\' is not assignable to parameter of type \'string | undefined\'.", "2087897566"],
      [795, 8, 10, "Type \'undefined\' is not assignable to type \'string\'.", "3990992796"],
      [904, 8, 9, "Type \'undefined\' is not assignable to type \'number\'.", "2548743275"],
      [905, 8, 14, "Type \'undefined\' is not assignable to type \'ContentMessage\'.", "770131143"],
      [906, 8, 21, "Type \'undefined\' is not assignable to type \'PingMessage\'.", "3552399181"],
      [907, 8, 15, "Type \'undefined\' is not assignable to type \'PingMessage\'.", "1424040496"],
      [908, 8, 11, "Type \'undefined\' is not assignable to type \'PingMessage\'.", "3938011998"],
      [909, 8, 18, "Type \'undefined\' is not assignable to type \'ContentMessage\'.", "2146105736"],
      [912, 56, 4, "Argument of type \'null\' is not assignable to parameter of type \'string | undefined\'.", "2087897566"],
      [1138, 58, 4, "Argument of type \'null\' is not assignable to parameter of type \'string | undefined\'.", "2087897566"],
      [1142, 36, 9, "Argument of type \'undefined\' is not assignable to parameter of type \'number\'.", "2620553983"],
      [1167, 36, 9, "Argument of type \'undefined\' is not assignable to parameter of type \'number\'.", "2620553983"]
    ],
    "src/script/entity/Conversation.ts:414737185": [
      [107, 18, 24, "Property \'enforcedTeamMessageTimer\' has no initializer and is not definitely assigned in the constructor.", "3799921350"],
      [187, 4, 16, "Type \'Observable<PERSONAL | TEAM | OTHER | undefined>\' is not assignable to type \'Observable<ACCESS_STATE>\'.\\n  The types returned by \'peek()\' are incompatible between these types.\\n    Type \'PERSONAL | TEAM | OTHER | undefined\' is not assignable to type \'ACCESS_STATE\'.", "3665501182"],
      [188, 4, 15, "Type \'Observable<string | undefined>\' is not assignable to type \'Observable<string>\'.", "761254596"],
      [189, 4, 12, "Type \'undefined\' is not assignable to type \'string\'.", "2242477105"],
      [190, 4, 9, "Type \'Observable<string | undefined>\' is not assignable to type \'Observable<string>\'.", "1162129866"],
      [191, 4, 12, "Type \'undefined\' is not assignable to type \'string\'.", "1264629218"],
      [192, 4, 9, "Type \'Observable<CONVERSATION_TYPE | undefined>\' is not assignable to type \'Observable<CONVERSATION_TYPE>\'.\\n  The types returned by \'peek()\' are incompatible between these types.\\n    Type \'CONVERSATION_TYPE | undefined\' is not assignable to type \'CONVERSATION_TYPE\'.", "1162754997"],
      [204, 4, 27, "Type \'ObservableArray<never>\' is not assignable to type \'ObservableArray<User>\'.", "957208303"],
      [205, 4, 27, "Type \'ObservableArray<never>\' is not assignable to type \'ObservableArray<QualifiedId>\'.\\n  Types of parameters \'value\' and \'value\' are incompatible.\\n    Type \'QualifiedId[] | null | undefined\' is not assignable to type \'never[] | null | undefined\'.\\n      Type \'QualifiedId[]\' is not assignable to type \'never[]\'.\\n        Type \'QualifiedId\' is not assignable to type \'never\'.", "957203187"],
      [228, 4, 15, "Type \'PureComputed<boolean | \\"\\">\' is not assignable to type \'PureComputed<boolean>\'.", "1095670353"],
      [244, 4, 19, "Type \'PureComputed<boolean | undefined>\' is not assignable to type \'PureComputed<boolean>\'.", "2748887882"],
      [248, 4, 13, "Type \'PureComputed<boolean | undefined>\' is not assignable to type \'PureComputed<boolean>\'.", "1137010663"],
      [273, 4, 23, "Type \'Observable<ConversationVerificationState.UNVERIFIED>\' is not assignable to type \'Observable<ConversationVerificationState>\'.\\n  Types of parameters \'value\' and \'value\' are incompatible.\\n    Type \'ConversationVerificationState\' is not assignable to type \'ConversationVerificationState.UNVERIFIED\'.", "1872259068"],
      [282, 4, 9, "Type \'Observable<Call | null>\' is not assignable to type \'Observable<Call>\'.\\n  The types returned by \'peek()\' are incompatible between these types.\\n    Type \'Call | null\' is not assignable to type \'Call\'.\\n      Type \'null\' is not assignable to type \'Call\'.", "1162313103"],
      [294, 61, 15, "Object is possibly \'undefined\'.", "3866385313"],
      [300, 35, 15, "Object is possibly \'undefined\'.", "3866385313"],
      [316, 54, 10, "Object is possibly \'undefined\'.", "50227919"],
      [319, 4, 20, "Type \'Observable<LegalHoldStatus.DISABLED>\' is not assignable to type \'Observable<LegalHoldStatus>\'.\\n  Types of parameters \'value\' and \'value\' are incompatible.\\n    Type \'LegalHoldStatus\' is not assignable to type \'LegalHoldStatus.DISABLED\'.", "135203605"],
      [323, 84, 10, "Object is possibly \'undefined\'.", "50227919"],
      [340, 18, 15, "Object is possibly \'undefined\'.", "3866385313"],
      [346, 12, 15, "Object is possibly \'undefined\'.", "3866385313"],
      [359, 4, 11, "Type \'Observable<ConversationStatus.CURRENT_MEMBER>\' is not assignable to type \'Observable<ConversationStatus>\'.\\n  Types of parameters \'value\' and \'value\' are incompatible.\\n    Type \'ConversationStatus\' is not assignable to type \'ConversationStatus.CURRENT_MEMBER\'.", "3642829209"],
      [369, 4, 22, "Type \'Observable<number | null>\' is not assignable to type \'Observable<number>\'.", "3241402412"],
      [370, 4, 23, "Type \'Observable<number | null>\' is not assignable to type \'Observable<number>\'.", "2493965002"],
      [372, 4, 16, "Type \'Observable<RECEIPT_MODE.OFF>\' is not assignable to type \'Observable<RECEIPT_MODE>\'.\\n  Types of parameters \'value\' and \'value\' are incompatible.\\n    Type \'RECEIPT_MODE\' is not assignable to type \'RECEIPT_MODE.OFF\'.", "245090354"],
      [383, 4, 17, "Type \'PureComputed<number | false>\' is not assignable to type \'PureComputed<number>\'.\\n  The types returned by \'peek()\' are incompatible between these types.\\n    Type \'number | false\' is not assignable to type \'number\'.\\n      Type \'boolean\' is not assignable to type \'number\'.", "515474049"],
      [434, 62, 15, "Object is possibly \'undefined\'.", "3866385313"],
      [436, 91, 15, "Object is possibly \'undefined\'.", "3866385313"],
      [662, 28, 54, "Argument of type \'string | null\' is not assignable to parameter of type \'string\'.\\n  Type \'null\' is not assignable to type \'string\'.", "3385179653"],
      [703, 4, 53, "Type \'ContentMessage | undefined\' is not assignable to type \'ContentMessage\'.\\n  Type \'undefined\' is not assignable to type \'ContentMessage\'.", "1980005351"],
      [754, 9, 15, "Object is possibly \'undefined\'.", "3866385313"],
      [777, 4, 88, "No overload matches this call.\\n  Overload 1 of 2, \'(item: Message | ContentMessage | MemberMessage): (Message | ContentMessage | MemberMessage)[]\', gave the following error.\\n    Argument of type \'(message_et: Message | ContentMessage | MemberMessage) => boolean | \\"\\"\' is not assignable to parameter of type \'Message | ContentMessage | MemberMessage\'.\\n  Overload 2 of 2, \'(removeFunction: (item: Message | ContentMessage | MemberMessage) => boolean): (Message | ContentMessage | MemberMessage)[]\', gave the following error.\\n    Type \'string | boolean\' is not assignable to type \'boolean\'.", "302417194"],
      [818, 72, 15, "Object is possibly \'undefined\'.", "3866385313"],
      [965, 45, 15, "No overload matches this call.\\n  Overload 1 of 2, \'(...items: ConcatArray<User>[]): User[]\', gave the following error.\\n    Argument of type \'User | undefined\' is not assignable to parameter of type \'ConcatArray<User>\'.\\n      Type \'undefined\' is not assignable to type \'ConcatArray<User>\'.\\n  Overload 2 of 2, \'(...items: (User | ConcatArray<User>)[]): User[]\', gave the following error.\\n    Argument of type \'User | undefined\' is not assignable to parameter of type \'User | ConcatArray<User>\'.\\n      Type \'undefined\' is not assignable to type \'User | ConcatArray<User>\'.", "3866385313"],
      [972, 45, 15, "No overload matches this call.\\n  Overload 1 of 2, \'(...items: ConcatArray<User>[]): User[]\', gave the following error.\\n    Argument of type \'User | undefined\' is not assignable to parameter of type \'ConcatArray<User>\'.\\n      Type \'undefined\' is not assignable to type \'ConcatArray<User>\'.\\n  Overload 2 of 2, \'(...items: (User | ConcatArray<User>)[]): User[]\', gave the following error.\\n    Argument of type \'User | undefined\' is not assignable to parameter of type \'User | ConcatArray<User>\'.", "3866385313"],
      [987, 48, 21, "Object is possibly \'undefined\'.", "2518032411"],
      [992, 6, 6, "Type \'CONVERSATION_ACCESS[] | undefined\' is not assignable to type \'CONVERSATION_ACCESS[]\'.\\n  Type \'undefined\' is not assignable to type \'CONVERSATION_ACCESS[]\'.", "1314097761"],
      [993, 6, 11, "Type \'CONVERSATION_ACCESS_ROLE | ACCESS_ROLE_V2[] | undefined\' is not assignable to type \'CONVERSATION_ACCESS_ROLE | ACCESS_ROLE_V2[]\'.\\n  Type \'undefined\' is not assignable to type \'CONVERSATION_ACCESS_ROLE | ACCESS_ROLE_V2[]\'.", "186257802"]
    ],
    "src/script/entity/User.test.ts:1823754266": [
      [91, 27, 9, "Argument of type \'undefined\' is not assignable to parameter of type \'number\'.", "2620553983"]
    ],
    "src/script/entity/User.ts:3591817769": [
      [132, 4, 17, "Type \'Observable<undefined>\' is not assignable to type \'Observable<string>\'.\\n  Types of property \'equalityComparer\' are incompatible.\\n    Type \'(a: undefined, b: undefined) => boolean\' is not assignable to type \'(a: string, b: string) => boolean\'.\\n      Types of parameters \'a\' and \'a\' are incompatible.\\n        Type \'string\' is not assignable to type \'undefined\'.", "2198912395"],
      [140, 4, 10, "Type \'Observable<string | undefined>\' is not assignable to type \'Observable<string>\'.", "3993952993"],
      [141, 4, 10, "Type \'Observable<string | undefined>\' is not assignable to type \'Observable<string>\'.", "4016447089"],
      [181, 4, 13, "Type \'Observable<ROLE.NONE>\' is not assignable to type \'Observable<ROLE>\'.\\n  Types of parameters \'value\' and \'value\' are incompatible.\\n    Type \'ROLE\' is not assignable to type \'ROLE.NONE\'.", "3077682660"],
      [191, 47, 25, "Cannot invoke an object which is possibly \'undefined\'.", "3264425299"],
      [204, 4, 17, "Type \'Observable<Type.NONE>\' is not assignable to type \'Observable<Type>\'.\\n  Types of parameters \'value\' and \'value\' are incompatible.\\n    Type \'Type\' is not assignable to type \'Type.NONE\'.", "1506870780"],
      [248, 57, 13, "No overload matches this call.\\n  Overload 1 of 4, \'(value: string | number | Date): Date\', gave the following error.\\n    Argument of type \'string | undefined\' is not assignable to parameter of type \'string | number | Date\'.\\n  Overload 2 of 4, \'(value: string | number): Date\', gave the following error.\\n    Argument of type \'string | undefined\' is not assignable to parameter of type \'string | number\'.", "3452993210"],
      [248, 93, 13, "No overload matches this call.\\n  Overload 1 of 4, \'(value: string | number | Date): Date\', gave the following error.\\n    Argument of type \'string | undefined\' is not assignable to parameter of type \'string | number | Date\'.\\n  Overload 2 of 4, \'(value: string | number): Date\', gave the following error.\\n    Argument of type \'string | undefined\' is not assignable to parameter of type \'string | number\'.", "3563212121"]
    ],
    "src/script/entity/message/Asset.ts:2396001012": [
      [37, 9, 4, "Property \'size\' has no initializer and is not definitely assigned in the constructor.", "2088346912"],
      [69, 67, 14, "Argument of type \'string | undefined\' is not assignable to parameter of type \'string\'.\\n  Type \'undefined\' is not assignable to type \'string\'.", "1931590284"],
      [80, 67, 14, "Argument of type \'string | undefined\' is not assignable to parameter of type \'string\'.\\n  Type \'undefined\' is not assignable to type \'string\'.", "1931590284"]
    ],
    "src/script/entity/message/CallMessage.ts:2179419971": [
      [38, 4, 20, "Type \'TERMINATION_REASON | undefined\' is not assignable to type \'TERMINATION_REASON\'.\\n  Type \'undefined\' is not assignable to type \'TERMINATION_REASON\'.", "773642052"]
    ],
    "src/script/entity/message/ContentMessage.ts:2244220679": [
      [56, 4, 11, "Type \'ObservableArray<never>\' is not assignable to type \'ObservableArray<FileAsset | Asset | MediumImage | Text>\'.\\n  Types of parameters \'value\' and \'value\' are incompatible.\\n    Type \'(FileAsset | Asset | MediumImage | Text)[] | null | undefined\' is not assignable to type \'never[] | null | undefined\'.\\n      Type \'(FileAsset | Asset | MediumImage | Text)[]\' is not assignable to type \'never[]\'.\\n        Type \'FileAsset | Asset | MediumImage | Text\' is not assignable to type \'never\'.", "3137859118"],
      [59, 4, 21, "Type \'Observable<number | null>\' is not assignable to type \'Observable<number>\'.\\n  The types returned by \'peek()\' are incompatible between these types.\\n    Type \'number | null\' is not assignable to type \'number\'.\\n      Type \'null\' is not assignable to type \'number\'.", "1015589921"],
      [71, 4, 10, "Type \'Observable<QuoteEntity | undefined>\' is not assignable to type \'Observable<QuoteEntity>\'.\\n  The types returned by \'peek()\' are incompatible between these types.\\n    Type \'QuoteEntity | undefined\' is not assignable to type \'QuoteEntity\'.\\n      Type \'undefined\' is not assignable to type \'QuoteEntity\'.", "4017089943"],
      [72, 4, 17, "Type \'ObservableArray<never>\' is not assignable to type \'ObservableArray<ReadReceipt>\'.", "1540688880"],
      [74, 4, 23, "Type \'Observable<boolean | null>\' is not assignable to type \'Observable<boolean>\'.\\n  The types returned by \'peek()\' are incompatible between these types.\\n    Type \'boolean | null\' is not assignable to type \'boolean\'.", "1490518748"],
      [80, 34, 4, "Argument of type \'null\' is not assignable to parameter of type \'boolean\'.", "2087897566"]
    ],
    "src/script/entity/message/DecryptErrorMessage.ts:3460253006": [
      [63, 4, 9, "Type \'PureComputed<string | undefined>\' is not assignable to type \'PureComputed<string>\'.\\n  The types returned by \'peek()\' are incompatible between these types.\\n    Type \'string | undefined\' is not assignable to type \'string\'.\\n      Type \'undefined\' is not assignable to type \'string\'.", "1161926893"]
    ],
    "src/script/entity/message/FileAsset.ts:2276294258": [
      [45, 9, 14, "Property \'conversationId\' has no initializer and is not definitely assigned in the constructor.", "2597408709"],
      [46, 9, 14, "Property \'correlation_id\' has no initializer and is not definitely assigned in the constructor.", "1441381135"],
      [54, 4, 11, "Type \'Observable<AssetTransferState | undefined>\' is not assignable to type \'Observable<AssetTransferState>\'.\\n  The types returned by \'peek()\' are incompatible between these types.\\n    Type \'AssetTransferState | undefined\' is not assignable to type \'AssetTransferState\'.", "3642829209"],
      [64, 4, 22, "Type \'Observable<AssetRemoteData | undefined>\' is not assignable to type \'Observable<AssetRemoteData>\'.\\n  The types returned by \'peek()\' are incompatible between these types.\\n    Type \'AssetRemoteData | undefined\' is not assignable to type \'AssetRemoteData\'.\\n      Type \'undefined\' is not assignable to type \'AssetRemoteData\'.", "1979595329"],
      [65, 4, 21, "Type \'Observable<AssetRemoteData | undefined>\' is not assignable to type \'Observable<AssetRemoteData>\'.", "2294021202"],
      [81, 4, 25, "Type \'Observable<NotUploaded | undefined>\' is not assignable to type \'Observable<NotUploaded>\'.\\n  The types returned by \'peek()\' are incompatible between these types.\\n    Type \'NotUploaded | undefined\' is not assignable to type \'NotUploaded\'.", "890696937"]
    ],
    "src/script/entity/message/MediumImage.ts:426001127": [
      [41, 4, 13, "Type \'Observable<AssetRemoteData | undefined>\' is not assignable to type \'Observable<AssetRemoteData>\'.", "752547655"]
    ],
    "src/script/entity/message/MemberMessage.ts:3711207890": [
      [53, 9, 6, "Property \'reason\' has no initializer and is not definitely assigned in the constructor.", "2124277697"],
      [76, 4, 17, "Type \'Observable<never[]>\' is not assignable to type \'Observable<User[]>\'.\\n  Types of parameters \'value\' and \'value\' are incompatible.\\n    Type \'User[]\' is not assignable to type \'never[]\'.", "437902945"],
      [83, 4, 19, "Type \'undefined\' is not assignable to type \'User[]\'.", "3619181810"],
      [116, 100, 4, "Argument of type \'null\' is not assignable to parameter of type \'string | undefined\'.", "2087897566"]
    ],
    "src/script/entity/message/Message.ts:306209129": [
      [53, 10, 19, "Property \'messageTimerStarted\' has no initializer and is not definitely assigned in the constructor.", "4092792040"],
      [63, 9, 8, "Property \'reaction\' has no initializer and is not definitely assigned in the constructor.", "2663965068"],
      [96, 4, 15, "Type \'SuperType | undefined\' is not assignable to type \'SuperType\'.\\n  Type \'undefined\' is not assignable to type \'SuperType\'.", "3885844715"],
      [102, 4, 22, "Type \'Observable<boolean>\' is not assignable to type \'Observable<string | number | boolean>\'.\\n  Types of parameters \'value\' and \'value\' are incompatible.\\n    Type \'string | number | boolean\' is not assignable to type \'boolean\'.", "2558403805"],
      [128, 4, 17, "Type \'ObservableArray<never>\' is not assignable to type \'ObservableArray<ReadReceipt>\'.\\n  Types of parameters \'value\' and \'value\' are incompatible.\\n    Type \'ReadReceipt[] | null | undefined\' is not assignable to type \'never[] | null | undefined\'.\\n      Type \'ReadReceipt[]\' is not assignable to type \'never[]\'.\\n        Type \'ReadReceipt\' is not assignable to type \'never\'.", "1540688880"],
      [136, 4, 11, "Type \'Observable<StatusType.UNSPECIFIED>\' is not assignable to type \'Observable<StatusType>\'.\\n  Types of parameters \'value\' and \'value\' are incompatible.\\n    Type \'StatusType\' is not assignable to type \'StatusType.UNSPECIFIED\'.", "3642829209"],
      [138, 43, 4, "Argument of type \'null\' is not assignable to parameter of type \'string | undefined\'.", "2087897566"],
      [149, 75, 9, "Argument of type \'undefined\' is not assignable to parameter of type \'string\'.", "2620553983"]
    ],
    "src/script/entity/message/SystemMessage.ts:3060794215": [
      [25, 9, 7, "Property \'caption\' has no initializer and is not definitely assigned in the constructor.", "3511518411"]
    ],
    "src/script/entity/message/VerificationMessage.ts:1055991539": [
      [40, 4, 28, "Type \'Observable<VerificationMessageType | undefined>\' is not assignable to type \'Observable<VerificationMessageType>\'.\\n  The types returned by \'peek()\' are incompatible between these types.\\n    Type \'VerificationMessageType | undefined\' is not assignable to type \'VerificationMessageType\'.", "1551103719"],
      [47, 27, 13, "Argument of type \'string | false | QualifiedUserId\' is not assignable to parameter of type \'string | QualifiedId\'.\\n  Type \'boolean\' is not assignable to type \'string | QualifiedId\'.", "2678465042"]
    ],
    "src/script/error/BackendClientError.ts:4157618261": [
      [29, 4, 10, "Type \'string | undefined\' is not assignable to type \'string\'.\\n  Type \'undefined\' is not assignable to type \'string\'.", "3983565867"]
    ],
    "src/script/event/EventRepository.test.ts:3843097520": [
      [90, 25, 26, "No overload matches this call.\\n  Overload 1 of 2, \'(o: {}): string[]\', gave the following error.\\n    Argument of type \'ReadReceipt[] | undefined\' is not assignable to parameter of type \'{}\'.\\n      Type \'undefined\' is not assignable to type \'{}\'.\\n  Overload 2 of 2, \'(o: object): string[]\', gave the following error.\\n    Argument of type \'ReadReceipt[] | undefined\' is not assignable to parameter of type \'object\'.\\n      Type \'undefined\' is not assignable to type \'object\'.", "792500112"],
      [96, 6, 28, "Object is possibly \'undefined\'.", "3381709752"],
      [98, 15, 25, "No overload matches this call.\\n  Overload 1 of 4, \'(object: {}, method: never): SpyInstance<never, never>\', gave the following error.\\n    Argument of type \'EventService | undefined\' is not assignable to parameter of type \'{}\'.\\n      Type \'undefined\' is not assignable to type \'{}\'.\\n  Overload 2 of 4, \'(object: {}, method: never): SpyInstance<never, never>\', gave the following error.\\n    Argument of type \'EventService | undefined\' is not assignable to parameter of type \'{}\'.\\n      Type \'undefined\' is not assignable to type \'{}\'.", "47328231"],
      [99, 25, 55, "Argument of type \'Promise<EventRecord<any>>\' is not assignable to parameter of type \'never\'.", "526597759"],
      [104, 13, 28, "Object is possibly \'undefined\'.", "3381709752"],
      [108, 15, 25, "Object is possibly \'undefined\'.", "47328231"],
      [109, 15, 28, "Object is possibly \'undefined\'.", "3381709752"],
      [114, 13, 28, "Object is possibly \'undefined\'.", "3381709752"],
      [118, 15, 25, "Object is possibly \'undefined\'.", "47328231"],
      [119, 15, 28, "Object is possibly \'undefined\'.", "3381709752"],
      [124, 13, 28, "Object is possibly \'undefined\'.", "3381709752"],
      [128, 15, 25, "Object is possibly \'undefined\'.", "47328231"],
      [129, 15, 28, "Object is possibly \'undefined\'.", "3381709752"],
      [143, 13, 28, "Object is possibly \'undefined\'.", "3381709752"],
      [144, 15, 25, "Object is possibly \'undefined\'.", "47328231"],
      [145, 15, 28, "Object is possibly \'undefined\'.", "3381709752"],
      [159, 13, 28, "Object is possibly \'undefined\'.", "3381709752"],
      [160, 15, 25, "Object is possibly \'undefined\'.", "47328231"],
      [161, 15, 28, "Object is possibly \'undefined\'.", "3381709752"],
      [175, 13, 28, "Object is possibly \'undefined\'.", "3381709752"],
      [176, 15, 25, "Object is possibly \'undefined\'.", "47328231"],
      [177, 15, 28, "Object is possibly \'undefined\'.", "3381709752"],
      [216, 13, 28, "Object is possibly \'undefined\'.", "3381709752"],
      [217, 15, 25, "Object is possibly \'undefined\'.", "47328231"],
      [218, 15, 28, "Object is possibly \'undefined\'.", "3381709752"],
      [241, 15, 25, "No overload matches this call.\\n  Overload 1 of 4, \'(object: {}, method: never): SpyInstance<never, never>\', gave the following error.\\n    Argument of type \'EventService | undefined\' is not assignable to parameter of type \'{}\'.\\n      Type \'undefined\' is not assignable to type \'{}\'.\\n  Overload 2 of 4, \'(object: {}, method: never): SpyInstance<never, never>\', gave the following error.\\n    Argument of type \'EventService | undefined\' is not assignable to parameter of type \'{}\'.\\n      Type \'undefined\' is not assignable to type \'{}\'.", "47328231"],
      [242, 28, 11, "Parameter \'saved_event\' implicitly has an \'any\' type.", "3147593107"],
      [242, 28, 43, "Argument of type \'(saved_event: any) => Promise<any>\' is not assignable to parameter of type \'() => never\'.", "1450607298"],
      [246, 17, 25, "No overload matches this call.\\n  Overload 1 of 4, \'(object: {}, method: never): SpyInstance<never, never>\', gave the following error.\\n    Argument of type \'EventService | undefined\' is not assignable to parameter of type \'{}\'.\\n      Type \'undefined\' is not assignable to type \'{}\'.\\n  Overload 2 of 4, \'(object: {}, method: never): SpyInstance<never, never>\', gave the following error.\\n    Argument of type \'EventService | undefined\' is not assignable to parameter of type \'{}\'.\\n      Type \'undefined\' is not assignable to type \'{}\'.", "47328231"],
      [248, 13, 28, "Object is possibly \'undefined\'.", "3381709752"],
      [249, 15, 25, "Object is possibly \'undefined\'.", "47328231"],
      [257, 15, 25, "No overload matches this call.\\n  Overload 1 of 4, \'(object: {}, method: never): SpyInstance<never, never>\', gave the following error.\\n    Argument of type \'EventService | undefined\' is not assignable to parameter of type \'{}\'.\\n      Type \'undefined\' is not assignable to type \'{}\'.\\n  Overload 2 of 4, \'(object: {}, method: never): SpyInstance<never, never>\', gave the following error.\\n    Argument of type \'EventService | undefined\' is not assignable to parameter of type \'{}\'.\\n      Type \'undefined\' is not assignable to type \'{}\'.", "47328231"],
      [258, 28, 46, "Argument of type \'() => Promise<EventRecord<any>>\' is not assignable to parameter of type \'() => never\'.\\n  Type \'Promise<EventRecord<any>>\' is not assignable to type \'never\'.", "270173584"],
      [260, 13, 28, "Object is possibly \'undefined\'.", "3381709752"],
      [265, 17, 25, "Object is possibly \'undefined\'.", "47328231"],
      [273, 15, 25, "No overload matches this call.\\n  Overload 1 of 4, \'(object: {}, method: never): SpyInstance<never, never>\', gave the following error.\\n    Argument of type \'EventService | undefined\' is not assignable to parameter of type \'{}\'.\\n      Type \'undefined\' is not assignable to type \'{}\'.\\n  Overload 2 of 4, \'(object: {}, method: never): SpyInstance<never, never>\', gave the following error.\\n    Argument of type \'EventService | undefined\' is not assignable to parameter of type \'{}\'.\\n      Type \'undefined\' is not assignable to type \'{}\'.", "47328231"],
      [274, 28, 46, "Argument of type \'() => Promise<EventRecord<any>>\' is not assignable to parameter of type \'() => never\'.\\n  Type \'Promise<EventRecord<any>>\' is not assignable to type \'never\'.", "270173584"],
      [276, 13, 28, "Object is possibly \'undefined\'.", "3381709752"],
      [281, 17, 25, "Object is possibly \'undefined\'.", "47328231"],
      [289, 15, 25, "No overload matches this call.\\n  Overload 1 of 4, \'(object: {}, method: never): SpyInstance<never, never>\', gave the following error.\\n    Argument of type \'EventService | undefined\' is not assignable to parameter of type \'{}\'.\\n      Type \'undefined\' is not assignable to type \'{}\'.\\n  Overload 2 of 4, \'(object: {}, method: never): SpyInstance<never, never>\', gave the following error.\\n    Argument of type \'EventService | undefined\' is not assignable to parameter of type \'{}\'.\\n      Type \'undefined\' is not assignable to type \'{}\'.", "47328231"],
      [290, 28, 46, "Argument of type \'() => Promise<EventRecord<any>>\' is not assignable to parameter of type \'() => never\'.\\n  Type \'Promise<EventRecord<any>>\' is not assignable to type \'never\'.", "270173584"],
      [292, 13, 28, "Object is possibly \'undefined\'.", "3381709752"],
      [297, 17, 25, "Object is possibly \'undefined\'.", "47328231"],
      [304, 15, 25, "No overload matches this call.\\n  Overload 1 of 4, \'(object: {}, method: never): SpyInstance<never, never>\', gave the following error.\\n    Argument of type \'EventService | undefined\' is not assignable to parameter of type \'{}\'.\\n      Type \'undefined\' is not assignable to type \'{}\'.\\n  Overload 2 of 4, \'(object: {}, method: never): SpyInstance<never, never>\', gave the following error.\\n    Argument of type \'EventService | undefined\' is not assignable to parameter of type \'{}\'.\\n      Type \'undefined\' is not assignable to type \'{}\'.", "47328231"],
      [305, 28, 46, "Argument of type \'() => Promise<EventRecord<any>>\' is not assignable to parameter of type \'() => never\'.\\n  Type \'Promise<EventRecord<any>>\' is not assignable to type \'never\'.", "270173584"],
      [307, 13, 28, "Object is possibly \'undefined\'.", "3381709752"],
      [312, 17, 25, "Object is possibly \'undefined\'.", "47328231"],
      [320, 15, 25, "No overload matches this call.\\n  Overload 1 of 4, \'(object: {}, method: never): SpyInstance<never, never>\', gave the following error.\\n    Argument of type \'EventService | undefined\' is not assignable to parameter of type \'{}\'.\\n      Type \'undefined\' is not assignable to type \'{}\'.\\n  Overload 2 of 4, \'(object: {}, method: never): SpyInstance<never, never>\', gave the following error.\\n    Argument of type \'EventService | undefined\' is not assignable to parameter of type \'{}\'.\\n      Type \'undefined\' is not assignable to type \'{}\'.", "47328231"],
      [321, 28, 46, "Argument of type \'() => Promise<EventRecord<any>>\' is not assignable to parameter of type \'() => never\'.\\n  Type \'Promise<EventRecord<any>>\' is not assignable to type \'never\'.", "270173584"],
      [323, 13, 28, "Object is possibly \'undefined\'.", "3381709752"],
      [328, 17, 25, "Object is possibly \'undefined\'.", "47328231"],
      [335, 15, 25, "No overload matches this call.\\n  Overload 1 of 4, \'(object: {}, method: never): SpyInstance<never, never>\', gave the following error.\\n    Argument of type \'EventService | undefined\' is not assignable to parameter of type \'{}\'.\\n      Type \'undefined\' is not assignable to type \'{}\'.\\n  Overload 2 of 4, \'(object: {}, method: never): SpyInstance<never, never>\', gave the following error.\\n    Argument of type \'EventService | undefined\' is not assignable to parameter of type \'{}\'.\\n      Type \'undefined\' is not assignable to type \'{}\'.", "47328231"],
      [336, 28, 46, "Argument of type \'() => Promise<EventRecord<any>>\' is not assignable to parameter of type \'() => never\'.\\n  Type \'Promise<EventRecord<any>>\' is not assignable to type \'never\'.", "270173584"],
      [341, 13, 28, "Object is possibly \'undefined\'.", "3381709752"],
      [346, 17, 25, "Object is possibly \'undefined\'.", "47328231"],
      [352, 17, 25, "No overload matches this call.\\n  Overload 1 of 4, \'(object: {}, method: never): SpyInstance<never, never>\', gave the following error.\\n    Argument of type \'EventService | undefined\' is not assignable to parameter of type \'{}\'.\\n      Type \'undefined\' is not assignable to type \'{}\'.\\n  Overload 2 of 4, \'(object: {}, method: never): SpyInstance<never, never>\', gave the following error.\\n    Argument of type \'EventService | undefined\' is not assignable to parameter of type \'{}\'.\\n      Type \'undefined\' is not assignable to type \'{}\'.", "47328231"],
      [352, 76, 35, "Argument of type \'() => Promise<EventRecord<any>>\' is not assignable to parameter of type \'() => never\'.\\n  Type \'Promise<EventRecord<any>>\' is not assignable to type \'never\'.", "3585529426"],
      [354, 15, 25, "No overload matches this call.\\n  Overload 1 of 4, \'(object: {}, method: never): SpyInstance<never, never>\', gave the following error.\\n    Argument of type \'EventService | undefined\' is not assignable to parameter of type \'{}\'.\\n      Type \'undefined\' is not assignable to type \'{}\'.\\n  Overload 2 of 4, \'(object: {}, method: never): SpyInstance<never, never>\', gave the following error.\\n    Argument of type \'EventService | undefined\' is not assignable to parameter of type \'{}\'.\\n      Type \'undefined\' is not assignable to type \'{}\'.", "47328231"],
      [355, 28, 46, "Argument of type \'() => Promise<EventRecord<any>>\' is not assignable to parameter of type \'() => never\'.\\n  Type \'Promise<EventRecord<any>>\' is not assignable to type \'never\'.", "270173584"],
      [362, 13, 28, "Object is possibly \'undefined\'.", "3381709752"],
      [363, 15, 11, "Object is possibly \'undefined\'.", "3147593107"],
      [364, 15, 11, "Object is possibly \'undefined\'.", "3147593107"],
      [365, 15, 11, "Object is possibly \'undefined\'.", "3147593107"],
      [366, 15, 25, "Object is possibly \'undefined\'.", "47328231"],
      [372, 17, 25, "No overload matches this call.\\n  Overload 1 of 4, \'(object: {}, method: never): SpyInstance<never, never>\', gave the following error.\\n    Argument of type \'EventService | undefined\' is not assignable to parameter of type \'{}\'.\\n      Type \'undefined\' is not assignable to type \'{}\'.\\n  Overload 2 of 4, \'(object: {}, method: never): SpyInstance<never, never>\', gave the following error.\\n    Argument of type \'EventService | undefined\' is not assignable to parameter of type \'{}\'.\\n      Type \'undefined\' is not assignable to type \'{}\'.", "47328231"],
      [372, 76, 40, "Argument of type \'() => Promise<EventRecord<any>>\' is not assignable to parameter of type \'() => never\'.\\n  Type \'Promise<EventRecord<any>>\' is not assignable to type \'never\'.", "2477440726"],
      [374, 15, 25, "No overload matches this call.\\n  Overload 1 of 4, \'(object: {}, method: never): SpyInstance<never, never>\', gave the following error.\\n    Argument of type \'EventService | undefined\' is not assignable to parameter of type \'{}\'.\\n      Type \'undefined\' is not assignable to type \'{}\'.\\n  Overload 2 of 4, \'(object: {}, method: never): SpyInstance<never, never>\', gave the following error.\\n    Argument of type \'EventService | undefined\' is not assignable to parameter of type \'{}\'.\\n      Type \'undefined\' is not assignable to type \'{}\'.", "47328231"],
      [375, 28, 40, "Argument of type \'() => Promise<EventRecord<any>>\' is not assignable to parameter of type \'() => never\'.\\n  Type \'Promise<EventRecord<any>>\' is not assignable to type \'never\'.", "2477440726"],
      [379, 13, 28, "Object is possibly \'undefined\'.", "3381709752"],
      [382, 17, 25, "Object is possibly \'undefined\'.", "47328231"],
      [383, 17, 25, "Object is possibly \'undefined\'.", "47328231"],
      [395, 15, 25, "No overload matches this call.\\n  Overload 1 of 4, \'(object: {}, method: never): SpyInstance<never, never>\', gave the following error.\\n    Argument of type \'EventService | undefined\' is not assignable to parameter of type \'{}\'.\\n      Type \'undefined\' is not assignable to type \'{}\'.\\n  Overload 2 of 4, \'(object: {}, method: never): SpyInstance<never, never>\', gave the following error.\\n    Argument of type \'EventService | undefined\' is not assignable to parameter of type \'{}\'.\\n      Type \'undefined\' is not assignable to type \'{}\'.", "47328231"],
      [396, 28, 48, "Argument of type \'(conversationId: string, messageId: string) => Promise<undefined> | Promise<EventRecord<any>>\' is not assignable to parameter of type \'() => never\'.", "270597142"],
      [400, 15, 25, "No overload matches this call.\\n  Overload 1 of 4, \'(object: {}, method: never): SpyInstance<never, never>\', gave the following error.\\n    Argument of type \'EventService | undefined\' is not assignable to parameter of type \'{}\'.\\n      Type \'undefined\' is not assignable to type \'{}\'.\\n  Overload 2 of 4, \'(object: {}, method: never): SpyInstance<never, never>\', gave the following error.\\n    Argument of type \'EventService | undefined\' is not assignable to parameter of type \'{}\'.\\n      Type \'undefined\' is not assignable to type \'{}\'.", "47328231"],
      [401, 28, 40, "Argument of type \'(ev: EventRecord) => Promise<EventRecord<any>>\' is not assignable to parameter of type \'() => never\'.", "130762840"],
      [406, 13, 28, "Object is possibly \'undefined\'.", "3381709752"],
      [406, 86, 32, "Argument of type \'(updatedEvent: EventRecord) => void\' is not assignable to parameter of type \'(value: EventRecord<any> | undefined) => void | PromiseLike<void>\'.\\n  Types of parameters \'updatedEvent\' and \'value\' are incompatible.\\n    Type \'EventRecord<any> | undefined\' is not assignable to type \'EventRecord<any>\'.\\n      Type \'undefined\' is not assignable to type \'EventRecord<any>\'.", "1291289374"],
      [407, 15, 25, "Object is possibly \'undefined\'.", "47328231"],
      [408, 15, 25, "Object is possibly \'undefined\'.", "47328231"],
      [417, 15, 25, "No overload matches this call.\\n  Overload 1 of 4, \'(object: {}, method: never): SpyInstance<never, never>\', gave the following error.\\n    Argument of type \'EventService | undefined\' is not assignable to parameter of type \'{}\'.\\n      Type \'undefined\' is not assignable to type \'{}\'.\\n  Overload 2 of 4, \'(object: {}, method: never): SpyInstance<never, never>\', gave the following error.\\n    Argument of type \'EventService | undefined\' is not assignable to parameter of type \'{}\'.\\n      Type \'undefined\' is not assignable to type \'{}\'.", "47328231"],
      [418, 28, 53, "Argument of type \'() => Promise<EventRecord<any>>\' is not assignable to parameter of type \'() => never\'.\\n  Type \'Promise<EventRecord<any>>\' is not assignable to type \'never\'.", "3901075106"],
      [420, 15, 25, "No overload matches this call.\\n  Overload 1 of 4, \'(object: {}, method: never): SpyInstance<never, never>\', gave the following error.\\n    Argument of type \'EventService | undefined\' is not assignable to parameter of type \'{}\'.\\n      Type \'undefined\' is not assignable to type \'{}\'.\\n  Overload 2 of 4, \'(object: {}, method: never): SpyInstance<never, never>\', gave the following error.\\n    Argument of type \'EventService | undefined\' is not assignable to parameter of type \'{}\'.\\n      Type \'undefined\' is not assignable to type \'{}\'.", "47328231"],
      [421, 28, 50, "Argument of type \'(updates: EventRecord) => Promise<EventRecord<any>>\' is not assignable to parameter of type \'() => never\'.", "2498929304"],
      [431, 13, 28, "Object is possibly \'undefined\'.", "3381709752"],
      [431, 75, 32, "Argument of type \'(updatedEvent: EventRecord) => void\' is not assignable to parameter of type \'(value: EventRecord<any> | undefined) => void | PromiseLike<void>\'.\\n  Types of parameters \'updatedEvent\' and \'value\' are incompatible.\\n    Type \'EventRecord<any> | undefined\' is not assignable to type \'EventRecord<any>\'.\\n      Type \'undefined\' is not assignable to type \'EventRecord<any>\'.", "1291289374"],
      [436, 27, 22, "No overload matches this call.\\n  Overload 1 of 2, \'(o: {}): string[]\', gave the following error.\\n    Argument of type \'UserReactionMap | undefined\' is not assignable to parameter of type \'{}\'.\\n      Type \'undefined\' is not assignable to type \'{}\'.\\n  Overload 2 of 2, \'(o: object): string[]\', gave the following error.\\n    Argument of type \'UserReactionMap | undefined\' is not assignable to parameter of type \'object\'.\\n      Type \'undefined\' is not assignable to type \'object\'.", "3237744360"],
      [437, 15, 25, "Object is possibly \'undefined\'.", "47328231"],
      [448, 17, 25, "No overload matches this call.\\n  Overload 1 of 4, \'(object: {}, method: never): SpyInstance<never, never>\', gave the following error.\\n    Argument of type \'EventService | undefined\' is not assignable to parameter of type \'{}\'.\\n      Type \'undefined\' is not assignable to type \'{}\'.\\n  Overload 2 of 4, \'(object: {}, method: never): SpyInstance<never, never>\', gave the following error.\\n    Argument of type \'EventService | undefined\' is not assignable to parameter of type \'{}\'.\\n      Type \'undefined\' is not assignable to type \'{}\'.", "47328231"],
      [448, 76, 34, "Argument of type \'() => Promise<{ data: any; category?: number | undefined; client?: { time: string; } | undefined; connection?: { lastUpdate: string; } | undefined; content?: string | undefined; conversation: string; ... 24 more ...; waiting_button_id?: string | undefined; }>\' is not assignable to parameter of type \'() => never\'.\\n  Type \'Promise<{ data: any; category?: number | undefined; client?: { time: string; } | undefined; connection?: { lastUpdate: string; } | undefined; content?: string | undefined; conversation: string; edited_time?: string | undefined; ... 23 more ...; waiting_button_id?: string | undefined; }>\' is not assignable to type \'never\'.", "2413977172"],
      [450, 15, 25, "No overload matches this call.\\n  Overload 1 of 4, \'(object: {}, method: never): SpyInstance<never, never>\', gave the following error.\\n    Argument of type \'EventService | undefined\' is not assignable to parameter of type \'{}\'.\\n      Type \'undefined\' is not assignable to type \'{}\'.\\n  Overload 2 of 4, \'(object: {}, method: never): SpyInstance<never, never>\', gave the following error.\\n    Argument of type \'EventService | undefined\' is not assignable to parameter of type \'{}\'.\\n      Type \'undefined\' is not assignable to type \'{}\'.", "47328231"],
      [451, 28, 40, "Argument of type \'(ev: EventRecord) => Promise<EventRecord<any>>\' is not assignable to parameter of type \'() => never\'.", "130762840"],
      [455, 13, 28, "Object is possibly \'undefined\'.", "3381709752"],
      [455, 79, 32, "Argument of type \'(updatedEvent: EventRecord) => void\' is not assignable to parameter of type \'(value: EventRecord<any> | undefined) => void | PromiseLike<void>\'.\\n  Types of parameters \'updatedEvent\' and \'value\' are incompatible.\\n    Type \'EventRecord<any> | undefined\' is not assignable to type \'EventRecord<any>\'.\\n      Type \'undefined\' is not assignable to type \'EventRecord<any>\'.", "1291289374"],
      [456, 15, 25, "Object is possibly \'undefined\'.", "47328231"],
      [457, 15, 25, "Object is possibly \'undefined\'.", "47328231"],
      [465, 17, 25, "No overload matches this call.\\n  Overload 1 of 4, \'(object: {}, method: never): SpyInstance<never, never>\', gave the following error.\\n    Argument of type \'EventService | undefined\' is not assignable to parameter of type \'{}\'.\\n      Type \'undefined\' is not assignable to type \'{}\'.\\n  Overload 2 of 4, \'(object: {}, method: never): SpyInstance<never, never>\', gave the following error.\\n    Argument of type \'EventService | undefined\' is not assignable to parameter of type \'{}\'.\\n      Type \'undefined\' is not assignable to type \'{}\'.", "47328231"],
      [467, 13, 28, "Object is possibly \'undefined\'.", "3381709752"],
      [469, 17, 12, "Object is possibly \'undefined\'.", "373016604"],
      [470, 17, 25, "Object is possibly \'undefined\'.", "47328231"],
      [480, 8, 27, "Object is possibly \'undefined\'.", "2644272773"],
      [483, 38, 25, "No overload matches this call.\\n  Overload 1 of 4, \'(object: {}, method: never): SpyInstance<never, never>\', gave the following error.\\n    Argument of type \'EventService | undefined\' is not assignable to parameter of type \'{}\'.\\n      Type \'undefined\' is not assignable to type \'{}\'.\\n  Overload 2 of 4, \'(object: {}, method: never): SpyInstance<never, never>\', gave the following error.\\n    Argument of type \'EventService | undefined\' is not assignable to parameter of type \'{}\'.\\n      Type \'undefined\' is not assignable to type \'{}\'.", "47328231"],
      [484, 40, 25, "No overload matches this call.\\n  Overload 1 of 4, \'(object: {}, method: never): SpyInstance<never, never>\', gave the following error.\\n    Argument of type \'EventService | undefined\' is not assignable to parameter of type \'{}\'.\\n      Type \'undefined\' is not assignable to type \'{}\'.\\n  Overload 2 of 4, \'(object: {}, method: never): SpyInstance<never, never>\', gave the following error.\\n    Argument of type \'EventService | undefined\' is not assignable to parameter of type \'{}\'.\\n      Type \'undefined\' is not assignable to type \'{}\'.", "47328231"],
      [493, 40, 36, "Argument of type \'() => Promise<{ from: string; type: CONVERSATION; category?: number | undefined; client?: { time: string; } | undefined; connection?: { lastUpdate: string; } | undefined; content?: string | undefined; ... 24 more ...; waiting_button_id?: string | undefined; }>\' is not assignable to parameter of type \'() => never\'.\\n  Type \'Promise<{ from: string; type: CONVERSATION; category?: number | undefined; client?: { time: string; } | undefined; connection?: { lastUpdate: string; } | undefined; content?: string | undefined; ... 24 more ...; waiting_button_id?: string | undefined; }>\' is not assignable to type \'never\'.", "2692316574"],
      [494, 42, 24, "Argument of type \'() => Promise<number>\' is not assignable to parameter of type \'() => never\'.\\n  Type \'Promise<number>\' is not assignable to type \'never\'.", "731841138"],
      [496, 33, 28, "Object is possibly \'undefined\'.", "3381709752"],
      [500, 15, 10, "Object is possibly \'undefined\'.", "3453834508"],
      [501, 15, 25, "Object is possibly \'undefined\'.", "47328231"],
      [513, 17, 25, "No overload matches this call.\\n  Overload 1 of 4, \'(object: {}, method: never): SpyInstance<never, never>\', gave the following error.\\n    Argument of type \'EventService | undefined\' is not assignable to parameter of type \'{}\'.\\n      Type \'undefined\' is not assignable to type \'{}\'.\\n  Overload 2 of 4, \'(object: {}, method: never): SpyInstance<never, never>\', gave the following error.\\n    Argument of type \'EventService | undefined\' is not assignable to parameter of type \'{}\'.\\n      Type \'undefined\' is not assignable to type \'{}\'.", "47328231"],
      [513, 76, 36, "Argument of type \'() => Promise<{ type: CONVERSATION; category?: number | undefined; client?: { time: string; } | undefined; connection?: { lastUpdate: string; } | undefined; content?: string | undefined; ... 25 more ...; waiting_button_id?: string | undefined; }>\' is not assignable to parameter of type \'() => never\'.\\n  Type \'Promise<{ type: CONVERSATION; category?: number | undefined; client?: { time: string; } | undefined; connection?: { lastUpdate: string; } | undefined; content?: string | undefined; ... 25 more ...; waiting_button_id?: string | undefined; }>\' is not assignable to type \'never\'.", "2692316574"],
      [514, 17, 25, "No overload matches this call.\\n  Overload 1 of 4, \'(object: {}, method: never): SpyInstance<never, never>\', gave the following error.\\n    Argument of type \'EventService | undefined\' is not assignable to parameter of type \'{}\'.\\n      Type \'undefined\' is not assignable to type \'{}\'.\\n  Overload 2 of 4, \'(object: {}, method: never): SpyInstance<never, never>\', gave the following error.\\n    Argument of type \'EventService | undefined\' is not assignable to parameter of type \'{}\'.\\n      Type \'undefined\' is not assignable to type \'{}\'.", "47328231"],
      [514, 78, 24, "Argument of type \'() => Promise<number>\' is not assignable to parameter of type \'() => never\'.\\n  Type \'Promise<number>\' is not assignable to type \'never\'.", "731841138"],
      [516, 13, 28, "Object is possibly \'undefined\'.", "3381709752"],
      [518, 17, 10, "Object is possibly \'undefined\'.", "3453834508"],
      [519, 17, 25, "Object is possibly \'undefined\'.", "47328231"],
      [533, 15, 28, "Object is possibly \'undefined\'.", "3381709752"],
      [535, 17, 25, "No overload matches this call.\\n  Overload 1 of 4, \'(object: {}, method: never): SpyInstance<never, never>\', gave the following error.\\n    Argument of type \'EventService | undefined\' is not assignable to parameter of type \'{}\'.\\n      Type \'undefined\' is not assignable to type \'{}\'.\\n  Overload 2 of 4, \'(object: {}, method: never): SpyInstance<never, never>\', gave the following error.\\n    Argument of type \'EventService | undefined\' is not assignable to parameter of type \'{}\'.\\n      Type \'undefined\' is not assignable to type \'{}\'.", "47328231"],
      [535, 76, 36, "Argument of type \'() => Promise<EventRecord<any>>\' is not assignable to parameter of type \'() => never\'.\\n  Type \'Promise<EventRecord<any>>\' is not assignable to type \'never\'.", "2692316574"],
      [537, 15, 25, "No overload matches this call.\\n  Overload 1 of 4, \'(object: {}, method: never): SpyInstance<never, never>\', gave the following error.\\n    Argument of type \'EventService | undefined\' is not assignable to parameter of type \'{}\'.\\n      Type \'undefined\' is not assignable to type \'{}\'.\\n  Overload 2 of 4, \'(object: {}, method: never): SpyInstance<never, never>\', gave the following error.\\n    Argument of type \'EventService | undefined\' is not assignable to parameter of type \'{}\'.\\n      Type \'undefined\' is not assignable to type \'{}\'.", "47328231"],
      [538, 28, 45, "Argument of type \'() => Promise<EventRecord<any>>\' is not assignable to parameter of type \'() => never\'.\\n  Type \'Promise<EventRecord<any>>\' is not assignable to type \'never\'.", "368568095"],
      [540, 31, 28, "Object is possibly \'undefined\'.", "3381709752"],
      [544, 13, 10, "Object is possibly \'undefined\'.", "3453834508"],
      [545, 13, 25, "Object is possibly \'undefined\'.", "47328231"],
      [558, 15, 25, "No overload matches this call.\\n  Overload 1 of 4, \'(object: {}, method: never): SpyInstance<never, never>\', gave the following error.\\n    Argument of type \'EventService | undefined\' is not assignable to parameter of type \'{}\'.\\n      Type \'undefined\' is not assignable to type \'{}\'.\\n  Overload 2 of 4, \'(object: {}, method: never): SpyInstance<never, never>\', gave the following error.\\n    Argument of type \'EventService | undefined\' is not assignable to parameter of type \'{}\'.\\n      Type \'undefined\' is not assignable to type \'{}\'.", "47328231"],
      [559, 28, 13, "Parameter \'eventToUpdate\' implicitly has an \'any\' type.", "964362851"],
      [559, 28, 47, "Argument of type \'(eventToUpdate: any) => Promise<any>\' is not assignable to parameter of type \'() => never\'.", "666953218"],
      [560, 17, 25, "No overload matches this call.\\n  Overload 1 of 4, \'(object: {}, method: never): SpyInstance<never, never>\', gave the following error.\\n    Argument of type \'EventService | undefined\' is not assignable to parameter of type \'{}\'.\\n      Type \'undefined\' is not assignable to type \'{}\'.\\n  Overload 2 of 4, \'(object: {}, method: never): SpyInstance<never, never>\', gave the following error.\\n    Argument of type \'EventService | undefined\' is not assignable to parameter of type \'{}\'.\\n      Type \'undefined\' is not assignable to type \'{}\'.", "47328231"],
      [560, 76, 40, "Argument of type \'() => Promise<{ type: CONVERSATION; category?: number | undefined; client?: { time: string; } | undefined; connection?: { lastUpdate: string; } | undefined; content?: string | undefined; ... 25 more ...; waiting_button_id?: string | undefined; }>\' is not assignable to parameter of type \'() => never\'.\\n  Type \'Promise<{ type: CONVERSATION; category?: number | undefined; client?: { time: string; } | undefined; connection?: { lastUpdate: string; } | undefined; content?: string | undefined; ... 25 more ...; waiting_button_id?: string | undefined; }>\' is not assignable to type \'never\'.", "1106270881"],
      [562, 13, 28, "Object is possibly \'undefined\'.", "3381709752"],
      [564, 17, 12, "Object is possibly \'undefined\'.", "373016604"],
      [565, 17, 12, "Object is possibly \'undefined\'.", "373016604"],
      [566, 17, 25, "Object is possibly \'undefined\'.", "47328231"],
      [581, 15, 25, "No overload matches this call.\\n  Overload 1 of 4, \'(object: {}, method: never): SpyInstance<never, never>\', gave the following error.\\n    Argument of type \'EventService | undefined\' is not assignable to parameter of type \'{}\'.\\n      Type \'undefined\' is not assignable to type \'{}\'.\\n  Overload 2 of 4, \'(object: {}, method: never): SpyInstance<never, never>\', gave the following error.\\n    Argument of type \'EventService | undefined\' is not assignable to parameter of type \'{}\'.\\n      Type \'undefined\' is not assignable to type \'{}\'.", "47328231"],
      [582, 28, 13, "Parameter \'eventToUpdate\' implicitly has an \'any\' type.", "964362851"],
      [582, 28, 47, "Argument of type \'(eventToUpdate: any) => Promise<any>\' is not assignable to parameter of type \'() => never\'.", "666953218"],
      [583, 17, 25, "No overload matches this call.\\n  Overload 1 of 4, \'(object: {}, method: never): SpyInstance<never, never>\', gave the following error.\\n    Argument of type \'EventService | undefined\' is not assignable to parameter of type \'{}\'.\\n      Type \'undefined\' is not assignable to type \'{}\'.\\n  Overload 2 of 4, \'(object: {}, method: never): SpyInstance<never, never>\', gave the following error.\\n    Argument of type \'EventService | undefined\' is not assignable to parameter of type \'{}\'.\\n      Type \'undefined\' is not assignable to type \'{}\'.", "47328231"],
      [583, 76, 40, "Argument of type \'() => Promise<{ type: CONVERSATION; category?: number | undefined; client?: { time: string; } | undefined; connection?: { lastUpdate: string; } | undefined; content?: string | undefined; ... 25 more ...; waiting_button_id?: string | undefined; }>\' is not assignable to parameter of type \'() => never\'.\\n  Type \'Promise<{ type: CONVERSATION; category?: number | undefined; client?: { time: string; } | undefined; connection?: { lastUpdate: string; } | undefined; content?: string | undefined; ... 25 more ...; waiting_button_id?: string | undefined; }>\' is not assignable to type \'never\'.", "1106270881"],
      [585, 13, 28, "Object is possibly \'undefined\'.", "3381709752"],
      [586, 8, 32, "Argument of type \'(updatedEvent: EventRecord) => void\' is not assignable to parameter of type \'(value: EventRecord<any> | undefined) => void | PromiseLike<void>\'.\\n  Types of parameters \'updatedEvent\' and \'value\' are incompatible.\\n    Type \'EventRecord<any> | undefined\' is not assignable to type \'EventRecord<any>\'.\\n      Type \'undefined\' is not assignable to type \'EventRecord<any>\'.", "1291289374"],
      [588, 17, 25, "Object is possibly \'undefined\'.", "47328231"]
    ],
    "src/script/event/EventRepository.ts:2800868471": [
      [106, 4, 30, "Type \'Observable<NOTIFICATION_HANDLING_STATE.STREAM>\' is not assignable to type \'Observable<NOTIFICATION_HANDLING_STATE>\'.\\n  Types of parameters \'value\' and \'value\' are incompatible.\\n    Type \'NOTIFICATION_HANDLING_STATE\' is not assignable to type \'NOTIFICATION_HANDLING_STATE.STREAM\'.", "3724439608"],
      [161, 60, 5, "Object is possibly \'undefined\'.", "165702089"],
      [161, 76, 5, "Object is of type \'unknown\'.", "165548477"],
      [228, 10, 13, "Object is of type \'unknown\'.", "3310660798"],
      [229, 49, 13, "Object is of type \'unknown\'.", "3310660798"],
      [243, 13, 6, "Object is possibly \'undefined\'.", "1543056028"],
      [248, 13, 10, "Object is possibly \'undefined\'.", "1089446899"],
      [261, 48, 25, "Argument of type \'string | undefined\' is not assignable to parameter of type \'string\'.\\n  Type \'undefined\' is not assignable to type \'string\'.", "3511045606"],
      [272, 40, 20, "Object is possibly \'undefined\'.", "3111726366"],
      [538, 28, 12, "Object is possibly \'undefined\'.", "2257332645"],
      [538, 53, 12, "Object is possibly \'undefined\'.", "2257332645"],
      [539, 59, 12, "Object is possibly \'undefined\'.", "2257332645"],
      [553, 41, 13, "Object is possibly \'undefined\'.", "1529837131"],
      [557, 69, 11, "Argument of type \'string | undefined\' is not assignable to parameter of type \'string\'.\\n  Type \'undefined\' is not assignable to type \'string\'.", "3842816886"],
      [560, 8, 100, "Type \'EventRecord<any> | undefined\' is not assignable to type \'EventRecord<any>\'.\\n  Type \'undefined\' is not assignable to type \'EventRecord<any>\'.", "1834623770"],
      [560, 59, 25, "Argument of type \'string | undefined\' is not assignable to parameter of type \'string\'.\\n  Type \'undefined\' is not assignable to type \'string\'.", "2126983834"],
      [560, 86, 13, "Object is possibly \'undefined\'.", "1529837131"],
      [564, 78, 13, "Object is possibly \'undefined\'.", "1529837131"],
      [607, 52, 20, "Object is possibly \'undefined\'.", "2445000522"]
    ],
    "src/script/event/EventService.ts:2658328947": [
      [46, 79, 9, "Object is possibly \'undefined\'.", "1946021483"],
      [46, 103, 9, "No overload matches this call.\\n  Overload 1 of 2, \'(that: string, locales?: string | string[] | undefined, options?: CollatorOptions | undefined): number\', gave the following error.\\n    Argument of type \'string | undefined\' is not assignable to parameter of type \'string\'.\\n      Type \'undefined\' is not assignable to type \'string\'.\\n  Overload 2 of 2, \'(that: string): number\', gave the following error.\\n    Argument of type \'string | undefined\' is not assignable to parameter of type \'string\'.\\n      Type \'undefined\' is not assignable to type \'string\'.", "1946194504"],
      [77, 86, 9, "Argument of type \'string | undefined\' is not assignable to parameter of type \'string\'.\\n  Type \'undefined\' is not assignable to type \'string\'.", "761523947"],
      [81, 8, 5, "Object is of type \'unknown\'.", "165548477"],
      [110, 97, 5, "Object is of type \'unknown\'.", "165548477"],
      [140, 6, 156, "Type \'EventRecord<any> | undefined\' is not assignable to type \'EventRecord<any>\'.\\n  Type \'undefined\' is not assignable to type \'EventRecord<any>\'.", "608859508"],
      [145, 99, 5, "Object is of type \'unknown\'.", "165548477"],
      [185, 52, 15, "Object is possibly \'undefined\'.", "1303905750"],
      [185, 86, 15, "Object is possibly \'undefined\'.", "1303905750"],
      [240, 100, 5, "Object is of type \'unknown\'.", "165548477"],
      [338, 92, 9, "Argument of type \'undefined\' is not assignable to parameter of type \'string\'.", "2620553983"],
      [352, 74, 17, "Argument of type \'string | undefined\' is not assignable to parameter of type \'string\'.\\n  Type \'undefined\' is not assignable to type \'string\'.", "2867884739"],
      [382, 4, 11, "Object is possibly \'undefined\'.", "370216726"],
      [383, 4, 11, "Object is possibly \'undefined\'.", "370216726"]
    ],
    "src/script/event/EventServiceNoCompound.ts:1388827788": [
      [64, 54, 15, "Object is possibly \'undefined\'.", "1303905750"]
    ],
    "src/script/event/preprocessor/ServiceMiddleware.ts:3271199821": [
      [80, 58, 9, "Argument of type \'MemberJoinEvent | undefined\' is not assignable to parameter of type \'MemberJoinEvent\'.\\n  Type \'undefined\' is not assignable to type \'MemberJoinEvent\'.", "1946204345"],
      [103, 51, 10, "Object is possibly \'undefined\'.", "4128218071"]
    ],
    "src/script/extension/GiphyRepository.ts:2994713875": [
      [47, 10, 13, "Property \'currentOffset\' has no initializer and is not definitely assigned in the constructor.", "3944906049"],
      [76, 42, 18, "Object is possibly \'undefined\'.", "3219551329"],
      [90, 67, 15, "Object is possibly \'undefined\'.", "3911174730"]
    ],
    "src/script/externalRoute.ts:1170782870": [
      [77, 2, 55, "Type \'string | undefined\' is not assignable to type \'string\'.\\n  Type \'undefined\' is not assignable to type \'string\'.", "2013931483"],
      [78, 64, 51, "Type \'string | undefined\' is not assignable to type \'string\'.\\n  Type \'undefined\' is not assignable to type \'string\'.", "2860866952"],
      [81, 2, 111, "Type \'string | false\' is not assignable to type \'string\'.\\n  Type \'boolean\' is not assignable to type \'string\'.", "685592872"],
      [82, 46, 35, "Type \'string | undefined\' is not assignable to type \'string\'.\\n  Type \'undefined\' is not assignable to type \'string\'.", "3510242108"],
      [83, 46, 35, "Type \'string | undefined\' is not assignable to type \'string\'.\\n  Type \'undefined\' is not assignable to type \'string\'.", "3510297418"],
      [84, 51, 40, "Type \'string | undefined\' is not assignable to type \'string\'.\\n  Type \'undefined\' is not assignable to type \'string\'.", "3597061715"],
      [88, 4, 17, "Type \'undefined\' is not assignable to type \'string\'.", "4204377774"]
    ],
    "src/script/hooks/usePausableInterval.ts:4028999421": [
      [38, 6, 21, "Cannot invoke an object which is possibly \'undefined\'.", "4185327969"]
    ],
    "src/script/hooks/usePausableTimeout.ts:3967169248": [
      [38, 6, 20, "Cannot invoke an object which is possibly \'undefined\'.", "2491310661"]
    ],
    "src/script/integration/IntegrationRepository.ts:3537015114": [
      [84, 56, 17, "Argument of type \'string | undefined\' is not assignable to parameter of type \'string\'.\\n  Type \'undefined\' is not assignable to type \'string\'.", "2786638268"],
      [85, 26, 14, "Object is possibly \'undefined\'.", "2727665343"],
      [100, 31, 10, "Argument of type \'string | undefined\' is not assignable to parameter of type \'string\'.\\n  Type \'undefined\' is not assignable to type \'string\'.", "4118455337"],
      [240, 57, 5, "Object is of type \'unknown\'.", "165548477"]
    ],
    "src/script/integration/ServiceEntity.ts:2862427254": [
      [58, 4, 26, "Type \'Observable<AssetRemoteData | undefined>\' is not assignable to type \'Observable<AssetRemoteData>\'.", "2039859734"],
      [59, 4, 27, "Type \'Observable<AssetRemoteData | undefined>\' is not assignable to type \'Observable<AssetRemoteData>\'.", "4198396353"]
    ],
    "src/script/legal-hold/LegalHoldEvaluator.ts:3764190125": [
      [45, 43, 23, "Argument of type \'User | undefined\' is not assignable to parameter of type \'User\'.\\n  Type \'undefined\' is not assignable to type \'User\'.", "153688682"],
      [57, 2, 49, "Type \'string | boolean | undefined\' is not assignable to type \'boolean\'.\\n  Type \'undefined\' is not assignable to type \'boolean\'.", "265606130"],
      [62, 51, 16, "Object is possibly \'undefined\'.", "332022202"]
    ],
    "src/script/main/SingleInstanceHandler.ts:305503035": [
      [118, 6, 27, "Cannot invoke an object which is possibly \'undefined\'.", "107936000"]
    ],
    "src/script/main/app.ts:3654720961": [
      [156, 2, 5, "Property \'debug\' has no initializer and is not definitely assigned in the constructor.", "164124116"],
      [157, 2, 4, "Property \'util\' has no initializer and is not definitely assigned in the constructor.", "2087972225"],
      [349, 87, 5, "Object is of type \'unknown\'.", "165548477"],
      [408, 10, 41, "Object is possibly \'undefined\'.", "1596662938"],
      [409, 10, 30, "Argument of type \'string | undefined\' is not assignable to parameter of type \'string\'.\\n  Type \'undefined\' is not assignable to type \'string\'.", "286595218"],
      [418, 65, 19, "Argument of type \'import(\\"wire-webapp/node_modules/@wireapp/api-client/src/client/ClientType\\").ClientType | undefined\' is not assignable to parameter of type \'string | number\'.\\n  Type \'undefined\' is not assignable to type \'string | number\'.", "1723063280"],
      [485, 27, 5, "Argument of type \'unknown\' is not assignable to parameter of type \'BaseError\'.", "165548477"],
      [503, 36, 11, "Object is possibly \'undefined\'.", "3663176296"],
      [778, 12, 5, "Object is of type \'unknown\'.", "165548477"],
      [832, 81, 5, "Object is of type \'unknown\'.", "165548477"],
      [876, 37, 15, "Argument of type \'string | undefined\' is not assignable to parameter of type \'string | URL\'.\\n  Type \'undefined\' is not assignable to type \'string | URL\'.", "1529230466"]
    ],
    "src/script/media/MediaConstraintsHandler.test.ts:456751395": [
      [43, 47, 4, "Argument of type \'null\' is not assignable to parameter of type \'string | undefined\'.", "2087897566"]
    ],
    "src/script/media/MediaConstraintsHandler.ts:977701651": [
      [118, 22, 11, "Argument of type \'string | null\' is not assignable to parameter of type \'string\'.\\n  Type \'null\' is not assignable to type \'string\'.", "2484436277"]
    ],
    "src/script/media/MediaDevicesHandler.ts:2288366914": [
      [94, 6, 10, "Type \'ObservableArray<never>\' is not assignable to type \'ObservableArray<ElectronDesktopCapturerSource | MediaDeviceInfo>\'.\\n  Types of parameters \'value\' and \'value\' are incompatible.\\n    Type \'(ElectronDesktopCapturerSource | MediaDeviceInfo)[] | null | undefined\' is not assignable to type \'never[] | null | undefined\'.\\n      Type \'(ElectronDesktopCapturerSource | MediaDeviceInfo)[]\' is not assignable to type \'never[]\'.\\n        Type \'ElectronDesktopCapturerSource | MediaDeviceInfo\' is not assignable to type \'never\'.\\n          Type \'ElectronDesktopCapturerSource\' is not assignable to type \'never\'.", "3972973829"],
      [95, 6, 11, "Type \'ObservableArray<never>\' is not assignable to type \'ObservableArray<ElectronDesktopCapturerSource | MediaDeviceInfo>\'.", "2173601068"],
      [96, 6, 11, "Type \'ObservableArray<never>\' is not assignable to type \'ObservableArray<ElectronDesktopCapturerSource | MediaDeviceInfo>\'.", "3890886687"],
      [97, 6, 10, "Type \'ObservableArray<never>\' is not assignable to type \'ObservableArray<ElectronDesktopCapturerSource | MediaDeviceInfo>\'.", "3876799330"],
      [101, 6, 10, "Type \'Observable<null | undefined>\' is not assignable to type \'Observable<string>\'.\\n  Types of property \'equalityComparer\' are incompatible.\\n    Type \'(a: null | undefined, b: null | undefined) => boolean\' is not assignable to type \'(a: string, b: string) => boolean\'.\\n      Types of parameters \'a\' and \'a\' are incompatible.\\n        Type \'string\' is not assignable to type \'null | undefined\'.", "3972973829"],
      [102, 6, 11, "Type \'Observable<null | undefined>\' is not assignable to type \'Observable<string>\'.", "2173601068"],
      [103, 6, 11, "Type \'Observable<null | undefined>\' is not assignable to type \'Observable<string>\'.", "3890886687"],
      [104, 6, 10, "Type \'Observable<null | undefined>\' is not assignable to type \'Observable<string>\'.", "3876799330"],
      [273, 10, 22, "Object is possibly \'undefined\'.", "520485411"],
      [274, 15, 22, "Object is possibly \'undefined\'.", "520485411"],
      [276, 10, 22, "Object is possibly \'undefined\'.", "520485411"],
      [278, 15, 22, "Object is possibly \'undefined\'.", "520485411"],
      [282, 8, 22, "Object is possibly \'undefined\'.", "520485411"]
    ],
    "src/script/media/MediaEmbeds.test.ts:94533359": [
      [688, 58, 4, "Argument of type \'null\' is not assignable to parameter of type \'string\'.", "2087897566"],
      [689, 58, 9, "Argument of type \'undefined\' is not assignable to parameter of type \'string\'.", "2620553983"]
    ],
    "src/script/media/MediaEmbeds.ts:3626459359": [
      [122, 65, 21, "Argument of type \'string | null\' is not assignable to parameter of type \'string\'.\\n  Type \'null\' is not assignable to type \'string\'.", "3195064474"]
    ],
    "src/script/media/MediaParser.ts:2612415638": [
      [56, 69, 10, "Argument of type \'string | undefined\' is not assignable to parameter of type \'string\'.\\n  Type \'undefined\' is not assignable to type \'string\'.", "4239794921"]
    ],
    "src/script/media/MediaStreamHandler.ts:731304856": [
      [68, 33, 5, "Object is of type \'unknown\'.", "165548477"]
    ],
    "src/script/message/QuoteEntity.ts:2585694251": [
      [60, 42, 9, "No overload matches this call.\\n  The last overload gave the following error.\\n    Argument of type \'ArrayBuffer | undefined\' is not assignable to parameter of type \'ArrayBufferLike\'.\\n      Type \'undefined\' is not assignable to type \'ArrayBufferLike\'.", "1162062559"]
    ],
    "src/script/notification/NotificationRepository.ts:2433616700": [
      [145, 4, 28, "Type \'Observable<NotificationPreference.ON>\' is not assignable to type \'Observable<NotificationPreference>\'.\\n  Types of parameters \'value\' and \'value\' are incompatible.\\n    Type \'NotificationPreference\' is not assignable to type \'NotificationPreference.ON\'.", "703631336"],
      [153, 4, 20, "Type \'Observable<PermissionState | PermissionStatusState>\' is not assignable to type \'Observable<PermissionState | PermissionStatusState | NotificationPermission>\'.\\n  Types of parameters \'value\' and \'value\' are incompatible.\\n    Type \'PermissionState | PermissionStatusState | NotificationPermission\' is not assignable to type \'PermissionState | PermissionStatusState\'.", "2835088081"]
    ],
    "src/script/notification/PreferenceNotificationRepository.test.ts:318347950": [
      [31, 44, 4, "Argument of type \'null\' is not assignable to parameter of type \'string | undefined\'.", "2087897566"]
    ],
    "src/script/notification/PreferenceNotificationRepository.ts:1031470059": [
      [82, 29, 5, "Type \'string | undefined\' is not assignable to type \'string\'.\\n  Type \'undefined\' is not assignable to type \'string\'.", "174572682"],
      [82, 36, 4, "Type \'string | undefined\' is not assignable to type \'string\'.\\n  Type \'undefined\' is not assignable to type \'string\'.", "2087961072"],
      [82, 42, 4, "Type \'ClientType.PERMANENT | ClientType.TEMPORARY | undefined\' is not assignable to type \'ClientType\'.\\n  Type \'undefined\' is not assignable to type \'ClientType\'.", "2087944093"],
      [114, 9, 6, "Type \'string | undefined\' is not assignable to type \'string | null\'.\\n  Type \'undefined\' is not assignable to type \'string | null\'.", "1127975365"]
    ],
    "src/script/page/AccentColorPicker.test.tsx:2337834610": [
      [52, 10, 5, "Type \'HTMLInputElement | null\' is not assignable to type \'HTMLInputElement\'.\\n  Type \'null\' is not assignable to type \'HTMLInputElement\'.", "178805363"],
      [93, 12, 5, "Type \'HTMLInputElement | null\' is not assignable to type \'HTMLInputElement\'.\\n  Type \'null\' is not assignable to type \'HTMLInputElement\'.", "178805363"]
    ],
    "src/script/page/AppLock.test.ts:262111532": [
      [50, 59, 22, "Argument of type \'Element | null\' is not assignable to parameter of type \'Element\'.\\n  Type \'null\' is not assignable to type \'Element\'.", "316356198"],
      [52, 33, 14, "Argument of type \'Element | null\' is not assignable to parameter of type \'Element\'.\\n  Type \'null\' is not assignable to type \'Element\'.", "3534045292"],
      [106, 37, 12, "Argument of type \'Element | null\' is not assignable to parameter of type \'Element\'.\\n  Type \'null\' is not assignable to type \'Element\'.", "1912908196"],
      [178, 35, 12, "Argument of type \'Element | null\' is not assignable to parameter of type \'Element\'.\\n  Type \'null\' is not assignable to type \'Element\'.", "1912908196"]
    ],
    "src/script/page/AppLock.tsx:588408162": [
      [163, 28, 36, "Argument of type \'Element | null\' is not assignable to parameter of type \'Node\'.\\n  Type \'null\' is not assignable to type \'Node\'.", "3019440182"],
      [167, 26, 30, "Argument of type \'Element | null\' is not assignable to parameter of type \'Node\'.\\n  Type \'null\' is not assignable to type \'Node\'.", "1790131128"],
      [195, 59, 37, "Object is possibly \'null\'.", "3700925542"],
      [216, 94, 4, "Argument of type \'unknown\' is not assignable to parameter of type \'StatusCodes\'.", "2087770728"],
      [219, 19, 7, "Argument of type \'unknown\' is not assignable to parameter of type \'SetStateAction<string>\'.", "1236122734"]
    ],
    "src/script/page/LeftSidebar/panels/Conversations/ConversationsList.tsx:3232925700": [
      [104, 10, 15, "Type \'(conversation: Conversation) => boolean\' is not assignable to type \'(conversationId: QualifiedId) => boolean\'.\\n  Types of parameters \'conversation\' and \'conversationId\' are incompatible.\\n    Type \'QualifiedId\' is missing the following properties from type \'Conversation\': teamState, archivedState, incomingMessages, isManaged, and 121 more.", "1629494677"]
    ],
    "src/script/page/LeftSidebar/panels/Conversations/GroupedConversationHeader.test.ts:3219319072": [
      [62, 11, 11, "Object is possibly \'null\'.", "3168726921"]
    ],
    "src/script/page/LeftSidebar/panels/StartUI/components/GroupList.test.tsx:87150494": [
      [34, 63, 38, "Argument of type \'Element | null\' is not assignable to parameter of type \'Element\'.\\n  Type \'null\' is not assignable to type \'Element\'.", "495210063"]
    ],
    "src/script/page/MainContent/MainContent.tsx:1247306180": [
      [70, 10, 12, "Type \'Conversation | null\' is not assignable to type \'Conversation\'.\\n  Type \'null\' is not assignable to type \'Conversation\'.", "1670678216"]
    ],
    "src/script/page/MainContent/panels/Collection/FullSearch.tsx:1879516049": [
      [99, 10, 10, "Object is possibly \'undefined\'.", "1962587969"],
      [100, 26, 10, "Object is possibly \'undefined\'.", "1962587969"],
      [109, 25, 11, "Object is possibly \'undefined\'.", "2591652326"],
      [126, 12, 3, "Type \'MutableRefObject<HTMLInputElement | undefined>\' is not assignable to type \'LegacyRef<HTMLInputElement> | undefined\'.\\n  Type \'MutableRefObject<HTMLInputElement | undefined>\' is not assignable to type \'RefObject<HTMLInputElement>\'.\\n    Types of property \'current\' are incompatible.\\n      Type \'HTMLInputElement | undefined\' is not assignable to type \'HTMLInputElement | null\'.\\n        Type \'undefined\' is not assignable to type \'HTMLInputElement | null\'.", "193432436"]
    ],
    "src/script/page/MainContent/panels/Collection/utils.tsx:3873364785": [
      [27, 13, 16, "Object is possibly \'undefined\'.", "3400861264"],
      [27, 59, 16, "Object is possibly \'undefined\'.", "3400861264"],
      [29, 13, 16, "Object is possibly \'undefined\'.", "3400861264"],
      [31, 13, 16, "Object is possibly \'undefined\'.", "3400861264"],
      [34, 8, 16, "Object is possibly \'undefined\'.", "3400861264"]
    ],
    "src/script/page/MainContent/panels/preferences/AccountPreferences.tsx:487388879": [
      [95, 79, 34, "Argument of type \'boolean | undefined\' is not assignable to parameter of type \'boolean\'.", "212151669"],
      [124, 6, 9, "Argument of type \'undefined\' is not assignable to parameter of type \'string\'.", "2620553983"]
    ],
    "src/script/page/MainContent/panels/preferences/accountPreferences/AccountSecuritySection.tsx:281427554": [
      [70, 6, 9, "Argument of type \'undefined\' is not assignable to parameter of type \'string\'.", "2620553983"],
      [107, 40, 43, "Argument of type \'string | undefined\' is not assignable to parameter of type \'string\'.\\n  Type \'undefined\' is not assignable to type \'string\'.", "1072333434"]
    ],
    "src/script/page/MainContent/panels/preferences/accountPreferences/AvatarInput.tsx:919643938": [
      [50, 69, 9, "Argument of type \'undefined\' is not assignable to parameter of type \'string\'.", "2620553983"],
      [91, 4, 16, "Object is possibly \'null\'.", "4019370437"],
      [116, 23, 14, "Argument of type \'File | null\' is not assignable to parameter of type \'File\'.\\n  Type \'null\' is not assignable to type \'File\'.", "1073819172"]
    ],
    "src/script/page/MainContent/panels/preferences/accountPreferences/EmailInput.tsx:542696972": [
      [56, 10, 5, "Object is of type \'unknown\'.", "165548477"],
      [59, 10, 5, "Object is of type \'unknown\'.", "165548477"]
    ],
    "src/script/page/MainContent/panels/preferences/avPreferences/CameraPreferences.tsx:147485328": [
      [80, 82, 5, "Object is of type \'unknown\'.", "165548477"],
      [81, 16, 4, "Argument of type \'null\' is not assignable to parameter of type \'SetStateAction<MediaStream | undefined>\'.", "2087897566"],
      [93, 6, 22, "Type \'MediaStream | undefined\' is not assignable to type \'MediaProvider | null\'.\\n  Type \'undefined\' is not assignable to type \'MediaProvider | null\'.", "3365227987"]
    ],
    "src/script/page/MainContent/panels/preferences/avPreferences/MicrophonePreferences.tsx:490834589": [
      [64, 82, 5, "Object is of type \'unknown\'.", "165548477"],
      [65, 16, 4, "Argument of type \'null\' is not assignable to parameter of type \'SetStateAction<MediaStream | undefined>\'.", "2087897566"],
      [109, 84, 11, "Type \'MediaStream | undefined\' is not assignable to type \'MediaStream\'.\\n  Type \'undefined\' is not assignable to type \'MediaStream\'.", "4175552125"]
    ],
    "src/script/page/MainContent/panels/preferences/devices/DeviceDetailsPreferences.test.tsx:1195297224": [
      [35, 41, 22, "Cannot invoke an object which is possibly \'undefined\'.", "1980738780"],
      [41, 21, 12, "Argument of type \'string | undefined\' is not assignable to parameter of type \'Matcher\'.\\n  Type \'undefined\' is not assignable to type \'Matcher\'.", "2075561852"]
    ],
    "src/script/page/MainContent/panels/preferences/devices/DevicesPreferences.tsx:1737777952": [
      [76, 90, 10, "Type \'undefined\' is not assignable to type \'boolean\'.", "3231345145"],
      [140, 8, 14, "Type \'(device: ClientEntity) => Promise<string | undefined>\' is not assignable to type \'(device: ClientEntity) => Promise<string>\'.\\n  Type \'Promise<string | undefined>\' is not assignable to type \'Promise<string>\'.\\n    Type \'string | undefined\' is not assignable to type \'string\'.\\n      Type \'undefined\' is not assignable to type \'string\'.", "223037395"],
      [147, 73, 37, "Argument of type \'Conversation | undefined\' is not assignable to parameter of type \'Conversation\'.\\n  Type \'undefined\' is not assignable to type \'Conversation\'.", "3769528030"]
    ],
    "src/script/page/message-list/InputBarControls/InputBarControls.test.tsx:2517377529": [
      [33, 2, 12, "Type \'undefined\' is not assignable to type \'Conversation\'.", "1670678216"]
    ],
    "src/script/page/message-list/MentionSuggestions/MentionSuggestions.tsx:217067853": [
      [119, 14, 3, "Type \'((node: Element) => void) | undefined\' is not assignable to type \'Ref<HTMLDivElement> | undefined\'.\\n  Type \'(node: Element) => void\' is not assignable to type \'Ref<HTMLDivElement> | undefined\'.\\n    Type \'(node: Element) => void\' is not assignable to type \'(instance: HTMLDivElement | null) => void\'.", "193432436"]
    ],
    "src/script/page/message-list/MessageTimerButton.test.ts:254586997": [
      [33, 46, 29, "Argument of type \'Element | null\' is not assignable to parameter of type \'Element\'.\\n  Type \'null\' is not assignable to type \'Element\'.", "4019893960"],
      [96, 11, 47, "Object is possibly \'null\'.", "512435431"],
      [123, 11, 51, "Object is possibly \'null\'.", "4189896900"],
      [124, 11, 52, "Object is possibly \'null\'.", "146485961"],
      [125, 11, 47, "Object is possibly \'null\'.", "512435431"],
      [148, 11, 51, "Object is possibly \'null\'.", "4189896900"],
      [149, 11, 52, "Object is possibly \'null\'.", "146485961"],
      [150, 11, 47, "Object is possibly \'null\'.", "512435431"],
      [174, 11, 51, "Object is possibly \'null\'.", "4189896900"],
      [175, 11, 52, "Object is possibly \'null\'.", "146485961"],
      [176, 11, 47, "Object is possibly \'null\'.", "512435431"],
      [198, 11, 47, "Object is possibly \'null\'.", "512435431"]
    ],
    "src/script/permission/PermissionRepository.ts:3072861882": [
      [45, 6, 23, "Type of computed property\'s value is \'Observable<PermissionStatusState.PROMPT>\', which is not assignable to type \'Observable<PermissionState | PermissionStatusState>\'.\\n  Types of parameters \'value\' and \'value\' are incompatible.\\n    Type \'PermissionState | PermissionStatusState\' is not assignable to type \'PermissionStatusState.PROMPT\'.", "2132945991"],
      [46, 6, 29, "Type of computed property\'s value is \'Observable<PermissionStatusState.PROMPT>\', which is not assignable to type \'Observable<PermissionState | PermissionStatusState>\'.", "3793420497"],
      [47, 6, 27, "Type of computed property\'s value is \'Observable<PermissionStatusState.PROMPT>\', which is not assignable to type \'Observable<PermissionState | PermissionStatusState>\'.", "952378264"],
      [48, 6, 30, "Type of computed property\'s value is \'Observable<PermissionStatusState.PROMPT>\', which is not assignable to type \'Observable<PermissionState | PermissionStatusState>\'.", "338556256"]
    ],
    "src/script/properties/PropertiesRepository.ts:274184231": [
      [97, 4, 13, "Type \'Observable<User | undefined>\' is not assignable to type \'Observable<User>\'.\\n  The types returned by \'peek()\' are incompatible between these types.\\n    Type \'User | undefined\' is not assignable to type \'User\'.\\n      Type \'undefined\' is not assignable to type \'User\'.", "311178912"],
      [100, 4, 21, "Type \'Observable<ConsentValue>\' is not assignable to type \'Observable<boolean | ConsentValue>\'.\\n  Types of parameters \'value\' and \'value\' are incompatible.\\n    Type \'boolean | ConsentValue\' is not assignable to type \'ConsentValue\'.", "1820233671"]
    ],
    "src/script/router/Router.ts:4158324241": [
      [50, 38, 4, "Argument of type \'null\' is not assignable to parameter of type \'string\'.", "2087897566"]
    ],
    "src/script/search/SearchRepository.ts:142898156": [
      [92, 44, 4, "Argument of type \'string\' is not assignable to parameter of type \'never\'.", "2087773917"],
      [103, 13, 140, "Argument of type \'(property: keyof User) => any\' is not assignable to parameter of type \'(value: string, index: number, array: string[]) => any\'.\\n  Types of parameters \'property\' and \'value\' are incompatible.\\n    Type \'string\' is not assignable to type \'keyof User\'.", "2023942255"],
      [114, 59, 16, "No overload matches this call.\\n  Overload 1 of 2, \'(...items: ConcatArray<never>[]): never[]\', gave the following error.\\n    Argument of type \'{ user: User; weight: any; }\' is not assignable to parameter of type \'ConcatArray<never>\'.\\n      Object literal may only specify known properties, and \'user\' does not exist in type \'ConcatArray<never>\'.\\n  Overload 2 of 2, \'(...items: ConcatArray<never>[]): never[]\', gave the following error.\\n    Argument of type \'{ user: User; weight: any; }\' is not assignable to parameter of type \'ConcatArray<never>\'.\\n      Object literal may only specify known properties, and \'user\' does not exist in type \'ConcatArray<never>\'.", "3870214084"],
      [119, 20, 6, "Property \'weight\' does not exist on type \'never\'.", "2011919237"],
      [119, 39, 6, "Property \'weight\' does not exist on type \'never\'.", "2011919237"],
      [120, 25, 4, "Property \'user\' does not exist on type \'never\'.", "2087973204"],
      [120, 47, 4, "Property \'user\' does not exist on type \'never\'.", "2087973204"],
      [122, 23, 6, "Property \'weight\' does not exist on type \'never\'.", "2011919237"],
      [122, 40, 6, "Property \'weight\' does not exist on type \'never\'.", "2011919237"],
      [124, 28, 4, "Property \'user\' does not exist on type \'never\'.", "2087973204"],
      [133, 44, 5, "Argument of type \'string | undefined\' is not assignable to parameter of type \'string\'.\\n  Type \'undefined\' is not assignable to type \'string\'.", "189936718"]
    ],
    "src/script/storage/StorageSchemata.ts:3711490368": [
      [125, 8, 7, "Type \'(transaction: Transaction, database: Dexie) => void\' is not assignable to type \'(transaction: Transaction, database?: Dexie | undefined) => void\'.\\n  Types of parameters \'database\' and \'database\' are incompatible.\\n    Type \'Dexie | undefined\' is not assignable to type \'Dexie\'.\\n      Type \'undefined\' is not assignable to type \'Dexie\'.", "2225706901"],
      [305, 8, 7, "Type \'(transaction: Transaction, database: Dexie) => void\' is not assignable to type \'(transaction: Transaction, database?: Dexie | undefined) => void\'.\\n  Types of parameters \'database\' and \'database\' are incompatible.\\n    Type \'Dexie | undefined\' is not assignable to type \'Dexie\'.\\n      Type \'undefined\' is not assignable to type \'Dexie\'.", "2225706901"]
    ],
    "src/script/storage/StorageService.ts:1411751882": [
      [49, 10, 14, "Property \'hasHookSupport\' has no initializer and is not definitely assigned in the constructor.", "2732954963"],
      [50, 10, 6, "Property \'engine\' has no initializer and is not definitely assigned in the constructor.", "1163760011"],
      [51, 9, 27, "Property \'isTemporaryAndNonPersistent\' has no initializer and is not definitely assigned in the constructor.", "2204664357"],
      [79, 28, 7, "Argument of type \'DexieDatabase | undefined\' is not assignable to parameter of type \'DexieDatabase\'.\\n  Type \'undefined\' is not assignable to type \'DexieDatabase\'.", "1929661355"],
      [83, 76, 5, "Object is of type \'unknown\'.", "165548477"],
      [108, 8, 25, "No overload matches this call.\\n  The last overload gave the following error.\\n    Argument of type \'DEXIE_CRUD_EVENT.UPDATING\' is not assignable to parameter of type \'\\"deleting\\"\'.", "746988678"],
      [116, 8, 8, "No overload matches this call.\\n  The last overload gave the following error.\\n    Argument of type \'(this: DeletingHookContext<any, IndexableType>, primaryKey: string, obj: Object, transaction: Transaction) => void\' is not assignable to parameter of type \'(this: DeletingHookContext<any, IndexableType>, primKey: IndexableType, obj: any, transaction: Transaction) => any\'.\\n      Types of parameters \'primaryKey\' and \'primKey\' are incompatible.\\n        Type \'IndexableType\' is not assignable to type \'string\'.\\n          Type \'number\' is not assignable to type \'string\'.", "1594753575"],
      [117, 91, 9, "Argument of type \'undefined\' is not assignable to parameter of type \'Object\'.", "2620553983"],
      [278, 39, 7, "Object is possibly \'undefined\'.", "1929661355"],
      [386, 38, 7, "Object is possibly \'undefined\'.", "1929661355"]
    ],
    "src/script/team/TeamEntity.ts:781860466": [
      [48, 6, 7, "Type \'string | boolean\' is not assignable to type \'boolean\'.\\n  Type \'string\' is not assignable to type \'boolean\'.", "814555284"]
    ],
    "src/script/team/TeamRepository.ts:2469907748": [
      [204, 4, 159, "Type \'(User | undefined)[]\' is not assignable to type \'User[]\'.\\n  Type \'User | undefined\' is not assignable to type \'User\'.\\n    Type \'undefined\' is not assignable to type \'User\'.", "587279576"],
      [210, 53, 24, "Argument of type \'string | undefined\' is not assignable to parameter of type \'string\'.\\n  Type \'undefined\' is not assignable to type \'string\'.", "2322605270"],
      [304, 4, 9, "Type \'(string | undefined)[]\' is not assignable to type \'string[]\'.\\n  Type \'string | undefined\' is not assignable to type \'string\'.\\n    Type \'undefined\' is not assignable to type \'string\'.", "3264882315"],
      [325, 53, 13, "Argument of type \'string | undefined\' is not assignable to parameter of type \'string\'.\\n  Type \'undefined\' is not assignable to type \'string\'.", "3345044032"],
      [334, 66, 9, "Argument of type \'{ domain: string; id: string | undefined; }[]\' is not assignable to parameter of type \'QualifiedId[]\'.\\n  Type \'{ domain: string; id: string | undefined; }\' is not assignable to type \'QualifiedId\'.\\n    Types of property \'id\' are incompatible.\\n      Type \'string | undefined\' is not assignable to type \'string\'.\\n        Type \'undefined\' is not assignable to type \'string\'.", "3264882315"],
      [468, 28, 45, "Object is possibly \'undefined\'.", "1991114915"],
      [469, 23, 40, "Object is possibly \'undefined\'.", "841513102"],
      [536, 6, 76, "Argument of type \'string | null\' is not assignable to parameter of type \'string\'.\\n  Type \'null\' is not assignable to type \'string\'.", "563963699"],
      [588, 34, 14, "No overload matches this call.\\n  Overload 1 of 2, \'(...items: ConcatArray<never>[]): never[]\', gave the following error.\\n    Argument of type \'TeamMemberEntity | TeamMemberEntity[]\' is not assignable to parameter of type \'ConcatArray<never>\'.\\n      Type \'TeamMemberEntity\' is missing the following properties from type \'ConcatArray<never>\': length, join, slice\\n  Overload 2 of 2, \'(...items: ConcatArray<never>[]): never[]\', gave the following error.\\n    Argument of type \'TeamMemberEntity | TeamMemberEntity[]\' is not assignable to parameter of type \'ConcatArray<never>\'.\\n      Type \'TeamMemberEntity\' is not assignable to type \'ConcatArray<never>\'.", "3525779144"],
      [590, 56, 6, "Property \'userId\' does not exist on type \'never\'.", "1765117785"],
      [592, 45, 11, "Property \'permissions\' does not exist on type \'never\'.", "524793117"],
      [597, 25, 6, "Property \'userId\' does not exist on type \'never\'.", "1765117785"],
      [597, 42, 11, "Property \'permissions\' does not exist on type \'never\'.", "524793117"],
      [597, 87, 11, "Property \'permissions\' does not exist on type \'never\'.", "524793117"],
      [602, 25, 6, "Property \'userId\' does not exist on type \'never\'.", "1765117785"],
      [602, 42, 9, "Property \'invitedBy\' does not exist on type \'never\'.", "1955064691"],
      [606, 64, 14, "Property \'hasOwnProperty\' does not exist on type \'never\'.", "547572878"]
    ],
    "src/script/team/TeamState.ts:2129239601": [
      [59, 4, 9, "Type \'Observable<TeamEntity | undefined>\' is not assignable to type \'Observable<TeamEntity>\'.\\n  The types returned by \'peek()\' are incompatible between these types.\\n    Type \'TeamEntity | undefined\' is not assignable to type \'TeamEntity\'.\\n      Type \'undefined\' is not assignable to type \'TeamEntity\'.", "1162784912"],
      [68, 4, 17, "Type \'Observable<FeatureList | undefined>\' is not assignable to type \'Observable<FeatureList>\'.\\n  The types returned by \'peek()\' are incompatible between these types.\\n    Type \'FeatureList | undefined\' is not assignable to type \'FeatureList\'.\\n      Type \'undefined\' is not assignable to type \'FeatureList\'.", "54583831"],
      [96, 13, 38, "Object is possibly \'undefined\'.", "3672246717"],
      [97, 10, 37, "Object is possibly \'undefined\'.", "1981238082"],
      [121, 4, 22, "Type \'PureComputed<boolean | undefined>\' is not assignable to type \'PureComputed<boolean>\'.\\n  The types returned by \'peek()\' are incompatible between these types.\\n    Type \'boolean | undefined\' is not assignable to type \'boolean\'.", "32795343"],
      [122, 4, 33, "Type \'PureComputed<number | undefined>\' is not assignable to type \'PureComputed<number>\'.\\n  The types returned by \'peek()\' are incompatible between these types.\\n    Type \'number | undefined\' is not assignable to type \'number\'.\\n      Type \'undefined\' is not assignable to type \'number\'.", "3833026544"]
    ],
    "src/script/telemetry/app_init/AppInitTimings.ts:2827224089": [
      [51, 31, 9, "Object is possibly \'undefined\'.", "2472707299"]
    ],
    "src/script/time/serverTimeHandler.ts:469728213": [
      [39, 14, 49, "Conversion of type \'Observable<undefined>\' to type \'Observable<number>\' may be a mistake because neither type sufficiently overlaps with the other. If this was intentional, convert the expression to \'unknown\' first.\\n  Types of property \'equalityComparer\' are incompatible.\\n    Type \'(a: undefined, b: undefined) => boolean\' is not comparable to type \'(a: number, b: number) => boolean\'.\\n      Types of parameters \'a\' and \'a\' are incompatible.\\n        Type \'number\' is not comparable to type \'undefined\'.", "1339088109"]
    ],
    "src/script/tracking/EventTrackingRepository.ts:471863585": [
      [47, 10, 15, "Property \'countlyDeviceId\' has no initializer and is not definitely assigned in the constructor.", "3024684198"],
      [170, 23, 16, "Argument of type \'boolean | undefined\' is not assignable to parameter of type \'boolean\'.", "3019303906"]
    ],
    "src/script/tracking/Helpers.ts:3850783506": [
      [47, 10, 30, "Object is possibly \'undefined\'.", "3185682702"]
    ],
    "src/script/ui/ContextMenu.tsx:3329910082": [
      [53, 4, 9, "Type \'undefined\' is not assignable to type \'HTMLDivElement\'.", "1873118818"],
      [141, 29, 3, "Type \'Dispatch<SetStateAction<HTMLUListElement | undefined>>\' is not assignable to type \'LegacyRef<HTMLUListElement> | undefined\'.\\n  Type \'Dispatch<SetStateAction<HTMLUListElement | undefined>>\' is not assignable to type \'(instance: HTMLUListElement | null) => void\'.\\n    Types of parameters \'value\' and \'instance\' are incompatible.\\n      Type \'HTMLUListElement | null\' is not assignable to type \'SetStateAction<HTMLUListElement | undefined>\'.\\n        Type \'null\' is not assignable to type \'SetStateAction<HTMLUListElement | undefined>\'.", "193432436"]
    ],
    "src/script/ui/Modal.ts:2744470243": [
      [35, 4, 10, "Type \'HTMLElement | null\' is not assignable to type \'HTMLElement\'.\\n  Type \'null\' is not assignable to type \'HTMLElement\'.", "3985246182"],
      [36, 4, 17, "Type \'(() => void) | undefined\' is not assignable to type \'() => void\'.\\n  Type \'undefined\' is not assignable to type \'() => void\'.", "2437998084"],
      [37, 4, 23, "Type \'(() => void) | undefined\' is not assignable to type \'() => void\'.\\n  Type \'undefined\' is not assignable to type \'() => void\'.", "1878779325"]
    ],
    "src/script/ui/Shortcut.ts:4030248185": [
      [166, 26, 10, "Object is possibly \'undefined\'.", "3955554463"],
      [169, 80, 10, "Object is possibly \'undefined\'.", "3955554463"],
      [171, 6, 10, "Object is possibly \'undefined\'.", "3955554463"]
    ],
    "src/script/ui/overlayedObserver.ts:1307956702": [
      [28, 4, 22, "Type \'undefined\' is not assignable to type \'number\'.", "553548977"],
      [37, 6, 9, "Cannot invoke an object which is possibly \'undefined\'.", "4219368682"],
      [56, 2, 95, "Type \'boolean | null\' is not assignable to type \'boolean\'.", "1265679455"],
      [81, 4, 22, "Type \'undefined\' is not assignable to type \'number\'.", "553548977"]
    ],
    "src/script/user/AppLockRepository.ts:968558871": [
      [48, 38, 59, "Type \'string | null\' is not assignable to type \'string\'.\\n  Type \'null\' is not assignable to type \'string\'.", "2029474882"],
      [50, 35, 56, "Type \'string | null\' is not assignable to type \'string\'.\\n  Type \'null\' is not assignable to type \'string\'.", "4278102955"],
      [55, 46, 8, "Argument of type \'string | null\' is not assignable to parameter of type \'string\'.\\n  Type \'null\' is not assignable to type \'string\'.", "2452599369"]
    ],
    "src/script/user/AppLockState.ts:4063056116": [
      [49, 4, 22, "Type \'PureComputed<boolean | undefined>\' is not assignable to type \'PureComputed<boolean>\'.", "32795343"],
      [55, 4, 33, "Type \'PureComputed<number | undefined>\' is not assignable to type \'PureComputed<number>\'.", "3833026544"]
    ],
    "src/script/user/UserHandleGenerator.ts:608562243": [
      [67, 35, 6, "No overload matches this call.\\n  Overload 1 of 4, \'(iterable: Iterable<unknown> | ArrayLike<unknown>, mapfn: (v: unknown, k: number) => number, thisArg?: any): number[]\', gave the following error.\\n    Type \'number | undefined\' is not assignable to type \'number\'.\\n      Type \'undefined\' is not assignable to type \'number\'.\\n  Overload 2 of 4, \'(arrayLike: ArrayLike<unknown>, mapfn: (v: unknown, k: number) => number, thisArg?: any): number[]\', gave the following error.\\n    Type \'number | undefined\' is not assignable to type \'number\'.\\n      Type \'undefined\' is not assignable to type \'number\'.", "1433765721"]
    ],
    "src/script/user/UserMapper.test.ts:250567312": [
      [83, 42, 9, "Argument of type \'undefined\' is not assignable to parameter of type \'User | Self\'.", "2620553983"],
      [137, 47, 9, "Argument of type \'undefined\' is not assignable to parameter of type \'(User | Self)[]\'.", "2620553983"],
      [158, 13, 15, "Object is possibly \'undefined\'.", "52415216"],
      [167, 13, 15, "Object is possibly \'undefined\'.", "52415216"],
      [176, 13, 15, "Object is possibly \'undefined\'.", "52415216"],
      [221, 13, 15, "Object is possibly \'undefined\'.", "52415216"],
      [222, 13, 15, "Object is possibly \'undefined\'.", "52415216"]
    ],
    "src/script/user/UserMapper.ts:1842788905": [
      [47, 4, 63, "Type \'User | undefined\' is not assignable to type \'User\'.\\n  Type \'undefined\' is not assignable to type \'User\'.", "55227688"],
      [47, 50, 4, "Argument of type \'null\' is not assignable to parameter of type \'string | undefined\'.", "2087897566"],
      [51, 62, 4, "Argument of type \'null\' is not assignable to parameter of type \'string | undefined\'.", "2087897566"],
      [52, 4, 10, "Object is possibly \'undefined\'.", "50227919"],
      [57, 6, 10, "Object is possibly \'undefined\'.", "50227919"],
      [60, 4, 18, "Type \'User | undefined\' is not assignable to type \'User\'.\\n  Type \'undefined\' is not assignable to type \'User\'.", "1723739806"],
      [96, 6, 13, "Type \'string | undefined\' is not assignable to type \'string\'.\\n  Type \'undefined\' is not assignable to type \'string\'.", "1154411948"],
      [133, 62, 15, "Argument of type \'UserAsset[] | undefined\' is not assignable to parameter of type \'UserAsset[]\'.\\n  Type \'undefined\' is not assignable to type \'UserAsset[]\'.", "696735433"],
      [135, 55, 16, "Argument of type \'Picture[] | undefined\' is not assignable to parameter of type \'Picture[]\'.\\n  Type \'undefined\' is not assignable to type \'Picture[]\'.", "1145520518"]
    ],
    "src/script/user/UserPermission.ts:1999060110": [
      [173, 2, 395, "Type \'Record<string, (role: ROLE) => boolean>\' is not assignable to type \'Record<string, (role?: ROLE | undefined) => boolean>\'.\\n  \'string\' index signatures are incompatible.\\n    Type \'(role: ROLE) => boolean\' is not assignable to type \'(role?: ROLE | undefined) => boolean\'.", "3736070641"]
    ],
    "src/script/user/UserRepository.ts:1196545524": [
      [172, 55, 6, "Type \'string | undefined\' is not assignable to type \'string\'.\\n  Type \'undefined\' is not assignable to type \'string\'.", "1127975365"],
      [217, 24, 6, "Type \'string | null\' is not assignable to type \'string\'.\\n  Type \'null\' is not assignable to type \'string\'.", "1127975365"],
      [228, 32, 6, "Type \'string | null\' is not assignable to type \'string\'.\\n  Type \'null\' is not assignable to type \'string\'.", "1127975365"],
      [228, 75, 2, "Type \'string | undefined\' is not assignable to type \'string\'.\\n  Type \'undefined\' is not assignable to type \'string\'.", "5861160"],
      [252, 28, 16, "Argument of type \'ConnectionEntity | undefined\' is not assignable to parameter of type \'ConnectionEntity\'.\\n  Type \'undefined\' is not assignable to type \'ConnectionEntity\'.", "3456520104"],
      [263, 10, 7, "Type \'{ domain: string | undefined; id: string; }[]\' is not assignable to type \'QualifiedId[]\'.\\n  Type \'{ domain: string | undefined; id: string; }\' is not assignable to type \'QualifiedId\'.\\n    Types of property \'domain\' are incompatible.\\n      Type \'string | undefined\' is not assignable to type \'string\'.\\n        Type \'undefined\' is not assignable to type \'string\'.", "2414311946"],
      [339, 4, 20, "Type \'(ClientEntity | undefined)[]\' is not assignable to type \'ClientEntity[]\'.\\n  Type \'ClientEntity | undefined\' is not assignable to type \'ClientEntity\'.\\n    Type \'undefined\' is not assignable to type \'ClientEntity\'.", "724989886"],
      [525, 53, 5, "Object is of type \'unknown\'.", "165548477"],
      [535, 23, 16, "Object is possibly \'undefined\'.", "1145520518"],
      [536, 21, 15, "Object is possibly \'undefined\'.", "696735433"],
      [541, 57, 16, "Argument of type \'Picture[] | undefined\' is not assignable to parameter of type \'Picture[]\'.\\n  Type \'undefined\' is not assignable to type \'Picture[]\'.", "1145520518"],
      [560, 27, 5, "Object is of type \'unknown\'.", "165548477"],
      [563, 89, 5, "Object is of type \'unknown\'.", "165548477"],
      [663, 27, 17, "Type \'User | undefined\' is not assignable to type \'User\'.\\n  Type \'undefined\' is not assignable to type \'User\'.", "3641955066"],
      [678, 101, 4, "Argument of type \'null\' is not assignable to parameter of type \'string | undefined\'.", "2087897566"],
      [728, 69, 5, "Object is of type \'unknown\'.", "165548477"],
      [747, 24, 5, "Object is of type \'unknown\'.", "165548477"],
      [775, 60, 5, "Object is of type \'unknown\'.", "165548477"],
      [775, 77, 5, "Object is of type \'unknown\'.", "165548477"],
      [822, 64, 5, "Object is of type \'unknown\'.", "165548477"],
      [822, 81, 5, "Object is of type \'unknown\'.", "165548477"]
    ],
    "src/script/user/UserState.ts:1636460432": [
      [44, 4, 9, "Type \'Observable<User | undefined>\' is not assignable to type \'Observable<User>\'.", "1162883985"],
      [45, 4, 10, "Type \'ObservableArray<never>\' is not assignable to type \'ObservableArray<User>\'.\\n  Types of parameters \'value\' and \'value\' are incompatible.\\n    Type \'User[] | null | undefined\' is not assignable to type \'never[] | null | undefined\'.\\n      Type \'User[]\' is not assignable to type \'never[]\'.\\n        Type \'User\' is not assignable to type \'never\'.", "4012712079"],
      [62, 4, 11, "Type \'Observable<boolean | undefined>\' is not assignable to type \'PureComputed<boolean> | Observable<boolean>\'.\\n  Type \'Observable<boolean | undefined>\' is not assignable to type \'Observable<boolean>\'.\\n    The types returned by \'peek()\' are incompatible between these types.\\n      Type \'boolean | undefined\' is not assignable to type \'boolean\'.", "2825893770"]
    ],
    "src/script/util/ArrayUtil.ts:1796804857": [
      [109, 47, 42, "Type \'undefined\' cannot be used as an index type.", "3231080782"]
    ],
    "src/script/util/ClipboardUtil.ts:3834718542": [
      [33, 22, 21, "Object is possibly \'null\'.", "3831905776"],
      [33, 57, 21, "Object is possibly \'null\'.", "3831905776"],
      [43, 6, 16, "Object is possibly \'null\'.", "548905036"],
      [44, 6, 16, "Object is possibly \'null\'.", "548905036"]
    ],
    "src/script/util/ComponentUtil.test.ts:2336697613": [
      [48, 44, 73, "Argument of type \'({ obj }: { obj: any; }) => UnwrappedValues<any, Subscribables<any>>\' is not assignable to parameter of type \'(initialProps: unknown) => UnwrappedValues<any, Subscribables<any>>\'.\\n  Types of parameters \'__0\' and \'initialProps\' are incompatible.\\n    Type \'unknown\' is not assignable to type \'{ obj: any; }\'.", "2621166550"]
    ],
    "src/script/util/DebugUtil.ts:3949008751": [
      [119, 35, 9, "Object is possibly \'undefined\'.", "3919057299"],
      [129, 4, 9, "Object is possibly \'undefined\'.", "3919057299"],
      [177, 21, 43, "Object is possibly \'null\'.", "1853768633"],
      [189, 29, 43, "Object is possibly \'null\'.", "1853768633"],
      [210, 14, 44, "No overload matches this call.\\n  Overload 1 of 2, \'(predicate: (value: BackendEvent, index: number, array: BackendEvent[]) => value is ConversationOtrMessageAddEvent, thisArg?: any): ConversationOtrMessageAddEvent[]\', gave the following error.\\n    Argument of type \'(event: ConversationOtrMessageAddEvent) => boolean\' is not assignable to parameter of type \'(value: BackendEvent, index: number, array: BackendEvent[]) => value is ConversationOtrMessageAddEvent\'.\\n      Types of parameters \'event\' and \'value\' are incompatible.\\n        Type \'BackendEvent\' is not assignable to type \'ConversationOtrMessageAddEvent\'.\\n          Type \'ConversationAccessUpdateEvent\' is not assignable to type \'ConversationOtrMessageAddEvent\'.\\n            Types of property \'data\' are incompatible.\\n              Type \'ConversationAccessUpdateData\' is missing the following properties from type \'ConversationOtrMessageAddData\': recipient, sender, text\\n  Overload 2 of 2, \'(predicate: (value: BackendEvent, index: number, array: BackendEvent[]) => unknown, thisArg?: any): BackendEvent[]\', gave the following error.\\n    Argument of type \'(event: ConversationOtrMessageAddEvent) => boolean\' is not assignable to parameter of type \'(value: BackendEvent, index: number, array: BackendEvent[]) => unknown\'.\\n      Types of parameters \'event\' and \'value\' are incompatible.\\n        Type \'BackendEvent\' is not assignable to type \'ConversationOtrMessageAddEvent\'.", "1988627528"],
      [231, 79, 28, "Argument of type \'QualifiedId | undefined\' is not assignable to parameter of type \'QualifiedId\'.\\n  Type \'undefined\' is not assignable to type \'QualifiedId\'.", "3076846587"],
      [252, 28, 37, "Object is possibly \'undefined\'.", "1392610785"],
      [323, 8, 3, "Object is possibly \'null\'.", "193416522"],
      [324, 8, 3, "Object is possibly \'null\'.", "193416522"],
      [325, 8, 3, "Object is possibly \'null\'.", "193416522"],
      [326, 8, 3, "Object is possibly \'null\'.", "193416522"],
      [333, 4, 37, "Cannot invoke an object which is possibly \'null\'.", "1296197002"],
      [333, 42, 4, "Argument of type \'null\' is not assignable to parameter of type \'Event\'.", "2087897566"],
      [342, 18, 12, "Object is possibly \'null\'.", "1670678216"],
      [348, 24, 12, "Object is possibly \'null\'.", "1670678216"],
      [352, 16, 12, "Object is possibly \'null\'.", "1670678216"],
      [366, 26, 12, "Object is possibly \'null\'.", "1670678216"],
      [368, 25, 12, "Object is possibly \'null\'.", "1670678216"]
    ],
    "src/script/util/EmojiUtil.ts:2636485232": [
      [29, 18, 26, "Argument of type \'string\' is not assignable to parameter of type \'never\'.", "2839450053"]
    ],
    "src/script/util/FileTypeUtil.ts:2165001675": [
      [48, 68, 29, "Object is possibly \'null\'.", "3648478764"]
    ],
    "src/script/util/PromiseQueue.ts:2903873298": [
      [64, 22, 7, "Object is possibly \'undefined\'.", "717644789"],
      [67, 18, 7, "Object is possibly \'undefined\'.", "717644789"],
      [69, 19, 7, "Object is possibly \'undefined\'.", "717644789"],
      [153, 8, 9, "Type \'(value: T | PromiseLike<T>) => void\' is not assignable to type \'PromiseResolveFn\'.\\n  Types of parameters \'value\' and \'value\' are incompatible.\\n    Type \'unknown\' is not assignable to type \'T | PromiseLike<T>\'.", "1585311161"],
      [183, 25, 10, "Argument of type \'{ fn: PromiseFn<T>; rejectFn: (reason?: any) => void; resolveFn: (value: T | PromiseLike<T>) => void; }\' is not assignable to parameter of type \'QueueEntry<any>\'.\\n  Types of property \'resolveFn\' are incompatible.\\n    Type \'(value: T | PromiseLike<T>) => void\' is not assignable to type \'PromiseResolveFn\'.\\n      Types of parameters \'value\' and \'value\' are incompatible.\\n        Type \'unknown\' is not assignable to type \'T | PromiseLike<T>\'.", "2928457408"]
    ],
    "src/script/util/SanitizationUtil.ts:998997544": [
      [63, 2, 17, "Type \'Window | null\' is not assignable to type \'Window\'.\\n  Type \'null\' is not assignable to type \'Window\'.", "211185092"]
    ],
    "src/script/util/TimeUtil.ts:2937722238": [
      [196, 14, 7, "Object is possibly \'undefined\'.", "2520100294"],
      [197, 17, 7, "Object is possibly \'undefined\'.", "2520100294"],
      [218, 19, 5, "Object is possibly \'undefined\'.", "177734518"],
      [223, 71, 7, "Object is possibly \'undefined\'.", "770838456"]
    ],
    "src/script/util/TypedEventTarget.ts:158498822": [
      [24, 9, 16, "Property \'addEventListener\' in type \'TypedEventTarget<EventDef>\' is not assignable to the same property in base type \'EventTarget\'.\\n  Type \'<T extends EventDef[\\"type\\"]>(type: T, listener: ((e: Event & EventDef) => void) | null) => void\' is not assignable to type \'(type: string, callback: EventListenerOrEventListenerObject | null, options?: boolean | AddEventListenerOptions | undefined) => void\'.\\n    Types of parameters \'listener\' and \'callback\' are incompatible.\\n      Type \'EventListenerOrEventListenerObject | null\' is not assignable to type \'((e: Event & EventDef) => void) | null\'.\\n        Type \'EventListenerObject\' is not assignable to type \'(e: Event & EventDef) => void\'.\\n          Type \'EventListenerObject\' provides no match for the signature \'(e: Event & EventDef): void\'.", "1663469078"],
      [25, 33, 8, "Argument of type \'((e: Event & EventDef) => void) | null\' is not assignable to parameter of type \'EventListenerOrEventListenerObject | null\'.\\n  Type \'(e: Event & EventDef) => void\' is not assignable to type \'EventListenerOrEventListenerObject | null\'.\\n    Type \'(e: Event & EventDef) => void\' is not assignable to type \'EventListener\'.\\n      Types of parameters \'e\' and \'evt\' are incompatible.\\n        Type \'Event\' is not assignable to type \'Event & EventDef\'.\\n          Type \'Event\' is not assignable to type \'EventDef\'.\\n            \'Event\' is assignable to the constraint of type \'EventDef\', but \'EventDef\' could be instantiated with a different subtype of constraint \'{ type: any; }\'.", "732556603"],
      [28, 9, 19, "Property \'removeEventListener\' in type \'TypedEventTarget<EventDef>\' is not assignable to the same property in base type \'EventTarget\'.\\n  Type \'(type: EventDef[\\"type\\"], listener: (e: Event & EventDef) => void) => void\' is not assignable to type \'(type: string, callback: EventListenerOrEventListenerObject | null, options?: boolean | EventListenerOptions | undefined) => void\'.\\n    Types of parameters \'listener\' and \'callback\' are incompatible.\\n      Type \'EventListenerOrEventListenerObject | null\' is not assignable to type \'(e: Event & EventDef) => void\'.\\n        Type \'null\' is not assignable to type \'(e: Event & EventDef) => void\'.", "2229065745"],
      [29, 36, 8, "Argument of type \'(e: Event & EventDef) => void\' is not assignable to parameter of type \'EventListenerOrEventListenerObject | null\'.\\n  Type \'(e: Event & EventDef) => void\' is not assignable to type \'EventListener\'.\\n    Types of parameters \'e\' and \'evt\' are incompatible.\\n      Type \'Event\' is not assignable to type \'Event & EventDef\'.", "732556603"]
    ],
    "src/script/util/ephemeralValueStore.ts:2413706131": [
      [68, 2, 6, "Type \'ServiceWorker | null\' is not assignable to type \'ServiceWorker\'.\\n  Type \'null\' is not assignable to type \'ServiceWorker\'.", "2022943379"]
    ],
    "src/script/util/messageRenderer.ts:3293515046": [
      [51, 22, 17, "Object is possibly \'undefined\'.", "2874537081"],
      [51, 22, 17, "Cannot invoke an object which is possibly \'undefined\'.", "2874537081"],
      [52, 2, 15, "Object is possibly \'null\'.", "3502905644"],
      [62, 8, 10, "Type \'[number, number] | null\' must have a \'[Symbol.iterator]()\' method that returns an iterator.", "3658085274"],
      [67, 45, 19, "Object is possibly \'null\'.", "298984248"],
      [142, 38, 14, "Argument of type \'\\"\\" | string[]\' is not assignable to parameter of type \'string[] | undefined\'.\\n  Type \'string\' is not assignable to type \'string[]\'.", "592874915"],
      [156, 20, 4, "Object is possibly \'null\'.", "2087822780"],
      [157, 27, 4, "Object is possibly \'null\'.", "2087822780"],
      [164, 6, 10, "Object is possibly \'undefined\'.", "393830728"],
      [165, 6, 10, "Object is possibly \'undefined\'.", "393830728"],
      [166, 51, 4, "Argument of type \'string | null\' is not assignable to parameter of type \'string\'.\\n  Type \'null\' is not assignable to type \'string\'.", "2087822780"],
      [204, 71, 22, "Argument of type \'Token[] | null\' is not assignable to parameter of type \'Token[]\'.\\n  Type \'null\' is not assignable to type \'Token[]\'.", "525880250"]
    ],
    "src/script/util/test/TestPage.tsx:1772987669": [
      [28, 4, 10, "Type \'T | undefined\' is not assignable to type \'T\'.\\n  \'T\' could be instantiated with an arbitrary type which could be unrelated to \'T | undefined\'.", "4016349795"],
      [29, 4, 14, "Type \'FC<T> | ComponentClass<T, any>\' is not assignable to type \'FC<{}> | ComponentClass<{}, any>\'.\\n  Type \'FC<T>\' is not assignable to type \'FC<{}> | ComponentClass<{}, any>\'.\\n    Type \'FunctionComponent<T>\' is not assignable to type \'FC<{}>\'.\\n      Types of parameters \'props\' and \'props\' are incompatible.\\n        Type \'{}\' is not assignable to type \'T\'.\\n          \'T\' could be instantiated with an arbitrary type which could be unrelated to \'{}\'.", "2825119042"]
    ],
    "src/script/util/test/mock/LocalStorageMock.ts:763526660": [
      [30, 4, 15, "Type \'null\' is not assignable to type \'string\'.", "729139267"]
    ],
    "src/script/util/util.ts:401163745": [
      [50, 40, 34, "Argument of type \'boolean | undefined\' is not assignable to parameter of type \'boolean\'.", "212151669"],
      [104, 34, 13, "Argument of type \'string | ArrayBuffer | null\' is not assignable to parameter of type \'string | ArrayBuffer | PromiseLike<string | ArrayBuffer>\'.\\n  Type \'null\' is not assignable to type \'string | ArrayBuffer | PromiseLike<string | ArrayBuffer>\'.", "3216273927"],
      [122, 41, 8, "Type \'string | null\' is not assignable to type \'string\'.\\n  Type \'null\' is not assignable to type \'string\'.", "3750463409"],
      [192, 9, 29, "Object is possibly \'null\'.", "3854968340"],
      [330, 21, 4, "\'this\' implicitly has type \'any\' because it does not have a type annotation.", "2087959715"],
      [354, 52, 22, "Argument of type \'Element | null\' is not assignable to parameter of type \'Element\'.\\n  Type \'null\' is not assignable to type \'Element\'.", "1093908406"]
    ],
    "src/script/view_model/ActionsViewModel.ts:125543468": [
      [117, 82, 22, "Argument of type \'Conversation | undefined\' is not assignable to parameter of type \'Conversation\'.\\n  Type \'undefined\' is not assignable to type \'Conversation\'.", "4075697524"],
      [181, 67, 5, "Object is of type \'unknown\'.", "165548477"],
      [181, 83, 5, "Object is of type \'unknown\'.", "165548477"],
      [195, 8, 9, "Argument of type \'undefined\' is not assignable to parameter of type \'string\'.", "2620553983"]
    ],
    "src/script/view_model/CallingViewModel.ts:2137718400": [
      [88, 11, 17, "Property \'activeCallViewTab\' has no initializer and is not definitely assigned in the constructor.", "1323835793"],
      [320, 4, 63, "Type \'Conversation | undefined\' is not assignable to type \'Conversation\'.\\n  Type \'undefined\' is not assignable to type \'Conversation\'.", "62763745"]
    ],
<<<<<<< HEAD
    "src/script/view_model/ContentViewModel.ts:2477090464": [
      [235, 65, 6, "Type \'string | null\' is not assignable to type \'string\'.\\n  Type \'null\' is not assignable to type \'string\'.", "1127975365"],
      [262, 12, 13, "\'messageEntity\' is declared but its value is never read.", "2065728181"],
      [278, 10, 6, "Type \'Conversation | null\' is not assignable to type \'PanelEntity\'.", "1164306878"],
      [282, 37, 5, "Object is of type \'unknown\'.", "165548477"],
      [292, 10, 9, "Argument of type \'undefined\' is not assignable to parameter of type \'string\'.", "2620553983"],
      [403, 12, 9, "Argument of type \'undefined\' is not assignable to parameter of type \'string\'.", "2620553983"],
      [412, 20, 29, "Object is possibly \'undefined\'.", "1398699454"],
      [415, 12, 9, "Argument of type \'undefined\' is not assignable to parameter of type \'string\'.", "2620553983"]
    ],
    "src/script/view_model/ImageDetailViewViewModel.ts:1576396674": [
      [58, 4, 11, "Type \'undefined\' is not assignable to type \'string\'.", "3652784592"],
      [60, 4, 15, "Type \'undefined\' is not assignable to type \'Modal\'.", "4236294625"],
      [61, 4, 13, "Type \'Observable<string | undefined>\' is not assignable to type \'Observable<string>\'.\\n  The types returned by \'peek()\' are incompatible between these types.\\n    Type \'string | undefined\' is not assignable to type \'string\'.\\n      Type \'undefined\' is not assignable to type \'string\'.", "236598504"],
      [65, 4, 23, "Type \'Observable<Conversation | undefined>\' is not assignable to type \'Observable<Conversation>\'.\\n  The types returned by \'peek()\' are incompatible between these types.\\n    Type \'Conversation | undefined\' is not assignable to type \'Conversation\'.\\n      Type \'undefined\' is not assignable to type \'Conversation\'.", "2356679995"],
      [67, 4, 18, "Type \'Observable<ContentMessage | undefined>\' is not assignable to type \'Observable<ContentMessage>\'.\\n  The types returned by \'peek()\' are incompatible between these types.\\n    Type \'ContentMessage | undefined\' is not assignable to type \'ContentMessage\'.\\n      Type \'undefined\' is not assignable to type \'ContentMessage\'.", "3462443997"],
      [93, 18, 9, "Argument of type \'undefined\' is not assignable to parameter of type \'string\'.", "2620553983"],
      [95, 23, 9, "Argument of type \'undefined\' is not assignable to parameter of type \'ContentMessage\'.", "2620553983"],
      [96, 4, 11, "Type \'undefined\' is not assignable to type \'string\'.", "3652784592"],
      [146, 20, 22, "Object is possibly \'undefined\'.", "670361899"],
      [146, 72, 22, "Object is possibly \'undefined\'.", "670361899"]
=======
    "src/script/view_model/ContentViewModel.ts:3648568297": [
      [238, 65, 6, "Type \'string | null\' is not assignable to type \'string\'.\\n  Type \'null\' is not assignable to type \'string\'.", "1127975365"],
      [275, 68, 13, "Argument of type \'Message | undefined\' is not assignable to parameter of type \'Message\'.\\n  Type \'undefined\' is not assignable to type \'Message\'.", "2065728181"],
      [281, 10, 6, "Type \'Conversation | null\' is not assignable to type \'PanelEntity\'.", "1164306878"],
      [285, 37, 5, "Object is of type \'unknown\'.", "165548477"],
      [295, 10, 9, "Argument of type \'undefined\' is not assignable to parameter of type \'string\'.", "2620553983"],
      [378, 50, 9, "Argument of type \'undefined\' is not assignable to parameter of type \'Conversation\'.", "2620553983"],
      [406, 12, 9, "Argument of type \'undefined\' is not assignable to parameter of type \'string\'.", "2620553983"],
      [415, 20, 29, "Object is possibly \'undefined\'.", "1398699454"],
      [418, 12, 9, "Argument of type \'undefined\' is not assignable to parameter of type \'string\'.", "2620553983"]
>>>>>>> fcf631c1
    ],
    "src/script/view_model/ListViewModel.ts:4038366115": [
      [119, 4, 10, "Type \'Observable<ListState>\' is not assignable to type \'Observable<string>\'.\\n  Types of parameters \'value\' and \'value\' are incompatible.\\n    Type \'string\' is not assignable to type \'ListState\'.", "4014904506"],
      [120, 4, 15, "Type \'Observable<number | undefined>\' is not assignable to type \'Observable<number>\'.", "3261786582"],
      [185, 8, 6, "Type \'Conversation | null\' is not assignable to type \'PanelEntity\'.\\n  Type \'null\' is not assignable to type \'PanelEntity\'.", "1164306878"],
      [433, 48, 18, "Argument of type \'Conversation | null\' is not assignable to parameter of type \'Conversation\'.\\n  Type \'null\' is not assignable to type \'Conversation\'.", "1508601427"],
      [453, 44, 18, "Argument of type \'Conversation | null\' is not assignable to parameter of type \'Conversation\'.\\n  Type \'null\' is not assignable to type \'Conversation\'.", "1508601427"],
      [461, 49, 18, "Argument of type \'Conversation | null\' is not assignable to parameter of type \'Conversation\'.\\n  Type \'null\' is not assignable to type \'Conversation\'.", "1508601427"]
    ],
    "src/script/view_model/LoadingViewModel.ts:748248502": [
      [34, 4, 12, "Type \'HTMLElement | null\' is not assignable to type \'HTMLElement\'.\\n  Type \'null\' is not assignable to type \'HTMLElement\'.", "2937706259"],
      [60, 21, 14, "Object is possibly \'undefined\'.", "3120882432"],
      [61, 21, 14, "Object is possibly \'undefined\'.", "3120882432"]
    ],
    "src/script/view_model/MainViewModel.ts:1374749392": [
      [207, 4, 30, "Object is possibly \'null\'.", "1790131128"],
      [215, 24, 3, "Object is possibly \'null\'.", "193410244"],
      [227, 27, 3, "Object is possibly \'null\'.", "193410244"],
      [229, 29, 3, "Object is possibly \'null\'.", "193410244"],
      [235, 10, 5, "Object is possibly \'null\'.", "187702867"],
      [236, 28, 5, "Argument of type \'HTMLElement | null\' is not assignable to parameter of type \'HTMLElement\'.\\n  Type \'null\' is not assignable to type \'HTMLElement\'.", "187702867"],
      [237, 28, 8, "Argument of type \'HTMLElement | null\' is not assignable to parameter of type \'HTMLElement\'.\\n  Type \'null\' is not assignable to type \'HTMLElement\'.", "277626740"],
      [238, 28, 5, "Argument of type \'HTMLElement | null\' is not assignable to parameter of type \'HTMLElement\'.\\n  Type \'null\' is not assignable to type \'HTMLElement\'.", "178805363"],
      [242, 12, 3, "Object is possibly \'null\'.", "193410244"],
      [244, 12, 7, "Object is possibly \'null\'.", "652303743"],
      [246, 12, 3, "Object is possibly \'null\'.", "193410244"],
      [248, 12, 7, "Object is possibly \'null\'.", "652303743"],
      [257, 6, 5, "Object is possibly \'null\'.", "187702867"],
      [260, 25, 5, "Argument of type \'HTMLElement | null\' is not assignable to parameter of type \'HTMLElement\'.\\n  Type \'null\' is not assignable to type \'HTMLElement\'.", "187702867"],
      [262, 27, 8, "Argument of type \'HTMLElement | null\' is not assignable to parameter of type \'HTMLElement\'.\\n  Type \'null\' is not assignable to type \'HTMLElement\'.", "277626740"],
      [263, 27, 5, "Argument of type \'HTMLElement | null\' is not assignable to parameter of type \'HTMLElement\'.\\n  Type \'null\' is not assignable to type \'HTMLElement\'.", "178805363"],
      [266, 25, 5, "Argument of type \'HTMLElement | null\' is not assignable to parameter of type \'HTMLElement\'.\\n  Type \'null\' is not assignable to type \'HTMLElement\'.", "187702867"],
      [268, 27, 8, "Argument of type \'HTMLElement | null\' is not assignable to parameter of type \'HTMLElement\'.\\n  Type \'null\' is not assignable to type \'HTMLElement\'.", "277626740"],
      [269, 27, 5, "Argument of type \'HTMLElement | null\' is not assignable to parameter of type \'HTMLElement\'.\\n  Type \'null\' is not assignable to type \'HTMLElement\'.", "178805363"],
      [275, 25, 5, "Argument of type \'HTMLElement | null\' is not assignable to parameter of type \'HTMLElement\'.\\n  Type \'null\' is not assignable to type \'HTMLElement\'.", "187702867"],
      [276, 25, 8, "Argument of type \'HTMLElement | null\' is not assignable to parameter of type \'HTMLElement\'.\\n  Type \'null\' is not assignable to type \'HTMLElement\'.", "277626740"],
      [277, 25, 5, "Argument of type \'HTMLElement | null\' is not assignable to parameter of type \'HTMLElement\'.\\n  Type \'null\' is not assignable to type \'HTMLElement\'.", "178805363"],
      [280, 27, 5, "Argument of type \'HTMLElement | null\' is not assignable to parameter of type \'HTMLElement\'.\\n  Type \'null\' is not assignable to type \'HTMLElement\'.", "187702867"],
      [282, 29, 8, "Argument of type \'HTMLElement | null\' is not assignable to parameter of type \'HTMLElement\'.\\n  Type \'null\' is not assignable to type \'HTMLElement\'.", "277626740"],
      [283, 29, 5, "Argument of type \'HTMLElement | null\' is not assignable to parameter of type \'HTMLElement\'.\\n  Type \'null\' is not assignable to type \'HTMLElement\'.", "178805363"],
      [286, 27, 5, "Argument of type \'HTMLElement | null\' is not assignable to parameter of type \'HTMLElement\'.\\n  Type \'null\' is not assignable to type \'HTMLElement\'.", "187702867"],
      [288, 29, 8, "Argument of type \'HTMLElement | null\' is not assignable to parameter of type \'HTMLElement\'.\\n  Type \'null\' is not assignable to type \'HTMLElement\'.", "277626740"],
      [289, 29, 5, "Argument of type \'HTMLElement | null\' is not assignable to parameter of type \'HTMLElement\'.\\n  Type \'null\' is not assignable to type \'HTMLElement\'.", "178805363"]
    ],
    "src/script/view_model/ModalsViewModel.ts:508741377": [
      [80, 2, 11, "Type \'null\' is not assignable to type \'string\'.", "974495764"],
      [138, 4, 14, "Type \'Observable<string | null>\' is not assignable to type \'Observable<string>\'.\\n  The types returned by \'peek()\' are incompatible between these types.\\n    Type \'string | null\' is not assignable to type \'string\'.\\n      Type \'null\' is not assignable to type \'string\'.", "209694601"],
      [172, 13, 4, "Property \'type\' does not exist on type \'{ id: string; options: ModalOptions; type: ModalType; } | undefined\'.", "2087944093"],
      [172, 19, 7, "Property \'options\' does not exist on type \'{ id: string; options: ModalOptions; type: ModalType; } | undefined\'.", "717644789"],
      [172, 28, 2, "Property \'id\' does not exist on type \'{ id: string; options: ModalOptions; type: ModalType; } | undefined\'.", "5861160"],
      [242, 8, 19, "Type \'string | false | undefined\' is not assignable to type \'string | undefined\'.\\n  Type \'boolean\' is not assignable to type \'string\'.", "1717244404"],
      [270, 56, 23, "No overload matches this call.\\n  Overload 1 of 2, \'(...items: ConcatArray<never>[]): never[]\', gave the following error.\\n    Argument of type \'Action\' is not assignable to parameter of type \'ConcatArray<never>\'.\\n      Type \'Action\' is missing the following properties from type \'ConcatArray<never>\': length, join, slice\\n  Overload 2 of 2, \'(...items: ConcatArray<never>[]): never[]\', gave the following error.\\n    Argument of type \'Action\' is not assignable to parameter of type \'ConcatArray<never>\'.", "1386143110"],
      [272, 16, 9, "Spread types may only be created from object types.", "2308002069"],
      [275, 17, 7, "Argument of type \'{ checkboxLabel: string | undefined; closeFn: Function; closeOnConfirm: boolean; currentType: ModalType; inputPlaceholder: string | undefined; messageHtml: string | undefined; ... 6 more ...; titleText: string | undefined; }\' is not assignable to parameter of type \'Content\'.\\n  Types of property \'checkboxLabel\' are incompatible.\\n    Type \'string | undefined\' is not assignable to type \'string\'.\\n      Type \'undefined\' is not assignable to type \'string\'.", "3716929964"],
      [277, 19, 2, "Argument of type \'string | undefined\' is not assignable to parameter of type \'string\'.\\n  Type \'undefined\' is not assignable to type \'string\'.", "5861160"],
      [293, 34, 29, "Argument of type \'boolean | undefined\' is not assignable to parameter of type \'boolean\'.\\n  Type \'undefined\' is not assignable to type \'boolean\'.", "1283406094"],
      [336, 19, 4, "Argument of type \'null\' is not assignable to parameter of type \'string\'.", "2087897566"]
    ],
    "src/script/view_model/PanelViewModel.ts:1100221187": [
      [69, 2, 13, "Property \'currentEntity\' has no initializer and is not definitely assigned in the constructor.", "32305655"],
      [139, 4, 23, "Type \'Observable<Conversation | null>\' is not assignable to type \'Observable<Conversation>\'.", "2356679995"],
      [143, 4, 10, "Type \'Observable<string | undefined>\' is not assignable to type \'Observable<string>\'.", "4014904506"],
      [145, 4, 17, "Type \'Observable<string | undefined>\' is not assignable to type \'Observable<string>\'.", "2911337818"],
      [213, 15, 9, "Argument of type \'undefined\' is not assignable to parameter of type \'string\'.", "2620553983"],
      [215, 4, 18, "Type \'undefined\' is not assignable to type \'PanelEntity\'.", "2173061407"],
      [276, 22, 9, "Argument of type \'undefined\' is not assignable to parameter of type \'string\'.", "2620553983"],
      [296, 24, 9, "Argument of type \'undefined\' is not assignable to parameter of type \'string\'.", "2620553983"],
      [297, 34, 9, "Argument of type \'undefined\' is not assignable to parameter of type \'string\'.", "2620553983"],
      [309, 6, 15, "Type \'Element | null\' is not assignable to type \'Element | undefined\'.\\n  Type \'null\' is not assignable to type \'Element | undefined\'.", "2931287914"]
    ],
    "src/script/view_model/WindowTitleViewModel.ts:2939646455": [
      [48, 4, 17, "Type \'Observable<ContentState>\' is not assignable to type \'Observable<string>\'.\\n  Types of parameters \'value\' and \'value\' are incompatible.\\n    Type \'string\' is not assignable to type \'ContentState\'.", "3516467027"],
      [89, 31, 43, "Object is possibly \'null\'.", "1853768633"]
    ],
    "src/script/view_model/bindings/CommonBindings.ts:1525975714": [
      [98, 24, 4, "\'this\' implicitly has type \'any\' because it does not have a type annotation.", "2087959715"],
      [123, 10, 40, "Object is possibly \'null\'.", "525534827"],
      [124, 29, 4, "\'this\' implicitly has type \'any\' because it does not have a type annotation.", "2087959715"],
      [129, 30, 4, "Argument of type \'null\' is not assignable to parameter of type \'string | number | string[] | ((this: EventTarget, index: number, value: string) => string)\'.", "2087897566"],
      [197, 6, 3, "Object is possibly \'null\'.", "193416522"],
      [198, 6, 3, "Object is possibly \'null\'.", "193416522"],
      [199, 13, 3, "Object is possibly \'null\'.", "193416522"],
      [304, 8, 12, "Type \'undefined\' is not assignable to type \'number\'.", "2583042145"]
    ],
    "src/script/view_model/bindings/ConversationListBindings.ts:3095649748": [
      [29, 0, 32, "Type \'{ init(element: HTMLElement): void; update(element: HTMLElement, valueAccessor: PureComputed<string> | ObservableArray<Conversation>): void; }\' is not assignable to type \'BindingHandler<any>\'.\\n  Types of property \'update\' are incompatible.\\n    Type \'(element: HTMLElement, valueAccessor: PureComputed<string> | ObservableArray<Conversation>) => void\' is not assignable to type \'(element: any, valueAccessor: () => any, allBindings: AllBindings, viewModel: any, bindingContext: BindingContext<any>) => void\'.\\n      Types of parameters \'valueAccessor\' and \'valueAccessor\' are incompatible.\\n        Type \'() => any\' is not assignable to type \'PureComputed<string> | ObservableArray<Conversation>\'.\\n          Type \'() => any\' is missing the following properties from type \'PureComputed<string>\': equalityComparer, peek, dispose, isActive, and 7 more.", "1716760283"]
    ],
    "src/script/view_model/bindings/MessageListBindings.ts:698796409": [
      [55, 48, 8, "No overload matches this call.\\n  Overload 1 of 2, \'(type: \\"scroll\\", listener: (this: HTMLElement, ev: Event) => any, options?: boolean | AddEventListenerOptions | undefined): void\', gave the following error.\\n    Argument of type \'({ target: element }: Event & {    target: HTMLElement;}) => void\' is not assignable to parameter of type \'(this: HTMLElement, ev: Event) => any\'.\\n      Types of parameters \'__0\' and \'ev\' are incompatible.\\n        Type \'Event\' is not assignable to type \'Event & { target: HTMLElement; }\'.\\n          Type \'Event\' is not assignable to type \'{ target: HTMLElement; }\'.\\n            Types of property \'target\' are incompatible.\\n              Type \'EventTarget | null\' is not assignable to type \'HTMLElement\'.\\n                Type \'null\' is not assignable to type \'HTMLElement\'.\\n  Overload 2 of 2, \'(type: string, listener: EventListenerOrEventListenerObject, options?: boolean | AddEventListenerOptions | undefined): void\', gave the following error.\\n    Argument of type \'({ target: element }: Event & {    target: HTMLElement;}) => void\' is not assignable to parameter of type \'EventListenerOrEventListenerObject\'.\\n      Type \'({ target: element }: Event & {    target: HTMLElement;}) => void\' is not assignable to type \'EventListener\'.\\n        Types of parameters \'__0\' and \'evt\' are incompatible.\\n          Type \'Event\' is not assignable to type \'Event & { target: HTMLElement; }\'.", "1317952297"],
      [59, 53, 8, "No overload matches this call.\\n  Overload 1 of 2, \'(type: \\"scroll\\", listener: (this: HTMLElement, ev: Event) => any, options?: boolean | EventListenerOptions | undefined): void\', gave the following error.\\n    Argument of type \'({ target: element }: Event & {    target: HTMLElement;}) => void\' is not assignable to parameter of type \'(this: HTMLElement, ev: Event) => any\'.\\n      Types of parameters \'__0\' and \'ev\' are incompatible.\\n        Type \'Event\' is not assignable to type \'Event & { target: HTMLElement; }\'.\\n  Overload 2 of 2, \'(type: string, listener: EventListenerOrEventListenerObject, options?: boolean | EventListenerOptions | undefined): void\', gave the following error.\\n    Argument of type \'({ target: element }: Event & {    target: HTMLElement;}) => void\' is not assignable to parameter of type \'EventListenerOrEventListenerObject\'.", "1317952297"]
    ],
    "src/script/view_model/bindings/VideoCallingBindings.ts:456425467": [
      [23, 2, 6, "Type \'(element: HTMLMediaElement, valueAccessor: Observable<MediaStream>) => void\' is not assignable to type \'(element: any, valueAccessor: () => any, allBindings: AllBindings, viewModel: any, bindingContext: BindingContext<any>) => void\'.\\n  Types of parameters \'valueAccessor\' and \'valueAccessor\' are incompatible.\\n    Type \'() => any\' is missing the following properties from type \'Observable<MediaStream>\': equalityComparer, peek, valueHasMutated, valueWillMutate, and 5 more.", "1759213236"],
      [31, 2, 6, "Type \'(element: HTMLMediaElement, valueAccessor: Observable<MediaStream>) => void\' is not assignable to type \'(element: any, valueAccessor: () => any, allBindings: AllBindings, viewModel: any, bindingContext: BindingContext<any>) => void\'.\\n  Types of parameters \'valueAccessor\' and \'valueAccessor\' are incompatible.\\n    Type \'() => any\' is not assignable to type \'Observable<MediaStream>\'.", "1759213236"]
    ],
    "src/script/view_model/content/LegalHoldModalViewModel.ts:3913530676": [
      [76, 4, 10, "Type \'Observable<never[]>\' is not assignable to type \'Observable<User[]>\'.", "4012712079"],
      [77, 4, 16, "Type \'Observable<User | undefined>\' is not assignable to type \'Observable<User>\'.", "3229850487"],
      [86, 4, 19, "Type \'null\' is not assignable to type \'string\'.", "59414957"],
      [95, 23, 9, "Argument of type \'undefined\' is not assignable to parameter of type \'User\'.", "2620553983"],
      [128, 79, 15, "Argument of type \'string | undefined\' is not assignable to parameter of type \'string\'.\\n  Type \'undefined\' is not assignable to type \'string\'.", "2249385622"],
      [143, 50, 11, "Argument of type \'string | undefined\' is not assignable to parameter of type \'string\'.\\n  Type \'undefined\' is not assignable to type \'string\'.", "2028249029"],
      [153, 4, 19, "Type \'null\' is not assignable to type \'string\'.", "59414957"],
      [178, 66, 15, "Argument of type \'string | undefined\' is not assignable to parameter of type \'string\'.\\n  Type \'undefined\' is not assignable to type \'string\'.", "2249385622"],
      [195, 28, 7, "Argument of type \'unknown\' is not assignable to parameter of type \'string\'.", "1236122734"],
      [239, 21, 9, "Argument of type \'undefined\' is not assignable to parameter of type \'User\'.", "2620553983"]
    ],
<<<<<<< HEAD
    "src/script/view_model/content/MessageListViewModel.ts:1098417369": [
      [94, 19, 12, "Property \'conversation\' does not exist on type \'{ conversation: Conversation; message: Message; } | undefined\'.", "1670678216"],
      [94, 33, 7, "Property \'message\' does not exist on type \'{ conversation: Conversation; message: Message; } | undefined\'.", "1236122734"],
      [141, 4, 107, "Type \'number | boolean\' is not assignable to type \'boolean\'.\\n  Type \'number\' is not assignable to type \'boolean\'.", "3357851046"],
      [168, 37, 18, "Object is possibly \'null\'.", "1508601427"],
      [168, 68, 18, "Object is possibly \'null\'.", "1508601427"],
      [172, 8, 6, "Type \'Conversation | null\' is not assignable to type \'PanelEntity\'.", "1164306878"],
      [195, 9, 6, "Type \'string | undefined\' is not assignable to type \'string\'.\\n  Type \'undefined\' is not assignable to type \'string\'.", "1127975365"],
      [208, 39, 19, "No overload matches this call.\\n  The last overload gave the following error.\\n    Argument of type \'EventTarget | null\' is not assignable to parameter of type \'PlainObject<any>\'.\\n      Type \'null\' is not assignable to type \'PlainObject<any>\'.", "3586053823"],
      [208, 60, 8, "Property \'hasClass\' does not exist on type \'JQueryStatic\'.", "1121770737"],
      [217, 14, 13, "Object is possibly \'undefined\'.", "2217428334"],
      [217, 57, 13, "Object is possibly \'undefined\'.", "2217428334"],
      [232, 83, 18, "Argument of type \'Conversation | null\' is not assignable to parameter of type \'Conversation\'.\\n  Type \'null\' is not assignable to type \'Conversation\'.", "1508601427"],
      [366, 68, 6, "Type \'string | undefined\' is not assignable to type \'string\'.\\n  Type \'undefined\' is not assignable to type \'string\'.", "1127975365"],
      [369, 14, 5, "Object is of type \'unknown\'.", "165548477"]
=======
    "src/script/view_model/content/MessageListViewModel.ts:2712738962": [
      [97, 19, 12, "Property \'conversation\' does not exist on type \'{ conversation: Conversation; message: Message; } | undefined\'.", "1670678216"],
      [97, 33, 7, "Property \'message\' does not exist on type \'{ conversation: Conversation; message: Message; } | undefined\'.", "1236122734"],
      [141, 4, 107, "Type \'number | boolean\' is not assignable to type \'boolean\'.\\n  Type \'number\' is not assignable to type \'boolean\'.", "3357851046"],
      [165, 37, 18, "Object is possibly \'null\'.", "1508601427"],
      [165, 68, 18, "Object is possibly \'null\'.", "1508601427"],
      [169, 8, 6, "Type \'Conversation | null\' is not assignable to type \'PanelEntity\'.\\n  Type \'null\' is not assignable to type \'PanelEntity\'.", "1164306878"],
      [191, 9, 6, "Type \'string | undefined\' is not assignable to type \'string\'.\\n  Type \'undefined\' is not assignable to type \'string\'.", "1127975365"],
      [221, 83, 18, "Argument of type \'Conversation | null\' is not assignable to parameter of type \'Conversation\'.\\n  Type \'null\' is not assignable to type \'Conversation\'.", "1508601427"],
      [355, 68, 6, "Type \'string | undefined\' is not assignable to type \'string\'.\\n  Type \'undefined\' is not assignable to type \'string\'.", "1127975365"],
      [358, 14, 5, "Object is of type \'unknown\'.", "165548477"]
>>>>>>> fcf631c1
    ],
    "src/script/view_model/panel/AddParticipantsViewModel.ts:4264095902": [
      [102, 4, 21, "Type \'ObservableArray<never>\' is not assignable to type \'ObservableArray<User>\'.", "2199671479"],
      [103, 4, 20, "Type \'Observable<ServiceEntity | undefined>\' is not assignable to type \'Observable<ServiceEntity>\'.\\n  The types returned by \'peek()\' are incompatible between these types.\\n    Type \'ServiceEntity | undefined\' is not assignable to type \'ServiceEntity\'.\\n      Type \'undefined\' is not assignable to type \'ServiceEntity\'.", "3275208665"],
      [108, 4, 21, "Type \'PureComputed<boolean | undefined>\' is not assignable to type \'PureComputed<boolean>\'.", "3187656643"],
      [196, 25, 9, "Argument of type \'undefined\' is not assignable to parameter of type \'ServiceEntity\'.", "2620553983"]
    ],
    "src/script/view_model/panel/BasePanelViewModel.ts:1781850387": [
      [57, 4, 23, "Type \'Observable<Conversation | null>\' is not assignable to type \'Observable<Conversation>\'.\\n  The types returned by \'peek()\' are incompatible between these types.\\n    Type \'Conversation | null\' is not assignable to type \'Conversation\'.\\n      Type \'null\' is not assignable to type \'Conversation\'.", "233634092"]
    ],
    "src/script/view_model/panel/ConversationDetailsViewModel.ts:1231015426": [
      [137, 4, 20, "Type \'Observable<ServiceEntity | undefined>\' is not assignable to type \'Observable<ServiceEntity>\'.", "3275208665"],
      [158, 21, 36, "Argument of type \'User | undefined\' is not assignable to parameter of type \'User\'.\\n  Type \'undefined\' is not assignable to type \'User\'.", "1354386287"],
      [201, 4, 21, "Type \'PureComputed<boolean | \\"\\">\' is not assignable to type \'PureComputed<boolean>\'.\\n  The types returned by \'peek()\' are incompatible between these types.\\n    Type \'string | boolean\' is not assignable to type \'boolean\'.", "1116588846"],
      [209, 4, 23, "Type \'PureComputed<boolean | \\"\\">\' is not assignable to type \'PureComputed<boolean>\'.", "1139188355"]
    ],
    "src/script/view_model/panel/ConversationParticipantsViewModel.ts:2997455980": [
      [53, 21, 36, "Argument of type \'User | undefined\' is not assignable to parameter of type \'User\'.\\n  Type \'undefined\' is not assignable to type \'User\'.", "1354386287"],
      [61, 4, 21, "Type \'Observable<never[]>\' is not assignable to type \'Observable<User[]>\'.", "3284804734"],
      [71, 46, 6, "Type \'null\' is not assignable to type \'PanelEntity\'.", "1164306878"]
    ],
    "src/script/view_model/panel/GroupParticipantServiceViewModel.ts:3233069914": [
      [52, 4, 24, "Type \'Observable<undefined>\' is not assignable to type \'Observable<User>\'.", "3514586203"],
      [53, 4, 20, "Type \'Observable<undefined>\' is not assignable to type \'Observable<ServiceEntity>\'.\\n  Types of property \'equalityComparer\' are incompatible.\\n    Type \'(a: undefined, b: undefined) => boolean\' is not assignable to type \'(a: ServiceEntity, b: ServiceEntity) => boolean\'.\\n      Types of parameters \'a\' and \'a\' are incompatible.\\n        Type \'ServiceEntity\' is not assignable to type \'undefined\'.", "3275208665"],
      [93, 25, 9, "Argument of type \'undefined\' is not assignable to parameter of type \'ServiceEntity\'.", "2620553983"]
    ],
    "src/script/view_model/panel/GroupParticipantUserViewModel.ts:3122532612": [
      [74, 4, 24, "Type \'Observable<undefined>\' is not assignable to type \'Observable<User>\'.", "3514586203"]
    ],
    "src/script/view_model/panel/GuestsAndServicesViewModel.ts:292948775": [
      [93, 4, 23, "Type \'PureComputed<boolean | undefined>\' is not assignable to type \'PureComputed<boolean>\'.", "2493661698"]
    ],
    "src/script/view_model/panel/MessageDetailsViewModel.ts:906474120": [
      [72, 4, 14, "Type \'Observable<string | undefined>\' is not assignable to type \'Observable<string>\'.\\n  The types returned by \'peek()\' are incompatible between these types.\\n    Type \'string | undefined\' is not assignable to type \'string\'.\\n      Type \'undefined\' is not assignable to type \'string\'.", "116181579"],
      [102, 13, 14, "Object is possibly \'undefined\'.", "116180423"],
      [114, 63, 14, "Object is possibly \'undefined\'.", "116180423"],
      [120, 12, 7, "Type \'{ domain: string | undefined; id: string; }[]\' is not assignable to type \'QualifiedId[]\'.\\n  Type \'{ domain: string | undefined; id: string; }\' is not assignable to type \'QualifiedId\'.\\n    Types of property \'domain\' are incompatible.\\n      Type \'string | undefined\' is not assignable to type \'string\'.\\n        Type \'undefined\' is not assignable to type \'string\'.", "2414311946"],
      [130, 41, 14, "Object is possibly \'undefined\'.", "116180423"],
      [136, 39, 14, "Object is possibly \'undefined\'.", "116180423"],
      [175, 4, 17, "Type \'PureComputed<string | false>\' is not assignable to type \'PureComputed<string | undefined>\'.\\n  Types of property \'equalityComparer\' are incompatible.\\n    Type \'(a: string | false | undefined, b: string | false) => boolean\' is not assignable to type \'(a: string | undefined, b: string | undefined) => boolean\'.\\n      Types of parameters \'b\' and \'b\' are incompatible.\\n        Type \'string | undefined\' is not assignable to type \'string | false\'.\\n          Type \'undefined\' is not assignable to type \'string | false\'.", "3727029621"]
    ],
    "src/script/view_model/panel/NotificationsPanel.test.ts:989279192": [
      [38, 54, 29, "Argument of type \'Element | null\' is not assignable to parameter of type \'Element\'.\\n  Type \'null\' is not assignable to type \'Element\'.", "1262202094"],
      [76, 20, 77, "Argument of type \'Element | null\' is not assignable to parameter of type \'Document | Node | Element | Window\'.", "1971299222"]
    ],
    "src/script/view_model/panel/PanelHeader.test.ts:4232255009": [
      [33, 39, 22, "Argument of type \'Element | null\' is not assignable to parameter of type \'Element\'.\\n  Type \'null\' is not assignable to type \'Element\'.", "3474761039"],
      [34, 38, 21, "Argument of type \'Element | null\' is not assignable to parameter of type \'Element\'.\\n  Type \'null\' is not assignable to type \'Element\'.", "327517530"]
    ],
    "src/script/view_model/panel/TimedMessagesPanel.tsx:852651488": [
      [52, 57, 18, "Argument of type \'Conversation | null\' is not assignable to parameter of type \'Partial<Record<\\"globalMessageTimer\\", Subscribable<any>>>\'.\\n  Type \'null\' is not assignable to type \'Partial<Record<\\"globalMessageTimer\\", Subscribable<any>>>\'.", "2242649668"],
      [82, 44, 10, "Argument of type \'number | null\' is not assignable to parameter of type \'number\'.\\n  Type \'null\' is not assignable to type \'number\'.", "1022360174"],
      [83, 83, 10, "Argument of type \'number | null\' is not assignable to parameter of type \'number\'.\\n  Type \'null\' is not assignable to type \'number\'.", "1022360174"]
    ]
  }`
};<|MERGE_RESOLUTION|>--- conflicted
+++ resolved
@@ -2373,7 +2373,6 @@
       [88, 11, 17, "Property \'activeCallViewTab\' has no initializer and is not definitely assigned in the constructor.", "1323835793"],
       [320, 4, 63, "Type \'Conversation | undefined\' is not assignable to type \'Conversation\'.\\n  Type \'undefined\' is not assignable to type \'Conversation\'.", "62763745"]
     ],
-<<<<<<< HEAD
     "src/script/view_model/ContentViewModel.ts:2477090464": [
       [235, 65, 6, "Type \'string | null\' is not assignable to type \'string\'.\\n  Type \'null\' is not assignable to type \'string\'.", "1127975365"],
       [262, 12, 13, "\'messageEntity\' is declared but its value is never read.", "2065728181"],
@@ -2383,30 +2382,6 @@
       [403, 12, 9, "Argument of type \'undefined\' is not assignable to parameter of type \'string\'.", "2620553983"],
       [412, 20, 29, "Object is possibly \'undefined\'.", "1398699454"],
       [415, 12, 9, "Argument of type \'undefined\' is not assignable to parameter of type \'string\'.", "2620553983"]
-    ],
-    "src/script/view_model/ImageDetailViewViewModel.ts:1576396674": [
-      [58, 4, 11, "Type \'undefined\' is not assignable to type \'string\'.", "3652784592"],
-      [60, 4, 15, "Type \'undefined\' is not assignable to type \'Modal\'.", "4236294625"],
-      [61, 4, 13, "Type \'Observable<string | undefined>\' is not assignable to type \'Observable<string>\'.\\n  The types returned by \'peek()\' are incompatible between these types.\\n    Type \'string | undefined\' is not assignable to type \'string\'.\\n      Type \'undefined\' is not assignable to type \'string\'.", "236598504"],
-      [65, 4, 23, "Type \'Observable<Conversation | undefined>\' is not assignable to type \'Observable<Conversation>\'.\\n  The types returned by \'peek()\' are incompatible between these types.\\n    Type \'Conversation | undefined\' is not assignable to type \'Conversation\'.\\n      Type \'undefined\' is not assignable to type \'Conversation\'.", "2356679995"],
-      [67, 4, 18, "Type \'Observable<ContentMessage | undefined>\' is not assignable to type \'Observable<ContentMessage>\'.\\n  The types returned by \'peek()\' are incompatible between these types.\\n    Type \'ContentMessage | undefined\' is not assignable to type \'ContentMessage\'.\\n      Type \'undefined\' is not assignable to type \'ContentMessage\'.", "3462443997"],
-      [93, 18, 9, "Argument of type \'undefined\' is not assignable to parameter of type \'string\'.", "2620553983"],
-      [95, 23, 9, "Argument of type \'undefined\' is not assignable to parameter of type \'ContentMessage\'.", "2620553983"],
-      [96, 4, 11, "Type \'undefined\' is not assignable to type \'string\'.", "3652784592"],
-      [146, 20, 22, "Object is possibly \'undefined\'.", "670361899"],
-      [146, 72, 22, "Object is possibly \'undefined\'.", "670361899"]
-=======
-    "src/script/view_model/ContentViewModel.ts:3648568297": [
-      [238, 65, 6, "Type \'string | null\' is not assignable to type \'string\'.\\n  Type \'null\' is not assignable to type \'string\'.", "1127975365"],
-      [275, 68, 13, "Argument of type \'Message | undefined\' is not assignable to parameter of type \'Message\'.\\n  Type \'undefined\' is not assignable to type \'Message\'.", "2065728181"],
-      [281, 10, 6, "Type \'Conversation | null\' is not assignable to type \'PanelEntity\'.", "1164306878"],
-      [285, 37, 5, "Object is of type \'unknown\'.", "165548477"],
-      [295, 10, 9, "Argument of type \'undefined\' is not assignable to parameter of type \'string\'.", "2620553983"],
-      [378, 50, 9, "Argument of type \'undefined\' is not assignable to parameter of type \'Conversation\'.", "2620553983"],
-      [406, 12, 9, "Argument of type \'undefined\' is not assignable to parameter of type \'string\'.", "2620553983"],
-      [415, 20, 29, "Object is possibly \'undefined\'.", "1398699454"],
-      [418, 12, 9, "Argument of type \'undefined\' is not assignable to parameter of type \'string\'.", "2620553983"]
->>>>>>> fcf631c1
     ],
     "src/script/view_model/ListViewModel.ts:4038366115": [
       [119, 4, 10, "Type \'Observable<ListState>\' is not assignable to type \'Observable<string>\'.\\n  Types of parameters \'value\' and \'value\' are incompatible.\\n    Type \'string\' is not assignable to type \'ListState\'.", "4014904506"],
@@ -2514,35 +2489,17 @@
       [195, 28, 7, "Argument of type \'unknown\' is not assignable to parameter of type \'string\'.", "1236122734"],
       [239, 21, 9, "Argument of type \'undefined\' is not assignable to parameter of type \'User\'.", "2620553983"]
     ],
-<<<<<<< HEAD
-    "src/script/view_model/content/MessageListViewModel.ts:1098417369": [
-      [94, 19, 12, "Property \'conversation\' does not exist on type \'{ conversation: Conversation; message: Message; } | undefined\'.", "1670678216"],
-      [94, 33, 7, "Property \'message\' does not exist on type \'{ conversation: Conversation; message: Message; } | undefined\'.", "1236122734"],
-      [141, 4, 107, "Type \'number | boolean\' is not assignable to type \'boolean\'.\\n  Type \'number\' is not assignable to type \'boolean\'.", "3357851046"],
-      [168, 37, 18, "Object is possibly \'null\'.", "1508601427"],
-      [168, 68, 18, "Object is possibly \'null\'.", "1508601427"],
-      [172, 8, 6, "Type \'Conversation | null\' is not assignable to type \'PanelEntity\'.", "1164306878"],
-      [195, 9, 6, "Type \'string | undefined\' is not assignable to type \'string\'.\\n  Type \'undefined\' is not assignable to type \'string\'.", "1127975365"],
-      [208, 39, 19, "No overload matches this call.\\n  The last overload gave the following error.\\n    Argument of type \'EventTarget | null\' is not assignable to parameter of type \'PlainObject<any>\'.\\n      Type \'null\' is not assignable to type \'PlainObject<any>\'.", "3586053823"],
-      [208, 60, 8, "Property \'hasClass\' does not exist on type \'JQueryStatic\'.", "1121770737"],
-      [217, 14, 13, "Object is possibly \'undefined\'.", "2217428334"],
-      [217, 57, 13, "Object is possibly \'undefined\'.", "2217428334"],
-      [232, 83, 18, "Argument of type \'Conversation | null\' is not assignable to parameter of type \'Conversation\'.\\n  Type \'null\' is not assignable to type \'Conversation\'.", "1508601427"],
-      [366, 68, 6, "Type \'string | undefined\' is not assignable to type \'string\'.\\n  Type \'undefined\' is not assignable to type \'string\'.", "1127975365"],
-      [369, 14, 5, "Object is of type \'unknown\'.", "165548477"]
-=======
-    "src/script/view_model/content/MessageListViewModel.ts:2712738962": [
+    "src/script/view_model/content/MessageListViewModel.ts:2220761013": [
       [97, 19, 12, "Property \'conversation\' does not exist on type \'{ conversation: Conversation; message: Message; } | undefined\'.", "1670678216"],
       [97, 33, 7, "Property \'message\' does not exist on type \'{ conversation: Conversation; message: Message; } | undefined\'.", "1236122734"],
-      [141, 4, 107, "Type \'number | boolean\' is not assignable to type \'boolean\'.\\n  Type \'number\' is not assignable to type \'boolean\'.", "3357851046"],
-      [165, 37, 18, "Object is possibly \'null\'.", "1508601427"],
-      [165, 68, 18, "Object is possibly \'null\'.", "1508601427"],
-      [169, 8, 6, "Type \'Conversation | null\' is not assignable to type \'PanelEntity\'.\\n  Type \'null\' is not assignable to type \'PanelEntity\'.", "1164306878"],
-      [191, 9, 6, "Type \'string | undefined\' is not assignable to type \'string\'.\\n  Type \'undefined\' is not assignable to type \'string\'.", "1127975365"],
-      [221, 83, 18, "Argument of type \'Conversation | null\' is not assignable to parameter of type \'Conversation\'.\\n  Type \'null\' is not assignable to type \'Conversation\'.", "1508601427"],
-      [355, 68, 6, "Type \'string | undefined\' is not assignable to type \'string\'.\\n  Type \'undefined\' is not assignable to type \'string\'.", "1127975365"],
-      [358, 14, 5, "Object is of type \'unknown\'.", "165548477"]
->>>>>>> fcf631c1
+      [144, 4, 107, "Type \'number | boolean\' is not assignable to type \'boolean\'.\\n  Type \'number\' is not assignable to type \'boolean\'.", "3357851046"],
+      [171, 37, 18, "Object is possibly \'null\'.", "1508601427"],
+      [171, 68, 18, "Object is possibly \'null\'.", "1508601427"],
+      [175, 8, 6, "Type \'Conversation | null\' is not assignable to type \'PanelEntity\'.", "1164306878"],
+      [198, 9, 6, "Type \'string | undefined\' is not assignable to type \'string\'.\\n  Type \'undefined\' is not assignable to type \'string\'.", "1127975365"],
+      [231, 83, 18, "Argument of type \'Conversation | null\' is not assignable to parameter of type \'Conversation\'.\\n  Type \'null\' is not assignable to type \'Conversation\'.", "1508601427"],
+      [365, 68, 6, "Type \'string | undefined\' is not assignable to type \'string\'.\\n  Type \'undefined\' is not assignable to type \'string\'.", "1127975365"],
+      [368, 14, 5, "Object is of type \'unknown\'.", "165548477"]
     ],
     "src/script/view_model/panel/AddParticipantsViewModel.ts:4264095902": [
       [102, 4, 21, "Type \'ObservableArray<never>\' is not assignable to type \'ObservableArray<User>\'.", "2199671479"],
