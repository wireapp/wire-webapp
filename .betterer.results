--- conflicted
+++ resolved
@@ -2043,11 +2043,7 @@
     "src/script/page/LeftSidebar/panels/StartUI/components/GroupList.test.tsx:87150494": [
       [34, 63, 38, "Argument of type \'Element | null\' is not assignable to parameter of type \'Element\'.\\n  Type \'null\' is not assignable to type \'Element\'.", "495210063"]
     ],
-<<<<<<< HEAD
     "src/script/page/MainContent/MainContent.tsx:1318405039": [
-=======
-    "src/script/page/MainContent/MainContent.tsx:2029280374": [
->>>>>>> 10a7bf99
       [68, 28, 12, "Type \'Conversation | null\' is not assignable to type \'Conversation\'.\\n  Type \'null\' is not assignable to type \'Conversation\'.", "1670678216"]
     ],
     "src/script/page/MainContent/panels/Collection/Collection.test.tsx:1028939995": [
@@ -2391,28 +2387,20 @@
       [181, 83, 5, "Object is of type \'unknown\'.", "165548477"],
       [195, 8, 9, "Argument of type \'undefined\' is not assignable to parameter of type \'string\'.", "2620553983"]
     ],
-<<<<<<< HEAD
-    "src/script/view_model/CallingViewModel.ts:3511156749": [
-      [87, 11, 17, "Property \'activeCallViewTab\' has no initializer and is not definitely assigned in the constructor.", "1323835793"],
-      [319, 4, 63, "Type \'Conversation | undefined\' is not assignable to type \'Conversation\'.\\n  Type \'undefined\' is not assignable to type \'Conversation\'.", "62763745"]
-    ],
-    "src/script/view_model/ContentViewModel.ts:3964130962": [
-=======
     "src/script/view_model/CallingViewModel.ts:2137718400": [
       [88, 11, 17, "Property \'activeCallViewTab\' has no initializer and is not definitely assigned in the constructor.", "1323835793"],
       [320, 4, 63, "Type \'Conversation | undefined\' is not assignable to type \'Conversation\'.\\n  Type \'undefined\' is not assignable to type \'Conversation\'.", "62763745"]
     ],
-    "src/script/view_model/ContentViewModel.ts:4141679295": [
->>>>>>> 10a7bf99
-      [244, 65, 6, "Type \'string | null\' is not assignable to type \'string\'.\\n  Type \'null\' is not assignable to type \'string\'.", "1127975365"],
-      [281, 68, 13, "Argument of type \'Message | undefined\' is not assignable to parameter of type \'Message\'.\\n  Type \'undefined\' is not assignable to type \'Message\'.", "2065728181"],
-      [287, 10, 6, "Type \'Conversation | null\' is not assignable to type \'PanelEntity\'.", "1164306878"],
-      [291, 37, 5, "Object is of type \'unknown\'.", "165548477"],
-      [301, 10, 9, "Argument of type \'undefined\' is not assignable to parameter of type \'string\'.", "2620553983"],
-      [384, 50, 9, "Argument of type \'undefined\' is not assignable to parameter of type \'Conversation\'.", "2620553983"],
-      [412, 12, 9, "Argument of type \'undefined\' is not assignable to parameter of type \'string\'.", "2620553983"],
-      [421, 20, 29, "Object is possibly \'undefined\'.", "1398699454"],
-      [424, 12, 9, "Argument of type \'undefined\' is not assignable to parameter of type \'string\'.", "2620553983"]
+    "src/script/view_model/ContentViewModel.ts:2207306386": [
+      [241, 65, 6, "Type \'string | null\' is not assignable to type \'string\'.\\n  Type \'null\' is not assignable to type \'string\'.", "1127975365"],
+      [278, 68, 13, "Argument of type \'Message | undefined\' is not assignable to parameter of type \'Message\'.\\n  Type \'undefined\' is not assignable to type \'Message\'.", "2065728181"],
+      [284, 10, 6, "Type \'Conversation | null\' is not assignable to type \'PanelEntity\'.", "1164306878"],
+      [288, 37, 5, "Object is of type \'unknown\'.", "165548477"],
+      [298, 10, 9, "Argument of type \'undefined\' is not assignable to parameter of type \'string\'.", "2620553983"],
+      [381, 50, 9, "Argument of type \'undefined\' is not assignable to parameter of type \'Conversation\'.", "2620553983"],
+      [409, 12, 9, "Argument of type \'undefined\' is not assignable to parameter of type \'string\'.", "2620553983"],
+      [418, 20, 29, "Object is possibly \'undefined\'.", "1398699454"],
+      [421, 12, 9, "Argument of type \'undefined\' is not assignable to parameter of type \'string\'.", "2620553983"]
     ],
     "src/script/view_model/ImageDetailViewViewModel.ts:1576396674": [
       [58, 4, 11, "Type \'undefined\' is not assignable to type \'string\'.", "3652784592"],
