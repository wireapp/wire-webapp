// BETTERER RESULTS V2.
// 
// If this file contains merge conflicts, use `betterer merge` to automatically resolve them:
// https://phenomnomnominal.github.io/betterer/docs/results-file/#merge
//
exports[`stricter compilation`] = {
  value: `{
    "src/script/Config.ts:3287170438": [
      [52, 4, 40, "\'ACCOUNT_BASE\' is specified more than once, so this usage will be overwritten.", "2150385420"],
      [53, 4, 15, "\'MOBILE_BASE\' is specified more than once, so this usage will be overwritten.", "437120469"],
      [54, 4, 12, "\'PRICING\' is specified more than once, so this usage will be overwritten.", "1004628660"],
      [55, 4, 65, "\'PRIVACY_POLICY\' is specified more than once, so this usage will be overwritten.", "3718416051"],
      [56, 4, 889, "\'SUPPORT\' is specified more than once, so this usage will be overwritten.", "162157357"],
      [71, 4, 36, "\'TEAMS_BASE\' is specified more than once, so this usage will be overwritten.", "1602627884"],
      [72, 4, 47, "\'TEAMS_BILLING\' is specified more than once, so this usage will be overwritten.", "1546117942"],
      [73, 4, 79, "\'TEAMS_CREATE\' is specified more than once, so this usage will be overwritten.", "3896973981"],
      [74, 4, 84, "\'TERMS_OF_USE_PERSONAL\' is specified more than once, so this usage will be overwritten.", "4120462090"],
      [75, 4, 78, "\'TERMS_OF_USE_TEAMS\' is specified more than once, so this usage will be overwritten.", "2894167402"],
      [76, 4, 32, "\'WEBSITE_BASE\' is specified more than once, so this usage will be overwritten.", "41464345"],
      [77, 4, 61, "\'WHATS_NEW\' is specified more than once, so this usage will be overwritten.", "608611251"]
    ],
    "src/script/assets/AssetCrypto.test.ts:2635946620": [
      [38, 55, 4, "Argument of type \'null\' is not assignable to parameter of type \'ArrayBuffer\'.", "2087897566"]
    ],
    "src/script/assets/AssetMapper.ts:297607081": [
      [51, 10, 6, "Type \'AssetRemoteData | undefined\' is not assignable to type \'AssetRemoteData\'.\\n  Type \'undefined\' is not assignable to type \'AssetRemoteData\'.", "1468438424"],
      [51, 31, 7, "Type \'AssetRemoteData | undefined\' is not assignable to type \'AssetRemoteData\'.\\n  Type \'undefined\' is not assignable to type \'AssetRemoteData\'.", "1793644015"]
    ],
    "src/script/assets/AssetRemoteData.ts:2909057294": [
      [75, 8, 10, "Type \'string | undefined\' is not assignable to type \'string\'.\\n  Type \'undefined\' is not assignable to type \'string\'.", "2264616494"],
      [95, 8, 10, "Type \'string | undefined\' is not assignable to type \'string\'.\\n  Type \'undefined\' is not assignable to type \'string\'.", "2264616494"]
    ],
    "src/script/assets/AssetRepository.ts:839388141": [
      [101, 27, 5, "Object is of type \'unknown\'.", "165548477"],
      [276, 4, 81, "Type \'UploadStatus | undefined\' is not assignable to type \'UploadStatus\'.\\n  Type \'undefined\' is not assignable to type \'UploadStatus\'.", "613717832"]
    ],
    "src/script/audio/AudioRepository.ts:12311176": [
      [92, 6, 26, "Cannot invoke an object which is possibly \'undefined\'.", "1352108271"],
      [116, 44, 42, "Argument of type \'(audioId: AudioType) => void\' is not assignable to parameter of type \'(value: string, index: number, array: string[]) => void\'.\\n  Types of parameters \'audioId\' and \'value\' are incompatible.\\n    Type \'string\' is not assignable to type \'AudioType\'.", "2195180610"],
      [175, 66, 5, "Object is of type \'unknown\'.", "165548477"]
    ],
    "src/script/audio/AudioState.ts:2637326876": [
      [28, 4, 20, "Type \'Observable<AudioPreference.ALL>\' is not assignable to type \'Observable<AudioPreference>\'.\\n  Types of parameters \'value\' and \'value\' are incompatible.\\n    Type \'AudioPreference\' is not assignable to type \'AudioPreference.ALL\'.", "889323520"]
    ],
    "src/script/auth/AuthRepository.ts:219478500": [
      [52, 60, 5, "Object is of type \'unknown\'.", "165548477"]
    ],
    "src/script/auth/component/AccountForm.tsx:4117596454": [
      [90, 8, 16, "Object is possibly \'undefined\'.", "3859911866"],
      [90, 33, 16, "Object is possibly \'undefined\'.", "3859911866"],
      [92, 11, 16, "Object is possibly \'undefined\'.", "3859911866"],
      [93, 20, 87, "Argument of type \'ValidationError | null\' is not assignable to parameter of type \'Error\'.\\n  Type \'null\' is not assignable to type \'Error\'.", "612674422"],
      [93, 58, 16, "Object is possibly \'undefined\'.", "3859911866"],
      [93, 81, 16, "Object is possibly \'undefined\'.", "3859911866"],
      [95, 33, 16, "Object is possibly \'undefined\'.", "3859911866"],
      [98, 24, 6, "Argument of type \'Error[]\' is not assignable to parameter of type \'SetStateAction<never[]>\'.\\n  Type \'Error[]\' is not assignable to type \'never[]\'.\\n    Type \'Error\' is not assignable to type \'never\'.", "1168132398"],
      [108, 19, 5, "Object is of type \'unknown\'.", "165548477"],
      [109, 16, 5, "Object is of type \'unknown\'.", "165548477"],
      [114, 12, 20, "Object is possibly \'undefined\'.", "4048796933"],
      [114, 51, 5, "Object is of type \'unknown\'.", "165548477"],
      [120, 12, 20, "Object is possibly \'undefined\'.", "4048796933"],
      [120, 51, 5, "Object is of type \'unknown\'.", "165548477"],
      [121, 12, 23, "Object is possibly \'undefined\'.", "23329910"],
      [121, 54, 5, "Object is of type \'unknown\'.", "165548477"],
      [127, 14, 5, "Object is of type \'unknown\'.", "165548477"],
      [147, 14, 19, "Object is possibly \'undefined\'.", "3911565646"],
      [151, 12, 3, "Type \'MutableRefObject<HTMLInputElement | undefined>\' is not assignable to type \'((instance: HTMLInputElement | null) => void) | RefObject<HTMLInputElement> | null | undefined\'.", "193432436"],
      [158, 16, 20, "Object is possibly \'undefined\'.", "4048796933"],
      [171, 14, 20, "Object is possibly \'undefined\'.", "4048796933"],
      [175, 12, 3, "Type \'MutableRefObject<HTMLInputElement | undefined>\' is not assignable to type \'((instance: HTMLInputElement | null) => void) | RefObject<HTMLInputElement> | null | undefined\'.", "193432436"],
      [186, 16, 23, "Object is possibly \'undefined\'.", "23329910"],
      [198, 14, 23, "Object is possibly \'undefined\'.", "23329910"],
      [202, 12, 3, "Type \'MutableRefObject<HTMLInputElement | undefined>\' is not assignable to type \'((instance: HTMLInputElement | null) => void) | RefObject<HTMLInputElement> | null | undefined\'.", "193432436"],
      [226, 8, 3, "Type \'MutableRefObject<HTMLInputElement | undefined>\' is not assignable to type \'((instance: HTMLInputElement | null) => void) | RefObject<HTMLInputElement> | null | undefined\'.\\n  Type \'MutableRefObject<HTMLInputElement | undefined>\' is not assignable to type \'RefObject<HTMLInputElement>\'.", "193432436"],
      [228, 10, 20, "Object is possibly \'undefined\'.", "3805711124"]
    ],
    "src/script/auth/component/ClientItem.tsx:1403845945": [
      [149, 9, 21, "Object is possibly \'undefined\'.", "4077427211"],
      [151, 8, 21, "Object is possibly \'undefined\'.", "4077427211"],
      [152, 8, 21, "Object is possibly \'undefined\'.", "4077427211"],
      [155, 23, 21, "Object is possibly \'undefined\'.", "4077427211"],
      [236, 28, 12, "Argument of type \'string | undefined\' is not assignable to parameter of type \'string\'.\\n  Type \'undefined\' is not assignable to type \'string\'.", "3597007453"],
      [277, 20, 3, "Type \'MutableRefObject<HTMLInputElement | undefined>\' is not assignable to type \'((instance: HTMLInputElement | null) => void) | RefObject<HTMLInputElement> | null | undefined\'.", "193432436"]
    ],
    "src/script/auth/component/ClientList.tsx:3233905927": [
      [56, 4, 8, "Type \'string | null\' is not assignable to type \'string\'.\\n  Type \'null\' is not assignable to type \'string\'.", "1055803537"],
      [67, 31, 7, "This condition will always return true since this \'Promise<any>\' is always defined.", "2364942655"],
      [93, 10, 11, "Type \'false | Error\' is not assignable to type \'Error\'.\\n  Type \'boolean\' is not assignable to type \'Error\'.", "674912356"]
    ],
    "src/script/auth/component/LinkButton.tsx:522804603": [
      [32, 8, 67, "Type \'(theme: Theme) => CSSObject\' is not assignable to type \'Interpolation<Theme>\'.\\n  Type \'(theme: Theme) => CSSObject\' is not assignable to type \'FunctionInterpolation<Theme>\'.\\n    Types of parameters \'theme\' and \'props\' are incompatible.\\n      Type \'Theme\' is missing the following properties from type \'Theme\': IconButton, Checkbox, general, Input, Select", "530872600"]
    ],
    "src/script/auth/component/LoginForm.tsx:1467603633": [
      [49, 4, 18, "Object is possibly \'undefined\'.", "3955986040"],
      [49, 31, 18, "Object is possibly \'undefined\'.", "3955986040"],
      [52, 9, 18, "Object is possibly \'undefined\'.", "3955986040"],
      [54, 8, 91, "Argument of type \'ValidationError | null\' is not assignable to parameter of type \'Error\'.\\n  Type \'null\' is not assignable to type \'Error\'.", "2109761846"],
      [54, 46, 18, "Object is possibly \'undefined\'.", "3955986040"],
      [54, 71, 18, "Object is possibly \'undefined\'.", "3955986040"],
      [57, 23, 18, "Object is possibly \'undefined\'.", "3955986040"],
      [58, 9, 21, "Object is possibly \'undefined\'.", "4077427211"],
      [60, 8, 97, "Argument of type \'ValidationError | null\' is not assignable to parameter of type \'Error\'.\\n  Type \'null\' is not assignable to type \'Error\'.", "2075038454"],
      [60, 46, 21, "Object is possibly \'undefined\'.", "4077427211"],
      [60, 74, 21, "Object is possibly \'undefined\'.", "4077427211"],
      [64, 26, 21, "Object is possibly \'undefined\'.", "4077427211"],
      [85, 8, 3, "Type \'MutableRefObject<HTMLInputElement | undefined>\' is not assignable to type \'((instance: HTMLInputElement | null) => void) | RefObject<HTMLInputElement> | null | undefined\'.", "193432436"],
      [102, 8, 3, "Type \'MutableRefObject<HTMLInputElement | undefined>\' is not assignable to type \'((instance: HTMLInputElement | null) => void) | RefObject<HTMLInputElement> | null | undefined\'.", "193432436"]
    ],
    "src/script/auth/component/RouterLink.tsx:4241768683": [
      [26, 59, 43, "Type \'(theme: Theme) => CSSObject\' is not assignable to type \'Interpolation<Theme>\'.\\n  Type \'(theme: Theme) => CSSObject\' is not assignable to type \'FunctionInterpolation<Theme>\'.\\n    Types of parameters \'theme\' and \'props\' are incompatible.\\n      Type \'import(\\"wire-webapp/node_modules/@emotion/react/types/index\\").Theme\' is not assignable to type \'import(\\"wire-webapp/node_modules/@wireapp/react-ui-kit/src/Layout/Theme\\").Theme\'.", "1560990654"]
    ],
    "src/script/auth/localeConfig.ts:2649740668": [
      [47, 2, 59, "Type \'string | undefined\' is not assignable to type \'string\'.\\n  Type \'undefined\' is not assignable to type \'string\'.", "576197098"]
    ],
    "src/script/auth/main.tsx:2888819071": [
      [65, 13, 31, "Argument of type \'HTMLElement | null\' is not assignable to parameter of type \'Element | DocumentFragment\'.\\n  Type \'null\' is not assignable to type \'Element | DocumentFragment\'.", "223522320"],
      [69, 9, 4, "Argument of type \'ConnectedComponent<FC<RootProps & { isAuthenticated: boolean; isFetchingSSOSettings: boolean; language: string; } & { doGetSSOSettings: () => Promise<void>; safelyRemoveCookie: (name: string, value: string) => Promise<...>; startPolling: (name?: string | undefined, interval?: number | undefined, asJSON?: boolean | u...\' is not assignable to parameter of type \'ConnectedComponent<FunctionComponent<{}>, any>\'.\\n  Type \'ComponentClass<Omit<RootProps & { isAuthenticated: boolean; isFetchingSSOSettings: boolean; language: string; } & { doGetSSOSettings: () => Promise<void>; safelyRemoveCookie: (name: string, value: string) => Promise<...>; startPolling: (name?: string | undefined, interval?: number | undefined, asJSON?: boolean | und...\' is not assignable to type \'ConnectedComponent<FunctionComponent<{}>, any>\'.\\n    Type \'ComponentClass<Omit<RootProps & { isAuthenticated: boolean; isFetchingSSOSettings: boolean; language: string; } & { doGetSSOSettings: () => Promise<void>; safelyRemoveCookie: (name: string, value: string) => Promise<...>; startPolling: (name?: string | undefined, interval?: number | undefined, asJSON?: boolean | und...\' is not assignable to type \'ComponentClass<any, any> & NonReactStatics<FunctionComponent<{}>, {}> & { WrappedComponent: FunctionComponent<{}>; }\'.\\n      Type \'ComponentClass<Omit<RootProps & { isAuthenticated: boolean; isFetchingSSOSettings: boolean; language: string; } & { doGetSSOSettings: () => Promise<void>; safelyRemoveCookie: (name: string, value: string) => Promise<...>; startPolling: (name?: string | undefined, interval?: number | undefined, asJSON?: boolean | und...\' is not assignable to type \'{ WrappedComponent: FunctionComponent<{}>; }\'.\\n        Types of property \'WrappedComponent\' are incompatible.\\n          Type \'FC<RootProps & { isAuthenticated: boolean; isFetchingSSOSettings: boolean; language: string; } & { doGetSSOSettings: () => Promise<void>; safelyRemoveCookie: (name: string, value: string) => Promise<...>; startPolling: (name?: string | undefined, interval?: number | undefined, asJSON?: boolean | undefined) => Promis...\' is not assignable to type \'FunctionComponent<{}>\'.\\n            Types of parameters \'props\' and \'props\' are incompatible.\\n              Type \'{}\' is not assignable to type \'RootProps & { isAuthenticated: boolean; isFetchingSSOSettings: boolean; language: string; } & { doGetSSOSettings: () => Promise<void>; safelyRemoveCookie: (name: string, value: string) => Promise<...>; startPolling: (name?: string | undefined, interval?: number | undefined, asJSON?: boolean | undefined) => Promise<....\'.\\n                Type \'{}\' is not assignable to type \'{ isAuthenticated: boolean; isFetchingSSOSettings: boolean; language: string; }\'.", "2089387715"]
    ],
    "src/script/auth/module/action/AuthAction.ts:1972172538": [
      [126, 12, 5, "Object is of type \'unknown\'.", "165548477"],
      [132, 49, 5, "Argument of type \'unknown\' is not assignable to parameter of type \'Error\'.", "165548477"],
      [146, 60, 5, "Argument of type \'unknown\' is not assignable to parameter of type \'Error\'.", "165548477"],
      [159, 59, 5, "Argument of type \'unknown\' is not assignable to parameter of type \'Error\'.", "165548477"],
      [181, 12, 5, "Object is of type \'unknown\'.", "165548477"],
      [184, 49, 5, "Argument of type \'unknown\' is not assignable to parameter of type \'Error\'.", "165548477"],
      [269, 27, 18, "Object is possibly \'undefined\'.", "1666073462"],
      [270, 6, 17, "Object is possibly \'undefined\'.", "2392383015"],
      [271, 6, 17, "Object is possibly \'undefined\'.", "2392383015"],
      [272, 6, 17, "Object is possibly \'undefined\'.", "2392383015"],
      [273, 6, 17, "Object is possibly \'undefined\'.", "2392383015"],
      [273, 31, 17, "Object is possibly \'undefined\'.", "2392383015"],
      [285, 54, 5, "Argument of type \'unknown\' is not assignable to parameter of type \'Error\'.", "165548477"],
      [300, 27, 18, "Object is possibly \'undefined\'.", "1666073462"],
      [312, 58, 5, "Argument of type \'unknown\' is not assignable to parameter of type \'Error\'.", "165548477"],
      [344, 58, 5, "Argument of type \'unknown\' is not assignable to parameter of type \'Error\'.", "165548477"],
      [379, 49, 5, "Argument of type \'unknown\' is not assignable to parameter of type \'Error\'.", "165548477"],
      [391, 61, 5, "Argument of type \'unknown\' is not assignable to parameter of type \'Error\'.", "165548477"],
      [410, 56, 5, "Argument of type \'unknown\' is not assignable to parameter of type \'Error\'.", "165548477"],
      [431, 48, 5, "Argument of type \'unknown\' is not assignable to parameter of type \'Error\'.", "165548477"],
      [445, 48, 5, "Argument of type \'unknown\' is not assignable to parameter of type \'Error\'.", "165548477"]
    ],
    "src/script/auth/module/action/BackendError.ts:3293868569": [
      [28, 4, 10, "Type \'string | undefined\' is not assignable to type \'string\'.\\n  Type \'undefined\' is not assignable to type \'string\'.", "3983565867"],
      [29, 4, 12, "Type \'string | undefined\' is not assignable to type \'string\'.\\n  Type \'undefined\' is not assignable to type \'string\'.", "1494865734"]
    ],
    "src/script/auth/module/action/ClientAction.ts:1102551119": [
      [36, 57, 5, "Argument of type \'unknown\' is not assignable to parameter of type \'Error\'.", "165548477"],
      [49, 56, 5, "Argument of type \'unknown\' is not assignable to parameter of type \'Error\'.", "165548477"],
      [73, 60, 5, "Argument of type \'unknown\' is not assignable to parameter of type \'Error\'.", "165548477"],
      [100, 6, 11, "Type \'undefined\' is not assignable to type \'string\'.", "1193824839"]
    ],
    "src/script/auth/module/action/ConversationAction.ts:3179619467": [
      [32, 71, 5, "Argument of type \'unknown\' is not assignable to parameter of type \'Error\'.", "165548477"],
      [46, 72, 5, "Argument of type \'unknown\' is not assignable to parameter of type \'Error\'.", "165548477"]
    ],
    "src/script/auth/module/action/CookieAction.ts:2952107553": [
      [37, 57, 5, "Argument of type \'unknown\' is not assignable to parameter of type \'Error\'.", "165548477"],
      [51, 57, 5, "Argument of type \'unknown\' is not assignable to parameter of type \'Error\'.", "165548477"],
      [67, 53, 5, "Argument of type \'unknown\' is not assignable to parameter of type \'Error\'.", "165548477"],
      [81, 56, 5, "Argument of type \'unknown\' is not assignable to parameter of type \'Error\'.", "165548477"],
      [92, 56, 5, "Argument of type \'unknown\' is not assignable to parameter of type \'Error\'.", "165548477"],
      [103, 53, 5, "Argument of type \'unknown\' is not assignable to parameter of type \'Error\'.", "165548477"],
      [117, 53, 5, "Argument of type \'unknown\' is not assignable to parameter of type \'Error\'.", "165548477"]
    ],
    "src/script/auth/module/action/InvitationAction.ts:4153062423": [
      [57, 82, 6, "Argument of type \'string | undefined\' is not assignable to parameter of type \'string\'.\\n  Type \'undefined\' is not assignable to type \'string\'.", "1747314229"],
      [60, 57, 5, "Argument of type \'unknown\' is not assignable to parameter of type \'Error\'.", "165548477"]
    ],
    "src/script/auth/module/action/LocalStorageAction.ts:1941616717": [
      [44, 65, 5, "Argument of type \'unknown\' is not assignable to parameter of type \'Error\'.", "165548477"],
      [59, 65, 5, "Argument of type \'unknown\' is not assignable to parameter of type \'Error\'.", "165548477"],
      [72, 68, 5, "Argument of type \'unknown\' is not assignable to parameter of type \'Error\'.", "165548477"]
    ],
    "src/script/auth/module/action/NotificationAction.ts:261962671": [
      [27, 33, 12, "Object is possibly \'undefined\'.", "3283681133"],
      [30, 62, 5, "Argument of type \'unknown\' is not assignable to parameter of type \'Error\'.", "165548477"],
      [44, 12, 12, "Object is possibly \'undefined\'.", "3283681133"]
    ],
    "src/script/auth/module/action/SelfAction.ts:2089396225": [
      [43, 51, 5, "Argument of type \'unknown\' is not assignable to parameter of type \'Error\'.", "165548477"],
      [57, 51, 5, "Argument of type \'unknown\' is not assignable to parameter of type \'Error\'.", "165548477"],
      [74, 53, 5, "Argument of type \'unknown\' is not assignable to parameter of type \'Error\'.", "165548477"],
      [96, 52, 5, "Argument of type \'unknown\' is not assignable to parameter of type \'Error\'.", "165548477"],
      [109, 57, 5, "Argument of type \'unknown\' is not assignable to parameter of type \'Error\'.", "165548477"],
      [122, 54, 5, "Argument of type \'unknown\' is not assignable to parameter of type \'Error\'.", "165548477"],
      [136, 12, 5, "Object is of type \'unknown\'.", "165548477"],
      [140, 58, 5, "Argument of type \'unknown\' is not assignable to parameter of type \'Error\'.", "165548477"]
    ],
    "src/script/auth/module/action/UserAction.ts:2835118030": [
      [38, 60, 5, "Argument of type \'unknown\' is not assignable to parameter of type \'Error\'.", "165548477"]
    ],
    "src/script/auth/module/action/ValidationError.ts:3871046799": [
      [72, 11, 82, "Object is possibly \'undefined\'.", "1780944499"],
      [92, 11, 86, "Object is possibly \'undefined\'.", "2194479222"]
    ],
    "src/script/auth/module/action/WebSocketAction.ts:3134213674": [
      [53, 83, 5, "Object is of type \'unknown\'.", "165548477"]
    ],
    "src/script/auth/module/action/creator/CookieActionCreator.ts:3301665892": [
      [137, 14, 6, "Type \'string | undefined\' is not assignable to type \'string\'.\\n  Type \'undefined\' is not assignable to type \'string\'.", "1544311649"],
      [150, 14, 6, "Type \'string | undefined\' is not assignable to type \'string\'.\\n  Type \'undefined\' is not assignable to type \'string\'.", "1544311649"]
    ],
    "src/script/auth/module/reducer/authReducer.ts:182177111": [
      [61, 4, 9, "Type \'null\' is not assignable to type \'number\'.", "1561043785"],
      [62, 4, 6, "Type \'null\' is not assignable to type \'UserAsset[]\'.", "1332497414"],
      [63, 4, 5, "Type \'null\' is not assignable to type \'string\'.", "165454089"],
      [64, 4, 10, "Type \'null\' is not assignable to type \'string\'.", "1013483035"],
      [65, 4, 15, "Type \'null\' is not assignable to type \'string\'.", "3770638438"],
      [66, 4, 5, "Type \'null\' is not assignable to type \'string\'.", "173467459"],
      [67, 4, 6, "Type \'null\' is not assignable to type \'string\'.", "1422303533"],
      [68, 4, 4, "Type \'null\' is not assignable to type \'string\'.", "2087876002"],
      [69, 4, 8, "Type \'null\' is not assignable to type \'string\'.", "1569157018"],
      [70, 4, 5, "Type \'null\' is not assignable to type \'string\'.", "187940249"],
      [71, 4, 10, "Type \'null\' is not assignable to type \'string\'.", "1244982411"],
      [72, 4, 4, "Type \'null\' is not assignable to type \'TeamData\'.", "2087956856"],
      [75, 2, 11, "Type \'null\' is not assignable to type \'string\'.", "974154622"],
      [76, 2, 7, "Type \'null\' is not assignable to type \'Uint8Array | undefined\'.", "4061937486"],
      [77, 2, 5, "Type \'null\' is not assignable to type \'Error\'.", "165548477"],
      [87, 4, 16, "Type \'undefined\' is not assignable to type \'string\'.", "2775896460"],
      [100, 8, 5, "Type \'null\' is not assignable to type \'Error\'.", "165548477"],
      [121, 8, 5, "Type \'null\' is not assignable to type \'Error\'.", "165548477"],
      [152, 8, 5, "Type \'null\' is not assignable to type \'Error\'.", "165548477"],
      [178, 72, 5, "Type \'null\' is not assignable to type \'Error\'.", "165548477"],
      [181, 49, 5, "Type \'null\' is not assignable to type \'Error\'.", "165548477"],
      [184, 64, 5, "Type \'null\' is not assignable to type \'Error\'.", "165548477"],
      [187, 24, 5, "Type \'null\' is not assignable to type \'Error\'.", "165548477"],
      [190, 24, 5, "Type \'null\' is not assignable to type \'Error\'.", "165548477"],
      [198, 8, 5, "Type \'null\' is not assignable to type \'Error\'.", "165548477"],
      [203, 24, 5, "Type \'null\' is not assignable to type \'Error\'.", "165548477"]
    ],
    "src/script/auth/module/reducer/clientReducer.ts:981784269": [
      [34, 2, 13, "Type \'null\' is not assignable to type \'RegisteredClient\'.", "107809045"],
      [35, 2, 5, "Type \'null\' is not assignable to type \'Error\'.", "165548477"],
      [37, 2, 10, "Type \'null\' is not assignable to type \'boolean\'.", "1547819645"],
      [38, 2, 11, "Type \'null\' is not assignable to type \'boolean\'.", "549268378"],
      [60, 8, 5, "Type \'null\' is not assignable to type \'Error\'.", "165548477"],
      [81, 8, 5, "Type \'null\' is not assignable to type \'Error\'.", "165548477"],
      [99, 24, 5, "Type \'null\' is not assignable to type \'Error\'.", "165548477"]
    ],
    "src/script/auth/module/reducer/conversationReducer.ts:3111817881": [
      [28, 2, 5, "Type \'null\' is not assignable to type \'Error & { label?: string | undefined; }\'.\\n  Type \'null\' is not assignable to type \'Error\'.", "165548477"],
      [42, 8, 5, "Type \'null\' is not assignable to type \'Error & { label?: string | undefined; }\'.", "165548477"]
    ],
    "src/script/auth/module/reducer/cookieReducer.ts:2680697582": [
      [32, 2, 5, "Type \'null\' is not assignable to type \'Error\'.", "165548477"],
      [47, 8, 5, "Type \'null\' is not assignable to type \'Error\'.", "165548477"],
      [59, 8, 5, "Type \'null\' is not assignable to type \'Error\'.", "165548477"],
      [71, 8, 5, "Type \'null\' is not assignable to type \'Error\'.", "165548477"],
      [83, 8, 5, "Type \'null\' is not assignable to type \'Error\'.", "165548477"]
    ],
    "src/script/auth/module/reducer/inviteReducer.ts:1673100957": [
      [30, 2, 5, "Type \'null\' is not assignable to type \'Error\'.", "165548477"],
      [48, 8, 5, "Type \'null\' is not assignable to type \'Error\'.", "165548477"],
      [61, 24, 5, "Type \'null\' is not assignable to type \'Error\'.", "165548477"]
    ],
    "src/script/auth/module/reducer/selfReducer.ts:2545020496": [
      [34, 2, 5, "Type \'null\' is not assignable to type \'Error\'.", "165548477"],
      [38, 21, 2, "Type \'null\' is not assignable to type \'string\'.", "5861160"],
      [38, 31, 6, "Type \'null\' is not assignable to type \'string\'.", "1422303533"],
      [38, 45, 4, "Type \'null\' is not assignable to type \'string\'.", "2087876002"],
      [38, 57, 4, "Type \'null\' is not assignable to type \'string | undefined\'.", "2087956856"],
      [65, 8, 5, "Type \'null\' is not assignable to type \'Error\'.", "165548477"],
      [78, 8, 5, "Type \'null\' is not assignable to type \'Error\'.", "165548477"]
    ],
    "src/script/auth/module/selector/AuthSelector.ts:941636495": [
      [33, 2, 5, "Type \'undefined\' is not assignable to type \'string\'.", "165454089"],
      [34, 2, 10, "Type \'undefined\' is not assignable to type \'string\'.", "1013483035"],
      [35, 2, 15, "Type \'undefined\' is not assignable to type \'string\'.", "3770638438"],
      [36, 2, 5, "Type \'undefined\' is not assignable to type \'string\'.", "173467459"],
      [37, 2, 6, "Type \'undefined\' is not assignable to type \'string\'.", "1422303533"],
      [38, 2, 4, "Type \'undefined\' is not assignable to type \'string\'.", "2087876002"],
      [39, 2, 8, "Type \'undefined\' is not assignable to type \'string\'.", "1569157018"],
      [40, 2, 5, "Type \'undefined\' is not assignable to type \'string\'.", "187940249"],
      [41, 2, 10, "Type \'undefined\' is not assignable to type \'string\'.", "1244982411"],
      [42, 2, 4, "Type \'undefined\' is not assignable to type \'TeamData\'.", "2087956856"],
      [48, 2, 7, "Type \'undefined\' is not assignable to type \'string\'.", "3920213849"],
      [49, 2, 4, "Type \'undefined\' is not assignable to type \'string\'.", "2087846158"],
      [50, 2, 2, "Type \'undefined\' is not assignable to type \'string\'.", "5861160"],
      [51, 2, 4, "Type \'undefined\' is not assignable to type \'string\'.", "2087876002"]
    ],
    "src/script/auth/module/selector/SelfSelector.ts:104386324": [
      [29, 2, 2, "Type \'undefined\' is not assignable to type \'string\'.", "5861160"],
      [30, 2, 6, "Type \'undefined\' is not assignable to type \'string\'.", "1422303533"],
      [31, 2, 4, "Type \'undefined\' is not assignable to type \'string\'.", "2087876002"]
    ],
    "src/script/auth/page/CheckPassword.tsx:1850762464": [
      [71, 9, 21, "Object is possibly \'undefined\'.", "4077427211"],
      [72, 6, 15, "Type \'ValidationError | null\' is not assignable to type \'Error\'.\\n  Type \'null\' is not assignable to type \'Error\'.", "1905002070"],
      [73, 8, 21, "Object is possibly \'undefined\'.", "4077427211"],
      [74, 8, 21, "Object is possibly \'undefined\'.", "4077427211"],
      [77, 26, 21, "Object is possibly \'undefined\'.", "4077427211"],
      [79, 10, 15, "Variable \'validationError\' is used before being assigned.", "1905002070"],
      [82, 32, 10, "Type \'ClientType | undefined\' is not assignable to type \'ClientType\'.\\n  Type \'undefined\' is not assignable to type \'ClientType\'.", "3013398820"],
      [82, 66, 8, "Type \'string | null\' is not assignable to type \'string | number | undefined\'.\\n  Type \'null\' is not assignable to type \'string | number | undefined\'.", "1569157018"],
      [87, 17, 5, "Argument of type \'ValidationError\' is not assignable to parameter of type \'SetStateAction<null>\'.\\n  Type \'ValidationError\' provides no match for the signature \'(prevState: null): null\'.", "165548477"],
      [90, 14, 5, "Object is of type \'unknown\'.", "165548477"],
      [99, 19, 5, "Argument of type \'unknown\' is not assignable to parameter of type \'SetStateAction<null>\'.", "165548477"],
      [103, 19, 5, "Argument of type \'unknown\' is not assignable to parameter of type \'SetStateAction<null>\'.", "165548477"],
      [132, 16, 3, "Type \'MutableRefObject<HTMLInputElement | undefined>\' is not assignable to type \'((instance: HTMLInputElement | null) => void) | RefObject<HTMLInputElement> | null | undefined\'.", "193432436"],
      [134, 16, 5, "Type \'string | null\' is not assignable to type \'string | number | readonly string[] | undefined\'.\\n  Type \'null\' is not assignable to type \'string | number | readonly string[] | undefined\'.", "189936718"]
    ],
    "src/script/auth/page/ClientManager.tsx:2167154494": [
      [37, 35, 44, "Argument of type \'string | null\' is not assignable to parameter of type \'string\'.\\n  Type \'null\' is not assignable to type \'string\'.", "2692881484"]
    ],
    "src/script/auth/page/ConversationJoin.tsx:2931482776": [
      [121, 20, 9, "Argument of type \'boolean | \\"\\"\' is not assignable to parameter of type \'SetStateAction<boolean | undefined>\'.\\n  Type \'\\"\\"\' is not assignable to type \'SetStateAction<boolean | undefined>\'.", "984770170"],
      [138, 19, 11, "Object is possibly \'undefined\'.", "3519972619"],
      [151, 63, 15, "Argument of type \'string | undefined\' is not assignable to parameter of type \'string\'.\\n  Type \'undefined\' is not assignable to type \'string\'.", "4110106687"],
      [158, 49, 40, "Object is possibly \'undefined\'.", "2139501078"],
      [160, 10, 5, "Object is of type \'unknown\'.", "165548477"],
      [161, 16, 5, "Object is of type \'unknown\'.", "165548477"],
      [164, 14, 5, "Object is of type \'unknown\'.", "165548477"],
      [186, 4, 17, "Object is possibly \'undefined\'.", "2878566579"],
      [186, 30, 17, "Object is possibly \'undefined\'.", "2878566579"],
      [187, 9, 17, "Object is possibly \'undefined\'.", "2878566579"],
      [188, 61, 17, "Object is possibly \'undefined\'.", "2878566579"],
      [256, 22, 3, "Type \'MutableRefObject<HTMLInputElement | undefined>\' is not assignable to type \'((instance: HTMLInputElement | null) => void) | RefObject<HTMLInputElement> | null | undefined\'.", "193432436"],
      [311, 75, 15, "Argument of type \'string | undefined\' is not assignable to parameter of type \'string\'.\\n  Type \'undefined\' is not assignable to type \'string\'.", "4110106687"],
      [312, 61, 40, "Object is possibly \'undefined\'.", "2139501078"]
    ],
    "src/script/auth/page/InitialInvite.tsx:2052648555": [
      [97, 4, 18, "Object is possibly \'undefined\'.", "3955986040"],
      [97, 31, 18, "Object is possibly \'undefined\'.", "3955986040"],
      [98, 4, 18, "Object is possibly \'undefined\'.", "3955986040"],
      [99, 9, 18, "Object is possibly \'undefined\'.", "3955986040"],
      [100, 15, 75, "Argument of type \'ValidationError | null\' is not assignable to parameter of type \'SetStateAction<null>\'.\\n  Type \'ValidationError\' is not assignable to type \'SetStateAction<null>\'.", "2665964110"],
      [100, 62, 18, "Object is possibly \'undefined\'.", "3955986040"],
      [103, 29, 18, "Object is possibly \'undefined\'.", "3955986040"],
      [105, 8, 18, "Object is possibly \'undefined\'.", "3955986040"],
      [107, 12, 5, "Object is of type \'unknown\'.", "165548477"],
      [108, 18, 5, "Object is of type \'unknown\'.", "165548477"],
      [115, 16, 5, "Object is of type \'unknown\'.", "165548477"],
      [168, 18, 3, "Type \'MutableRefObject<HTMLInputElement | undefined>\' is not assignable to type \'((instance: HTMLInputElement | null) => void) | RefObject<HTMLInputElement> | null | undefined\'.", "193432436"]
    ],
    "src/script/auth/page/Login.tsx:2043279151": [
      [173, 24, 16, "Argument of type \'Error[]\' is not assignable to parameter of type \'SetStateAction<never[]>\'.", "2735526245"],
      [175, 50, 10, "Type \'ClientType | undefined\' is not assignable to type \'ClientType\'.", "3013398820"],
      [204, 56, 10, "Type \'ClientType | undefined\' is not assignable to type \'ClientType\'.", "3013398820"],
      [206, 32, 11, "Argument of type \'string | undefined\' is not assignable to parameter of type \'string\'.\\n  Type \'undefined\' is not assignable to type \'string\'.", "2331572484"],
      [211, 36, 5, "Argument of type \'unknown\' is not assignable to parameter of type \'SetStateAction<string | Error>\'.", "165548477"],
      [235, 32, 18, "Object is possibly \'undefined\'.", "1981014711"],
      [235, 32, 24, "Argument of type \'string | undefined\' is not assignable to parameter of type \'string\'.\\n  Type \'undefined\' is not assignable to type \'string\'.", "3055772661"],
      [297, 24, 14, "Type \'(code: string) => void\' is not assignable to type \'(completeCode?: string | undefined) => void\'.\\n  Types of parameters \'code\' and \'completeCode\' are incompatible.\\n    Type \'string | undefined\' is not assignable to type \'string\'.\\n      Type \'undefined\' is not assignable to type \'string\'.", "2059828224"]
    ],
    "src/script/auth/page/PhoneLogin.tsx:2985384116": [
      [86, 19, 5, "Argument of type \'unknown\' is not assignable to parameter of type \'SetStateAction<undefined>\'.", "165548477"],
      [90, 19, 5, "Argument of type \'unknown\' is not assignable to parameter of type \'SetStateAction<undefined>\'.", "165548477"]
    ],
    "src/script/auth/page/Root.tsx:1368054504": [
      [130, 16, 9, "No overload matches this call.\\n  Overload 1 of 2, \'(props: (RouteProps<string, { [x: string]: string | undefined; }> & OmitNative<{}, keyof RouteProps<string, { [x: string]: string | undefined; }>>) | Readonly<...>): Route<...>\', gave the following error.\\n    Type \'false | ConnectedComponent<({ teamName, enterTeamCreationFlow, resetInviteErrors, pushAccountRegistrationData, authError, }: Props & { authError: Error; teamName: string; } & { enterTeamCreationFlow: () => Promise<void>; pushAccountRegistrationData: (registration: Partial<RegistrationDataState>) => Promise<...>; res...\' is not assignable to type \'ComponentType<any> | ComponentType<RouteComponentProps<any, StaticContext, unknown>> | undefined\'.\\n      Type \'false\' is not assignable to type \'ComponentType<any> | ComponentType<RouteComponentProps<any, StaticContext, unknown>> | undefined\'.\\n  Overload 2 of 2, \'(props: RouteProps<string, { [x: string]: string | undefined; }> & OmitNative<{}, keyof RouteProps<string, { [x: string]: string | undefined; }>>, context: any): Route<...>\', gave the following error.\\n    Type \'false | ConnectedComponent<({ teamName, enterTeamCreationFlow, resetInviteErrors, pushAccountRegistrationData, authError, }: Props & { authError: Error; teamName: string; } & { enterTeamCreationFlow: () => Promise<void>; pushAccountRegistrationData: (registration: Partial<RegistrationDataState>) => Promise<...>; res...\' is not assignable to type \'ComponentType<any> | ComponentType<RouteComponentProps<any, StaticContext, unknown>> | undefined\'.", "4247110506"],
      [173, 16, 9, "No overload matches this call.\\n  Overload 1 of 2, \'(props: (RouteProps<string, { [x: string]: string | undefined; }> & OmitNative<{}, keyof RouteProps<string, { [x: string]: string | undefined; }>>) | Readonly<...>): Route<...>\', gave the following error.\\n    Type \'false | ConnectedComponent<({ account, authError, currentFlow, entropyData, doRegisterPersonal, doRegisterTeam, doSendActivationCode, }: Props & { account: RegistrationDataState; authError: Error; currentFlow: string; entropyData: Uint8Array | undefined; } & { ...; }) => Element, Omit<...> & ConnectProps>\' is not assignable to type \'ComponentType<any> | ComponentType<RouteComponentProps<any, StaticContext, unknown>> | undefined\'.\\n      Type \'false\' is not assignable to type \'ComponentType<any> | ComponentType<RouteComponentProps<any, StaticContext, unknown>> | undefined\'.\\n  Overload 2 of 2, \'(props: RouteProps<string, { [x: string]: string | undefined; }> & OmitNative<{}, keyof RouteProps<string, { [x: string]: string | undefined; }>>, context: any): Route<...>\', gave the following error.\\n    Type \'false | ConnectedComponent<({ account, authError, currentFlow, entropyData, doRegisterPersonal, doRegisterTeam, doSendActivationCode, }: Props & { account: RegistrationDataState; authError: Error; currentFlow: string; entropyData: Uint8Array | undefined; } & { ...; }) => Element, Omit<...> & ConnectProps>\' is not assignable to type \'ComponentType<any> | ComponentType<RouteComponentProps<any, StaticContext, unknown>> | undefined\'.", "4247110506"],
      [177, 16, 9, "No overload matches this call.\\n  Overload 1 of 2, \'(props: (RouteProps<string, { [x: string]: string | undefined; }> & OmitNative<{}, keyof RouteProps<string, { [x: string]: string | undefined; }>>) | Readonly<...>): Route<...>\', gave the following error.\\n    Type \'false | ConnectedComponent<({ isPersonalFlow, enterPersonalCreationFlow }: Props & { isPersonalFlow: boolean; } & { enterPersonalCreationFlow: () => Promise<void>; }) => Element, Omit<Props & { isPersonalFlow: boolean; } & { ...; }, \\"enterPersonalCreationFlow\\" | \\"isPersonalFlow\\"> & ConnectProps>\' is not assignable to type \'ComponentType<any> | ComponentType<RouteComponentProps<any, StaticContext, unknown>> | undefined\'.\\n      Type \'false\' is not assignable to type \'ComponentType<any> | ComponentType<RouteComponentProps<any, StaticContext, unknown>> | undefined\'.\\n  Overload 2 of 2, \'(props: RouteProps<string, { [x: string]: string | undefined; }> & OmitNative<{}, keyof RouteProps<string, { [x: string]: string | undefined; }>>, context: any): Route<...>\', gave the following error.\\n    Type \'false | ConnectedComponent<({ isPersonalFlow, enterPersonalCreationFlow }: Props & { isPersonalFlow: boolean; } & { enterPersonalCreationFlow: () => Promise<void>; }) => Element, Omit<Props & { isPersonalFlow: boolean; } & { ...; }, \\"enterPersonalCreationFlow\\" | \\"isPersonalFlow\\"> & ConnectProps>\' is not assignable to type \'ComponentType<any> | ComponentType<RouteComponentProps<any, StaticContext, unknown>> | undefined\'.", "4247110506"],
      [181, 16, 9, "No overload matches this call.\\n  Overload 1 of 2, \'(props: (RouteProps<string, { [x: string]: string | undefined; }> & OmitNative<{}, keyof RouteProps<string, { [x: string]: string | undefined; }>>) | Readonly<...>): Route<...>\', gave the following error.\\n    Type \'false | (({}: Props) => Element)\' is not assignable to type \'ComponentType<any> | ComponentType<RouteComponentProps<any, StaticContext, unknown>> | undefined\'.\\n      Type \'false\' is not assignable to type \'ComponentType<any> | ComponentType<RouteComponentProps<any, StaticContext, unknown>> | undefined\'.\\n  Overload 2 of 2, \'(props: RouteProps<string, { [x: string]: string | undefined; }> & OmitNative<{}, keyof RouteProps<string, { [x: string]: string | undefined; }>>, context: any): Route<...>\', gave the following error.\\n    Type \'false | (({}: Props) => Element)\' is not assignable to type \'ComponentType<any> | ComponentType<RouteComponentProps<any, StaticContext, unknown>> | undefined\'.", "4247110506"]
    ],
    "src/script/auth/page/SetEmail.tsx:2334731788": [
      [50, 4, 16, "Object is possibly \'undefined\'.", "3859911866"],
      [50, 29, 16, "Object is possibly \'undefined\'.", "3859911866"],
      [51, 4, 16, "Object is possibly \'undefined\'.", "3859911866"],
      [52, 9, 16, "Object is possibly \'undefined\'.", "3859911866"],
      [53, 6, 15, "Type \'ValidationError | null\' is not assignable to type \'Error\'.\\n  Type \'null\' is not assignable to type \'Error\'.", "1905002070"],
      [53, 62, 16, "Object is possibly \'undefined\'.", "3859911866"],
      [53, 85, 16, "Object is possibly \'undefined\'.", "3859911866"],
      [55, 20, 16, "Object is possibly \'undefined\'.", "3859911866"],
      [57, 10, 15, "Variable \'validationError\' is used before being assigned.", "1905002070"],
      [60, 23, 16, "Object is possibly \'undefined\'.", "3859911866"],
      [63, 15, 5, "Argument of type \'unknown\' is not assignable to parameter of type \'SetStateAction<undefined>\'.", "165548477"],
      [85, 14, 18, "Object is possibly \'undefined\'.", "3955986040"],
      [87, 23, 4, "Argument of type \'null\' is not assignable to parameter of type \'SetStateAction<undefined>\'.", "2087897566"],
      [92, 12, 3, "Type \'MutableRefObject<HTMLInputElement | undefined>\' is not assignable to type \'((instance: HTMLInputElement | null) => void) | RefObject<HTMLInputElement> | null | undefined\'.", "193432436"]
    ],
    "src/script/auth/page/SetHandle.tsx:663801276": [
      [79, 17, 5, "Argument of type \'unknown\' is not assignable to parameter of type \'SetStateAction<null>\'.", "165548477"],
      [91, 10, 5, "Object is of type \'unknown\'.", "165548477"],
      [92, 8, 5, "Object is of type \'unknown\'.", "165548477"],
      [94, 15, 5, "Argument of type \'unknown\' is not assignable to parameter of type \'SetStateAction<null>\'.", "165548477"]
    ],
    "src/script/auth/page/SetPassword.tsx:2776380433": [
      [57, 4, 16, "Object is possibly \'undefined\'.", "3859911866"],
      [58, 9, 16, "Object is possibly \'undefined\'.", "3859911866"],
      [59, 6, 15, "Type \'ValidationError | null\' is not assignable to type \'Error\'.\\n  Type \'null\' is not assignable to type \'Error\'.", "1905002070"],
      [59, 62, 16, "Object is possibly \'undefined\'.", "3859911866"],
      [59, 85, 16, "Object is possibly \'undefined\'.", "3859911866"],
      [61, 23, 16, "Object is possibly \'undefined\'.", "3859911866"],
      [63, 10, 15, "Variable \'validationError\' is used before being assigned.", "1905002070"],
      [69, 15, 5, "Argument of type \'unknown\' is not assignable to parameter of type \'SetStateAction<undefined>\'.", "165548477"],
      [94, 14, 21, "Object is possibly \'undefined\'.", "4077427211"],
      [95, 23, 4, "Argument of type \'null\' is not assignable to parameter of type \'SetStateAction<undefined>\'.", "2087897566"],
      [99, 12, 3, "Type \'MutableRefObject<HTMLInputElement | undefined>\' is not assignable to type \'((instance: HTMLInputElement | null) => void) | RefObject<HTMLInputElement> | null | undefined\'.", "193432436"]
    ],
    "src/script/auth/page/SingleSignOn.tsx:2263489110": [
      [71, 10, 7, "Type \'undefined\' is not assignable to type \'number\'.", "1978261647"],
      [72, 10, 27, "Type \'undefined\' is not assignable to type \'(event: MessageEvent<any>) => void\'.", "667134498"],
      [73, 10, 19, "Type \'undefined\' is not assignable to type \'(event: Event) => void\'.", "568100674"],
      [129, 6, 20, "Type \'Window | null\' is not assignable to type \'Window | undefined\'.\\n  Type \'null\' is not assignable to type \'Window | undefined\'.", "2747308432"]
    ],
    "src/script/auth/page/SingleSignOnForm.tsx:695857283": [
      [80, 59, 4, "Argument of type \'null\' is not assignable to parameter of type \'ClientType | (() => ClientType)\'.", "2087897566"],
      [159, 30, 23, "Object is possibly \'undefined\'.", "1793578893"],
      [160, 4, 23, "Object is possibly \'undefined\'.", "1793578893"],
      [162, 4, 23, "Object is possibly \'undefined\'.", "1793578893"],
      [162, 36, 23, "Object is possibly \'undefined\'.", "1793578893"],
      [163, 35, 23, "Object is possibly \'undefined\'.", "1793578893"],
      [165, 46, 23, "Object is possibly \'undefined\'.", "1793578893"],
      [165, 76, 23, "Object is possibly \'undefined\'.", "1793578893"],
      [168, 30, 23, "Object is possibly \'undefined\'.", "1793578893"],
      [170, 4, 23, "Object is possibly \'undefined\'.", "1793578893"],
      [184, 10, 4, "Argument of type \'null\' is not assignable to parameter of type \'string[] | undefined\'.", "2087897566"],
      [213, 14, 5, "Object is of type \'unknown\'.", "165548477"],
      [220, 22, 5, "Argument of type \'unknown\' is not assignable to parameter of type \'SetStateAction<null>\'.", "165548477"],
      [228, 22, 5, "Argument of type \'unknown\' is not assignable to parameter of type \'SetStateAction<null>\'.", "165548477"],
      [230, 25, 5, "Object is of type \'unknown\'.", "165548477"],
      [230, 40, 5, "Object is of type \'unknown\'.", "165548477"],
      [233, 83, 5, "No overload matches this call.\\n  Overload 1 of 2, \'(o: ArrayLike<unknown> | { [s: string]: unknown; }): [string, unknown][]\', gave the following error.\\n    Argument of type \'unknown\' is not assignable to parameter of type \'ArrayLike<unknown> | { [s: string]: unknown; }\'.\\n  Overload 2 of 2, \'(o: {}): [string, any][]\', gave the following error.\\n    Argument of type \'unknown\' is not assignable to parameter of type \'{}\'.", "165548477"],
      [269, 12, 3, "Type \'MutableRefObject<HTMLInputElement | undefined>\' is not assignable to type \'((instance: HTMLInputElement | null) => void) | RefObject<HTMLInputElement> | null | undefined\'.", "193432436"]
    ],
    "src/script/auth/page/TeamName.tsx:158592421": [
      [83, 4, 21, "Object is possibly \'undefined\'.", "173618382"],
      [83, 34, 21, "Object is possibly \'undefined\'.", "173618382"],
      [84, 9, 21, "Object is possibly \'undefined\'.", "173618382"],
      [85, 15, 77, "Argument of type \'ValidationError | null\' is not assignable to parameter of type \'SetStateAction<null>\'.", "190261043"],
      [85, 61, 21, "Object is possibly \'undefined\'.", "173618382"],
      [92, 12, 7, "Type \'undefined\' is not assignable to type \'string\'.", "3920213849"],
      [93, 12, 4, "Type \'undefined\' is not assignable to type \'string\'.", "2087846158"],
      [94, 12, 2, "Type \'undefined\' is not assignable to type \'string\'.", "5861160"],
      [95, 18, 21, "Object is possibly \'undefined\'.", "173618382"],
      [103, 4, 21, "Object is possibly \'undefined\'.", "173618382"],
      [143, 24, 3, "Type \'MutableRefObject<HTMLInputElement | undefined>\' is not assignable to type \'((instance: HTMLInputElement | null) => void) | RefObject<HTMLInputElement> | null | undefined\'.", "193432436"]
    ],
    "src/script/auth/page/VerifyEmailCode.tsx:4216359015": [
      [73, 61, 11, "Argument of type \'Uint8Array | undefined\' is not assignable to parameter of type \'Uint8Array\'.\\n  Type \'undefined\' is not assignable to type \'Uint8Array\'.", "432650366"],
      [109, 45, 14, "Type \'(email_code: string) => Promise<void>\' is not assignable to type \'(completeCode?: string | undefined) => void\'.\\n  Types of parameters \'email_code\' and \'completeCode\' are incompatible.\\n    Type \'string | undefined\' is not assignable to type \'string\'.\\n      Type \'undefined\' is not assignable to type \'string\'.", "2059828224"]
    ],
    "src/script/auth/page/VerifyPhoneCode.tsx:423749632": [
      [63, 17, 5, "Object is of type \'unknown\'.", "165548477"],
      [64, 16, 5, "Object is of type \'unknown\'.", "165548477"],
      [69, 21, 5, "Argument of type \'unknown\' is not assignable to parameter of type \'SetStateAction<ValidationError | null>\'.", "165548477"],
      [81, 32, 10, "Type \'ClientType | undefined\' is not assignable to type \'ClientType\'.", "3013398820"],
      [90, 14, 5, "Object is of type \'unknown\'.", "165548477"],
      [98, 19, 5, "Argument of type \'unknown\' is not assignable to parameter of type \'SetStateAction<ValidationError | null>\'.", "165548477"],
      [102, 19, 5, "Argument of type \'unknown\' is not assignable to parameter of type \'SetStateAction<ValidationError | null>\'.", "165548477"],
      [117, 45, 14, "Type \'(code: string) => Promise<void>\' is not assignable to type \'(completeCode?: string | undefined) => void\'.\\n  Types of parameters \'code\' and \'completeCode\' are incompatible.\\n    Type \'string | undefined\' is not assignable to type \'string\'.\\n      Type \'undefined\' is not assignable to type \'string\'.", "2059828224"]
    ],
    "src/script/auth/util/AccentColor.ts:2522707954": [
      [72, 60, 44, "Type \'AccentColor | undefined\' is not assignable to type \'AccentColor\'.\\n  Type \'undefined\' is not assignable to type \'AccentColor\'.", "3153955984"]
    ],
    "src/script/auth/util/errorUtil.tsx:2764331984": [
      [45, 70, 5, "Property \'label\' does not exist on type \'never\'.", "173467459"],
      [45, 88, 5, "Property \'label\' does not exist on type \'never\'.", "173467459"],
      [46, 51, 5, "Property \'label\' does not exist on type \'never\'.", "173467459"],
      [47, 59, 5, "Property \'label\' does not exist on type \'never\'.", "173467459"]
    ],
    "src/script/auth/util/urlUtil.ts:2936167840": [
      [61, 2, 17, "Type \'Window | null\' is not assignable to type \'Window\'.\\n  Type \'null\' is not assignable to type \'Window\'.", "211185092"]
    ],
    "src/script/backup/BackupRepository.ts:3449491466": [
      [128, 53, 5, "Object is of type \'unknown\'.", "165548477"],
      [157, 39, 18, "Argument of type \'Table<any, string> | undefined\' is not assignable to parameter of type \'Table<any, string>\'.\\n  Type \'undefined\' is not assignable to type \'Table<any, string>\'.", "3343706341"],
      [178, 39, 11, "Argument of type \'Table<any, string> | undefined\' is not assignable to parameter of type \'Table<any, string>\'.\\n  Type \'undefined\' is not assignable to type \'Table<any, string>\'.", "1200531428"],
      [244, 53, 5, "Object is of type \'unknown\'.", "165548477"],
      [262, 61, 26, "Object is possibly \'undefined\'.", "3260126685"],
      [265, 54, 19, "Object is possibly \'undefined\'.", "4084348636"]
    ],
    "src/script/calling/Call.ts:2505878078": [
      [45, 18, 5, "Type \'Observable<STATE.UNKNOWN>\' is not assignable to type \'Observable<STATE>\'.\\n  Types of parameters \'value\' and \'value\' are incompatible.\\n    Type \'STATE\' is not assignable to type \'STATE.UNKNOWN\'.", "195031250"],
      [46, 18, 9, "Type \'Observable<MuteState.NOT_MUTED>\' is not assignable to type \'Observable<MuteState>\'.\\n  Types of parameters \'value\' and \'value\' are incompatible.\\n    Type \'MuteState\' is not assignable to type \'MuteState.NOT_MUTED\'.", "3616862203"],
      [53, 18, 14, "Type \'ObservableArray<never>\' is not assignable to type \'ObservableArray<Participant>\'.\\n  Types of parameters \'value\' and \'value\' are incompatible.\\n    Type \'Participant[] | null | undefined\' is not assignable to type \'never[] | null | undefined\'.\\n      Type \'Participant[]\' is not assignable to type \'never[]\'.\\n        Type \'Participant\' is not assignable to type \'never\'.", "2557058977"],
      [101, 4, 99, "Type \'Participant | undefined\' is not assignable to type \'Participant\'.\\n  Type \'undefined\' is not assignable to type \'Participant\'.", "4122831026"],
      [105, 28, 12, "Type \'null\' is not assignable to type \'HTMLAudioElement\'.", "1230365389"],
      [183, 64, 12, "Object is possibly \'undefined\'.", "3794430747"],
      [183, 83, 12, "Object is possibly \'undefined\'.", "3794430744"],
      [190, 26, 14, "No overload matches this call.\\n  Overload 1 of 3, \'(value: Participant[] | null | undefined): ObservableArray<Participant>\', gave the following error.\\n    Argument of type \'(Participant | undefined)[]\' is not assignable to parameter of type \'Participant[]\'.\\n      Type \'Participant | undefined\' is not assignable to type \'Participant\'.\\n        Type \'undefined\' is not assignable to type \'Participant\'.\\n  Overload 2 of 3, \'(value: Participant[]): any\', gave the following error.\\n    Argument of type \'(Participant | undefined)[]\' is not assignable to parameter of type \'Participant[]\'.", "2557058977"]
    ],
    "src/script/calling/CallState.ts:2918606106": [
      [45, 18, 22, "Type \'Observable<CallViewTab>\' is not assignable to type \'Observable<string>\'.\\n  Types of parameters \'value\' and \'value\' are incompatible.\\n    Type \'string\' is not assignable to type \'CallViewTab\'.", "2571314215"],
      [46, 11, 17, "Type \'Observable<never[]>\' is not assignable to type \'Observable<ElectronDesktopCapturerSource[]>\'.\\n  Types of parameters \'value\' and \'value\' are incompatible.\\n    Type \'ElectronDesktopCapturerSource[]\' is not assignable to type \'never[]\'.", "3442699224"],
      [47, 11, 17, "Type \'Observable<never[]>\' is not assignable to type \'Observable<ElectronDesktopCapturerSource[]>\'.", "2673893080"],
      [51, 18, 17, "Type \'Observable<CallViewTab>\' is not assignable to type \'Observable<string>\'.", "1323835793"]
    ],
    "src/script/calling/CallingRepository.test.ts:3517622745": [
      [130, 68, 9, "Argument of type \'undefined\' is not assignable to parameter of type \'CONV_TYPE\'.", "2620553983"],
      [135, 66, 9, "Argument of type \'undefined\' is not assignable to parameter of type \'CONV_TYPE\'.", "2620553983"],
      [140, 68, 9, "Argument of type \'undefined\' is not assignable to parameter of type \'CONV_TYPE\'.", "2620553983"],
      [156, 60, 9, "Argument of type \'undefined\' is not assignable to parameter of type \'CONV_TYPE\'.", "2620553983"],
      [181, 8, 9, "Argument of type \'undefined\' is not assignable to parameter of type \'CONV_TYPE\'.", "2620553983"],
      [245, 70, 15, "Argument of type \'(done: DoneCallback) => Promise<void>\' is not assignable to parameter of type \'ProvidesCallback | undefined\'.\\n  Type \'(done: DoneCallback) => Promise<void>\' is not assignable to type \'(cb: DoneCallback) => void | undefined\'.\\n    Type \'Promise<void>\' is not assignable to type \'void\'.", "4060847195"],
      [384, 4, 9, "Argument of type \'undefined\' is not assignable to parameter of type \'UserRepository\'.", "2620553983"],
      [550, 4, 7, "Argument of type \'(context: any, conversationId: string, userId: string, clientId: string, destinationUserId: string, destinationClientId: string, payload: string) => number\' is not assignable to parameter of type \'WcallSendHandler\'.\\n  Types of parameters \'destinationUserId\' and \'targets\' are incompatible.\\n    Type \'string | null\' is not assignable to type \'string\'.\\n      Type \'null\' is not assignable to type \'string\'.", "2532445472"]
    ],
    "src/script/calling/CallingRepository.ts:4273873777": [
      [122, 10, 10, "Property \'avsVersion\' has no initializer and is not definitely assigned in the constructor.", "3071787355"],
      [128, 10, 12, "Property \'selfClientId\' has no initializer and is not definitely assigned in the constructor.", "3576844301"],
      [129, 10, 8, "Property \'selfUser\' has no initializer and is not definitely assigned in the constructor.", "2198230984"],
      [132, 10, 13, "Property \'nextMuteState\' has no initializer and is not definitely assigned in the constructor.", "2281376764"],
      [216, 11, 10, "Object is possibly \'undefined\'.", "4011988536"],
      [270, 6, 16, "Argument of type \'(_context: number, convId: SerializedConversationId, _userId: UserId, _clientId: ClientId, targets: string | null, _unused: null, payload: string) => number\' is not assignable to parameter of type \'WcallSendHandler\'.\\n  Types of parameters \'_unused\' and \'unused\' are incompatible.\\n    Type \'string | null\' is not assignable to type \'null\'.\\n      Type \'string\' is not assignable to type \'null\'.", "1986800474"],
      [312, 4, 10, "Object is possibly \'undefined\'.", "4011988536"],
      [312, 33, 10, "Argument of type \'number | undefined\' is not assignable to parameter of type \'number\'.\\n  Type \'undefined\' is not assignable to type \'number\'.", "4011779659"],
      [318, 10, 60, "Argument of type \'Conversation | undefined\' is not assignable to parameter of type \'Conversation\'.\\n  Type \'undefined\' is not assignable to type \'Conversation\'.", "440161276"],
      [418, 24, 4, "Argument of type \'null\' is not assignable to parameter of type \'Call\'.", "2087897566"],
      [490, 20, 50, "Object is possibly \'undefined\'.", "3990698706"],
      [577, 12, 55, "Argument of type \'Conversation | undefined\' is not assignable to parameter of type \'Conversation\'.\\n  Type \'undefined\' is not assignable to type \'Conversation\'.", "1654076048"],
      [601, 16, 10, "Object is possibly \'undefined\'.", "4011988536"],
      [602, 6, 10, "Argument of type \'number | undefined\' is not assignable to parameter of type \'number\'.\\n  Type \'undefined\' is not assignable to type \'number\'.", "4011779659"],
      [606, 24, 4, "No overload matches this call.\\n  Overload 1 of 4, \'(value: string | number | Date): Date\', gave the following error.\\n    Argument of type \'string | undefined\' is not assignable to parameter of type \'string | number | Date\'.\\n  Overload 2 of 4, \'(value: string | number): Date\', gave the following error.\\n    Argument of type \'string | undefined\' is not assignable to parameter of type \'string | number\'.", "2087961072"],
      [623, 38, 12, "Argument of type \'import(\\"wire-webapp/src/script/calling/enum/CallMessageType\\").CALL_MESSAGE_TYPE | undefined\' is not assignable to parameter of type \'string\'.\\n  Type \'undefined\' is not assignable to type \'string\'.", "3390204570"],
      [702, 8, 10, "Object is possibly \'undefined\'.", "4011988536"],
      [702, 27, 10, "Argument of type \'number | undefined\' is not assignable to parameter of type \'number\'.\\n  Type \'undefined\' is not assignable to type \'number\'.", "4011779659"],
      [703, 8, 10, "Object is possibly \'undefined\'.", "4011988536"],
      [703, 25, 10, "Argument of type \'number | undefined\' is not assignable to parameter of type \'number\'.\\n  Type \'undefined\' is not assignable to type \'number\'.", "4011779659"],
      [746, 4, 10, "Object is possibly \'undefined\'.", "4011988536"],
      [746, 33, 10, "Argument of type \'number | undefined\' is not assignable to parameter of type \'number\'.\\n  Type \'undefined\' is not assignable to type \'number\'.", "4011779659"],
      [761, 13, 10, "Object is possibly \'undefined\'.", "4011988536"],
      [762, 8, 10, "Argument of type \'number | undefined\' is not assignable to parameter of type \'number\'.\\n  Type \'undefined\' is not assignable to type \'number\'.", "4011779659"],
      [772, 8, 10, "Object is possibly \'undefined\'.", "4011988536"],
      [772, 37, 10, "Argument of type \'number | undefined\' is not assignable to parameter of type \'number\'.\\n  Type \'undefined\' is not assignable to type \'number\'.", "4011779659"],
      [777, 6, 10, "Object is possibly \'undefined\'.", "4011988536"],
      [777, 35, 10, "Argument of type \'number | undefined\' is not assignable to parameter of type \'number\'.\\n  Type \'undefined\' is not assignable to type \'number\'.", "4011779659"],
      [801, 6, 10, "Object is possibly \'undefined\'.", "4011988536"],
      [802, 8, 10, "Argument of type \'number | undefined\' is not assignable to parameter of type \'number\'.\\n  Type \'undefined\' is not assignable to type \'number\'.", "4011779659"],
      [820, 4, 10, "Object is possibly \'undefined\'.", "4011988536"],
      [820, 22, 10, "Argument of type \'number | undefined\' is not assignable to parameter of type \'number\'.\\n  Type \'undefined\' is not assignable to type \'number\'.", "4011779659"],
      [848, 4, 10, "Object is possibly \'undefined\'.", "4011988536"],
      [848, 35, 10, "Argument of type \'number | undefined\' is not assignable to parameter of type \'number\'.\\n  Type \'undefined\' is not assignable to type \'number\'.", "4011779659"],
      [855, 4, 10, "Object is possibly \'undefined\'.", "4011988536"],
      [855, 19, 10, "Argument of type \'number | undefined\' is not assignable to parameter of type \'number\'.\\n  Type \'undefined\' is not assignable to type \'number\'.", "4011779659"],
      [872, 4, 10, "Object is possibly \'undefined\'.", "4011988536"],
      [872, 23, 10, "Argument of type \'number | undefined\' is not assignable to parameter of type \'number\'.\\n  Type \'undefined\' is not assignable to type \'number\'.", "4011779659"],
      [880, 54, 5, "Argument of type \'boolean | undefined\' is not assignable to parameter of type \'boolean\'.", "170201683"],
      [902, 6, 10, "Object is possibly \'undefined\'.", "4011988536"],
      [902, 35, 10, "Argument of type \'number | undefined\' is not assignable to parameter of type \'number\'.\\n  Type \'undefined\' is not assignable to type \'number\'.", "4011779659"],
      [951, 4, 40, "Type \'Call | undefined\' is not assignable to type \'Call\'.\\n  Type \'undefined\' is not assignable to type \'Call\'.", "2135604529"],
      [962, 8, 10, "Object is possibly \'undefined\'.", "4011988536"],
      [972, 8, 10, "Object is possibly \'undefined\'.", "4011988536"],
      [1082, 68, 12, "Argument of type \'Conversation | undefined\' is not assignable to parameter of type \'Conversation\'.\\n  Type \'undefined\' is not assignable to type \'Conversation\'.", "1670678216"],
      [1135, 6, 10, "Object is possibly \'undefined\'.", "4011988536"],
      [1146, 8, 10, "Object is possibly \'undefined\'.", "4011988536"],
      [1146, 32, 10, "Argument of type \'number | undefined\' is not assignable to parameter of type \'number\'.\\n  Type \'undefined\' is not assignable to type \'number\'.", "4011779659"],
      [1149, 8, 10, "Object is possibly \'undefined\'.", "4011988536"],
      [1149, 32, 10, "Argument of type \'number | undefined\' is not assignable to parameter of type \'number\'.\\n  Type \'undefined\' is not assignable to type \'number\'.", "4011779659"],
      [1173, 8, 18, "Argument of type \'Conversation | undefined\' is not assignable to parameter of type \'Conversation\'.\\n  Type \'undefined\' is not assignable to type \'Conversation\'.", "1508601427"],
      [1188, 60, 16, "Object is possibly \'undefined\'.", "2328737116"],
      [1215, 40, 16, "Object is possibly \'undefined\'.", "2328737116"],
      [1351, 51, 40, "Argument of type \'User | undefined\' is not assignable to parameter of type \'User\'.\\n  Type \'undefined\' is not assignable to type \'User\'.", "882916431"],
      [1388, 21, 4, "Argument of type \'Call | undefined\' is not assignable to parameter of type \'Call\'.\\n  Type \'undefined\' is not assignable to type \'Call\'.", "2087764327"],
      [1414, 6, 93, "No overload matches this call.\\n  Overload 1 of 3, \'(callbackfn: (previousValue: [string, MediaStream | undefined], currentValue: [string, MediaStream | undefined], currentIndex: number, array: [string, MediaStream | undefined][]) => [...], initialValue: [...]): [...]\', gave the following error.\\n    Argument of type \'(accumulator: MediaStreamQuery, [type, isCached]: [keyof MediaStreamQuery, MediaStream]) => MediaStreamQuery\' is not assignable to parameter of type \'(previousValue: [string, MediaStream | undefined], currentValue: [string, MediaStream | undefined], currentIndex: number, array: [string, MediaStream | undefined][]) => [...]\'.\\n      Types of parameters \'accumulator\' and \'previousValue\' are incompatible.\\n        Type \'[string, MediaStream | undefined]\' has no properties in common with type \'MediaStreamQuery\'.\\n  Overload 2 of 3, \'(callbackfn: (previousValue: MediaStreamQuery, currentValue: [string, MediaStream | undefined], currentIndex: number, array: [string, MediaStream | undefined][]) => MediaStreamQuery, initialValue: MediaStreamQuery): MediaStreamQuery\', gave the following error.\\n    Argument of type \'(accumulator: MediaStreamQuery, [type, isCached]: [keyof MediaStreamQuery, MediaStream]) => MediaStreamQuery\' is not assignable to parameter of type \'(previousValue: MediaStreamQuery, currentValue: [string, MediaStream | undefined], currentIndex: number, array: [string, MediaStream | undefined][]) => MediaStreamQuery\'.\\n      Types of parameters \'__1\' and \'currentValue\' are incompatible.\\n        Type \'[string, MediaStream | undefined]\' is not assignable to type \'[keyof MediaStreamQuery, MediaStream]\'.\\n          Type at position 0 in source is not compatible with type at position 0 in target.\\n            Type \'string\' is not assignable to type \'keyof MediaStreamQuery\'.", "2143539252"],
      [1425, 39, 30, "Element implicitly has an \'any\' type because index expression is not of type \'number\'.", "4024502179"],
      [1443, 27, 6, "Property \'screen\' does not exist on type \'[string, MediaStream | undefined]\'.", "2165256457"],
      [1446, 54, 14, "Type \'[string, MediaStream | undefined]\' has no properties in common with type \'MediaStreamQuery\'.", "3540397998"],
      [1453, 42, 14, "Type \'[string, MediaStream | undefined]\' has no properties in common with type \'MediaStreamQuery\'.", "3540397998"],
      [1518, 36, 40, "Argument of type \'User | undefined\' is not assignable to parameter of type \'User\'.\\n  Type \'undefined\' is not assignable to type \'User\'.", "882916431"],
      [1599, 25, 18, "Object is possibly \'undefined\'.", "1508601427"],
      [1608, 61, 18, "Object is possibly \'undefined\'.", "1508601427"],
      [1609, 57, 18, "Object is possibly \'undefined\'.", "1508601427"],
      [1624, 31, 10, "Object is possibly \'undefined\'.", "4011988536"],
      [1624, 46, 10, "Argument of type \'number | undefined\' is not assignable to parameter of type \'number\'.\\n  Type \'undefined\' is not assignable to type \'number\'.", "4011779659"],
      [1625, 4, 10, "Object is possibly \'undefined\'.", "4011988536"],
      [1625, 23, 10, "Argument of type \'number | undefined\' is not assignable to parameter of type \'number\'.\\n  Type \'undefined\' is not assignable to type \'number\'.", "4011779659"]
    ],
    "src/script/calling/Participant.ts:1539597594": [
      [46, 4, 15, "Type \'Observable<VIDEO_STATE.STOPPED>\' is not assignable to type \'Observable<VIDEO_STATE>\'.\\n  Types of parameters \'value\' and \'value\' are incompatible.\\n    Type \'VIDEO_STATE\' is not assignable to type \'VIDEO_STATE.STOPPED\'.", "4277239019"],
      [62, 4, 27, "Type \'Observable<number | undefined>\' is not assignable to type \'Observable<number>\'.\\n  The types returned by \'peek()\' are incompatible between these types.\\n    Type \'number | undefined\' is not assignable to type \'number\'.\\n      Type \'undefined\' is not assignable to type \'number\'.", "3324051133"],
      [71, 23, 18, "Argument of type \'MediaStream | undefined\' is not assignable to parameter of type \'MediaStream\'.\\n  Type \'undefined\' is not assignable to type \'MediaStream\'.", "2024190982"],
      [76, 23, 18, "Argument of type \'MediaStream | undefined\' is not assignable to parameter of type \'MediaStream\'.\\n  Type \'undefined\' is not assignable to type \'MediaStream\'.", "2270688449"],
      [91, 65, 18, "Object is possibly \'undefined\'.", "2024190982"],
      [92, 65, 18, "Object is possibly \'undefined\'.", "2270688449"],
      [97, 23, 18, "Argument of type \'MediaStream | undefined\' is not assignable to parameter of type \'MediaStream\'.\\n  Type \'undefined\' is not assignable to type \'MediaStream\'.", "2270688449"],
      [102, 23, 18, "Argument of type \'MediaStream | undefined\' is not assignable to parameter of type \'MediaStream\'.\\n  Type \'undefined\' is not assignable to type \'MediaStream\'.", "2024190982"]
    ],
    "src/script/calling/videoGridHandler.ts:1921469395": [
      [65, 2, 12, "Type \'Grid | undefined\' is not assignable to type \'Grid\'.\\n  Type \'undefined\' is not assignable to type \'Grid\'.", "3234966220"]
    ],
    "src/script/client/ClientEntity.ts:1079007296": [
      [56, 4, 11, "Type \'string | null\' is not assignable to type \'string | undefined\'.", "2914658029"],
      [108, 4, 56, "Type \'string | undefined\' is not assignable to type \'string\'.\\n  Type \'undefined\' is not assignable to type \'string\'.", "2872449191"]
    ],
    "src/script/client/ClientMapper.ts:508685249": [
      [54, 58, 30, "Argument of type \'string | undefined\' is not assignable to parameter of type \'string\'.\\n  Type \'undefined\' is not assignable to type \'string\'.", "653879435"],
      [56, 6, 28, "Cannot invoke an object which is possibly \'undefined\'.", "1515665510"],
      [56, 35, 30, "Argument of type \'boolean | undefined\' is not assignable to parameter of type \'boolean\'.", "863083372"],
      [97, 8, 18, "Type \'T[Extract<keyof T, string>] | undefined\' is not assignable to type \'T[Extract<keyof T, string>]\'.\\n  Type \'undefined\' is not assignable to type \'T[Extract<keyof T, string>]\'.", "1321920442"]
    ],
    "src/script/client/ClientRepository.test.ts:4081872359": [
      [35, 6, 6, "Type \'undefined\' is not assignable to type \'string\'.", "1765117785"],
      [39, 13, 29, "Object is possibly \'undefined\'.", "3944650061"],
      [42, 19, 30, "Object is possibly \'undefined\'.", "3948412077"],
      [49, 6, 29, "Object is possibly \'undefined\'.", "3944650061"],
      [62, 12, 29, "Object is possibly \'undefined\'.", "3944650061"],
      [66, 35, 29, "Object is possibly \'undefined\'.", "3944650061"],
      [98, 28, 29, "Object is possibly \'undefined\'.", "3944650061"],
      [104, 13, 29, "Object is possibly \'undefined\'.", "3944650061"],
      [111, 28, 29, "Object is possibly \'undefined\'.", "3944650061"],
      [119, 13, 29, "Object is possibly \'undefined\'.", "3944650061"],
      [129, 28, 29, "Object is possibly \'undefined\'.", "3944650061"],
      [131, 41, 16, "Argument of type \'string\' is not assignable to parameter of type \'never\'.", "4228495289"],
      [136, 13, 29, "Object is possibly \'undefined\'.", "3944650061"],
      [146, 12, 29, "Object is possibly \'undefined\'.", "3944650061"],
      [150, 19, 29, "Object is possibly \'undefined\'.", "3944650061"],
      [160, 6, 29, "Object is possibly \'undefined\'.", "3944650061"],
      [160, 65, 9, "Argument of type \'undefined\' is not assignable to parameter of type \'ClientEntity\'.", "2620553983"],
      [171, 6, 29, "Object is possibly \'undefined\'.", "3944650061"],
      [173, 26, 29, "Object is possibly \'undefined\'.", "3944650061"],
      [186, 6, 29, "Object is possibly \'undefined\'.", "3944650061"],
      [188, 26, 29, "Object is possibly \'undefined\'.", "3944650061"],
      [195, 33, 29, "Object is possibly \'undefined\'.", "3944650061"],
      [208, 6, 29, "Object is possibly \'undefined\'.", "3944650061"],
      [209, 26, 29, "Object is possibly \'undefined\'.", "3944650061"],
      [222, 6, 29, "Object is possibly \'undefined\'.", "3944650061"],
      [223, 26, 29, "Object is possibly \'undefined\'.", "3944650061"],
      [229, 33, 29, "Object is possibly \'undefined\'.", "3944650061"],
      [236, 21, 29, "Object is possibly \'undefined\'.", "3944650061"],
      [236, 80, 9, "Argument of type \'undefined\' is not assignable to parameter of type \'ClientEntity\'.", "2620553983"],
      [241, 6, 29, "Object is possibly \'undefined\'.", "3944650061"],
      [242, 6, 29, "Object is possibly \'undefined\'.", "3944650061"],
      [242, 62, 4, "Argument of type \'null\' is not assignable to parameter of type \'string | undefined\'.", "2087897566"],
      [243, 21, 29, "Object is possibly \'undefined\'.", "3944650061"],
      [251, 6, 29, "Object is possibly \'undefined\'.", "3944650061"],
      [252, 21, 29, "Object is possibly \'undefined\'.", "3944650061"],
      [260, 6, 29, "Object is possibly \'undefined\'.", "3944650061"],
      [261, 21, 29, "Object is possibly \'undefined\'.", "3944650061"],
      [267, 33, 29, "Object is possibly \'undefined\'.", "3944650061"],
      [273, 6, 29, "Object is possibly \'undefined\'.", "3944650061"],
      [274, 33, 29, "Object is possibly \'undefined\'.", "3944650061"],
      [274, 108, 9, "Argument of type \'undefined\' is not assignable to parameter of type \'string\'.", "2620553983"],
      [280, 6, 29, "Object is possibly \'undefined\'.", "3944650061"],
      [281, 33, 29, "Object is possibly \'undefined\'.", "3944650061"],
      [281, 82, 9, "Argument of type \'undefined\' is not assignable to parameter of type \'QualifiedId\'.", "2620553983"]
    ],
    "src/script/client/ClientRepository.ts:3960554774": [
      [71, 4, 13, "Type \'Observable<undefined>\' is not assignable to type \'Observable<User>\'.\\n  Types of property \'equalityComparer\' are incompatible.\\n    Type \'(a: undefined, b: undefined) => boolean\' is not assignable to type \'(a: User, b: User) => boolean\'.\\n      Types of parameters \'a\' and \'a\' are incompatible.\\n        Type \'User\' is not assignable to type \'undefined\'.", "311178912"],
      [112, 60, 29, "Argument of type \'string | undefined\' is not assignable to parameter of type \'string\'.\\n  Type \'undefined\' is not assignable to type \'string\'.", "4105403112"],
      [115, 78, 19, "Argument of type \'string | undefined\' is not assignable to parameter of type \'string | null\'.", "3263048159"],
      [156, 73, 19, "Argument of type \'string | undefined\' is not assignable to parameter of type \'string | null\'.", "3263048159"],
      [187, 4, 12, "Object is possibly \'undefined\'.", "123060899"],
      [201, 4, 28, "Cannot invoke an object which is possibly \'undefined\'.", "1515665510"],
      [256, 33, 5, "Object is of type \'unknown\'.", "165548477"],
      [258, 64, 5, "Object is of type \'unknown\'.", "165548477"],
      [258, 78, 5, "Object is of type \'unknown\'.", "165548477"],
      [271, 6, 45, "Type \'ClientType.PERMANENT | ClientType.TEMPORARY | undefined\' is not assignable to type \'ClientType.PERMANENT | ClientType.TEMPORARY\'.\\n  Type \'undefined\' is not assignable to type \'ClientType.PERMANENT | ClientType.TEMPORARY\'.", "2864978427"],
      [291, 10, 17, "Object is possibly \'undefined\'.", "985697541"],
      [371, 66, 23, "Argument of type \'string | undefined\' is not assignable to parameter of type \'string\'.\\n  Type \'undefined\' is not assignable to type \'string\'.", "4244912389"],
      [372, 32, 6, "Type \'string | undefined\' is not assignable to type \'string | null\'.", "1127975365"],
      [458, 52, 23, "Argument of type \'string | undefined\' is not assignable to parameter of type \'string\'.\\n  Type \'undefined\' is not assignable to type \'string\'.", "4244912389"]
    ],
    "src/script/client/ClientState.ts:2521520538": [
      [26, 2, 7, "Property \'clients\' has no initializer and is not definitely assigned in the constructor.", "3676208751"],
      [31, 4, 18, "Type \'Observable<ClientEntity | undefined>\' is not assignable to type \'Observable<ClientEntity>\'.\\n  The types returned by \'peek()\' are incompatible between these types.\\n    Type \'ClientEntity | undefined\' is not assignable to type \'ClientEntity\'.\\n      Type \'undefined\' is not assignable to type \'ClientEntity\'.", "2551882557"]
    ],
    "src/script/components/Avatar.test.tsx:1834172511": [
      [38, 37, 31, "Argument of type \'Element | null\' is not assignable to parameter of type \'Element\'.\\n  Type \'null\' is not assignable to type \'Element\'.", "4162123045"],
      [43, 39, 4, "Argument of type \'null\' is not assignable to parameter of type \'string | undefined\'.", "2087897566"],
      [60, 39, 4, "Argument of type \'null\' is not assignable to parameter of type \'string | undefined\'.", "2087897566"],
      [86, 39, 4, "Argument of type \'null\' is not assignable to parameter of type \'string | undefined\'.", "2087897566"],
      [98, 39, 4, "Argument of type \'null\' is not assignable to parameter of type \'string | undefined\'.", "2087897566"]
    ],
    "src/script/components/Checkbox/Checkbox.styles.ts:4183813824": [
      [22, 2, 9, "Type \'{ cursor: false | \\"pointer\\"; }\' is not assignable to type \'CSSInterpolation\'.\\n  Types of property \'cursor\' are incompatible.\\n    Type \'false | \\"pointer\\"\' is not assignable to type \'Cursor | (Cursor | undefined)[] | Cursor[] | undefined\'.\\n      Type \'false\' is not assignable to type \'Cursor | (Cursor | undefined)[] | Cursor[] | undefined\'.", "1736274335"],
      [25, 2, 13, "Type \'{ borderColor: false | \\"var(--accent-color-500)\\"; }\' is not assignable to type \'CSSInterpolation\'.\\n  Types of property \'borderColor\' are incompatible.\\n    Type \'false | \\"var(--accent-color-500)\\"\' is not assignable to type \'BorderColor | (BorderColor | undefined)[] | BorderColor[] | undefined\'.\\n      Type \'false\' is not assignable to type \'BorderColor | (BorderColor | undefined)[] | BorderColor[] | undefined\'.", "3854155997"],
      [34, 2, 16, "Type \'{ borderColor: false | \\"var(--accent-color-500)\\"; }\' is not assignable to type \'CSSInterpolation\'.\\n  Types of property \'borderColor\' are incompatible.\\n    Type \'false | \\"var(--accent-color-500)\\"\' is not assignable to type \'BorderColor | (BorderColor | undefined)[] | BorderColor[] | undefined\'.", "2405411068"],
      [37, 2, 38, "Type \'{ backgroundColor: false | \\"var(--accent-color-600)\\"; borderColor: \\"var(--accent-color-600)\\"; outline: string; }\' is not assignable to type \'CSSInterpolation\'.\\n  Types of property \'backgroundColor\' are incompatible.\\n    Type \'false | \\"var(--accent-color-600)\\"\' is not assignable to type \'BackgroundColor | (BackgroundColor | undefined)[] | BackgroundColor[] | undefined\'.\\n      Type \'false\' is not assignable to type \'BackgroundColor | (BackgroundColor | undefined)[] | BackgroundColor[] | undefined\'.", "876827402"],
      [52, 2, 29, "Type \'{ \'& + svg\': { background?: string | undefined; borderColor?: \\"var(--accent-color-600)\\" | undefined; }; \'&:active + svg\': { borderColor: false | \\"var(--accent-color-600)\\"; }; \'&:focus + svg, &:focus-visible + svg\': { ...; }; }\' is not assignable to type \'CSSInterpolation\'.\\n  Types of property \'\'&:active + svg\'\' are incompatible.\\n    Type \'{ borderColor: false | \\"var(--accent-color-600)\\"; }\' is not assignable to type \'CSSInterpolation\'.\\n      Types of property \'borderColor\' are incompatible.\\n        Type \'false | \\"var(--accent-color-600)\\"\' is not assignable to type \'BorderColor | (BorderColor | undefined)[] | BorderColor[] | undefined\'.\\n          Type \'false\' is not assignable to type \'BorderColor | (BorderColor | undefined)[] | BorderColor[] | undefined\'.", "1050489042"]
    ],
    "src/script/components/CopyToClipboard.test.ts:2298079608": [
      [35, 11, 28, "Object is possibly \'null\'.", "1881734620"],
      [40, 4, 13, "Object is possibly \'null\'.", "2433726607"],
      [41, 4, 13, "Object is possibly \'null\'.", "2433726607"],
      [47, 24, 7, "Argument of type \'Element | null\' is not assignable to parameter of type \'Element\'.\\n  Type \'null\' is not assignable to type \'Element\'.", "4115912507"],
      [49, 11, 13, "Object is possibly \'null\'.", "2433726607"],
      [50, 11, 13, "Object is possibly \'null\'.", "2433726607"]
    ],
    "src/script/components/Icon.tsx:3124821771": [
      [44, 11, 5, "Property \'width\' does not exist on type \'{ [key: string]: string; } | undefined\'.", "191264035"],
      [44, 18, 6, "Property \'height\' does not exist on type \'{ [key: string]: string; } | undefined\'.", "1581003770"],
      [44, 28, 19, "Object is possibly \'null\'.", "3003021604"],
      [44, 39, 7, "Argument of type \'string | null\' is not assignable to parameter of type \'string\'.\\n  Type \'null\' is not assignable to type \'string\'.", "985028253"],
      [53, 12, 3, "Type \'{ \\"aria-hidden\\": \\"true\\"; dangerouslySetInnerHTML: { __html: string; }; className?: string | undefined; color?: string | undefined; height: any; id?: string | undefined; lang?: string | undefined; ... 463 more ...; key?: Key | ... 1 more ... | undefined; }\' is not assignable to type \'SVGProps<SVGSVGElement> & { css?: Interpolation<Theme>; }\'.\\n  Type \'{ \\"aria-hidden\\": \\"true\\"; dangerouslySetInnerHTML: { __html: string; }; className?: string | undefined; color?: string | undefined; height: any; id?: string | undefined; lang?: string | undefined; ... 463 more ...; key?: Key | ... 1 more ... | undefined; }\' is not assignable to type \'SVGProps<SVGSVGElement>\'.\\n    Types of property \'viewBox\' are incompatible.\\n      Type \'string | null\' is not assignable to type \'string | undefined\'.\\n        Type \'null\' is not assignable to type \'string | undefined\'.", "193432711"]
    ],
    "src/script/components/Image.tsx:2138055581": [
      [51, 43, 18, "Argument of type \'HTMLDivElement | undefined\' is not assignable to parameter of type \'HTMLElement\'.\\n  Type \'undefined\' is not assignable to type \'HTMLElement\'.", "4082577534"]
    ],
    "src/script/components/LoadingBar.test.tsx:2152103384": [
      [34, 11, 31, "Object is possibly \'null\'.", "1466818312"]
    ],
    "src/script/components/MessagesList/Message/ContentMessage/MessageFooterLike.test.tsx:1554184736": [
      [33, 39, 22, "Argument of type \'Element | null\' is not assignable to parameter of type \'Element\'.\\n  Type \'null\' is not assignable to type \'Element\'.", "1768242196"],
      [34, 31, 14, "Argument of type \'Element | null\' is not assignable to parameter of type \'Element\'.\\n  Type \'null\' is not assignable to type \'Element\'.", "3477072529"]
    ],
    "src/script/components/MessagesList/Message/ContentMessage/MessageQuote.tsx:3969532892": [
      [68, 53, 11, "Argument of type \'Error | undefined\' is not assignable to parameter of type \'string | Error | (() => string | Error)\'.\\n  Type \'undefined\' is not assignable to type \'string | Error | (() => string | Error)\'.", "2014657417"],
      [118, 10, 13, "Type \'ContentMessage | undefined\' is not assignable to type \'ContentMessage\'.\\n  Type \'undefined\' is not assignable to type \'ContentMessage\'.", "2555417520"],
      [121, 10, 20, "Type \'(message: ContentMessage, event: MouseEvent<Element, MouseEvent>) => void\' is not assignable to type \'(message: Text | ContentMessage, event: MouseEvent<Element, MouseEvent>) => void\'.\\n  Types of parameters \'message\' and \'message\' are incompatible.\\n    Type \'Text | ContentMessage\' is not assignable to type \'ContentMessage\'.\\n      Type \'Text\' is missing the following properties from type \'ContentMessage\': isLikedProvisional, reactions_user_ets, assets, is_liked, and 75 more.", "2936827179"],
      [220, 16, 3, "Type \'(node: Element) => void\' is not assignable to type \'LegacyRef<HTMLDivElement> | undefined\'.\\n  Type \'(node: Element) => void\' is not assignable to type \'(instance: HTMLDivElement | null) => void\'.", "193432436"],
      [222, 57, 45, "No overload matches this call.\\n  Overload 1 of 6, \'(this: (this: undefined, arg0: Text, arg1: MouseEvent<Element, MouseEvent>) => void, thisArg: undefined, arg0: Text, arg1: MouseEvent<Element, MouseEvent>): () => void\', gave the following error.\\n    Argument of type \'KeyboardEvent<HTMLDivElement>\' is not assignable to parameter of type \'MouseEvent<Element, MouseEvent>\'.\\n      Type \'KeyboardEvent<HTMLDivElement>\' is missing the following properties from type \'MouseEvent<Element, MouseEvent>\': button, buttons, clientX, clientY, and 7 more.\\n  Overload 2 of 6, \'(this: (this: undefined, ...args: Text[]) => void, thisArg: undefined, ...args: Text[]): (...args: Text[]) => void\', gave the following error.\\n    The \'this\' context of type \'(message: Text | ContentMessage, event: MouseEvent<Element, MouseEvent>) => void\' is not assignable to method\'s \'this\' of type \'(this: undefined, ...args: Text[]) => void\'.\\n      Types of parameters \'event\' and \'args\' are incompatible.\\n        Type \'Text\' is missing the following properties from type \'MouseEvent<Element, MouseEvent>\': altKey, button, buttons, clientX, and 28 more.", "3928016927"]
    ],
    "src/script/components/MessagesList/Message/ContentMessage/asset/AbstractAssetTransferStateTracker.ts:1402358935": [
      [41, 24, 14, "Object is possibly \'undefined\'.", "2156033467"]
    ],
    "src/script/components/MessagesList/Message/ContentMessage/asset/AssetHeader.test.tsx:2147033157": [
      [32, 22, 56, "Object is possibly \'null\'.", "2110829367"],
      [33, 18, 51, "Object is possibly \'null\'.", "4019120793"],
      [43, 46, 4, "Argument of type \'null\' is not assignable to parameter of type \'string | undefined\'.", "2087897566"]
    ],
    "src/script/components/MessagesList/Message/ContentMessage/asset/AssetLoader.test.tsx:2902218927": [
      [29, 33, 16, "Argument of type \'Element | null\' is not assignable to parameter of type \'Element\'.\\n  Type \'null\' is not assignable to type \'Element\'.", "4136845134"],
      [30, 21, 49, "Object is possibly \'null\'.", "1165956046"],
      [67, 24, 31, "Argument of type \'Element | null\' is not assignable to parameter of type \'Element\'.\\n  Type \'null\' is not assignable to type \'Element\'.", "3939317679"],
      [73, 24, 33, "Argument of type \'Element | null\' is not assignable to parameter of type \'Element\'.\\n  Type \'null\' is not assignable to type \'Element\'.", "4029481972"],
      [79, 24, 31, "Argument of type \'Element | null\' is not assignable to parameter of type \'Element\'.\\n  Type \'null\' is not assignable to type \'Element\'.", "3431654221"],
      [85, 24, 33, "Argument of type \'Element | null\' is not assignable to parameter of type \'Element\'.\\n  Type \'null\' is not assignable to type \'Element\'.", "4048303894"]
    ],
    "src/script/components/MessagesList/Message/ContentMessage/asset/AudioAsset.tsx:1986822260": [
      [65, 42, 12, "Object is possibly \'undefined\'.", "1230365389"],
      [66, 33, 28, "Object is possibly \'undefined\'.", "1981948963"],
      [76, 47, 4, "Argument of type \'Blob | undefined\' is not assignable to parameter of type \'Blob | MediaSource\'.\\n  Type \'undefined\' is not assignable to type \'Blob | MediaSource\'.", "2087735462"],
      [96, 33, 8, "Argument of type \'string | undefined\' is not assignable to parameter of type \'string\'.\\n  Type \'undefined\' is not assignable to type \'string\'.", "504498865"],
      [125, 20, 14, "Type \'number | undefined\' is not assignable to type \'number\'.\\n  Type \'undefined\' is not assignable to type \'number\'.", "2156033467"],
      [134, 38, 12, "Type \'HTMLAudioElement | undefined\' is not assignable to type \'HTMLAudioElement\'.\\n  Type \'undefined\' is not assignable to type \'HTMLAudioElement\'.", "1230365389"],
      [138, 26, 12, "Type \'HTMLAudioElement | undefined\' is not assignable to type \'HTMLMediaElement\'.\\n  Type \'undefined\' is not assignable to type \'HTMLMediaElement\'.", "780920223"]
    ],
    "src/script/components/MessagesList/Message/ContentMessage/asset/FileAssetComponent.test.tsx:1016943020": [
      [34, 22, 39, "Object is possibly \'null\'.", "1572638209"]
    ],
    "src/script/components/MessagesList/Message/ContentMessage/asset/ImageAsset.test.ts:3331662495": [
      [54, 19, 17, "Object is possibly \'null\'.", "901686138"],
      [80, 21, 17, "Object is possibly \'null\'.", "901686138"]
    ],
    "src/script/components/MessagesList/Message/ContentMessage/asset/ImageAsset.tsx:3794627806": [
      [51, 43, 18, "Argument of type \'HTMLDivElement | undefined\' is not assignable to parameter of type \'HTMLElement\'.\\n  Type \'undefined\' is not assignable to type \'HTMLElement\'.", "4082577534"],
      [110, 27, 12, "Type \'number | undefined\' is not assignable to type \'number\'.\\n  Type \'undefined\' is not assignable to type \'number\'.", "3813716702"]
    ],
    "src/script/components/MessagesList/Message/ContentMessage/asset/LinkPreviewAssetComponent.test.ts:3000844988": [
      [116, 11, 21, "Object is possibly \'null\'.", "3265536666"]
    ],
    "src/script/components/MessagesList/Message/ContentMessage/asset/LocationAsset.test.ts:1073403253": [
      [31, 22, 21, "Object is possibly \'null\'.", "3932109547"],
      [49, 11, 12, "Object is possibly \'null\'.", "2001318815"]
    ],
    "src/script/components/MessagesList/Message/ContentMessage/asset/MessageButton.test.tsx:865057470": [
      [33, 49, 24, "Argument of type \'Element | null\' is not assignable to parameter of type \'Element\'.\\n  Type \'null\' is not assignable to type \'Element\'.", "531434894"],
      [41, 6, 13, "Type \'Observable<string>\' is not assignable to type \'Observable<string | undefined>\'.\\n  Types of parameters \'value\' and \'value\' are incompatible.\\n    Type \'string | undefined\' is not assignable to type \'string\'.\\n      Type \'undefined\' is not assignable to type \'string\'.", "3232332006"],
      [43, 6, 16, "Type \'Observable<string>\' is not assignable to type \'Observable<string | undefined>\'.", "4149311735"],
      [44, 6, 15, "Type \'Observable<string>\' is not assignable to type \'Observable<string | undefined>\'.", "4105372853"],
      [53, 11, 24, "Object is possibly \'null\'.", "1746716537"],
      [59, 6, 13, "Type \'Observable<string>\' is not assignable to type \'Observable<string | undefined>\'.", "3232332006"],
      [61, 6, 16, "Type \'Observable<string>\' is not assignable to type \'Observable<string | undefined>\'.", "4149311735"],
      [62, 6, 15, "Type \'Observable<string>\' is not assignable to type \'Observable<string | undefined>\'.", "4105372853"],
      [71, 11, 40, "Object is possibly \'null\'.", "95183934"]
    ],
    "src/script/components/MessagesList/Message/ContentMessage/asset/VideoAsset.tsx:48342831": [
      [45, 6, 10, "Type \'({ message, isQuote, teamState, assetRepository, }: VideoAssetProps) => false | Element\' is not assignable to type \'FC<VideoAssetProps>\'.\\n  Type \'false | Element\' is not assignable to type \'ReactElement<any, any> | null\'.\\n    Type \'boolean\' is not assignable to type \'ReactElement<any, any>\'.", "1844198436"],
      [56, 59, 4, "Argument of type \'null\' is not assignable to parameter of type \'string | (() => string)\'.", "2087897566"],
      [57, 51, 4, "Argument of type \'null\' is not assignable to parameter of type \'string | (() => string)\'.", "2087897566"],
      [70, 105, 4, "Argument of type \'Blob | undefined\' is not assignable to parameter of type \'Blob | MediaSource\'.", "2087735462"],
      [83, 8, 12, "Object is possibly \'undefined\'.", "2287620778"],
      [89, 49, 4, "Argument of type \'Blob | undefined\' is not assignable to parameter of type \'Blob | MediaSource\'.", "2087735462"],
      [105, 4, 12, "Object is possibly \'undefined\'.", "2287620778"],
      [139, 40, 4, "Argument of type \'true\' is not assignable to parameter of type \'SetStateAction<null>\'.", "2087932467"],
      [143, 53, 12, "Object is possibly \'undefined\'.", "2287620778"],
      [143, 77, 12, "Object is possibly \'undefined\'.", "2287620778"],
      [144, 57, 12, "Object is possibly \'undefined\'.", "2287620778"],
      [144, 81, 12, "Object is possibly \'undefined\'.", "2287620778"],
      [169, 28, 14, "Type \'number | undefined\' is not assignable to type \'number\'.\\n  Type \'undefined\' is not assignable to type \'number\'.", "2156033467"],
      [182, 28, 14, "Type \'number | undefined\' is not assignable to type \'number\'.\\n  Type \'undefined\' is not assignable to type \'number\'.", "2156033467"],
      [192, 28, 12, "Type \'HTMLVideoElement | undefined\' is not assignable to type \'HTMLMediaElement\'.\\n  Type \'undefined\' is not assignable to type \'HTMLMediaElement\'.", "780920223"],
      [198, 43, 13, "Argument of type \'number | undefined\' is not assignable to parameter of type \'number\'.\\n  Type \'undefined\' is not assignable to type \'number\'.", "3979215185"]
    ],
    "src/script/components/MessagesList/Message/ContentMessage/asset/controls/AudioSeekBar.test.ts:540025694": [
      [63, 32, 26, "Object is possibly \'null\'.", "2291412725"],
      [86, 22, 3, "Argument of type \'Element | null\' is not assignable to parameter of type \'Document | Node | Element | Window\'.\\n  Type \'null\' is not assignable to type \'Document | Node | Element | Window\'.", "193432711"]
    ],
    "src/script/components/MessagesList/Message/ContentMessage/asset/controls/AudioSeekBar.tsx:1617658655": [
      [49, 29, 19, "No overload matches this call.\\n  Overload 1 of 4, \'(iterable: ArrayLike<number> | Iterable<number>): number[]\', gave the following error.\\n    Argument of type \'number[] | undefined\' is not assignable to parameter of type \'ArrayLike<number> | Iterable<number>\'.\\n      Type \'undefined\' is not assignable to type \'ArrayLike<number> | Iterable<number>\'.\\n  Overload 2 of 4, \'(arrayLike: ArrayLike<number>): number[]\', gave the following error.\\n    Argument of type \'number[] | undefined\' is not assignable to parameter of type \'ArrayLike<number>\'.\\n      Type \'undefined\' is not assignable to type \'ArrayLike<number>\'.", "2734492113"],
      [86, 53, 15, "Object is possibly \'undefined\'.", "3322187904"],
      [87, 63, 15, "Object is possibly \'undefined\'.", "3322187904"],
      [109, 6, 3, "Type \'MutableRefObject<SVGSVGElement | undefined>\' is not assignable to type \'LegacyRef<SVGSVGElement> | undefined\'.\\n  Type \'MutableRefObject<SVGSVGElement | undefined>\' is not assignable to type \'RefObject<SVGSVGElement>\'.\\n    Types of property \'current\' are incompatible.\\n      Type \'SVGSVGElement | undefined\' is not assignable to type \'SVGSVGElement | null\'.\\n        Type \'undefined\' is not assignable to type \'SVGSVGElement | null\'.", "193432436"]
    ],
    "src/script/components/MessagesList/Message/ContentMessage/asset/controls/MediaButton.test.tsx:2611082281": [
      [33, 39, 20, "Argument of type \'Element | null\' is not assignable to parameter of type \'Element\'.\\n  Type \'null\' is not assignable to type \'Element\'.", "2187624904"],
      [34, 40, 21, "Argument of type \'Element | null\' is not assignable to parameter of type \'Element\'.\\n  Type \'null\' is not assignable to type \'Element\'.", "2102968254"]
    ],
    "src/script/components/MessagesList/Message/ContentMessage/asset/controls/SeekBar.test.tsx:4106938805": [
      [30, 4, 17, "Object is possibly \'null\'.", "780973491"],
      [30, 4, 46, "Object is possibly \'null\'.", "4284107"]
    ],
    "src/script/components/MessagesList/Message/ContentMessage/asset/index.tsx:1156661443": [
      [74, 55, 47, "No overload matches this call.\\n  Overload 1 of 6, \'(this: (this: null, arg0: Text, arg1: MouseEvent<Element, MouseEvent>) => void, thisArg: null, arg0: Text, arg1: MouseEvent<Element, MouseEvent>): () => void\', gave the following error.\\n    Argument of type \'KeyboardEvent<HTMLDivElement>\' is not assignable to parameter of type \'MouseEvent<Element, MouseEvent>\'.\\n  Overload 2 of 6, \'(this: (this: null, ...args: Text[]) => void, thisArg: null, ...args: Text[]): (...args: Text[]) => void\', gave the following error.\\n    The \'this\' context of type \'(message: Text | ContentMessage, event: MouseEvent<Element, MouseEvent>) => void\' is not assignable to method\'s \'this\' of type \'(this: null, ...args: Text[]) => void\'.\\n      Types of parameters \'event\' and \'args\' are incompatible.\\n        Type \'Text\' is not assignable to type \'MouseEvent<Element, MouseEvent>\'.", "250432903"],
      [117, 48, 8, "Argument of type \'string | undefined\' is not assignable to parameter of type \'string\'.\\n  Type \'undefined\' is not assignable to type \'string\'.", "3685798518"],
      [119, 10, 2, "Type \'string | undefined\' is not assignable to type \'string\'.\\n  Type \'undefined\' is not assignable to type \'string\'.", "5861160"]
    ],
    "src/script/components/MessagesList/Message/ContentMessage/index.test.tsx:305658061": [
      [58, 6, 15, "Type \'undefined\' is not assignable to type \'Message\'.", "1976601247"]
    ],
    "src/script/components/MessagesList/Message/ContentMessage/index.tsx:1328256106": [
      [106, 10, 13, "Type \'(user: User) => void\' is not assignable to type \'(participant: User | ServiceEntity, target: Node) => void\'.\\n  Types of parameters \'user\' and \'participant\' are incompatible.\\n    Type \'User | ServiceEntity\' is not assignable to type \'User\'.\\n      Type \'ServiceEntity\' is not assignable to type \'User\'.", "2891534203"],
      [188, 12, 13, "Type \'((message: ContentMessage, assetId: string) => void) | undefined\' is not assignable to type \'(message: ContentMessage, assetId: string) => void\'.\\n  Type \'undefined\' is not assignable to type \'(message: ContentMessage, assetId: string) => void\'.", "2671775388"]
    ],
    "src/script/components/MessagesList/Message/DecryptErrorMessage.test.tsx:629592445": [
      [36, 53, 36, "Argument of type \'Element | null\' is not assignable to parameter of type \'Element\'.\\n  Type \'null\' is not assignable to type \'Element\'.", "885356606"]
    ],
    "src/script/components/MessagesList/Message/DeleteMessage.test.tsx:2152816266": [
      [41, 43, 4, "Argument of type \'null\' is not assignable to parameter of type \'string | undefined\'.", "2087897566"],
      [58, 11, 46, "Object is possibly \'null\'.", "1127157571"]
    ],
    "src/script/components/MessagesList/Message/DeleteMessage.tsx:1494469525": [
      [39, 33, 25, "Object is possibly \'null\'.", "1746015084"],
      [48, 10, 13, "Type \'(user: User) => void\' is not assignable to type \'(participant: User | ServiceEntity, target: Node) => void\'.\\n  Types of parameters \'user\' and \'participant\' are incompatible.\\n    Type \'User | ServiceEntity\' is not assignable to type \'User\'.\\n      Type \'ServiceEntity\' is missing the following properties from type \'User\': expirationIsUrgent, isDeleted, isMe, isSingleSignOn, and 49 more.", "2891534203"],
      [60, 10, 9, "Type \'number | null\' is not assignable to type \'number\'.\\n  Type \'null\' is not assignable to type \'number\'.", "2548743275"]
    ],
    "src/script/components/MessagesList/Message/EphemeralTimer.test.ts:1942988828": [
      [43, 35, 6, "Argument of type \'Element | null\' is not assignable to parameter of type \'Element\'.\\n  Type \'null\' is not assignable to type \'Element\'.", "1547361719"],
      [51, 35, 6, "Argument of type \'Element | null\' is not assignable to parameter of type \'Element\'.\\n  Type \'null\' is not assignable to type \'Element\'.", "1547361719"]
    ],
    "src/script/components/MessagesList/Message/MemberMessage.test.tsx:819448386": [
      [56, 56, 4, "Argument of type \'null\' is not assignable to parameter of type \'string | undefined\'.", "2087897566"]
    ],
    "src/script/components/MessagesList/Message/MessageWrapper.tsx:4264065369": [
      [157, 8, 15, "Type \'Message | undefined\' is not assignable to type \'Message\'.\\n  Type \'undefined\' is not assignable to type \'Message\'.", "1976601247"],
      [165, 8, 13, "Type \'(message: CompositeMessage, buttonId: string) => void\' is not assignable to type \'(message: ContentMessage, assetId: string) => void\'.\\n  Types of parameters \'message\' and \'message\' are incompatible.\\n    Type \'ContentMessage\' is missing the following properties from type \'CompositeMessage\': errorButtonId, errorMessage, selectedButtonId, waitingButtonId, and 3 more.", "2671775388"]
    ],
    "src/script/components/MessagesList/Message/PingMessage.test.tsx:1695534491": [
      [36, 4, 12, "Type \'ObservableArray<never>\' is not assignable to type \'ObservableArray<ReadReceipt>\'.", "3173113880"],
      [58, 11, 36, "Object is possibly \'null\'.", "2457040434"]
    ],
    "src/script/components/MessagesList/Message/ReadReceiptStatus.test.tsx:246482947": [
      [36, 44, 27, "Argument of type \'Element | null\' is not assignable to parameter of type \'Element\'.\\n  Type \'null\' is not assignable to type \'Element\'.", "3518150560"],
      [42, 4, 12, "Type \'ObservableArray<never>\' is not assignable to type \'ObservableArray<ReadReceipt>\'.", "3173113880"],
      [54, 8, 12, "Type \'ObservableArray<never>\' is not assignable to type \'ObservableArray<ReadReceipt>\'.", "3173113880"],
      [67, 8, 12, "Type \'ObservableArray<never>\' is not assignable to type \'ObservableArray<ReadReceipt>\'.", "3173113880"],
      [121, 13, 49, "Object is possibly \'null\'.", "2963204748"],
      [151, 8, 15, "Type \'null\' is not assignable to type \'((message: Message) => void) | undefined\'.", "2393653541"],
      [156, 13, 49, "Object is possibly \'null\'.", "2963204748"]
    ],
    "src/script/components/MessagesList/Message/VerificationMessage.test.tsx:3256909500": [
      [44, 4, 12, "Type \'ObservableArray<never>\' is not assignable to type \'ObservableArray<User>\'.", "3158614633"],
      [45, 4, 7, "Type \'ObservableArray<never>\' is not assignable to type \'ObservableArray<string | QualifiedUserId>\'.\\n  Types of parameters \'value\' and \'value\' are incompatible.\\n    Type \'(string | QualifiedUserId)[] | null | undefined\' is not assignable to type \'never[] | null | undefined\'.\\n      Type \'(string | QualifiedUserId)[]\' is not assignable to type \'never[]\'.\\n        Type \'string | QualifiedUserId\' is not assignable to type \'never\'.\\n          Type \'string\' is not assignable to type \'never\'.", "2414311946"],
      [46, 4, 23, "Type \'Observable<undefined>\' is not assignable to type \'Observable<VerificationMessageType>\'.\\n  Types of property \'equalityComparer\' are incompatible.\\n    Type \'(a: undefined, b: undefined) => boolean\' is not assignable to type \'(a: VerificationMessageType, b: VerificationMessageType) => boolean\'.\\n      Types of parameters \'a\' and \'a\' are incompatible.\\n        Type \'VerificationMessageType\' is not assignable to type \'undefined\'.", "3608773647"],
      [57, 10, 23, "Type \'Observable<VerificationMessageType.VERIFIED>\' is not assignable to type \'Observable<VerificationMessageType>\'.\\n  Types of parameters \'value\' and \'value\' are incompatible.\\n    Type \'VerificationMessageType\' is not assignable to type \'VerificationMessageType.VERIFIED\'.", "3608773647"],
      [79, 10, 23, "Type \'Observable<VerificationMessageType.UNVERIFIED>\' is not assignable to type \'Observable<VerificationMessageType>\'.\\n  Types of parameters \'value\' and \'value\' are incompatible.\\n    Type \'VerificationMessageType\' is not assignable to type \'VerificationMessageType.UNVERIFIED\'.", "3608773647"],
      [93, 10, 23, "Type \'Observable<VerificationMessageType.NEW_DEVICE>\' is not assignable to type \'Observable<VerificationMessageType>\'.\\n  Types of parameters \'value\' and \'value\' are incompatible.\\n    Type \'VerificationMessageType\' is not assignable to type \'VerificationMessageType.NEW_DEVICE\'.", "3608773647"],
      [107, 10, 23, "Type \'Observable<VerificationMessageType.NEW_MEMBER>\' is not assignable to type \'Observable<VerificationMessageType>\'.\\n  Types of parameters \'value\' and \'value\' are incompatible.\\n    Type \'VerificationMessageType\' is not assignable to type \'VerificationMessageType.NEW_MEMBER\'.", "3608773647"]
    ],
    "src/script/components/MessagesList/Message/index.tsx:2435315203": [
      [87, 51, 15, "Argument of type \'Message | undefined\' is not assignable to parameter of type \'Message\'.\\n  Type \'undefined\' is not assignable to type \'Message\'.", "1976601247"],
      [91, 6, 14, "Cannot invoke an object which is possibly \'undefined\'.", "4289202771"],
      [91, 36, 7, "Type \'HTMLDivElement | undefined\' is not assignable to type \'HTMLElement\'.\\n  Type \'undefined\' is not assignable to type \'HTMLElement\'.", "4115912507"],
      [93, 6, 14, "Cannot invoke an object which is possibly \'undefined\'.", "4289202771"],
      [93, 22, 7, "Type \'HTMLDivElement | undefined\' is not assignable to type \'HTMLElement\'.\\n  Type \'undefined\' is not assignable to type \'HTMLElement\'.", "4115912507"],
      [118, 6, 3, "Type \'MutableRefObject<HTMLDivElement | undefined>\' is not assignable to type \'LegacyRef<HTMLDivElement> | undefined\'.\\n  Type \'MutableRefObject<HTMLDivElement | undefined>\' is not assignable to type \'RefObject<HTMLDivElement>\'.\\n    Types of property \'current\' are incompatible.\\n      Type \'HTMLDivElement | undefined\' is not assignable to type \'HTMLDivElement | null\'.\\n        Type \'undefined\' is not assignable to type \'HTMLDivElement | null\'.", "193432436"]
    ],
    "src/script/components/MessagesList/index.test.tsx:3039094850": [
      [41, 4, 14, "Type \'undefined\' is not assignable to type \'Message\'.", "1306210352"],
      [47, 4, 17, "Type \'undefined\' is not assignable to type \'MessageRepository\'.", "1843982700"]
    ],
    "src/script/components/Modals/UserModal/UserModal.test.tsx:2720850156": [
      [45, 6, 6, "Type \'null\' is not assignable to type \'QualifiedId\'.", "1765117785"],
      [49, 11, 29, "Object is possibly \'null\'.", "3523845355"]
    ],
    "src/script/components/Modals/UserModal/UserModal.tsx:1339029028": [
      [72, 57, 4, "Argument of type \'User | null\' is not assignable to parameter of type \'Partial<Record<\\"isBlockedLegalHold\\", Subscribable<any>>>\'.\\n  Type \'null\' is not assignable to type \'Partial<Record<\\"isBlockedLegalHold\\", Subscribable<any>>>\'.", "2087973204"]
    ],
    "src/script/components/SearchInput.test.tsx:3374298949": [
      [32, 38, 15, "Argument of type \'Element | null\' is not assignable to parameter of type \'Element\'.\\n  Type \'null\' is not assignable to type \'Element\'.", "2173439052"],
      [41, 36, 4, "Argument of type \'null\' is not assignable to parameter of type \'string | undefined\'.", "2087897566"],
      [41, 57, 4, "Argument of type \'null\' is not assignable to parameter of type \'string | undefined\'.", "2087897566"],
      [41, 78, 4, "Argument of type \'null\' is not assignable to parameter of type \'string | undefined\'.", "2087897566"],
      [41, 99, 4, "Argument of type \'null\' is not assignable to parameter of type \'string | undefined\'.", "2087897566"],
      [51, 20, 4, "Argument of type \'null\' is not assignable to parameter of type \'string | undefined\'.", "2087897566"],
      [52, 20, 4, "Argument of type \'null\' is not assignable to parameter of type \'string | undefined\'.", "2087897566"],
      [53, 20, 4, "Argument of type \'null\' is not assignable to parameter of type \'string | undefined\'.", "2087897566"],
      [54, 20, 4, "Argument of type \'null\' is not assignable to parameter of type \'string | undefined\'.", "2087897566"]
    ],
    "src/script/components/UserDevices.tsx:1074292287": [
      [120, 74, 5, "Object is of type \'unknown\'.", "165548477"],
      [128, 42, 8, "Argument of type \'string | undefined\' is not assignable to parameter of type \'string\'.\\n  Type \'undefined\' is not assignable to type \'string\'.", "4039656867"],
      [144, 9, 13, "Type \'{ clickToShowSelfFingerprint: () => void; clientRepository: ClientRepository; cryptographyRepository: CryptographyRepository; logger: Logger; messageRepository: MessageRepository; noPadding: boolean; selectedClient: ClientEntity | undefined; user: User; }\' is not assignable to type \'DeviceDetailsProps\'.\\n  Types of property \'selectedClient\' are incompatible.\\n    Type \'ClientEntity | undefined\' is not assignable to type \'ClientEntity\'.\\n      Type \'undefined\' is not assignable to type \'ClientEntity\'.", "538994175"]
    ],
    "src/script/components/UserList.tsx:2826949433": [
      [99, 28, 12, "Argument of type \'Conversation | undefined\' is not assignable to parameter of type \'Partial<Record<\\"roles\\", Subscribable<any>>>\'.\\n  Type \'undefined\' is not assignable to type \'Partial<Record<\\"roles\\", Subscribable<any>>>\'.", "1670678216"]
    ],
    "src/script/components/UserSearchableList.tsx:1290904950": [
      [73, 32, 11, "Argument of type \'{ filter?: Observable<string> | undefined; highlightedUsers?: Observable<User[]> | undefined; selected?: ObservableArray<User> | undefined; users: ObservableArray<...>; } | undefined\' is not assignable to parameter of type \'Partial<Record<\\"filter\\" | \\"selected\\" | \\"users\\" | \\"highlightedUsers\\", Subscribable<any>>>\'.\\n  Type \'undefined\' is not assignable to type \'Partial<Record<\\"filter\\" | \\"selected\\" | \\"users\\" | \\"highlightedUsers\\", Subscribable<any>>>\'.", "965633731"],
      [151, 8, 13, "Object is possibly \'undefined\'.", "3172385806"],
      [153, 34, 13, "Type \'User[] | undefined\' must have a \'[Symbol.iterator]()\' method that returns an iterator.", "3172385806"]
    ],
    "src/script/components/avatar/AvatarImage.test.tsx:132044584": [
      [46, 39, 4, "Argument of type \'null\' is not assignable to parameter of type \'string | undefined\'.", "2087897566"],
      [71, 39, 4, "Argument of type \'null\' is not assignable to parameter of type \'string | undefined\'.", "2087897566"],
      [96, 39, 4, "Argument of type \'null\' is not assignable to parameter of type \'string | undefined\'.", "2087897566"],
      [122, 39, 4, "Argument of type \'null\' is not assignable to parameter of type \'string | undefined\'.", "2087897566"]
    ],
    "src/script/components/avatar/GroupAvatar.test.ts:2643749063": [
      [33, 36, 4, "Argument of type \'null\' is not assignable to parameter of type \'string | undefined\'.", "2087897566"],
      [34, 36, 4, "Argument of type \'null\' is not assignable to parameter of type \'string | undefined\'.", "2087897566"],
      [35, 36, 4, "Argument of type \'null\' is not assignable to parameter of type \'string | undefined\'.", "2087897566"],
      [36, 36, 4, "Argument of type \'null\' is not assignable to parameter of type \'string | undefined\'.", "2087897566"],
      [46, 11, 30, "Object is possibly \'null\'.", "2093565968"]
    ],
    "src/script/components/avatar/TemporaryGuest.test.tsx:963341365": [
      [42, 39, 4, "Argument of type \'null\' is not assignable to parameter of type \'string | undefined\'.", "2087897566"],
      [56, 39, 4, "Argument of type \'null\' is not assignable to parameter of type \'string | undefined\'.", "2087897566"],
      [67, 11, 34, "Object is possibly \'null\'.", "882755595"],
      [71, 39, 4, "Argument of type \'null\' is not assignable to parameter of type \'string | undefined\'.", "2087897566"],
      [85, 39, 4, "Argument of type \'null\' is not assignable to parameter of type \'string | undefined\'.", "2087897566"]
    ],
    "src/script/components/avatar/UserAvatar.test.tsx:322543618": [
      [39, 39, 4, "Argument of type \'null\' is not assignable to parameter of type \'string | undefined\'.", "2087897566"],
      [49, 11, 24, "Object is possibly \'null\'.", "568765553"],
      [53, 39, 4, "Argument of type \'null\' is not assignable to parameter of type \'string | undefined\'.", "2087897566"],
      [63, 11, 24, "Object is possibly \'null\'.", "568765553"],
      [67, 39, 4, "Argument of type \'null\' is not assignable to parameter of type \'string | undefined\'.", "2087897566"],
      [80, 39, 4, "Argument of type \'null\' is not assignable to parameter of type \'string | undefined\'.", "2087897566"],
      [93, 39, 4, "Argument of type \'null\' is not assignable to parameter of type \'string | undefined\'.", "2087897566"]
    ],
    "src/script/components/calling/ButtonGroup.test.ts:3889884856": [
      [32, 43, 24, "Argument of type \'Element | null\' is not assignable to parameter of type \'Element\'.\\n  Type \'null\' is not assignable to type \'Element\'.", "323337895"],
      [33, 41, 22, "Argument of type \'Element | null\' is not assignable to parameter of type \'Element\'.\\n  Type \'null\' is not assignable to type \'Element\'.", "674875776"],
      [48, 11, 24, "Object is possibly \'null\'.", "3345041766"],
      [62, 11, 24, "Object is possibly \'null\'.", "3345041766"],
      [63, 11, 29, "Object is possibly \'null\'.", "373716495"],
      [66, 11, 29, "Object is possibly \'null\'.", "373716495"]
    ],
    "src/script/components/calling/CallingOverlayContainer.tsx:1514620666": [
      [71, 32, 10, "Argument of type \'Call | undefined\' is not assignable to parameter of type \'Partial<Record<\\"state\\" | \\"muteState\\" | \\"maximizedParticipant\\", Subscribable<any>>>\'.\\n  Type \'undefined\' is not assignable to type \'Partial<Record<\\"state\\" | \\"muteState\\" | \\"maximizedParticipant\\", Subscribable<any>>>\'.", "4286110980"],
      [76, 55, 10, "Object is possibly \'undefined\'.", "4286110980"],
      [84, 33, 10, "Argument of type \'Call | undefined\' is not assignable to parameter of type \'Call\'.\\n  Type \'undefined\' is not assignable to type \'Call\'.", "4286110980"],
      [92, 4, 58, "Type \'Conversation | undefined\' is not assignable to type \'Conversation\'.\\n  Type \'undefined\' is not assignable to type \'Conversation\'.", "3582593161"],
      [177, 10, 20, "Type \'undefined\' is not assignable to type \'Participant\'.", "942864568"],
      [180, 10, 9, "Type \'undefined\' is not assignable to type \'MuteState\'.", "3616862203"]
    ],
    "src/script/components/calling/FullscreenVideoCall.tsx:1476535855": [
      [406, 50, 4, "Argument of type \'null\' is not assignable to parameter of type \'Participant\'.", "2087897566"]
    ],
    "src/script/components/calling/GroupVideoGrid.test.ts:1931211751": [
      [35, 55, 22, "Object is possibly \'null\'.", "1458310722"],
      [40, 32, 4, "Argument of type \'null\' is not assignable to parameter of type \'string | undefined\'.", "2087897566"],
      [48, 6, 20, "Type \'null\' is not assignable to type \'Participant\'.", "942864568"],
      [55, 11, 32, "Object is possibly \'null\'.", "4265756850"],
      [59, 38, 4, "Argument of type \'null\' is not assignable to parameter of type \'string | undefined\'.", "2087897566"],
      [60, 38, 4, "Argument of type \'null\' is not assignable to parameter of type \'string | undefined\'.", "2087897566"],
      [65, 8, 20, "Type \'null\' is not assignable to type \'Participant\'.", "942864568"],
      [80, 11, 32, "Object is possibly \'null\'.", "4265756850"],
      [86, 32, 4, "Argument of type \'null\' is not assignable to parameter of type \'string | undefined\'.", "2087897566"],
      [95, 6, 20, "Type \'null\' is not assignable to type \'Participant\'.", "942864568"],
      [105, 32, 4, "Argument of type \'null\' is not assignable to parameter of type \'string | undefined\'.", "2087897566"],
      [115, 6, 20, "Type \'null\' is not assignable to type \'Participant\'.", "942864568"],
      [126, 32, 4, "Argument of type \'null\' is not assignable to parameter of type \'string | undefined\'.", "2087897566"],
      [136, 6, 20, "Type \'null\' is not assignable to type \'Participant\'.", "942864568"]
    ],
    "src/script/components/calling/GroupVideoGrid.tsx:2097709450": [
      [82, 46, 14, "Argument of type \'Participant | null\' is not assignable to parameter of type \'Partial<Record<\\"videoStream\\" | \\"hasActiveVideo\\" | \\"sharesScreen\\", Subscribable<any>>>\'.\\n  Type \'null\' is not assignable to type \'Partial<Record<\\"videoStream\\" | \\"hasActiveVideo\\" | \\"sharesScreen\\", Subscribable<any>>>\'.", "446802655"],
      [91, 30, 4, "Argument of type \'null\' is not assignable to parameter of type \'Participant\'.", "2087897566"],
      [99, 28, 11, "Argument of type \'Participant | undefined\' is not assignable to parameter of type \'Participant\'.\\n  Type \'undefined\' is not assignable to type \'Participant\'.", "2457692186"]
    ],
    "src/script/components/calling/chooseScreen.test.ts:1945034304": [
      [64, 23, 30, "Argument of type \'Element | null\' is not assignable to parameter of type \'Element\'.\\n  Type \'null\' is not assignable to type \'Element\'.", "1127551965"]
    ],
    "src/script/components/calling/deviceToggleButton.test.ts:3262402387": [
      [31, 35, 16, "Argument of type \'Element | null\' is not assignable to parameter of type \'Element\'.\\n  Type \'null\' is not assignable to type \'Element\'.", "733554636"]
    ],
    "src/script/components/calling/fullscreenVideoCall.test.tsx:4109572070": [
      [34, 34, 4, "Argument of type \'null\' is not assignable to parameter of type \'string | undefined\'.", "2087897566"],
      [110, 60, 4, "Argument of type \'null\' is not assignable to parameter of type \'string | undefined\'.", "2087897566"],
      [111, 60, 4, "Argument of type \'null\' is not assignable to parameter of type \'string | undefined\'.", "2087897566"],
      [112, 60, 4, "Argument of type \'null\' is not assignable to parameter of type \'string | undefined\'.", "2087897566"],
      [113, 60, 4, "Argument of type \'null\' is not assignable to parameter of type \'string | undefined\'.", "2087897566"]
    ],
    "src/script/components/input/ClassifiedBar.test.ts:3396080197": [
      [31, 31, 22, "Argument of type \'ReactElement<any, any> | null\' is not assignable to parameter of type \'ReactElement<any, string | JSXElementConstructor<any>>\'.\\n  Type \'null\' is not assignable to type \'ReactElement<any, string | JSXElementConstructor<any>>\'.", "3914530936"],
      [39, 46, 41, "Argument of type \'ReactElement<any, any> | null\' is not assignable to parameter of type \'ReactElement<any, string | JSXElementConstructor<any>>\'.\\n  Type \'null\' is not assignable to type \'ReactElement<any, string | JSXElementConstructor<any>>\'.", "68552590"],
      [51, 44, 41, "Argument of type \'ReactElement<any, any> | null\' is not assignable to parameter of type \'ReactElement<any, string | JSXElementConstructor<any>>\'.\\n  Type \'null\' is not assignable to type \'ReactElement<any, string | JSXElementConstructor<any>>\'.", "68552590"]
    ],
    "src/script/components/list/ConversationListCallingCell.test.ts:3589252036": [
      [51, 42, 4, "Argument of type \'null\' is not assignable to parameter of type \'string | undefined\'.", "2087897566"],
      [74, 54, 4, "Argument of type \'null\' is not assignable to parameter of type \'string | undefined\'.", "2087897566"],
      [127, 11, 33, "Object is possibly \'null\'.", "1545610583"],
      [132, 11, 33, "Object is possibly \'null\'.", "1545610583"]
    ],
    "src/script/components/list/ConversationListCallingCell.tsx:1825680799": [
      [115, 90, 6, "Argument of type \'number | undefined\' is not assignable to parameter of type \'REASON\'.\\n  Type \'undefined\' is not assignable to type \'REASON\'.", "2124277697"],
      [128, 67, 8, "No overload matches this call.\\n  Overload 1 of 2, \'(...items: ConcatArray<User>[]): User[]\', gave the following error.\\n    Type \'User | undefined\' is not assignable to type \'User\'.\\n      Type \'undefined\' is not assignable to type \'User\'.\\n  Overload 2 of 2, \'(...items: (User | ConcatArray<User>)[]): User[]\', gave the following error.\\n    Type \'User | undefined\' is not assignable to type \'User\'.\\n      Type \'undefined\' is not assignable to type \'User\'.", "2198230984"],
      [148, 28, 12, "Type \'undefined\' cannot be used as an index type.", "3398917396"],
      [173, 10, 7, "Type \'(false | ContextMenuEntry | { click: () => void; icon: string; identifier: string; isDisabled: boolean; label: string; })[]\' is not assignable to type \'ContextMenuEntry[]\'.\\n  Type \'false | ContextMenuEntry | { click: () => void; icon: string; identifier: string; isDisabled: boolean; label: string; }\' is not assignable to type \'ContextMenuEntry\'.\\n    Type \'false\' has no properties in common with type \'ContextMenuEntry\'.", "4061926391"],
      [306, 16, 20, "Type \'Participant | null\' is not assignable to type \'Participant\'.\\n  Type \'null\' is not assignable to type \'Participant\'.", "942864568"]
    ],
    "src/script/components/list/ConversationListCell.tsx:931164040": [
      [121, 8, 3, "Type \'(node: HTMLElement) => void\' is not assignable to type \'LegacyRef<HTMLLIElement> | undefined\'.\\n  Type \'(node: HTMLElement) => void\' is not assignable to type \'(instance: HTMLLIElement | null) => void\'.\\n    Types of parameters \'node\' and \'instance\' are incompatible.\\n      Type \'HTMLLIElement | null\' is not assignable to type \'HTMLElement\'.\\n        Type \'null\' is not assignable to type \'HTMLElement\'.", "193432436"],
      [151, 23, 8, "Object is possibly \'undefined\'.", "2198230984"]
    ],
    "src/script/components/list/ParticipantItem.tsx:2055801931": [
      [87, 43, 18, "Argument of type \'HTMLDivElement | undefined\' is not assignable to parameter of type \'HTMLElement\'.\\n  Type \'undefined\' is not assignable to type \'HTMLElement\'.", "4082577534"],
      [112, 94, 15, "Argument of type \'Participant | undefined\' is not assignable to parameter of type \'Partial<Record<\\"isMuted\\" | \\"isActivelySpeaking\\" | \\"sharesScreen\\" | \\"sharesCamera\\", Subscribable<any>>>\'.\\n  Type \'undefined\' is not assignable to type \'Partial<Record<\\"isMuted\\" | \\"isActivelySpeaking\\" | \\"sharesScreen\\" | \\"sharesCamera\\", Subscribable<any>>>\'.", "420345688"]
    ],
    "src/script/components/modal.ts:282599833": [
      [56, 9, 5, "Property \'large\' does not exist on type \'{} | Config\'.\\n  Property \'large\' does not exist on type \'{}\'.", "173484696"],
      [57, 9, 2, "Property \'id\' does not exist on type \'{} | Config\'.\\n  Property \'id\' does not exist on type \'{}\'.", "5861160"],
      [58, 9, 11, "Property \'ariaLabelBy\' does not exist on type \'{} | Config\'.\\n  Property \'ariaLabelBy\' does not exist on type \'{}\'.", "2719191011"],
      [59, 9, 15, "Property \'ariaDescribedBy\' does not exist on type \'{} | Config\'.\\n  Property \'ariaDescribedBy\' does not exist on type \'{}\'.", "2192860460"],
      [60, 9, 9, "Property \'onBgClick\' does not exist on type \'{} | Config\'.\\n  Property \'onBgClick\' does not exist on type \'{}\'.", "1270597711"],
      [61, 9, 11, "Property \'displayNone\' does not exist on type \'{} | Config\'.\\n  Property \'displayNone\' does not exist on type \'{}\'.", "2033428597"],
      [62, 9, 15, "Property \'hasVisibleClass\' does not exist on type \'{} | Config\'.\\n  Property \'hasVisibleClass\' does not exist on type \'{}\'.", "2672704031"],
      [62, 64, 11, "Property \'displayNone\' does not exist on type \'{} | Config\'.\\n  Property \'displayNone\' does not exist on type \'{}\'.", "2033428597"],
      [63, 9, 11, "Property \'showLoading\' does not exist on type \'{} | Config\'.\\n  Property \'showLoading\' does not exist on type \'{}\'.", "2565900128"],
      [67, 16, 11, "Property \'displayNone\' does not exist on type \'{} | Config\'.\\n  Property \'displayNone\' does not exist on type \'{}\'.", "2033428597"],
      [70, 10, 32, "Object is possibly \'null\'.", "941564926"],
      [70, 39, 2, "Property \'id\' does not exist on type \'{} | Config\'.\\n  Property \'id\' does not exist on type \'{}\'.", "5861160"],
      [77, 38, 2, "Property \'id\' does not exist on type \'{} | Config\'.\\n  Property \'id\' does not exist on type \'{}\'.", "5861160"],
      [80, 43, 11, "Property \'displayNone\' does not exist on type \'{} | Config\'.\\n  Property \'displayNone\' does not exist on type \'{}\'.", "2033428597"],
      [86, 20, 11, "Property \'displayNone\' does not exist on type \'{} | Config\'.\\n  Property \'displayNone\' does not exist on type \'{}\'.", "2033428597"],
      [90, 13, 11, "Property \'displayNone\' does not exist on type \'{} | Config\'.\\n  Property \'displayNone\' does not exist on type \'{}\'.", "2033428597"],
      [95, 9, 7, "Property \'dispose\' does not exist on type \'{} | Config\'.\\n  Property \'dispose\' does not exist on type \'{}\'.", "2810921618"],
      [98, 11, 15, "Property \'hasVisibleClass\' does not exist on type \'{} | Config\'.\\n  Property \'hasVisibleClass\' does not exist on type \'{}\'.", "2672704031"]
    ],
    "src/script/components/panel/PanelActions/PanelActions.test.ts:3957570535": [
      [30, 55, 30, "Argument of type \'Element | null\' is not assignable to parameter of type \'Element\'.\\n  Type \'null\' is not assignable to type \'Element\'.", "923794636"],
      [43, 11, 15, "Object is possibly \'null\'.", "3285363318"],
      [63, 11, 15, "Object is possibly \'null\'.", "3285363318"]
    ],
    "src/script/components/panel/ServiceDetails.test.ts:1343420477": [
      [43, 11, 24, "Object is possibly \'null\'.", "1690512676"],
      [44, 11, 28, "Object is possibly \'null\'.", "449714402"],
      [45, 11, 31, "Object is possibly \'null\'.", "27546597"]
    ],
    "src/script/components/panel/UserActions.test.ts:3686258051": [
      [46, 30, 4, "Argument of type \'null\' is not assignable to parameter of type \'string | undefined\'.", "2087897566"],
      [68, 30, 4, "Argument of type \'null\' is not assignable to parameter of type \'string | undefined\'.", "2087897566"],
      [88, 30, 4, "Argument of type \'null\' is not assignable to parameter of type \'string | undefined\'.", "2087897566"],
      [98, 29, 4, "Argument of type \'null\' is not assignable to parameter of type \'string | undefined\'.", "2087897566"]
    ],
    "src/script/components/panel/UserActions.tsx:2911491574": [
      [127, 8, 15, "Type \'false | { click: () => void; icon: string; identifier: string; label: string; }\' is not assignable to type \'MenuItem\'.\\n  Type \'boolean\' is not assignable to type \'MenuItem\'.", "2657483110"],
      [137, 8, 17, "Type \'false | { click: () => Promise<void>; icon: string; identifier: string; label: string; } | undefined\' is not assignable to type \'MenuItem\'.\\n  Type \'undefined\' is not assignable to type \'MenuItem\'.", "1208863187"],
      [141, 4, 26, "Object is possibly \'undefined\'.", "3771314110"],
      [151, 8, 20, "Type \'false | { click: () => Promise<void>; icon: string; identifier: string; label: string; }\' is not assignable to type \'MenuItem\'.\\n  Type \'boolean\' is not assignable to type \'MenuItem\'.", "2848461319"],
      [162, 8, 23, "Type \'false | { click: () => Promise<void>; icon: string; identifier: string; label: string; }\' is not assignable to type \'MenuItem\'.\\n  Type \'boolean\' is not assignable to type \'MenuItem\'.", "2628002562"],
      [174, 8, 23, "Type \'false | { click: () => Promise<void>; icon: string; identifier: string; label: string; }\' is not assignable to type \'MenuItem\'.\\n  Type \'boolean\' is not assignable to type \'MenuItem\'.", "3037255418"],
      [185, 8, 23, "Type \'false | { click: () => Promise<void>; icon: string; identifier: string; label: string; }\' is not assignable to type \'MenuItem\'.\\n  Type \'boolean\' is not assignable to type \'MenuItem\'.", "3602563140"],
      [199, 8, 21, "Type \'false | { click: () => Promise<void>; icon: string; identifier: string; label: string; }\' is not assignable to type \'MenuItem\'.\\n  Type \'boolean\' is not assignable to type \'MenuItem\'.", "4077601278"],
      [222, 8, 9, "Type \'false | { click: () => Promise<void>; icon: string; identifier: string; label: string; }\' is not assignable to type \'MenuItem\'.\\n  Type \'boolean\' is not assignable to type \'MenuItem\'.", "3954618525"],
      [234, 8, 11, "Type \'false | { click: () => Promise<void>; icon: string; identifier: string; label: string; }\' is not assignable to type \'MenuItem\'.\\n  Type \'boolean\' is not assignable to type \'MenuItem\'.", "3143138118"],
      [246, 8, 26, "Type \'false | { click: () => Promise<void>; icon: string; identifier: string; label: string; } | undefined\' is not assignable to type \'MenuItem\'.\\n  Type \'undefined\' is not assignable to type \'MenuItem\'.", "679169961"],
      [250, 4, 26, "Object is possibly \'undefined\'.", "3771314110"]
    ],
    "src/script/components/panel/UserDetails.test.ts:1738837932": [
      [43, 53, 4, "Argument of type \'null\' is not assignable to parameter of type \'string | undefined\'.", "2087897566"],
      [52, 11, 21, "Object is possibly \'null\'.", "2859301736"],
      [53, 11, 25, "Object is possibly \'null\'.", "3046884217"],
      [62, 58, 4, "Argument of type \'null\' is not assignable to parameter of type \'string | undefined\'.", "2087897566"],
      [64, 4, 30, "Cannot invoke an object which is possibly \'undefined\'.", "1790663291"],
      [73, 53, 4, "Argument of type \'null\' is not assignable to parameter of type \'string | undefined\'.", "2087897566"],
      [81, 11, 25, "Object is possibly \'null\'.", "3098493970"],
      [86, 53, 4, "Argument of type \'null\' is not assignable to parameter of type \'string | undefined\'.", "2087897566"],
      [97, 11, 35, "Object is possibly \'null\'.", "3072447641"]
    ],
    "src/script/components/toggle/BaseToggle.test.tsx:917864535": [
      [43, 25, 25, "Argument of type \'Element | null\' is not assignable to parameter of type \'Element\'.\\n  Type \'null\' is not assignable to type \'Element\'.", "2875532638"]
    ],
    "src/script/components/toggle/InfoToggle.test.tsx:1025969366": [
      [48, 11, 31, "Object is possibly \'null\'.", "756876288"],
      [49, 21, 21, "Argument of type \'Element | null\' is not assignable to parameter of type \'Element\'.\\n  Type \'null\' is not assignable to type \'Element\'.", "1763299350"]
    ],
    "src/script/components/toggle/ReceiptModeToggle.test.ts:3769197722": [
      [42, 11, 8, "Object is possibly \'null\'.", "2071428406"],
      [53, 11, 8, "Object is possibly \'null\'.", "2071428406"]
    ],
    "src/script/connection/ConnectionEntity.ts:2779957789": [
      [41, 4, 19, "Type \'null\' is not assignable to type \'QualifiedId\'.", "59414957"],
      [42, 4, 9, "Type \'null\' is not assignable to type \'string\'.", "1162435291"],
      [43, 4, 15, "Type \'null\' is not assignable to type \'string\'.", "3261786582"],
      [44, 4, 12, "Type \'null\' is not assignable to type \'string\'.", "1494865734"],
      [45, 4, 11, "Type \'Observable<ConnectionStatus.UNKNOWN>\' is not assignable to type \'Observable<ConnectionStatus>\'.\\n  Types of parameters \'value\' and \'value\' are incompatible.\\n    Type \'ConnectionStatus\' is not assignable to type \'ConnectionStatus.UNKNOWN\'.", "3642829209"],
      [46, 4, 11, "Type \'null\' is not assignable to type \'QualifiedId\'.", "3570480945"]
    ],
    "src/script/connection/ConnectionMapper.ts:1601471521": [
      [63, 4, 24, "Type \'string | undefined\' is not assignable to type \'string\'.\\n  Type \'undefined\' is not assignable to type \'string\'.", "3077613709"]
    ],
    "src/script/connection/ConnectionRepository.ts:4139441225": [
      [188, 10, 5, "Object is of type \'unknown\'.", "165548477"],
      [201, 89, 5, "Object is of type \'unknown\'.", "165548477"],
      [241, 72, 5, "Object is of type \'unknown\'.", "165548477"],
      [309, 72, 5, "Object is of type \'unknown\'.", "165548477"]
    ],
    "src/script/conversation/AbstractConversationEventHandler.ts:2160548461": [
      [55, 4, 57, "Type \'void | Promise<void>\' is not assignable to type \'Promise<void>\'.\\n  Type \'void\' is not assignable to type \'Promise<void>\'.", "1935544587"],
      [55, 50, 9, "Expected 1 arguments, but got 2.", "1945995409"]
    ],
    "src/script/conversation/ConversationAccessPermission.ts:4078826543": [
      [77, 8, 29, "Type \'[string, number] | undefined\' must have a \'[Symbol.iterator]()\' method that returns an iterator.", "3545949443"],
      [137, 9, 95, "Argument of type \'(bit: \\"1\\" | \\"0\\", i: number) => string | undefined\' is not assignable to parameter of type \'(value: string, index: number, array: string[]) => string | undefined\'.\\n  Types of parameters \'bit\' and \'value\' are incompatible.\\n    Type \'string\' is not assignable to type \'\\"1\\" | \\"0\\"\'.", "2336737203"]
    ],
    "src/script/conversation/ConversationCellState.ts:2607123593": [
      [191, 8, 17, "Object is possibly \'undefined\'.", "1821064255"],
      [241, 6, 17, "Object is possibly \'undefined\'.", "1821064255"],
      [250, 28, 17, "Object is possibly \'undefined\'.", "1821064255"],
      [293, 23, 29, "Object is possibly \'undefined\'.", "2539326033"],
      [300, 50, 29, "Argument of type \'User | undefined\' is not assignable to parameter of type \'QualifiedEntity\'.\\n  Type \'undefined\' is not assignable to type \'QualifiedEntity\'.", "2539326033"],
      [379, 4, 65, "Type \'boolean | undefined\' is not assignable to type \'boolean\'.", "368272031"]
    ],
    "src/script/conversation/ConversationEphemeralHandler.ts:1544789085": [
      [61, 4, 91, "Type \'number | null\' is not assignable to type \'number\'.\\n  Type \'null\' is not assignable to type \'number\'.", "187276181"],
      [72, 6, 41, "Type of computed property\'s value is \'(conversationEntity: Conversation, eventJson: ConversationMessageTimerUpdateEvent) => Promise<Conversation>\', which is not assignable to type \'(conversationEntity: Conversation) => void | Promise<void>\'.", "2358639438"],
      [77, 4, 18, "Type \'ObservableArray<never>\' is not assignable to type \'ObservableArray<ContentMessage>\'.\\n  Types of parameters \'value\' and \'value\' are incompatible.\\n    Type \'ContentMessage[] | null | undefined\' is not assignable to type \'never[] | null | undefined\'.\\n      Type \'ContentMessage[]\' is not assignable to type \'never[]\'.\\n        Type \'ContentMessage\' is not assignable to type \'never\'.", "2087948420"],
      [84, 29, 16, "No overload matches this call.\\n  Overload 1 of 2, \'(id?: number | undefined): void\', gave the following error.\\n    Argument of type \'number | null\' is not assignable to parameter of type \'number | undefined\'.\\n      Type \'null\' is not assignable to type \'number | undefined\'.\\n  Overload 2 of 2, \'(intervalId: Timeout | undefined): void\', gave the following error.\\n    Argument of type \'number | null\' is not assignable to parameter of type \'Timeout | undefined\'.\\n      Type \'null\' is not assignable to type \'Timeout | undefined\'.", "1776967942"],
      [129, 38, 25, "Argument of type \'string | undefined\' is not assignable to parameter of type \'string\'.\\n  Type \'undefined\' is not assignable to type \'string\'.", "1762572671"],
      [178, 34, 25, "Argument of type \'string | undefined\' is not assignable to parameter of type \'string\'.\\n  Type \'undefined\' is not assignable to type \'string\'.", "1762572671"],
      [197, 34, 25, "Argument of type \'string | undefined\' is not assignable to parameter of type \'string\'.\\n  Type \'undefined\' is not assignable to type \'string\'.", "1762572671"],
      [245, 34, 25, "Argument of type \'string | undefined\' is not assignable to parameter of type \'string\'.\\n  Type \'undefined\' is not assignable to type \'string\'.", "1762572671"]
    ],
    "src/script/conversation/ConversationFilter.test.ts:2117976751": [
      [36, 8, 6, "Type \'undefined\' is not assignable to type \'CONVERSATION_ACCESS[]\'.", "1314097761"],
      [38, 8, 11, "Type \'undefined\' is not assignable to type \'(CONVERSATION_ACCESS_ROLE | ACCESS_ROLE_V2[]) & (CONVERSATION_ACCESS_ROLE | undefined)\'.", "186257802"],
      [44, 8, 15, "Type \'null\' is not assignable to type \'number\'.", "32466162"],
      [45, 8, 20, "Type \'null\' is not assignable to type \'number\'.", "162671298"],
      [59, 8, 16, "Type \'undefined\' is not assignable to type \'QualifiedId[]\'.", "3008406851"],
      [60, 8, 12, "Type \'null\' is not assignable to type \'RECEIPT_MODE\'.", "1234422597"],
      [63, 8, 7, "Type \'undefined\' is not assignable to type \'string\'.", "1826788170"],
      [91, 8, 15, "Type \'null\' is not assignable to type \'number\'.", "32466162"],
      [92, 8, 20, "Type \'null\' is not assignable to type \'number\'.", "162671298"],
      [101, 8, 13, "Type \'null\' is not assignable to type \'number | undefined\'.", "2449554358"],
      [107, 8, 16, "Type \'undefined\' is not assignable to type \'QualifiedId[]\'.", "3008406851"],
      [108, 8, 12, "Type \'null\' is not assignable to type \'RECEIPT_MODE\'.", "1234422597"],
      [114, 8, 7, "Type \'null\' is not assignable to type \'string\'.", "1826788170"]
    ],
    "src/script/conversation/ConversationLabelRepository.ts:832459864": [
      [93, 4, 11, "Type \'ObservableArray<never>\' is not assignable to type \'ObservableArray<ConversationLabel>\'.\\n  Types of parameters \'value\' and \'value\' are incompatible.\\n    Type \'ConversationLabel[] | null | undefined\' is not assignable to type \'never[] | null | undefined\'.\\n      Type \'ConversationLabel[]\' is not assignable to type \'never[]\'.\\n        Type \'ConversationLabel\' is not assignable to type \'never\'.", "2608654840"],
      [118, 8, 13, "Type \'ObservableArray<Conversation | undefined>\' is not assignable to type \'ObservableArray<Conversation>\'.\\n  The types returned by \'peek()\' are incompatible between these types.\\n    Type \'(Conversation | undefined)[]\' is not assignable to type \'Conversation[]\'.\\n      Type \'Conversation | undefined\' is not assignable to type \'Conversation\'.\\n        Type \'undefined\' is not assignable to type \'Conversation\'.", "3592773563"],
      [142, 49, 5, "Object is of type \'unknown\'.", "165548477"],
      [164, 55, 59, "Type \'ConversationLabel | undefined\' is not assignable to type \'ConversationLabel\'.\\n  Type \'undefined\' is not assignable to type \'ConversationLabel\'.", "1891492718"],
      [165, 66, 44, "Type \'ConversationLabel | undefined\' is not assignable to type \'ConversationLabel\'.\\n  Type \'undefined\' is not assignable to type \'ConversationLabel\'.", "3545764513"],
      [207, 15, 45, "Object is possibly \'undefined\'.", "2733869551"]
    ],
    "src/script/conversation/ConversationMapper.test.ts:3872739284": [
      [59, 86, 9, "Type \'undefined\' is not assignable to type \'ConversationDatabaseData\'.\\n  Type \'undefined\' is not assignable to type \'ConversationRecord\'.", "2620553983"],
      [187, 8, 18, "Type \'undefined\' is not assignable to type \'Conversation\'.", "1508601427"],
      [195, 6, 18, "Type \'undefined\' is not assignable to type \'Conversation\'.", "1508601427"],
      [320, 8, 15, "Type \'null\' is not assignable to type \'number | undefined\'.", "32466162"],
      [321, 8, 20, "Type \'null\' is not assignable to type \'number | undefined\'.", "162671298"],
      [365, 8, 13, "Type \'null\' is not assignable to type \'number | undefined\'.", "2449554358"],
      [420, 48, 18, "Object is possibly \'undefined\'.", "3207599164"],
      [456, 49, 18, "Object is possibly \'undefined\'.", "3207599164"],
      [467, 49, 18, "Object is possibly \'undefined\'.", "3207599164"],
      [467, 49, 40, "No overload matches this call.\\n  Overload 1 of 4, \'(value: string | number | Date): Date\', gave the following error.\\n    Argument of type \'string | null\' is not assignable to parameter of type \'string | number | Date\'.\\n  Overload 2 of 4, \'(value: string | number): Date\', gave the following error.\\n    Argument of type \'string | null\' is not assignable to parameter of type \'string | number\'.", "489961534"],
      [470, 54, 18, "Object is possibly \'undefined\'.", "3207599164"],
      [472, 53, 18, "Object is possibly \'undefined\'.", "3207599164"],
      [472, 53, 37, "No overload matches this call.\\n  Overload 1 of 4, \'(value: string | number | Date): Date\', gave the following error.\\n    Argument of type \'string | null\' is not assignable to parameter of type \'string | number | Date\'.\\n  Overload 2 of 4, \'(value: string | number): Date\', gave the following error.\\n    Argument of type \'string | null\' is not assignable to parameter of type \'string | number\'.", "963650325"],
      [528, 6, 18, "Object is possibly \'undefined\'.", "3207599164"],
      [528, 36, 18, "Object is possibly \'undefined\'.", "3207599164"],
      [537, 49, 18, "Object is possibly \'undefined\'.", "3207599164"],
      [550, 49, 18, "Object is possibly \'undefined\'.", "3207599164"],
      [550, 49, 40, "No overload matches this call.\\n  Overload 1 of 4, \'(value: string | number | Date): Date\', gave the following error.\\n    Argument of type \'string | null\' is not assignable to parameter of type \'string | number | Date\'.\\n  Overload 2 of 4, \'(value: string | number): Date\', gave the following error.\\n    Argument of type \'string | null\' is not assignable to parameter of type \'string | number\'.", "489961534"],
      [553, 54, 18, "Object is possibly \'undefined\'.", "3207599164"],
      [555, 53, 18, "Object is possibly \'undefined\'.", "3207599164"],
      [555, 53, 37, "No overload matches this call.\\n  Overload 1 of 4, \'(value: string | number | Date): Date\', gave the following error.\\n    Argument of type \'string | null\' is not assignable to parameter of type \'string | number | Date\'.\\n  Overload 2 of 4, \'(value: string | number): Date\', gave the following error.\\n    Argument of type \'string | null\' is not assignable to parameter of type \'string | number\'.", "963650325"],
      [569, 6, 18, "Object is possibly \'undefined\'.", "3207599164"],
      [569, 34, 18, "Object is possibly \'undefined\'.", "3207599164"],
      [611, 65, 4, "Argument of type \'null\' is not assignable to parameter of type \'RECEIPT_MODE\'.", "2087897566"]
    ],
    "src/script/conversation/ConversationMapper.ts:279241474": [
      [91, 45, 49, "Argument of type \'([key, value]: [keyof Conversation, string]) => void\' is not assignable to parameter of type \'(value: [string, any], index: number, array: [string, any][]) => void\'.\\n  Types of parameters \'__0\' and \'value\' are incompatible.\\n    Type \'[string, any]\' is not assignable to type \'[keyof Conversation, string]\'.\\n      Type at position 0 in source is not compatible with type at position 0 in target.\\n        Type \'string\' is not assignable to type \'keyof Conversation\'.", "2065920092"],
      [166, 36, 21, "Argument of type \'number | undefined\' is not assignable to parameter of type \'number\'.\\n  Type \'undefined\' is not assignable to type \'number\'.", "3907016453"],
      [185, 41, 26, "No overload matches this call.\\n  Overload 1 of 4, \'(value: string | number | Date): Date\', gave the following error.\\n    Argument of type \'string | undefined\' is not assignable to parameter of type \'string | number | Date\'.\\n  Overload 2 of 4, \'(value: string | number): Date\', gave the following error.\\n    Argument of type \'string | undefined\' is not assignable to parameter of type \'string | number\'.", "582302494"],
      [191, 38, 23, "No overload matches this call.\\n  Overload 1 of 4, \'(value: string | number | Date): Date\', gave the following error.\\n    Argument of type \'string | undefined\' is not assignable to parameter of type \'string | number | Date\'.\\n  Overload 2 of 4, \'(value: string | number): Date\', gave the following error.\\n    Argument of type \'string | undefined\' is not assignable to parameter of type \'string | number\'.", "4035274933"],
      [289, 37, 25, "Object is possibly \'undefined\'.", "4293153287"],
      [338, 10, 24, "Type \'(QualifiedId | undefined)[]\' is not assignable to type \'QualifiedId[]\'.\\n  Type \'QualifiedId | undefined\' is not assignable to type \'QualifiedId\'.\\n    Type \'undefined\' is not assignable to type \'QualifiedId\'.", "125758031"],
      [342, 61, 13, "Object is possibly \'undefined\'.", "1863462798"],
      [343, 10, 13, "Object is possibly \'undefined\'.", "1863462798"],
      [348, 70, 13, "Object is possibly \'undefined\'.", "1863462798"],
      [349, 12, 13, "Object is possibly \'undefined\'.", "1863462798"],
      [385, 49, 26, "No overload matches this call.\\n  Overload 1 of 4, \'(value: string | number | Date): Date\', gave the following error.\\n    Argument of type \'string | null\' is not assignable to parameter of type \'string | number | Date\'.\\n      Type \'null\' is not assignable to type \'string | number | Date\'.\\n  Overload 2 of 4, \'(value: string | number): Date\', gave the following error.\\n    Argument of type \'string | null\' is not assignable to parameter of type \'string | number\'.\\n      Type \'null\' is not assignable to type \'string | number\'.", "582302494"],
      [389, 10, 33, "Type \'boolean | undefined\' is not assignable to type \'boolean\'.", "2524769620"],
      [394, 46, 23, "No overload matches this call.\\n  Overload 1 of 4, \'(value: string | number | Date): Date\', gave the following error.\\n    Argument of type \'string | null\' is not assignable to parameter of type \'string | number | Date\'.\\n  Overload 2 of 4, \'(value: string | number): Date\', gave the following error.\\n    Argument of type \'string | null\' is not assignable to parameter of type \'string | number\'.", "4035274933"],
      [399, 10, 30, "Type \'import(\\"wire-webapp/node_modules/@wireapp/api-client/src/conversation/MutedStatus\\").MutedStatus | null\' is not assignable to type \'number\'.\\n  Type \'null\' is not assignable to type \'number\'.", "127436159"]
    ],
    "src/script/conversation/ConversationRepository.test.ts:705447906": [
      [93, 42, 13, "Argument of type \'string\' is not assignable to parameter of type \'never\'.", "1690980598"],
      [120, 4, 35, "Object is possibly \'undefined\'.", "901544345"],
      [127, 13, 35, "Object is possibly \'undefined\'.", "901544345"],
      [131, 12, 35, "Object is possibly \'undefined\'.", "901544345"],
      [138, 12, 35, "Object is possibly \'undefined\'.", "901544345"],
      [147, 13, 35, "Object is possibly \'undefined\'.", "901544345"],
      [151, 12, 35, "Object is possibly \'undefined\'.", "901544345"],
      [158, 12, 35, "Object is possibly \'undefined\'.", "901544345"],
      [167, 13, 35, "Object is possibly \'undefined\'.", "901544345"],
      [171, 12, 35, "Object is possibly \'undefined\'.", "901544345"],
      [178, 12, 35, "Object is possibly \'undefined\'.", "901544345"],
      [187, 13, 35, "Object is possibly \'undefined\'.", "901544345"],
      [191, 12, 35, "Object is possibly \'undefined\'.", "901544345"],
      [198, 12, 35, "Object is possibly \'undefined\'.", "901544345"],
      [206, 21, 35, "Object is possibly \'undefined\'.", "901544345"],
      [229, 8, 4, "Type \'null\' is not assignable to type \'string | undefined\'.", "2087876002"],
      [238, 6, 35, "Object is possibly \'undefined\'.", "901544345"],
      [241, 27, 28, "Object is possibly \'undefined\'.", "2623105571"],
      [246, 12, 35, "Object is possibly \'undefined\'.", "901544345"],
      [251, 13, 35, "Object is possibly \'undefined\'.", "901544345"],
      [266, 36, 4, "Argument of type \'null\' is not assignable to parameter of type \'string | undefined\'.", "2087897566"],
      [282, 8, 35, "Object is possibly \'undefined\'.", "901544345"],
      [283, 8, 35, "Object is possibly \'undefined\'.", "901544345"],
      [284, 8, 35, "Object is possibly \'undefined\'.", "901544345"],
      [285, 8, 35, "Object is possibly \'undefined\'.", "901544345"],
      [290, 19, 35, "Object is possibly \'undefined\'.", "901544345"],
      [294, 15, 35, "Object is possibly \'undefined\'.", "901544345"],
      [298, 15, 35, "Object is possibly \'undefined\'.", "901544345"],
      [302, 15, 35, "Object is possibly \'undefined\'.", "901544345"],
      [306, 15, 35, "Object is possibly \'undefined\'.", "901544345"],
      [312, 21, 35, "Object is possibly \'undefined\'.", "901544345"],
      [318, 21, 35, "Object is possibly \'undefined\'.", "901544345"],
      [326, 41, 13, "Argument of type \'string\' is not assignable to parameter of type \'never\'.", "3975720788"],
      [326, 103, 4, "Argument of type \'null\' is not assignable to parameter of type \'string | undefined\'.", "2087897566"],
      [328, 12, 35, "Object is possibly \'undefined\'.", "901544345"],
      [354, 70, 9, "Argument of type \'undefined\' is not assignable to parameter of type \'string\'.", "2620553983"],
      [355, 33, 35, "Object is possibly \'undefined\'.", "901544345"],
      [369, 35, 505, "Conversion of type \'{ creator: string; id: string; members: { others: never[]; self: { hidden_ref: null; id: string; otr_archived_ref: null; otr_muted_ref: null; otr_muted_status: 0; service: null; status_ref: string; status_time: string; }; }; name: null; type: 0; }\' to type \'ConversationDatabaseData\' may be a mistake because neither type sufficiently overlaps with the other. If this was intentional, convert the expression to \'unknown\' first.\\n  Type \'{ creator: string; id: string; members: { others: never[]; self: { hidden_ref: null; id: string; otr_archived_ref: null; otr_muted_ref: null; otr_muted_status: 0; service: null; status_ref: string; status_time: string; }; }; name: null; type: 0; }\' is missing the following properties from type \'ConversationRecord\': access_role, access, archived_state, archived_timestamp, and 21 more.", "1362948183"],
      [390, 46, 21, "Argument of type \'string\' is not assignable to parameter of type \'never\'.", "1873507912"],
      [396, 13, 35, "Object is possibly \'undefined\'.", "901544345"],
      [397, 8, 34, "Argument of type \'(_conversation: Conversation) => void\' is not assignable to parameter of type \'(value: Conversation | undefined) => void | PromiseLike<void>\'.\\n  Types of parameters \'_conversation\' and \'value\' are incompatible.\\n    Type \'Conversation | undefined\' is not assignable to type \'Conversation\'.\\n      Type \'undefined\' is not assignable to type \'Conversation\'.", "34751641"],
      [398, 17, 35, "Object is possibly \'undefined\'.", "901544345"],
      [399, 17, 32, "Object is possibly \'undefined\'.", "3571799462"],
      [407, 6, 35, "Object is possibly \'undefined\'.", "901544345"],
      [409, 13, 35, "Object is possibly \'undefined\'.", "901544345"],
      [410, 15, 35, "Object is possibly \'undefined\'.", "901544345"],
      [411, 15, 32, "Object is possibly \'undefined\'.", "3571799462"],
      [412, 15, 13, "Object is possibly \'undefined\'.", "2708044599"],
      [419, 13, 35, "Object is possibly \'undefined\'.", "901544345"],
      [420, 15, 13, "Object is possibly \'undefined\'.", "2708044599"],
      [422, 28, 13, "Argument of type \'Conversation | undefined\' is not assignable to parameter of type \'Conversation\'.\\n  Type \'undefined\' is not assignable to type \'Conversation\'.", "2708044599"],
      [422, 43, 35, "Object is possibly \'undefined\'.", "901544345"],
      [427, 12, 13, "Argument of type \'Conversation | undefined\' is not assignable to parameter of type \'Conversation\'.\\n  Type \'undefined\' is not assignable to type \'Conversation\'.", "2708044599"],
      [428, 12, 35, "Object is possibly \'undefined\'.", "901544345"],
      [448, 49, 18, "Argument of type \'string\' is not assignable to parameter of type \'never\'.", "2794143312"],
      [451, 49, 21, "Argument of type \'string\' is not assignable to parameter of type \'never\'.", "1873507912"],
      [454, 12, 35, "Object is possibly \'undefined\'.", "901544345"],
      [456, 13, 35, "Object is possibly \'undefined\'.", "901544345"],
      [457, 15, 35, "Object is possibly \'undefined\'.", "901544345"],
      [526, 31, 871, "Conversion of type \'{ access: CONVERSATION_ACCESS.PRIVATE[]; accessRole: CONVERSATION_ACCESS_ROLE.ACTIVATED; creator: string; id: string; members: { others: { id: string; status: 0; }[]; self: { ...; }; }; name: null; team: null; type: 2; }\' to type \'ConversationDatabaseData\' may be a mistake because neither type sufficiently overlaps with the other. If this was intentional, convert the expression to \'unknown\' first.\\n  Type \'{ access: CONVERSATION_ACCESS.PRIVATE[]; accessRole: CONVERSATION_ACCESS_ROLE.ACTIVATED; creator: string; id: string; members: { others: { id: string; status: 0; }[]; self: { ...; }; }; name: null; team: null; type: 2; }\' is missing the following properties from type \'ConversationRecord\': access_role, archived_state, archived_timestamp, cleared_timestamp, and 20 more.", "2902648306"],
      [559, 14, 35, "Object is possibly \'undefined\'.", "901544345"],
      [591, 15, 35, "Object is possibly \'undefined\'.", "901544345"],
      [594, 12, 35, "Object is possibly \'undefined\'.", "901544345"],
      [595, 19, 35, "Object is possibly \'undefined\'.", "901544345"],
      [599, 14, 35, "Object is possibly \'undefined\'.", "901544345"],
      [599, 14, 77, "Object is possibly \'null\'.", "2683947211"],
      [603, 19, 35, "Object is possibly \'undefined\'.", "901544345"],
      [607, 14, 35, "Object is possibly \'undefined\'.", "901544345"],
      [607, 14, 77, "Object is possibly \'null\'.", "2683947211"],
      [621, 51, 18, "Argument of type \'string\' is not assignable to parameter of type \'never\'.", "970899399"],
      [624, 51, 33, "Argument of type \'string\' is not assignable to parameter of type \'never\'.", "2464318121"],
      [664, 12, 13, "Type \'null\' is not assignable to type \'number | undefined\'.", "2449554358"],
      [671, 12, 12, "Type \'null\' is not assignable to type \'RECEIPT_MODE | undefined\'.", "1234422597"],
      [672, 12, 4, "Type \'null\' is not assignable to type \'string | undefined\'.", "2087956856"],
      [682, 15, 35, "Object is possibly \'undefined\'.", "901544345"],
      [683, 17, 35, "Object is possibly \'undefined\'.", "901544345"],
      [684, 17, 35, "Object is possibly \'undefined\'.", "901544345"],
      [692, 15, 35, "Object is possibly \'undefined\'.", "901544345"],
      [693, 17, 35, "Object is possibly \'undefined\'.", "901544345"],
      [694, 17, 35, "Object is possibly \'undefined\'.", "901544345"],
      [707, 51, 33, "Argument of type \'string\' is not assignable to parameter of type \'never\'.", "2464318121"],
      [708, 43, 14, "Argument of type \'string\' is not assignable to parameter of type \'never\'.", "4200913383"],
      [723, 14, 35, "Object is possibly \'undefined\'.", "901544345"],
      [725, 15, 35, "Object is possibly \'undefined\'.", "901544345"],
      [726, 17, 35, "Object is possibly \'undefined\'.", "901544345"],
      [727, 17, 35, "Object is possibly \'undefined\'.", "901544345"],
      [756, 15, 35, "Object is possibly \'undefined\'.", "901544345"],
      [761, 53, 18, "Argument of type \'string\' is not assignable to parameter of type \'never\'.", "4226246646"],
      [783, 14, 35, "Object is possibly \'undefined\'.", "901544345"],
      [787, 10, 35, "Object is possibly \'undefined\'.", "901544345"],
      [791, 15, 35, "Object is possibly \'undefined\'.", "901544345"],
      [793, 15, 35, "Object is possibly \'undefined\'.", "901544345"],
      [797, 41, 13, "Argument of type \'string\' is not assignable to parameter of type \'never\'.", "4004503856"],
      [812, 14, 35, "Object is possibly \'undefined\'.", "901544345"],
      [815, 15, 35, "Object is possibly \'undefined\'.", "901544345"],
      [816, 17, 35, "Object is possibly \'undefined\'.", "901544345"],
      [817, 17, 25, "Object is possibly \'undefined\'.", "47328231"],
      [818, 17, 35, "Object is possibly \'undefined\'.", "901544345"],
      [823, 41, 13, "Argument of type \'string\' is not assignable to parameter of type \'never\'.", "4004503856"],
      [841, 14, 35, "Object is possibly \'undefined\'.", "901544345"],
      [844, 15, 35, "Object is possibly \'undefined\'.", "901544345"],
      [845, 17, 35, "Object is possibly \'undefined\'.", "901544345"],
      [846, 17, 25, "Object is possibly \'undefined\'.", "47328231"],
      [847, 17, 35, "Object is possibly \'undefined\'.", "901544345"],
      [852, 41, 13, "Argument of type \'string\' is not assignable to parameter of type \'never\'.", "4004503856"],
      [871, 14, 35, "Object is possibly \'undefined\'.", "901544345"],
      [874, 15, 35, "Object is possibly \'undefined\'.", "901544345"],
      [875, 17, 35, "Object is possibly \'undefined\'.", "901544345"],
      [876, 17, 25, "Object is possibly \'undefined\'.", "47328231"],
      [877, 17, 35, "Object is possibly \'undefined\'.", "901544345"],
      [889, 15, 35, "Object is possibly \'undefined\'.", "901544345"],
      [914, 14, 35, "Object is possibly \'undefined\'.", "901544345"],
      [917, 10, 35, "Object is possibly \'undefined\'.", "901544345"],
      [921, 15, 35, "Object is possibly \'undefined\'.", "901544345"],
      [926, 41, 13, "Argument of type \'string\' is not assignable to parameter of type \'never\'.", "4004503856"],
      [942, 14, 35, "Object is possibly \'undefined\'.", "901544345"],
      [944, 15, 35, "Object is possibly \'undefined\'.", "901544345"],
      [945, 17, 35, "Object is possibly \'undefined\'.", "901544345"],
      [946, 17, 25, "Object is possibly \'undefined\'.", "47328231"],
      [951, 41, 13, "Argument of type \'string\' is not assignable to parameter of type \'never\'.", "4004503856"],
      [966, 14, 35, "Object is possibly \'undefined\'.", "901544345"],
      [968, 15, 35, "Object is possibly \'undefined\'.", "901544345"],
      [969, 17, 35, "Object is possibly \'undefined\'.", "901544345"],
      [970, 17, 25, "Object is possibly \'undefined\'.", "47328231"],
      [987, 14, 22, "Object is possibly \'undefined\'.", "3445893770"],
      [989, 8, 22, "Object is possibly \'undefined\'.", "3445893770"],
      [991, 15, 22, "Object is possibly \'undefined\'.", "3445893770"],
      [1004, 6, 22, "Type \'ConversationRepository | undefined\' is not assignable to type \'ConversationRepository\'.\\n  Type \'undefined\' is not assignable to type \'ConversationRepository\'.", "3445893770"],
      [1057, 26, 4, "Argument of type \'null\' is not assignable to parameter of type \'string | undefined\'.", "2087897566"],
      [1060, 61, 4, "Argument of type \'null\' is not assignable to parameter of type \'string | undefined\'.", "2087897566"],
      [1063, 49, 4, "Argument of type \'null\' is not assignable to parameter of type \'string | undefined\'.", "2087897566"],
      [1066, 49, 4, "Argument of type \'null\' is not assignable to parameter of type \'string | undefined\'.", "2087897566"],
      [1074, 26, 4, "Argument of type \'null\' is not assignable to parameter of type \'string | undefined\'.", "2087897566"],
      [1108, 8, 35, "Object is possibly \'undefined\'.", "901544345"],
      [1109, 8, 35, "Object is possibly \'undefined\'.", "901544345"],
      [1110, 8, 35, "Object is possibly \'undefined\'.", "901544345"],
      [1115, 24, 35, "Object is possibly \'undefined\'.", "901544345"],
      [1116, 13, 35, "Object is possibly \'undefined\'.", "901544345"],
      [1120, 17, 35, "Object is possibly \'undefined\'.", "901544345"],
      [1129, 49, 21, "Argument of type \'string\' is not assignable to parameter of type \'never\'.", "1873507912"],
      [1132, 13, 35, "Object is possibly \'undefined\'.", "901544345"],
      [1135, 17, 28, "Object is possibly \'undefined\'.", "3381709752"],
      [1144, 6, 30, "Object is possibly \'undefined\'.", "3408729068"],
      [1151, 25, 35, "Object is possibly \'undefined\'.", "901544345"],
      [1159, 6, 30, "Object is possibly \'undefined\'.", "3408729068"],
      [1166, 25, 35, "Object is possibly \'undefined\'.", "901544345"],
      [1176, 46, 21, "Argument of type \'string\' is not assignable to parameter of type \'never\'.", "1873507912"],
      [1183, 6, 35, "Object is possibly \'undefined\'.", "901544345"],
      [1184, 6, 35, "Object is possibly \'undefined\'.", "901544345"],
      [1185, 12, 35, "Object is possibly \'undefined\'.", "901544345"],
      [1187, 13, 35, "Object is possibly \'undefined\'.", "901544345"]
    ],
    "src/script/conversation/ConversationRepository.ts:421466436": [
      [184, 8, 29, "Argument of type \'(User | undefined)[] | undefined\' is not assignable to parameter of type \'User[] | undefined\'.\\n  Type \'(User | undefined)[]\' is not assignable to type \'User[]\'.", "1506995572"],
      [190, 75, 13, "No overload matches this call.\\n  Overload 1 of 4, \'(value: string | number | Date): Date\', gave the following error.\\n    Argument of type \'string | undefined\' is not assignable to parameter of type \'string | number | Date\'.\\n  Overload 2 of 4, \'(value: string | number): Date\', gave the following error.\\n    Argument of type \'string | undefined\' is not assignable to parameter of type \'string | number\'.", "2642562490"],
      [209, 16, 24, "Argument of type \'string | undefined\' is not assignable to parameter of type \'string\'.\\n  Type \'undefined\' is not assignable to type \'string\'.", "2322605270"],
      [214, 25, 13, "No overload matches this call.\\n  Overload 1 of 4, \'(value: string | number | Date): Date\', gave the following error.\\n    Argument of type \'string | undefined\' is not assignable to parameter of type \'string | number | Date\'.\\n  Overload 2 of 4, \'(value: string | number): Date\', gave the following error.\\n    Argument of type \'string | undefined\' is not assignable to parameter of type \'string | number\'.", "2642562490"],
      [230, 10, 12, "Object is possibly \'undefined\'.", "1670678216"],
      [325, 6, 18, "Argument of type \'Conversation | undefined\' is not assignable to parameter of type \'Conversation\'.\\n  Type \'undefined\' is not assignable to type \'Conversation\'.", "1508601427"],
      [339, 43, 15, "Argument of type \'string | undefined\' is not assignable to parameter of type \'string\'.\\n  Type \'undefined\' is not assignable to type \'string\'.", "1177570679"],
      [482, 8, 5, "Argument of type \'unknown\' is not assignable to parameter of type \'BackendClientError\'.", "165548477"],
      [522, 10, 13, "Object is of type \'unknown\'.", "2758364324"],
      [528, 8, 13, "Argument of type \'unknown\' is not assignable to parameter of type \'Error | undefined\'.", "2758364324"],
      [548, 9, 25, "Object is possibly \'undefined\'.", "4293153287"],
      [670, 78, 9, "Argument of type \'number | undefined\' is not assignable to parameter of type \'number\'.\\n  Type \'undefined\' is not assignable to type \'number\'.", "2548743275"],
      [857, 26, 24, "Argument of type \'string | undefined\' is not assignable to parameter of type \'string\'.\\n  Type \'undefined\' is not assignable to type \'string\'.", "2322605270"],
      [916, 37, 5, "Object is of type \'unknown\'.", "165548477"],
      [918, 80, 5, "Object is of type \'unknown\'.", "165548477"],
      [1045, 6, 50, "Type \'Conversation | undefined\' is not assignable to type \'false | Conversation\'.\\n  Type \'undefined\' is not assignable to type \'false | Conversation\'.", "4161336519"],
      [1055, 37, 5, "Object is of type \'unknown\'.", "165548477"],
      [1080, 30, 5, "Object is of type \'unknown\'.", "165548477"],
      [1118, 73, 6, "Type \'null\' is not assignable to type \'string\'.", "1127975365"],
      [1137, 22, 5, "Object is of type \'unknown\'.", "165548477"],
      [1163, 14, 5, "Object is of type \'unknown\'.", "165548477"],
      [1242, 4, 88, "Type \'Promise<Conversation | undefined>[]\' is not assignable to type \'Promise<Conversation>[]\'.\\n  Type \'Promise<Conversation | undefined>\' is not assignable to type \'Promise<Conversation>\'.\\n    Type \'Conversation | undefined\' is not assignable to type \'Conversation\'.\\n      Type \'undefined\' is not assignable to type \'Conversation\'.", "909551372"],
      [1717, 101, 5, "Object is of type \'unknown\'.", "165548477"],
      [1915, 18, 12, "Object is possibly \'undefined\'.", "1670678216"],
      [2003, 12, 39, "Argument of type \'(conversationEntity: Conversation) => Conversation\' is not assignable to parameter of type \'((value: Conversation) => Conversation | PromiseLike<Conversation>) & ((value: null) => Conversation | PromiseLike<...>)\'.\\n  Type \'(conversationEntity: Conversation) => Conversation\' is not assignable to type \'(value: null) => Conversation | PromiseLike<Conversation>\'.\\n    Types of parameters \'conversationEntity\' and \'value\' are incompatible.\\n      Type \'null\' is not assignable to type \'Conversation\'.", "3862325245"],
      [2107, 52, 9, "Argument of type \'IncomingEvent\' is not assignable to parameter of type \'MappedEvent\'.\\n  Type \'ConversationCodeDeleteEvent\' is not assignable to type \'MappedEvent\'.\\n    Type \'ConversationCodeDeleteEvent\' is not assignable to type \'{ data?: string | MappedEventData | undefined; type: CONVERSATION_EVENT | CONVERSATION; }\'.\\n      Types of property \'data\' are incompatible.\\n        Type \'null\' is not assignable to type \'string | MappedEventData | undefined\'.", "1945995409"],
      [2112, 6, 9, "Argument of type \'IncomingEvent\' is not assignable to parameter of type \'MappedEvent\'.", "1945995409"],
      [2331, 60, 13, "Argument of type \'ContentMessage | MemberMessage | CallMessage | VerificationMessage | LegalHoldMessage | ... 9 more ... | undefined\' is not assignable to parameter of type \'Message\'.", "2065728181"],
      [2332, 12, 35, "Argument of type \'(messageEntity: MemberMessage) => { conversationEntity: Conversation; }\' is not assignable to parameter of type \'(value: Message) => { conversationEntity: Conversation; } | PromiseLike<{ conversationEntity: Conversation; }>\'.\\n  Types of parameters \'messageEntity\' and \'value\' are incompatible.\\n    Type \'Message\' is missing the following properties from type \'MemberMessage\': allTeamMembers, exceedsMaxVisibleUsers, hasUsers, hiddenUserCount, and 34 more.", "3695844397"],
      [2360, 8, 6, "Type \'string | undefined\' is not assignable to type \'string\'.\\n  Type \'undefined\' is not assignable to type \'string\'.", "1127975365"],
      [2378, 26, 5, "Object is of type \'unknown\'.", "165548477"],
      [2383, 4, 17, "Type \'undefined\' is not assignable to type \'{ conversationEntity: Conversation; }\'.", "4204377774"],
      [2400, 6, 16, "Type \'string | undefined\' is not assignable to type \'string\'.\\n  Type \'undefined\' is not assignable to type \'string\'.", "1831201559"],
      [2409, 70, 13, "Argument of type \'ContentMessage | MemberMessage | CallMessage | VerificationMessage | LegalHoldMessage | ... 9 more ... | undefined\' is not assignable to parameter of type \'Message\'.\\n  Type \'undefined\' is not assignable to type \'Message\'.", "2065728181"],
      [2448, 12, 6, "Type \'string | null\' is not assignable to type \'string\'.\\n  Type \'null\' is not assignable to type \'string\'.", "1127975365"],
      [2482, 73, 16, "Argument of type \'(QualifiedId | undefined)[]\' is not assignable to parameter of type \'QualifiedId[]\'.", "2829605732"],
      [2564, 14, 9, "Type \'undefined\' cannot be used as an index type.", "665809274"],
      [2589, 60, 9, "Argument of type \'ConversationMemberUpdateData\' is not assignable to parameter of type \'Partial<SelfStatusUpdateDatabaseData>\'.\\n  Types of property \'otr_muted_ref\' are incompatible.\\n    Type \'string | null | undefined\' is not assignable to type \'string | undefined\'.", "1946204345"],
      [2703, 74, 42, "Object is possibly \'undefined\'.", "4089489462"],
      [2741, 51, 4, "Property \'type\' does not exist on type \'never\'.", "2087944093"],
      [2757, 25, 5, "Object is of type \'unknown\'.", "165548477"],
      [2784, 25, 5, "Object is of type \'unknown\'.", "165548477"],
      [2837, 98, 7, "Argument of type \'{ domain: string | undefined; id: string; }[] | undefined\' is not assignable to parameter of type \'QualifiedId[] | undefined\'.\\n  Type \'{ domain: string | undefined; id: string; }[]\' is not assignable to type \'QualifiedId[]\'.\\n    Type \'{ domain: string | undefined; id: string; }\' is not assignable to type \'QualifiedId\'.\\n      Types of property \'domain\' are incompatible.\\n        Type \'string | undefined\' is not assignable to type \'string\'.\\n          Type \'undefined\' is not assignable to type \'string\'.", "2414311946"],
      [2844, 42, 13, "Argument of type \'ContentMessage | MemberMessage | CallMessage | VerificationMessage | LegalHoldMessage | ... 9 more ... | undefined\' is not assignable to parameter of type \'Message\'.", "2065728181"],
      [2946, 64, 6, "Type \'string | undefined\' is not assignable to type \'string\'.\\n  Type \'undefined\' is not assignable to type \'string\'.", "1127975365"],
      [2968, 6, 6, "Type \'string | undefined\' is not assignable to type \'string\'.\\n  Type \'undefined\' is not assignable to type \'string\'.", "1127975365"]
    ],
    "src/script/conversation/ConversationRoleRepository.test.ts:4040891269": [
      [36, 6, 27, "Argument of type \'TeamRepository | undefined\' is not assignable to parameter of type \'TeamRepository\'.\\n  Type \'undefined\' is not assignable to type \'TeamRepository\'.", "2595125417"],
      [38, 6, 27, "Object is possibly \'undefined\'.", "2644272773"],
      [39, 6, 27, "Object is possibly \'undefined\'.", "2595125417"],
      [46, 6, 27, "Object is possibly \'undefined\'.", "2595125417"],
      [54, 41, 26, "Argument of type \'string\' is not assignable to parameter of type \'never\'.", "4107340324"],
      [65, 6, 27, "Object is possibly \'undefined\'.", "2595125417"],
      [93, 54, 4, "Argument of type \'null\' is not assignable to parameter of type \'string | undefined\'.", "2087897566"]
    ],
    "src/script/conversation/ConversationService.ts:2614093233": [
      [332, 4, 92, "Type \'Promise<T | undefined>\' is not assignable to type \'Promise<T>\'.\\n  Type \'T | undefined\' is not assignable to type \'T\'.\\n    \'T\' could be instantiated with an arbitrary type which could be unrelated to \'T | undefined\'.", "1764067179"]
    ],
    "src/script/conversation/ConversationState.ts:3761486215": [
      [49, 4, 18, "Type \'ObservableArray<never>\' is not assignable to type \'ObservableArray<Conversation>\'.\\n  Types of parameters \'value\' and \'value\' are incompatible.\\n    Type \'Conversation[] | null | undefined\' is not assignable to type \'never[] | null | undefined\'.\\n      Type \'Conversation[]\' is not assignable to type \'never[]\'.\\n        Type \'Conversation\' is not assignable to type \'never\'.", "3125413011"],
      [50, 4, 27, "Type \'ObservableArray<never>\' is not assignable to type \'ObservableArray<Conversation>\'.", "984920682"],
      [51, 4, 26, "Type \'ObservableArray<never>\' is not assignable to type \'ObservableArray<Conversation>\'.", "1791791444"],
      [52, 4, 29, "Type \'ObservableArray<never>\' is not assignable to type \'ObservableArray<Conversation>\'.", "1232424273"]
    ],
    "src/script/conversation/ConversationStateHandler.ts:402674568": [
      [49, 6, 34, "Type of computed property\'s value is \'(conversationEntity: Conversation, eventJson: ConversationEvent<Partial<ConversationAccessV2UpdateData & ConversationAccessUpdateData>>) => void\', which is not assignable to type \'(conversationEntity: Conversation) => void | Promise<void>\'.", "141947257"],
      [51, 6, 32, "Type of computed property\'s value is \'(conversationEntity: Conversation, eventJson: ConversationEvent<ConversationCode>) => void\', which is not assignable to type \'(conversationEntity: Conversation) => void | Promise<void>\'.", "2297092144"],
      [68, 44, 9, "Argument of type \'undefined\' is not assignable to parameter of type \'string\'.", "2620553983"],
      [79, 32, 52, "Argument of type \'\\"modalConversationOptionsAllowGuestMessage\\" | \\"modalConversationOptionsAllowServiceMessage\\" | \\"modalConversationOptionsAllowundefinedMessage\\"\' is not assignable to parameter of type \'StringIdentifer\'.\\n  Type \'\\"modalConversationOptionsAllowundefinedMessage\\"\' is not assignable to type \'StringIdentifer\'. Did you mean \'\\"modalConversationOptionsAllowServiceMessage\\"\'?", "584687952"],
      [81, 32, 54, "Argument of type \'\\"modalConversationOptionsDisableGuestMessage\\" | \\"modalConversationOptionsDisableServiceMessage\\" | \\"modalConversationOptionsDisableundefinedMessage\\"\' is not assignable to parameter of type \'StringIdentifer\'.\\n  Type \'\\"modalConversationOptionsDisableundefinedMessage\\"\' is not assignable to type \'StringIdentifer\'. Did you mean \'\\"modalConversationOptionsDisableServiceMessage\\"\'?", "2151912957"],
      [90, 22, 53, "Argument of type \'\\"modalConversationOptionsToggleGuestMessage\\" | \\"modalConversationOptionsToggleServiceMessage\\" | \\"modalConversationOptionsToggleundefinedMessage\\"\' is not assignable to parameter of type \'StringIdentifer\'.\\n  Type \'\\"modalConversationOptionsToggleundefinedMessage\\"\' is not assignable to type \'StringIdentifer\'. Did you mean \'\\"modalConversationOptionsToggleServiceMessage\\"\'?", "605985499"],
      [98, 25, 5, "Object is of type \'unknown\'.", "165548477"],
      [120, 36, 9, "Argument of type \'undefined\' is not assignable to parameter of type \'string\'.", "2620553983"],
      [131, 58, 11, "Argument of type \'CONVERSATION_ACCESS[] | undefined\' is not assignable to parameter of type \'CONVERSATION_ACCESS[]\'.\\n  Type \'undefined\' is not assignable to type \'CONVERSATION_ACCESS[]\'.", "160859537"],
      [135, 34, 9, "Argument of type \'undefined\' is not assignable to parameter of type \'string\'.", "2620553983"]
    ],
    "src/script/conversation/ConversationVerificationStateHandler.test.ts:2666026360": [
      [48, 42, 13, "Argument of type \'string\' is not assignable to parameter of type \'never\'.", "1690980598"],
      [56, 52, 4, "Argument of type \'null\' is not assignable to parameter of type \'string | undefined\'.", "2087897566"],
      [58, 55, 28, "Cannot invoke an object which is possibly \'undefined\'.", "1515665510"],
      [62, 43, 4, "Argument of type \'null\' is not assignable to parameter of type \'string | undefined\'.", "2087897566"],
      [63, 43, 4, "Argument of type \'null\' is not assignable to parameter of type \'string | undefined\'.", "2087897566"],
      [66, 6, 23, "Cannot invoke an object which is possibly \'undefined\'.", "1497309756"],
      [70, 6, 23, "Cannot invoke an object which is possibly \'undefined\'.", "3101468415"],
      [105, 6, 28, "Cannot invoke an object which is possibly \'undefined\'.", "3077965475"],
      [115, 13, 28, "Object is possibly \'undefined\'.", "3381709752"],
      [127, 6, 28, "Cannot invoke an object which is possibly \'undefined\'.", "3077965475"],
      [137, 13, 28, "Object is possibly \'undefined\'.", "3381709752"],
      [153, 6, 26, "Cannot invoke an object which is possibly \'undefined\'.", "625087166"],
      [162, 13, 28, "Object is possibly \'undefined\'.", "3381709752"],
      [171, 13, 28, "Object is possibly \'undefined\'.", "3381709752"],
      [183, 6, 26, "Cannot invoke an object which is possibly \'undefined\'.", "625087166"],
      [192, 13, 28, "Object is possibly \'undefined\'.", "3381709752"],
      [201, 13, 28, "Object is possibly \'undefined\'.", "3381709752"],
      [210, 52, 4, "Argument of type \'null\' is not assignable to parameter of type \'string | undefined\'.", "2087897566"],
      [212, 6, 28, "Cannot invoke an object which is possibly \'undefined\'.", "3077965475"],
      [226, 13, 28, "Object is possibly \'undefined\'.", "3381709752"],
      [232, 52, 4, "Argument of type \'null\' is not assignable to parameter of type \'string | undefined\'.", "2087897566"],
      [234, 6, 28, "Cannot invoke an object which is possibly \'undefined\'.", "3077965475"],
      [248, 13, 28, "Object is possibly \'undefined\'.", "3381709752"],
      [254, 6, 23, "Cannot invoke an object which is possibly \'undefined\'.", "1497309756"]
    ],
    "src/script/conversation/EventBuilder.test.ts:3015092617": [
      [33, 6, 12, "Type \'undefined\' is not assignable to type \'EventMapper\'.", "2093608813"],
      [34, 6, 15, "Type \'undefined\' is not assignable to type \'Conversation\'.", "4110128166"],
      [35, 6, 12, "Type \'undefined\' is not assignable to type \'User\'.", "2792000409"],
      [38, 48, 4, "Argument of type \'null\' is not assignable to parameter of type \'string | undefined\'.", "2087897566"],
      [53, 36, 26, "Object is possibly \'undefined\'.", "1493205124"],
      [68, 36, 26, "Object is possibly \'undefined\'.", "1493205124"],
      [77, 11, 13, "Object is possibly \'undefined\'.", "2065728181"],
      [78, 11, 13, "Object is possibly \'undefined\'.", "2065728181"],
      [78, 36, 26, "Object is possibly \'undefined\'.", "1493205124"],
      [79, 11, 13, "Object is possibly \'undefined\'.", "2065728181"],
      [95, 11, 13, "Object is possibly \'undefined\'.", "2065728181"],
      [96, 11, 13, "Object is possibly \'undefined\'.", "2065728181"]
    ],
    "src/script/conversation/EventBuilder.ts:154152099": [
      [222, 12, 29, "Object is possibly \'undefined\'.", "2539326033"],
      [233, 12, 29, "Object is possibly \'undefined\'.", "2539326033"],
      [284, 12, 29, "Object is possibly \'undefined\'.", "2539326033"],
      [336, 23, 29, "Object is possibly \'undefined\'.", "2539326033"],
      [342, 19, 29, "Object is possibly \'undefined\'.", "2539326033"],
      [432, 32, 29, "Object is possibly \'undefined\'.", "2539326033"],
      [444, 12, 29, "Object is possibly \'undefined\'.", "2539326033"],
      [454, 12, 29, "Object is possibly \'undefined\'.", "2539326033"]
    ],
    "src/script/conversation/EventMapper.ts:2506079831": [
      [92, 96, 5, "Object is of type \'unknown\'.", "165548477"],
      [160, 31, 11, "Argument of type \'string | undefined\' is not assignable to parameter of type \'string\'.\\n  Type \'undefined\' is not assignable to type \'string\'.", "3188681863"],
      [163, 51, 10, "Argument of type \'string | undefined\' is not assignable to parameter of type \'string\'.\\n  Type \'undefined\' is not assignable to type \'string\'.", "3610690941"],
      [170, 6, 22, "Type \'number | undefined\' is not assignable to type \'number\'.\\n  Type \'undefined\' is not assignable to type \'number\'.", "152976819"],
      [174, 6, 22, "Type \'number | undefined\' is not assignable to type \'number\'.\\n  Type \'undefined\' is not assignable to type \'number\'.", "152976819"],
      [177, 4, 17, "Type \'string | undefined\' is not assignable to type \'string\'.\\n  Type \'undefined\' is not assignable to type \'string\'.", "1128866980"],
      [344, 4, 26, "Type \'string | undefined\' is not assignable to type \'string\'.\\n  Type \'undefined\' is not assignable to type \'string\'.", "2611213113"],
      [345, 4, 16, "Type \'string | undefined\' is not assignable to type \'string\'.\\n  Type \'undefined\' is not assignable to type \'string\'.", "1858936470"],
      [451, 56, 9, "Argument of type \'number | undefined\' is not assignable to parameter of type \'number\'.\\n  Type \'undefined\' is not assignable to type \'number\'.", "2548743275"],
      [525, 4, 20, "Type \'MemberLeaveReason | undefined\' is not assignable to type \'MemberLeaveReason\'.\\n  Type \'undefined\' is not assignable to type \'MemberLeaveReason\'.", "642569791"],
      [732, 27, 3, "Argument of type \'string | undefined\' is not assignable to parameter of type \'string\'.\\n  Type \'undefined\' is not assignable to type \'string\'.", "193424690"],
      [735, 47, 7, "Argument of type \'Uint8Array | undefined\' is not assignable to parameter of type \'Uint8Array\'.\\n  Type \'undefined\' is not assignable to type \'Uint8Array\'.", "861760996"],
      [743, 29, 11, "Argument of type \'string | undefined\' is not assignable to parameter of type \'string\'.\\n  Type \'undefined\' is not assignable to type \'string\'.", "3188681863"],
      [745, 29, 11, "Argument of type \'string | undefined\' is not assignable to parameter of type \'string\'.\\n  Type \'undefined\' is not assignable to type \'string\'.", "3188681863"],
      [746, 45, 10, "Argument of type \'string | undefined\' is not assignable to parameter of type \'string\'.\\n  Type \'undefined\' is not assignable to type \'string\'.", "3610690941"],
      [763, 11, 14, "Property \'content_length\' does not exist on type \'AssetData | undefined\'.", "2383733551"],
      [763, 27, 12, "Property \'content_type\' does not exist on type \'AssetData | undefined\'.", "3523308779"],
      [763, 41, 2, "Property \'id\' does not exist on type \'AssetData | undefined\'.", "5861160"],
      [763, 54, 4, "Property \'info\' does not exist on type \'AssetData | undefined\'.", "2087826411"],
      [774, 11, 3, "Property \'key\' does not exist on type \'AssetData | undefined\'.", "193424690"],
      [774, 16, 7, "Property \'otr_key\' does not exist on type \'AssetData | undefined\'.", "861760996"],
      [774, 25, 6, "Property \'sha256\' does not exist on type \'AssetData | undefined\'.", "2174157102"],
      [774, 33, 5, "Property \'token\' does not exist on type \'AssetData | undefined\'.", "183304158"],
      [774, 40, 6, "Property \'domain\' does not exist on type \'AssetData | undefined\'.", "1127975365"],
      [817, 72, 10, "Argument of type \'string | null | undefined\' is not assignable to parameter of type \'string | undefined\'.\\n  Type \'null\' is not assignable to type \'string | undefined\'.", "2264616494"],
      [818, 59, 10, "Argument of type \'string | null | undefined\' is not assignable to parameter of type \'string | undefined\'.", "2264616494"],
      [857, 10, 36, "Argument of type \'string | undefined\' is not assignable to parameter of type \'string | null\'.", "3484704420"],
      [865, 78, 5, "Object is of type \'unknown\'.", "165548477"],
      [884, 68, 11, "Argument of type \'string | undefined\' is not assignable to parameter of type \'string\'.\\n  Type \'undefined\' is not assignable to type \'string\'.", "2853998291"]
    ],
    "src/script/conversation/MessageRepository.ts:3425977142": [
      [746, 52, 8, "No overload matches this call.\\n  Overload 1 of 4, \'(value: string | number | Date): Date\', gave the following error.\\n    Argument of type \'string | undefined\' is not assignable to parameter of type \'string | number | Date\'.\\n      Type \'undefined\' is not assignable to type \'string | number | Date\'.\\n  Overload 2 of 4, \'(value: string | number): Date\', gave the following error.\\n    Argument of type \'string | undefined\' is not assignable to parameter of type \'string | number\'.\\n      Type \'undefined\' is not assignable to type \'string | number\'.", "1948180668"],
      [811, 102, 5, "Object is of type \'unknown\'.", "165548477"],
      [955, 80, 4, "Object is possibly \'undefined\'.", "2087973204"],
      [966, 37, 5, "Object is of type \'unknown\'.", "165548477"],
      [1173, 81, 4, "Argument of type \'User | undefined\' is not assignable to parameter of type \'QualifiedEntity\'.\\n  Type \'undefined\' is not assignable to type \'QualifiedEntity\'.", "2087973204"],
      [1175, 36, 4, "Object is possibly \'undefined\'.", "2087973204"],
      [1178, 39, 5, "Argument of type \'(User | undefined)[]\' is not assignable to parameter of type \'User[]\'.", "183638951"],
      [1179, 30, 5, "Argument of type \'(User | undefined)[]\' is not assignable to parameter of type \'User[]\'.", "183638951"],
      [1224, 68, 24, "Argument of type \'string | undefined\' is not assignable to parameter of type \'string\'.\\n  Type \'undefined\' is not assignable to type \'string\'.", "2322605270"],
      [1256, 39, 42, "Argument of type \'Conversation | undefined\' is not assignable to parameter of type \'Conversation\'.\\n  Type \'undefined\' is not assignable to type \'Conversation\'.", "4089489462"],
      [1273, 39, 42, "Argument of type \'Conversation | undefined\' is not assignable to parameter of type \'Conversation\'.\\n  Type \'undefined\' is not assignable to type \'Conversation\'.", "4089489462"]
    ],
    "src/script/conversation/linkPreviews/helpers.test.ts:1000221294": [
      [84, 11, 4, "Object is possibly \'undefined\'.", "2087656645"],
      [85, 11, 4, "Object is possibly \'undefined\'.", "2087656645"],
      [91, 11, 4, "Object is possibly \'undefined\'.", "2087656645"],
      [92, 11, 4, "Object is possibly \'undefined\'.", "2087656645"],
      [98, 11, 4, "Object is possibly \'undefined\'.", "2089009317"],
      [99, 11, 4, "Object is possibly \'undefined\'.", "2089009317"],
      [105, 11, 12, "Object is possibly \'undefined\'.", "929375728"],
      [106, 11, 12, "Object is possibly \'undefined\'.", "929375728"],
      [112, 11, 4, "Object is possibly \'undefined\'.", "2089009317"],
      [113, 11, 4, "Object is possibly \'undefined\'.", "2089009317"]
    ],
    "src/script/conversation/linkPreviews/index.test.ts:3225052035": [
      [113, 13, 10, "Object is possibly \'undefined\'.", "444608935"],
      [114, 13, 10, "Object is possibly \'undefined\'.", "444608935"]
    ],
    "src/script/conversation/linkPreviews/index.ts:3906640483": [
      [117, 40, 23, "Argument of type \'string | undefined\' is not assignable to parameter of type \'string\'.\\n  Type \'undefined\' is not assignable to type \'string\'.", "493358700"],
      [122, 21, 39, "Object is possibly \'null\'.", "3082036576"],
      [131, 4, 12, "Type \'string | undefined\' is not assignable to type \'string\'.\\n  Type \'undefined\' is not assignable to type \'string\'.", "399682992"],
      [156, 56, 5, "Object is of type \'unknown\'.", "165548477"]
    ],
    "src/script/conversation/userClientsUtils.ts:356115482": [
      [28, 47, 21, "No overload matches this call.\\n  Overload 1 of 2, \'(o: ArrayLike<unknown> | { [s: string]: unknown; }): unknown[]\', gave the following error.\\n    Argument of type \'object | null\' is not assignable to parameter of type \'ArrayLike<unknown> | { [s: string]: unknown; }\'.\\n      Type \'null\' is not assignable to type \'ArrayLike<unknown> | { [s: string]: unknown; }\'.\\n  Overload 2 of 2, \'(o: {}): any[]\', gave the following error.\\n    Argument of type \'object | null\' is not assignable to parameter of type \'{}\'.\\n      Type \'null\' is not assignable to type \'{}\'.", "4151921890"]
    ],
    "src/script/cryptography/CryptographyMapper.ts:2912131072": [
      [145, 51, 20, "Argument of type \'IAsset | null | undefined\' is not assignable to parameter of type \'(IImageAsset | IAsset) & Partial<{ expectsReadConfirmation: boolean; legalHoldStatus: LegalHoldStatus; }>\'.\\n  Type \'undefined\' is not assignable to type \'(IImageAsset | IAsset) & Partial<{ expectsReadConfirmation: boolean; legalHoldStatus: LegalHoldStatus; }>\'.", "4167911361"],
      [191, 51, 20, "Argument of type \'IImageAsset | null | undefined\' is not assignable to parameter of type \'(IImageAsset | IAsset) & Partial<{ expectsReadConfirmation: boolean; legalHoldStatus: LegalHoldStatus; }>\'.\\n  Type \'undefined\' is not assignable to type \'(IImageAsset | IAsset) & Partial<{ expectsReadConfirmation: boolean; legalHoldStatus: LegalHoldStatus; }>\'.", "4177607510"],
      [197, 51, 20, "Argument of type \'IKnock | null | undefined\' is not assignable to parameter of type \'(IImageAsset | IAsset) & Partial<{ expectsReadConfirmation: boolean; legalHoldStatus: LegalHoldStatus; }>\'.\\n  Type \'undefined\' is not assignable to type \'(IImageAsset | IAsset) & Partial<{ expectsReadConfirmation: boolean; legalHoldStatus: LegalHoldStatus; }>\'.", "4184406259"],
      [208, 54, 23, "Argument of type \'ILocation | null | undefined\' is not assignable to parameter of type \'(IImageAsset | IAsset) & Partial<{ expectsReadConfirmation: boolean; legalHoldStatus: LegalHoldStatus; }>\'.\\n  Type \'undefined\' is not assignable to type \'(IImageAsset | IAsset) & Partial<{ expectsReadConfirmation: boolean; legalHoldStatus: LegalHoldStatus; }>\'.", "4165194764"],
      [219, 50, 19, "Argument of type \'IText | null | undefined\' is not assignable to parameter of type \'(IImageAsset | IAsset) & Partial<{ expectsReadConfirmation: boolean; legalHoldStatus: LegalHoldStatus; }>\'.\\n  Type \'undefined\' is not assignable to type \'(IImageAsset | IAsset) & Partial<{ expectsReadConfirmation: boolean; legalHoldStatus: LegalHoldStatus; }>\'.", "1297199116"],
      [225, 55, 24, "Argument of type \'IComposite | null | undefined\' is not assignable to parameter of type \'(IImageAsset | IAsset) & Partial<{ expectsReadConfirmation: boolean; legalHoldStatus: LegalHoldStatus; }>\'.\\n  Type \'undefined\' is not assignable to type \'(IImageAsset | IAsset) & Partial<{ expectsReadConfirmation: boolean; legalHoldStatus: LegalHoldStatus; }>\'.", "2918936900"],
      [270, 15, 8, "Property \'mentions\' does not exist on type \'IText | null | undefined\'.", "1350167884"],
      [270, 40, 7, "Property \'content\' does not exist on type \'IText | null | undefined\'.", "3716929964"],
      [277, 43, 12, "Parameter \'protoMention\' implicitly has an \'any\' type.", "3153561129"],
      [312, 10, 4, "Type \'string | null\' is not assignable to type \'string | undefined\'.\\n  Type \'null\' is not assignable to type \'string | undefined\'.", "2087876002"],
      [328, 11, 4, "Variable \'data\' is used before being assigned.", "2087377941"],
      [329, 8, 14, "Type \'string | null | undefined\' is not assignable to type \'string | undefined\'.", "1588166864"],
      [329, 24, 6, "Object is possibly \'null\' or \'undefined\'.", "2124712353"],
      [330, 8, 11, "Type \'string | null | undefined\' is not assignable to type \'string | undefined\'.", "3188681863"],
      [330, 21, 6, "Object is possibly \'null\' or \'undefined\'.", "2124712353"],
      [331, 40, 6, "Object is possibly \'null\' or \'undefined\'.", "2124712353"],
      [332, 39, 6, "Object is possibly \'null\' or \'undefined\'.", "2124712353"],
      [333, 8, 13, "Type \'string | null | undefined\' is not assignable to type \'string | undefined\'.", "2111557739"],
      [333, 23, 6, "Object is possibly \'null\' or \'undefined\'.", "2124712353"],
      [339, 6, 4, "Variable \'data\' is used before being assigned.", "2087377941"],
      [344, 11, 4, "Variable \'data\' is used before being assigned.", "2087377941"],
      [345, 8, 6, "Type \'string | null | undefined\' is not assignable to type \'string | undefined\'.", "1127975365"],
      [345, 16, 8, "Object is possibly \'undefined\'.", "533230503"],
      [346, 8, 3, "Type \'string | null | undefined\' is not assignable to type \'string | undefined\'.", "193424690"],
      [346, 13, 8, "Object is possibly \'undefined\'.", "533230503"],
      [347, 32, 8, "Object is possibly \'undefined\'.", "533230503"],
      [348, 31, 8, "Object is possibly \'undefined\'.", "533230503"],
      [350, 8, 5, "Type \'string | null | undefined\' is not assignable to type \'string | undefined\'.", "183304158"],
      [350, 15, 8, "Object is possibly \'undefined\'.", "533230503"],
      [353, 17, 4, "Variable \'data\' is used before being assigned.", "2087377941"],
      [356, 12, 4, "Variable \'data\' is used before being assigned.", "2087377941"],
      [451, 25, 24, "Object is possibly \'null\' or \'undefined\'.", "1179641534"],
      [485, 62, 5, "Object is of type \'unknown\'.", "165548477"],
      [551, 28, 31, "Object is possibly \'null\' or \'undefined\'.", "723833724"]
    ],
    "src/script/cryptography/CryptographyRepository.test.ts:468271473": [
      [26, 4, 35, "Object is possibly \'undefined\'.", "2744578530"],
      [39, 32, 35, "Object is possibly \'undefined\'.", "2744578530"]
    ],
    "src/script/cryptography/CryptographyRepository.ts:1877355837": [
      [180, 100, 5, "Object is of type \'unknown\'.", "165548477"]
    ],
    "src/script/entity/Conversation.test.ts:2104519903": [
      [49, 6, 15, "Type \'null\' is not assignable to type \'Conversation\'.", "4110128166"],
      [50, 6, 10, "Type \'null\' is not assignable to type \'User\'.", "964073551"],
      [52, 56, 4, "Argument of type \'null\' is not assignable to parameter of type \'string | undefined\'.", "2087897566"],
      [60, 53, 4, "Argument of type \'null\' is not assignable to parameter of type \'string | undefined\'.", "2087897566"],
      [146, 8, 18, "Type \'undefined\' is not assignable to type \'Message\'.", "3099154241"],
      [182, 13, 15, "Object is possibly \'undefined\'.", "3656134677"],
      [183, 13, 15, "Object is possibly \'undefined\'.", "3656134677"],
      [196, 13, 15, "Object is possibly \'undefined\'.", "3656134677"],
      [197, 13, 15, "Object is possibly \'undefined\'.", "3656134677"],
      [306, 60, 4, "Argument of type \'null\' is not assignable to parameter of type \'string | undefined\'.", "2087897566"],
      [307, 58, 4, "Argument of type \'null\' is not assignable to parameter of type \'string | undefined\'.", "2087897566"],
      [348, 8, 12, "Type \'undefined\' is not assignable to type \'User\'.", "2792000409"],
      [351, 34, 4, "Argument of type \'null\' is not assignable to parameter of type \'string | undefined\'.", "2087897566"],
      [364, 35, 4, "Argument of type \'null\' is not assignable to parameter of type \'string | undefined\'.", "2087897566"],
      [383, 35, 4, "Argument of type \'null\' is not assignable to parameter of type \'string | undefined\'.", "2087897566"],
      [408, 40, 4, "Argument of type \'null\' is not assignable to parameter of type \'string | undefined\'.", "2087897566"],
      [412, 13, 40, "Object is possibly \'undefined\'.", "1814521512"],
      [429, 13, 40, "Object is possibly \'undefined\'.", "1814521512"],
      [447, 13, 40, "Object is possibly \'undefined\'.", "1814521512"],
      [496, 54, 4, "Argument of type \'null\' is not assignable to parameter of type \'string | undefined\'.", "2087897566"],
      [516, 48, 4, "Argument of type \'null\' is not assignable to parameter of type \'string | undefined\'.", "2087897566"],
      [547, 35, 4, "Argument of type \'null\' is not assignable to parameter of type \'string | undefined\'.", "2087897566"],
      [551, 42, 4, "Argument of type \'null\' is not assignable to parameter of type \'string | undefined\'.", "2087897566"],
      [568, 6, 34, "Cannot invoke an object which is possibly \'undefined\'.", "893582186"],
      [570, 56, 4, "Argument of type \'null\' is not assignable to parameter of type \'string | undefined\'.", "2087897566"],
      [574, 35, 4, "Argument of type \'null\' is not assignable to parameter of type \'string | undefined\'.", "2087897566"],
      [584, 6, 34, "Cannot invoke an object which is possibly \'undefined\'.", "893582186"],
      [586, 40, 4, "Argument of type \'null\' is not assignable to parameter of type \'string | undefined\'.", "2087897566"],
      [591, 35, 4, "Argument of type \'null\' is not assignable to parameter of type \'string | undefined\'.", "2087897566"],
      [595, 39, 4, "Argument of type \'null\' is not assignable to parameter of type \'string | undefined\'.", "2087897566"],
      [605, 6, 34, "Cannot invoke an object which is possibly \'undefined\'.", "893582186"],
      [607, 40, 4, "Argument of type \'null\' is not assignable to parameter of type \'string | undefined\'.", "2087897566"],
      [612, 35, 4, "Argument of type \'null\' is not assignable to parameter of type \'string | undefined\'.", "2087897566"],
      [616, 39, 4, "Argument of type \'null\' is not assignable to parameter of type \'string | undefined\'.", "2087897566"],
      [628, 58, 4, "Argument of type \'null\' is not assignable to parameter of type \'string | undefined\'.", "2087897566"],
      [634, 54, 4, "Argument of type \'null\' is not assignable to parameter of type \'string | undefined\'.", "2087897566"],
      [646, 60, 4, "Argument of type \'null\' is not assignable to parameter of type \'string | undefined\'.", "2087897566"],
      [701, 54, 4, "Argument of type \'null\' is not assignable to parameter of type \'string | undefined\'.", "2087897566"],
      [714, 60, 4, "Argument of type \'null\' is not assignable to parameter of type \'string | undefined\'.", "2087897566"],
      [795, 8, 10, "Type \'undefined\' is not assignable to type \'string\'.", "3990992796"],
      [904, 8, 9, "Type \'undefined\' is not assignable to type \'number\'.", "2548743275"],
      [905, 8, 14, "Type \'undefined\' is not assignable to type \'ContentMessage\'.", "770131143"],
      [906, 8, 21, "Type \'undefined\' is not assignable to type \'PingMessage\'.", "3552399181"],
      [907, 8, 15, "Type \'undefined\' is not assignable to type \'PingMessage\'.", "1424040496"],
      [908, 8, 11, "Type \'undefined\' is not assignable to type \'PingMessage\'.", "3938011998"],
      [909, 8, 18, "Type \'undefined\' is not assignable to type \'ContentMessage\'.", "2146105736"],
      [912, 56, 4, "Argument of type \'null\' is not assignable to parameter of type \'string | undefined\'.", "2087897566"],
      [1138, 58, 4, "Argument of type \'null\' is not assignable to parameter of type \'string | undefined\'.", "2087897566"],
      [1142, 36, 9, "Argument of type \'undefined\' is not assignable to parameter of type \'number\'.", "2620553983"],
      [1167, 36, 9, "Argument of type \'undefined\' is not assignable to parameter of type \'number\'.", "2620553983"]
    ],
    "src/script/entity/Conversation.ts:414737185": [
      [107, 18, 24, "Property \'enforcedTeamMessageTimer\' has no initializer and is not definitely assigned in the constructor.", "3799921350"],
      [187, 4, 16, "Type \'Observable<PERSONAL | TEAM | OTHER | undefined>\' is not assignable to type \'Observable<ACCESS_STATE>\'.\\n  The types returned by \'peek()\' are incompatible between these types.\\n    Type \'PERSONAL | TEAM | OTHER | undefined\' is not assignable to type \'ACCESS_STATE\'.", "3665501182"],
      [188, 4, 15, "Type \'Observable<string | undefined>\' is not assignable to type \'Observable<string>\'.", "761254596"],
      [189, 4, 12, "Type \'undefined\' is not assignable to type \'string\'.", "2242477105"],
      [190, 4, 9, "Type \'Observable<string | undefined>\' is not assignable to type \'Observable<string>\'.", "1162129866"],
      [191, 4, 12, "Type \'undefined\' is not assignable to type \'string\'.", "1264629218"],
      [192, 4, 9, "Type \'Observable<CONVERSATION_TYPE | undefined>\' is not assignable to type \'Observable<CONVERSATION_TYPE>\'.\\n  The types returned by \'peek()\' are incompatible between these types.\\n    Type \'CONVERSATION_TYPE | undefined\' is not assignable to type \'CONVERSATION_TYPE\'.", "1162754997"],
      [204, 4, 27, "Type \'ObservableArray<never>\' is not assignable to type \'ObservableArray<User>\'.", "957208303"],
      [205, 4, 27, "Type \'ObservableArray<never>\' is not assignable to type \'ObservableArray<QualifiedId>\'.\\n  Types of parameters \'value\' and \'value\' are incompatible.\\n    Type \'QualifiedId[] | null | undefined\' is not assignable to type \'never[] | null | undefined\'.\\n      Type \'QualifiedId[]\' is not assignable to type \'never[]\'.\\n        Type \'QualifiedId\' is not assignable to type \'never\'.", "957203187"],
      [228, 4, 15, "Type \'PureComputed<boolean | \\"\\">\' is not assignable to type \'PureComputed<boolean>\'.\\n  The types returned by \'peek()\' are incompatible between these types.\\n    Type \'string | boolean\' is not assignable to type \'boolean\'.", "1095670353"],
      [244, 4, 19, "Type \'PureComputed<boolean | undefined>\' is not assignable to type \'PureComputed<boolean>\'.", "2748887882"],
      [248, 4, 13, "Type \'PureComputed<boolean | undefined>\' is not assignable to type \'PureComputed<boolean>\'.", "1137010663"],
      [273, 4, 23, "Type \'Observable<ConversationVerificationState.UNVERIFIED>\' is not assignable to type \'Observable<ConversationVerificationState>\'.\\n  Types of parameters \'value\' and \'value\' are incompatible.\\n    Type \'ConversationVerificationState\' is not assignable to type \'ConversationVerificationState.UNVERIFIED\'.", "1872259068"],
      [282, 4, 9, "Type \'Observable<Call | null>\' is not assignable to type \'Observable<Call>\'.\\n  The types returned by \'peek()\' are incompatible between these types.\\n    Type \'Call | null\' is not assignable to type \'Call\'.\\n      Type \'null\' is not assignable to type \'Call\'.", "1162313103"],
      [294, 61, 15, "Object is possibly \'undefined\'.", "3866385313"],
      [300, 35, 15, "Object is possibly \'undefined\'.", "3866385313"],
      [316, 54, 10, "Object is possibly \'undefined\'.", "50227919"],
      [319, 4, 20, "Type \'Observable<LegalHoldStatus.DISABLED>\' is not assignable to type \'Observable<LegalHoldStatus>\'.\\n  Types of parameters \'value\' and \'value\' are incompatible.\\n    Type \'LegalHoldStatus\' is not assignable to type \'LegalHoldStatus.DISABLED\'.", "135203605"],
      [323, 84, 10, "Object is possibly \'undefined\'.", "50227919"],
      [340, 18, 15, "Object is possibly \'undefined\'.", "3866385313"],
      [346, 12, 15, "Object is possibly \'undefined\'.", "3866385313"],
      [359, 4, 11, "Type \'Observable<ConversationStatus.CURRENT_MEMBER>\' is not assignable to type \'Observable<ConversationStatus>\'.\\n  Types of parameters \'value\' and \'value\' are incompatible.\\n    Type \'ConversationStatus\' is not assignable to type \'ConversationStatus.CURRENT_MEMBER\'.", "3642829209"],
      [369, 4, 22, "Type \'Observable<number | null>\' is not assignable to type \'Observable<number>\'.", "3241402412"],
      [370, 4, 23, "Type \'Observable<number | null>\' is not assignable to type \'Observable<number>\'.", "2493965002"],
      [372, 4, 16, "Type \'Observable<RECEIPT_MODE.OFF>\' is not assignable to type \'Observable<RECEIPT_MODE>\'.\\n  Types of parameters \'value\' and \'value\' are incompatible.\\n    Type \'RECEIPT_MODE\' is not assignable to type \'RECEIPT_MODE.OFF\'.", "245090354"],
      [383, 4, 17, "Type \'PureComputed<number | false>\' is not assignable to type \'PureComputed<number>\'.\\n  The types returned by \'peek()\' are incompatible between these types.\\n    Type \'number | false\' is not assignable to type \'number\'.\\n      Type \'boolean\' is not assignable to type \'number\'.", "515474049"],
      [434, 62, 15, "Object is possibly \'undefined\'.", "3866385313"],
      [436, 91, 15, "Object is possibly \'undefined\'.", "3866385313"],
      [662, 28, 54, "Argument of type \'string | null\' is not assignable to parameter of type \'string\'.\\n  Type \'null\' is not assignable to type \'string\'.", "3385179653"],
      [703, 4, 53, "Type \'ContentMessage | undefined\' is not assignable to type \'ContentMessage\'.\\n  Type \'undefined\' is not assignable to type \'ContentMessage\'.", "1980005351"],
      [754, 9, 15, "Object is possibly \'undefined\'.", "3866385313"],
      [777, 4, 88, "No overload matches this call.\\n  Overload 1 of 2, \'(item: Message | ContentMessage | MemberMessage): (Message | ContentMessage | MemberMessage)[]\', gave the following error.\\n    Argument of type \'(message_et: Message | ContentMessage | MemberMessage) => boolean | \\"\\"\' is not assignable to parameter of type \'Message | ContentMessage | MemberMessage\'.\\n  Overload 2 of 2, \'(removeFunction: (item: Message | ContentMessage | MemberMessage) => boolean): (Message | ContentMessage | MemberMessage)[]\', gave the following error.\\n    Type \'string | boolean\' is not assignable to type \'boolean\'.", "302417194"],
      [818, 72, 15, "Object is possibly \'undefined\'.", "3866385313"],
      [965, 45, 15, "No overload matches this call.\\n  Overload 1 of 2, \'(...items: ConcatArray<User>[]): User[]\', gave the following error.\\n    Argument of type \'User | undefined\' is not assignable to parameter of type \'ConcatArray<User>\'.\\n      Type \'undefined\' is not assignable to type \'ConcatArray<User>\'.\\n  Overload 2 of 2, \'(...items: (User | ConcatArray<User>)[]): User[]\', gave the following error.\\n    Argument of type \'User | undefined\' is not assignable to parameter of type \'User | ConcatArray<User>\'.\\n      Type \'undefined\' is not assignable to type \'User | ConcatArray<User>\'.", "3866385313"],
      [972, 45, 15, "No overload matches this call.\\n  Overload 1 of 2, \'(...items: ConcatArray<User>[]): User[]\', gave the following error.\\n    Argument of type \'User | undefined\' is not assignable to parameter of type \'ConcatArray<User>\'.\\n      Type \'undefined\' is not assignable to type \'ConcatArray<User>\'.\\n  Overload 2 of 2, \'(...items: (User | ConcatArray<User>)[]): User[]\', gave the following error.\\n    Argument of type \'User | undefined\' is not assignable to parameter of type \'User | ConcatArray<User>\'.", "3866385313"],
      [987, 48, 21, "Object is possibly \'undefined\'.", "2518032411"],
      [992, 6, 6, "Type \'CONVERSATION_ACCESS[] | undefined\' is not assignable to type \'CONVERSATION_ACCESS[]\'.\\n  Type \'undefined\' is not assignable to type \'CONVERSATION_ACCESS[]\'.", "1314097761"],
      [993, 6, 11, "Type \'CONVERSATION_ACCESS_ROLE | ACCESS_ROLE_V2[] | undefined\' is not assignable to type \'CONVERSATION_ACCESS_ROLE | ACCESS_ROLE_V2[]\'.\\n  Type \'undefined\' is not assignable to type \'CONVERSATION_ACCESS_ROLE | ACCESS_ROLE_V2[]\'.", "186257802"]
    ],
    "src/script/entity/User.test.ts:1823754266": [
      [91, 27, 9, "Argument of type \'undefined\' is not assignable to parameter of type \'number\'.", "2620553983"]
    ],
    "src/script/entity/User.ts:3591817769": [
      [132, 4, 17, "Type \'Observable<undefined>\' is not assignable to type \'Observable<string>\'.\\n  Types of property \'equalityComparer\' are incompatible.\\n    Type \'(a: undefined, b: undefined) => boolean\' is not assignable to type \'(a: string, b: string) => boolean\'.\\n      Types of parameters \'a\' and \'a\' are incompatible.\\n        Type \'string\' is not assignable to type \'undefined\'.", "2198912395"],
      [140, 4, 10, "Type \'Observable<string | undefined>\' is not assignable to type \'Observable<string>\'.", "3993952993"],
      [141, 4, 10, "Type \'Observable<string | undefined>\' is not assignable to type \'Observable<string>\'.", "4016447089"],
      [181, 4, 13, "Type \'Observable<ROLE.NONE>\' is not assignable to type \'Observable<ROLE>\'.\\n  Types of parameters \'value\' and \'value\' are incompatible.\\n    Type \'ROLE\' is not assignable to type \'ROLE.NONE\'.", "3077682660"],
      [191, 47, 25, "Cannot invoke an object which is possibly \'undefined\'.", "3264425299"],
      [204, 4, 17, "Type \'Observable<Type.NONE>\' is not assignable to type \'Observable<Type>\'.\\n  Types of parameters \'value\' and \'value\' are incompatible.\\n    Type \'Type\' is not assignable to type \'Type.NONE\'.", "1506870780"],
      [248, 57, 13, "No overload matches this call.\\n  Overload 1 of 4, \'(value: string | number | Date): Date\', gave the following error.\\n    Argument of type \'string | undefined\' is not assignable to parameter of type \'string | number | Date\'.\\n  Overload 2 of 4, \'(value: string | number): Date\', gave the following error.\\n    Argument of type \'string | undefined\' is not assignable to parameter of type \'string | number\'.", "3452993210"],
      [248, 93, 13, "No overload matches this call.\\n  Overload 1 of 4, \'(value: string | number | Date): Date\', gave the following error.\\n    Argument of type \'string | undefined\' is not assignable to parameter of type \'string | number | Date\'.\\n  Overload 2 of 4, \'(value: string | number): Date\', gave the following error.\\n    Argument of type \'string | undefined\' is not assignable to parameter of type \'string | number\'.", "3563212121"]
    ],
    "src/script/entity/message/Asset.ts:2396001012": [
      [37, 9, 4, "Property \'size\' has no initializer and is not definitely assigned in the constructor.", "2088346912"],
      [69, 67, 14, "Argument of type \'string | undefined\' is not assignable to parameter of type \'string\'.\\n  Type \'undefined\' is not assignable to type \'string\'.", "1931590284"],
      [80, 67, 14, "Argument of type \'string | undefined\' is not assignable to parameter of type \'string\'.\\n  Type \'undefined\' is not assignable to type \'string\'.", "1931590284"]
    ],
    "src/script/entity/message/CallMessage.ts:2179419971": [
      [38, 4, 20, "Type \'TERMINATION_REASON | undefined\' is not assignable to type \'TERMINATION_REASON\'.\\n  Type \'undefined\' is not assignable to type \'TERMINATION_REASON\'.", "773642052"]
    ],
    "src/script/entity/message/ContentMessage.ts:2244220679": [
      [56, 4, 11, "Type \'ObservableArray<never>\' is not assignable to type \'ObservableArray<FileAsset | Asset | MediumImage | Text>\'.\\n  Types of parameters \'value\' and \'value\' are incompatible.\\n    Type \'(FileAsset | Asset | MediumImage | Text)[] | null | undefined\' is not assignable to type \'never[] | null | undefined\'.\\n      Type \'(FileAsset | Asset | MediumImage | Text)[]\' is not assignable to type \'never[]\'.\\n        Type \'FileAsset | Asset | MediumImage | Text\' is not assignable to type \'never\'.", "3137859118"],
      [59, 4, 21, "Type \'Observable<number | null>\' is not assignable to type \'Observable<number>\'.\\n  The types returned by \'peek()\' are incompatible between these types.\\n    Type \'number | null\' is not assignable to type \'number\'.\\n      Type \'null\' is not assignable to type \'number\'.", "1015589921"],
      [71, 4, 10, "Type \'Observable<QuoteEntity | undefined>\' is not assignable to type \'Observable<QuoteEntity>\'.\\n  The types returned by \'peek()\' are incompatible between these types.\\n    Type \'QuoteEntity | undefined\' is not assignable to type \'QuoteEntity\'.\\n      Type \'undefined\' is not assignable to type \'QuoteEntity\'.", "4017089943"],
      [72, 4, 17, "Type \'ObservableArray<never>\' is not assignable to type \'ObservableArray<ReadReceipt>\'.", "1540688880"],
      [74, 4, 23, "Type \'Observable<boolean | null>\' is not assignable to type \'Observable<boolean>\'.\\n  The types returned by \'peek()\' are incompatible between these types.\\n    Type \'boolean | null\' is not assignable to type \'boolean\'.", "1490518748"],
      [80, 34, 4, "Argument of type \'null\' is not assignable to parameter of type \'boolean\'.", "2087897566"]
    ],
    "src/script/entity/message/DecryptErrorMessage.ts:3460253006": [
      [63, 4, 9, "Type \'PureComputed<string | undefined>\' is not assignable to type \'PureComputed<string>\'.\\n  The types returned by \'peek()\' are incompatible between these types.\\n    Type \'string | undefined\' is not assignable to type \'string\'.\\n      Type \'undefined\' is not assignable to type \'string\'.", "1161926893"]
    ],
    "src/script/entity/message/FileAsset.ts:2276294258": [
      [45, 9, 14, "Property \'conversationId\' has no initializer and is not definitely assigned in the constructor.", "2597408709"],
      [46, 9, 14, "Property \'correlation_id\' has no initializer and is not definitely assigned in the constructor.", "1441381135"],
      [54, 4, 11, "Type \'Observable<AssetTransferState | undefined>\' is not assignable to type \'Observable<AssetTransferState>\'.\\n  The types returned by \'peek()\' are incompatible between these types.\\n    Type \'AssetTransferState | undefined\' is not assignable to type \'AssetTransferState\'.", "3642829209"],
      [64, 4, 22, "Type \'Observable<AssetRemoteData | undefined>\' is not assignable to type \'Observable<AssetRemoteData>\'.\\n  The types returned by \'peek()\' are incompatible between these types.\\n    Type \'AssetRemoteData | undefined\' is not assignable to type \'AssetRemoteData\'.\\n      Type \'undefined\' is not assignable to type \'AssetRemoteData\'.", "1979595329"],
      [65, 4, 21, "Type \'Observable<AssetRemoteData | undefined>\' is not assignable to type \'Observable<AssetRemoteData>\'.", "2294021202"],
      [81, 4, 25, "Type \'Observable<NotUploaded | undefined>\' is not assignable to type \'Observable<NotUploaded>\'.\\n  The types returned by \'peek()\' are incompatible between these types.\\n    Type \'NotUploaded | undefined\' is not assignable to type \'NotUploaded\'.", "890696937"]
    ],
    "src/script/entity/message/MediumImage.ts:426001127": [
      [41, 4, 13, "Type \'Observable<AssetRemoteData | undefined>\' is not assignable to type \'Observable<AssetRemoteData>\'.", "752547655"]
    ],
    "src/script/entity/message/MemberMessage.ts:3711207890": [
      [53, 9, 6, "Property \'reason\' has no initializer and is not definitely assigned in the constructor.", "2124277697"],
      [76, 4, 17, "Type \'Observable<never[]>\' is not assignable to type \'Observable<User[]>\'.\\n  Types of parameters \'value\' and \'value\' are incompatible.\\n    Type \'User[]\' is not assignable to type \'never[]\'.", "437902945"],
      [83, 4, 19, "Type \'undefined\' is not assignable to type \'User[]\'.", "3619181810"],
      [116, 100, 4, "Argument of type \'null\' is not assignable to parameter of type \'string | undefined\'.", "2087897566"]
    ],
    "src/script/entity/message/Message.ts:306209129": [
      [53, 10, 19, "Property \'messageTimerStarted\' has no initializer and is not definitely assigned in the constructor.", "4092792040"],
      [63, 9, 8, "Property \'reaction\' has no initializer and is not definitely assigned in the constructor.", "2663965068"],
      [96, 4, 15, "Type \'SuperType | undefined\' is not assignable to type \'SuperType\'.\\n  Type \'undefined\' is not assignable to type \'SuperType\'.", "3885844715"],
      [102, 4, 22, "Type \'Observable<boolean>\' is not assignable to type \'Observable<string | number | boolean>\'.\\n  Types of parameters \'value\' and \'value\' are incompatible.\\n    Type \'string | number | boolean\' is not assignable to type \'boolean\'.", "2558403805"],
      [128, 4, 17, "Type \'ObservableArray<never>\' is not assignable to type \'ObservableArray<ReadReceipt>\'.\\n  Types of parameters \'value\' and \'value\' are incompatible.\\n    Type \'ReadReceipt[] | null | undefined\' is not assignable to type \'never[] | null | undefined\'.\\n      Type \'ReadReceipt[]\' is not assignable to type \'never[]\'.\\n        Type \'ReadReceipt\' is not assignable to type \'never\'.", "1540688880"],
      [136, 4, 11, "Type \'Observable<StatusType.UNSPECIFIED>\' is not assignable to type \'Observable<StatusType>\'.\\n  Types of parameters \'value\' and \'value\' are incompatible.\\n    Type \'StatusType\' is not assignable to type \'StatusType.UNSPECIFIED\'.", "3642829209"],
      [138, 43, 4, "Argument of type \'null\' is not assignable to parameter of type \'string | undefined\'.", "2087897566"],
      [149, 75, 9, "Argument of type \'undefined\' is not assignable to parameter of type \'string\'.", "2620553983"]
    ],
    "src/script/entity/message/SystemMessage.ts:3060794215": [
      [25, 9, 7, "Property \'caption\' has no initializer and is not definitely assigned in the constructor.", "3511518411"]
    ],
    "src/script/entity/message/VerificationMessage.ts:1055991539": [
      [40, 4, 28, "Type \'Observable<VerificationMessageType | undefined>\' is not assignable to type \'Observable<VerificationMessageType>\'.\\n  The types returned by \'peek()\' are incompatible between these types.\\n    Type \'VerificationMessageType | undefined\' is not assignable to type \'VerificationMessageType\'.", "1551103719"],
      [47, 27, 13, "Argument of type \'string | false | QualifiedUserId\' is not assignable to parameter of type \'string | QualifiedId\'.\\n  Type \'boolean\' is not assignable to type \'string | QualifiedId\'.", "2678465042"]
    ],
    "src/script/error/BackendClientError.ts:4157618261": [
      [29, 4, 10, "Type \'string | undefined\' is not assignable to type \'string\'.\\n  Type \'undefined\' is not assignable to type \'string\'.", "3983565867"]
    ],
    "src/script/event/EventRepository.test.ts:3843097520": [
      [90, 25, 26, "No overload matches this call.\\n  Overload 1 of 2, \'(o: {}): string[]\', gave the following error.\\n    Argument of type \'ReadReceipt[] | undefined\' is not assignable to parameter of type \'{}\'.\\n      Type \'undefined\' is not assignable to type \'{}\'.\\n  Overload 2 of 2, \'(o: object): string[]\', gave the following error.\\n    Argument of type \'ReadReceipt[] | undefined\' is not assignable to parameter of type \'object\'.\\n      Type \'undefined\' is not assignable to type \'object\'.", "792500112"],
      [96, 6, 28, "Object is possibly \'undefined\'.", "3381709752"],
      [98, 15, 25, "No overload matches this call.\\n  Overload 1 of 4, \'(object: {}, method: never): SpyInstance<never, never>\', gave the following error.\\n    Argument of type \'EventService | undefined\' is not assignable to parameter of type \'{}\'.\\n      Type \'undefined\' is not assignable to type \'{}\'.\\n  Overload 2 of 4, \'(object: {}, method: never): SpyInstance<never, never>\', gave the following error.\\n    Argument of type \'EventService | undefined\' is not assignable to parameter of type \'{}\'.\\n      Type \'undefined\' is not assignable to type \'{}\'.", "47328231"],
      [99, 25, 55, "Argument of type \'Promise<EventRecord<any>>\' is not assignable to parameter of type \'never\'.", "526597759"],
      [104, 13, 28, "Object is possibly \'undefined\'.", "3381709752"],
      [108, 15, 25, "Object is possibly \'undefined\'.", "47328231"],
      [109, 15, 28, "Object is possibly \'undefined\'.", "3381709752"],
      [114, 13, 28, "Object is possibly \'undefined\'.", "3381709752"],
      [118, 15, 25, "Object is possibly \'undefined\'.", "47328231"],
      [119, 15, 28, "Object is possibly \'undefined\'.", "3381709752"],
      [124, 13, 28, "Object is possibly \'undefined\'.", "3381709752"],
      [128, 15, 25, "Object is possibly \'undefined\'.", "47328231"],
      [129, 15, 28, "Object is possibly \'undefined\'.", "3381709752"],
      [143, 13, 28, "Object is possibly \'undefined\'.", "3381709752"],
      [144, 15, 25, "Object is possibly \'undefined\'.", "47328231"],
      [145, 15, 28, "Object is possibly \'undefined\'.", "3381709752"],
      [159, 13, 28, "Object is possibly \'undefined\'.", "3381709752"],
      [160, 15, 25, "Object is possibly \'undefined\'.", "47328231"],
      [161, 15, 28, "Object is possibly \'undefined\'.", "3381709752"],
      [175, 13, 28, "Object is possibly \'undefined\'.", "3381709752"],
      [176, 15, 25, "Object is possibly \'undefined\'.", "47328231"],
      [177, 15, 28, "Object is possibly \'undefined\'.", "3381709752"],
      [216, 13, 28, "Object is possibly \'undefined\'.", "3381709752"],
      [217, 15, 25, "Object is possibly \'undefined\'.", "47328231"],
      [218, 15, 28, "Object is possibly \'undefined\'.", "3381709752"],
      [241, 15, 25, "No overload matches this call.\\n  Overload 1 of 4, \'(object: {}, method: never): SpyInstance<never, never>\', gave the following error.\\n    Argument of type \'EventService | undefined\' is not assignable to parameter of type \'{}\'.\\n      Type \'undefined\' is not assignable to type \'{}\'.\\n  Overload 2 of 4, \'(object: {}, method: never): SpyInstance<never, never>\', gave the following error.\\n    Argument of type \'EventService | undefined\' is not assignable to parameter of type \'{}\'.\\n      Type \'undefined\' is not assignable to type \'{}\'.", "47328231"],
      [242, 28, 11, "Parameter \'saved_event\' implicitly has an \'any\' type.", "3147593107"],
      [242, 28, 43, "Argument of type \'(saved_event: any) => Promise<any>\' is not assignable to parameter of type \'() => never\'.", "1450607298"],
      [246, 17, 25, "No overload matches this call.\\n  Overload 1 of 4, \'(object: {}, method: never): SpyInstance<never, never>\', gave the following error.\\n    Argument of type \'EventService | undefined\' is not assignable to parameter of type \'{}\'.\\n      Type \'undefined\' is not assignable to type \'{}\'.\\n  Overload 2 of 4, \'(object: {}, method: never): SpyInstance<never, never>\', gave the following error.\\n    Argument of type \'EventService | undefined\' is not assignable to parameter of type \'{}\'.\\n      Type \'undefined\' is not assignable to type \'{}\'.", "47328231"],
      [248, 13, 28, "Object is possibly \'undefined\'.", "3381709752"],
      [249, 15, 25, "Object is possibly \'undefined\'.", "47328231"],
      [257, 15, 25, "No overload matches this call.\\n  Overload 1 of 4, \'(object: {}, method: never): SpyInstance<never, never>\', gave the following error.\\n    Argument of type \'EventService | undefined\' is not assignable to parameter of type \'{}\'.\\n      Type \'undefined\' is not assignable to type \'{}\'.\\n  Overload 2 of 4, \'(object: {}, method: never): SpyInstance<never, never>\', gave the following error.\\n    Argument of type \'EventService | undefined\' is not assignable to parameter of type \'{}\'.\\n      Type \'undefined\' is not assignable to type \'{}\'.", "47328231"],
      [258, 28, 46, "Argument of type \'() => Promise<EventRecord<any>>\' is not assignable to parameter of type \'() => never\'.\\n  Type \'Promise<EventRecord<any>>\' is not assignable to type \'never\'.", "270173584"],
      [260, 13, 28, "Object is possibly \'undefined\'.", "3381709752"],
      [265, 17, 25, "Object is possibly \'undefined\'.", "47328231"],
      [273, 15, 25, "No overload matches this call.\\n  Overload 1 of 4, \'(object: {}, method: never): SpyInstance<never, never>\', gave the following error.\\n    Argument of type \'EventService | undefined\' is not assignable to parameter of type \'{}\'.\\n      Type \'undefined\' is not assignable to type \'{}\'.\\n  Overload 2 of 4, \'(object: {}, method: never): SpyInstance<never, never>\', gave the following error.\\n    Argument of type \'EventService | undefined\' is not assignable to parameter of type \'{}\'.\\n      Type \'undefined\' is not assignable to type \'{}\'.", "47328231"],
      [274, 28, 46, "Argument of type \'() => Promise<EventRecord<any>>\' is not assignable to parameter of type \'() => never\'.\\n  Type \'Promise<EventRecord<any>>\' is not assignable to type \'never\'.", "270173584"],
      [276, 13, 28, "Object is possibly \'undefined\'.", "3381709752"],
      [281, 17, 25, "Object is possibly \'undefined\'.", "47328231"],
      [289, 15, 25, "No overload matches this call.\\n  Overload 1 of 4, \'(object: {}, method: never): SpyInstance<never, never>\', gave the following error.\\n    Argument of type \'EventService | undefined\' is not assignable to parameter of type \'{}\'.\\n      Type \'undefined\' is not assignable to type \'{}\'.\\n  Overload 2 of 4, \'(object: {}, method: never): SpyInstance<never, never>\', gave the following error.\\n    Argument of type \'EventService | undefined\' is not assignable to parameter of type \'{}\'.\\n      Type \'undefined\' is not assignable to type \'{}\'.", "47328231"],
      [290, 28, 46, "Argument of type \'() => Promise<EventRecord<any>>\' is not assignable to parameter of type \'() => never\'.\\n  Type \'Promise<EventRecord<any>>\' is not assignable to type \'never\'.", "270173584"],
      [292, 13, 28, "Object is possibly \'undefined\'.", "3381709752"],
      [297, 17, 25, "Object is possibly \'undefined\'.", "47328231"],
      [304, 15, 25, "No overload matches this call.\\n  Overload 1 of 4, \'(object: {}, method: never): SpyInstance<never, never>\', gave the following error.\\n    Argument of type \'EventService | undefined\' is not assignable to parameter of type \'{}\'.\\n      Type \'undefined\' is not assignable to type \'{}\'.\\n  Overload 2 of 4, \'(object: {}, method: never): SpyInstance<never, never>\', gave the following error.\\n    Argument of type \'EventService | undefined\' is not assignable to parameter of type \'{}\'.\\n      Type \'undefined\' is not assignable to type \'{}\'.", "47328231"],
      [305, 28, 46, "Argument of type \'() => Promise<EventRecord<any>>\' is not assignable to parameter of type \'() => never\'.\\n  Type \'Promise<EventRecord<any>>\' is not assignable to type \'never\'.", "270173584"],
      [307, 13, 28, "Object is possibly \'undefined\'.", "3381709752"],
      [312, 17, 25, "Object is possibly \'undefined\'.", "47328231"],
      [320, 15, 25, "No overload matches this call.\\n  Overload 1 of 4, \'(object: {}, method: never): SpyInstance<never, never>\', gave the following error.\\n    Argument of type \'EventService | undefined\' is not assignable to parameter of type \'{}\'.\\n      Type \'undefined\' is not assignable to type \'{}\'.\\n  Overload 2 of 4, \'(object: {}, method: never): SpyInstance<never, never>\', gave the following error.\\n    Argument of type \'EventService | undefined\' is not assignable to parameter of type \'{}\'.\\n      Type \'undefined\' is not assignable to type \'{}\'.", "47328231"],
      [321, 28, 46, "Argument of type \'() => Promise<EventRecord<any>>\' is not assignable to parameter of type \'() => never\'.\\n  Type \'Promise<EventRecord<any>>\' is not assignable to type \'never\'.", "270173584"],
      [323, 13, 28, "Object is possibly \'undefined\'.", "3381709752"],
      [328, 17, 25, "Object is possibly \'undefined\'.", "47328231"],
      [335, 15, 25, "No overload matches this call.\\n  Overload 1 of 4, \'(object: {}, method: never): SpyInstance<never, never>\', gave the following error.\\n    Argument of type \'EventService | undefined\' is not assignable to parameter of type \'{}\'.\\n      Type \'undefined\' is not assignable to type \'{}\'.\\n  Overload 2 of 4, \'(object: {}, method: never): SpyInstance<never, never>\', gave the following error.\\n    Argument of type \'EventService | undefined\' is not assignable to parameter of type \'{}\'.\\n      Type \'undefined\' is not assignable to type \'{}\'.", "47328231"],
      [336, 28, 46, "Argument of type \'() => Promise<EventRecord<any>>\' is not assignable to parameter of type \'() => never\'.\\n  Type \'Promise<EventRecord<any>>\' is not assignable to type \'never\'.", "270173584"],
      [341, 13, 28, "Object is possibly \'undefined\'.", "3381709752"],
      [346, 17, 25, "Object is possibly \'undefined\'.", "47328231"],
      [352, 17, 25, "No overload matches this call.\\n  Overload 1 of 4, \'(object: {}, method: never): SpyInstance<never, never>\', gave the following error.\\n    Argument of type \'EventService | undefined\' is not assignable to parameter of type \'{}\'.\\n      Type \'undefined\' is not assignable to type \'{}\'.\\n  Overload 2 of 4, \'(object: {}, method: never): SpyInstance<never, never>\', gave the following error.\\n    Argument of type \'EventService | undefined\' is not assignable to parameter of type \'{}\'.\\n      Type \'undefined\' is not assignable to type \'{}\'.", "47328231"],
      [352, 76, 35, "Argument of type \'() => Promise<EventRecord<any>>\' is not assignable to parameter of type \'() => never\'.\\n  Type \'Promise<EventRecord<any>>\' is not assignable to type \'never\'.", "3585529426"],
      [354, 15, 25, "No overload matches this call.\\n  Overload 1 of 4, \'(object: {}, method: never): SpyInstance<never, never>\', gave the following error.\\n    Argument of type \'EventService | undefined\' is not assignable to parameter of type \'{}\'.\\n      Type \'undefined\' is not assignable to type \'{}\'.\\n  Overload 2 of 4, \'(object: {}, method: never): SpyInstance<never, never>\', gave the following error.\\n    Argument of type \'EventService | undefined\' is not assignable to parameter of type \'{}\'.\\n      Type \'undefined\' is not assignable to type \'{}\'.", "47328231"],
      [355, 28, 46, "Argument of type \'() => Promise<EventRecord<any>>\' is not assignable to parameter of type \'() => never\'.\\n  Type \'Promise<EventRecord<any>>\' is not assignable to type \'never\'.", "270173584"],
      [362, 13, 28, "Object is possibly \'undefined\'.", "3381709752"],
      [363, 15, 11, "Object is possibly \'undefined\'.", "3147593107"],
      [364, 15, 11, "Object is possibly \'undefined\'.", "3147593107"],
      [365, 15, 11, "Object is possibly \'undefined\'.", "3147593107"],
      [366, 15, 25, "Object is possibly \'undefined\'.", "47328231"],
      [372, 17, 25, "No overload matches this call.\\n  Overload 1 of 4, \'(object: {}, method: never): SpyInstance<never, never>\', gave the following error.\\n    Argument of type \'EventService | undefined\' is not assignable to parameter of type \'{}\'.\\n      Type \'undefined\' is not assignable to type \'{}\'.\\n  Overload 2 of 4, \'(object: {}, method: never): SpyInstance<never, never>\', gave the following error.\\n    Argument of type \'EventService | undefined\' is not assignable to parameter of type \'{}\'.\\n      Type \'undefined\' is not assignable to type \'{}\'.", "47328231"],
      [372, 76, 40, "Argument of type \'() => Promise<EventRecord<any>>\' is not assignable to parameter of type \'() => never\'.\\n  Type \'Promise<EventRecord<any>>\' is not assignable to type \'never\'.", "2477440726"],
      [374, 15, 25, "No overload matches this call.\\n  Overload 1 of 4, \'(object: {}, method: never): SpyInstance<never, never>\', gave the following error.\\n    Argument of type \'EventService | undefined\' is not assignable to parameter of type \'{}\'.\\n      Type \'undefined\' is not assignable to type \'{}\'.\\n  Overload 2 of 4, \'(object: {}, method: never): SpyInstance<never, never>\', gave the following error.\\n    Argument of type \'EventService | undefined\' is not assignable to parameter of type \'{}\'.\\n      Type \'undefined\' is not assignable to type \'{}\'.", "47328231"],
      [375, 28, 40, "Argument of type \'() => Promise<EventRecord<any>>\' is not assignable to parameter of type \'() => never\'.\\n  Type \'Promise<EventRecord<any>>\' is not assignable to type \'never\'.", "2477440726"],
      [379, 13, 28, "Object is possibly \'undefined\'.", "3381709752"],
      [382, 17, 25, "Object is possibly \'undefined\'.", "47328231"],
      [383, 17, 25, "Object is possibly \'undefined\'.", "47328231"],
      [395, 15, 25, "No overload matches this call.\\n  Overload 1 of 4, \'(object: {}, method: never): SpyInstance<never, never>\', gave the following error.\\n    Argument of type \'EventService | undefined\' is not assignable to parameter of type \'{}\'.\\n      Type \'undefined\' is not assignable to type \'{}\'.\\n  Overload 2 of 4, \'(object: {}, method: never): SpyInstance<never, never>\', gave the following error.\\n    Argument of type \'EventService | undefined\' is not assignable to parameter of type \'{}\'.\\n      Type \'undefined\' is not assignable to type \'{}\'.", "47328231"],
      [396, 28, 48, "Argument of type \'(conversationId: string, messageId: string) => Promise<undefined> | Promise<EventRecord<any>>\' is not assignable to parameter of type \'() => never\'.", "270597142"],
      [400, 15, 25, "No overload matches this call.\\n  Overload 1 of 4, \'(object: {}, method: never): SpyInstance<never, never>\', gave the following error.\\n    Argument of type \'EventService | undefined\' is not assignable to parameter of type \'{}\'.\\n      Type \'undefined\' is not assignable to type \'{}\'.\\n  Overload 2 of 4, \'(object: {}, method: never): SpyInstance<never, never>\', gave the following error.\\n    Argument of type \'EventService | undefined\' is not assignable to parameter of type \'{}\'.\\n      Type \'undefined\' is not assignable to type \'{}\'.", "47328231"],
      [401, 28, 40, "Argument of type \'(ev: EventRecord) => Promise<EventRecord<any>>\' is not assignable to parameter of type \'() => never\'.", "130762840"],
      [406, 13, 28, "Object is possibly \'undefined\'.", "3381709752"],
      [406, 86, 32, "Argument of type \'(updatedEvent: EventRecord) => void\' is not assignable to parameter of type \'(value: EventRecord<any> | undefined) => void | PromiseLike<void>\'.\\n  Types of parameters \'updatedEvent\' and \'value\' are incompatible.\\n    Type \'EventRecord<any> | undefined\' is not assignable to type \'EventRecord<any>\'.\\n      Type \'undefined\' is not assignable to type \'EventRecord<any>\'.", "1291289374"],
      [407, 15, 25, "Object is possibly \'undefined\'.", "47328231"],
      [408, 15, 25, "Object is possibly \'undefined\'.", "47328231"],
      [417, 15, 25, "No overload matches this call.\\n  Overload 1 of 4, \'(object: {}, method: never): SpyInstance<never, never>\', gave the following error.\\n    Argument of type \'EventService | undefined\' is not assignable to parameter of type \'{}\'.\\n      Type \'undefined\' is not assignable to type \'{}\'.\\n  Overload 2 of 4, \'(object: {}, method: never): SpyInstance<never, never>\', gave the following error.\\n    Argument of type \'EventService | undefined\' is not assignable to parameter of type \'{}\'.\\n      Type \'undefined\' is not assignable to type \'{}\'.", "47328231"],
      [418, 28, 53, "Argument of type \'() => Promise<EventRecord<any>>\' is not assignable to parameter of type \'() => never\'.\\n  Type \'Promise<EventRecord<any>>\' is not assignable to type \'never\'.", "3901075106"],
      [420, 15, 25, "No overload matches this call.\\n  Overload 1 of 4, \'(object: {}, method: never): SpyInstance<never, never>\', gave the following error.\\n    Argument of type \'EventService | undefined\' is not assignable to parameter of type \'{}\'.\\n      Type \'undefined\' is not assignable to type \'{}\'.\\n  Overload 2 of 4, \'(object: {}, method: never): SpyInstance<never, never>\', gave the following error.\\n    Argument of type \'EventService | undefined\' is not assignable to parameter of type \'{}\'.\\n      Type \'undefined\' is not assignable to type \'{}\'.", "47328231"],
      [421, 28, 50, "Argument of type \'(updates: EventRecord) => Promise<EventRecord<any>>\' is not assignable to parameter of type \'() => never\'.", "2498929304"],
      [431, 13, 28, "Object is possibly \'undefined\'.", "3381709752"],
      [431, 75, 32, "Argument of type \'(updatedEvent: EventRecord) => void\' is not assignable to parameter of type \'(value: EventRecord<any> | undefined) => void | PromiseLike<void>\'.\\n  Types of parameters \'updatedEvent\' and \'value\' are incompatible.\\n    Type \'EventRecord<any> | undefined\' is not assignable to type \'EventRecord<any>\'.\\n      Type \'undefined\' is not assignable to type \'EventRecord<any>\'.", "1291289374"],
      [436, 27, 22, "No overload matches this call.\\n  Overload 1 of 2, \'(o: {}): string[]\', gave the following error.\\n    Argument of type \'UserReactionMap | undefined\' is not assignable to parameter of type \'{}\'.\\n      Type \'undefined\' is not assignable to type \'{}\'.\\n  Overload 2 of 2, \'(o: object): string[]\', gave the following error.\\n    Argument of type \'UserReactionMap | undefined\' is not assignable to parameter of type \'object\'.\\n      Type \'undefined\' is not assignable to type \'object\'.", "3237744360"],
      [437, 15, 25, "Object is possibly \'undefined\'.", "47328231"],
      [448, 17, 25, "No overload matches this call.\\n  Overload 1 of 4, \'(object: {}, method: never): SpyInstance<never, never>\', gave the following error.\\n    Argument of type \'EventService | undefined\' is not assignable to parameter of type \'{}\'.\\n      Type \'undefined\' is not assignable to type \'{}\'.\\n  Overload 2 of 4, \'(object: {}, method: never): SpyInstance<never, never>\', gave the following error.\\n    Argument of type \'EventService | undefined\' is not assignable to parameter of type \'{}\'.\\n      Type \'undefined\' is not assignable to type \'{}\'.", "47328231"],
      [448, 76, 34, "Argument of type \'() => Promise<{ data: any; category?: number | undefined; client?: { time: string; } | undefined; connection?: { lastUpdate: string; } | undefined; content?: string | undefined; conversation: string; ... 24 more ...; waiting_button_id?: string | undefined; }>\' is not assignable to parameter of type \'() => never\'.\\n  Type \'Promise<{ data: any; category?: number | undefined; client?: { time: string; } | undefined; connection?: { lastUpdate: string; } | undefined; content?: string | undefined; conversation: string; edited_time?: string | undefined; ... 23 more ...; waiting_button_id?: string | undefined; }>\' is not assignable to type \'never\'.", "2413977172"],
      [450, 15, 25, "No overload matches this call.\\n  Overload 1 of 4, \'(object: {}, method: never): SpyInstance<never, never>\', gave the following error.\\n    Argument of type \'EventService | undefined\' is not assignable to parameter of type \'{}\'.\\n      Type \'undefined\' is not assignable to type \'{}\'.\\n  Overload 2 of 4, \'(object: {}, method: never): SpyInstance<never, never>\', gave the following error.\\n    Argument of type \'EventService | undefined\' is not assignable to parameter of type \'{}\'.\\n      Type \'undefined\' is not assignable to type \'{}\'.", "47328231"],
      [451, 28, 40, "Argument of type \'(ev: EventRecord) => Promise<EventRecord<any>>\' is not assignable to parameter of type \'() => never\'.", "130762840"],
      [455, 13, 28, "Object is possibly \'undefined\'.", "3381709752"],
      [455, 79, 32, "Argument of type \'(updatedEvent: EventRecord) => void\' is not assignable to parameter of type \'(value: EventRecord<any> | undefined) => void | PromiseLike<void>\'.\\n  Types of parameters \'updatedEvent\' and \'value\' are incompatible.\\n    Type \'EventRecord<any> | undefined\' is not assignable to type \'EventRecord<any>\'.\\n      Type \'undefined\' is not assignable to type \'EventRecord<any>\'.", "1291289374"],
      [456, 15, 25, "Object is possibly \'undefined\'.", "47328231"],
      [457, 15, 25, "Object is possibly \'undefined\'.", "47328231"],
      [465, 17, 25, "No overload matches this call.\\n  Overload 1 of 4, \'(object: {}, method: never): SpyInstance<never, never>\', gave the following error.\\n    Argument of type \'EventService | undefined\' is not assignable to parameter of type \'{}\'.\\n      Type \'undefined\' is not assignable to type \'{}\'.\\n  Overload 2 of 4, \'(object: {}, method: never): SpyInstance<never, never>\', gave the following error.\\n    Argument of type \'EventService | undefined\' is not assignable to parameter of type \'{}\'.\\n      Type \'undefined\' is not assignable to type \'{}\'.", "47328231"],
      [467, 13, 28, "Object is possibly \'undefined\'.", "3381709752"],
      [469, 17, 12, "Object is possibly \'undefined\'.", "373016604"],
      [470, 17, 25, "Object is possibly \'undefined\'.", "47328231"],
      [480, 8, 27, "Object is possibly \'undefined\'.", "2644272773"],
      [483, 38, 25, "No overload matches this call.\\n  Overload 1 of 4, \'(object: {}, method: never): SpyInstance<never, never>\', gave the following error.\\n    Argument of type \'EventService | undefined\' is not assignable to parameter of type \'{}\'.\\n      Type \'undefined\' is not assignable to type \'{}\'.\\n  Overload 2 of 4, \'(object: {}, method: never): SpyInstance<never, never>\', gave the following error.\\n    Argument of type \'EventService | undefined\' is not assignable to parameter of type \'{}\'.\\n      Type \'undefined\' is not assignable to type \'{}\'.", "47328231"],
      [484, 40, 25, "No overload matches this call.\\n  Overload 1 of 4, \'(object: {}, method: never): SpyInstance<never, never>\', gave the following error.\\n    Argument of type \'EventService | undefined\' is not assignable to parameter of type \'{}\'.\\n      Type \'undefined\' is not assignable to type \'{}\'.\\n  Overload 2 of 4, \'(object: {}, method: never): SpyInstance<never, never>\', gave the following error.\\n    Argument of type \'EventService | undefined\' is not assignable to parameter of type \'{}\'.\\n      Type \'undefined\' is not assignable to type \'{}\'.", "47328231"],
      [493, 40, 36, "Argument of type \'() => Promise<{ from: string; type: CONVERSATION; category?: number | undefined; client?: { time: string; } | undefined; connection?: { lastUpdate: string; } | undefined; content?: string | undefined; ... 24 more ...; waiting_button_id?: string | undefined; }>\' is not assignable to parameter of type \'() => never\'.\\n  Type \'Promise<{ from: string; type: CONVERSATION; category?: number | undefined; client?: { time: string; } | undefined; connection?: { lastUpdate: string; } | undefined; content?: string | undefined; ... 24 more ...; waiting_button_id?: string | undefined; }>\' is not assignable to type \'never\'.", "2692316574"],
      [494, 42, 24, "Argument of type \'() => Promise<number>\' is not assignable to parameter of type \'() => never\'.\\n  Type \'Promise<number>\' is not assignable to type \'never\'.", "731841138"],
      [496, 33, 28, "Object is possibly \'undefined\'.", "3381709752"],
      [500, 15, 10, "Object is possibly \'undefined\'.", "3453834508"],
      [501, 15, 25, "Object is possibly \'undefined\'.", "47328231"],
      [513, 17, 25, "No overload matches this call.\\n  Overload 1 of 4, \'(object: {}, method: never): SpyInstance<never, never>\', gave the following error.\\n    Argument of type \'EventService | undefined\' is not assignable to parameter of type \'{}\'.\\n      Type \'undefined\' is not assignable to type \'{}\'.\\n  Overload 2 of 4, \'(object: {}, method: never): SpyInstance<never, never>\', gave the following error.\\n    Argument of type \'EventService | undefined\' is not assignable to parameter of type \'{}\'.\\n      Type \'undefined\' is not assignable to type \'{}\'.", "47328231"],
      [513, 76, 36, "Argument of type \'() => Promise<{ type: CONVERSATION; category?: number | undefined; client?: { time: string; } | undefined; connection?: { lastUpdate: string; } | undefined; content?: string | undefined; ... 25 more ...; waiting_button_id?: string | undefined; }>\' is not assignable to parameter of type \'() => never\'.\\n  Type \'Promise<{ type: CONVERSATION; category?: number | undefined; client?: { time: string; } | undefined; connection?: { lastUpdate: string; } | undefined; content?: string | undefined; ... 25 more ...; waiting_button_id?: string | undefined; }>\' is not assignable to type \'never\'.", "2692316574"],
      [514, 17, 25, "No overload matches this call.\\n  Overload 1 of 4, \'(object: {}, method: never): SpyInstance<never, never>\', gave the following error.\\n    Argument of type \'EventService | undefined\' is not assignable to parameter of type \'{}\'.\\n      Type \'undefined\' is not assignable to type \'{}\'.\\n  Overload 2 of 4, \'(object: {}, method: never): SpyInstance<never, never>\', gave the following error.\\n    Argument of type \'EventService | undefined\' is not assignable to parameter of type \'{}\'.\\n      Type \'undefined\' is not assignable to type \'{}\'.", "47328231"],
      [514, 78, 24, "Argument of type \'() => Promise<number>\' is not assignable to parameter of type \'() => never\'.\\n  Type \'Promise<number>\' is not assignable to type \'never\'.", "731841138"],
      [516, 13, 28, "Object is possibly \'undefined\'.", "3381709752"],
      [518, 17, 10, "Object is possibly \'undefined\'.", "3453834508"],
      [519, 17, 25, "Object is possibly \'undefined\'.", "47328231"],
      [533, 15, 28, "Object is possibly \'undefined\'.", "3381709752"],
      [535, 17, 25, "No overload matches this call.\\n  Overload 1 of 4, \'(object: {}, method: never): SpyInstance<never, never>\', gave the following error.\\n    Argument of type \'EventService | undefined\' is not assignable to parameter of type \'{}\'.\\n      Type \'undefined\' is not assignable to type \'{}\'.\\n  Overload 2 of 4, \'(object: {}, method: never): SpyInstance<never, never>\', gave the following error.\\n    Argument of type \'EventService | undefined\' is not assignable to parameter of type \'{}\'.\\n      Type \'undefined\' is not assignable to type \'{}\'.", "47328231"],
      [535, 76, 36, "Argument of type \'() => Promise<EventRecord<any>>\' is not assignable to parameter of type \'() => never\'.\\n  Type \'Promise<EventRecord<any>>\' is not assignable to type \'never\'.", "2692316574"],
      [537, 15, 25, "No overload matches this call.\\n  Overload 1 of 4, \'(object: {}, method: never): SpyInstance<never, never>\', gave the following error.\\n    Argument of type \'EventService | undefined\' is not assignable to parameter of type \'{}\'.\\n      Type \'undefined\' is not assignable to type \'{}\'.\\n  Overload 2 of 4, \'(object: {}, method: never): SpyInstance<never, never>\', gave the following error.\\n    Argument of type \'EventService | undefined\' is not assignable to parameter of type \'{}\'.\\n      Type \'undefined\' is not assignable to type \'{}\'.", "47328231"],
      [538, 28, 45, "Argument of type \'() => Promise<EventRecord<any>>\' is not assignable to parameter of type \'() => never\'.\\n  Type \'Promise<EventRecord<any>>\' is not assignable to type \'never\'.", "368568095"],
      [540, 31, 28, "Object is possibly \'undefined\'.", "3381709752"],
      [544, 13, 10, "Object is possibly \'undefined\'.", "3453834508"],
      [545, 13, 25, "Object is possibly \'undefined\'.", "47328231"],
      [558, 15, 25, "No overload matches this call.\\n  Overload 1 of 4, \'(object: {}, method: never): SpyInstance<never, never>\', gave the following error.\\n    Argument of type \'EventService | undefined\' is not assignable to parameter of type \'{}\'.\\n      Type \'undefined\' is not assignable to type \'{}\'.\\n  Overload 2 of 4, \'(object: {}, method: never): SpyInstance<never, never>\', gave the following error.\\n    Argument of type \'EventService | undefined\' is not assignable to parameter of type \'{}\'.\\n      Type \'undefined\' is not assignable to type \'{}\'.", "47328231"],
      [559, 28, 13, "Parameter \'eventToUpdate\' implicitly has an \'any\' type.", "964362851"],
      [559, 28, 47, "Argument of type \'(eventToUpdate: any) => Promise<any>\' is not assignable to parameter of type \'() => never\'.", "666953218"],
      [560, 17, 25, "No overload matches this call.\\n  Overload 1 of 4, \'(object: {}, method: never): SpyInstance<never, never>\', gave the following error.\\n    Argument of type \'EventService | undefined\' is not assignable to parameter of type \'{}\'.\\n      Type \'undefined\' is not assignable to type \'{}\'.\\n  Overload 2 of 4, \'(object: {}, method: never): SpyInstance<never, never>\', gave the following error.\\n    Argument of type \'EventService | undefined\' is not assignable to parameter of type \'{}\'.\\n      Type \'undefined\' is not assignable to type \'{}\'.", "47328231"],
      [560, 76, 40, "Argument of type \'() => Promise<{ type: CONVERSATION; category?: number | undefined; client?: { time: string; } | undefined; connection?: { lastUpdate: string; } | undefined; content?: string | undefined; ... 25 more ...; waiting_button_id?: string | undefined; }>\' is not assignable to parameter of type \'() => never\'.\\n  Type \'Promise<{ type: CONVERSATION; category?: number | undefined; client?: { time: string; } | undefined; connection?: { lastUpdate: string; } | undefined; content?: string | undefined; ... 25 more ...; waiting_button_id?: string | undefined; }>\' is not assignable to type \'never\'.", "1106270881"],
      [562, 13, 28, "Object is possibly \'undefined\'.", "3381709752"],
      [564, 17, 12, "Object is possibly \'undefined\'.", "373016604"],
      [565, 17, 12, "Object is possibly \'undefined\'.", "373016604"],
      [566, 17, 25, "Object is possibly \'undefined\'.", "47328231"],
      [581, 15, 25, "No overload matches this call.\\n  Overload 1 of 4, \'(object: {}, method: never): SpyInstance<never, never>\', gave the following error.\\n    Argument of type \'EventService | undefined\' is not assignable to parameter of type \'{}\'.\\n      Type \'undefined\' is not assignable to type \'{}\'.\\n  Overload 2 of 4, \'(object: {}, method: never): SpyInstance<never, never>\', gave the following error.\\n    Argument of type \'EventService | undefined\' is not assignable to parameter of type \'{}\'.\\n      Type \'undefined\' is not assignable to type \'{}\'.", "47328231"],
      [582, 28, 13, "Parameter \'eventToUpdate\' implicitly has an \'any\' type.", "964362851"],
      [582, 28, 47, "Argument of type \'(eventToUpdate: any) => Promise<any>\' is not assignable to parameter of type \'() => never\'.", "666953218"],
      [583, 17, 25, "No overload matches this call.\\n  Overload 1 of 4, \'(object: {}, method: never): SpyInstance<never, never>\', gave the following error.\\n    Argument of type \'EventService | undefined\' is not assignable to parameter of type \'{}\'.\\n      Type \'undefined\' is not assignable to type \'{}\'.\\n  Overload 2 of 4, \'(object: {}, method: never): SpyInstance<never, never>\', gave the following error.\\n    Argument of type \'EventService | undefined\' is not assignable to parameter of type \'{}\'.\\n      Type \'undefined\' is not assignable to type \'{}\'.", "47328231"],
      [583, 76, 40, "Argument of type \'() => Promise<{ type: CONVERSATION; category?: number | undefined; client?: { time: string; } | undefined; connection?: { lastUpdate: string; } | undefined; content?: string | undefined; ... 25 more ...; waiting_button_id?: string | undefined; }>\' is not assignable to parameter of type \'() => never\'.\\n  Type \'Promise<{ type: CONVERSATION; category?: number | undefined; client?: { time: string; } | undefined; connection?: { lastUpdate: string; } | undefined; content?: string | undefined; ... 25 more ...; waiting_button_id?: string | undefined; }>\' is not assignable to type \'never\'.", "1106270881"],
      [585, 13, 28, "Object is possibly \'undefined\'.", "3381709752"],
      [586, 8, 32, "Argument of type \'(updatedEvent: EventRecord) => void\' is not assignable to parameter of type \'(value: EventRecord<any> | undefined) => void | PromiseLike<void>\'.\\n  Types of parameters \'updatedEvent\' and \'value\' are incompatible.\\n    Type \'EventRecord<any> | undefined\' is not assignable to type \'EventRecord<any>\'.\\n      Type \'undefined\' is not assignable to type \'EventRecord<any>\'.", "1291289374"],
      [588, 17, 25, "Object is possibly \'undefined\'.", "47328231"]
    ],
    "src/script/event/EventRepository.ts:2800868471": [
      [106, 4, 30, "Type \'Observable<NOTIFICATION_HANDLING_STATE.STREAM>\' is not assignable to type \'Observable<NOTIFICATION_HANDLING_STATE>\'.\\n  Types of parameters \'value\' and \'value\' are incompatible.\\n    Type \'NOTIFICATION_HANDLING_STATE\' is not assignable to type \'NOTIFICATION_HANDLING_STATE.STREAM\'.", "3724439608"],
      [161, 60, 5, "Object is possibly \'undefined\'.", "165702089"],
      [161, 76, 5, "Object is of type \'unknown\'.", "165548477"],
      [228, 10, 13, "Object is of type \'unknown\'.", "3310660798"],
      [229, 49, 13, "Object is of type \'unknown\'.", "3310660798"],
      [243, 13, 6, "Object is possibly \'undefined\'.", "1543056028"],
      [248, 13, 10, "Object is possibly \'undefined\'.", "1089446899"],
      [261, 48, 25, "Argument of type \'string | undefined\' is not assignable to parameter of type \'string\'.\\n  Type \'undefined\' is not assignable to type \'string\'.", "3511045606"],
      [272, 40, 20, "Object is possibly \'undefined\'.", "3111726366"],
      [538, 28, 12, "Object is possibly \'undefined\'.", "2257332645"],
      [538, 53, 12, "Object is possibly \'undefined\'.", "2257332645"],
      [539, 59, 12, "Object is possibly \'undefined\'.", "2257332645"],
      [553, 41, 13, "Object is possibly \'undefined\'.", "1529837131"],
      [557, 69, 11, "Argument of type \'string | undefined\' is not assignable to parameter of type \'string\'.\\n  Type \'undefined\' is not assignable to type \'string\'.", "3842816886"],
      [560, 8, 100, "Type \'EventRecord<any> | undefined\' is not assignable to type \'EventRecord<any>\'.\\n  Type \'undefined\' is not assignable to type \'EventRecord<any>\'.", "1834623770"],
      [560, 59, 25, "Argument of type \'string | undefined\' is not assignable to parameter of type \'string\'.\\n  Type \'undefined\' is not assignable to type \'string\'.", "2126983834"],
      [560, 86, 13, "Object is possibly \'undefined\'.", "1529837131"],
      [564, 78, 13, "Object is possibly \'undefined\'.", "1529837131"],
      [607, 52, 20, "Object is possibly \'undefined\'.", "2445000522"]
    ],
    "src/script/event/EventService.ts:2658328947": [
      [46, 79, 9, "Object is possibly \'undefined\'.", "1946021483"],
      [46, 103, 9, "No overload matches this call.\\n  Overload 1 of 2, \'(that: string, locales?: string | string[] | undefined, options?: CollatorOptions | undefined): number\', gave the following error.\\n    Argument of type \'string | undefined\' is not assignable to parameter of type \'string\'.\\n      Type \'undefined\' is not assignable to type \'string\'.\\n  Overload 2 of 2, \'(that: string): number\', gave the following error.\\n    Argument of type \'string | undefined\' is not assignable to parameter of type \'string\'.\\n      Type \'undefined\' is not assignable to type \'string\'.", "1946194504"],
      [77, 86, 9, "Argument of type \'string | undefined\' is not assignable to parameter of type \'string\'.\\n  Type \'undefined\' is not assignable to type \'string\'.", "761523947"],
      [81, 8, 5, "Object is of type \'unknown\'.", "165548477"],
      [110, 97, 5, "Object is of type \'unknown\'.", "165548477"],
      [140, 6, 156, "Type \'EventRecord<any> | undefined\' is not assignable to type \'EventRecord<any>\'.\\n  Type \'undefined\' is not assignable to type \'EventRecord<any>\'.", "608859508"],
      [145, 99, 5, "Object is of type \'unknown\'.", "165548477"],
      [185, 52, 15, "Object is possibly \'undefined\'.", "1303905750"],
      [185, 86, 15, "Object is possibly \'undefined\'.", "1303905750"],
      [240, 100, 5, "Object is of type \'unknown\'.", "165548477"],
      [338, 92, 9, "Argument of type \'undefined\' is not assignable to parameter of type \'string\'.", "2620553983"],
      [352, 74, 17, "Argument of type \'string | undefined\' is not assignable to parameter of type \'string\'.\\n  Type \'undefined\' is not assignable to type \'string\'.", "2867884739"],
      [382, 4, 11, "Object is possibly \'undefined\'.", "370216726"],
      [383, 4, 11, "Object is possibly \'undefined\'.", "370216726"]
    ],
    "src/script/event/EventServiceNoCompound.ts:1388827788": [
      [64, 54, 15, "Object is possibly \'undefined\'.", "1303905750"]
    ],
    "src/script/event/preprocessor/ServiceMiddleware.ts:3271199821": [
      [80, 58, 9, "Argument of type \'MemberJoinEvent | undefined\' is not assignable to parameter of type \'MemberJoinEvent\'.\\n  Type \'undefined\' is not assignable to type \'MemberJoinEvent\'.", "1946204345"],
      [103, 51, 10, "Object is possibly \'undefined\'.", "4128218071"]
    ],
    "src/script/extension/GiphyRepository.ts:2994713875": [
      [47, 10, 13, "Property \'currentOffset\' has no initializer and is not definitely assigned in the constructor.", "3944906049"],
      [76, 42, 18, "Object is possibly \'undefined\'.", "3219551329"],
      [90, 67, 15, "Object is possibly \'undefined\'.", "3911174730"]
    ],
    "src/script/externalRoute.ts:1170782870": [
      [77, 2, 55, "Type \'string | undefined\' is not assignable to type \'string\'.\\n  Type \'undefined\' is not assignable to type \'string\'.", "2013931483"],
      [78, 64, 51, "Type \'string | undefined\' is not assignable to type \'string\'.\\n  Type \'undefined\' is not assignable to type \'string\'.", "2860866952"],
      [81, 2, 111, "Type \'string | false\' is not assignable to type \'string\'.\\n  Type \'boolean\' is not assignable to type \'string\'.", "685592872"],
      [82, 46, 35, "Type \'string | undefined\' is not assignable to type \'string\'.\\n  Type \'undefined\' is not assignable to type \'string\'.", "3510242108"],
      [83, 46, 35, "Type \'string | undefined\' is not assignable to type \'string\'.\\n  Type \'undefined\' is not assignable to type \'string\'.", "3510297418"],
      [84, 51, 40, "Type \'string | undefined\' is not assignable to type \'string\'.\\n  Type \'undefined\' is not assignable to type \'string\'.", "3597061715"],
      [88, 4, 17, "Type \'undefined\' is not assignable to type \'string\'.", "4204377774"]
    ],
    "src/script/hooks/usePausableInterval.ts:4028999421": [
      [38, 6, 21, "Cannot invoke an object which is possibly \'undefined\'.", "4185327969"]
    ],
    "src/script/hooks/usePausableTimeout.ts:3967169248": [
      [38, 6, 20, "Cannot invoke an object which is possibly \'undefined\'.", "2491310661"]
    ],
    "src/script/integration/IntegrationRepository.ts:3537015114": [
      [84, 56, 17, "Argument of type \'string | undefined\' is not assignable to parameter of type \'string\'.\\n  Type \'undefined\' is not assignable to type \'string\'.", "2786638268"],
      [85, 26, 14, "Object is possibly \'undefined\'.", "2727665343"],
      [100, 31, 10, "Argument of type \'string | undefined\' is not assignable to parameter of type \'string\'.\\n  Type \'undefined\' is not assignable to type \'string\'.", "4118455337"],
      [240, 57, 5, "Object is of type \'unknown\'.", "165548477"]
    ],
    "src/script/integration/ServiceEntity.ts:2862427254": [
      [58, 4, 26, "Type \'Observable<AssetRemoteData | undefined>\' is not assignable to type \'Observable<AssetRemoteData>\'.", "2039859734"],
      [59, 4, 27, "Type \'Observable<AssetRemoteData | undefined>\' is not assignable to type \'Observable<AssetRemoteData>\'.", "4198396353"]
    ],
    "src/script/legal-hold/LegalHoldEvaluator.ts:3764190125": [
      [45, 43, 23, "Argument of type \'User | undefined\' is not assignable to parameter of type \'User\'.\\n  Type \'undefined\' is not assignable to type \'User\'.", "153688682"],
      [57, 2, 49, "Type \'string | boolean | undefined\' is not assignable to type \'boolean\'.\\n  Type \'undefined\' is not assignable to type \'boolean\'.", "265606130"],
      [62, 51, 16, "Object is possibly \'undefined\'.", "332022202"]
    ],
    "src/script/main/SingleInstanceHandler.ts:305503035": [
      [118, 6, 27, "Cannot invoke an object which is possibly \'undefined\'.", "107936000"]
    ],
    "src/script/main/app.ts:3654720961": [
      [156, 2, 5, "Property \'debug\' has no initializer and is not definitely assigned in the constructor.", "164124116"],
      [157, 2, 4, "Property \'util\' has no initializer and is not definitely assigned in the constructor.", "2087972225"],
      [349, 87, 5, "Object is of type \'unknown\'.", "165548477"],
      [408, 10, 41, "Object is possibly \'undefined\'.", "1596662938"],
      [409, 10, 30, "Argument of type \'string | undefined\' is not assignable to parameter of type \'string\'.\\n  Type \'undefined\' is not assignable to type \'string\'.", "286595218"],
      [418, 65, 19, "Argument of type \'import(\\"wire-webapp/node_modules/@wireapp/api-client/src/client/ClientType\\").ClientType | undefined\' is not assignable to parameter of type \'string | number\'.\\n  Type \'undefined\' is not assignable to type \'string | number\'.", "1723063280"],
      [485, 27, 5, "Argument of type \'unknown\' is not assignable to parameter of type \'BaseError\'.", "165548477"],
      [503, 36, 11, "Object is possibly \'undefined\'.", "3663176296"],
      [778, 12, 5, "Object is of type \'unknown\'.", "165548477"],
      [832, 81, 5, "Object is of type \'unknown\'.", "165548477"],
      [876, 37, 15, "Argument of type \'string | undefined\' is not assignable to parameter of type \'string | URL\'.\\n  Type \'undefined\' is not assignable to type \'string | URL\'.", "1529230466"]
    ],
    "src/script/media/MediaConstraintsHandler.test.ts:456751395": [
      [43, 47, 4, "Argument of type \'null\' is not assignable to parameter of type \'string | undefined\'.", "2087897566"]
    ],
    "src/script/media/MediaConstraintsHandler.ts:977701651": [
      [118, 22, 11, "Argument of type \'string | null\' is not assignable to parameter of type \'string\'.\\n  Type \'null\' is not assignable to type \'string\'.", "2484436277"]
    ],
    "src/script/media/MediaDevicesHandler.ts:2288366914": [
      [94, 6, 10, "Type \'ObservableArray<never>\' is not assignable to type \'ObservableArray<ElectronDesktopCapturerSource | MediaDeviceInfo>\'.\\n  Types of parameters \'value\' and \'value\' are incompatible.\\n    Type \'(ElectronDesktopCapturerSource | MediaDeviceInfo)[] | null | undefined\' is not assignable to type \'never[] | null | undefined\'.\\n      Type \'(ElectronDesktopCapturerSource | MediaDeviceInfo)[]\' is not assignable to type \'never[]\'.\\n        Type \'ElectronDesktopCapturerSource | MediaDeviceInfo\' is not assignable to type \'never\'.\\n          Type \'ElectronDesktopCapturerSource\' is not assignable to type \'never\'.", "3972973829"],
      [95, 6, 11, "Type \'ObservableArray<never>\' is not assignable to type \'ObservableArray<ElectronDesktopCapturerSource | MediaDeviceInfo>\'.", "2173601068"],
      [96, 6, 11, "Type \'ObservableArray<never>\' is not assignable to type \'ObservableArray<ElectronDesktopCapturerSource | MediaDeviceInfo>\'.", "3890886687"],
      [97, 6, 10, "Type \'ObservableArray<never>\' is not assignable to type \'ObservableArray<ElectronDesktopCapturerSource | MediaDeviceInfo>\'.", "3876799330"],
      [101, 6, 10, "Type \'Observable<null | undefined>\' is not assignable to type \'Observable<string>\'.\\n  Types of property \'equalityComparer\' are incompatible.\\n    Type \'(a: null | undefined, b: null | undefined) => boolean\' is not assignable to type \'(a: string, b: string) => boolean\'.\\n      Types of parameters \'a\' and \'a\' are incompatible.\\n        Type \'string\' is not assignable to type \'null | undefined\'.", "3972973829"],
      [102, 6, 11, "Type \'Observable<null | undefined>\' is not assignable to type \'Observable<string>\'.", "2173601068"],
      [103, 6, 11, "Type \'Observable<null | undefined>\' is not assignable to type \'Observable<string>\'.", "3890886687"],
      [104, 6, 10, "Type \'Observable<null | undefined>\' is not assignable to type \'Observable<string>\'.", "3876799330"],
      [273, 10, 22, "Object is possibly \'undefined\'.", "520485411"],
      [274, 15, 22, "Object is possibly \'undefined\'.", "520485411"],
      [276, 10, 22, "Object is possibly \'undefined\'.", "520485411"],
      [278, 15, 22, "Object is possibly \'undefined\'.", "520485411"],
      [282, 8, 22, "Object is possibly \'undefined\'.", "520485411"]
    ],
    "src/script/media/MediaEmbeds.test.ts:94533359": [
      [688, 58, 4, "Argument of type \'null\' is not assignable to parameter of type \'string\'.", "2087897566"],
      [689, 58, 9, "Argument of type \'undefined\' is not assignable to parameter of type \'string\'.", "2620553983"]
    ],
    "src/script/media/MediaEmbeds.ts:3626459359": [
      [122, 65, 21, "Argument of type \'string | null\' is not assignable to parameter of type \'string\'.\\n  Type \'null\' is not assignable to type \'string\'.", "3195064474"]
    ],
    "src/script/media/MediaParser.ts:2612415638": [
      [56, 69, 10, "Argument of type \'string | undefined\' is not assignable to parameter of type \'string\'.\\n  Type \'undefined\' is not assignable to type \'string\'.", "4239794921"]
    ],
    "src/script/media/MediaStreamHandler.ts:731304856": [
      [68, 33, 5, "Object is of type \'unknown\'.", "165548477"]
    ],
    "src/script/message/QuoteEntity.ts:2585694251": [
      [60, 42, 9, "No overload matches this call.\\n  The last overload gave the following error.\\n    Argument of type \'ArrayBuffer | undefined\' is not assignable to parameter of type \'ArrayBufferLike\'.\\n      Type \'undefined\' is not assignable to type \'ArrayBufferLike\'.", "1162062559"]
    ],
    "src/script/notification/NotificationRepository.ts:2433616700": [
      [145, 4, 28, "Type \'Observable<NotificationPreference.ON>\' is not assignable to type \'Observable<NotificationPreference>\'.\\n  Types of parameters \'value\' and \'value\' are incompatible.\\n    Type \'NotificationPreference\' is not assignable to type \'NotificationPreference.ON\'.", "703631336"],
      [153, 4, 20, "Type \'Observable<PermissionState | PermissionStatusState>\' is not assignable to type \'Observable<PermissionState | PermissionStatusState | NotificationPermission>\'.\\n  Types of parameters \'value\' and \'value\' are incompatible.\\n    Type \'PermissionState | PermissionStatusState | NotificationPermission\' is not assignable to type \'PermissionState | PermissionStatusState\'.", "2835088081"]
    ],
    "src/script/notification/PreferenceNotificationRepository.test.ts:318347950": [
      [31, 44, 4, "Argument of type \'null\' is not assignable to parameter of type \'string | undefined\'.", "2087897566"]
    ],
    "src/script/notification/PreferenceNotificationRepository.ts:1031470059": [
      [82, 29, 5, "Type \'string | undefined\' is not assignable to type \'string\'.\\n  Type \'undefined\' is not assignable to type \'string\'.", "174572682"],
      [82, 36, 4, "Type \'string | undefined\' is not assignable to type \'string\'.\\n  Type \'undefined\' is not assignable to type \'string\'.", "2087961072"],
      [82, 42, 4, "Type \'ClientType.PERMANENT | ClientType.TEMPORARY | undefined\' is not assignable to type \'ClientType\'.\\n  Type \'undefined\' is not assignable to type \'ClientType\'.", "2087944093"],
      [114, 9, 6, "Type \'string | undefined\' is not assignable to type \'string | null\'.\\n  Type \'undefined\' is not assignable to type \'string | null\'.", "1127975365"]
    ],
    "src/script/page/AccentColorPicker.test.tsx:2337834610": [
      [52, 10, 5, "Type \'HTMLInputElement | null\' is not assignable to type \'HTMLInputElement\'.\\n  Type \'null\' is not assignable to type \'HTMLInputElement\'.", "178805363"],
      [93, 12, 5, "Type \'HTMLInputElement | null\' is not assignable to type \'HTMLInputElement\'.\\n  Type \'null\' is not assignable to type \'HTMLInputElement\'.", "178805363"]
    ],
    "src/script/page/AppLock.test.ts:262111532": [
      [50, 59, 22, "Argument of type \'Element | null\' is not assignable to parameter of type \'Element\'.\\n  Type \'null\' is not assignable to type \'Element\'.", "316356198"],
      [52, 33, 14, "Argument of type \'Element | null\' is not assignable to parameter of type \'Element\'.\\n  Type \'null\' is not assignable to type \'Element\'.", "3534045292"],
      [106, 37, 12, "Argument of type \'Element | null\' is not assignable to parameter of type \'Element\'.\\n  Type \'null\' is not assignable to type \'Element\'.", "1912908196"],
      [178, 35, 12, "Argument of type \'Element | null\' is not assignable to parameter of type \'Element\'.\\n  Type \'null\' is not assignable to type \'Element\'.", "1912908196"]
    ],
    "src/script/page/AppLock.tsx:135507464": [
      [164, 28, 36, "Argument of type \'Element | null\' is not assignable to parameter of type \'Node\'.\\n  Type \'null\' is not assignable to type \'Node\'.", "3019440182"],
      [168, 26, 30, "Argument of type \'Element | null\' is not assignable to parameter of type \'Node\'.\\n  Type \'null\' is not assignable to type \'Node\'.", "1790131128"],
      [196, 59, 37, "Object is possibly \'null\'.", "3700925542"],
      [217, 94, 4, "Argument of type \'unknown\' is not assignable to parameter of type \'StatusCodes\'.", "2087770728"],
      [220, 19, 7, "Argument of type \'unknown\' is not assignable to parameter of type \'SetStateAction<string>\'.", "1236122734"]
    ],
    "src/script/page/LeftSidebar/panels/Conversations/ConversationsList.tsx:3232925700": [
      [104, 10, 15, "Type \'(conversation: Conversation) => boolean\' is not assignable to type \'(conversationId: QualifiedId) => boolean\'.\\n  Types of parameters \'conversation\' and \'conversationId\' are incompatible.\\n    Type \'QualifiedId\' is missing the following properties from type \'Conversation\': teamState, archivedState, incomingMessages, isManaged, and 121 more.", "1629494677"]
    ],
    "src/script/page/LeftSidebar/panels/Conversations/GroupedConversationHeader.test.ts:3219319072": [
      [62, 11, 11, "Object is possibly \'null\'.", "3168726921"]
    ],
    "src/script/page/LeftSidebar/panels/StartUI/components/GroupList.test.tsx:87150494": [
      [34, 63, 38, "Argument of type \'Element | null\' is not assignable to parameter of type \'Element\'.\\n  Type \'null\' is not assignable to type \'Element\'.", "495210063"]
    ],
    "src/script/page/MainContent/MainContent.tsx:1247306180": [
      [70, 10, 12, "Type \'Conversation | null\' is not assignable to type \'Conversation\'.\\n  Type \'null\' is not assignable to type \'Conversation\'.", "1670678216"]
    ],
    "src/script/page/MainContent/panels/Collection/FullSearch.tsx:2917650160": [
      [99, 10, 10, "Object is possibly \'undefined\'.", "1962587969"],
      [100, 26, 10, "Object is possibly \'undefined\'.", "1962587969"],
      [109, 25, 11, "Object is possibly \'undefined\'.", "2591652326"],
      [126, 12, 3, "Type \'MutableRefObject<HTMLInputElement | undefined>\' is not assignable to type \'LegacyRef<HTMLInputElement> | undefined\'.\\n  Type \'MutableRefObject<HTMLInputElement | undefined>\' is not assignable to type \'RefObject<HTMLInputElement>\'.\\n    Types of property \'current\' are incompatible.\\n      Type \'HTMLInputElement | undefined\' is not assignable to type \'HTMLInputElement | null\'.\\n        Type \'undefined\' is not assignable to type \'HTMLInputElement | null\'.", "193432436"]
    ],
    "src/script/page/MainContent/panels/Collection/utils.tsx:3873364785": [
      [27, 13, 16, "Object is possibly \'undefined\'.", "3400861264"],
      [27, 59, 16, "Object is possibly \'undefined\'.", "3400861264"],
      [29, 13, 16, "Object is possibly \'undefined\'.", "3400861264"],
      [31, 13, 16, "Object is possibly \'undefined\'.", "3400861264"],
      [34, 8, 16, "Object is possibly \'undefined\'.", "3400861264"]
    ],
    "src/script/page/MainContent/panels/preferences/AccountPreferences.tsx:487388879": [
      [95, 79, 34, "Argument of type \'boolean | undefined\' is not assignable to parameter of type \'boolean\'.", "212151669"],
      [124, 6, 9, "Argument of type \'undefined\' is not assignable to parameter of type \'string\'.", "2620553983"]
    ],
    "src/script/page/MainContent/panels/preferences/accountPreferences/AccountSecuritySection.tsx:281427554": [
      [70, 6, 9, "Argument of type \'undefined\' is not assignable to parameter of type \'string\'.", "2620553983"],
      [107, 40, 43, "Argument of type \'string | undefined\' is not assignable to parameter of type \'string\'.\\n  Type \'undefined\' is not assignable to type \'string\'.", "1072333434"]
    ],
    "src/script/page/MainContent/panels/preferences/accountPreferences/AvatarInput.tsx:3583834949": [
      [50, 69, 9, "Argument of type \'undefined\' is not assignable to parameter of type \'string\'.", "2620553983"],
      [91, 4, 16, "Object is possibly \'null\'.", "4019370437"],
      [121, 23, 14, "Argument of type \'File | null\' is not assignable to parameter of type \'File\'.\\n  Type \'null\' is not assignable to type \'File\'.", "1073819172"]
    ],
    "src/script/page/MainContent/panels/preferences/accountPreferences/EmailInput.tsx:542696972": [
      [56, 10, 5, "Object is of type \'unknown\'.", "165548477"],
      [59, 10, 5, "Object is of type \'unknown\'.", "165548477"]
    ],
    "src/script/page/MainContent/panels/preferences/avPreferences/CameraPreferences.tsx:147485328": [
      [80, 82, 5, "Object is of type \'unknown\'.", "165548477"],
      [81, 16, 4, "Argument of type \'null\' is not assignable to parameter of type \'SetStateAction<MediaStream | undefined>\'.", "2087897566"],
      [93, 6, 22, "Type \'MediaStream | undefined\' is not assignable to type \'MediaProvider | null\'.\\n  Type \'undefined\' is not assignable to type \'MediaProvider | null\'.", "3365227987"]
    ],
    "src/script/page/MainContent/panels/preferences/avPreferences/MicrophonePreferences.tsx:490834589": [
      [64, 82, 5, "Object is of type \'unknown\'.", "165548477"],
      [65, 16, 4, "Argument of type \'null\' is not assignable to parameter of type \'SetStateAction<MediaStream | undefined>\'.", "2087897566"],
      [109, 84, 11, "Type \'MediaStream | undefined\' is not assignable to type \'MediaStream\'.\\n  Type \'undefined\' is not assignable to type \'MediaStream\'.", "4175552125"]
    ],
    "src/script/page/MainContent/panels/preferences/devices/DeviceDetailsPreferences.test.tsx:1195297224": [
      [35, 41, 22, "Cannot invoke an object which is possibly \'undefined\'.", "1980738780"],
      [41, 21, 12, "Argument of type \'string | undefined\' is not assignable to parameter of type \'Matcher\'.\\n  Type \'undefined\' is not assignable to type \'Matcher\'.", "2075561852"]
    ],
    "src/script/page/MainContent/panels/preferences/devices/DevicesPreferences.tsx:1228118804": [
      [79, 90, 10, "Type \'undefined\' is not assignable to type \'boolean\'.", "3231345145"],
      [148, 8, 14, "Type \'(device: ClientEntity) => Promise<string | undefined>\' is not assignable to type \'(device: ClientEntity) => Promise<string>\'.\\n  Type \'Promise<string | undefined>\' is not assignable to type \'Promise<string>\'.\\n    Type \'string | undefined\' is not assignable to type \'string\'.\\n      Type \'undefined\' is not assignable to type \'string\'.", "223037395"],
      [155, 73, 37, "Argument of type \'Conversation | undefined\' is not assignable to parameter of type \'Conversation\'.\\n  Type \'undefined\' is not assignable to type \'Conversation\'.", "3769528030"]
    ],
    "src/script/page/RightSidebar/PanelHeader/PanelHeader.test.ts:4232255009": [
      [33, 39, 22, "Argument of type \'Element | null\' is not assignable to parameter of type \'Element\'.\\n  Type \'null\' is not assignable to type \'Element\'.", "3474761039"],
      [34, 38, 21, "Argument of type \'Element | null\' is not assignable to parameter of type \'Element\'.\\n  Type \'null\' is not assignable to type \'Element\'.", "327517530"]
    ],
    "src/script/page/message-list/InputBarControls/InputBarControls.test.tsx:2517377529": [
      [33, 2, 12, "Type \'undefined\' is not assignable to type \'Conversation\'.", "1670678216"]
    ],
    "src/script/page/message-list/MentionSuggestions/MentionSuggestions.tsx:217067853": [
      [119, 14, 3, "Type \'((node: Element) => void) | undefined\' is not assignable to type \'Ref<HTMLDivElement> | undefined\'.\\n  Type \'(node: Element) => void\' is not assignable to type \'Ref<HTMLDivElement> | undefined\'.\\n    Type \'(node: Element) => void\' is not assignable to type \'(instance: HTMLDivElement | null) => void\'.\\n      Types of parameters \'node\' and \'instance\' are incompatible.\\n        Type \'HTMLDivElement | null\' is not assignable to type \'Element\'.\\n          Type \'null\' is not assignable to type \'Element\'.", "193432436"]
    ],
    "src/script/page/message-list/MessageTimerButton.test.ts:254586997": [
      [33, 46, 29, "Argument of type \'Element | null\' is not assignable to parameter of type \'Element\'.\\n  Type \'null\' is not assignable to type \'Element\'.", "4019893960"],
      [96, 11, 47, "Object is possibly \'null\'.", "512435431"],
      [123, 11, 51, "Object is possibly \'null\'.", "4189896900"],
      [124, 11, 52, "Object is possibly \'null\'.", "146485961"],
      [125, 11, 47, "Object is possibly \'null\'.", "512435431"],
      [148, 11, 51, "Object is possibly \'null\'.", "4189896900"],
      [149, 11, 52, "Object is possibly \'null\'.", "146485961"],
      [150, 11, 47, "Object is possibly \'null\'.", "512435431"],
      [174, 11, 51, "Object is possibly \'null\'.", "4189896900"],
      [175, 11, 52, "Object is possibly \'null\'.", "146485961"],
      [176, 11, 47, "Object is possibly \'null\'.", "512435431"],
      [198, 11, 47, "Object is possibly \'null\'.", "512435431"]
    ],
    "src/script/permission/PermissionRepository.ts:3072861882": [
      [45, 6, 23, "Type of computed property\'s value is \'Observable<PermissionStatusState.PROMPT>\', which is not assignable to type \'Observable<PermissionState | PermissionStatusState>\'.\\n  Types of parameters \'value\' and \'value\' are incompatible.\\n    Type \'PermissionState | PermissionStatusState\' is not assignable to type \'PermissionStatusState.PROMPT\'.", "2132945991"],
      [46, 6, 29, "Type of computed property\'s value is \'Observable<PermissionStatusState.PROMPT>\', which is not assignable to type \'Observable<PermissionState | PermissionStatusState>\'.", "3793420497"],
      [47, 6, 27, "Type of computed property\'s value is \'Observable<PermissionStatusState.PROMPT>\', which is not assignable to type \'Observable<PermissionState | PermissionStatusState>\'.", "952378264"],
      [48, 6, 30, "Type of computed property\'s value is \'Observable<PermissionStatusState.PROMPT>\', which is not assignable to type \'Observable<PermissionState | PermissionStatusState>\'.", "338556256"]
    ],
    "src/script/properties/PropertiesRepository.ts:274184231": [
      [97, 4, 13, "Type \'Observable<User | undefined>\' is not assignable to type \'Observable<User>\'.\\n  The types returned by \'peek()\' are incompatible between these types.\\n    Type \'User | undefined\' is not assignable to type \'User\'.\\n      Type \'undefined\' is not assignable to type \'User\'.", "311178912"],
      [100, 4, 21, "Type \'Observable<ConsentValue>\' is not assignable to type \'Observable<boolean | ConsentValue>\'.\\n  Types of parameters \'value\' and \'value\' are incompatible.\\n    Type \'boolean | ConsentValue\' is not assignable to type \'ConsentValue\'.", "1820233671"]
    ],
    "src/script/router/Router.ts:4158324241": [
      [50, 38, 4, "Argument of type \'null\' is not assignable to parameter of type \'string\'.", "2087897566"]
    ],
    "src/script/search/SearchRepository.ts:142898156": [
      [92, 44, 4, "Argument of type \'string\' is not assignable to parameter of type \'never\'.", "2087773917"],
      [103, 13, 140, "Argument of type \'(property: keyof User) => any\' is not assignable to parameter of type \'(value: string, index: number, array: string[]) => any\'.\\n  Types of parameters \'property\' and \'value\' are incompatible.\\n    Type \'string\' is not assignable to type \'keyof User\'.", "2023942255"],
      [114, 59, 16, "No overload matches this call.\\n  Overload 1 of 2, \'(...items: ConcatArray<never>[]): never[]\', gave the following error.\\n    Argument of type \'{ user: User; weight: any; }\' is not assignable to parameter of type \'ConcatArray<never>\'.\\n      Object literal may only specify known properties, and \'user\' does not exist in type \'ConcatArray<never>\'.\\n  Overload 2 of 2, \'(...items: ConcatArray<never>[]): never[]\', gave the following error.\\n    Argument of type \'{ user: User; weight: any; }\' is not assignable to parameter of type \'ConcatArray<never>\'.\\n      Object literal may only specify known properties, and \'user\' does not exist in type \'ConcatArray<never>\'.", "3870214084"],
      [119, 20, 6, "Property \'weight\' does not exist on type \'never\'.", "2011919237"],
      [119, 39, 6, "Property \'weight\' does not exist on type \'never\'.", "2011919237"],
      [120, 25, 4, "Property \'user\' does not exist on type \'never\'.", "2087973204"],
      [120, 47, 4, "Property \'user\' does not exist on type \'never\'.", "2087973204"],
      [122, 23, 6, "Property \'weight\' does not exist on type \'never\'.", "2011919237"],
      [122, 40, 6, "Property \'weight\' does not exist on type \'never\'.", "2011919237"],
      [124, 28, 4, "Property \'user\' does not exist on type \'never\'.", "2087973204"],
      [133, 44, 5, "Argument of type \'string | undefined\' is not assignable to parameter of type \'string\'.\\n  Type \'undefined\' is not assignable to type \'string\'.", "189936718"]
    ],
    "src/script/storage/StorageSchemata.ts:880947846": [
      [126, 8, 7, "Type \'(transaction: Transaction, database: Dexie) => void\' is not assignable to type \'(transaction: Transaction, database?: Dexie | undefined) => void\'.\\n  Types of parameters \'database\' and \'database\' are incompatible.\\n    Type \'Dexie | undefined\' is not assignable to type \'Dexie\'.\\n      Type \'undefined\' is not assignable to type \'Dexie\'.", "2225706901"],
      [306, 8, 7, "Type \'(transaction: Transaction, database: Dexie) => void\' is not assignable to type \'(transaction: Transaction, database?: Dexie | undefined) => void\'.\\n  Types of parameters \'database\' and \'database\' are incompatible.\\n    Type \'Dexie | undefined\' is not assignable to type \'Dexie\'.\\n      Type \'undefined\' is not assignable to type \'Dexie\'.", "2225706901"]
    ],
    "src/script/storage/StorageService.ts:1411751882": [
      [49, 10, 14, "Property \'hasHookSupport\' has no initializer and is not definitely assigned in the constructor.", "2732954963"],
      [50, 10, 6, "Property \'engine\' has no initializer and is not definitely assigned in the constructor.", "1163760011"],
      [51, 9, 27, "Property \'isTemporaryAndNonPersistent\' has no initializer and is not definitely assigned in the constructor.", "2204664357"],
      [79, 28, 7, "Argument of type \'DexieDatabase | undefined\' is not assignable to parameter of type \'DexieDatabase\'.\\n  Type \'undefined\' is not assignable to type \'DexieDatabase\'.", "1929661355"],
      [83, 76, 5, "Object is of type \'unknown\'.", "165548477"],
      [108, 8, 25, "No overload matches this call.\\n  The last overload gave the following error.\\n    Argument of type \'DEXIE_CRUD_EVENT.UPDATING\' is not assignable to parameter of type \'\\"deleting\\"\'.", "746988678"],
      [116, 8, 8, "No overload matches this call.\\n  The last overload gave the following error.\\n    Argument of type \'(this: DeletingHookContext<any, IndexableType>, primaryKey: string, obj: Object, transaction: Transaction) => void\' is not assignable to parameter of type \'(this: DeletingHookContext<any, IndexableType>, primKey: IndexableType, obj: any, transaction: Transaction) => any\'.\\n      Types of parameters \'primaryKey\' and \'primKey\' are incompatible.\\n        Type \'IndexableType\' is not assignable to type \'string\'.\\n          Type \'number\' is not assignable to type \'string\'.", "1594753575"],
      [117, 91, 9, "Argument of type \'undefined\' is not assignable to parameter of type \'Object\'.", "2620553983"],
      [278, 39, 7, "Object is possibly \'undefined\'.", "1929661355"],
      [386, 38, 7, "Object is possibly \'undefined\'.", "1929661355"]
    ],
    "src/script/team/TeamEntity.ts:781860466": [
      [48, 6, 7, "Type \'string | boolean\' is not assignable to type \'boolean\'.\\n  Type \'string\' is not assignable to type \'boolean\'.", "814555284"]
    ],
    "src/script/team/TeamRepository.ts:2469907748": [
      [204, 4, 159, "Type \'(User | undefined)[]\' is not assignable to type \'User[]\'.\\n  Type \'User | undefined\' is not assignable to type \'User\'.\\n    Type \'undefined\' is not assignable to type \'User\'.", "587279576"],
      [210, 53, 24, "Argument of type \'string | undefined\' is not assignable to parameter of type \'string\'.\\n  Type \'undefined\' is not assignable to type \'string\'.", "2322605270"],
      [304, 4, 9, "Type \'(string | undefined)[]\' is not assignable to type \'string[]\'.\\n  Type \'string | undefined\' is not assignable to type \'string\'.\\n    Type \'undefined\' is not assignable to type \'string\'.", "3264882315"],
      [325, 53, 13, "Argument of type \'string | undefined\' is not assignable to parameter of type \'string\'.\\n  Type \'undefined\' is not assignable to type \'string\'.", "3345044032"],
      [334, 66, 9, "Argument of type \'{ domain: string; id: string | undefined; }[]\' is not assignable to parameter of type \'QualifiedId[]\'.\\n  Type \'{ domain: string; id: string | undefined; }\' is not assignable to type \'QualifiedId\'.\\n    Types of property \'id\' are incompatible.\\n      Type \'string | undefined\' is not assignable to type \'string\'.\\n        Type \'undefined\' is not assignable to type \'string\'.", "3264882315"],
      [468, 28, 45, "Object is possibly \'undefined\'.", "1991114915"],
      [469, 23, 40, "Object is possibly \'undefined\'.", "841513102"],
      [536, 6, 76, "Argument of type \'string | null\' is not assignable to parameter of type \'string\'.\\n  Type \'null\' is not assignable to type \'string\'.", "563963699"],
      [588, 34, 14, "No overload matches this call.\\n  Overload 1 of 2, \'(...items: ConcatArray<never>[]): never[]\', gave the following error.\\n    Argument of type \'TeamMemberEntity | TeamMemberEntity[]\' is not assignable to parameter of type \'ConcatArray<never>\'.\\n      Type \'TeamMemberEntity\' is missing the following properties from type \'ConcatArray<never>\': length, join, slice\\n  Overload 2 of 2, \'(...items: ConcatArray<never>[]): never[]\', gave the following error.\\n    Argument of type \'TeamMemberEntity | TeamMemberEntity[]\' is not assignable to parameter of type \'ConcatArray<never>\'.\\n      Type \'TeamMemberEntity\' is not assignable to type \'ConcatArray<never>\'.", "3525779144"],
      [590, 56, 6, "Property \'userId\' does not exist on type \'never\'.", "1765117785"],
      [592, 45, 11, "Property \'permissions\' does not exist on type \'never\'.", "524793117"],
      [597, 25, 6, "Property \'userId\' does not exist on type \'never\'.", "1765117785"],
      [597, 42, 11, "Property \'permissions\' does not exist on type \'never\'.", "524793117"],
      [597, 87, 11, "Property \'permissions\' does not exist on type \'never\'.", "524793117"],
      [602, 25, 6, "Property \'userId\' does not exist on type \'never\'.", "1765117785"],
      [602, 42, 9, "Property \'invitedBy\' does not exist on type \'never\'.", "1955064691"],
      [606, 64, 14, "Property \'hasOwnProperty\' does not exist on type \'never\'.", "547572878"]
    ],
    "src/script/team/TeamState.ts:2129239601": [
      [59, 4, 9, "Type \'Observable<TeamEntity | undefined>\' is not assignable to type \'Observable<TeamEntity>\'.\\n  The types returned by \'peek()\' are incompatible between these types.\\n    Type \'TeamEntity | undefined\' is not assignable to type \'TeamEntity\'.\\n      Type \'undefined\' is not assignable to type \'TeamEntity\'.", "1162784912"],
      [68, 4, 17, "Type \'Observable<FeatureList | undefined>\' is not assignable to type \'Observable<FeatureList>\'.\\n  The types returned by \'peek()\' are incompatible between these types.\\n    Type \'FeatureList | undefined\' is not assignable to type \'FeatureList\'.\\n      Type \'undefined\' is not assignable to type \'FeatureList\'.", "54583831"],
      [96, 13, 38, "Object is possibly \'undefined\'.", "3672246717"],
      [97, 10, 37, "Object is possibly \'undefined\'.", "1981238082"],
      [121, 4, 22, "Type \'PureComputed<boolean | undefined>\' is not assignable to type \'PureComputed<boolean>\'.\\n  The types returned by \'peek()\' are incompatible between these types.\\n    Type \'boolean | undefined\' is not assignable to type \'boolean\'.", "32795343"],
      [122, 4, 33, "Type \'PureComputed<number | undefined>\' is not assignable to type \'PureComputed<number>\'.\\n  The types returned by \'peek()\' are incompatible between these types.\\n    Type \'number | undefined\' is not assignable to type \'number\'.\\n      Type \'undefined\' is not assignable to type \'number\'.", "3833026544"]
    ],
    "src/script/telemetry/app_init/AppInitTimings.ts:2827224089": [
      [51, 31, 9, "Object is possibly \'undefined\'.", "2472707299"]
    ],
    "src/script/time/serverTimeHandler.ts:469728213": [
      [39, 14, 49, "Conversion of type \'Observable<undefined>\' to type \'Observable<number>\' may be a mistake because neither type sufficiently overlaps with the other. If this was intentional, convert the expression to \'unknown\' first.\\n  Types of property \'equalityComparer\' are incompatible.\\n    Type \'(a: undefined, b: undefined) => boolean\' is not comparable to type \'(a: number, b: number) => boolean\'.\\n      Types of parameters \'a\' and \'a\' are incompatible.\\n        Type \'number\' is not comparable to type \'undefined\'.", "1339088109"]
    ],
    "src/script/tracking/EventTrackingRepository.ts:471863585": [
      [47, 10, 15, "Property \'countlyDeviceId\' has no initializer and is not definitely assigned in the constructor.", "3024684198"],
      [170, 23, 16, "Argument of type \'boolean | undefined\' is not assignable to parameter of type \'boolean\'.", "3019303906"]
    ],
    "src/script/tracking/Helpers.ts:3850783506": [
      [47, 10, 30, "Object is possibly \'undefined\'.", "3185682702"]
    ],
    "src/script/ui/ContextMenu.tsx:3329910082": [
      [53, 4, 9, "Type \'undefined\' is not assignable to type \'HTMLDivElement\'.", "1873118818"],
      [141, 29, 3, "Type \'Dispatch<SetStateAction<HTMLUListElement | undefined>>\' is not assignable to type \'LegacyRef<HTMLUListElement> | undefined\'.\\n  Type \'Dispatch<SetStateAction<HTMLUListElement | undefined>>\' is not assignable to type \'(instance: HTMLUListElement | null) => void\'.\\n    Types of parameters \'value\' and \'instance\' are incompatible.\\n      Type \'HTMLUListElement | null\' is not assignable to type \'SetStateAction<HTMLUListElement | undefined>\'.\\n        Type \'null\' is not assignable to type \'SetStateAction<HTMLUListElement | undefined>\'.", "193432436"]
    ],
    "src/script/ui/Modal.ts:2744470243": [
      [35, 4, 10, "Type \'HTMLElement | null\' is not assignable to type \'HTMLElement\'.\\n  Type \'null\' is not assignable to type \'HTMLElement\'.", "3985246182"],
      [36, 4, 17, "Type \'(() => void) | undefined\' is not assignable to type \'() => void\'.\\n  Type \'undefined\' is not assignable to type \'() => void\'.", "2437998084"],
      [37, 4, 23, "Type \'(() => void) | undefined\' is not assignable to type \'() => void\'.\\n  Type \'undefined\' is not assignable to type \'() => void\'.", "1878779325"]
    ],
    "src/script/ui/Shortcut.ts:4030248185": [
      [166, 26, 10, "Object is possibly \'undefined\'.", "3955554463"],
      [169, 80, 10, "Object is possibly \'undefined\'.", "3955554463"],
      [171, 6, 10, "Object is possibly \'undefined\'.", "3955554463"]
    ],
    "src/script/ui/overlayedObserver.ts:1307956702": [
      [28, 4, 22, "Type \'undefined\' is not assignable to type \'number\'.", "553548977"],
      [37, 6, 9, "Cannot invoke an object which is possibly \'undefined\'.", "4219368682"],
      [56, 2, 95, "Type \'boolean | null\' is not assignable to type \'boolean\'.", "1265679455"],
      [81, 4, 22, "Type \'undefined\' is not assignable to type \'number\'.", "553548977"]
    ],
    "src/script/ui/resizeObserver.ts:2388876684": [
      [47, 48, 8, "Argument of type \'(element: Element) => void\' is not assignable to parameter of type \'(...args: unknown[]) => void\'.\\n  Types of parameters \'element\' and \'args\' are incompatible.\\n    Type \'unknown\' is not assignable to type \'Element\'.", "3760058444"]
    ],
    "src/script/user/AppLockRepository.ts:968558871": [
      [48, 38, 59, "Type \'string | null\' is not assignable to type \'string\'.\\n  Type \'null\' is not assignable to type \'string\'.", "2029474882"],
      [50, 35, 56, "Type \'string | null\' is not assignable to type \'string\'.\\n  Type \'null\' is not assignable to type \'string\'.", "4278102955"],
      [55, 46, 8, "Argument of type \'string | null\' is not assignable to parameter of type \'string\'.\\n  Type \'null\' is not assignable to type \'string\'.", "2452599369"]
    ],
    "src/script/user/AppLockState.ts:4063056116": [
      [49, 4, 22, "Type \'PureComputed<boolean | undefined>\' is not assignable to type \'PureComputed<boolean>\'.", "32795343"],
      [55, 4, 33, "Type \'PureComputed<number | undefined>\' is not assignable to type \'PureComputed<number>\'.", "3833026544"]
    ],
    "src/script/user/UserHandleGenerator.ts:608562243": [
      [67, 35, 6, "No overload matches this call.\\n  Overload 1 of 4, \'(iterable: Iterable<unknown> | ArrayLike<unknown>, mapfn: (v: unknown, k: number) => number, thisArg?: any): number[]\', gave the following error.\\n    Type \'number | undefined\' is not assignable to type \'number\'.\\n      Type \'undefined\' is not assignable to type \'number\'.\\n  Overload 2 of 4, \'(arrayLike: ArrayLike<unknown>, mapfn: (v: unknown, k: number) => number, thisArg?: any): number[]\', gave the following error.\\n    Type \'number | undefined\' is not assignable to type \'number\'.\\n      Type \'undefined\' is not assignable to type \'number\'.", "1433765721"]
    ],
    "src/script/user/UserMapper.test.ts:250567312": [
      [83, 42, 9, "Argument of type \'undefined\' is not assignable to parameter of type \'User | Self\'.", "2620553983"],
      [137, 47, 9, "Argument of type \'undefined\' is not assignable to parameter of type \'(User | Self)[]\'.", "2620553983"],
      [158, 13, 15, "Object is possibly \'undefined\'.", "52415216"],
      [167, 13, 15, "Object is possibly \'undefined\'.", "52415216"],
      [176, 13, 15, "Object is possibly \'undefined\'.", "52415216"],
      [221, 13, 15, "Object is possibly \'undefined\'.", "52415216"],
      [222, 13, 15, "Object is possibly \'undefined\'.", "52415216"]
    ],
    "src/script/user/UserMapper.ts:1842788905": [
      [47, 4, 63, "Type \'User | undefined\' is not assignable to type \'User\'.\\n  Type \'undefined\' is not assignable to type \'User\'.", "55227688"],
      [47, 50, 4, "Argument of type \'null\' is not assignable to parameter of type \'string | undefined\'.", "2087897566"],
      [51, 62, 4, "Argument of type \'null\' is not assignable to parameter of type \'string | undefined\'.", "2087897566"],
      [52, 4, 10, "Object is possibly \'undefined\'.", "50227919"],
      [57, 6, 10, "Object is possibly \'undefined\'.", "50227919"],
      [60, 4, 18, "Type \'User | undefined\' is not assignable to type \'User\'.\\n  Type \'undefined\' is not assignable to type \'User\'.", "1723739806"],
      [96, 6, 13, "Type \'string | undefined\' is not assignable to type \'string\'.\\n  Type \'undefined\' is not assignable to type \'string\'.", "1154411948"],
      [133, 62, 15, "Argument of type \'UserAsset[] | undefined\' is not assignable to parameter of type \'UserAsset[]\'.\\n  Type \'undefined\' is not assignable to type \'UserAsset[]\'.", "696735433"],
      [135, 55, 16, "Argument of type \'Picture[] | undefined\' is not assignable to parameter of type \'Picture[]\'.\\n  Type \'undefined\' is not assignable to type \'Picture[]\'.", "1145520518"]
    ],
    "src/script/user/UserPermission.ts:1999060110": [
      [173, 2, 395, "Type \'Record<string, (role: ROLE) => boolean>\' is not assignable to type \'Record<string, (role?: ROLE | undefined) => boolean>\'.\\n  \'string\' index signatures are incompatible.\\n    Type \'(role: ROLE) => boolean\' is not assignable to type \'(role?: ROLE | undefined) => boolean\'.", "3736070641"]
    ],
    "src/script/user/UserRepository.ts:3614559035": [
      [172, 55, 6, "Type \'string | undefined\' is not assignable to type \'string\'.\\n  Type \'undefined\' is not assignable to type \'string\'.", "1127975365"],
      [217, 24, 6, "Type \'string | null\' is not assignable to type \'string\'.\\n  Type \'null\' is not assignable to type \'string\'.", "1127975365"],
      [228, 32, 6, "Type \'string | null\' is not assignable to type \'string\'.\\n  Type \'null\' is not assignable to type \'string\'.", "1127975365"],
      [228, 75, 2, "Type \'string | undefined\' is not assignable to type \'string\'.\\n  Type \'undefined\' is not assignable to type \'string\'.", "5861160"],
      [252, 28, 16, "Argument of type \'ConnectionEntity | undefined\' is not assignable to parameter of type \'ConnectionEntity\'.\\n  Type \'undefined\' is not assignable to type \'ConnectionEntity\'.", "3456520104"],
      [263, 10, 7, "Type \'{ domain: string | undefined; id: string; }[]\' is not assignable to type \'QualifiedId[]\'.\\n  Type \'{ domain: string | undefined; id: string; }\' is not assignable to type \'QualifiedId\'.\\n    Types of property \'domain\' are incompatible.\\n      Type \'string | undefined\' is not assignable to type \'string\'.\\n        Type \'undefined\' is not assignable to type \'string\'.", "2414311946"],
      [339, 4, 20, "Type \'(ClientEntity | undefined)[]\' is not assignable to type \'ClientEntity[]\'.\\n  Type \'ClientEntity | undefined\' is not assignable to type \'ClientEntity\'.\\n    Type \'undefined\' is not assignable to type \'ClientEntity\'.", "724989886"],
      [533, 53, 5, "Object is of type \'unknown\'.", "165548477"],
      [543, 23, 16, "Object is possibly \'undefined\'.", "1145520518"],
      [544, 21, 15, "Object is possibly \'undefined\'.", "696735433"],
      [549, 57, 16, "Argument of type \'Picture[] | undefined\' is not assignable to parameter of type \'Picture[]\'.\\n  Type \'undefined\' is not assignable to type \'Picture[]\'.", "1145520518"],
      [568, 27, 5, "Object is of type \'unknown\'.", "165548477"],
      [571, 89, 5, "Object is of type \'unknown\'.", "165548477"],
      [672, 27, 17, "Type \'User | undefined\' is not assignable to type \'User\'.\\n  Type \'undefined\' is not assignable to type \'User\'.", "3641955066"],
      [687, 101, 4, "Argument of type \'null\' is not assignable to parameter of type \'string | undefined\'.", "2087897566"],
      [737, 69, 5, "Object is of type \'unknown\'.", "165548477"],
      [756, 24, 5, "Object is of type \'unknown\'.", "165548477"],
      [784, 60, 5, "Object is of type \'unknown\'.", "165548477"],
      [784, 77, 5, "Object is of type \'unknown\'.", "165548477"],
      [831, 64, 5, "Object is of type \'unknown\'.", "165548477"],
      [831, 81, 5, "Object is of type \'unknown\'.", "165548477"]
    ],
    "src/script/user/UserState.ts:1636460432": [
      [44, 4, 9, "Type \'Observable<User | undefined>\' is not assignable to type \'Observable<User>\'.", "1162883985"],
      [45, 4, 10, "Type \'ObservableArray<never>\' is not assignable to type \'ObservableArray<User>\'.\\n  Types of parameters \'value\' and \'value\' are incompatible.\\n    Type \'User[] | null | undefined\' is not assignable to type \'never[] | null | undefined\'.\\n      Type \'User[]\' is not assignable to type \'never[]\'.\\n        Type \'User\' is not assignable to type \'never\'.", "4012712079"],
      [62, 4, 11, "Type \'Observable<boolean | undefined>\' is not assignable to type \'PureComputed<boolean> | Observable<boolean>\'.\\n  Type \'Observable<boolean | undefined>\' is not assignable to type \'Observable<boolean>\'.\\n    The types returned by \'peek()\' are incompatible between these types.\\n      Type \'boolean | undefined\' is not assignable to type \'boolean\'.", "2825893770"]
    ],
    "src/script/util/ArrayUtil.ts:1796804857": [
      [109, 47, 42, "Type \'undefined\' cannot be used as an index type.", "3231080782"]
    ],
    "src/script/util/ClipboardUtil.ts:3834718542": [
      [33, 22, 21, "Object is possibly \'null\'.", "3831905776"],
      [33, 57, 21, "Object is possibly \'null\'.", "3831905776"],
      [43, 6, 16, "Object is possibly \'null\'.", "548905036"],
      [44, 6, 16, "Object is possibly \'null\'.", "548905036"]
    ],
    "src/script/util/ComponentUtil.test.ts:2336697613": [
      [48, 44, 73, "Argument of type \'({ obj }: { obj: any; }) => UnwrappedValues<any, Subscribables<any>>\' is not assignable to parameter of type \'(initialProps: unknown) => UnwrappedValues<any, Subscribables<any>>\'.\\n  Types of parameters \'__0\' and \'initialProps\' are incompatible.\\n    Type \'unknown\' is not assignable to type \'{ obj: any; }\'.", "2621166550"]
    ],
    "src/script/util/DebugUtil.ts:3949008751": [
      [119, 35, 9, "Object is possibly \'undefined\'.", "3919057299"],
      [129, 4, 9, "Object is possibly \'undefined\'.", "3919057299"],
      [177, 21, 43, "Object is possibly \'null\'.", "1853768633"],
      [189, 29, 43, "Object is possibly \'null\'.", "1853768633"],
      [210, 14, 44, "No overload matches this call.\\n  Overload 1 of 2, \'(predicate: (value: BackendEvent, index: number, array: BackendEvent[]) => value is ConversationOtrMessageAddEvent, thisArg?: any): ConversationOtrMessageAddEvent[]\', gave the following error.\\n    Argument of type \'(event: ConversationOtrMessageAddEvent) => boolean\' is not assignable to parameter of type \'(value: BackendEvent, index: number, array: BackendEvent[]) => value is ConversationOtrMessageAddEvent\'.\\n      Types of parameters \'event\' and \'value\' are incompatible.\\n        Type \'BackendEvent\' is not assignable to type \'ConversationOtrMessageAddEvent\'.\\n          Type \'ConversationAccessUpdateEvent\' is not assignable to type \'ConversationOtrMessageAddEvent\'.\\n            Types of property \'data\' are incompatible.\\n              Type \'ConversationAccessUpdateData\' is missing the following properties from type \'ConversationOtrMessageAddData\': recipient, sender, text\\n  Overload 2 of 2, \'(predicate: (value: BackendEvent, index: number, array: BackendEvent[]) => unknown, thisArg?: any): BackendEvent[]\', gave the following error.\\n    Argument of type \'(event: ConversationOtrMessageAddEvent) => boolean\' is not assignable to parameter of type \'(value: BackendEvent, index: number, array: BackendEvent[]) => unknown\'.\\n      Types of parameters \'event\' and \'value\' are incompatible.\\n        Type \'BackendEvent\' is not assignable to type \'ConversationOtrMessageAddEvent\'.", "1988627528"],
      [231, 79, 28, "Argument of type \'QualifiedId | undefined\' is not assignable to parameter of type \'QualifiedId\'.\\n  Type \'undefined\' is not assignable to type \'QualifiedId\'.", "3076846587"],
      [252, 28, 37, "Object is possibly \'undefined\'.", "1392610785"],
      [323, 8, 3, "Object is possibly \'null\'.", "193416522"],
      [324, 8, 3, "Object is possibly \'null\'.", "193416522"],
      [325, 8, 3, "Object is possibly \'null\'.", "193416522"],
      [326, 8, 3, "Object is possibly \'null\'.", "193416522"],
      [333, 4, 37, "Cannot invoke an object which is possibly \'null\'.", "1296197002"],
      [333, 42, 4, "Argument of type \'null\' is not assignable to parameter of type \'Event\'.", "2087897566"],
      [342, 18, 12, "Object is possibly \'null\'.", "1670678216"],
      [348, 24, 12, "Object is possibly \'null\'.", "1670678216"],
      [352, 16, 12, "Object is possibly \'null\'.", "1670678216"],
      [366, 26, 12, "Object is possibly \'null\'.", "1670678216"],
      [368, 25, 12, "Object is possibly \'null\'.", "1670678216"]
    ],
    "src/script/util/EmojiUtil.ts:2636485232": [
      [29, 18, 26, "Argument of type \'string\' is not assignable to parameter of type \'never\'.", "2839450053"]
    ],
    "src/script/util/FileTypeUtil.ts:2165001675": [
      [48, 68, 29, "Object is possibly \'null\'.", "3648478764"]
    ],
    "src/script/util/PromiseQueue.ts:2903873298": [
      [64, 22, 7, "Object is possibly \'undefined\'.", "717644789"],
      [67, 18, 7, "Object is possibly \'undefined\'.", "717644789"],
      [69, 19, 7, "Object is possibly \'undefined\'.", "717644789"],
      [153, 8, 9, "Type \'(value: T | PromiseLike<T>) => void\' is not assignable to type \'PromiseResolveFn\'.\\n  Types of parameters \'value\' and \'value\' are incompatible.\\n    Type \'unknown\' is not assignable to type \'T | PromiseLike<T>\'.", "1585311161"],
      [183, 25, 10, "Argument of type \'{ fn: PromiseFn<T>; rejectFn: (reason?: any) => void; resolveFn: (value: T | PromiseLike<T>) => void; }\' is not assignable to parameter of type \'QueueEntry<any>\'.\\n  Types of property \'resolveFn\' are incompatible.\\n    Type \'(value: T | PromiseLike<T>) => void\' is not assignable to type \'PromiseResolveFn\'.\\n      Types of parameters \'value\' and \'value\' are incompatible.\\n        Type \'unknown\' is not assignable to type \'T | PromiseLike<T>\'.", "2928457408"]
    ],
    "src/script/util/SanitizationUtil.ts:998997544": [
      [63, 2, 17, "Type \'Window | null\' is not assignable to type \'Window\'.\\n  Type \'null\' is not assignable to type \'Window\'.", "211185092"]
    ],
    "src/script/util/TimeUtil.ts:2937722238": [
      [196, 14, 7, "Object is possibly \'undefined\'.", "2520100294"],
      [197, 17, 7, "Object is possibly \'undefined\'.", "2520100294"],
      [218, 19, 5, "Object is possibly \'undefined\'.", "177734518"],
      [223, 71, 7, "Object is possibly \'undefined\'.", "770838456"]
    ],
    "src/script/util/TypedEventTarget.ts:158498822": [
      [24, 9, 16, "Property \'addEventListener\' in type \'TypedEventTarget<EventDef>\' is not assignable to the same property in base type \'EventTarget\'.\\n  Type \'<T extends EventDef[\\"type\\"]>(type: T, listener: ((e: Event & EventDef) => void) | null) => void\' is not assignable to type \'(type: string, callback: EventListenerOrEventListenerObject | null, options?: boolean | AddEventListenerOptions | undefined) => void\'.\\n    Types of parameters \'listener\' and \'callback\' are incompatible.\\n      Type \'EventListenerOrEventListenerObject | null\' is not assignable to type \'((e: Event & EventDef) => void) | null\'.\\n        Type \'EventListenerObject\' is not assignable to type \'(e: Event & EventDef) => void\'.\\n          Type \'EventListenerObject\' provides no match for the signature \'(e: Event & EventDef): void\'.", "1663469078"],
      [25, 33, 8, "Argument of type \'((e: Event & EventDef) => void) | null\' is not assignable to parameter of type \'EventListenerOrEventListenerObject | null\'.\\n  Type \'(e: Event & EventDef) => void\' is not assignable to type \'EventListenerOrEventListenerObject | null\'.\\n    Type \'(e: Event & EventDef) => void\' is not assignable to type \'EventListener\'.\\n      Types of parameters \'e\' and \'evt\' are incompatible.\\n        Type \'Event\' is not assignable to type \'Event & EventDef\'.\\n          Type \'Event\' is not assignable to type \'EventDef\'.\\n            \'Event\' is assignable to the constraint of type \'EventDef\', but \'EventDef\' could be instantiated with a different subtype of constraint \'{ type: any; }\'.", "732556603"],
      [28, 9, 19, "Property \'removeEventListener\' in type \'TypedEventTarget<EventDef>\' is not assignable to the same property in base type \'EventTarget\'.\\n  Type \'(type: EventDef[\\"type\\"], listener: (e: Event & EventDef) => void) => void\' is not assignable to type \'(type: string, callback: EventListenerOrEventListenerObject | null, options?: boolean | EventListenerOptions | undefined) => void\'.\\n    Types of parameters \'listener\' and \'callback\' are incompatible.\\n      Type \'EventListenerOrEventListenerObject | null\' is not assignable to type \'(e: Event & EventDef) => void\'.\\n        Type \'null\' is not assignable to type \'(e: Event & EventDef) => void\'.", "2229065745"],
      [29, 36, 8, "Argument of type \'(e: Event & EventDef) => void\' is not assignable to parameter of type \'EventListenerOrEventListenerObject | null\'.\\n  Type \'(e: Event & EventDef) => void\' is not assignable to type \'EventListener\'.\\n    Types of parameters \'e\' and \'evt\' are incompatible.\\n      Type \'Event\' is not assignable to type \'Event & EventDef\'.", "732556603"]
    ],
    "src/script/util/ephemeralValueStore.ts:2413706131": [
      [68, 2, 6, "Type \'ServiceWorker | null\' is not assignable to type \'ServiceWorker\'.\\n  Type \'null\' is not assignable to type \'ServiceWorker\'.", "2022943379"]
    ],
    "src/script/util/messageRenderer.ts:3293515046": [
      [51, 22, 17, "Object is possibly \'undefined\'.", "2874537081"],
      [51, 22, 17, "Cannot invoke an object which is possibly \'undefined\'.", "2874537081"],
      [52, 2, 15, "Object is possibly \'null\'.", "3502905644"],
      [62, 8, 10, "Type \'[number, number] | null\' must have a \'[Symbol.iterator]()\' method that returns an iterator.", "3658085274"],
      [67, 45, 19, "Object is possibly \'null\'.", "298984248"],
      [142, 38, 14, "Argument of type \'\\"\\" | string[]\' is not assignable to parameter of type \'string[] | undefined\'.\\n  Type \'string\' is not assignable to type \'string[]\'.", "592874915"],
      [156, 20, 4, "Object is possibly \'null\'.", "2087822780"],
      [157, 27, 4, "Object is possibly \'null\'.", "2087822780"],
      [164, 6, 10, "Object is possibly \'undefined\'.", "393830728"],
      [165, 6, 10, "Object is possibly \'undefined\'.", "393830728"],
      [166, 51, 4, "Argument of type \'string | null\' is not assignable to parameter of type \'string\'.\\n  Type \'null\' is not assignable to type \'string\'.", "2087822780"],
      [204, 71, 22, "Argument of type \'Token[] | null\' is not assignable to parameter of type \'Token[]\'.\\n  Type \'null\' is not assignable to type \'Token[]\'.", "525880250"]
    ],
    "src/script/util/test/TestPage.tsx:1772987669": [
      [28, 4, 10, "Type \'T | undefined\' is not assignable to type \'T\'.\\n  \'T\' could be instantiated with an arbitrary type which could be unrelated to \'T | undefined\'.", "4016349795"],
      [29, 4, 14, "Type \'FC<T> | ComponentClass<T, any>\' is not assignable to type \'FC<{}> | ComponentClass<{}, any>\'.\\n  Type \'FC<T>\' is not assignable to type \'FC<{}> | ComponentClass<{}, any>\'.\\n    Type \'FunctionComponent<T>\' is not assignable to type \'FC<{}>\'.\\n      Types of parameters \'props\' and \'props\' are incompatible.\\n        Type \'{}\' is not assignable to type \'T\'.\\n          \'T\' could be instantiated with an arbitrary type which could be unrelated to \'{}\'.", "2825119042"]
    ],
    "src/script/util/test/mock/LocalStorageMock.ts:763526660": [
      [30, 4, 15, "Type \'null\' is not assignable to type \'string\'.", "729139267"]
    ],
    "src/script/util/util.ts:401163745": [
      [50, 40, 34, "Argument of type \'boolean | undefined\' is not assignable to parameter of type \'boolean\'.", "212151669"],
      [104, 34, 13, "Argument of type \'string | ArrayBuffer | null\' is not assignable to parameter of type \'string | ArrayBuffer | PromiseLike<string | ArrayBuffer>\'.\\n  Type \'null\' is not assignable to type \'string | ArrayBuffer | PromiseLike<string | ArrayBuffer>\'.", "3216273927"],
      [122, 41, 8, "Type \'string | null\' is not assignable to type \'string\'.\\n  Type \'null\' is not assignable to type \'string\'.", "3750463409"],
      [192, 9, 29, "Object is possibly \'null\'.", "3854968340"],
      [330, 21, 4, "\'this\' implicitly has type \'any\' because it does not have a type annotation.", "2087959715"],
      [354, 52, 22, "Argument of type \'Element | null\' is not assignable to parameter of type \'Element\'.\\n  Type \'null\' is not assignable to type \'Element\'.", "1093908406"]
    ],
    "src/script/view_model/ActionsViewModel.ts:3361396489": [
      [117, 82, 22, "Argument of type \'Conversation | undefined\' is not assignable to parameter of type \'Conversation\'.\\n  Type \'undefined\' is not assignable to type \'Conversation\'.", "4075697524"],
      [181, 67, 5, "Object is of type \'unknown\'.", "165548477"],
      [181, 83, 5, "Object is of type \'unknown\'.", "165548477"],
      [196, 8, 9, "Argument of type \'undefined\' is not assignable to parameter of type \'string\'.", "2620553983"]
    ],
    "src/script/view_model/CallingViewModel.ts:2137718400": [
      [88, 11, 17, "Property \'activeCallViewTab\' has no initializer and is not definitely assigned in the constructor.", "1323835793"],
      [320, 4, 63, "Type \'Conversation | undefined\' is not assignable to type \'Conversation\'.\\n  Type \'undefined\' is not assignable to type \'Conversation\'.", "62763745"]
    ],
    "src/script/view_model/ContentViewModel.ts:3648568297": [
      [238, 65, 6, "Type \'string | null\' is not assignable to type \'string\'.\\n  Type \'null\' is not assignable to type \'string\'.", "1127975365"],
      [275, 68, 13, "Argument of type \'Message | undefined\' is not assignable to parameter of type \'Message\'.\\n  Type \'undefined\' is not assignable to type \'Message\'.", "2065728181"],
      [281, 10, 6, "Type \'Conversation | null\' is not assignable to type \'PanelEntity\'.", "1164306878"],
      [285, 37, 5, "Object is of type \'unknown\'.", "165548477"],
      [295, 10, 9, "Argument of type \'undefined\' is not assignable to parameter of type \'string\'.", "2620553983"],
      [378, 50, 9, "Argument of type \'undefined\' is not assignable to parameter of type \'Conversation\'.", "2620553983"],
      [406, 12, 9, "Argument of type \'undefined\' is not assignable to parameter of type \'string\'.", "2620553983"],
      [415, 20, 29, "Object is possibly \'undefined\'.", "1398699454"],
      [418, 12, 9, "Argument of type \'undefined\' is not assignable to parameter of type \'string\'.", "2620553983"]
    ],
    "src/script/view_model/ListViewModel.ts:4038366115": [
      [119, 4, 10, "Type \'Observable<ListState>\' is not assignable to type \'Observable<string>\'.\\n  Types of parameters \'value\' and \'value\' are incompatible.\\n    Type \'string\' is not assignable to type \'ListState\'.", "4014904506"],
      [120, 4, 15, "Type \'Observable<number | undefined>\' is not assignable to type \'Observable<number>\'.", "3261786582"],
      [185, 8, 6, "Type \'Conversation | null\' is not assignable to type \'PanelEntity\'.", "1164306878"],
      [433, 48, 18, "Argument of type \'Conversation | null\' is not assignable to parameter of type \'Conversation\'.\\n  Type \'null\' is not assignable to type \'Conversation\'.", "1508601427"],
      [453, 44, 18, "Argument of type \'Conversation | null\' is not assignable to parameter of type \'Conversation\'.\\n  Type \'null\' is not assignable to type \'Conversation\'.", "1508601427"],
      [461, 49, 18, "Argument of type \'Conversation | null\' is not assignable to parameter of type \'Conversation\'.\\n  Type \'null\' is not assignable to type \'Conversation\'.", "1508601427"]
    ],
    "src/script/view_model/LoadingViewModel.ts:748248502": [
      [34, 4, 12, "Type \'HTMLElement | null\' is not assignable to type \'HTMLElement\'.\\n  Type \'null\' is not assignable to type \'HTMLElement\'.", "2937706259"],
      [60, 21, 14, "Object is possibly \'undefined\'.", "3120882432"],
      [61, 21, 14, "Object is possibly \'undefined\'.", "3120882432"]
    ],
    "src/script/view_model/MainViewModel.ts:1374749392": [
      [207, 4, 30, "Object is possibly \'null\'.", "1790131128"],
      [215, 24, 3, "Object is possibly \'null\'.", "193410244"],
      [227, 27, 3, "Object is possibly \'null\'.", "193410244"],
      [229, 29, 3, "Object is possibly \'null\'.", "193410244"],
      [235, 10, 5, "Object is possibly \'null\'.", "187702867"],
      [236, 28, 5, "Argument of type \'HTMLElement | null\' is not assignable to parameter of type \'HTMLElement\'.\\n  Type \'null\' is not assignable to type \'HTMLElement\'.", "187702867"],
      [237, 28, 8, "Argument of type \'HTMLElement | null\' is not assignable to parameter of type \'HTMLElement\'.\\n  Type \'null\' is not assignable to type \'HTMLElement\'.", "277626740"],
      [238, 28, 5, "Argument of type \'HTMLElement | null\' is not assignable to parameter of type \'HTMLElement\'.\\n  Type \'null\' is not assignable to type \'HTMLElement\'.", "178805363"],
      [242, 12, 3, "Object is possibly \'null\'.", "193410244"],
      [244, 12, 7, "Object is possibly \'null\'.", "652303743"],
      [246, 12, 3, "Object is possibly \'null\'.", "193410244"],
      [248, 12, 7, "Object is possibly \'null\'.", "652303743"],
      [257, 6, 5, "Object is possibly \'null\'.", "187702867"],
      [260, 25, 5, "Argument of type \'HTMLElement | null\' is not assignable to parameter of type \'HTMLElement\'.\\n  Type \'null\' is not assignable to type \'HTMLElement\'.", "187702867"],
      [262, 27, 8, "Argument of type \'HTMLElement | null\' is not assignable to parameter of type \'HTMLElement\'.\\n  Type \'null\' is not assignable to type \'HTMLElement\'.", "277626740"],
      [263, 27, 5, "Argument of type \'HTMLElement | null\' is not assignable to parameter of type \'HTMLElement\'.\\n  Type \'null\' is not assignable to type \'HTMLElement\'.", "178805363"],
      [266, 25, 5, "Argument of type \'HTMLElement | null\' is not assignable to parameter of type \'HTMLElement\'.\\n  Type \'null\' is not assignable to type \'HTMLElement\'.", "187702867"],
      [268, 27, 8, "Argument of type \'HTMLElement | null\' is not assignable to parameter of type \'HTMLElement\'.\\n  Type \'null\' is not assignable to type \'HTMLElement\'.", "277626740"],
      [269, 27, 5, "Argument of type \'HTMLElement | null\' is not assignable to parameter of type \'HTMLElement\'.\\n  Type \'null\' is not assignable to type \'HTMLElement\'.", "178805363"],
      [275, 25, 5, "Argument of type \'HTMLElement | null\' is not assignable to parameter of type \'HTMLElement\'.\\n  Type \'null\' is not assignable to type \'HTMLElement\'.", "187702867"],
      [276, 25, 8, "Argument of type \'HTMLElement | null\' is not assignable to parameter of type \'HTMLElement\'.\\n  Type \'null\' is not assignable to type \'HTMLElement\'.", "277626740"],
      [277, 25, 5, "Argument of type \'HTMLElement | null\' is not assignable to parameter of type \'HTMLElement\'.\\n  Type \'null\' is not assignable to type \'HTMLElement\'.", "178805363"],
      [280, 27, 5, "Argument of type \'HTMLElement | null\' is not assignable to parameter of type \'HTMLElement\'.\\n  Type \'null\' is not assignable to type \'HTMLElement\'.", "187702867"],
      [282, 29, 8, "Argument of type \'HTMLElement | null\' is not assignable to parameter of type \'HTMLElement\'.\\n  Type \'null\' is not assignable to type \'HTMLElement\'.", "277626740"],
      [283, 29, 5, "Argument of type \'HTMLElement | null\' is not assignable to parameter of type \'HTMLElement\'.\\n  Type \'null\' is not assignable to type \'HTMLElement\'.", "178805363"],
      [286, 27, 5, "Argument of type \'HTMLElement | null\' is not assignable to parameter of type \'HTMLElement\'.\\n  Type \'null\' is not assignable to type \'HTMLElement\'.", "187702867"],
      [288, 29, 8, "Argument of type \'HTMLElement | null\' is not assignable to parameter of type \'HTMLElement\'.\\n  Type \'null\' is not assignable to type \'HTMLElement\'.", "277626740"],
      [289, 29, 5, "Argument of type \'HTMLElement | null\' is not assignable to parameter of type \'HTMLElement\'.\\n  Type \'null\' is not assignable to type \'HTMLElement\'.", "178805363"]
    ],
    "src/script/view_model/ModalsViewModel.ts:2611374172": [
      [83, 2, 11, "Type \'null\' is not assignable to type \'string\'.", "974495764"],
      [141, 4, 14, "Type \'Observable<string | null>\' is not assignable to type \'Observable<string>\'.\\n  The types returned by \'peek()\' are incompatible between these types.\\n    Type \'string | null\' is not assignable to type \'string\'.\\n      Type \'null\' is not assignable to type \'string\'.", "209694601"],
      [175, 13, 4, "Property \'type\' does not exist on type \'{ id: string; options: ModalOptions; type: ModalType; } | undefined\'.", "2087944093"],
      [175, 19, 7, "Property \'options\' does not exist on type \'{ id: string; options: ModalOptions; type: ModalType; } | undefined\'.", "717644789"],
      [175, 28, 2, "Property \'id\' does not exist on type \'{ id: string; options: ModalOptions; type: ModalType; } | undefined\'.", "5861160"],
      [246, 8, 19, "Type \'string | false | undefined\' is not assignable to type \'string | undefined\'.\\n  Type \'boolean\' is not assignable to type \'string\'.", "1717244404"],
      [274, 56, 23, "No overload matches this call.\\n  Overload 1 of 2, \'(...items: ConcatArray<never>[]): never[]\', gave the following error.\\n    Argument of type \'Action\' is not assignable to parameter of type \'ConcatArray<never>\'.\\n      Type \'Action\' is missing the following properties from type \'ConcatArray<never>\': length, join, slice\\n  Overload 2 of 2, \'(...items: ConcatArray<never>[]): never[]\', gave the following error.\\n    Argument of type \'Action\' is not assignable to parameter of type \'ConcatArray<never>\'.", "1386143110"],
      [276, 16, 9, "Spread types may only be created from object types.", "2308002069"],
      [279, 17, 7, "Argument of type \'{ checkboxLabel: string | undefined; closeBtnTitle: string | undefined; closeFn: Function; closeOnConfirm: boolean; currentType: ModalType; inputPlaceholder: string | undefined; ... 7 more ...; titleText: string | undefined; }\' is not assignable to parameter of type \'Content\'.\\n  Types of property \'checkboxLabel\' are incompatible.\\n    Type \'string | undefined\' is not assignable to type \'string\'.\\n      Type \'undefined\' is not assignable to type \'string\'.", "3716929964"],
      [281, 19, 2, "Argument of type \'string | undefined\' is not assignable to parameter of type \'string\'.\\n  Type \'undefined\' is not assignable to type \'string\'.", "5861160"],
      [297, 34, 29, "Argument of type \'boolean | undefined\' is not assignable to parameter of type \'boolean\'.\\n  Type \'undefined\' is not assignable to type \'boolean\'.", "1283406094"],
      [340, 19, 4, "Argument of type \'null\' is not assignable to parameter of type \'string\'.", "2087897566"]
    ],
<<<<<<< HEAD
    "src/script/view_model/PanelViewModel.ts:3202367347": [
      [65, 2, 13, "Property \'currentEntity\' has no initializer and is not definitely assigned in the constructor.", "32305655"],
      [123, 4, 23, "Type \'Observable<Conversation | null>\' is not assignable to type \'Observable<Conversation>\'.", "2356679995"],
      [127, 4, 10, "Type \'Observable<string | undefined>\' is not assignable to type \'Observable<string>\'.", "4014904506"],
      [129, 4, 17, "Type \'Observable<string | undefined>\' is not assignable to type \'Observable<string>\'.", "2911337818"],
      [197, 15, 9, "Argument of type \'undefined\' is not assignable to parameter of type \'string\'.", "2620553983"],
      [199, 4, 18, "Type \'undefined\' is not assignable to type \'PanelEntity\'.", "2173061407"],
      [264, 22, 9, "Argument of type \'undefined\' is not assignable to parameter of type \'string\'.", "2620553983"],
      [284, 24, 9, "Argument of type \'undefined\' is not assignable to parameter of type \'string\'.", "2620553983"],
      [285, 34, 9, "Argument of type \'undefined\' is not assignable to parameter of type \'string\'.", "2620553983"],
      [297, 6, 15, "Type \'Element | null\' is not assignable to type \'Element | undefined\'.\\n  Type \'null\' is not assignable to type \'Element | undefined\'.", "2931287914"]
=======
    "src/script/view_model/PanelViewModel.ts:733658666": [
      [61, 2, 13, "Property \'currentEntity\' has no initializer and is not definitely assigned in the constructor.", "32305655"],
      [118, 4, 23, "Type \'Observable<Conversation | null>\' is not assignable to type \'Observable<Conversation>\'.", "2356679995"],
      [122, 4, 10, "Type \'Observable<string | undefined>\' is not assignable to type \'Observable<string>\'.", "4014904506"],
      [124, 4, 17, "Type \'Observable<string | undefined>\' is not assignable to type \'Observable<string>\'.", "2911337818"],
      [192, 15, 9, "Argument of type \'undefined\' is not assignable to parameter of type \'string\'.", "2620553983"],
      [194, 4, 18, "Type \'undefined\' is not assignable to type \'PanelEntity\'.", "2173061407"],
      [259, 22, 9, "Argument of type \'undefined\' is not assignable to parameter of type \'string\'.", "2620553983"],
      [279, 24, 9, "Argument of type \'undefined\' is not assignable to parameter of type \'string\'.", "2620553983"],
      [280, 34, 9, "Argument of type \'undefined\' is not assignable to parameter of type \'string\'.", "2620553983"],
      [292, 6, 15, "Type \'Element | null\' is not assignable to type \'Element | undefined\'.\\n  Type \'null\' is not assignable to type \'Element | undefined\'.", "2931287914"]
>>>>>>> 5235e8b5
    ],
    "src/script/view_model/WindowTitleViewModel.ts:2939646455": [
      [48, 4, 17, "Type \'Observable<ContentState>\' is not assignable to type \'Observable<string>\'.\\n  Types of parameters \'value\' and \'value\' are incompatible.\\n    Type \'string\' is not assignable to type \'ContentState\'.", "3516467027"],
      [89, 31, 43, "Object is possibly \'null\'.", "1853768633"]
    ],
    "src/script/view_model/bindings/CommonBindings.ts:1525975714": [
      [98, 24, 4, "\'this\' implicitly has type \'any\' because it does not have a type annotation.", "2087959715"],
      [123, 10, 40, "Object is possibly \'null\'.", "525534827"],
      [124, 29, 4, "\'this\' implicitly has type \'any\' because it does not have a type annotation.", "2087959715"],
      [129, 30, 4, "Argument of type \'null\' is not assignable to parameter of type \'string | number | string[] | ((this: EventTarget, index: number, value: string) => string)\'.", "2087897566"],
      [197, 6, 3, "Object is possibly \'null\'.", "193416522"],
      [198, 6, 3, "Object is possibly \'null\'.", "193416522"],
      [199, 13, 3, "Object is possibly \'null\'.", "193416522"],
      [304, 8, 12, "Type \'undefined\' is not assignable to type \'number\'.", "2583042145"]
    ],
    "src/script/view_model/bindings/ConversationListBindings.ts:3095649748": [
      [29, 0, 32, "Type \'{ init(element: HTMLElement): void; update(element: HTMLElement, valueAccessor: PureComputed<string> | ObservableArray<Conversation>): void; }\' is not assignable to type \'BindingHandler<any>\'.\\n  Types of property \'update\' are incompatible.\\n    Type \'(element: HTMLElement, valueAccessor: PureComputed<string> | ObservableArray<Conversation>) => void\' is not assignable to type \'(element: any, valueAccessor: () => any, allBindings: AllBindings, viewModel: any, bindingContext: BindingContext<any>) => void\'.\\n      Types of parameters \'valueAccessor\' and \'valueAccessor\' are incompatible.\\n        Type \'() => any\' is not assignable to type \'PureComputed<string> | ObservableArray<Conversation>\'.\\n          Type \'() => any\' is missing the following properties from type \'PureComputed<string>\': equalityComparer, peek, dispose, isActive, and 7 more.", "1716760283"]
    ],
    "src/script/view_model/bindings/MessageListBindings.ts:698796409": [
      [55, 48, 8, "No overload matches this call.\\n  Overload 1 of 2, \'(type: \\"scroll\\", listener: (this: HTMLElement, ev: Event) => any, options?: boolean | AddEventListenerOptions | undefined): void\', gave the following error.\\n    Argument of type \'({ target: element }: Event & {    target: HTMLElement;}) => void\' is not assignable to parameter of type \'(this: HTMLElement, ev: Event) => any\'.\\n      Types of parameters \'__0\' and \'ev\' are incompatible.\\n        Type \'Event\' is not assignable to type \'Event & { target: HTMLElement; }\'.\\n          Type \'Event\' is not assignable to type \'{ target: HTMLElement; }\'.\\n            Types of property \'target\' are incompatible.\\n              Type \'EventTarget | null\' is not assignable to type \'HTMLElement\'.\\n                Type \'null\' is not assignable to type \'HTMLElement\'.\\n  Overload 2 of 2, \'(type: string, listener: EventListenerOrEventListenerObject, options?: boolean | AddEventListenerOptions | undefined): void\', gave the following error.\\n    Argument of type \'({ target: element }: Event & {    target: HTMLElement;}) => void\' is not assignable to parameter of type \'EventListenerOrEventListenerObject\'.\\n      Type \'({ target: element }: Event & {    target: HTMLElement;}) => void\' is not assignable to type \'EventListener\'.\\n        Types of parameters \'__0\' and \'evt\' are incompatible.\\n          Type \'Event\' is not assignable to type \'Event & { target: HTMLElement; }\'.", "1317952297"],
      [59, 53, 8, "No overload matches this call.\\n  Overload 1 of 2, \'(type: \\"scroll\\", listener: (this: HTMLElement, ev: Event) => any, options?: boolean | EventListenerOptions | undefined): void\', gave the following error.\\n    Argument of type \'({ target: element }: Event & {    target: HTMLElement;}) => void\' is not assignable to parameter of type \'(this: HTMLElement, ev: Event) => any\'.\\n      Types of parameters \'__0\' and \'ev\' are incompatible.\\n        Type \'Event\' is not assignable to type \'Event & { target: HTMLElement; }\'.\\n  Overload 2 of 2, \'(type: string, listener: EventListenerOrEventListenerObject, options?: boolean | EventListenerOptions | undefined): void\', gave the following error.\\n    Argument of type \'({ target: element }: Event & {    target: HTMLElement;}) => void\' is not assignable to parameter of type \'EventListenerOrEventListenerObject\'.", "1317952297"]
    ],
    "src/script/view_model/bindings/VideoCallingBindings.ts:456425467": [
      [23, 2, 6, "Type \'(element: HTMLMediaElement, valueAccessor: Observable<MediaStream>) => void\' is not assignable to type \'(element: any, valueAccessor: () => any, allBindings: AllBindings, viewModel: any, bindingContext: BindingContext<any>) => void\'.\\n  Types of parameters \'valueAccessor\' and \'valueAccessor\' are incompatible.\\n    Type \'() => any\' is missing the following properties from type \'Observable<MediaStream>\': equalityComparer, peek, valueHasMutated, valueWillMutate, and 5 more.", "1759213236"],
      [31, 2, 6, "Type \'(element: HTMLMediaElement, valueAccessor: Observable<MediaStream>) => void\' is not assignable to type \'(element: any, valueAccessor: () => any, allBindings: AllBindings, viewModel: any, bindingContext: BindingContext<any>) => void\'.\\n  Types of parameters \'valueAccessor\' and \'valueAccessor\' are incompatible.\\n    Type \'() => any\' is not assignable to type \'Observable<MediaStream>\'.", "1759213236"]
    ],
    "src/script/view_model/content/LegalHoldModalViewModel.ts:3913530676": [
      [76, 4, 10, "Type \'Observable<never[]>\' is not assignable to type \'Observable<User[]>\'.", "4012712079"],
      [77, 4, 16, "Type \'Observable<User | undefined>\' is not assignable to type \'Observable<User>\'.", "3229850487"],
      [86, 4, 19, "Type \'null\' is not assignable to type \'string\'.", "59414957"],
      [95, 23, 9, "Argument of type \'undefined\' is not assignable to parameter of type \'User\'.", "2620553983"],
      [128, 79, 15, "Argument of type \'string | undefined\' is not assignable to parameter of type \'string\'.\\n  Type \'undefined\' is not assignable to type \'string\'.", "2249385622"],
      [143, 50, 11, "Argument of type \'string | undefined\' is not assignable to parameter of type \'string\'.\\n  Type \'undefined\' is not assignable to type \'string\'.", "2028249029"],
      [153, 4, 19, "Type \'null\' is not assignable to type \'string\'.", "59414957"],
      [178, 66, 15, "Argument of type \'string | undefined\' is not assignable to parameter of type \'string\'.\\n  Type \'undefined\' is not assignable to type \'string\'.", "2249385622"],
      [195, 28, 7, "Argument of type \'unknown\' is not assignable to parameter of type \'string\'.", "1236122734"],
      [239, 21, 9, "Argument of type \'undefined\' is not assignable to parameter of type \'User\'.", "2620553983"]
    ],
    "src/script/view_model/content/MessageListViewModel.ts:2712738962": [
      [97, 19, 12, "Property \'conversation\' does not exist on type \'{ conversation: Conversation; message: Message; } | undefined\'.", "1670678216"],
      [97, 33, 7, "Property \'message\' does not exist on type \'{ conversation: Conversation; message: Message; } | undefined\'.", "1236122734"],
      [141, 4, 107, "Type \'number | boolean\' is not assignable to type \'boolean\'.\\n  Type \'number\' is not assignable to type \'boolean\'.", "3357851046"],
      [165, 37, 18, "Object is possibly \'null\'.", "1508601427"],
      [165, 68, 18, "Object is possibly \'null\'.", "1508601427"],
      [169, 8, 6, "Type \'Conversation | null\' is not assignable to type \'PanelEntity\'.\\n  Type \'null\' is not assignable to type \'PanelEntity\'.", "1164306878"],
      [191, 9, 6, "Type \'string | undefined\' is not assignable to type \'string\'.\\n  Type \'undefined\' is not assignable to type \'string\'.", "1127975365"],
      [221, 83, 18, "Argument of type \'Conversation | null\' is not assignable to parameter of type \'Conversation\'.\\n  Type \'null\' is not assignable to type \'Conversation\'.", "1508601427"],
      [355, 68, 6, "Type \'string | undefined\' is not assignable to type \'string\'.\\n  Type \'undefined\' is not assignable to type \'string\'.", "1127975365"],
      [358, 14, 5, "Object is of type \'unknown\'.", "165548477"]
    ],
    "src/script/view_model/panel/AddParticipantsViewModel.ts:4264095902": [
      [102, 4, 21, "Type \'ObservableArray<never>\' is not assignable to type \'ObservableArray<User>\'.", "2199671479"],
      [103, 4, 20, "Type \'Observable<ServiceEntity | undefined>\' is not assignable to type \'Observable<ServiceEntity>\'.\\n  The types returned by \'peek()\' are incompatible between these types.\\n    Type \'ServiceEntity | undefined\' is not assignable to type \'ServiceEntity\'.\\n      Type \'undefined\' is not assignable to type \'ServiceEntity\'.", "3275208665"],
      [108, 4, 21, "Type \'PureComputed<boolean | undefined>\' is not assignable to type \'PureComputed<boolean>\'.", "3187656643"],
      [196, 25, 9, "Argument of type \'undefined\' is not assignable to parameter of type \'ServiceEntity\'.", "2620553983"]
    ],
    "src/script/view_model/panel/BasePanelViewModel.ts:1781850387": [
      [57, 4, 23, "Type \'Observable<Conversation | null>\' is not assignable to type \'Observable<Conversation>\'.\\n  The types returned by \'peek()\' are incompatible between these types.\\n    Type \'Conversation | null\' is not assignable to type \'Conversation\'.\\n      Type \'null\' is not assignable to type \'Conversation\'.", "233634092"]
    ],
<<<<<<< HEAD
    "src/script/view_model/panel/GroupParticipantServiceViewModel.ts:3233069914": [
      [52, 4, 24, "Type \'Observable<undefined>\' is not assignable to type \'Observable<User>\'.", "3514586203"],
      [53, 4, 20, "Type \'Observable<undefined>\' is not assignable to type \'Observable<ServiceEntity>\'.\\n  Types of property \'equalityComparer\' are incompatible.\\n    Type \'(a: undefined, b: undefined) => boolean\' is not assignable to type \'(a: ServiceEntity, b: ServiceEntity) => boolean\'.\\n      Types of parameters \'a\' and \'a\' are incompatible.\\n        Type \'ServiceEntity\' is not assignable to type \'undefined\'.", "3275208665"],
      [93, 25, 9, "Argument of type \'undefined\' is not assignable to parameter of type \'ServiceEntity\'.", "2620553983"]
=======
    "src/script/view_model/panel/ConversationParticipantsViewModel.ts:2997455980": [
      [53, 21, 36, "Argument of type \'User | undefined\' is not assignable to parameter of type \'User\'.\\n  Type \'undefined\' is not assignable to type \'User\'.", "1354386287"],
      [61, 4, 21, "Type \'Observable<never[]>\' is not assignable to type \'Observable<User[]>\'.", "3284804734"],
      [71, 46, 6, "Type \'null\' is not assignable to type \'PanelEntity\'.", "1164306878"]
>>>>>>> 5235e8b5
    ],
    "src/script/view_model/panel/MessageDetailsViewModel.ts:906474120": [
      [72, 4, 14, "Type \'Observable<string | undefined>\' is not assignable to type \'Observable<string>\'.\\n  The types returned by \'peek()\' are incompatible between these types.\\n    Type \'string | undefined\' is not assignable to type \'string\'.\\n      Type \'undefined\' is not assignable to type \'string\'.", "116181579"],
      [102, 13, 14, "Object is possibly \'undefined\'.", "116180423"],
      [114, 63, 14, "Object is possibly \'undefined\'.", "116180423"],
      [120, 12, 7, "Type \'{ domain: string | undefined; id: string; }[]\' is not assignable to type \'QualifiedId[]\'.\\n  Type \'{ domain: string | undefined; id: string; }\' is not assignable to type \'QualifiedId\'.\\n    Types of property \'domain\' are incompatible.\\n      Type \'string | undefined\' is not assignable to type \'string\'.\\n        Type \'undefined\' is not assignable to type \'string\'.", "2414311946"],
      [130, 41, 14, "Object is possibly \'undefined\'.", "116180423"],
      [136, 39, 14, "Object is possibly \'undefined\'.", "116180423"],
      [175, 4, 17, "Type \'PureComputed<string | false>\' is not assignable to type \'PureComputed<string | undefined>\'.\\n  Types of property \'equalityComparer\' are incompatible.\\n    Type \'(a: string | false | undefined, b: string | false) => boolean\' is not assignable to type \'(a: string | undefined, b: string | undefined) => boolean\'.\\n      Types of parameters \'b\' and \'b\' are incompatible.\\n        Type \'string | undefined\' is not assignable to type \'string | false\'.\\n          Type \'undefined\' is not assignable to type \'string | false\'.", "3727029621"]
    ]
  }`
};<|MERGE_RESOLUTION|>--- conflicted
+++ resolved
@@ -2452,31 +2452,17 @@
       [297, 34, 29, "Argument of type \'boolean | undefined\' is not assignable to parameter of type \'boolean\'.\\n  Type \'undefined\' is not assignable to type \'boolean\'.", "1283406094"],
       [340, 19, 4, "Argument of type \'null\' is not assignable to parameter of type \'string\'.", "2087897566"]
     ],
-<<<<<<< HEAD
-    "src/script/view_model/PanelViewModel.ts:3202367347": [
-      [65, 2, 13, "Property \'currentEntity\' has no initializer and is not definitely assigned in the constructor.", "32305655"],
-      [123, 4, 23, "Type \'Observable<Conversation | null>\' is not assignable to type \'Observable<Conversation>\'.", "2356679995"],
-      [127, 4, 10, "Type \'Observable<string | undefined>\' is not assignable to type \'Observable<string>\'.", "4014904506"],
-      [129, 4, 17, "Type \'Observable<string | undefined>\' is not assignable to type \'Observable<string>\'.", "2911337818"],
-      [197, 15, 9, "Argument of type \'undefined\' is not assignable to parameter of type \'string\'.", "2620553983"],
-      [199, 4, 18, "Type \'undefined\' is not assignable to type \'PanelEntity\'.", "2173061407"],
-      [264, 22, 9, "Argument of type \'undefined\' is not assignable to parameter of type \'string\'.", "2620553983"],
-      [284, 24, 9, "Argument of type \'undefined\' is not assignable to parameter of type \'string\'.", "2620553983"],
-      [285, 34, 9, "Argument of type \'undefined\' is not assignable to parameter of type \'string\'.", "2620553983"],
-      [297, 6, 15, "Type \'Element | null\' is not assignable to type \'Element | undefined\'.\\n  Type \'null\' is not assignable to type \'Element | undefined\'.", "2931287914"]
-=======
-    "src/script/view_model/PanelViewModel.ts:733658666": [
-      [61, 2, 13, "Property \'currentEntity\' has no initializer and is not definitely assigned in the constructor.", "32305655"],
-      [118, 4, 23, "Type \'Observable<Conversation | null>\' is not assignable to type \'Observable<Conversation>\'.", "2356679995"],
-      [122, 4, 10, "Type \'Observable<string | undefined>\' is not assignable to type \'Observable<string>\'.", "4014904506"],
-      [124, 4, 17, "Type \'Observable<string | undefined>\' is not assignable to type \'Observable<string>\'.", "2911337818"],
-      [192, 15, 9, "Argument of type \'undefined\' is not assignable to parameter of type \'string\'.", "2620553983"],
-      [194, 4, 18, "Type \'undefined\' is not assignable to type \'PanelEntity\'.", "2173061407"],
-      [259, 22, 9, "Argument of type \'undefined\' is not assignable to parameter of type \'string\'.", "2620553983"],
-      [279, 24, 9, "Argument of type \'undefined\' is not assignable to parameter of type \'string\'.", "2620553983"],
-      [280, 34, 9, "Argument of type \'undefined\' is not assignable to parameter of type \'string\'.", "2620553983"],
-      [292, 6, 15, "Type \'Element | null\' is not assignable to type \'Element | undefined\'.\\n  Type \'null\' is not assignable to type \'Element | undefined\'.", "2931287914"]
->>>>>>> 5235e8b5
+    "src/script/view_model/PanelViewModel.ts:3605464202": [
+      [60, 2, 13, "Property \'currentEntity\' has no initializer and is not definitely assigned in the constructor.", "32305655"],
+      [116, 4, 23, "Type \'Observable<Conversation | null>\' is not assignable to type \'Observable<Conversation>\'.", "2356679995"],
+      [120, 4, 10, "Type \'Observable<string | undefined>\' is not assignable to type \'Observable<string>\'.", "4014904506"],
+      [122, 4, 17, "Type \'Observable<string | undefined>\' is not assignable to type \'Observable<string>\'.", "2911337818"],
+      [190, 15, 9, "Argument of type \'undefined\' is not assignable to parameter of type \'string\'.", "2620553983"],
+      [192, 4, 18, "Type \'undefined\' is not assignable to type \'PanelEntity\'.", "2173061407"],
+      [257, 22, 9, "Argument of type \'undefined\' is not assignable to parameter of type \'string\'.", "2620553983"],
+      [277, 24, 9, "Argument of type \'undefined\' is not assignable to parameter of type \'string\'.", "2620553983"],
+      [278, 34, 9, "Argument of type \'undefined\' is not assignable to parameter of type \'string\'.", "2620553983"],
+      [290, 6, 15, "Type \'Element | null\' is not assignable to type \'Element | undefined\'.\\n  Type \'null\' is not assignable to type \'Element | undefined\'.", "2931287914"]
     ],
     "src/script/view_model/WindowTitleViewModel.ts:2939646455": [
       [48, 4, 17, "Type \'Observable<ContentState>\' is not assignable to type \'Observable<string>\'.\\n  Types of parameters \'value\' and \'value\' are incompatible.\\n    Type \'string\' is not assignable to type \'ContentState\'.", "3516467027"],
@@ -2536,18 +2522,6 @@
     "src/script/view_model/panel/BasePanelViewModel.ts:1781850387": [
       [57, 4, 23, "Type \'Observable<Conversation | null>\' is not assignable to type \'Observable<Conversation>\'.\\n  The types returned by \'peek()\' are incompatible between these types.\\n    Type \'Conversation | null\' is not assignable to type \'Conversation\'.\\n      Type \'null\' is not assignable to type \'Conversation\'.", "233634092"]
     ],
-<<<<<<< HEAD
-    "src/script/view_model/panel/GroupParticipantServiceViewModel.ts:3233069914": [
-      [52, 4, 24, "Type \'Observable<undefined>\' is not assignable to type \'Observable<User>\'.", "3514586203"],
-      [53, 4, 20, "Type \'Observable<undefined>\' is not assignable to type \'Observable<ServiceEntity>\'.\\n  Types of property \'equalityComparer\' are incompatible.\\n    Type \'(a: undefined, b: undefined) => boolean\' is not assignable to type \'(a: ServiceEntity, b: ServiceEntity) => boolean\'.\\n      Types of parameters \'a\' and \'a\' are incompatible.\\n        Type \'ServiceEntity\' is not assignable to type \'undefined\'.", "3275208665"],
-      [93, 25, 9, "Argument of type \'undefined\' is not assignable to parameter of type \'ServiceEntity\'.", "2620553983"]
-=======
-    "src/script/view_model/panel/ConversationParticipantsViewModel.ts:2997455980": [
-      [53, 21, 36, "Argument of type \'User | undefined\' is not assignable to parameter of type \'User\'.\\n  Type \'undefined\' is not assignable to type \'User\'.", "1354386287"],
-      [61, 4, 21, "Type \'Observable<never[]>\' is not assignable to type \'Observable<User[]>\'.", "3284804734"],
-      [71, 46, 6, "Type \'null\' is not assignable to type \'PanelEntity\'.", "1164306878"]
->>>>>>> 5235e8b5
-    ],
     "src/script/view_model/panel/MessageDetailsViewModel.ts:906474120": [
       [72, 4, 14, "Type \'Observable<string | undefined>\' is not assignable to type \'Observable<string>\'.\\n  The types returned by \'peek()\' are incompatible between these types.\\n    Type \'string | undefined\' is not assignable to type \'string\'.\\n      Type \'undefined\' is not assignable to type \'string\'.", "116181579"],
       [102, 13, 14, "Object is possibly \'undefined\'.", "116180423"],
