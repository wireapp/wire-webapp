--- conflicted
+++ resolved
@@ -730,8 +730,6 @@
     "src/script/components/MessagesList/Message/ContentMessage/asset/FileAssetComponent.test.tsx:1016943020": [
       [34, 22, 39, "Object is possibly \'null\'.", "1572638209"]
     ],
-<<<<<<< HEAD
-=======
     "src/script/components/MessagesList/Message/ContentMessage/asset/FileAssetComponent.tsx:2719195984": [
       [43, 6, 18, "Type \'({ message, hasHeader, teamState, }: FileAssetProps) => false | Element\' is not assignable to type \'FC<FileAssetProps>\'.\\n  Type \'false | Element\' is not assignable to type \'ReactElement<any, any> | null\'.\\n    Type \'boolean\' is not assignable to type \'ReactElement<any, any>\'.", "3519699612"],
       [62, 22, 14, "Object is possibly \'undefined\'.", "2156033467"],
@@ -739,7 +737,6 @@
       [106, 31, 12, "Type \'number | undefined\' is not assignable to type \'number\'.\\n  Type \'undefined\' is not assignable to type \'number\'.", "3813716702"],
       [109, 45, 12, "Type \'number | undefined\' is not assignable to type \'number\'.\\n  Type \'undefined\' is not assignable to type \'number\'.", "3813716702"]
     ],
->>>>>>> a54a3db8
     "src/script/components/MessagesList/Message/ContentMessage/asset/ImageAsset.test.ts:3331662495": [
       [54, 19, 17, "Object is possibly \'null\'.", "901686138"],
       [80, 21, 17, "Object is possibly \'null\'.", "901686138"]
@@ -2093,8 +2090,6 @@
     "src/script/page/LeftSidebar/panels/Conversations/GroupedConversationHeader.test.ts:3219319072": [
       [62, 11, 11, "Object is possibly \'null\'.", "3168726921"]
     ],
-<<<<<<< HEAD
-=======
     "src/script/page/LeftSidebar/panels/Conversations/GroupedConversations.tsx:3926241606": [
       [106, 25, 2, "Property \'id\' does not exist on type \'0 | ConversationLabel\'.\\n  Property \'id\' does not exist on type \'0\'.", "5861160"],
       [106, 38, 13, "Property \'conversations\' does not exist on type \'0 | ConversationLabel\'.\\n  Property \'conversations\' does not exist on type \'0\'.", "3592773563"],
@@ -2107,7 +2102,6 @@
     "src/script/page/LeftSidebar/panels/StartUI/ServicesTab.tsx:702522318": [
       [44, 18, 7, "Argument of type \'ServiceEntity[] | undefined\' is not assignable to parameter of type \'SetStateAction<ServiceEntity[]>\'.\\n  Type \'undefined\' is not assignable to type \'SetStateAction<ServiceEntity[]>\'.", "1366156959"]
     ],
->>>>>>> a54a3db8
     "src/script/page/LeftSidebar/panels/StartUI/components/GroupList.test.tsx:87150494": [
       [34, 63, 38, "Argument of type \'Element | null\' is not assignable to parameter of type \'Element\'.\\n  Type \'null\' is not assignable to type \'Element\'.", "495210063"]
     ],
@@ -2163,12 +2157,9 @@
       [65, 16, 4, "Argument of type \'null\' is not assignable to parameter of type \'SetStateAction<MediaStream | undefined>\'.", "2087897566"],
       [109, 84, 11, "Type \'MediaStream | undefined\' is not assignable to type \'MediaStream\'.\\n  Type \'undefined\' is not assignable to type \'MediaStream\'.", "4175552125"]
     ],
-<<<<<<< HEAD
-=======
     "src/script/page/MainContent/panels/preferences/components/PreferencesCheckbox.tsx:2721392659": [
       [49, 10, 7, "Type \'string | undefined\' is not assignable to type \'string\'.\\n  Type \'undefined\' is not assignable to type \'string\'.", "3123876731"]
     ],
->>>>>>> a54a3db8
     "src/script/page/MainContent/panels/preferences/devices/DeviceDetailsPreferences.test.tsx:2030460021": [
       [34, 41, 22, "Cannot invoke an object which is possibly \'undefined\'.", "1980738780"],
       [41, 21, 12, "Argument of type \'string | undefined\' is not assignable to parameter of type \'Matcher\'.\\n  Type \'undefined\' is not assignable to type \'Matcher\'.", "2075561852"]
