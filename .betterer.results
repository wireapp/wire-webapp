--- conflicted
+++ resolved
@@ -273,7 +273,6 @@
       [40, 2, 5, "Type \'undefined\' is not assignable to type \'string\'.", "187940249"],
       [41, 2, 10, "Type \'undefined\' is not assignable to type \'string\'.", "1244982411"],
       [42, 2, 4, "Type \'undefined\' is not assignable to type \'TeamData\'.", "2087956856"],
-      [47, 2, 7, "Type \'undefined\' is not assignable to type \'boolean\'.", "2643464100"],
       [48, 2, 7, "Type \'undefined\' is not assignable to type \'string\'.", "3920213849"],
       [49, 2, 4, "Type \'undefined\' is not assignable to type \'string\'.", "2087846158"],
       [50, 2, 2, "Type \'undefined\' is not assignable to type \'string\'.", "5861160"],
@@ -420,7 +419,6 @@
       [84, 9, 21, "Object is possibly \'undefined\'.", "173618382"],
       [85, 15, 77, "Argument of type \'ValidationError | null\' is not assignable to parameter of type \'SetStateAction<null>\'.", "190261043"],
       [85, 61, 21, "Object is possibly \'undefined\'.", "173618382"],
-      [91, 12, 7, "Type \'undefined\' is not assignable to type \'boolean\'.", "2643464100"],
       [92, 12, 7, "Type \'undefined\' is not assignable to type \'string\'.", "3920213849"],
       [93, 12, 4, "Type \'undefined\' is not assignable to type \'string\'.", "2087846158"],
       [94, 12, 2, "Type \'undefined\' is not assignable to type \'string\'.", "5861160"],
@@ -825,17 +823,9 @@
       [41, 4, 14, "Type \'undefined\' is not assignable to type \'Message\'.", "1306210352"],
       [47, 4, 17, "Type \'undefined\' is not assignable to type \'MessageRepository\'.", "1843982700"]
     ],
-<<<<<<< HEAD
-=======
-    "src/script/components/MessagesList/index.tsx:4108350255": [
-      [151, 57, 21, "Type \'HTMLDivElement | null\' does not satisfy the constraint \'Element\'.\\n  Type \'null\' is not assignable to type \'Element\'.", "723935770"],
-      [191, 20, 17, "Argument of type \'HTMLDivElement | null | undefined\' is not assignable to parameter of type \'Element | undefined\'.\\n  Type \'null\' is not assignable to type \'Element | undefined\'.", "3615360346"],
-      [191, 58, 17, "Argument of type \'HTMLDivElement | null | undefined\' is not assignable to parameter of type \'Element | null\'.\\n  Type \'undefined\' is not assignable to type \'Element | null\'.", "3615360346"],
-      [193, 20, 32, "Argument of type \'HTMLElement | null | undefined\' is not assignable to parameter of type \'Element | undefined\'.\\n  Type \'null\' is not assignable to type \'Element | undefined\'.", "3459359081"],
-      [193, 73, 17, "Argument of type \'HTMLDivElement | null | undefined\' is not assignable to parameter of type \'Element | null\'.", "3615360346"],
-      [239, 23, 17, "Argument of type \'HTMLDivElement | null | undefined\' is not assignable to parameter of type \'Element | null\'.", "3615360346"]
-    ],
->>>>>>> 58ef7e9c
+    "src/script/components/MessagesList/index.tsx:1438964726": [
+      [198, 31, 17, "Cannot find name \'messagesContainer\'.", "3615360346"]
+    ],
     "src/script/components/Modals/UserModal/UserModal.test.tsx:2720850156": [
       [45, 6, 6, "Type \'null\' is not assignable to type \'QualifiedId\'.", "1765117785"],
       [49, 11, 29, "Object is possibly \'null\'.", "3523845355"]
@@ -912,13 +902,8 @@
       [176, 10, 20, "Type \'undefined\' is not assignable to type \'Participant\'.", "942864568"],
       [179, 10, 9, "Type \'undefined\' is not assignable to type \'MuteState\'.", "3616862203"]
     ],
-<<<<<<< HEAD
-    "src/script/components/calling/FullscreenVideoCall.tsx:1655805006": [
-      [245, 46, 4, "Argument of type \'null\' is not assignable to parameter of type \'Participant\'.", "2087897566"]
-=======
     "src/script/components/calling/FullscreenVideoCall.tsx:1656063968": [
       [406, 50, 4, "Argument of type \'null\' is not assignable to parameter of type \'Participant\'.", "2087897566"]
->>>>>>> 58ef7e9c
     ],
     "src/script/components/calling/GroupVideoGrid.test.ts:1931211751": [
       [35, 55, 22, "Object is possibly \'null\'.", "1458310722"],
@@ -965,28 +950,15 @@
       [127, 11, 33, "Object is possibly \'null\'.", "1545610583"],
       [132, 11, 33, "Object is possibly \'null\'.", "1545610583"]
     ],
-<<<<<<< HEAD
-    "src/script/components/list/ConversationListCallingCell.tsx:1432281216": [
-      [114, 90, 6, "Argument of type \'number | undefined\' is not assignable to parameter of type \'REASON\'.\\n  Type \'undefined\' is not assignable to type \'REASON\'.", "2124277697"],
-      [127, 67, 8, "No overload matches this call.\\n  Overload 1 of 2, \'(...items: ConcatArray<User>[]): User[]\', gave the following error.\\n    Type \'User | undefined\' is not assignable to type \'User\'.\\n      Type \'undefined\' is not assignable to type \'User\'.\\n  Overload 2 of 2, \'(...items: (User | ConcatArray<User>)[]): User[]\', gave the following error.\\n    Type \'User | undefined\' is not assignable to type \'User\'.\\n      Type \'undefined\' is not assignable to type \'User\'.", "2198230984"],
-      [147, 28, 12, "Type \'undefined\' cannot be used as an index type.", "3398917396"],
-      [172, 10, 7, "Type \'(false | ContextMenuEntry | { click: () => void; icon: string; identifier: string; isDisabled: boolean; label: string; })[]\' is not assignable to type \'ContextMenuEntry[]\'.\\n  Type \'false | ContextMenuEntry | { click: () => void; icon: string; identifier: string; isDisabled: boolean; label: string; }\' is not assignable to type \'ContextMenuEntry\'.\\n    Type \'false\' has no properties in common with type \'ContextMenuEntry\'.", "4061926391"],
-      [305, 16, 20, "Type \'Participant | null\' is not assignable to type \'Participant\'.\\n  Type \'null\' is not assignable to type \'Participant\'.", "942864568"]
-    ],
-    "src/script/components/list/ConversationListCell.tsx:144483186": [
-      [157, 23, 8, "Object is possibly \'undefined\'.", "2198230984"]
-=======
-    "src/script/components/list/ConversationListCallingCell.tsx:2354053925": [
-      [115, 90, 6, "Argument of type \'number | undefined\' is not assignable to parameter of type \'REASON\'.\\n  Type \'undefined\' is not assignable to type \'REASON\'.", "2124277697"],
-      [128, 67, 8, "No overload matches this call.\\n  Overload 1 of 2, \'(...items: ConcatArray<User>[]): User[]\', gave the following error.\\n    Type \'User | undefined\' is not assignable to type \'User\'.\\n      Type \'undefined\' is not assignable to type \'User\'.\\n  Overload 2 of 2, \'(...items: (User | ConcatArray<User>)[]): User[]\', gave the following error.\\n    Type \'User | undefined\' is not assignable to type \'User\'.\\n      Type \'undefined\' is not assignable to type \'User\'.", "2198230984"],
-      [148, 28, 12, "Type \'undefined\' cannot be used as an index type.", "3398917396"],
-      [173, 10, 7, "Type \'(false | ContextMenuEntry | { click: () => void; icon: string; identifier: string; isDisabled: boolean; label: string; })[]\' is not assignable to type \'ContextMenuEntry[]\'.\\n  Type \'false | ContextMenuEntry | { click: () => void; icon: string; identifier: string; isDisabled: boolean; label: string; }\' is not assignable to type \'ContextMenuEntry\'.\\n    Type \'false\' has no properties in common with type \'ContextMenuEntry\'.", "4061926391"],
-      [306, 16, 20, "Type \'Participant | null\' is not assignable to type \'Participant\'.\\n  Type \'null\' is not assignable to type \'Participant\'.", "942864568"]
-    ],
-    "src/script/components/list/ConversationListCell.tsx:931164040": [
-      [121, 8, 3, "Type \'(node: HTMLElement) => void\' is not assignable to type \'LegacyRef<HTMLLIElement> | undefined\'.\\n  Type \'(node: HTMLElement) => void\' is not assignable to type \'(instance: HTMLLIElement | null) => void\'.\\n    Types of parameters \'node\' and \'instance\' are incompatible.\\n      Type \'HTMLLIElement | null\' is not assignable to type \'HTMLElement\'.\\n        Type \'null\' is not assignable to type \'HTMLElement\'.", "193432436"],
-      [151, 23, 8, "Object is possibly \'undefined\'.", "2198230984"]
->>>>>>> 58ef7e9c
+    "src/script/components/list/ConversationListCallingCell.tsx:3101807191": [
+      [113, 90, 6, "Argument of type \'number | undefined\' is not assignable to parameter of type \'REASON\'.\\n  Type \'undefined\' is not assignable to type \'REASON\'.", "2124277697"],
+      [126, 67, 8, "No overload matches this call.\\n  Overload 1 of 2, \'(...items: ConcatArray<User>[]): User[]\', gave the following error.\\n    Type \'User | undefined\' is not assignable to type \'User\'.\\n      Type \'undefined\' is not assignable to type \'User\'.\\n  Overload 2 of 2, \'(...items: (User | ConcatArray<User>)[]): User[]\', gave the following error.\\n    Type \'User | undefined\' is not assignable to type \'User\'.\\n      Type \'undefined\' is not assignable to type \'User\'.", "2198230984"],
+      [146, 28, 12, "Type \'undefined\' cannot be used as an index type.", "3398917396"],
+      [171, 10, 7, "Type \'(false | ContextMenuEntry | { click: () => void; icon: string; identifier: string; isDisabled: boolean; label: string; })[]\' is not assignable to type \'ContextMenuEntry[]\'.\\n  Type \'false | ContextMenuEntry | { click: () => void; icon: string; identifier: string; isDisabled: boolean; label: string; }\' is not assignable to type \'ContextMenuEntry\'.\\n    Type \'false\' has no properties in common with type \'ContextMenuEntry\'.", "4061926391"],
+      [304, 16, 20, "Type \'Participant | null\' is not assignable to type \'Participant\'.\\n  Type \'null\' is not assignable to type \'Participant\'.", "942864568"]
+    ],
+    "src/script/components/list/ConversationListCell.tsx:3369677769": [
+      [150, 23, 8, "Object is possibly \'undefined\'.", "2198230984"]
     ],
     "src/script/components/list/ParticipantItem.tsx:3103781768": [
       [111, 94, 15, "Argument of type \'Participant | undefined\' is not assignable to parameter of type \'Partial<Record<\\"isMuted\\" | \\"isActivelySpeaking\\" | \\"sharesScreen\\" | \\"sharesCamera\\", Subscribable<any>>>\'.\\n  Type \'undefined\' is not assignable to type \'Partial<Record<\\"isMuted\\" | \\"isActivelySpeaking\\" | \\"sharesScreen\\" | \\"sharesCamera\\", Subscribable<any>>>\'.", "420345688"]
@@ -1324,55 +1296,6 @@
       [1185, 12, 35, "Object is possibly \'undefined\'.", "901544345"],
       [1187, 13, 35, "Object is possibly \'undefined\'.", "901544345"]
     ],
-<<<<<<< HEAD
-    "src/script/conversation/ConversationRepository.ts:2022483751": [
-      [182, 8, 29, "Argument of type \'(User | undefined)[] | undefined\' is not assignable to parameter of type \'User[] | undefined\'.\\n  Type \'(User | undefined)[]\' is not assignable to type \'User[]\'.", "1506995572"],
-      [188, 75, 13, "No overload matches this call.\\n  Overload 1 of 4, \'(value: string | number | Date): Date\', gave the following error.\\n    Argument of type \'string | undefined\' is not assignable to parameter of type \'string | number | Date\'.\\n  Overload 2 of 4, \'(value: string | number): Date\', gave the following error.\\n    Argument of type \'string | undefined\' is not assignable to parameter of type \'string | number\'.", "2642562490"],
-      [207, 16, 24, "Argument of type \'string | undefined\' is not assignable to parameter of type \'string\'.\\n  Type \'undefined\' is not assignable to type \'string\'.", "2322605270"],
-      [212, 25, 13, "No overload matches this call.\\n  Overload 1 of 4, \'(value: string | number | Date): Date\', gave the following error.\\n    Argument of type \'string | undefined\' is not assignable to parameter of type \'string | number | Date\'.\\n  Overload 2 of 4, \'(value: string | number): Date\', gave the following error.\\n    Argument of type \'string | undefined\' is not assignable to parameter of type \'string | number\'.", "2642562490"],
-      [228, 10, 12, "Object is possibly \'undefined\'.", "1670678216"],
-      [323, 6, 18, "Argument of type \'Conversation | undefined\' is not assignable to parameter of type \'Conversation\'.\\n  Type \'undefined\' is not assignable to type \'Conversation\'.", "1508601427"],
-      [337, 43, 15, "Argument of type \'string | undefined\' is not assignable to parameter of type \'string\'.\\n  Type \'undefined\' is not assignable to type \'string\'.", "1177570679"],
-      [480, 8, 5, "Argument of type \'unknown\' is not assignable to parameter of type \'BackendClientError\'.", "165548477"],
-      [520, 10, 13, "Object is of type \'unknown\'.", "2758364324"],
-      [526, 8, 13, "Argument of type \'unknown\' is not assignable to parameter of type \'Error | undefined\'.", "2758364324"],
-      [546, 9, 25, "Object is possibly \'undefined\'.", "4293153287"],
-      [672, 78, 9, "Argument of type \'number | undefined\' is not assignable to parameter of type \'number\'.\\n  Type \'undefined\' is not assignable to type \'number\'.", "2548743275"],
-      [859, 26, 24, "Argument of type \'string | undefined\' is not assignable to parameter of type \'string\'.\\n  Type \'undefined\' is not assignable to type \'string\'.", "2322605270"],
-      [918, 37, 5, "Object is of type \'unknown\'.", "165548477"],
-      [920, 80, 5, "Object is of type \'unknown\'.", "165548477"],
-      [1047, 6, 50, "Type \'Conversation | undefined\' is not assignable to type \'false | Conversation\'.\\n  Type \'undefined\' is not assignable to type \'false | Conversation\'.", "4161336519"],
-      [1057, 37, 5, "Object is of type \'unknown\'.", "165548477"],
-      [1082, 30, 5, "Object is of type \'unknown\'.", "165548477"],
-      [1120, 73, 6, "Type \'null\' is not assignable to type \'string\'.", "1127975365"],
-      [1139, 22, 5, "Object is of type \'unknown\'.", "165548477"],
-      [1165, 14, 5, "Object is of type \'unknown\'.", "165548477"],
-      [1244, 4, 88, "Type \'Promise<Conversation | undefined>[]\' is not assignable to type \'Promise<Conversation>[]\'.\\n  Type \'Promise<Conversation | undefined>\' is not assignable to type \'Promise<Conversation>\'.\\n    Type \'Conversation | undefined\' is not assignable to type \'Conversation\'.\\n      Type \'undefined\' is not assignable to type \'Conversation\'.", "909551372"],
-      [1661, 101, 5, "Object is of type \'unknown\'.", "165548477"],
-      [1859, 18, 12, "Object is possibly \'undefined\'.", "1670678216"],
-      [1947, 12, 39, "Argument of type \'(conversationEntity: Conversation) => Conversation\' is not assignable to parameter of type \'((value: Conversation) => Conversation | PromiseLike<Conversation>) & ((value: null) => Conversation | PromiseLike<...>)\'.\\n  Type \'(conversationEntity: Conversation) => Conversation\' is not assignable to type \'(value: null) => Conversation | PromiseLike<Conversation>\'.\\n    Types of parameters \'conversationEntity\' and \'value\' are incompatible.\\n      Type \'null\' is not assignable to type \'Conversation\'.", "3862325245"],
-      [2044, 52, 9, "Argument of type \'IncomingEvent\' is not assignable to parameter of type \'MappedEvent\'.\\n  Type \'ConversationCodeDeleteEvent\' is not assignable to type \'MappedEvent\'.\\n    Type \'ConversationCodeDeleteEvent\' is not assignable to type \'{ data?: string | MappedEventData | undefined; type: CONVERSATION_EVENT | CONVERSATION; }\'.\\n      Types of property \'data\' are incompatible.\\n        Type \'null\' is not assignable to type \'string | MappedEventData | undefined\'.", "1945995409"],
-      [2049, 6, 9, "Argument of type \'IncomingEvent\' is not assignable to parameter of type \'MappedEvent\'.", "1945995409"],
-      [2268, 60, 13, "Argument of type \'ContentMessage | MemberMessage | CallMessage | VerificationMessage | LegalHoldMessage | ... 9 more ... | undefined\' is not assignable to parameter of type \'Message\'.", "2065728181"],
-      [2269, 12, 35, "Argument of type \'(messageEntity: MemberMessage) => { conversationEntity: Conversation; }\' is not assignable to parameter of type \'(value: Message) => { conversationEntity: Conversation; } | PromiseLike<{ conversationEntity: Conversation; }>\'.\\n  Types of parameters \'messageEntity\' and \'value\' are incompatible.\\n    Type \'Message\' is missing the following properties from type \'MemberMessage\': allTeamMembers, exceedsMaxVisibleUsers, hasUsers, hiddenUserCount, and 34 more.", "3695844397"],
-      [2297, 8, 6, "Type \'string | undefined\' is not assignable to type \'string\'.\\n  Type \'undefined\' is not assignable to type \'string\'.", "1127975365"],
-      [2315, 26, 5, "Object is of type \'unknown\'.", "165548477"],
-      [2320, 4, 17, "Type \'undefined\' is not assignable to type \'{ conversationEntity: Conversation; }\'.", "4204377774"],
-      [2337, 6, 16, "Type \'string | undefined\' is not assignable to type \'string\'.\\n  Type \'undefined\' is not assignable to type \'string\'.", "1831201559"],
-      [2346, 70, 13, "Argument of type \'ContentMessage | MemberMessage | CallMessage | VerificationMessage | LegalHoldMessage | ... 9 more ... | undefined\' is not assignable to parameter of type \'Message\'.\\n  Type \'undefined\' is not assignable to type \'Message\'.", "2065728181"],
-      [2385, 12, 6, "Type \'string | null\' is not assignable to type \'string\'.\\n  Type \'null\' is not assignable to type \'string\'.", "1127975365"],
-      [2419, 73, 16, "Argument of type \'(QualifiedId | undefined)[]\' is not assignable to parameter of type \'QualifiedId[]\'.", "2829605732"],
-      [2498, 14, 9, "Type \'undefined\' cannot be used as an index type.", "665809274"],
-      [2523, 60, 9, "Argument of type \'ConversationMemberUpdateData\' is not assignable to parameter of type \'Partial<SelfStatusUpdateDatabaseData>\'.\\n  Types of property \'otr_muted_ref\' are incompatible.\\n    Type \'string | null | undefined\' is not assignable to type \'string | undefined\'.", "1946204345"],
-      [2637, 74, 42, "Object is possibly \'undefined\'.", "4089489462"],
-      [2675, 51, 4, "Property \'type\' does not exist on type \'never\'.", "2087944093"],
-      [2691, 25, 5, "Object is of type \'unknown\'.", "165548477"],
-      [2718, 25, 5, "Object is of type \'unknown\'.", "165548477"],
-      [2771, 98, 7, "Argument of type \'{ domain: string | undefined; id: string; }[] | undefined\' is not assignable to parameter of type \'QualifiedId[] | undefined\'.\\n  Type \'{ domain: string | undefined; id: string; }[]\' is not assignable to type \'QualifiedId[]\'.\\n    Type \'{ domain: string | undefined; id: string; }\' is not assignable to type \'QualifiedId\'.\\n      Types of property \'domain\' are incompatible.\\n        Type \'string | undefined\' is not assignable to type \'string\'.\\n          Type \'undefined\' is not assignable to type \'string\'.", "2414311946"],
-      [2778, 42, 13, "Argument of type \'ContentMessage | MemberMessage | CallMessage | VerificationMessage | LegalHoldMessage | ... 9 more ... | undefined\' is not assignable to parameter of type \'Message\'.", "2065728181"],
-      [2880, 64, 6, "Type \'string | undefined\' is not assignable to type \'string\'.\\n  Type \'undefined\' is not assignable to type \'string\'.", "1127975365"],
-      [2902, 6, 6, "Type \'string | undefined\' is not assignable to type \'string\'.\\n  Type \'undefined\' is not assignable to type \'string\'.", "1127975365"]
-=======
     "src/script/conversation/ConversationRepository.ts:987339060": [
       [183, 8, 29, "Argument of type \'(User | undefined)[] | undefined\' is not assignable to parameter of type \'User[] | undefined\'.\\n  Type \'(User | undefined)[]\' is not assignable to type \'User[]\'.", "1506995572"],
       [189, 75, 13, "No overload matches this call.\\n  Overload 1 of 4, \'(value: string | number | Date): Date\', gave the following error.\\n    Argument of type \'string | undefined\' is not assignable to parameter of type \'string | number | Date\'.\\n  Overload 2 of 4, \'(value: string | number): Date\', gave the following error.\\n    Argument of type \'string | undefined\' is not assignable to parameter of type \'string | number\'.", "2642562490"],
@@ -1420,7 +1343,6 @@
       [2781, 42, 13, "Argument of type \'ContentMessage | MemberMessage | CallMessage | VerificationMessage | LegalHoldMessage | ... 9 more ... | undefined\' is not assignable to parameter of type \'Message\'.", "2065728181"],
       [2883, 64, 6, "Type \'string | undefined\' is not assignable to type \'string\'.\\n  Type \'undefined\' is not assignable to type \'string\'.", "1127975365"],
       [2905, 6, 6, "Type \'string | undefined\' is not assignable to type \'string\'.\\n  Type \'undefined\' is not assignable to type \'string\'.", "1127975365"]
->>>>>>> 58ef7e9c
     ],
     "src/script/conversation/ConversationRoleRepository.test.ts:4040891269": [
       [36, 6, 27, "Argument of type \'TeamRepository | undefined\' is not assignable to parameter of type \'TeamRepository\'.\\n  Type \'undefined\' is not assignable to type \'TeamRepository\'.", "2595125417"],
@@ -2087,9 +2009,6 @@
     "src/script/page/LeftSidebar/panels/StartUI/components/GroupList.test.tsx:87150494": [
       [34, 63, 38, "Argument of type \'Element | null\' is not assignable to parameter of type \'Element\'.\\n  Type \'null\' is not assignable to type \'Element\'.", "495210063"]
     ],
-    "src/script/page/MainContent/MainContent.tsx:2029280374": [
-      [68, 28, 12, "Type \'Conversation | null\' is not assignable to type \'Conversation\'.\\n  Type \'null\' is not assignable to type \'Conversation\'.", "1670678216"]
-    ],
     "src/script/page/MainContent/panels/Collection/Collection.test.tsx:1028939995": [
       [122, 12, 5, "Type \'HTMLInputElement | null\' is not assignable to type \'HTMLInputElement\'.\\n  Type \'null\' is not assignable to type \'HTMLInputElement\'.", "178805363"]
     ],
@@ -2137,19 +2056,13 @@
       [34, 41, 22, "Cannot invoke an object which is possibly \'undefined\'.", "1980738780"],
       [41, 21, 12, "Argument of type \'string | undefined\' is not assignable to parameter of type \'Matcher\'.\\n  Type \'undefined\' is not assignable to type \'Matcher\'.", "2075561852"]
     ],
-    "src/script/page/MainContent/panels/preferences/devices/DevicesPreferences.tsx:3713584342": [
+    "src/script/page/MainContent/panels/preferences/devices/DevicesPreferences.tsx:3301501992": [
       [66, 90, 10, "Type \'undefined\' is not assignable to type \'boolean\'.", "3231345145"],
-      [130, 73, 37, "Argument of type \'Conversation | undefined\' is not assignable to parameter of type \'Conversation\'.\\n  Type \'undefined\' is not assignable to type \'Conversation\'.", "3769528030"]
+      [129, 73, 37, "Argument of type \'Conversation | undefined\' is not assignable to parameter of type \'Conversation\'.\\n  Type \'undefined\' is not assignable to type \'Conversation\'.", "3769528030"]
     ],
     "src/script/page/message-list/InputBarControls/InputBarControls.test.tsx:2517377529": [
       [33, 2, 12, "Type \'undefined\' is not assignable to type \'Conversation\'.", "1670678216"]
     ],
-<<<<<<< HEAD
-=======
-    "src/script/page/message-list/MentionSuggestions/MentionSuggestions.tsx:217067853": [
-      [119, 14, 3, "Type \'((node: Element) => void) | undefined\' is not assignable to type \'Ref<HTMLDivElement> | undefined\'.\\n  Type \'(node: Element) => void\' is not assignable to type \'Ref<HTMLDivElement> | undefined\'.\\n    Type \'(node: Element) => void\' is not assignable to type \'(instance: HTMLDivElement | null) => void\'.\\n      Types of parameters \'node\' and \'instance\' are incompatible.\\n        Type \'HTMLDivElement | null\' is not assignable to type \'Element\'.\\n          Type \'null\' is not assignable to type \'Element\'.", "193432436"]
-    ],
->>>>>>> 58ef7e9c
     "src/script/page/message-list/MessageTimerButton.test.ts:254586997": [
       [33, 46, 29, "Argument of type \'Element | null\' is not assignable to parameter of type \'Element\'.\\n  Type \'null\' is not assignable to type \'Element\'.", "4019893960"],
       [96, 11, 47, "Object is possibly \'null\'.", "512435431"],
@@ -2658,19 +2571,12 @@
       [38, 54, 29, "Argument of type \'Element | null\' is not assignable to parameter of type \'Element\'.\\n  Type \'null\' is not assignable to type \'Element\'.", "1262202094"],
       [76, 20, 77, "Argument of type \'Element | null\' is not assignable to parameter of type \'Document | Node | Element | Window\'.", "1971299222"]
     ],
-<<<<<<< HEAD
-    "src/script/view_model/panel/NotificationsPanel.tsx:2797976972": [
-      [45, 56, 18, "Argument of type \'Conversation | null\' is not assignable to parameter of type \'Partial<Record<\\"notificationState\\", Subscribable<any>>>\'.\\n  Type \'null\' is not assignable to type \'Partial<Record<\\"notificationState\\", Subscribable<any>>>\'.", "2242649668"],
-      [77, 77, 18, "Argument of type \'Conversation | null\' is not assignable to parameter of type \'Conversation\'.\\n  Type \'null\' is not assignable to type \'Conversation\'.", "2242649668"]
-    ],
-=======
->>>>>>> 58ef7e9c
     "src/script/view_model/panel/PanelHeader.test.ts:4232255009": [
       [33, 39, 22, "Argument of type \'Element | null\' is not assignable to parameter of type \'Element\'.\\n  Type \'null\' is not assignable to type \'Element\'.", "3474761039"],
       [34, 38, 21, "Argument of type \'Element | null\' is not assignable to parameter of type \'Element\'.\\n  Type \'null\' is not assignable to type \'Element\'.", "327517530"]
     ],
-    "src/script/view_model/panel/TimedMessagesPanel.tsx:443784711": [
-      [51, 57, 18, "Argument of type \'Conversation | null\' is not assignable to parameter of type \'Partial<Record<\\"globalMessageTimer\\", Subscribable<any>>>\'.\\n  Type \'null\' is not assignable to type \'Partial<Record<\\"globalMessageTimer\\", Subscribable<any>>>\'.", "2242649668"]
+    "src/script/view_model/panel/TimedMessagesPanel.tsx:3003710425": [
+      [50, 57, 18, "Argument of type \'Conversation | null\' is not assignable to parameter of type \'Partial<Record<\\"globalMessageTimer\\", Subscribable<any>>>\'.\\n  Type \'null\' is not assignable to type \'Partial<Record<\\"globalMessageTimer\\", Subscribable<any>>>\'.", "2242649668"]
     ]
   }`
 };