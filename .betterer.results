// BETTERER RESULTS V2.
// 
// If this file contains merge conflicts, use `betterer merge` to automatically resolve them:
// https://phenomnomnominal.github.io/betterer/docs/results-file/#merge
//
exports[`stricter compilation`] = {
  value: `{
    "src/script/Config.ts:3287170438": [
      [52, 4, 40, "\'ACCOUNT_BASE\' is specified more than once, so this usage will be overwritten.", "2150385420"],
      [53, 4, 15, "\'MOBILE_BASE\' is specified more than once, so this usage will be overwritten.", "437120469"],
      [54, 4, 12, "\'PRICING\' is specified more than once, so this usage will be overwritten.", "1004628660"],
      [55, 4, 65, "\'PRIVACY_POLICY\' is specified more than once, so this usage will be overwritten.", "3718416051"],
      [56, 4, 889, "\'SUPPORT\' is specified more than once, so this usage will be overwritten.", "162157357"],
      [71, 4, 36, "\'TEAMS_BASE\' is specified more than once, so this usage will be overwritten.", "1602627884"],
      [72, 4, 47, "\'TEAMS_BILLING\' is specified more than once, so this usage will be overwritten.", "1546117942"],
      [73, 4, 79, "\'TEAMS_CREATE\' is specified more than once, so this usage will be overwritten.", "3896973981"],
      [74, 4, 84, "\'TERMS_OF_USE_PERSONAL\' is specified more than once, so this usage will be overwritten.", "4120462090"],
      [75, 4, 78, "\'TERMS_OF_USE_TEAMS\' is specified more than once, so this usage will be overwritten.", "2894167402"],
      [76, 4, 32, "\'WEBSITE_BASE\' is specified more than once, so this usage will be overwritten.", "41464345"],
      [77, 4, 61, "\'WHATS_NEW\' is specified more than once, so this usage will be overwritten.", "608611251"]
    ],
    "src/script/assets/AssetCrypto.test.ts:2635946620": [
      [38, 55, 4, "Argument of type \'null\' is not assignable to parameter of type \'ArrayBuffer\'.", "2087897566"]
    ],
    "src/script/assets/AssetMapper.ts:297607081": [
      [51, 10, 6, "Type \'AssetRemoteData | undefined\' is not assignable to type \'AssetRemoteData\'.\\n  Type \'undefined\' is not assignable to type \'AssetRemoteData\'.", "1468438424"],
      [51, 31, 7, "Type \'AssetRemoteData | undefined\' is not assignable to type \'AssetRemoteData\'.\\n  Type \'undefined\' is not assignable to type \'AssetRemoteData\'.", "1793644015"]
    ],
    "src/script/assets/AssetRemoteData.ts:2909057294": [
      [75, 8, 10, "Type \'string | undefined\' is not assignable to type \'string\'.\\n  Type \'undefined\' is not assignable to type \'string\'.", "2264616494"],
      [95, 8, 10, "Type \'string | undefined\' is not assignable to type \'string\'.\\n  Type \'undefined\' is not assignable to type \'string\'.", "2264616494"]
    ],
    "src/script/assets/AssetRepository.ts:839388141": [
      [101, 27, 5, "Object is of type \'unknown\'.", "165548477"],
      [276, 4, 81, "Type \'UploadStatus | undefined\' is not assignable to type \'UploadStatus\'.\\n  Type \'undefined\' is not assignable to type \'UploadStatus\'.", "613717832"]
    ],
    "src/script/audio/AudioRepository.ts:12311176": [
      [92, 6, 26, "Cannot invoke an object which is possibly \'undefined\'.", "1352108271"],
      [116, 44, 42, "Argument of type \'(audioId: AudioType) => void\' is not assignable to parameter of type \'(value: string, index: number, array: string[]) => void\'.\\n  Types of parameters \'audioId\' and \'value\' are incompatible.\\n    Type \'string\' is not assignable to type \'AudioType\'.", "2195180610"],
      [175, 66, 5, "Object is of type \'unknown\'.", "165548477"]
    ],
    "src/script/audio/AudioState.ts:2637326876": [
      [28, 4, 20, "Type \'Observable<AudioPreference.ALL>\' is not assignable to type \'Observable<AudioPreference>\'.\\n  Types of parameters \'value\' and \'value\' are incompatible.\\n    Type \'AudioPreference\' is not assignable to type \'AudioPreference.ALL\'.", "889323520"]
    ],
    "src/script/auth/AuthRepository.ts:219478500": [
      [52, 60, 5, "Object is of type \'unknown\'.", "165548477"]
    ],
    "src/script/auth/component/AccountForm.tsx:4117596454": [
      [90, 8, 16, "Object is possibly \'undefined\'.", "3859911866"],
      [90, 33, 16, "Object is possibly \'undefined\'.", "3859911866"],
      [92, 11, 16, "Object is possibly \'undefined\'.", "3859911866"],
      [93, 20, 87, "Argument of type \'ValidationError | null\' is not assignable to parameter of type \'Error\'.\\n  Type \'null\' is not assignable to type \'Error\'.", "612674422"],
      [93, 58, 16, "Object is possibly \'undefined\'.", "3859911866"],
      [93, 81, 16, "Object is possibly \'undefined\'.", "3859911866"],
      [95, 33, 16, "Object is possibly \'undefined\'.", "3859911866"],
      [98, 24, 6, "Argument of type \'Error[]\' is not assignable to parameter of type \'SetStateAction<never[]>\'.\\n  Type \'Error[]\' is not assignable to type \'never[]\'.\\n    Type \'Error\' is not assignable to type \'never\'.", "1168132398"],
      [108, 19, 5, "Object is of type \'unknown\'.", "165548477"],
      [109, 16, 5, "Object is of type \'unknown\'.", "165548477"],
      [114, 12, 20, "Object is possibly \'undefined\'.", "4048796933"],
      [114, 51, 5, "Object is of type \'unknown\'.", "165548477"],
      [120, 12, 20, "Object is possibly \'undefined\'.", "4048796933"],
      [120, 51, 5, "Object is of type \'unknown\'.", "165548477"],
      [121, 12, 23, "Object is possibly \'undefined\'.", "23329910"],
      [121, 54, 5, "Object is of type \'unknown\'.", "165548477"],
      [127, 14, 5, "Object is of type \'unknown\'.", "165548477"],
      [147, 14, 19, "Object is possibly \'undefined\'.", "3911565646"],
      [151, 12, 3, "Type \'MutableRefObject<HTMLInputElement | undefined>\' is not assignable to type \'((instance: HTMLInputElement | null) => void) | RefObject<HTMLInputElement> | null | undefined\'.", "193432436"],
      [158, 16, 20, "Object is possibly \'undefined\'.", "4048796933"],
      [171, 14, 20, "Object is possibly \'undefined\'.", "4048796933"],
      [175, 12, 3, "Type \'MutableRefObject<HTMLInputElement | undefined>\' is not assignable to type \'((instance: HTMLInputElement | null) => void) | RefObject<HTMLInputElement> | null | undefined\'.", "193432436"],
      [186, 16, 23, "Object is possibly \'undefined\'.", "23329910"],
      [198, 14, 23, "Object is possibly \'undefined\'.", "23329910"],
      [202, 12, 3, "Type \'MutableRefObject<HTMLInputElement | undefined>\' is not assignable to type \'((instance: HTMLInputElement | null) => void) | RefObject<HTMLInputElement> | null | undefined\'.", "193432436"],
      [226, 8, 3, "Type \'MutableRefObject<HTMLInputElement | undefined>\' is not assignable to type \'((instance: HTMLInputElement | null) => void) | RefObject<HTMLInputElement> | null | undefined\'.\\n  Type \'MutableRefObject<HTMLInputElement | undefined>\' is not assignable to type \'RefObject<HTMLInputElement>\'.", "193432436"],
      [228, 10, 20, "Object is possibly \'undefined\'.", "3805711124"]
    ],
    "src/script/auth/component/ClientItem.tsx:1403845945": [
      [149, 9, 21, "Object is possibly \'undefined\'.", "4077427211"],
      [151, 8, 21, "Object is possibly \'undefined\'.", "4077427211"],
      [152, 8, 21, "Object is possibly \'undefined\'.", "4077427211"],
      [155, 23, 21, "Object is possibly \'undefined\'.", "4077427211"],
      [236, 28, 12, "Argument of type \'string | undefined\' is not assignable to parameter of type \'string\'.\\n  Type \'undefined\' is not assignable to type \'string\'.", "3597007453"],
      [277, 20, 3, "Type \'MutableRefObject<HTMLInputElement | undefined>\' is not assignable to type \'((instance: HTMLInputElement | null) => void) | RefObject<HTMLInputElement> | null | undefined\'.", "193432436"]
    ],
    "src/script/auth/component/ClientList.tsx:3233905927": [
      [56, 4, 8, "Type \'string | null\' is not assignable to type \'string\'.\\n  Type \'null\' is not assignable to type \'string\'.", "1055803537"],
      [67, 31, 7, "This condition will always return true since this \'Promise<any>\' is always defined.", "2364942655"],
      [93, 10, 11, "Type \'false | Error\' is not assignable to type \'Error\'.\\n  Type \'boolean\' is not assignable to type \'Error\'.", "674912356"]
    ],
    "src/script/auth/component/LinkButton.tsx:522804603": [
      [32, 8, 67, "Type \'(theme: Theme) => CSSObject\' is not assignable to type \'Interpolation<Theme>\'.\\n  Type \'(theme: Theme) => CSSObject\' is not assignable to type \'FunctionInterpolation<Theme>\'.\\n    Types of parameters \'theme\' and \'props\' are incompatible.\\n      Type \'Theme\' is missing the following properties from type \'Theme\': IconButton, Checkbox, general, Input, Select", "530872600"]
    ],
    "src/script/auth/component/LoginForm.tsx:1467603633": [
      [49, 4, 18, "Object is possibly \'undefined\'.", "3955986040"],
      [49, 31, 18, "Object is possibly \'undefined\'.", "3955986040"],
      [52, 9, 18, "Object is possibly \'undefined\'.", "3955986040"],
      [54, 8, 91, "Argument of type \'ValidationError | null\' is not assignable to parameter of type \'Error\'.\\n  Type \'null\' is not assignable to type \'Error\'.", "2109761846"],
      [54, 46, 18, "Object is possibly \'undefined\'.", "3955986040"],
      [54, 71, 18, "Object is possibly \'undefined\'.", "3955986040"],
      [57, 23, 18, "Object is possibly \'undefined\'.", "3955986040"],
      [58, 9, 21, "Object is possibly \'undefined\'.", "4077427211"],
      [60, 8, 97, "Argument of type \'ValidationError | null\' is not assignable to parameter of type \'Error\'.\\n  Type \'null\' is not assignable to type \'Error\'.", "2075038454"],
      [60, 46, 21, "Object is possibly \'undefined\'.", "4077427211"],
      [60, 74, 21, "Object is possibly \'undefined\'.", "4077427211"],
      [64, 26, 21, "Object is possibly \'undefined\'.", "4077427211"],
      [85, 8, 3, "Type \'MutableRefObject<HTMLInputElement | undefined>\' is not assignable to type \'((instance: HTMLInputElement | null) => void) | RefObject<HTMLInputElement> | null | undefined\'.", "193432436"],
      [102, 8, 3, "Type \'MutableRefObject<HTMLInputElement | undefined>\' is not assignable to type \'((instance: HTMLInputElement | null) => void) | RefObject<HTMLInputElement> | null | undefined\'.", "193432436"]
    ],
    "src/script/auth/component/RouterLink.tsx:4241768683": [
      [26, 59, 43, "Type \'(theme: Theme) => CSSObject\' is not assignable to type \'Interpolation<Theme>\'.\\n  Type \'(theme: Theme) => CSSObject\' is not assignable to type \'FunctionInterpolation<Theme>\'.\\n    Types of parameters \'theme\' and \'props\' are incompatible.\\n      Type \'import(\\"wire-webapp/node_modules/@emotion/react/types/index\\").Theme\' is not assignable to type \'import(\\"wire-webapp/node_modules/@wireapp/react-ui-kit/src/Layout/Theme\\").Theme\'.", "1560990654"]
    ],
    "src/script/auth/localeConfig.ts:2649740668": [
      [47, 2, 59, "Type \'string | undefined\' is not assignable to type \'string\'.\\n  Type \'undefined\' is not assignable to type \'string\'.", "576197098"]
    ],
    "src/script/auth/main.tsx:2888819071": [
      [65, 13, 31, "Argument of type \'HTMLElement | null\' is not assignable to parameter of type \'Element | DocumentFragment\'.\\n  Type \'null\' is not assignable to type \'Element | DocumentFragment\'.", "223522320"],
      [69, 9, 4, "Argument of type \'ConnectedComponent<FC<RootProps & { isAuthenticated: boolean; isFetchingSSOSettings: boolean; language: string; } & { doGetSSOSettings: () => Promise<void>; safelyRemoveCookie: (name: string, value: string) => Promise<...>; startPolling: (name?: string | undefined, interval?: number | undefined, asJSON?: boolean | u...\' is not assignable to parameter of type \'ConnectedComponent<FunctionComponent<{}>, any>\'.\\n  Type \'ComponentClass<Omit<RootProps & { isAuthenticated: boolean; isFetchingSSOSettings: boolean; language: string; } & { doGetSSOSettings: () => Promise<void>; safelyRemoveCookie: (name: string, value: string) => Promise<...>; startPolling: (name?: string | undefined, interval?: number | undefined, asJSON?: boolean | und...\' is not assignable to type \'ConnectedComponent<FunctionComponent<{}>, any>\'.\\n    Type \'ComponentClass<Omit<RootProps & { isAuthenticated: boolean; isFetchingSSOSettings: boolean; language: string; } & { doGetSSOSettings: () => Promise<void>; safelyRemoveCookie: (name: string, value: string) => Promise<...>; startPolling: (name?: string | undefined, interval?: number | undefined, asJSON?: boolean | und...\' is not assignable to type \'ComponentClass<any, any> & NonReactStatics<FunctionComponent<{}>, {}> & { WrappedComponent: FunctionComponent<{}>; }\'.\\n      Type \'ComponentClass<Omit<RootProps & { isAuthenticated: boolean; isFetchingSSOSettings: boolean; language: string; } & { doGetSSOSettings: () => Promise<void>; safelyRemoveCookie: (name: string, value: string) => Promise<...>; startPolling: (name?: string | undefined, interval?: number | undefined, asJSON?: boolean | und...\' is not assignable to type \'{ WrappedComponent: FunctionComponent<{}>; }\'.\\n        Types of property \'WrappedComponent\' are incompatible.\\n          Type \'FC<RootProps & { isAuthenticated: boolean; isFetchingSSOSettings: boolean; language: string; } & { doGetSSOSettings: () => Promise<void>; safelyRemoveCookie: (name: string, value: string) => Promise<...>; startPolling: (name?: string | undefined, interval?: number | undefined, asJSON?: boolean | undefined) => Promis...\' is not assignable to type \'FunctionComponent<{}>\'.\\n            Types of parameters \'props\' and \'props\' are incompatible.\\n              Type \'{}\' is not assignable to type \'RootProps & { isAuthenticated: boolean; isFetchingSSOSettings: boolean; language: string; } & { doGetSSOSettings: () => Promise<void>; safelyRemoveCookie: (name: string, value: string) => Promise<...>; startPolling: (name?: string | undefined, interval?: number | undefined, asJSON?: boolean | undefined) => Promise<....\'.\\n                Type \'{}\' is not assignable to type \'{ isAuthenticated: boolean; isFetchingSSOSettings: boolean; language: string; }\'.", "2089387715"]
    ],
    "src/script/auth/module/action/AuthAction.ts:1972172538": [
      [126, 12, 5, "Object is of type \'unknown\'.", "165548477"],
      [132, 49, 5, "Argument of type \'unknown\' is not assignable to parameter of type \'Error\'.", "165548477"],
      [146, 60, 5, "Argument of type \'unknown\' is not assignable to parameter of type \'Error\'.", "165548477"],
      [159, 59, 5, "Argument of type \'unknown\' is not assignable to parameter of type \'Error\'.", "165548477"],
      [181, 12, 5, "Object is of type \'unknown\'.", "165548477"],
      [184, 49, 5, "Argument of type \'unknown\' is not assignable to parameter of type \'Error\'.", "165548477"],
      [269, 27, 18, "Object is possibly \'undefined\'.", "1666073462"],
      [270, 6, 17, "Object is possibly \'undefined\'.", "2392383015"],
      [271, 6, 17, "Object is possibly \'undefined\'.", "2392383015"],
      [272, 6, 17, "Object is possibly \'undefined\'.", "2392383015"],
      [273, 6, 17, "Object is possibly \'undefined\'.", "2392383015"],
      [273, 31, 17, "Object is possibly \'undefined\'.", "2392383015"],
      [285, 54, 5, "Argument of type \'unknown\' is not assignable to parameter of type \'Error\'.", "165548477"],
      [300, 27, 18, "Object is possibly \'undefined\'.", "1666073462"],
      [312, 58, 5, "Argument of type \'unknown\' is not assignable to parameter of type \'Error\'.", "165548477"],
      [344, 58, 5, "Argument of type \'unknown\' is not assignable to parameter of type \'Error\'.", "165548477"],
      [379, 49, 5, "Argument of type \'unknown\' is not assignable to parameter of type \'Error\'.", "165548477"],
      [391, 61, 5, "Argument of type \'unknown\' is not assignable to parameter of type \'Error\'.", "165548477"],
      [410, 56, 5, "Argument of type \'unknown\' is not assignable to parameter of type \'Error\'.", "165548477"],
      [431, 48, 5, "Argument of type \'unknown\' is not assignable to parameter of type \'Error\'.", "165548477"],
      [445, 48, 5, "Argument of type \'unknown\' is not assignable to parameter of type \'Error\'.", "165548477"]
    ],
    "src/script/auth/module/action/BackendError.ts:3293868569": [
      [28, 4, 10, "Type \'string | undefined\' is not assignable to type \'string\'.\\n  Type \'undefined\' is not assignable to type \'string\'.", "3983565867"],
      [29, 4, 12, "Type \'string | undefined\' is not assignable to type \'string\'.\\n  Type \'undefined\' is not assignable to type \'string\'.", "1494865734"]
    ],
    "src/script/auth/module/action/ClientAction.ts:1102551119": [
      [36, 57, 5, "Argument of type \'unknown\' is not assignable to parameter of type \'Error\'.", "165548477"],
      [49, 56, 5, "Argument of type \'unknown\' is not assignable to parameter of type \'Error\'.", "165548477"],
      [73, 60, 5, "Argument of type \'unknown\' is not assignable to parameter of type \'Error\'.", "165548477"],
      [100, 6, 11, "Type \'undefined\' is not assignable to type \'string\'.", "1193824839"]
    ],
    "src/script/auth/module/action/ConversationAction.ts:3179619467": [
      [32, 71, 5, "Argument of type \'unknown\' is not assignable to parameter of type \'Error\'.", "165548477"],
      [46, 72, 5, "Argument of type \'unknown\' is not assignable to parameter of type \'Error\'.", "165548477"]
    ],
    "src/script/auth/module/action/CookieAction.ts:2952107553": [
      [37, 57, 5, "Argument of type \'unknown\' is not assignable to parameter of type \'Error\'.", "165548477"],
      [51, 57, 5, "Argument of type \'unknown\' is not assignable to parameter of type \'Error\'.", "165548477"],
      [67, 53, 5, "Argument of type \'unknown\' is not assignable to parameter of type \'Error\'.", "165548477"],
      [81, 56, 5, "Argument of type \'unknown\' is not assignable to parameter of type \'Error\'.", "165548477"],
      [92, 56, 5, "Argument of type \'unknown\' is not assignable to parameter of type \'Error\'.", "165548477"],
      [103, 53, 5, "Argument of type \'unknown\' is not assignable to parameter of type \'Error\'.", "165548477"],
      [117, 53, 5, "Argument of type \'unknown\' is not assignable to parameter of type \'Error\'.", "165548477"]
    ],
    "src/script/auth/module/action/InvitationAction.ts:4153062423": [
      [57, 82, 6, "Argument of type \'string | undefined\' is not assignable to parameter of type \'string\'.\\n  Type \'undefined\' is not assignable to type \'string\'.", "1747314229"],
      [60, 57, 5, "Argument of type \'unknown\' is not assignable to parameter of type \'Error\'.", "165548477"]
    ],
    "src/script/auth/module/action/LocalStorageAction.ts:1941616717": [
      [44, 65, 5, "Argument of type \'unknown\' is not assignable to parameter of type \'Error\'.", "165548477"],
      [59, 65, 5, "Argument of type \'unknown\' is not assignable to parameter of type \'Error\'.", "165548477"],
      [72, 68, 5, "Argument of type \'unknown\' is not assignable to parameter of type \'Error\'.", "165548477"]
    ],
    "src/script/auth/module/action/NotificationAction.ts:261962671": [
      [27, 33, 12, "Object is possibly \'undefined\'.", "3283681133"],
      [30, 62, 5, "Argument of type \'unknown\' is not assignable to parameter of type \'Error\'.", "165548477"],
      [44, 12, 12, "Object is possibly \'undefined\'.", "3283681133"]
    ],
    "src/script/auth/module/action/SelfAction.ts:2089396225": [
      [43, 51, 5, "Argument of type \'unknown\' is not assignable to parameter of type \'Error\'.", "165548477"],
      [57, 51, 5, "Argument of type \'unknown\' is not assignable to parameter of type \'Error\'.", "165548477"],
      [74, 53, 5, "Argument of type \'unknown\' is not assignable to parameter of type \'Error\'.", "165548477"],
      [96, 52, 5, "Argument of type \'unknown\' is not assignable to parameter of type \'Error\'.", "165548477"],
      [109, 57, 5, "Argument of type \'unknown\' is not assignable to parameter of type \'Error\'.", "165548477"],
      [122, 54, 5, "Argument of type \'unknown\' is not assignable to parameter of type \'Error\'.", "165548477"],
      [136, 12, 5, "Object is of type \'unknown\'.", "165548477"],
      [140, 58, 5, "Argument of type \'unknown\' is not assignable to parameter of type \'Error\'.", "165548477"]
    ],
    "src/script/auth/module/action/UserAction.ts:2835118030": [
      [38, 60, 5, "Argument of type \'unknown\' is not assignable to parameter of type \'Error\'.", "165548477"]
    ],
    "src/script/auth/module/action/ValidationError.ts:3871046799": [
      [72, 11, 82, "Object is possibly \'undefined\'.", "1780944499"],
      [92, 11, 86, "Object is possibly \'undefined\'.", "2194479222"]
    ],
    "src/script/auth/module/action/WebSocketAction.ts:3134213674": [
      [53, 83, 5, "Object is of type \'unknown\'.", "165548477"]
    ],
    "src/script/auth/module/action/creator/CookieActionCreator.ts:3301665892": [
      [137, 14, 6, "Type \'string | undefined\' is not assignable to type \'string\'.\\n  Type \'undefined\' is not assignable to type \'string\'.", "1544311649"],
      [150, 14, 6, "Type \'string | undefined\' is not assignable to type \'string\'.\\n  Type \'undefined\' is not assignable to type \'string\'.", "1544311649"]
    ],
    "src/script/auth/module/reducer/authReducer.ts:182177111": [
      [61, 4, 9, "Type \'null\' is not assignable to type \'number\'.", "1561043785"],
      [62, 4, 6, "Type \'null\' is not assignable to type \'UserAsset[]\'.", "1332497414"],
      [63, 4, 5, "Type \'null\' is not assignable to type \'string\'.", "165454089"],
      [64, 4, 10, "Type \'null\' is not assignable to type \'string\'.", "1013483035"],
      [65, 4, 15, "Type \'null\' is not assignable to type \'string\'.", "3770638438"],
      [66, 4, 5, "Type \'null\' is not assignable to type \'string\'.", "173467459"],
      [67, 4, 6, "Type \'null\' is not assignable to type \'string\'.", "1422303533"],
      [68, 4, 4, "Type \'null\' is not assignable to type \'string\'.", "2087876002"],
      [69, 4, 8, "Type \'null\' is not assignable to type \'string\'.", "1569157018"],
      [70, 4, 5, "Type \'null\' is not assignable to type \'string\'.", "187940249"],
      [71, 4, 10, "Type \'null\' is not assignable to type \'string\'.", "1244982411"],
      [72, 4, 4, "Type \'null\' is not assignable to type \'TeamData\'.", "2087956856"],
      [75, 2, 11, "Type \'null\' is not assignable to type \'string\'.", "974154622"],
      [76, 2, 7, "Type \'null\' is not assignable to type \'Uint8Array | undefined\'.", "4061937486"],
      [77, 2, 5, "Type \'null\' is not assignable to type \'Error\'.", "165548477"],
      [87, 4, 16, "Type \'undefined\' is not assignable to type \'string\'.", "2775896460"],
      [100, 8, 5, "Type \'null\' is not assignable to type \'Error\'.", "165548477"],
      [121, 8, 5, "Type \'null\' is not assignable to type \'Error\'.", "165548477"],
      [152, 8, 5, "Type \'null\' is not assignable to type \'Error\'.", "165548477"],
      [178, 72, 5, "Type \'null\' is not assignable to type \'Error\'.", "165548477"],
      [181, 49, 5, "Type \'null\' is not assignable to type \'Error\'.", "165548477"],
      [184, 64, 5, "Type \'null\' is not assignable to type \'Error\'.", "165548477"],
      [187, 24, 5, "Type \'null\' is not assignable to type \'Error\'.", "165548477"],
      [190, 24, 5, "Type \'null\' is not assignable to type \'Error\'.", "165548477"],
      [198, 8, 5, "Type \'null\' is not assignable to type \'Error\'.", "165548477"],
      [203, 24, 5, "Type \'null\' is not assignable to type \'Error\'.", "165548477"]
    ],
    "src/script/auth/module/reducer/clientReducer.ts:981784269": [
      [34, 2, 13, "Type \'null\' is not assignable to type \'RegisteredClient\'.", "107809045"],
      [35, 2, 5, "Type \'null\' is not assignable to type \'Error\'.", "165548477"],
      [37, 2, 10, "Type \'null\' is not assignable to type \'boolean\'.", "1547819645"],
      [38, 2, 11, "Type \'null\' is not assignable to type \'boolean\'.", "549268378"],
      [60, 8, 5, "Type \'null\' is not assignable to type \'Error\'.", "165548477"],
      [81, 8, 5, "Type \'null\' is not assignable to type \'Error\'.", "165548477"],
      [99, 24, 5, "Type \'null\' is not assignable to type \'Error\'.", "165548477"]
    ],
    "src/script/auth/module/reducer/conversationReducer.ts:3111817881": [
      [28, 2, 5, "Type \'null\' is not assignable to type \'Error & { label?: string | undefined; }\'.\\n  Type \'null\' is not assignable to type \'Error\'.", "165548477"],
      [42, 8, 5, "Type \'null\' is not assignable to type \'Error & { label?: string | undefined; }\'.", "165548477"]
    ],
    "src/script/auth/module/reducer/cookieReducer.ts:2680697582": [
      [32, 2, 5, "Type \'null\' is not assignable to type \'Error\'.", "165548477"],
      [47, 8, 5, "Type \'null\' is not assignable to type \'Error\'.", "165548477"],
      [59, 8, 5, "Type \'null\' is not assignable to type \'Error\'.", "165548477"],
      [71, 8, 5, "Type \'null\' is not assignable to type \'Error\'.", "165548477"],
      [83, 8, 5, "Type \'null\' is not assignable to type \'Error\'.", "165548477"]
    ],
    "src/script/auth/module/reducer/inviteReducer.ts:1673100957": [
      [30, 2, 5, "Type \'null\' is not assignable to type \'Error\'.", "165548477"],
      [48, 8, 5, "Type \'null\' is not assignable to type \'Error\'.", "165548477"],
      [61, 24, 5, "Type \'null\' is not assignable to type \'Error\'.", "165548477"]
    ],
    "src/script/auth/module/reducer/selfReducer.ts:2545020496": [
      [34, 2, 5, "Type \'null\' is not assignable to type \'Error\'.", "165548477"],
      [38, 21, 2, "Type \'null\' is not assignable to type \'string\'.", "5861160"],
      [38, 31, 6, "Type \'null\' is not assignable to type \'string\'.", "1422303533"],
      [38, 45, 4, "Type \'null\' is not assignable to type \'string\'.", "2087876002"],
      [38, 57, 4, "Type \'null\' is not assignable to type \'string | undefined\'.", "2087956856"],
      [65, 8, 5, "Type \'null\' is not assignable to type \'Error\'.", "165548477"],
      [78, 8, 5, "Type \'null\' is not assignable to type \'Error\'.", "165548477"]
    ],
    "src/script/auth/module/selector/AuthSelector.ts:941636495": [
      [33, 2, 5, "Type \'undefined\' is not assignable to type \'string\'.", "165454089"],
      [34, 2, 10, "Type \'undefined\' is not assignable to type \'string\'.", "1013483035"],
      [35, 2, 15, "Type \'undefined\' is not assignable to type \'string\'.", "3770638438"],
      [36, 2, 5, "Type \'undefined\' is not assignable to type \'string\'.", "173467459"],
      [37, 2, 6, "Type \'undefined\' is not assignable to type \'string\'.", "1422303533"],
      [38, 2, 4, "Type \'undefined\' is not assignable to type \'string\'.", "2087876002"],
      [39, 2, 8, "Type \'undefined\' is not assignable to type \'string\'.", "1569157018"],
      [40, 2, 5, "Type \'undefined\' is not assignable to type \'string\'.", "187940249"],
      [41, 2, 10, "Type \'undefined\' is not assignable to type \'string\'.", "1244982411"],
      [42, 2, 4, "Type \'undefined\' is not assignable to type \'TeamData\'.", "2087956856"],
      [48, 2, 7, "Type \'undefined\' is not assignable to type \'string\'.", "3920213849"],
      [49, 2, 4, "Type \'undefined\' is not assignable to type \'string\'.", "2087846158"],
      [50, 2, 2, "Type \'undefined\' is not assignable to type \'string\'.", "5861160"],
      [51, 2, 4, "Type \'undefined\' is not assignable to type \'string\'.", "2087876002"]
    ],
    "src/script/auth/module/selector/SelfSelector.ts:104386324": [
      [29, 2, 2, "Type \'undefined\' is not assignable to type \'string\'.", "5861160"],
      [30, 2, 6, "Type \'undefined\' is not assignable to type \'string\'.", "1422303533"],
      [31, 2, 4, "Type \'undefined\' is not assignable to type \'string\'.", "2087876002"]
    ],
    "src/script/auth/page/CheckPassword.tsx:1850762464": [
      [71, 9, 21, "Object is possibly \'undefined\'.", "4077427211"],
      [72, 6, 15, "Type \'ValidationError | null\' is not assignable to type \'Error\'.\\n  Type \'null\' is not assignable to type \'Error\'.", "1905002070"],
      [73, 8, 21, "Object is possibly \'undefined\'.", "4077427211"],
      [74, 8, 21, "Object is possibly \'undefined\'.", "4077427211"],
      [77, 26, 21, "Object is possibly \'undefined\'.", "4077427211"],
      [79, 10, 15, "Variable \'validationError\' is used before being assigned.", "1905002070"],
      [82, 32, 10, "Type \'ClientType | undefined\' is not assignable to type \'ClientType\'.\\n  Type \'undefined\' is not assignable to type \'ClientType\'.", "3013398820"],
      [82, 66, 8, "Type \'string | null\' is not assignable to type \'string | number | undefined\'.\\n  Type \'null\' is not assignable to type \'string | number | undefined\'.", "1569157018"],
      [87, 17, 5, "Argument of type \'ValidationError\' is not assignable to parameter of type \'SetStateAction<null>\'.\\n  Type \'ValidationError\' provides no match for the signature \'(prevState: null): null\'.", "165548477"],
      [90, 14, 5, "Object is of type \'unknown\'.", "165548477"],
      [99, 19, 5, "Argument of type \'unknown\' is not assignable to parameter of type \'SetStateAction<null>\'.", "165548477"],
      [103, 19, 5, "Argument of type \'unknown\' is not assignable to parameter of type \'SetStateAction<null>\'.", "165548477"],
      [132, 16, 3, "Type \'MutableRefObject<HTMLInputElement | undefined>\' is not assignable to type \'((instance: HTMLInputElement | null) => void) | RefObject<HTMLInputElement> | null | undefined\'.", "193432436"],
      [134, 16, 5, "Type \'string | null\' is not assignable to type \'string | number | readonly string[] | undefined\'.\\n  Type \'null\' is not assignable to type \'string | number | readonly string[] | undefined\'.", "189936718"]
    ],
    "src/script/auth/page/ClientManager.tsx:2167154494": [
      [37, 35, 44, "Argument of type \'string | null\' is not assignable to parameter of type \'string\'.\\n  Type \'null\' is not assignable to type \'string\'.", "2692881484"]
    ],
    "src/script/auth/page/ConversationJoin.tsx:2931482776": [
      [121, 20, 9, "Argument of type \'boolean | \\"\\"\' is not assignable to parameter of type \'SetStateAction<boolean | undefined>\'.\\n  Type \'\\"\\"\' is not assignable to type \'SetStateAction<boolean | undefined>\'.", "984770170"],
      [138, 19, 11, "Object is possibly \'undefined\'.", "3519972619"],
      [151, 63, 15, "Argument of type \'string | undefined\' is not assignable to parameter of type \'string\'.\\n  Type \'undefined\' is not assignable to type \'string\'.", "4110106687"],
      [158, 49, 40, "Object is possibly \'undefined\'.", "2139501078"],
      [160, 10, 5, "Object is of type \'unknown\'.", "165548477"],
      [161, 16, 5, "Object is of type \'unknown\'.", "165548477"],
      [164, 14, 5, "Object is of type \'unknown\'.", "165548477"],
      [186, 4, 17, "Object is possibly \'undefined\'.", "2878566579"],
      [186, 30, 17, "Object is possibly \'undefined\'.", "2878566579"],
      [187, 9, 17, "Object is possibly \'undefined\'.", "2878566579"],
      [188, 61, 17, "Object is possibly \'undefined\'.", "2878566579"],
      [256, 22, 3, "Type \'MutableRefObject<HTMLInputElement | undefined>\' is not assignable to type \'((instance: HTMLInputElement | null) => void) | RefObject<HTMLInputElement> | null | undefined\'.", "193432436"],
      [311, 75, 15, "Argument of type \'string | undefined\' is not assignable to parameter of type \'string\'.\\n  Type \'undefined\' is not assignable to type \'string\'.", "4110106687"],
      [312, 61, 40, "Object is possibly \'undefined\'.", "2139501078"]
    ],
    "src/script/auth/page/InitialInvite.tsx:2052648555": [
      [97, 4, 18, "Object is possibly \'undefined\'.", "3955986040"],
      [97, 31, 18, "Object is possibly \'undefined\'.", "3955986040"],
      [98, 4, 18, "Object is possibly \'undefined\'.", "3955986040"],
      [99, 9, 18, "Object is possibly \'undefined\'.", "3955986040"],
      [100, 15, 75, "Argument of type \'ValidationError | null\' is not assignable to parameter of type \'SetStateAction<null>\'.\\n  Type \'ValidationError\' is not assignable to type \'SetStateAction<null>\'.", "2665964110"],
      [100, 62, 18, "Object is possibly \'undefined\'.", "3955986040"],
      [103, 29, 18, "Object is possibly \'undefined\'.", "3955986040"],
      [105, 8, 18, "Object is possibly \'undefined\'.", "3955986040"],
      [107, 12, 5, "Object is of type \'unknown\'.", "165548477"],
      [108, 18, 5, "Object is of type \'unknown\'.", "165548477"],
      [115, 16, 5, "Object is of type \'unknown\'.", "165548477"],
      [168, 18, 3, "Type \'MutableRefObject<HTMLInputElement | undefined>\' is not assignable to type \'((instance: HTMLInputElement | null) => void) | RefObject<HTMLInputElement> | null | undefined\'.", "193432436"]
    ],
    "src/script/auth/page/Login.tsx:2043279151": [
      [173, 24, 16, "Argument of type \'Error[]\' is not assignable to parameter of type \'SetStateAction<never[]>\'.", "2735526245"],
      [175, 50, 10, "Type \'ClientType | undefined\' is not assignable to type \'ClientType\'.", "3013398820"],
      [204, 56, 10, "Type \'ClientType | undefined\' is not assignable to type \'ClientType\'.", "3013398820"],
      [206, 32, 11, "Argument of type \'string | undefined\' is not assignable to parameter of type \'string\'.\\n  Type \'undefined\' is not assignable to type \'string\'.", "2331572484"],
      [211, 36, 5, "Argument of type \'unknown\' is not assignable to parameter of type \'SetStateAction<string | Error>\'.", "165548477"],
      [235, 32, 18, "Object is possibly \'undefined\'.", "1981014711"],
      [235, 32, 24, "Argument of type \'string | undefined\' is not assignable to parameter of type \'string\'.\\n  Type \'undefined\' is not assignable to type \'string\'.", "3055772661"],
      [297, 24, 14, "Type \'(code: string) => void\' is not assignable to type \'(completeCode?: string | undefined) => void\'.\\n  Types of parameters \'code\' and \'completeCode\' are incompatible.\\n    Type \'string | undefined\' is not assignable to type \'string\'.\\n      Type \'undefined\' is not assignable to type \'string\'.", "2059828224"]
    ],
    "src/script/auth/page/PhoneLogin.tsx:2985384116": [
      [86, 19, 5, "Argument of type \'unknown\' is not assignable to parameter of type \'SetStateAction<undefined>\'.", "165548477"],
      [90, 19, 5, "Argument of type \'unknown\' is not assignable to parameter of type \'SetStateAction<undefined>\'.", "165548477"]
    ],
    "src/script/auth/page/Root.tsx:2721332349": [
      [130, 16, 9, "No overload matches this call.\\n  Overload 1 of 2, \'(props: (RouteProps<string, { [x: string]: string | undefined; }> & OmitNative<{}, keyof RouteProps<string, { [x: string]: string | undefined; }>>) | Readonly<...>): Route<...>\', gave the following error.\\n    Type \'false | ConnectedComponent<({ teamName, enterTeamCreationFlow, resetInviteErrors, pushAccountRegistrationData, authError, }: Props & { authError: Error; teamName: string; } & { enterTeamCreationFlow: () => Promise<void>; pushAccountRegistrationData: (registration: Partial<RegistrationDataState>) => Promise<...>; res...\' is not assignable to type \'ComponentType<any> | ComponentType<RouteComponentProps<any, StaticContext, unknown>> | undefined\'.\\n      Type \'false\' is not assignable to type \'ComponentType<any> | ComponentType<RouteComponentProps<any, StaticContext, unknown>> | undefined\'.\\n  Overload 2 of 2, \'(props: RouteProps<string, { [x: string]: string | undefined; }> & OmitNative<{}, keyof RouteProps<string, { [x: string]: string | undefined; }>>, context: any): Route<...>\', gave the following error.\\n    Type \'false | ConnectedComponent<({ teamName, enterTeamCreationFlow, resetInviteErrors, pushAccountRegistrationData, authError, }: Props & { authError: Error; teamName: string; } & { enterTeamCreationFlow: () => Promise<void>; pushAccountRegistrationData: (registration: Partial<RegistrationDataState>) => Promise<...>; res...\' is not assignable to type \'ComponentType<any> | ComponentType<RouteComponentProps<any, StaticContext, unknown>> | undefined\'.", "4247110506"],
      [173, 16, 9, "No overload matches this call.\\n  Overload 1 of 2, \'(props: (RouteProps<string, { [x: string]: string | undefined; }> & OmitNative<{}, keyof RouteProps<string, { [x: string]: string | undefined; }>>) | Readonly<...>): Route<...>\', gave the following error.\\n    Type \'false | ConnectedComponent<({ account, authError, currentFlow, entropyData, doRegisterPersonal, doRegisterTeam, doSendActivationCode, }: Props & { account: RegistrationDataState; authError: Error; currentFlow: string; entropyData: Uint8Array | undefined; } & { ...; }) => Element, Omit<...> & ConnectProps>\' is not assignable to type \'ComponentType<any> | ComponentType<RouteComponentProps<any, StaticContext, unknown>> | undefined\'.\\n      Type \'false\' is not assignable to type \'ComponentType<any> | ComponentType<RouteComponentProps<any, StaticContext, unknown>> | undefined\'.\\n  Overload 2 of 2, \'(props: RouteProps<string, { [x: string]: string | undefined; }> & OmitNative<{}, keyof RouteProps<string, { [x: string]: string | undefined; }>>, context: any): Route<...>\', gave the following error.\\n    Type \'false | ConnectedComponent<({ account, authError, currentFlow, entropyData, doRegisterPersonal, doRegisterTeam, doSendActivationCode, }: Props & { account: RegistrationDataState; authError: Error; currentFlow: string; entropyData: Uint8Array | undefined; } & { ...; }) => Element, Omit<...> & ConnectProps>\' is not assignable to type \'ComponentType<any> | ComponentType<RouteComponentProps<any, StaticContext, unknown>> | undefined\'.", "4247110506"],
      [177, 16, 9, "No overload matches this call.\\n  Overload 1 of 2, \'(props: (RouteProps<string, { [x: string]: string | undefined; }> & OmitNative<{}, keyof RouteProps<string, { [x: string]: string | undefined; }>>) | Readonly<...>): Route<...>\', gave the following error.\\n    Type \'false | ConnectedComponent<({ isPersonalFlow, enterPersonalCreationFlow }: Props & { isPersonalFlow: boolean; } & { enterPersonalCreationFlow: () => Promise<void>; }) => Element, Omit<Props & { isPersonalFlow: boolean; } & { ...; }, \\"enterPersonalCreationFlow\\" | \\"isPersonalFlow\\"> & ConnectProps>\' is not assignable to type \'ComponentType<any> | ComponentType<RouteComponentProps<any, StaticContext, unknown>> | undefined\'.\\n      Type \'false\' is not assignable to type \'ComponentType<any> | ComponentType<RouteComponentProps<any, StaticContext, unknown>> | undefined\'.\\n  Overload 2 of 2, \'(props: RouteProps<string, { [x: string]: string | undefined; }> & OmitNative<{}, keyof RouteProps<string, { [x: string]: string | undefined; }>>, context: any): Route<...>\', gave the following error.\\n    Type \'false | ConnectedComponent<({ isPersonalFlow, enterPersonalCreationFlow }: Props & { isPersonalFlow: boolean; } & { enterPersonalCreationFlow: () => Promise<void>; }) => Element, Omit<Props & { isPersonalFlow: boolean; } & { ...; }, \\"enterPersonalCreationFlow\\" | \\"isPersonalFlow\\"> & ConnectProps>\' is not assignable to type \'ComponentType<any> | ComponentType<RouteComponentProps<any, StaticContext, unknown>> | undefined\'.", "4247110506"],
      [181, 16, 9, "No overload matches this call.\\n  Overload 1 of 2, \'(props: (RouteProps<string, { [x: string]: string | undefined; }> & OmitNative<{}, keyof RouteProps<string, { [x: string]: string | undefined; }>>) | Readonly<...>): Route<...>\', gave the following error.\\n    Type \'false | (({}: Props) => Element)\' is not assignable to type \'ComponentType<any> | ComponentType<RouteComponentProps<any, StaticContext, unknown>> | undefined\'.\\n      Type \'false\' is not assignable to type \'ComponentType<any> | ComponentType<RouteComponentProps<any, StaticContext, unknown>> | undefined\'.\\n  Overload 2 of 2, \'(props: RouteProps<string, { [x: string]: string | undefined; }> & OmitNative<{}, keyof RouteProps<string, { [x: string]: string | undefined; }>>, context: any): Route<...>\', gave the following error.\\n    Type \'false | (({}: Props) => Element)\' is not assignable to type \'ComponentType<any> | ComponentType<RouteComponentProps<any, StaticContext, unknown>> | undefined\'.", "4247110506"]
    ],
    "src/script/auth/page/SetEmail.tsx:2334731788": [
      [50, 4, 16, "Object is possibly \'undefined\'.", "3859911866"],
      [50, 29, 16, "Object is possibly \'undefined\'.", "3859911866"],
      [51, 4, 16, "Object is possibly \'undefined\'.", "3859911866"],
      [52, 9, 16, "Object is possibly \'undefined\'.", "3859911866"],
      [53, 6, 15, "Type \'ValidationError | null\' is not assignable to type \'Error\'.\\n  Type \'null\' is not assignable to type \'Error\'.", "1905002070"],
      [53, 62, 16, "Object is possibly \'undefined\'.", "3859911866"],
      [53, 85, 16, "Object is possibly \'undefined\'.", "3859911866"],
      [55, 20, 16, "Object is possibly \'undefined\'.", "3859911866"],
      [57, 10, 15, "Variable \'validationError\' is used before being assigned.", "1905002070"],
      [60, 23, 16, "Object is possibly \'undefined\'.", "3859911866"],
      [63, 15, 5, "Argument of type \'unknown\' is not assignable to parameter of type \'SetStateAction<undefined>\'.", "165548477"],
      [85, 14, 18, "Object is possibly \'undefined\'.", "3955986040"],
      [87, 23, 4, "Argument of type \'null\' is not assignable to parameter of type \'SetStateAction<undefined>\'.", "2087897566"],
      [92, 12, 3, "Type \'MutableRefObject<HTMLInputElement | undefined>\' is not assignable to type \'((instance: HTMLInputElement | null) => void) | RefObject<HTMLInputElement> | null | undefined\'.", "193432436"]
    ],
    "src/script/auth/page/SetHandle.tsx:663801276": [
      [79, 17, 5, "Argument of type \'unknown\' is not assignable to parameter of type \'SetStateAction<null>\'.", "165548477"],
      [91, 10, 5, "Object is of type \'unknown\'.", "165548477"],
      [92, 8, 5, "Object is of type \'unknown\'.", "165548477"],
      [94, 15, 5, "Argument of type \'unknown\' is not assignable to parameter of type \'SetStateAction<null>\'.", "165548477"]
    ],
    "src/script/auth/page/SetPassword.tsx:2776380433": [
      [57, 4, 16, "Object is possibly \'undefined\'.", "3859911866"],
      [58, 9, 16, "Object is possibly \'undefined\'.", "3859911866"],
      [59, 6, 15, "Type \'ValidationError | null\' is not assignable to type \'Error\'.\\n  Type \'null\' is not assignable to type \'Error\'.", "1905002070"],
      [59, 62, 16, "Object is possibly \'undefined\'.", "3859911866"],
      [59, 85, 16, "Object is possibly \'undefined\'.", "3859911866"],
      [61, 23, 16, "Object is possibly \'undefined\'.", "3859911866"],
      [63, 10, 15, "Variable \'validationError\' is used before being assigned.", "1905002070"],
      [69, 15, 5, "Argument of type \'unknown\' is not assignable to parameter of type \'SetStateAction<undefined>\'.", "165548477"],
      [94, 14, 21, "Object is possibly \'undefined\'.", "4077427211"],
      [95, 23, 4, "Argument of type \'null\' is not assignable to parameter of type \'SetStateAction<undefined>\'.", "2087897566"],
      [99, 12, 3, "Type \'MutableRefObject<HTMLInputElement | undefined>\' is not assignable to type \'((instance: HTMLInputElement | null) => void) | RefObject<HTMLInputElement> | null | undefined\'.", "193432436"]
    ],
    "src/script/auth/page/SingleSignOn.tsx:2263489110": [
      [71, 10, 7, "Type \'undefined\' is not assignable to type \'number\'.", "1978261647"],
      [72, 10, 27, "Type \'undefined\' is not assignable to type \'(event: MessageEvent<any>) => void\'.", "667134498"],
      [73, 10, 19, "Type \'undefined\' is not assignable to type \'(event: Event) => void\'.", "568100674"],
      [129, 6, 20, "Type \'Window | null\' is not assignable to type \'Window | undefined\'.\\n  Type \'null\' is not assignable to type \'Window | undefined\'.", "2747308432"]
    ],
    "src/script/auth/page/SingleSignOnForm.tsx:695857283": [
      [80, 59, 4, "Argument of type \'null\' is not assignable to parameter of type \'ClientType | (() => ClientType)\'.", "2087897566"],
      [159, 30, 23, "Object is possibly \'undefined\'.", "1793578893"],
      [160, 4, 23, "Object is possibly \'undefined\'.", "1793578893"],
      [162, 4, 23, "Object is possibly \'undefined\'.", "1793578893"],
      [162, 36, 23, "Object is possibly \'undefined\'.", "1793578893"],
      [163, 35, 23, "Object is possibly \'undefined\'.", "1793578893"],
      [165, 46, 23, "Object is possibly \'undefined\'.", "1793578893"],
      [165, 76, 23, "Object is possibly \'undefined\'.", "1793578893"],
      [168, 30, 23, "Object is possibly \'undefined\'.", "1793578893"],
      [170, 4, 23, "Object is possibly \'undefined\'.", "1793578893"],
      [184, 10, 4, "Argument of type \'null\' is not assignable to parameter of type \'string[] | undefined\'.", "2087897566"],
      [213, 14, 5, "Object is of type \'unknown\'.", "165548477"],
      [220, 22, 5, "Argument of type \'unknown\' is not assignable to parameter of type \'SetStateAction<null>\'.", "165548477"],
      [228, 22, 5, "Argument of type \'unknown\' is not assignable to parameter of type \'SetStateAction<null>\'.", "165548477"],
      [230, 25, 5, "Object is of type \'unknown\'.", "165548477"],
      [230, 40, 5, "Object is of type \'unknown\'.", "165548477"],
      [233, 83, 5, "No overload matches this call.\\n  Overload 1 of 2, \'(o: ArrayLike<unknown> | { [s: string]: unknown; }): [string, unknown][]\', gave the following error.\\n    Argument of type \'unknown\' is not assignable to parameter of type \'ArrayLike<unknown> | { [s: string]: unknown; }\'.\\n  Overload 2 of 2, \'(o: {}): [string, any][]\', gave the following error.\\n    Argument of type \'unknown\' is not assignable to parameter of type \'{}\'.", "165548477"],
      [269, 12, 3, "Type \'MutableRefObject<HTMLInputElement | undefined>\' is not assignable to type \'((instance: HTMLInputElement | null) => void) | RefObject<HTMLInputElement> | null | undefined\'.", "193432436"]
    ],
    "src/script/auth/page/TeamName.tsx:158592421": [
      [83, 4, 21, "Object is possibly \'undefined\'.", "173618382"],
      [83, 34, 21, "Object is possibly \'undefined\'.", "173618382"],
      [84, 9, 21, "Object is possibly \'undefined\'.", "173618382"],
      [85, 15, 77, "Argument of type \'ValidationError | null\' is not assignable to parameter of type \'SetStateAction<null>\'.", "190261043"],
      [85, 61, 21, "Object is possibly \'undefined\'.", "173618382"],
      [92, 12, 7, "Type \'undefined\' is not assignable to type \'string\'.", "3920213849"],
      [93, 12, 4, "Type \'undefined\' is not assignable to type \'string\'.", "2087846158"],
      [94, 12, 2, "Type \'undefined\' is not assignable to type \'string\'.", "5861160"],
      [95, 18, 21, "Object is possibly \'undefined\'.", "173618382"],
      [103, 4, 21, "Object is possibly \'undefined\'.", "173618382"],
      [143, 24, 3, "Type \'MutableRefObject<HTMLInputElement | undefined>\' is not assignable to type \'((instance: HTMLInputElement | null) => void) | RefObject<HTMLInputElement> | null | undefined\'.", "193432436"]
    ],
    "src/script/auth/page/VerifyEmailCode.tsx:4216359015": [
      [73, 61, 11, "Argument of type \'Uint8Array | undefined\' is not assignable to parameter of type \'Uint8Array\'.\\n  Type \'undefined\' is not assignable to type \'Uint8Array\'.", "432650366"],
      [109, 45, 14, "Type \'(email_code: string) => Promise<void>\' is not assignable to type \'(completeCode?: string | undefined) => void\'.\\n  Types of parameters \'email_code\' and \'completeCode\' are incompatible.\\n    Type \'string | undefined\' is not assignable to type \'string\'.\\n      Type \'undefined\' is not assignable to type \'string\'.", "2059828224"]
    ],
    "src/script/auth/page/VerifyPhoneCode.tsx:423749632": [
      [63, 17, 5, "Object is of type \'unknown\'.", "165548477"],
      [64, 16, 5, "Object is of type \'unknown\'.", "165548477"],
      [69, 21, 5, "Argument of type \'unknown\' is not assignable to parameter of type \'SetStateAction<ValidationError | null>\'.", "165548477"],
      [81, 32, 10, "Type \'ClientType | undefined\' is not assignable to type \'ClientType\'.", "3013398820"],
      [90, 14, 5, "Object is of type \'unknown\'.", "165548477"],
      [98, 19, 5, "Argument of type \'unknown\' is not assignable to parameter of type \'SetStateAction<ValidationError | null>\'.", "165548477"],
      [102, 19, 5, "Argument of type \'unknown\' is not assignable to parameter of type \'SetStateAction<ValidationError | null>\'.", "165548477"],
      [117, 45, 14, "Type \'(code: string) => Promise<void>\' is not assignable to type \'(completeCode?: string | undefined) => void\'.\\n  Types of parameters \'code\' and \'completeCode\' are incompatible.\\n    Type \'string | undefined\' is not assignable to type \'string\'.\\n      Type \'undefined\' is not assignable to type \'string\'.", "2059828224"]
    ],
    "src/script/auth/util/AccentColor.ts:2522707954": [
      [72, 60, 44, "Type \'AccentColor | undefined\' is not assignable to type \'AccentColor\'.\\n  Type \'undefined\' is not assignable to type \'AccentColor\'.", "3153955984"]
    ],
    "src/script/auth/util/errorUtil.tsx:2764331984": [
      [45, 70, 5, "Property \'label\' does not exist on type \'never\'.", "173467459"],
      [45, 88, 5, "Property \'label\' does not exist on type \'never\'.", "173467459"],
      [46, 51, 5, "Property \'label\' does not exist on type \'never\'.", "173467459"],
      [47, 59, 5, "Property \'label\' does not exist on type \'never\'.", "173467459"]
    ],
    "src/script/auth/util/urlUtil.ts:2936167840": [
      [61, 2, 17, "Type \'Window | null\' is not assignable to type \'Window\'.\\n  Type \'null\' is not assignable to type \'Window\'.", "211185092"]
    ],
    "src/script/backup/BackupRepository.ts:3449491466": [
      [128, 53, 5, "Object is of type \'unknown\'.", "165548477"],
      [157, 39, 18, "Argument of type \'Table<any, string> | undefined\' is not assignable to parameter of type \'Table<any, string>\'.\\n  Type \'undefined\' is not assignable to type \'Table<any, string>\'.", "3343706341"],
      [178, 39, 11, "Argument of type \'Table<any, string> | undefined\' is not assignable to parameter of type \'Table<any, string>\'.\\n  Type \'undefined\' is not assignable to type \'Table<any, string>\'.", "1200531428"],
      [244, 53, 5, "Object is of type \'unknown\'.", "165548477"],
      [262, 61, 26, "Object is possibly \'undefined\'.", "3260126685"],
      [265, 54, 19, "Object is possibly \'undefined\'.", "4084348636"]
    ],
    "src/script/calling/Call.ts:2505878078": [
      [45, 18, 5, "Type \'Observable<STATE.UNKNOWN>\' is not assignable to type \'Observable<STATE>\'.\\n  Types of parameters \'value\' and \'value\' are incompatible.\\n    Type \'STATE\' is not assignable to type \'STATE.UNKNOWN\'.", "195031250"],
      [46, 18, 9, "Type \'Observable<MuteState.NOT_MUTED>\' is not assignable to type \'Observable<MuteState>\'.\\n  Types of parameters \'value\' and \'value\' are incompatible.\\n    Type \'MuteState\' is not assignable to type \'MuteState.NOT_MUTED\'.", "3616862203"],
      [53, 18, 14, "Type \'ObservableArray<never>\' is not assignable to type \'ObservableArray<Participant>\'.\\n  Types of parameters \'value\' and \'value\' are incompatible.\\n    Type \'Participant[] | null | undefined\' is not assignable to type \'never[] | null | undefined\'.\\n      Type \'Participant[]\' is not assignable to type \'never[]\'.\\n        Type \'Participant\' is not assignable to type \'never\'.", "2557058977"],
      [101, 4, 99, "Type \'Participant | undefined\' is not assignable to type \'Participant\'.\\n  Type \'undefined\' is not assignable to type \'Participant\'.", "4122831026"],
      [105, 28, 12, "Type \'null\' is not assignable to type \'HTMLAudioElement\'.", "1230365389"],
      [183, 64, 12, "Object is possibly \'undefined\'.", "3794430747"],
      [183, 83, 12, "Object is possibly \'undefined\'.", "3794430744"],
      [190, 26, 14, "No overload matches this call.\\n  Overload 1 of 3, \'(value: Participant[] | null | undefined): ObservableArray<Participant>\', gave the following error.\\n    Argument of type \'(Participant | undefined)[]\' is not assignable to parameter of type \'Participant[]\'.\\n      Type \'Participant | undefined\' is not assignable to type \'Participant\'.\\n        Type \'undefined\' is not assignable to type \'Participant\'.\\n  Overload 2 of 3, \'(value: Participant[]): any\', gave the following error.\\n    Argument of type \'(Participant | undefined)[]\' is not assignable to parameter of type \'Participant[]\'.", "2557058977"]
    ],
    "src/script/calling/CallState.ts:2918606106": [
      [45, 18, 22, "Type \'Observable<CallViewTab>\' is not assignable to type \'Observable<string>\'.\\n  Types of parameters \'value\' and \'value\' are incompatible.\\n    Type \'string\' is not assignable to type \'CallViewTab\'.", "2571314215"],
      [46, 11, 17, "Type \'Observable<never[]>\' is not assignable to type \'Observable<ElectronDesktopCapturerSource[]>\'.\\n  Types of parameters \'value\' and \'value\' are incompatible.\\n    Type \'ElectronDesktopCapturerSource[]\' is not assignable to type \'never[]\'.", "3442699224"],
      [47, 11, 17, "Type \'Observable<never[]>\' is not assignable to type \'Observable<ElectronDesktopCapturerSource[]>\'.", "2673893080"],
      [51, 18, 17, "Type \'Observable<CallViewTab>\' is not assignable to type \'Observable<string>\'.", "1323835793"]
    ],
    "src/script/calling/CallingRepository.test.ts:3517622745": [
      [130, 68, 9, "Argument of type \'undefined\' is not assignable to parameter of type \'CONV_TYPE\'.", "2620553983"],
      [135, 66, 9, "Argument of type \'undefined\' is not assignable to parameter of type \'CONV_TYPE\'.", "2620553983"],
      [140, 68, 9, "Argument of type \'undefined\' is not assignable to parameter of type \'CONV_TYPE\'.", "2620553983"],
      [156, 60, 9, "Argument of type \'undefined\' is not assignable to parameter of type \'CONV_TYPE\'.", "2620553983"],
      [181, 8, 9, "Argument of type \'undefined\' is not assignable to parameter of type \'CONV_TYPE\'.", "2620553983"],
      [245, 70, 15, "Argument of type \'(done: DoneCallback) => Promise<void>\' is not assignable to parameter of type \'ProvidesCallback | undefined\'.\\n  Type \'(done: DoneCallback) => Promise<void>\' is not assignable to type \'(cb: DoneCallback) => void | undefined\'.\\n    Type \'Promise<void>\' is not assignable to type \'void\'.", "4060847195"],
      [384, 4, 9, "Argument of type \'undefined\' is not assignable to parameter of type \'UserRepository\'.", "2620553983"],
      [550, 4, 7, "Argument of type \'(context: any, conversationId: string, userId: string, clientId: string, destinationUserId: string, destinationClientId: string, payload: string) => number\' is not assignable to parameter of type \'WcallSendHandler\'.\\n  Types of parameters \'destinationUserId\' and \'targets\' are incompatible.\\n    Type \'string | null\' is not assignable to type \'string\'.\\n      Type \'null\' is not assignable to type \'string\'.", "2532445472"]
    ],
    "src/script/calling/CallingRepository.ts:1055696798": [
      [122, 10, 10, "Property \'avsVersion\' has no initializer and is not definitely assigned in the constructor.", "3071787355"],
      [128, 10, 12, "Property \'selfClientId\' has no initializer and is not definitely assigned in the constructor.", "3576844301"],
      [129, 10, 8, "Property \'selfUser\' has no initializer and is not definitely assigned in the constructor.", "2198230984"],
      [132, 10, 13, "Property \'nextMuteState\' has no initializer and is not definitely assigned in the constructor.", "2281376764"],
      [216, 11, 10, "Object is possibly \'undefined\'.", "4011988536"],
      [270, 6, 16, "Argument of type \'(_context: number, convId: SerializedConversationId, _userId: UserId, _clientId: ClientId, targets: string | null, _unused: null, payload: string) => number\' is not assignable to parameter of type \'WcallSendHandler\'.\\n  Types of parameters \'_unused\' and \'unused\' are incompatible.\\n    Type \'string | null\' is not assignable to type \'null\'.\\n      Type \'string\' is not assignable to type \'null\'.", "1986800474"],
      [312, 4, 10, "Object is possibly \'undefined\'.", "4011988536"],
      [312, 33, 10, "Argument of type \'number | undefined\' is not assignable to parameter of type \'number\'.\\n  Type \'undefined\' is not assignable to type \'number\'.", "4011779659"],
      [318, 10, 60, "Argument of type \'Conversation | undefined\' is not assignable to parameter of type \'Conversation\'.\\n  Type \'undefined\' is not assignable to type \'Conversation\'.", "440161276"],
      [418, 24, 4, "Argument of type \'null\' is not assignable to parameter of type \'Call\'.", "2087897566"],
      [490, 20, 50, "Object is possibly \'undefined\'.", "3990698706"],
      [577, 12, 55, "Argument of type \'Conversation | undefined\' is not assignable to parameter of type \'Conversation\'.\\n  Type \'undefined\' is not assignable to type \'Conversation\'.", "1654076048"],
      [601, 16, 10, "Object is possibly \'undefined\'.", "4011988536"],
      [602, 6, 10, "Argument of type \'number | undefined\' is not assignable to parameter of type \'number\'.\\n  Type \'undefined\' is not assignable to type \'number\'.", "4011779659"],
      [606, 24, 4, "No overload matches this call.\\n  Overload 1 of 4, \'(value: string | number | Date): Date\', gave the following error.\\n    Argument of type \'string | undefined\' is not assignable to parameter of type \'string | number | Date\'.\\n  Overload 2 of 4, \'(value: string | number): Date\', gave the following error.\\n    Argument of type \'string | undefined\' is not assignable to parameter of type \'string | number\'.", "2087961072"],
      [623, 38, 12, "Argument of type \'import(\\"wire-webapp/src/script/calling/enum/CallMessageType\\").CALL_MESSAGE_TYPE | undefined\' is not assignable to parameter of type \'string\'.\\n  Type \'undefined\' is not assignable to type \'string\'.", "3390204570"],
      [702, 8, 10, "Object is possibly \'undefined\'.", "4011988536"],
      [702, 27, 10, "Argument of type \'number | undefined\' is not assignable to parameter of type \'number\'.\\n  Type \'undefined\' is not assignable to type \'number\'.", "4011779659"],
      [703, 8, 10, "Object is possibly \'undefined\'.", "4011988536"],
      [703, 25, 10, "Argument of type \'number | undefined\' is not assignable to parameter of type \'number\'.\\n  Type \'undefined\' is not assignable to type \'number\'.", "4011779659"],
      [746, 4, 10, "Object is possibly \'undefined\'.", "4011988536"],
      [746, 33, 10, "Argument of type \'number | undefined\' is not assignable to parameter of type \'number\'.\\n  Type \'undefined\' is not assignable to type \'number\'.", "4011779659"],
      [761, 13, 10, "Object is possibly \'undefined\'.", "4011988536"],
      [762, 8, 10, "Argument of type \'number | undefined\' is not assignable to parameter of type \'number\'.\\n  Type \'undefined\' is not assignable to type \'number\'.", "4011779659"],
      [772, 8, 10, "Object is possibly \'undefined\'.", "4011988536"],
      [772, 37, 10, "Argument of type \'number | undefined\' is not assignable to parameter of type \'number\'.\\n  Type \'undefined\' is not assignable to type \'number\'.", "4011779659"],
      [777, 6, 10, "Object is possibly \'undefined\'.", "4011988536"],
      [777, 35, 10, "Argument of type \'number | undefined\' is not assignable to parameter of type \'number\'.\\n  Type \'undefined\' is not assignable to type \'number\'.", "4011779659"],
      [801, 6, 10, "Object is possibly \'undefined\'.", "4011988536"],
      [802, 8, 10, "Argument of type \'number | undefined\' is not assignable to parameter of type \'number\'.\\n  Type \'undefined\' is not assignable to type \'number\'.", "4011779659"],
      [820, 4, 10, "Object is possibly \'undefined\'.", "4011988536"],
      [820, 22, 10, "Argument of type \'number | undefined\' is not assignable to parameter of type \'number\'.\\n  Type \'undefined\' is not assignable to type \'number\'.", "4011779659"],
      [848, 4, 10, "Object is possibly \'undefined\'.", "4011988536"],
      [848, 35, 10, "Argument of type \'number | undefined\' is not assignable to parameter of type \'number\'.\\n  Type \'undefined\' is not assignable to type \'number\'.", "4011779659"],
      [855, 4, 10, "Object is possibly \'undefined\'.", "4011988536"],
      [855, 19, 10, "Argument of type \'number | undefined\' is not assignable to parameter of type \'number\'.\\n  Type \'undefined\' is not assignable to type \'number\'.", "4011779659"],
      [872, 4, 10, "Object is possibly \'undefined\'.", "4011988536"],
      [872, 23, 10, "Argument of type \'number | undefined\' is not assignable to parameter of type \'number\'.\\n  Type \'undefined\' is not assignable to type \'number\'.", "4011779659"],
      [880, 54, 5, "Argument of type \'boolean | undefined\' is not assignable to parameter of type \'boolean\'.", "170201683"],
      [902, 6, 10, "Object is possibly \'undefined\'.", "4011988536"],
      [902, 35, 10, "Argument of type \'number | undefined\' is not assignable to parameter of type \'number\'.\\n  Type \'undefined\' is not assignable to type \'number\'.", "4011779659"],
      [951, 4, 40, "Type \'Call | undefined\' is not assignable to type \'Call\'.\\n  Type \'undefined\' is not assignable to type \'Call\'.", "2135604529"],
      [962, 8, 10, "Object is possibly \'undefined\'.", "4011988536"],
      [972, 8, 10, "Object is possibly \'undefined\'.", "4011988536"],
      [1082, 68, 12, "Argument of type \'Conversation | undefined\' is not assignable to parameter of type \'Conversation\'.\\n  Type \'undefined\' is not assignable to type \'Conversation\'.", "1670678216"],
      [1135, 6, 10, "Object is possibly \'undefined\'.", "4011988536"],
      [1146, 8, 10, "Object is possibly \'undefined\'.", "4011988536"],
      [1146, 32, 10, "Argument of type \'number | undefined\' is not assignable to parameter of type \'number\'.\\n  Type \'undefined\' is not assignable to type \'number\'.", "4011779659"],
      [1149, 8, 10, "Object is possibly \'undefined\'.", "4011988536"],
      [1149, 32, 10, "Argument of type \'number | undefined\' is not assignable to parameter of type \'number\'.\\n  Type \'undefined\' is not assignable to type \'number\'.", "4011779659"],
      [1173, 8, 18, "Argument of type \'Conversation | undefined\' is not assignable to parameter of type \'Conversation\'.\\n  Type \'undefined\' is not assignable to type \'Conversation\'.", "1508601427"],
      [1188, 60, 16, "Object is possibly \'undefined\'.", "2328737116"],
      [1215, 40, 16, "Object is possibly \'undefined\'.", "2328737116"],
      [1351, 51, 40, "Argument of type \'User | undefined\' is not assignable to parameter of type \'User\'.\\n  Type \'undefined\' is not assignable to type \'User\'.", "882916431"],
      [1388, 21, 4, "Argument of type \'Call | undefined\' is not assignable to parameter of type \'Call\'.\\n  Type \'undefined\' is not assignable to type \'Call\'.", "2087764327"],
      [1414, 6, 93, "No overload matches this call.\\n  Overload 1 of 3, \'(callbackfn: (previousValue: [string, MediaStream | undefined], currentValue: [string, MediaStream | undefined], currentIndex: number, array: [string, MediaStream | undefined][]) => [...], initialValue: [...]): [...]\', gave the following error.\\n    Argument of type \'(accumulator: MediaStreamQuery, [type, isCached]: [keyof MediaStreamQuery, MediaStream]) => MediaStreamQuery\' is not assignable to parameter of type \'(previousValue: [string, MediaStream | undefined], currentValue: [string, MediaStream | undefined], currentIndex: number, array: [string, MediaStream | undefined][]) => [...]\'.\\n      Types of parameters \'accumulator\' and \'previousValue\' are incompatible.\\n        Type \'[string, MediaStream | undefined]\' has no properties in common with type \'MediaStreamQuery\'.\\n  Overload 2 of 3, \'(callbackfn: (previousValue: MediaStreamQuery, currentValue: [string, MediaStream | undefined], currentIndex: number, array: [string, MediaStream | undefined][]) => MediaStreamQuery, initialValue: MediaStreamQuery): MediaStreamQuery\', gave the following error.\\n    Argument of type \'(accumulator: MediaStreamQuery, [type, isCached]: [keyof MediaStreamQuery, MediaStream]) => MediaStreamQuery\' is not assignable to parameter of type \'(previousValue: MediaStreamQuery, currentValue: [string, MediaStream | undefined], currentIndex: number, array: [string, MediaStream | undefined][]) => MediaStreamQuery\'.\\n      Types of parameters \'__1\' and \'currentValue\' are incompatible.\\n        Type \'[string, MediaStream | undefined]\' is not assignable to type \'[keyof MediaStreamQuery, MediaStream]\'.\\n          Type at position 0 in source is not compatible with type at position 0 in target.\\n            Type \'string\' is not assignable to type \'keyof MediaStreamQuery\'.", "2143539252"],
      [1425, 39, 30, "Element implicitly has an \'any\' type because index expression is not of type \'number\'.", "4024502179"],
      [1443, 27, 6, "Property \'screen\' does not exist on type \'[string, MediaStream | undefined]\'.", "2165256457"],
      [1446, 54, 14, "Type \'[string, MediaStream | undefined]\' has no properties in common with type \'MediaStreamQuery\'.", "3540397998"],
      [1453, 42, 14, "Type \'[string, MediaStream | undefined]\' has no properties in common with type \'MediaStreamQuery\'.", "3540397998"],
      [1518, 36, 40, "Argument of type \'User | undefined\' is not assignable to parameter of type \'User\'.\\n  Type \'undefined\' is not assignable to type \'User\'.", "882916431"],
      [1599, 25, 18, "Object is possibly \'undefined\'.", "1508601427"],
      [1608, 61, 18, "Object is possibly \'undefined\'.", "1508601427"],
      [1609, 57, 18, "Object is possibly \'undefined\'.", "1508601427"],
      [1624, 31, 10, "Object is possibly \'undefined\'.", "4011988536"],
      [1624, 46, 10, "Argument of type \'number | undefined\' is not assignable to parameter of type \'number\'.\\n  Type \'undefined\' is not assignable to type \'number\'.", "4011779659"],
      [1625, 4, 10, "Object is possibly \'undefined\'.", "4011988536"],
      [1625, 23, 10, "Argument of type \'number | undefined\' is not assignable to parameter of type \'number\'.\\n  Type \'undefined\' is not assignable to type \'number\'.", "4011779659"]
    ],
    "src/script/calling/Participant.ts:1539597594": [
      [46, 4, 15, "Type \'Observable<VIDEO_STATE.STOPPED>\' is not assignable to type \'Observable<VIDEO_STATE>\'.\\n  Types of parameters \'value\' and \'value\' are incompatible.\\n    Type \'VIDEO_STATE\' is not assignable to type \'VIDEO_STATE.STOPPED\'.", "4277239019"],
      [62, 4, 27, "Type \'Observable<number | undefined>\' is not assignable to type \'Observable<number>\'.\\n  The types returned by \'peek()\' are incompatible between these types.\\n    Type \'number | undefined\' is not assignable to type \'number\'.\\n      Type \'undefined\' is not assignable to type \'number\'.", "3324051133"],
      [71, 23, 18, "Argument of type \'MediaStream | undefined\' is not assignable to parameter of type \'MediaStream\'.\\n  Type \'undefined\' is not assignable to type \'MediaStream\'.", "2024190982"],
      [76, 23, 18, "Argument of type \'MediaStream | undefined\' is not assignable to parameter of type \'MediaStream\'.\\n  Type \'undefined\' is not assignable to type \'MediaStream\'.", "2270688449"],
      [91, 65, 18, "Object is possibly \'undefined\'.", "2024190982"],
      [92, 65, 18, "Object is possibly \'undefined\'.", "2270688449"],
      [97, 23, 18, "Argument of type \'MediaStream | undefined\' is not assignable to parameter of type \'MediaStream\'.\\n  Type \'undefined\' is not assignable to type \'MediaStream\'.", "2270688449"],
      [102, 23, 18, "Argument of type \'MediaStream | undefined\' is not assignable to parameter of type \'MediaStream\'.\\n  Type \'undefined\' is not assignable to type \'MediaStream\'.", "2024190982"]
    ],
    "src/script/calling/videoGridHandler.ts:1921469395": [
      [65, 2, 12, "Type \'Grid | undefined\' is not assignable to type \'Grid\'.\\n  Type \'undefined\' is not assignable to type \'Grid\'.", "3234966220"]
    ],
    "src/script/client/ClientEntity.ts:1079007296": [
      [56, 4, 11, "Type \'string | null\' is not assignable to type \'string | undefined\'.", "2914658029"],
      [108, 4, 56, "Type \'string | undefined\' is not assignable to type \'string\'.\\n  Type \'undefined\' is not assignable to type \'string\'.", "2872449191"]
    ],
    "src/script/client/ClientMapper.ts:508685249": [
      [54, 58, 30, "Argument of type \'string | undefined\' is not assignable to parameter of type \'string\'.\\n  Type \'undefined\' is not assignable to type \'string\'.", "653879435"],
      [56, 6, 28, "Cannot invoke an object which is possibly \'undefined\'.", "1515665510"],
      [56, 35, 30, "Argument of type \'boolean | undefined\' is not assignable to parameter of type \'boolean\'.", "863083372"],
      [97, 8, 18, "Type \'T[Extract<keyof T, string>] | undefined\' is not assignable to type \'T[Extract<keyof T, string>]\'.\\n  Type \'undefined\' is not assignable to type \'T[Extract<keyof T, string>]\'.", "1321920442"]
    ],
    "src/script/client/ClientRepository.test.ts:4081872359": [
      [35, 6, 6, "Type \'undefined\' is not assignable to type \'string\'.", "1765117785"],
      [39, 13, 29, "Object is possibly \'undefined\'.", "3944650061"],
      [42, 19, 30, "Object is possibly \'undefined\'.", "3948412077"],
      [49, 6, 29, "Object is possibly \'undefined\'.", "3944650061"],
      [62, 12, 29, "Object is possibly \'undefined\'.", "3944650061"],
      [66, 35, 29, "Object is possibly \'undefined\'.", "3944650061"],
      [98, 28, 29, "Object is possibly \'undefined\'.", "3944650061"],
      [104, 13, 29, "Object is possibly \'undefined\'.", "3944650061"],
      [111, 28, 29, "Object is possibly \'undefined\'.", "3944650061"],
      [119, 13, 29, "Object is possibly \'undefined\'.", "3944650061"],
      [129, 28, 29, "Object is possibly \'undefined\'.", "3944650061"],
      [131, 41, 16, "Argument of type \'string\' is not assignable to parameter of type \'never\'.", "4228495289"],
      [136, 13, 29, "Object is possibly \'undefined\'.", "3944650061"],
      [146, 12, 29, "Object is possibly \'undefined\'.", "3944650061"],
      [150, 19, 29, "Object is possibly \'undefined\'.", "3944650061"],
      [160, 6, 29, "Object is possibly \'undefined\'.", "3944650061"],
      [160, 65, 9, "Argument of type \'undefined\' is not assignable to parameter of type \'ClientEntity\'.", "2620553983"],
      [171, 6, 29, "Object is possibly \'undefined\'.", "3944650061"],
      [173, 26, 29, "Object is possibly \'undefined\'.", "3944650061"],
      [186, 6, 29, "Object is possibly \'undefined\'.", "3944650061"],
      [188, 26, 29, "Object is possibly \'undefined\'.", "3944650061"],
      [195, 33, 29, "Object is possibly \'undefined\'.", "3944650061"],
      [208, 6, 29, "Object is possibly \'undefined\'.", "3944650061"],
      [209, 26, 29, "Object is possibly \'undefined\'.", "3944650061"],
      [222, 6, 29, "Object is possibly \'undefined\'.", "3944650061"],
      [223, 26, 29, "Object is possibly \'undefined\'.", "3944650061"],
      [229, 33, 29, "Object is possibly \'undefined\'.", "3944650061"],
      [236, 21, 29, "Object is possibly \'undefined\'.", "3944650061"],
      [236, 80, 9, "Argument of type \'undefined\' is not assignable to parameter of type \'ClientEntity\'.", "2620553983"],
      [241, 6, 29, "Object is possibly \'undefined\'.", "3944650061"],
      [242, 6, 29, "Object is possibly \'undefined\'.", "3944650061"],
      [242, 62, 4, "Argument of type \'null\' is not assignable to parameter of type \'string | undefined\'.", "2087897566"],
      [243, 21, 29, "Object is possibly \'undefined\'.", "3944650061"],
      [251, 6, 29, "Object is possibly \'undefined\'.", "3944650061"],
      [252, 21, 29, "Object is possibly \'undefined\'.", "3944650061"],
      [260, 6, 29, "Object is possibly \'undefined\'.", "3944650061"],
      [261, 21, 29, "Object is possibly \'undefined\'.", "3944650061"],
      [267, 33, 29, "Object is possibly \'undefined\'.", "3944650061"],
      [273, 6, 29, "Object is possibly \'undefined\'.", "3944650061"],
      [274, 33, 29, "Object is possibly \'undefined\'.", "3944650061"],
      [274, 108, 9, "Argument of type \'undefined\' is not assignable to parameter of type \'string\'.", "2620553983"],
      [280, 6, 29, "Object is possibly \'undefined\'.", "3944650061"],
      [281, 33, 29, "Object is possibly \'undefined\'.", "3944650061"],
      [281, 82, 9, "Argument of type \'undefined\' is not assignable to parameter of type \'QualifiedId\'.", "2620553983"]
    ],
    "src/script/client/ClientRepository.ts:3960554774": [
      [71, 4, 13, "Type \'Observable<undefined>\' is not assignable to type \'Observable<User>\'.\\n  Types of property \'equalityComparer\' are incompatible.\\n    Type \'(a: undefined, b: undefined) => boolean\' is not assignable to type \'(a: User, b: User) => boolean\'.\\n      Types of parameters \'a\' and \'a\' are incompatible.\\n        Type \'User\' is not assignable to type \'undefined\'.", "311178912"],
      [112, 60, 29, "Argument of type \'string | undefined\' is not assignable to parameter of type \'string\'.\\n  Type \'undefined\' is not assignable to type \'string\'.", "4105403112"],
      [115, 78, 19, "Argument of type \'string | undefined\' is not assignable to parameter of type \'string | null\'.", "3263048159"],
      [156, 73, 19, "Argument of type \'string | undefined\' is not assignable to parameter of type \'string | null\'.", "3263048159"],
      [187, 4, 12, "Object is possibly \'undefined\'.", "123060899"],
      [201, 4, 28, "Cannot invoke an object which is possibly \'undefined\'.", "1515665510"],
      [256, 33, 5, "Object is of type \'unknown\'.", "165548477"],
      [258, 64, 5, "Object is of type \'unknown\'.", "165548477"],
      [258, 78, 5, "Object is of type \'unknown\'.", "165548477"],
      [271, 6, 45, "Type \'ClientType.PERMANENT | ClientType.TEMPORARY | undefined\' is not assignable to type \'ClientType.PERMANENT | ClientType.TEMPORARY\'.\\n  Type \'undefined\' is not assignable to type \'ClientType.PERMANENT | ClientType.TEMPORARY\'.", "2864978427"],
      [291, 10, 17, "Object is possibly \'undefined\'.", "985697541"],
      [371, 66, 23, "Argument of type \'string | undefined\' is not assignable to parameter of type \'string\'.\\n  Type \'undefined\' is not assignable to type \'string\'.", "4244912389"],
      [372, 32, 6, "Type \'string | undefined\' is not assignable to type \'string | null\'.", "1127975365"],
      [458, 52, 23, "Argument of type \'string | undefined\' is not assignable to parameter of type \'string\'.\\n  Type \'undefined\' is not assignable to type \'string\'.", "4244912389"]
    ],
    "src/script/client/ClientState.ts:2521520538": [
      [26, 2, 7, "Property \'clients\' has no initializer and is not definitely assigned in the constructor.", "3676208751"],
      [31, 4, 18, "Type \'Observable<ClientEntity | undefined>\' is not assignable to type \'Observable<ClientEntity>\'.\\n  The types returned by \'peek()\' are incompatible between these types.\\n    Type \'ClientEntity | undefined\' is not assignable to type \'ClientEntity\'.\\n      Type \'undefined\' is not assignable to type \'ClientEntity\'.", "2551882557"]
    ],
    "src/script/components/Avatar.test.tsx:1834172511": [
      [38, 37, 31, "Argument of type \'Element | null\' is not assignable to parameter of type \'Element\'.\\n  Type \'null\' is not assignable to type \'Element\'.", "4162123045"],
      [43, 39, 4, "Argument of type \'null\' is not assignable to parameter of type \'string | undefined\'.", "2087897566"],
      [60, 39, 4, "Argument of type \'null\' is not assignable to parameter of type \'string | undefined\'.", "2087897566"],
      [86, 39, 4, "Argument of type \'null\' is not assignable to parameter of type \'string | undefined\'.", "2087897566"],
      [98, 39, 4, "Argument of type \'null\' is not assignable to parameter of type \'string | undefined\'.", "2087897566"]
    ],
    "src/script/components/Checkbox/Checkbox.styles.ts:4183813824": [
      [22, 2, 9, "Type \'{ cursor: false | \\"pointer\\"; }\' is not assignable to type \'CSSInterpolation\'.\\n  Types of property \'cursor\' are incompatible.\\n    Type \'false | \\"pointer\\"\' is not assignable to type \'Cursor | (Cursor | undefined)[] | Cursor[] | undefined\'.\\n      Type \'false\' is not assignable to type \'Cursor | (Cursor | undefined)[] | Cursor[] | undefined\'.", "1736274335"],
      [25, 2, 13, "Type \'{ borderColor: false | \\"var(--accent-color-500)\\"; }\' is not assignable to type \'CSSInterpolation\'.\\n  Types of property \'borderColor\' are incompatible.\\n    Type \'false | \\"var(--accent-color-500)\\"\' is not assignable to type \'BorderColor | (BorderColor | undefined)[] | BorderColor[] | undefined\'.\\n      Type \'false\' is not assignable to type \'BorderColor | (BorderColor | undefined)[] | BorderColor[] | undefined\'.", "3854155997"],
      [34, 2, 16, "Type \'{ borderColor: false | \\"var(--accent-color-500)\\"; }\' is not assignable to type \'CSSInterpolation\'.\\n  Types of property \'borderColor\' are incompatible.\\n    Type \'false | \\"var(--accent-color-500)\\"\' is not assignable to type \'BorderColor | (BorderColor | undefined)[] | BorderColor[] | undefined\'.", "2405411068"],
      [37, 2, 38, "Type \'{ backgroundColor: false | \\"var(--accent-color-600)\\"; borderColor: \\"var(--accent-color-600)\\"; outline: string; }\' is not assignable to type \'CSSInterpolation\'.\\n  Types of property \'backgroundColor\' are incompatible.\\n    Type \'false | \\"var(--accent-color-600)\\"\' is not assignable to type \'BackgroundColor | (BackgroundColor | undefined)[] | BackgroundColor[] | undefined\'.\\n      Type \'false\' is not assignable to type \'BackgroundColor | (BackgroundColor | undefined)[] | BackgroundColor[] | undefined\'.", "876827402"],
      [52, 2, 29, "Type \'{ \'& + svg\': { background?: string | undefined; borderColor?: \\"var(--accent-color-600)\\" | undefined; }; \'&:active + svg\': { borderColor: false | \\"var(--accent-color-600)\\"; }; \'&:focus + svg, &:focus-visible + svg\': { ...; }; }\' is not assignable to type \'CSSInterpolation\'.\\n  Types of property \'\'&:active + svg\'\' are incompatible.\\n    Type \'{ borderColor: false | \\"var(--accent-color-600)\\"; }\' is not assignable to type \'CSSInterpolation\'.\\n      Types of property \'borderColor\' are incompatible.\\n        Type \'false | \\"var(--accent-color-600)\\"\' is not assignable to type \'BorderColor | (BorderColor | undefined)[] | BorderColor[] | undefined\'.\\n          Type \'false\' is not assignable to type \'BorderColor | (BorderColor | undefined)[] | BorderColor[] | undefined\'.", "1050489042"]
    ],
    "src/script/components/CopyToClipboard.test.ts:2298079608": [
      [35, 11, 28, "Object is possibly \'null\'.", "1881734620"],
      [40, 4, 13, "Object is possibly \'null\'.", "2433726607"],
      [41, 4, 13, "Object is possibly \'null\'.", "2433726607"],
      [47, 24, 7, "Argument of type \'Element | null\' is not assignable to parameter of type \'Element\'.\\n  Type \'null\' is not assignable to type \'Element\'.", "4115912507"],
      [49, 11, 13, "Object is possibly \'null\'.", "2433726607"],
      [50, 11, 13, "Object is possibly \'null\'.", "2433726607"]
    ],
    "src/script/components/Icon.tsx:3124821771": [
      [44, 11, 5, "Property \'width\' does not exist on type \'{ [key: string]: string; } | undefined\'.", "191264035"],
      [44, 18, 6, "Property \'height\' does not exist on type \'{ [key: string]: string; } | undefined\'.", "1581003770"],
      [44, 28, 19, "Object is possibly \'null\'.", "3003021604"],
      [44, 39, 7, "Argument of type \'string | null\' is not assignable to parameter of type \'string\'.\\n  Type \'null\' is not assignable to type \'string\'.", "985028253"],
      [53, 12, 3, "Type \'{ \\"aria-hidden\\": \\"true\\"; dangerouslySetInnerHTML: { __html: string; }; className?: string | undefined; color?: string | undefined; height: any; id?: string | undefined; lang?: string | undefined; ... 463 more ...; key?: Key | ... 1 more ... | undefined; }\' is not assignable to type \'SVGProps<SVGSVGElement> & { css?: Interpolation<Theme>; }\'.\\n  Type \'{ \\"aria-hidden\\": \\"true\\"; dangerouslySetInnerHTML: { __html: string; }; className?: string | undefined; color?: string | undefined; height: any; id?: string | undefined; lang?: string | undefined; ... 463 more ...; key?: Key | ... 1 more ... | undefined; }\' is not assignable to type \'SVGProps<SVGSVGElement>\'.\\n    Types of property \'viewBox\' are incompatible.\\n      Type \'string | null\' is not assignable to type \'string | undefined\'.\\n        Type \'null\' is not assignable to type \'string | undefined\'.", "193432711"]
    ],
    "src/script/components/Image.tsx:2138055581": [
      [51, 43, 18, "Argument of type \'HTMLDivElement | undefined\' is not assignable to parameter of type \'HTMLElement\'.\\n  Type \'undefined\' is not assignable to type \'HTMLElement\'.", "4082577534"]
    ],
    "src/script/components/LoadingBar.test.tsx:2152103384": [
      [34, 11, 31, "Object is possibly \'null\'.", "1466818312"]
    ],
    "src/script/components/MessagesList/Message/ContentMessage/MessageFooterLike.test.tsx:1554184736": [
      [33, 39, 22, "Argument of type \'Element | null\' is not assignable to parameter of type \'Element\'.\\n  Type \'null\' is not assignable to type \'Element\'.", "1768242196"],
      [34, 31, 14, "Argument of type \'Element | null\' is not assignable to parameter of type \'Element\'.\\n  Type \'null\' is not assignable to type \'Element\'.", "3477072529"]
    ],
    "src/script/components/MessagesList/Message/ContentMessage/MessageQuote.tsx:3969532892": [
      [68, 53, 11, "Argument of type \'Error | undefined\' is not assignable to parameter of type \'string | Error | (() => string | Error)\'.\\n  Type \'undefined\' is not assignable to type \'string | Error | (() => string | Error)\'.", "2014657417"],
      [118, 10, 13, "Type \'ContentMessage | undefined\' is not assignable to type \'ContentMessage\'.\\n  Type \'undefined\' is not assignable to type \'ContentMessage\'.", "2555417520"],
      [121, 10, 20, "Type \'(message: ContentMessage, event: MouseEvent<Element, MouseEvent>) => void\' is not assignable to type \'(message: Text | ContentMessage, event: MouseEvent<Element, MouseEvent>) => void\'.\\n  Types of parameters \'message\' and \'message\' are incompatible.\\n    Type \'Text | ContentMessage\' is not assignable to type \'ContentMessage\'.\\n      Type \'Text\' is missing the following properties from type \'ContentMessage\': isLikedProvisional, reactions_user_ets, assets, is_liked, and 75 more.", "2936827179"],
      [220, 16, 3, "Type \'(node: Element) => void\' is not assignable to type \'LegacyRef<HTMLDivElement> | undefined\'.\\n  Type \'(node: Element) => void\' is not assignable to type \'(instance: HTMLDivElement | null) => void\'.", "193432436"],
      [222, 57, 45, "No overload matches this call.\\n  Overload 1 of 6, \'(this: (this: undefined, arg0: Text, arg1: MouseEvent<Element, MouseEvent>) => void, thisArg: undefined, arg0: Text, arg1: MouseEvent<Element, MouseEvent>): () => void\', gave the following error.\\n    Argument of type \'KeyboardEvent<HTMLDivElement>\' is not assignable to parameter of type \'MouseEvent<Element, MouseEvent>\'.\\n      Type \'KeyboardEvent<HTMLDivElement>\' is missing the following properties from type \'MouseEvent<Element, MouseEvent>\': button, buttons, clientX, clientY, and 7 more.\\n  Overload 2 of 6, \'(this: (this: undefined, ...args: Text[]) => void, thisArg: undefined, ...args: Text[]): (...args: Text[]) => void\', gave the following error.\\n    The \'this\' context of type \'(message: Text | ContentMessage, event: MouseEvent<Element, MouseEvent>) => void\' is not assignable to method\'s \'this\' of type \'(this: undefined, ...args: Text[]) => void\'.\\n      Types of parameters \'event\' and \'args\' are incompatible.\\n        Type \'Text\' is missing the following properties from type \'MouseEvent<Element, MouseEvent>\': altKey, button, buttons, clientX, and 28 more.", "3928016927"]
    ],
    "src/script/components/MessagesList/Message/ContentMessage/asset/AbstractAssetTransferStateTracker.ts:1402358935": [
      [41, 24, 14, "Object is possibly \'undefined\'.", "2156033467"]
    ],
    "src/script/components/MessagesList/Message/ContentMessage/asset/AssetHeader.test.tsx:2147033157": [
      [32, 22, 56, "Object is possibly \'null\'.", "2110829367"],
      [33, 18, 51, "Object is possibly \'null\'.", "4019120793"],
      [43, 46, 4, "Argument of type \'null\' is not assignable to parameter of type \'string | undefined\'.", "2087897566"]
    ],
    "src/script/components/MessagesList/Message/ContentMessage/asset/AssetLoader.test.tsx:2902218927": [
      [29, 33, 16, "Argument of type \'Element | null\' is not assignable to parameter of type \'Element\'.\\n  Type \'null\' is not assignable to type \'Element\'.", "4136845134"],
      [30, 21, 49, "Object is possibly \'null\'.", "1165956046"],
      [67, 24, 31, "Argument of type \'Element | null\' is not assignable to parameter of type \'Element\'.\\n  Type \'null\' is not assignable to type \'Element\'.", "3939317679"],
      [73, 24, 33, "Argument of type \'Element | null\' is not assignable to parameter of type \'Element\'.\\n  Type \'null\' is not assignable to type \'Element\'.", "4029481972"],
      [79, 24, 31, "Argument of type \'Element | null\' is not assignable to parameter of type \'Element\'.\\n  Type \'null\' is not assignable to type \'Element\'.", "3431654221"],
      [85, 24, 33, "Argument of type \'Element | null\' is not assignable to parameter of type \'Element\'.\\n  Type \'null\' is not assignable to type \'Element\'.", "4048303894"]
    ],
    "src/script/components/MessagesList/Message/ContentMessage/asset/AudioAsset.tsx:1986822260": [
      [65, 42, 12, "Object is possibly \'undefined\'.", "1230365389"],
      [66, 33, 28, "Object is possibly \'undefined\'.", "1981948963"],
      [76, 47, 4, "Argument of type \'Blob | undefined\' is not assignable to parameter of type \'Blob | MediaSource\'.\\n  Type \'undefined\' is not assignable to type \'Blob | MediaSource\'.", "2087735462"],
      [96, 33, 8, "Argument of type \'string | undefined\' is not assignable to parameter of type \'string\'.\\n  Type \'undefined\' is not assignable to type \'string\'.", "504498865"],
      [125, 20, 14, "Type \'number | undefined\' is not assignable to type \'number\'.\\n  Type \'undefined\' is not assignable to type \'number\'.", "2156033467"],
      [134, 38, 12, "Type \'HTMLAudioElement | undefined\' is not assignable to type \'HTMLAudioElement\'.\\n  Type \'undefined\' is not assignable to type \'HTMLAudioElement\'.", "1230365389"],
      [138, 26, 12, "Type \'HTMLAudioElement | undefined\' is not assignable to type \'HTMLMediaElement\'.\\n  Type \'undefined\' is not assignable to type \'HTMLMediaElement\'.", "780920223"]
    ],
    "src/script/components/MessagesList/Message/ContentMessage/asset/FileAssetComponent.test.tsx:1016943020": [
      [34, 22, 39, "Object is possibly \'null\'.", "1572638209"]
    ],
    "src/script/components/MessagesList/Message/ContentMessage/asset/ImageAsset.test.ts:3331662495": [
      [54, 19, 17, "Object is possibly \'null\'.", "901686138"],
      [80, 21, 17, "Object is possibly \'null\'.", "901686138"]
    ],
    "src/script/components/MessagesList/Message/ContentMessage/asset/ImageAsset.tsx:3794627806": [
      [51, 43, 18, "Argument of type \'HTMLDivElement | undefined\' is not assignable to parameter of type \'HTMLElement\'.\\n  Type \'undefined\' is not assignable to type \'HTMLElement\'.", "4082577534"],
      [110, 27, 12, "Type \'number | undefined\' is not assignable to type \'number\'.\\n  Type \'undefined\' is not assignable to type \'number\'.", "3813716702"]
    ],
    "src/script/components/MessagesList/Message/ContentMessage/asset/LinkPreviewAssetComponent.test.ts:3000844988": [
      [116, 11, 21, "Object is possibly \'null\'.", "3265536666"]
    ],
    "src/script/components/MessagesList/Message/ContentMessage/asset/LocationAsset.test.ts:1073403253": [
      [31, 22, 21, "Object is possibly \'null\'.", "3932109547"],
      [49, 11, 12, "Object is possibly \'null\'.", "2001318815"]
    ],
    "src/script/components/MessagesList/Message/ContentMessage/asset/MessageButton.test.tsx:865057470": [
      [33, 49, 24, "Argument of type \'Element | null\' is not assignable to parameter of type \'Element\'.\\n  Type \'null\' is not assignable to type \'Element\'.", "531434894"],
      [41, 6, 13, "Type \'Observable<string>\' is not assignable to type \'Observable<string | undefined>\'.\\n  Types of parameters \'value\' and \'value\' are incompatible.\\n    Type \'string | undefined\' is not assignable to type \'string\'.\\n      Type \'undefined\' is not assignable to type \'string\'.", "3232332006"],
      [43, 6, 16, "Type \'Observable<string>\' is not assignable to type \'Observable<string | undefined>\'.", "4149311735"],
      [44, 6, 15, "Type \'Observable<string>\' is not assignable to type \'Observable<string | undefined>\'.", "4105372853"],
      [53, 11, 24, "Object is possibly \'null\'.", "1746716537"],
      [59, 6, 13, "Type \'Observable<string>\' is not assignable to type \'Observable<string | undefined>\'.", "3232332006"],
      [61, 6, 16, "Type \'Observable<string>\' is not assignable to type \'Observable<string | undefined>\'.", "4149311735"],
      [62, 6, 15, "Type \'Observable<string>\' is not assignable to type \'Observable<string | undefined>\'.", "4105372853"],
      [71, 11, 40, "Object is possibly \'null\'.", "95183934"]
    ],
    "src/script/components/MessagesList/Message/ContentMessage/asset/VideoAsset.tsx:48342831": [
      [45, 6, 10, "Type \'({ message, isQuote, teamState, assetRepository, }: VideoAssetProps) => false | Element\' is not assignable to type \'FC<VideoAssetProps>\'.\\n  Type \'false | Element\' is not assignable to type \'ReactElement<any, any> | null\'.\\n    Type \'boolean\' is not assignable to type \'ReactElement<any, any>\'.", "1844198436"],
      [56, 59, 4, "Argument of type \'null\' is not assignable to parameter of type \'string | (() => string)\'.", "2087897566"],
      [57, 51, 4, "Argument of type \'null\' is not assignable to parameter of type \'string | (() => string)\'.", "2087897566"],
      [70, 105, 4, "Argument of type \'Blob | undefined\' is not assignable to parameter of type \'Blob | MediaSource\'.", "2087735462"],
      [83, 8, 12, "Object is possibly \'undefined\'.", "2287620778"],
      [89, 49, 4, "Argument of type \'Blob | undefined\' is not assignable to parameter of type \'Blob | MediaSource\'.", "2087735462"],
      [105, 4, 12, "Object is possibly \'undefined\'.", "2287620778"],
      [139, 40, 4, "Argument of type \'true\' is not assignable to parameter of type \'SetStateAction<null>\'.", "2087932467"],
      [143, 53, 12, "Object is possibly \'undefined\'.", "2287620778"],
      [143, 77, 12, "Object is possibly \'undefined\'.", "2287620778"],
      [144, 57, 12, "Object is possibly \'undefined\'.", "2287620778"],
      [144, 81, 12, "Object is possibly \'undefined\'.", "2287620778"],
      [169, 28, 14, "Type \'number | undefined\' is not assignable to type \'number\'.\\n  Type \'undefined\' is not assignable to type \'number\'.", "2156033467"],
      [182, 28, 14, "Type \'number | undefined\' is not assignable to type \'number\'.\\n  Type \'undefined\' is not assignable to type \'number\'.", "2156033467"],
      [192, 28, 12, "Type \'HTMLVideoElement | undefined\' is not assignable to type \'HTMLMediaElement\'.\\n  Type \'undefined\' is not assignable to type \'HTMLMediaElement\'.", "780920223"],
      [198, 43, 13, "Argument of type \'number | undefined\' is not assignable to parameter of type \'number\'.\\n  Type \'undefined\' is not assignable to type \'number\'.", "3979215185"]
    ],
    "src/script/components/MessagesList/Message/ContentMessage/asset/controls/AudioSeekBar.test.ts:540025694": [
      [63, 32, 26, "Object is possibly \'null\'.", "2291412725"],
      [86, 22, 3, "Argument of type \'Element | null\' is not assignable to parameter of type \'Document | Node | Element | Window\'.\\n  Type \'null\' is not assignable to type \'Document | Node | Element | Window\'.", "193432711"]
    ],
    "src/script/components/MessagesList/Message/ContentMessage/asset/controls/AudioSeekBar.tsx:1617658655": [
      [49, 29, 19, "No overload matches this call.\\n  Overload 1 of 4, \'(iterable: ArrayLike<number> | Iterable<number>): number[]\', gave the following error.\\n    Argument of type \'number[] | undefined\' is not assignable to parameter of type \'ArrayLike<number> | Iterable<number>\'.\\n      Type \'undefined\' is not assignable to type \'ArrayLike<number> | Iterable<number>\'.\\n  Overload 2 of 4, \'(arrayLike: ArrayLike<number>): number[]\', gave the following error.\\n    Argument of type \'number[] | undefined\' is not assignable to parameter of type \'ArrayLike<number>\'.\\n      Type \'undefined\' is not assignable to type \'ArrayLike<number>\'.", "2734492113"],
      [86, 53, 15, "Object is possibly \'undefined\'.", "3322187904"],
      [87, 63, 15, "Object is possibly \'undefined\'.", "3322187904"],
      [109, 6, 3, "Type \'MutableRefObject<SVGSVGElement | undefined>\' is not assignable to type \'LegacyRef<SVGSVGElement> | undefined\'.\\n  Type \'MutableRefObject<SVGSVGElement | undefined>\' is not assignable to type \'RefObject<SVGSVGElement>\'.\\n    Types of property \'current\' are incompatible.\\n      Type \'SVGSVGElement | undefined\' is not assignable to type \'SVGSVGElement | null\'.\\n        Type \'undefined\' is not assignable to type \'SVGSVGElement | null\'.", "193432436"]
    ],
    "src/script/components/MessagesList/Message/ContentMessage/asset/controls/MediaButton.test.tsx:2611082281": [
      [33, 39, 20, "Argument of type \'Element | null\' is not assignable to parameter of type \'Element\'.\\n  Type \'null\' is not assignable to type \'Element\'.", "2187624904"],
      [34, 40, 21, "Argument of type \'Element | null\' is not assignable to parameter of type \'Element\'.\\n  Type \'null\' is not assignable to type \'Element\'.", "2102968254"]
    ],
    "src/script/components/MessagesList/Message/ContentMessage/asset/controls/SeekBar.test.tsx:4106938805": [
      [30, 4, 17, "Object is possibly \'null\'.", "780973491"],
      [30, 4, 46, "Object is possibly \'null\'.", "4284107"]
    ],
    "src/script/components/MessagesList/Message/ContentMessage/asset/index.tsx:1156661443": [
      [74, 55, 47, "No overload matches this call.\\n  Overload 1 of 6, \'(this: (this: null, arg0: Text, arg1: MouseEvent<Element, MouseEvent>) => void, thisArg: null, arg0: Text, arg1: MouseEvent<Element, MouseEvent>): () => void\', gave the following error.\\n    Argument of type \'KeyboardEvent<HTMLDivElement>\' is not assignable to parameter of type \'MouseEvent<Element, MouseEvent>\'.\\n  Overload 2 of 6, \'(this: (this: null, ...args: Text[]) => void, thisArg: null, ...args: Text[]): (...args: Text[]) => void\', gave the following error.\\n    The \'this\' context of type \'(message: Text | ContentMessage, event: MouseEvent<Element, MouseEvent>) => void\' is not assignable to method\'s \'this\' of type \'(this: null, ...args: Text[]) => void\'.\\n      Types of parameters \'event\' and \'args\' are incompatible.\\n        Type \'Text\' is not assignable to type \'MouseEvent<Element, MouseEvent>\'.", "250432903"],
      [117, 48, 8, "Argument of type \'string | undefined\' is not assignable to parameter of type \'string\'.\\n  Type \'undefined\' is not assignable to type \'string\'.", "3685798518"],
      [119, 10, 2, "Type \'string | undefined\' is not assignable to type \'string\'.\\n  Type \'undefined\' is not assignable to type \'string\'.", "5861160"]
    ],
    "src/script/components/MessagesList/Message/ContentMessage/index.test.tsx:305658061": [
      [58, 6, 15, "Type \'undefined\' is not assignable to type \'Message\'.", "1976601247"]
    ],
<<<<<<< HEAD
    "src/script/components/MessagesList/Message/ContentMessage/index.tsx:283859554": [
      [103, 45, 13, "Type \'(user: User) => void\' is not assignable to type \'(participant: User | ServiceEntity, target: Node) => void\'.\\n  Types of parameters \'user\' and \'participant\' are incompatible.\\n    Type \'User | ServiceEntity\' is not assignable to type \'User\'.\\n      Type \'ServiceEntity\' is not assignable to type \'User\'.", "2891534203"],
      [183, 12, 13, "Type \'((message: ContentMessage, assetId: string) => void) | undefined\' is not assignable to type \'(message: ContentMessage, assetId: string) => void\'.\\n  Type \'undefined\' is not assignable to type \'(message: ContentMessage, assetId: string) => void\'.", "2671775388"]
=======
    "src/script/components/MessagesList/Message/ContentMessage/index.tsx:3077288377": [
      [104, 10, 13, "Type \'(user: User) => void\' is not assignable to type \'(participant: User | ServiceEntity, target: Node) => void\'.\\n  Types of parameters \'user\' and \'participant\' are incompatible.\\n    Type \'User | ServiceEntity\' is not assignable to type \'User\'.\\n      Type \'ServiceEntity\' is not assignable to type \'User\'.", "2891534203"],
      [179, 12, 13, "Type \'((message: ContentMessage, assetId: string) => void) | undefined\' is not assignable to type \'(message: ContentMessage, assetId: string) => void\'.\\n  Type \'undefined\' is not assignable to type \'(message: ContentMessage, assetId: string) => void\'.", "2671775388"]
>>>>>>> 948df073
    ],
    "src/script/components/MessagesList/Message/DecryptErrorMessage.test.tsx:629592445": [
      [36, 53, 36, "Argument of type \'Element | null\' is not assignable to parameter of type \'Element\'.\\n  Type \'null\' is not assignable to type \'Element\'.", "885356606"]
    ],
    "src/script/components/MessagesList/Message/DeleteMessage.test.tsx:2152816266": [
      [41, 43, 4, "Argument of type \'null\' is not assignable to parameter of type \'string | undefined\'.", "2087897566"],
      [58, 11, 46, "Object is possibly \'null\'.", "1127157571"]
    ],
    "src/script/components/MessagesList/Message/DeleteMessage.tsx:1494469525": [
      [39, 33, 25, "Object is possibly \'null\'.", "1746015084"],
      [48, 10, 13, "Type \'(user: User) => void\' is not assignable to type \'(participant: User | ServiceEntity, target: Node) => void\'.\\n  Types of parameters \'user\' and \'participant\' are incompatible.\\n    Type \'User | ServiceEntity\' is not assignable to type \'User\'.\\n      Type \'ServiceEntity\' is missing the following properties from type \'User\': expirationIsUrgent, isDeleted, isMe, isSingleSignOn, and 49 more.", "2891534203"],
      [60, 10, 9, "Type \'number | null\' is not assignable to type \'number\'.\\n  Type \'null\' is not assignable to type \'number\'.", "2548743275"]
    ],
    "src/script/components/MessagesList/Message/EphemeralTimer.test.ts:1942988828": [
      [43, 35, 6, "Argument of type \'Element | null\' is not assignable to parameter of type \'Element\'.\\n  Type \'null\' is not assignable to type \'Element\'.", "1547361719"],
      [51, 35, 6, "Argument of type \'Element | null\' is not assignable to parameter of type \'Element\'.\\n  Type \'null\' is not assignable to type \'Element\'.", "1547361719"]
    ],
    "src/script/components/MessagesList/Message/MemberMessage.test.tsx:819448386": [
      [56, 56, 4, "Argument of type \'null\' is not assignable to parameter of type \'string | undefined\'.", "2087897566"]
    ],
    "src/script/components/MessagesList/Message/MessageWrapper.tsx:4264065369": [
      [157, 8, 15, "Type \'Message | undefined\' is not assignable to type \'Message\'.\\n  Type \'undefined\' is not assignable to type \'Message\'.", "1976601247"],
      [165, 8, 13, "Type \'(message: CompositeMessage, buttonId: string) => void\' is not assignable to type \'(message: ContentMessage, assetId: string) => void\'.\\n  Types of parameters \'message\' and \'message\' are incompatible.\\n    Type \'ContentMessage\' is missing the following properties from type \'CompositeMessage\': errorButtonId, errorMessage, selectedButtonId, waitingButtonId, and 3 more.", "2671775388"]
    ],
    "src/script/components/MessagesList/Message/PingMessage.test.tsx:1695534491": [
      [36, 4, 12, "Type \'ObservableArray<never>\' is not assignable to type \'ObservableArray<ReadReceipt>\'.", "3173113880"],
      [58, 11, 36, "Object is possibly \'null\'.", "2457040434"]
    ],
    "src/script/components/MessagesList/Message/ReadReceiptStatus.test.tsx:246482947": [
      [36, 44, 27, "Argument of type \'Element | null\' is not assignable to parameter of type \'Element\'.\\n  Type \'null\' is not assignable to type \'Element\'.", "3518150560"],
      [42, 4, 12, "Type \'ObservableArray<never>\' is not assignable to type \'ObservableArray<ReadReceipt>\'.", "3173113880"],
      [54, 8, 12, "Type \'ObservableArray<never>\' is not assignable to type \'ObservableArray<ReadReceipt>\'.", "3173113880"],
      [67, 8, 12, "Type \'ObservableArray<never>\' is not assignable to type \'ObservableArray<ReadReceipt>\'.", "3173113880"],
      [121, 13, 49, "Object is possibly \'null\'.", "2963204748"],
      [151, 8, 15, "Type \'null\' is not assignable to type \'((message: Message) => void) | undefined\'.", "2393653541"],
      [156, 13, 49, "Object is possibly \'null\'.", "2963204748"]
    ],
    "src/script/components/MessagesList/Message/VerificationMessage.test.tsx:3256909500": [
      [44, 4, 12, "Type \'ObservableArray<never>\' is not assignable to type \'ObservableArray<User>\'.", "3158614633"],
      [45, 4, 7, "Type \'ObservableArray<never>\' is not assignable to type \'ObservableArray<string | QualifiedUserId>\'.\\n  Types of parameters \'value\' and \'value\' are incompatible.\\n    Type \'(string | QualifiedUserId)[] | null | undefined\' is not assignable to type \'never[] | null | undefined\'.\\n      Type \'(string | QualifiedUserId)[]\' is not assignable to type \'never[]\'.\\n        Type \'string | QualifiedUserId\' is not assignable to type \'never\'.\\n          Type \'string\' is not assignable to type \'never\'.", "2414311946"],
      [46, 4, 23, "Type \'Observable<undefined>\' is not assignable to type \'Observable<VerificationMessageType>\'.\\n  Types of property \'equalityComparer\' are incompatible.\\n    Type \'(a: undefined, b: undefined) => boolean\' is not assignable to type \'(a: VerificationMessageType, b: VerificationMessageType) => boolean\'.\\n      Types of parameters \'a\' and \'a\' are incompatible.\\n        Type \'VerificationMessageType\' is not assignable to type \'undefined\'.", "3608773647"],
      [57, 10, 23, "Type \'Observable<VerificationMessageType.VERIFIED>\' is not assignable to type \'Observable<VerificationMessageType>\'.\\n  Types of parameters \'value\' and \'value\' are incompatible.\\n    Type \'VerificationMessageType\' is not assignable to type \'VerificationMessageType.VERIFIED\'.", "3608773647"],
      [79, 10, 23, "Type \'Observable<VerificationMessageType.UNVERIFIED>\' is not assignable to type \'Observable<VerificationMessageType>\'.\\n  Types of parameters \'value\' and \'value\' are incompatible.\\n    Type \'VerificationMessageType\' is not assignable to type \'VerificationMessageType.UNVERIFIED\'.", "3608773647"],
      [93, 10, 23, "Type \'Observable<VerificationMessageType.NEW_DEVICE>\' is not assignable to type \'Observable<VerificationMessageType>\'.\\n  Types of parameters \'value\' and \'value\' are incompatible.\\n    Type \'VerificationMessageType\' is not assignable to type \'VerificationMessageType.NEW_DEVICE\'.", "3608773647"],
      [107, 10, 23, "Type \'Observable<VerificationMessageType.NEW_MEMBER>\' is not assignable to type \'Observable<VerificationMessageType>\'.\\n  Types of parameters \'value\' and \'value\' are incompatible.\\n    Type \'VerificationMessageType\' is not assignable to type \'VerificationMessageType.NEW_MEMBER\'.", "3608773647"]
    ],
    "src/script/components/MessagesList/Message/index.tsx:2435315203": [
      [87, 51, 15, "Argument of type \'Message | undefined\' is not assignable to parameter of type \'Message\'.\\n  Type \'undefined\' is not assignable to type \'Message\'.", "1976601247"],
      [91, 6, 14, "Cannot invoke an object which is possibly \'undefined\'.", "4289202771"],
      [91, 36, 7, "Type \'HTMLDivElement | undefined\' is not assignable to type \'HTMLElement\'.\\n  Type \'undefined\' is not assignable to type \'HTMLElement\'.", "4115912507"],
      [93, 6, 14, "Cannot invoke an object which is possibly \'undefined\'.", "4289202771"],
      [93, 22, 7, "Type \'HTMLDivElement | undefined\' is not assignable to type \'HTMLElement\'.\\n  Type \'undefined\' is not assignable to type \'HTMLElement\'.", "4115912507"],
      [118, 6, 3, "Type \'MutableRefObject<HTMLDivElement | undefined>\' is not assignable to type \'LegacyRef<HTMLDivElement> | undefined\'.\\n  Type \'MutableRefObject<HTMLDivElement | undefined>\' is not assignable to type \'RefObject<HTMLDivElement>\'.\\n    Types of property \'current\' are incompatible.\\n      Type \'HTMLDivElement | undefined\' is not assignable to type \'HTMLDivElement | null\'.\\n        Type \'undefined\' is not assignable to type \'HTMLDivElement | null\'.", "193432436"]
    ],
    "src/script/components/MessagesList/index.test.tsx:3039094850": [
      [41, 4, 14, "Type \'undefined\' is not assignable to type \'Message\'.", "1306210352"],
      [47, 4, 17, "Type \'undefined\' is not assignable to type \'MessageRepository\'.", "1843982700"]
    ],
    "src/script/components/MessagesList/index.tsx:38256155": [
      [151, 57, 21, "Type \'HTMLDivElement | null\' does not satisfy the constraint \'Element\'.\\n  Type \'null\' is not assignable to type \'Element\'.", "723935770"],
      [191, 20, 17, "Argument of type \'HTMLDivElement | null | undefined\' is not assignable to parameter of type \'Element | undefined\'.\\n  Type \'null\' is not assignable to type \'Element | undefined\'.", "3615360346"],
      [191, 58, 17, "Argument of type \'HTMLDivElement | null | undefined\' is not assignable to parameter of type \'Element | null\'.\\n  Type \'undefined\' is not assignable to type \'Element | null\'.", "3615360346"],
      [193, 20, 32, "Argument of type \'HTMLElement | null | undefined\' is not assignable to parameter of type \'Element | undefined\'.\\n  Type \'null\' is not assignable to type \'Element | undefined\'.", "3459359081"],
      [193, 73, 17, "Argument of type \'HTMLDivElement | null | undefined\' is not assignable to parameter of type \'Element | null\'.", "3615360346"],
      [239, 23, 17, "Argument of type \'HTMLDivElement | null | undefined\' is not assignable to parameter of type \'Element | null\'.", "3615360346"]
    ],
    "src/script/components/Modals/UserModal/UserModal.test.tsx:2720850156": [
      [45, 6, 6, "Type \'null\' is not assignable to type \'QualifiedId\'.", "1765117785"],
      [49, 11, 29, "Object is possibly \'null\'.", "3523845355"]
    ],
    "src/script/components/Modals/UserModal/UserModal.tsx:2112661617": [
      [72, 57, 4, "Argument of type \'User | null\' is not assignable to parameter of type \'Partial<Record<\\"isBlockedLegalHold\\", Subscribable<any>>>\'.\\n  Type \'null\' is not assignable to type \'Partial<Record<\\"isBlockedLegalHold\\", Subscribable<any>>>\'.", "2087973204"]
    ],
    "src/script/components/SearchInput.test.tsx:3374298949": [
      [32, 38, 15, "Argument of type \'Element | null\' is not assignable to parameter of type \'Element\'.\\n  Type \'null\' is not assignable to type \'Element\'.", "2173439052"],
      [41, 36, 4, "Argument of type \'null\' is not assignable to parameter of type \'string | undefined\'.", "2087897566"],
      [41, 57, 4, "Argument of type \'null\' is not assignable to parameter of type \'string | undefined\'.", "2087897566"],
      [41, 78, 4, "Argument of type \'null\' is not assignable to parameter of type \'string | undefined\'.", "2087897566"],
      [41, 99, 4, "Argument of type \'null\' is not assignable to parameter of type \'string | undefined\'.", "2087897566"],
      [51, 20, 4, "Argument of type \'null\' is not assignable to parameter of type \'string | undefined\'.", "2087897566"],
      [52, 20, 4, "Argument of type \'null\' is not assignable to parameter of type \'string | undefined\'.", "2087897566"],
      [53, 20, 4, "Argument of type \'null\' is not assignable to parameter of type \'string | undefined\'.", "2087897566"],
      [54, 20, 4, "Argument of type \'null\' is not assignable to parameter of type \'string | undefined\'.", "2087897566"]
    ],
    "src/script/components/UserDevices.tsx:1074292287": [
      [120, 74, 5, "Object is of type \'unknown\'.", "165548477"],
      [128, 42, 8, "Argument of type \'string | undefined\' is not assignable to parameter of type \'string\'.\\n  Type \'undefined\' is not assignable to type \'string\'.", "4039656867"],
      [144, 9, 13, "Type \'{ clickToShowSelfFingerprint: () => void; clientRepository: ClientRepository; cryptographyRepository: CryptographyRepository; logger: Logger; messageRepository: MessageRepository; noPadding: boolean; selectedClient: ClientEntity | undefined; user: User; }\' is not assignable to type \'DeviceDetailsProps\'.\\n  Types of property \'selectedClient\' are incompatible.\\n    Type \'ClientEntity | undefined\' is not assignable to type \'ClientEntity\'.\\n      Type \'undefined\' is not assignable to type \'ClientEntity\'.", "538994175"]
    ],
    "src/script/components/UserList.tsx:1768505054": [
      [97, 28, 12, "Argument of type \'Conversation | undefined\' is not assignable to parameter of type \'Partial<Record<\\"roles\\", Subscribable<any>>>\'.\\n  Type \'undefined\' is not assignable to type \'Partial<Record<\\"roles\\", Subscribable<any>>>\'.", "1670678216"]
    ],
    "src/script/components/UserSearchableList.tsx:1290904950": [
      [73, 32, 11, "Argument of type \'{ filter?: Observable<string> | undefined; highlightedUsers?: Observable<User[]> | undefined; selected?: ObservableArray<User> | undefined; users: ObservableArray<...>; } | undefined\' is not assignable to parameter of type \'Partial<Record<\\"filter\\" | \\"selected\\" | \\"users\\" | \\"highlightedUsers\\", Subscribable<any>>>\'.\\n  Type \'undefined\' is not assignable to type \'Partial<Record<\\"filter\\" | \\"selected\\" | \\"users\\" | \\"highlightedUsers\\", Subscribable<any>>>\'.", "965633731"],
      [151, 8, 13, "Object is possibly \'undefined\'.", "3172385806"],
      [153, 34, 13, "Type \'User[] | undefined\' must have a \'[Symbol.iterator]()\' method that returns an iterator.", "3172385806"]
    ],
    "src/script/components/avatar/AvatarImage.test.tsx:132044584": [
      [46, 39, 4, "Argument of type \'null\' is not assignable to parameter of type \'string | undefined\'.", "2087897566"],
      [71, 39, 4, "Argument of type \'null\' is not assignable to parameter of type \'string | undefined\'.", "2087897566"],
      [96, 39, 4, "Argument of type \'null\' is not assignable to parameter of type \'string | undefined\'.", "2087897566"],
      [122, 39, 4, "Argument of type \'null\' is not assignable to parameter of type \'string | undefined\'.", "2087897566"]
    ],
    "src/script/components/avatar/GroupAvatar.test.ts:2643749063": [
      [33, 36, 4, "Argument of type \'null\' is not assignable to parameter of type \'string | undefined\'.", "2087897566"],
      [34, 36, 4, "Argument of type \'null\' is not assignable to parameter of type \'string | undefined\'.", "2087897566"],
      [35, 36, 4, "Argument of type \'null\' is not assignable to parameter of type \'string | undefined\'.", "2087897566"],
      [36, 36, 4, "Argument of type \'null\' is not assignable to parameter of type \'string | undefined\'.", "2087897566"],
      [46, 11, 30, "Object is possibly \'null\'.", "2093565968"]
    ],
    "src/script/components/avatar/TemporaryGuest.test.tsx:963341365": [
      [42, 39, 4, "Argument of type \'null\' is not assignable to parameter of type \'string | undefined\'.", "2087897566"],
      [56, 39, 4, "Argument of type \'null\' is not assignable to parameter of type \'string | undefined\'.", "2087897566"],
      [67, 11, 34, "Object is possibly \'null\'.", "882755595"],
      [71, 39, 4, "Argument of type \'null\' is not assignable to parameter of type \'string | undefined\'.", "2087897566"],
      [85, 39, 4, "Argument of type \'null\' is not assignable to parameter of type \'string | undefined\'.", "2087897566"]
    ],
    "src/script/components/avatar/UserAvatar.test.tsx:322543618": [
      [39, 39, 4, "Argument of type \'null\' is not assignable to parameter of type \'string | undefined\'.", "2087897566"],
      [49, 11, 24, "Object is possibly \'null\'.", "568765553"],
      [53, 39, 4, "Argument of type \'null\' is not assignable to parameter of type \'string | undefined\'.", "2087897566"],
      [63, 11, 24, "Object is possibly \'null\'.", "568765553"],
      [67, 39, 4, "Argument of type \'null\' is not assignable to parameter of type \'string | undefined\'.", "2087897566"],
      [80, 39, 4, "Argument of type \'null\' is not assignable to parameter of type \'string | undefined\'.", "2087897566"],
      [93, 39, 4, "Argument of type \'null\' is not assignable to parameter of type \'string | undefined\'.", "2087897566"]
    ],
    "src/script/components/calling/ButtonGroup.test.ts:3889884856": [
      [32, 43, 24, "Argument of type \'Element | null\' is not assignable to parameter of type \'Element\'.\\n  Type \'null\' is not assignable to type \'Element\'.", "323337895"],
      [33, 41, 22, "Argument of type \'Element | null\' is not assignable to parameter of type \'Element\'.\\n  Type \'null\' is not assignable to type \'Element\'.", "674875776"],
      [48, 11, 24, "Object is possibly \'null\'.", "3345041766"],
      [62, 11, 24, "Object is possibly \'null\'.", "3345041766"],
      [63, 11, 29, "Object is possibly \'null\'.", "373716495"],
      [66, 11, 29, "Object is possibly \'null\'.", "373716495"]
    ],
    "src/script/components/calling/CallingOverlayContainer.tsx:1514620666": [
      [71, 32, 10, "Argument of type \'Call | undefined\' is not assignable to parameter of type \'Partial<Record<\\"state\\" | \\"muteState\\" | \\"maximizedParticipant\\", Subscribable<any>>>\'.\\n  Type \'undefined\' is not assignable to type \'Partial<Record<\\"state\\" | \\"muteState\\" | \\"maximizedParticipant\\", Subscribable<any>>>\'.", "4286110980"],
      [76, 55, 10, "Object is possibly \'undefined\'.", "4286110980"],
      [84, 33, 10, "Argument of type \'Call | undefined\' is not assignable to parameter of type \'Call\'.\\n  Type \'undefined\' is not assignable to type \'Call\'.", "4286110980"],
      [92, 4, 58, "Type \'Conversation | undefined\' is not assignable to type \'Conversation\'.\\n  Type \'undefined\' is not assignable to type \'Conversation\'.", "3582593161"],
      [177, 10, 20, "Type \'undefined\' is not assignable to type \'Participant\'.", "942864568"],
      [180, 10, 9, "Type \'undefined\' is not assignable to type \'MuteState\'.", "3616862203"]
    ],
    "src/script/components/calling/FullscreenVideoCall.tsx:2795856065": [
      [406, 50, 4, "Argument of type \'null\' is not assignable to parameter of type \'Participant\'.", "2087897566"]
    ],
    "src/script/components/calling/GroupVideoGrid.test.ts:1931211751": [
      [35, 55, 22, "Object is possibly \'null\'.", "1458310722"],
      [40, 32, 4, "Argument of type \'null\' is not assignable to parameter of type \'string | undefined\'.", "2087897566"],
      [48, 6, 20, "Type \'null\' is not assignable to type \'Participant\'.", "942864568"],
      [55, 11, 32, "Object is possibly \'null\'.", "4265756850"],
      [59, 38, 4, "Argument of type \'null\' is not assignable to parameter of type \'string | undefined\'.", "2087897566"],
      [60, 38, 4, "Argument of type \'null\' is not assignable to parameter of type \'string | undefined\'.", "2087897566"],
      [65, 8, 20, "Type \'null\' is not assignable to type \'Participant\'.", "942864568"],
      [80, 11, 32, "Object is possibly \'null\'.", "4265756850"],
      [86, 32, 4, "Argument of type \'null\' is not assignable to parameter of type \'string | undefined\'.", "2087897566"],
      [95, 6, 20, "Type \'null\' is not assignable to type \'Participant\'.", "942864568"],
      [105, 32, 4, "Argument of type \'null\' is not assignable to parameter of type \'string | undefined\'.", "2087897566"],
      [115, 6, 20, "Type \'null\' is not assignable to type \'Participant\'.", "942864568"],
      [126, 32, 4, "Argument of type \'null\' is not assignable to parameter of type \'string | undefined\'.", "2087897566"],
      [136, 6, 20, "Type \'null\' is not assignable to type \'Participant\'.", "942864568"]
    ],
    "src/script/components/calling/GroupVideoGrid.tsx:2097709450": [
      [82, 46, 14, "Argument of type \'Participant | null\' is not assignable to parameter of type \'Partial<Record<\\"videoStream\\" | \\"hasActiveVideo\\" | \\"sharesScreen\\", Subscribable<any>>>\'.\\n  Type \'null\' is not assignable to type \'Partial<Record<\\"videoStream\\" | \\"hasActiveVideo\\" | \\"sharesScreen\\", Subscribable<any>>>\'.", "446802655"],
      [91, 30, 4, "Argument of type \'null\' is not assignable to parameter of type \'Participant\'.", "2087897566"],
      [99, 28, 11, "Argument of type \'Participant | undefined\' is not assignable to parameter of type \'Participant\'.\\n  Type \'undefined\' is not assignable to type \'Participant\'.", "2457692186"]
    ],
    "src/script/components/calling/chooseScreen.test.ts:1945034304": [
      [64, 23, 30, "Argument of type \'Element | null\' is not assignable to parameter of type \'Element\'.\\n  Type \'null\' is not assignable to type \'Element\'.", "1127551965"]
    ],
    "src/script/components/calling/deviceToggleButton.test.ts:3520291628": [
      [31, 35, 16, "Argument of type \'Element | null\' is not assignable to parameter of type \'Element\'.\\n  Type \'null\' is not assignable to type \'Element\'.", "733554636"]
    ],
    "src/script/components/calling/fullscreenVideoCall.test.tsx:2299129286": [
      [34, 34, 4, "Argument of type \'null\' is not assignable to parameter of type \'string | undefined\'.", "2087897566"],
      [110, 60, 4, "Argument of type \'null\' is not assignable to parameter of type \'string | undefined\'.", "2087897566"],
      [111, 60, 4, "Argument of type \'null\' is not assignable to parameter of type \'string | undefined\'.", "2087897566"],
      [112, 60, 4, "Argument of type \'null\' is not assignable to parameter of type \'string | undefined\'.", "2087897566"],
      [113, 60, 4, "Argument of type \'null\' is not assignable to parameter of type \'string | undefined\'.", "2087897566"]
    ],
    "src/script/components/input/ClassifiedBar.test.ts:3396080197": [
      [31, 31, 22, "Argument of type \'ReactElement<any, any> | null\' is not assignable to parameter of type \'ReactElement<any, string | JSXElementConstructor<any>>\'.\\n  Type \'null\' is not assignable to type \'ReactElement<any, string | JSXElementConstructor<any>>\'.", "3914530936"],
      [39, 46, 41, "Argument of type \'ReactElement<any, any> | null\' is not assignable to parameter of type \'ReactElement<any, string | JSXElementConstructor<any>>\'.\\n  Type \'null\' is not assignable to type \'ReactElement<any, string | JSXElementConstructor<any>>\'.", "68552590"],
      [51, 44, 41, "Argument of type \'ReactElement<any, any> | null\' is not assignable to parameter of type \'ReactElement<any, string | JSXElementConstructor<any>>\'.\\n  Type \'null\' is not assignable to type \'ReactElement<any, string | JSXElementConstructor<any>>\'.", "68552590"]
    ],
    "src/script/components/list/ConversationListCallingCell.test.ts:3589252036": [
      [51, 42, 4, "Argument of type \'null\' is not assignable to parameter of type \'string | undefined\'.", "2087897566"],
      [74, 54, 4, "Argument of type \'null\' is not assignable to parameter of type \'string | undefined\'.", "2087897566"],
      [127, 11, 33, "Object is possibly \'null\'.", "1545610583"],
      [132, 11, 33, "Object is possibly \'null\'.", "1545610583"]
    ],
    "src/script/components/list/ConversationListCallingCell.tsx:2354053925": [
      [115, 90, 6, "Argument of type \'number | undefined\' is not assignable to parameter of type \'REASON\'.\\n  Type \'undefined\' is not assignable to type \'REASON\'.", "2124277697"],
      [128, 67, 8, "No overload matches this call.\\n  Overload 1 of 2, \'(...items: ConcatArray<User>[]): User[]\', gave the following error.\\n    Type \'User | undefined\' is not assignable to type \'User\'.\\n      Type \'undefined\' is not assignable to type \'User\'.\\n  Overload 2 of 2, \'(...items: (User | ConcatArray<User>)[]): User[]\', gave the following error.\\n    Type \'User | undefined\' is not assignable to type \'User\'.\\n      Type \'undefined\' is not assignable to type \'User\'.", "2198230984"],
      [148, 28, 12, "Type \'undefined\' cannot be used as an index type.", "3398917396"],
      [173, 10, 7, "Type \'(false | ContextMenuEntry | { click: () => void; icon: string; identifier: string; isDisabled: boolean; label: string; })[]\' is not assignable to type \'ContextMenuEntry[]\'.\\n  Type \'false | ContextMenuEntry | { click: () => void; icon: string; identifier: string; isDisabled: boolean; label: string; }\' is not assignable to type \'ContextMenuEntry\'.\\n    Type \'false\' has no properties in common with type \'ContextMenuEntry\'.", "4061926391"],
      [306, 16, 20, "Type \'Participant | null\' is not assignable to type \'Participant\'.\\n  Type \'null\' is not assignable to type \'Participant\'.", "942864568"]
    ],
    "src/script/components/list/ConversationListCell.tsx:931164040": [
      [121, 8, 3, "Type \'(node: HTMLElement) => void\' is not assignable to type \'LegacyRef<HTMLLIElement> | undefined\'.\\n  Type \'(node: HTMLElement) => void\' is not assignable to type \'(instance: HTMLLIElement | null) => void\'.\\n    Types of parameters \'node\' and \'instance\' are incompatible.\\n      Type \'HTMLLIElement | null\' is not assignable to type \'HTMLElement\'.\\n        Type \'null\' is not assignable to type \'HTMLElement\'.", "193432436"],
      [151, 23, 8, "Object is possibly \'undefined\'.", "2198230984"]
    ],
    "src/script/components/list/ParticipantItem.tsx:3591469056": [
      [86, 43, 18, "Argument of type \'HTMLDivElement | undefined\' is not assignable to parameter of type \'HTMLElement\'.\\n  Type \'undefined\' is not assignable to type \'HTMLElement\'.", "4082577534"],
      [111, 94, 15, "Argument of type \'Participant | undefined\' is not assignable to parameter of type \'Partial<Record<\\"isMuted\\" | \\"isActivelySpeaking\\" | \\"sharesScreen\\" | \\"sharesCamera\\", Subscribable<any>>>\'.\\n  Type \'undefined\' is not assignable to type \'Partial<Record<\\"isMuted\\" | \\"isActivelySpeaking\\" | \\"sharesScreen\\" | \\"sharesCamera\\", Subscribable<any>>>\'.", "420345688"]
    ],
    "src/script/components/modal.ts:282599833": [
      [56, 9, 5, "Property \'large\' does not exist on type \'{} | Config\'.\\n  Property \'large\' does not exist on type \'{}\'.", "173484696"],
      [57, 9, 2, "Property \'id\' does not exist on type \'{} | Config\'.\\n  Property \'id\' does not exist on type \'{}\'.", "5861160"],
      [58, 9, 11, "Property \'ariaLabelBy\' does not exist on type \'{} | Config\'.\\n  Property \'ariaLabelBy\' does not exist on type \'{}\'.", "2719191011"],
      [59, 9, 15, "Property \'ariaDescribedBy\' does not exist on type \'{} | Config\'.\\n  Property \'ariaDescribedBy\' does not exist on type \'{}\'.", "2192860460"],
      [60, 9, 9, "Property \'onBgClick\' does not exist on type \'{} | Config\'.\\n  Property \'onBgClick\' does not exist on type \'{}\'.", "1270597711"],
      [61, 9, 11, "Property \'displayNone\' does not exist on type \'{} | Config\'.\\n  Property \'displayNone\' does not exist on type \'{}\'.", "2033428597"],
      [62, 9, 15, "Property \'hasVisibleClass\' does not exist on type \'{} | Config\'.\\n  Property \'hasVisibleClass\' does not exist on type \'{}\'.", "2672704031"],
      [62, 64, 11, "Property \'displayNone\' does not exist on type \'{} | Config\'.\\n  Property \'displayNone\' does not exist on type \'{}\'.", "2033428597"],
      [63, 9, 11, "Property \'showLoading\' does not exist on type \'{} | Config\'.\\n  Property \'showLoading\' does not exist on type \'{}\'.", "2565900128"],
      [67, 16, 11, "Property \'displayNone\' does not exist on type \'{} | Config\'.\\n  Property \'displayNone\' does not exist on type \'{}\'.", "2033428597"],
      [70, 10, 32, "Object is possibly \'null\'.", "941564926"],
      [70, 39, 2, "Property \'id\' does not exist on type \'{} | Config\'.\\n  Property \'id\' does not exist on type \'{}\'.", "5861160"],
      [77, 38, 2, "Property \'id\' does not exist on type \'{} | Config\'.\\n  Property \'id\' does not exist on type \'{}\'.", "5861160"],
      [80, 43, 11, "Property \'displayNone\' does not exist on type \'{} | Config\'.\\n  Property \'displayNone\' does not exist on type \'{}\'.", "2033428597"],
      [86, 20, 11, "Property \'displayNone\' does not exist on type \'{} | Config\'.\\n  Property \'displayNone\' does not exist on type \'{}\'.", "2033428597"],
      [90, 13, 11, "Property \'displayNone\' does not exist on type \'{} | Config\'.\\n  Property \'displayNone\' does not exist on type \'{}\'.", "2033428597"],
      [95, 9, 7, "Property \'dispose\' does not exist on type \'{} | Config\'.\\n  Property \'dispose\' does not exist on type \'{}\'.", "2810921618"],
      [98, 11, 15, "Property \'hasVisibleClass\' does not exist on type \'{} | Config\'.\\n  Property \'hasVisibleClass\' does not exist on type \'{}\'.", "2672704031"]
    ],
    "src/script/components/panel/PanelActions/PanelActions.test.ts:3957570535": [
      [30, 55, 30, "Argument of type \'Element | null\' is not assignable to parameter of type \'Element\'.\\n  Type \'null\' is not assignable to type \'Element\'.", "923794636"],
      [43, 11, 15, "Object is possibly \'null\'.", "3285363318"],
      [63, 11, 15, "Object is possibly \'null\'.", "3285363318"]
    ],
    "src/script/components/panel/ServiceDetails.test.ts:1343420477": [
      [43, 11, 24, "Object is possibly \'null\'.", "1690512676"],
      [44, 11, 28, "Object is possibly \'null\'.", "449714402"],
      [45, 11, 31, "Object is possibly \'null\'.", "27546597"]
    ],
    "src/script/components/panel/UserActions.test.ts:3686258051": [
      [46, 30, 4, "Argument of type \'null\' is not assignable to parameter of type \'string | undefined\'.", "2087897566"],
      [68, 30, 4, "Argument of type \'null\' is not assignable to parameter of type \'string | undefined\'.", "2087897566"],
      [88, 30, 4, "Argument of type \'null\' is not assignable to parameter of type \'string | undefined\'.", "2087897566"],
      [98, 29, 4, "Argument of type \'null\' is not assignable to parameter of type \'string | undefined\'.", "2087897566"]
    ],
    "src/script/components/panel/UserActions.tsx:2911491574": [
      [127, 8, 15, "Type \'false | { click: () => void; icon: string; identifier: string; label: string; }\' is not assignable to type \'MenuItem\'.\\n  Type \'boolean\' is not assignable to type \'MenuItem\'.", "2657483110"],
      [137, 8, 17, "Type \'false | { click: () => Promise<void>; icon: string; identifier: string; label: string; } | undefined\' is not assignable to type \'MenuItem\'.\\n  Type \'undefined\' is not assignable to type \'MenuItem\'.", "1208863187"],
      [141, 4, 26, "Object is possibly \'undefined\'.", "3771314110"],
      [151, 8, 20, "Type \'false | { click: () => Promise<void>; icon: string; identifier: string; label: string; }\' is not assignable to type \'MenuItem\'.\\n  Type \'boolean\' is not assignable to type \'MenuItem\'.", "2848461319"],
      [162, 8, 23, "Type \'false | { click: () => Promise<void>; icon: string; identifier: string; label: string; }\' is not assignable to type \'MenuItem\'.\\n  Type \'boolean\' is not assignable to type \'MenuItem\'.", "2628002562"],
      [174, 8, 23, "Type \'false | { click: () => Promise<void>; icon: string; identifier: string; label: string; }\' is not assignable to type \'MenuItem\'.\\n  Type \'boolean\' is not assignable to type \'MenuItem\'.", "3037255418"],
      [185, 8, 23, "Type \'false | { click: () => Promise<void>; icon: string; identifier: string; label: string; }\' is not assignable to type \'MenuItem\'.\\n  Type \'boolean\' is not assignable to type \'MenuItem\'.", "3602563140"],
      [199, 8, 21, "Type \'false | { click: () => Promise<void>; icon: string; identifier: string; label: string; }\' is not assignable to type \'MenuItem\'.\\n  Type \'boolean\' is not assignable to type \'MenuItem\'.", "4077601278"],
      [222, 8, 9, "Type \'false | { click: () => Promise<void>; icon: string; identifier: string; label: string; }\' is not assignable to type \'MenuItem\'.\\n  Type \'boolean\' is not assignable to type \'MenuItem\'.", "3954618525"],
      [234, 8, 11, "Type \'false | { click: () => Promise<void>; icon: string; identifier: string; label: string; }\' is not assignable to type \'MenuItem\'.\\n  Type \'boolean\' is not assignable to type \'MenuItem\'.", "3143138118"],
      [246, 8, 26, "Type \'false | { click: () => Promise<void>; icon: string; identifier: string; label: string; } | undefined\' is not assignable to type \'MenuItem\'.\\n  Type \'undefined\' is not assignable to type \'MenuItem\'.", "679169961"],
      [250, 4, 26, "Object is possibly \'undefined\'.", "3771314110"]
    ],
    "src/script/components/panel/UserDetails.test.ts:1738837932": [
      [43, 53, 4, "Argument of type \'null\' is not assignable to parameter of type \'string | undefined\'.", "2087897566"],
      [52, 11, 21, "Object is possibly \'null\'.", "2859301736"],
      [53, 11, 25, "Object is possibly \'null\'.", "3046884217"],
      [62, 58, 4, "Argument of type \'null\' is not assignable to parameter of type \'string | undefined\'.", "2087897566"],
      [64, 4, 30, "Cannot invoke an object which is possibly \'undefined\'.", "1790663291"],
      [73, 53, 4, "Argument of type \'null\' is not assignable to parameter of type \'string | undefined\'.", "2087897566"],
      [81, 11, 25, "Object is possibly \'null\'.", "3098493970"],
      [86, 53, 4, "Argument of type \'null\' is not assignable to parameter of type \'string | undefined\'.", "2087897566"],
      [97, 11, 35, "Object is possibly \'null\'.", "3072447641"]
    ],
    "src/script/components/toggle/BaseToggle.test.tsx:917864535": [
      [43, 25, 25, "Argument of type \'Element | null\' is not assignable to parameter of type \'Element\'.\\n  Type \'null\' is not assignable to type \'Element\'.", "2875532638"]
    ],
    "src/script/components/toggle/InfoToggle.test.tsx:1025969366": [
      [48, 11, 31, "Object is possibly \'null\'.", "756876288"],
      [49, 21, 21, "Argument of type \'Element | null\' is not assignable to parameter of type \'Element\'.\\n  Type \'null\' is not assignable to type \'Element\'.", "1763299350"]
    ],
    "src/script/components/toggle/ReceiptModeToggle.test.ts:3769197722": [
      [42, 11, 8, "Object is possibly \'null\'.", "2071428406"],
      [53, 11, 8, "Object is possibly \'null\'.", "2071428406"]
    ],
    "src/script/connection/ConnectionEntity.ts:2779957789": [
      [41, 4, 19, "Type \'null\' is not assignable to type \'QualifiedId\'.", "59414957"],
      [42, 4, 9, "Type \'null\' is not assignable to type \'string\'.", "1162435291"],
      [43, 4, 15, "Type \'null\' is not assignable to type \'string\'.", "3261786582"],
      [44, 4, 12, "Type \'null\' is not assignable to type \'string\'.", "1494865734"],
      [45, 4, 11, "Type \'Observable<ConnectionStatus.UNKNOWN>\' is not assignable to type \'Observable<ConnectionStatus>\'.\\n  Types of parameters \'value\' and \'value\' are incompatible.\\n    Type \'ConnectionStatus\' is not assignable to type \'ConnectionStatus.UNKNOWN\'.", "3642829209"],
      [46, 4, 11, "Type \'null\' is not assignable to type \'QualifiedId\'.", "3570480945"]
    ],
    "src/script/connection/ConnectionMapper.ts:1601471521": [
      [63, 4, 24, "Type \'string | undefined\' is not assignable to type \'string\'.\\n  Type \'undefined\' is not assignable to type \'string\'.", "3077613709"]
    ],
    "src/script/connection/ConnectionRepository.ts:4139441225": [
      [188, 10, 5, "Object is of type \'unknown\'.", "165548477"],
      [201, 89, 5, "Object is of type \'unknown\'.", "165548477"],
      [241, 72, 5, "Object is of type \'unknown\'.", "165548477"],
      [309, 72, 5, "Object is of type \'unknown\'.", "165548477"]
    ],
    "src/script/conversation/AbstractConversationEventHandler.ts:2160548461": [
      [55, 4, 57, "Type \'void | Promise<void>\' is not assignable to type \'Promise<void>\'.\\n  Type \'void\' is not assignable to type \'Promise<void>\'.", "1935544587"],
      [55, 50, 9, "Expected 1 arguments, but got 2.", "1945995409"]
    ],
    "src/script/conversation/ConversationAccessPermission.ts:4078826543": [
      [77, 8, 29, "Type \'[string, number] | undefined\' must have a \'[Symbol.iterator]()\' method that returns an iterator.", "3545949443"],
      [137, 9, 95, "Argument of type \'(bit: \\"1\\" | \\"0\\", i: number) => string | undefined\' is not assignable to parameter of type \'(value: string, index: number, array: string[]) => string | undefined\'.\\n  Types of parameters \'bit\' and \'value\' are incompatible.\\n    Type \'string\' is not assignable to type \'\\"1\\" | \\"0\\"\'.", "2336737203"]
    ],
    "src/script/conversation/ConversationCellState.ts:2607123593": [
      [191, 8, 17, "Object is possibly \'undefined\'.", "1821064255"],
      [241, 6, 17, "Object is possibly \'undefined\'.", "1821064255"],
      [250, 28, 17, "Object is possibly \'undefined\'.", "1821064255"],
      [293, 23, 29, "Object is possibly \'undefined\'.", "2539326033"],
      [300, 50, 29, "Argument of type \'User | undefined\' is not assignable to parameter of type \'QualifiedEntity\'.\\n  Type \'undefined\' is not assignable to type \'QualifiedEntity\'.", "2539326033"],
      [379, 4, 65, "Type \'boolean | undefined\' is not assignable to type \'boolean\'.", "368272031"]
    ],
    "src/script/conversation/ConversationEphemeralHandler.ts:1544789085": [
      [61, 4, 91, "Type \'number | null\' is not assignable to type \'number\'.\\n  Type \'null\' is not assignable to type \'number\'.", "187276181"],
      [72, 6, 41, "Type of computed property\'s value is \'(conversationEntity: Conversation, eventJson: ConversationMessageTimerUpdateEvent) => Promise<Conversation>\', which is not assignable to type \'(conversationEntity: Conversation) => void | Promise<void>\'.", "2358639438"],
      [77, 4, 18, "Type \'ObservableArray<never>\' is not assignable to type \'ObservableArray<ContentMessage>\'.\\n  Types of parameters \'value\' and \'value\' are incompatible.\\n    Type \'ContentMessage[] | null | undefined\' is not assignable to type \'never[] | null | undefined\'.\\n      Type \'ContentMessage[]\' is not assignable to type \'never[]\'.\\n        Type \'ContentMessage\' is not assignable to type \'never\'.", "2087948420"],
      [84, 29, 16, "No overload matches this call.\\n  Overload 1 of 2, \'(id?: number | undefined): void\', gave the following error.\\n    Argument of type \'number | null\' is not assignable to parameter of type \'number | undefined\'.\\n  Overload 2 of 2, \'(intervalId: Timeout | undefined): void\', gave the following error.\\n    Argument of type \'number | null\' is not assignable to parameter of type \'Timeout | undefined\'.\\n      Type \'null\' is not assignable to type \'Timeout | undefined\'.", "1776967942"],
      [129, 38, 25, "Argument of type \'string | undefined\' is not assignable to parameter of type \'string\'.\\n  Type \'undefined\' is not assignable to type \'string\'.", "1762572671"],
      [178, 34, 25, "Argument of type \'string | undefined\' is not assignable to parameter of type \'string\'.\\n  Type \'undefined\' is not assignable to type \'string\'.", "1762572671"],
      [197, 34, 25, "Argument of type \'string | undefined\' is not assignable to parameter of type \'string\'.\\n  Type \'undefined\' is not assignable to type \'string\'.", "1762572671"],
      [245, 34, 25, "Argument of type \'string | undefined\' is not assignable to parameter of type \'string\'.\\n  Type \'undefined\' is not assignable to type \'string\'.", "1762572671"]
    ],
    "src/script/conversation/ConversationFilter.test.ts:2117976751": [
      [36, 8, 6, "Type \'undefined\' is not assignable to type \'CONVERSATION_ACCESS[]\'.", "1314097761"],
      [38, 8, 11, "Type \'undefined\' is not assignable to type \'(CONVERSATION_ACCESS_ROLE | ACCESS_ROLE_V2[]) & (CONVERSATION_ACCESS_ROLE | undefined)\'.", "186257802"],
      [44, 8, 15, "Type \'null\' is not assignable to type \'number\'.", "32466162"],
      [45, 8, 20, "Type \'null\' is not assignable to type \'number\'.", "162671298"],
      [59, 8, 16, "Type \'undefined\' is not assignable to type \'QualifiedId[]\'.", "3008406851"],
      [60, 8, 12, "Type \'null\' is not assignable to type \'RECEIPT_MODE\'.", "1234422597"],
      [63, 8, 7, "Type \'undefined\' is not assignable to type \'string\'.", "1826788170"],
      [91, 8, 15, "Type \'null\' is not assignable to type \'number\'.", "32466162"],
      [92, 8, 20, "Type \'null\' is not assignable to type \'number\'.", "162671298"],
      [101, 8, 13, "Type \'null\' is not assignable to type \'number | undefined\'.", "2449554358"],
      [107, 8, 16, "Type \'undefined\' is not assignable to type \'QualifiedId[]\'.", "3008406851"],
      [108, 8, 12, "Type \'null\' is not assignable to type \'RECEIPT_MODE\'.", "1234422597"],
      [114, 8, 7, "Type \'null\' is not assignable to type \'string\'.", "1826788170"]
    ],
    "src/script/conversation/ConversationLabelRepository.ts:2667135542": [
      [93, 4, 11, "Type \'ObservableArray<never>\' is not assignable to type \'ObservableArray<ConversationLabel>\'.\\n  Types of parameters \'value\' and \'value\' are incompatible.\\n    Type \'ConversationLabel[] | null | undefined\' is not assignable to type \'never[] | null | undefined\'.\\n      Type \'ConversationLabel[]\' is not assignable to type \'never[]\'.\\n        Type \'ConversationLabel\' is not assignable to type \'never\'.", "2608654840"],
      [118, 8, 13, "Type \'ObservableArray<Conversation | undefined>\' is not assignable to type \'ObservableArray<Conversation>\'.\\n  The types returned by \'peek()\' are incompatible between these types.\\n    Type \'(Conversation | undefined)[]\' is not assignable to type \'Conversation[]\'.\\n      Type \'Conversation | undefined\' is not assignable to type \'Conversation\'.\\n        Type \'undefined\' is not assignable to type \'Conversation\'.", "3592773563"],
      [142, 49, 5, "Object is of type \'unknown\'.", "165548477"],
      [164, 55, 59, "Type \'ConversationLabel | undefined\' is not assignable to type \'ConversationLabel\'.\\n  Type \'undefined\' is not assignable to type \'ConversationLabel\'.", "1891492718"],
      [165, 66, 44, "Type \'ConversationLabel | undefined\' is not assignable to type \'ConversationLabel\'.\\n  Type \'undefined\' is not assignable to type \'ConversationLabel\'.", "3545764513"],
      [207, 15, 45, "Object is possibly \'undefined\'.", "2733869551"]
    ],
    "src/script/conversation/ConversationMapper.test.ts:3872739284": [
      [59, 86, 9, "Type \'undefined\' is not assignable to type \'ConversationDatabaseData\'.\\n  Type \'undefined\' is not assignable to type \'ConversationRecord\'.", "2620553983"],
      [187, 8, 18, "Type \'undefined\' is not assignable to type \'Conversation\'.", "1508601427"],
      [195, 6, 18, "Type \'undefined\' is not assignable to type \'Conversation\'.", "1508601427"],
      [320, 8, 15, "Type \'null\' is not assignable to type \'number | undefined\'.", "32466162"],
      [321, 8, 20, "Type \'null\' is not assignable to type \'number | undefined\'.", "162671298"],
      [365, 8, 13, "Type \'null\' is not assignable to type \'number | undefined\'.", "2449554358"],
      [420, 48, 18, "Object is possibly \'undefined\'.", "3207599164"],
      [456, 49, 18, "Object is possibly \'undefined\'.", "3207599164"],
      [467, 49, 18, "Object is possibly \'undefined\'.", "3207599164"],
      [467, 49, 40, "No overload matches this call.\\n  Overload 1 of 4, \'(value: string | number | Date): Date\', gave the following error.\\n    Argument of type \'string | null\' is not assignable to parameter of type \'string | number | Date\'.\\n  Overload 2 of 4, \'(value: string | number): Date\', gave the following error.\\n    Argument of type \'string | null\' is not assignable to parameter of type \'string | number\'.", "489961534"],
      [470, 54, 18, "Object is possibly \'undefined\'.", "3207599164"],
      [472, 53, 18, "Object is possibly \'undefined\'.", "3207599164"],
      [472, 53, 37, "No overload matches this call.\\n  Overload 1 of 4, \'(value: string | number | Date): Date\', gave the following error.\\n    Argument of type \'string | null\' is not assignable to parameter of type \'string | number | Date\'.\\n  Overload 2 of 4, \'(value: string | number): Date\', gave the following error.\\n    Argument of type \'string | null\' is not assignable to parameter of type \'string | number\'.", "963650325"],
      [528, 6, 18, "Object is possibly \'undefined\'.", "3207599164"],
      [528, 36, 18, "Object is possibly \'undefined\'.", "3207599164"],
      [537, 49, 18, "Object is possibly \'undefined\'.", "3207599164"],
      [550, 49, 18, "Object is possibly \'undefined\'.", "3207599164"],
      [550, 49, 40, "No overload matches this call.\\n  Overload 1 of 4, \'(value: string | number | Date): Date\', gave the following error.\\n    Argument of type \'string | null\' is not assignable to parameter of type \'string | number | Date\'.\\n  Overload 2 of 4, \'(value: string | number): Date\', gave the following error.\\n    Argument of type \'string | null\' is not assignable to parameter of type \'string | number\'.", "489961534"],
      [553, 54, 18, "Object is possibly \'undefined\'.", "3207599164"],
      [555, 53, 18, "Object is possibly \'undefined\'.", "3207599164"],
      [555, 53, 37, "No overload matches this call.\\n  Overload 1 of 4, \'(value: string | number | Date): Date\', gave the following error.\\n    Argument of type \'string | null\' is not assignable to parameter of type \'string | number | Date\'.\\n  Overload 2 of 4, \'(value: string | number): Date\', gave the following error.\\n    Argument of type \'string | null\' is not assignable to parameter of type \'string | number\'.", "963650325"],
      [569, 6, 18, "Object is possibly \'undefined\'.", "3207599164"],
      [569, 34, 18, "Object is possibly \'undefined\'.", "3207599164"],
      [611, 65, 4, "Argument of type \'null\' is not assignable to parameter of type \'RECEIPT_MODE\'.", "2087897566"]
    ],
    "src/script/conversation/ConversationMapper.ts:279241474": [
      [91, 45, 49, "Argument of type \'([key, value]: [keyof Conversation, string]) => void\' is not assignable to parameter of type \'(value: [string, any], index: number, array: [string, any][]) => void\'.\\n  Types of parameters \'__0\' and \'value\' are incompatible.\\n    Type \'[string, any]\' is not assignable to type \'[keyof Conversation, string]\'.\\n      Type at position 0 in source is not compatible with type at position 0 in target.\\n        Type \'string\' is not assignable to type \'keyof Conversation\'.", "2065920092"],
      [166, 36, 21, "Argument of type \'number | undefined\' is not assignable to parameter of type \'number\'.\\n  Type \'undefined\' is not assignable to type \'number\'.", "3907016453"],
      [185, 41, 26, "No overload matches this call.\\n  Overload 1 of 4, \'(value: string | number | Date): Date\', gave the following error.\\n    Argument of type \'string | undefined\' is not assignable to parameter of type \'string | number | Date\'.\\n      Type \'undefined\' is not assignable to type \'string | number | Date\'.\\n  Overload 2 of 4, \'(value: string | number): Date\', gave the following error.\\n    Argument of type \'string | undefined\' is not assignable to parameter of type \'string | number\'.\\n      Type \'undefined\' is not assignable to type \'string | number\'.", "582302494"],
      [191, 38, 23, "No overload matches this call.\\n  Overload 1 of 4, \'(value: string | number | Date): Date\', gave the following error.\\n    Argument of type \'string | undefined\' is not assignable to parameter of type \'string | number | Date\'.\\n  Overload 2 of 4, \'(value: string | number): Date\', gave the following error.\\n    Argument of type \'string | undefined\' is not assignable to parameter of type \'string | number\'.", "4035274933"],
      [289, 37, 25, "Object is possibly \'undefined\'.", "4293153287"],
      [338, 10, 24, "Type \'(QualifiedId | undefined)[]\' is not assignable to type \'QualifiedId[]\'.\\n  Type \'QualifiedId | undefined\' is not assignable to type \'QualifiedId\'.\\n    Type \'undefined\' is not assignable to type \'QualifiedId\'.", "125758031"],
      [342, 61, 13, "Object is possibly \'undefined\'.", "1863462798"],
      [343, 10, 13, "Object is possibly \'undefined\'.", "1863462798"],
      [348, 70, 13, "Object is possibly \'undefined\'.", "1863462798"],
      [349, 12, 13, "Object is possibly \'undefined\'.", "1863462798"],
      [385, 49, 26, "No overload matches this call.\\n  Overload 1 of 4, \'(value: string | number | Date): Date\', gave the following error.\\n    Argument of type \'string | null\' is not assignable to parameter of type \'string | number | Date\'.\\n      Type \'null\' is not assignable to type \'string | number | Date\'.\\n  Overload 2 of 4, \'(value: string | number): Date\', gave the following error.\\n    Argument of type \'string | null\' is not assignable to parameter of type \'string | number\'.\\n      Type \'null\' is not assignable to type \'string | number\'.", "582302494"],
      [389, 10, 33, "Type \'boolean | undefined\' is not assignable to type \'boolean\'.", "2524769620"],
      [394, 46, 23, "No overload matches this call.\\n  Overload 1 of 4, \'(value: string | number | Date): Date\', gave the following error.\\n    Argument of type \'string | null\' is not assignable to parameter of type \'string | number | Date\'.\\n  Overload 2 of 4, \'(value: string | number): Date\', gave the following error.\\n    Argument of type \'string | null\' is not assignable to parameter of type \'string | number\'.", "4035274933"],
      [399, 10, 30, "Type \'import(\\"wire-webapp/node_modules/@wireapp/api-client/src/conversation/MutedStatus\\").MutedStatus | null\' is not assignable to type \'number\'.\\n  Type \'null\' is not assignable to type \'number\'.", "127436159"]
    ],
    "src/script/conversation/ConversationRepository.test.ts:705447906": [
      [93, 42, 13, "Argument of type \'string\' is not assignable to parameter of type \'never\'.", "1690980598"],
      [120, 4, 35, "Object is possibly \'undefined\'.", "901544345"],
      [127, 13, 35, "Object is possibly \'undefined\'.", "901544345"],
      [131, 12, 35, "Object is possibly \'undefined\'.", "901544345"],
      [138, 12, 35, "Object is possibly \'undefined\'.", "901544345"],
      [147, 13, 35, "Object is possibly \'undefined\'.", "901544345"],
      [151, 12, 35, "Object is possibly \'undefined\'.", "901544345"],
      [158, 12, 35, "Object is possibly \'undefined\'.", "901544345"],
      [167, 13, 35, "Object is possibly \'undefined\'.", "901544345"],
      [171, 12, 35, "Object is possibly \'undefined\'.", "901544345"],
      [178, 12, 35, "Object is possibly \'undefined\'.", "901544345"],
      [187, 13, 35, "Object is possibly \'undefined\'.", "901544345"],
      [191, 12, 35, "Object is possibly \'undefined\'.", "901544345"],
      [198, 12, 35, "Object is possibly \'undefined\'.", "901544345"],
      [206, 21, 35, "Object is possibly \'undefined\'.", "901544345"],
      [229, 8, 4, "Type \'null\' is not assignable to type \'string | undefined\'.", "2087876002"],
      [238, 6, 35, "Object is possibly \'undefined\'.", "901544345"],
      [241, 27, 28, "Object is possibly \'undefined\'.", "2623105571"],
      [246, 12, 35, "Object is possibly \'undefined\'.", "901544345"],
      [251, 13, 35, "Object is possibly \'undefined\'.", "901544345"],
      [266, 36, 4, "Argument of type \'null\' is not assignable to parameter of type \'string | undefined\'.", "2087897566"],
      [282, 8, 35, "Object is possibly \'undefined\'.", "901544345"],
      [283, 8, 35, "Object is possibly \'undefined\'.", "901544345"],
      [284, 8, 35, "Object is possibly \'undefined\'.", "901544345"],
      [285, 8, 35, "Object is possibly \'undefined\'.", "901544345"],
      [290, 19, 35, "Object is possibly \'undefined\'.", "901544345"],
      [294, 15, 35, "Object is possibly \'undefined\'.", "901544345"],
      [298, 15, 35, "Object is possibly \'undefined\'.", "901544345"],
      [302, 15, 35, "Object is possibly \'undefined\'.", "901544345"],
      [306, 15, 35, "Object is possibly \'undefined\'.", "901544345"],
      [312, 21, 35, "Object is possibly \'undefined\'.", "901544345"],
      [318, 21, 35, "Object is possibly \'undefined\'.", "901544345"],
      [326, 41, 13, "Argument of type \'string\' is not assignable to parameter of type \'never\'.", "3975720788"],
      [326, 103, 4, "Argument of type \'null\' is not assignable to parameter of type \'string | undefined\'.", "2087897566"],
      [328, 12, 35, "Object is possibly \'undefined\'.", "901544345"],
      [354, 70, 9, "Argument of type \'undefined\' is not assignable to parameter of type \'string\'.", "2620553983"],
      [355, 33, 35, "Object is possibly \'undefined\'.", "901544345"],
      [369, 35, 505, "Conversion of type \'{ creator: string; id: string; members: { others: never[]; self: { hidden_ref: null; id: string; otr_archived_ref: null; otr_muted_ref: null; otr_muted_status: 0; service: null; status_ref: string; status_time: string; }; }; name: null; type: 0; }\' to type \'ConversationDatabaseData\' may be a mistake because neither type sufficiently overlaps with the other. If this was intentional, convert the expression to \'unknown\' first.\\n  Type \'{ creator: string; id: string; members: { others: never[]; self: { hidden_ref: null; id: string; otr_archived_ref: null; otr_muted_ref: null; otr_muted_status: 0; service: null; status_ref: string; status_time: string; }; }; name: null; type: 0; }\' is missing the following properties from type \'ConversationRecord\': access_role, access, archived_state, archived_timestamp, and 21 more.", "1362948183"],
      [390, 46, 21, "Argument of type \'string\' is not assignable to parameter of type \'never\'.", "1873507912"],
      [396, 13, 35, "Object is possibly \'undefined\'.", "901544345"],
      [397, 8, 34, "Argument of type \'(_conversation: Conversation) => void\' is not assignable to parameter of type \'(value: Conversation | undefined) => void | PromiseLike<void>\'.\\n  Types of parameters \'_conversation\' and \'value\' are incompatible.\\n    Type \'Conversation | undefined\' is not assignable to type \'Conversation\'.\\n      Type \'undefined\' is not assignable to type \'Conversation\'.", "34751641"],
      [398, 17, 35, "Object is possibly \'undefined\'.", "901544345"],
      [399, 17, 32, "Object is possibly \'undefined\'.", "3571799462"],
      [407, 6, 35, "Object is possibly \'undefined\'.", "901544345"],
      [409, 13, 35, "Object is possibly \'undefined\'.", "901544345"],
      [410, 15, 35, "Object is possibly \'undefined\'.", "901544345"],
      [411, 15, 32, "Object is possibly \'undefined\'.", "3571799462"],
      [412, 15, 13, "Object is possibly \'undefined\'.", "2708044599"],
      [419, 13, 35, "Object is possibly \'undefined\'.", "901544345"],
      [420, 15, 13, "Object is possibly \'undefined\'.", "2708044599"],
      [422, 28, 13, "Argument of type \'Conversation | undefined\' is not assignable to parameter of type \'Conversation\'.\\n  Type \'undefined\' is not assignable to type \'Conversation\'.", "2708044599"],
      [422, 43, 35, "Object is possibly \'undefined\'.", "901544345"],
      [427, 12, 13, "Argument of type \'Conversation | undefined\' is not assignable to parameter of type \'Conversation\'.\\n  Type \'undefined\' is not assignable to type \'Conversation\'.", "2708044599"],
      [428, 12, 35, "Object is possibly \'undefined\'.", "901544345"],
      [448, 49, 18, "Argument of type \'string\' is not assignable to parameter of type \'never\'.", "2794143312"],
      [451, 49, 21, "Argument of type \'string\' is not assignable to parameter of type \'never\'.", "1873507912"],
      [454, 12, 35, "Object is possibly \'undefined\'.", "901544345"],
      [456, 13, 35, "Object is possibly \'undefined\'.", "901544345"],
      [457, 15, 35, "Object is possibly \'undefined\'.", "901544345"],
      [526, 31, 871, "Conversion of type \'{ access: CONVERSATION_ACCESS.PRIVATE[]; accessRole: CONVERSATION_ACCESS_ROLE.ACTIVATED; creator: string; id: string; members: { others: { id: string; status: 0; }[]; self: { ...; }; }; name: null; team: null; type: 2; }\' to type \'ConversationDatabaseData\' may be a mistake because neither type sufficiently overlaps with the other. If this was intentional, convert the expression to \'unknown\' first.\\n  Type \'{ access: CONVERSATION_ACCESS.PRIVATE[]; accessRole: CONVERSATION_ACCESS_ROLE.ACTIVATED; creator: string; id: string; members: { others: { id: string; status: 0; }[]; self: { ...; }; }; name: null; team: null; type: 2; }\' is missing the following properties from type \'ConversationRecord\': access_role, archived_state, archived_timestamp, cleared_timestamp, and 20 more.", "2902648306"],
      [559, 14, 35, "Object is possibly \'undefined\'.", "901544345"],
      [591, 15, 35, "Object is possibly \'undefined\'.", "901544345"],
      [594, 12, 35, "Object is possibly \'undefined\'.", "901544345"],
      [595, 19, 35, "Object is possibly \'undefined\'.", "901544345"],
      [599, 14, 35, "Object is possibly \'undefined\'.", "901544345"],
      [599, 14, 77, "Object is possibly \'null\'.", "2683947211"],
      [603, 19, 35, "Object is possibly \'undefined\'.", "901544345"],
      [607, 14, 35, "Object is possibly \'undefined\'.", "901544345"],
      [607, 14, 77, "Object is possibly \'null\'.", "2683947211"],
      [621, 51, 18, "Argument of type \'string\' is not assignable to parameter of type \'never\'.", "970899399"],
      [624, 51, 33, "Argument of type \'string\' is not assignable to parameter of type \'never\'.", "2464318121"],
      [664, 12, 13, "Type \'null\' is not assignable to type \'number | undefined\'.", "2449554358"],
      [671, 12, 12, "Type \'null\' is not assignable to type \'RECEIPT_MODE | undefined\'.", "1234422597"],
      [672, 12, 4, "Type \'null\' is not assignable to type \'string | undefined\'.", "2087956856"],
      [682, 15, 35, "Object is possibly \'undefined\'.", "901544345"],
      [683, 17, 35, "Object is possibly \'undefined\'.", "901544345"],
      [684, 17, 35, "Object is possibly \'undefined\'.", "901544345"],
      [692, 15, 35, "Object is possibly \'undefined\'.", "901544345"],
      [693, 17, 35, "Object is possibly \'undefined\'.", "901544345"],
      [694, 17, 35, "Object is possibly \'undefined\'.", "901544345"],
      [707, 51, 33, "Argument of type \'string\' is not assignable to parameter of type \'never\'.", "2464318121"],
      [708, 43, 14, "Argument of type \'string\' is not assignable to parameter of type \'never\'.", "4200913383"],
      [723, 14, 35, "Object is possibly \'undefined\'.", "901544345"],
      [725, 15, 35, "Object is possibly \'undefined\'.", "901544345"],
      [726, 17, 35, "Object is possibly \'undefined\'.", "901544345"],
      [727, 17, 35, "Object is possibly \'undefined\'.", "901544345"],
      [756, 15, 35, "Object is possibly \'undefined\'.", "901544345"],
      [761, 53, 18, "Argument of type \'string\' is not assignable to parameter of type \'never\'.", "4226246646"],
      [783, 14, 35, "Object is possibly \'undefined\'.", "901544345"],
      [787, 10, 35, "Object is possibly \'undefined\'.", "901544345"],
      [791, 15, 35, "Object is possibly \'undefined\'.", "901544345"],
      [793, 15, 35, "Object is possibly \'undefined\'.", "901544345"],
      [797, 41, 13, "Argument of type \'string\' is not assignable to parameter of type \'never\'.", "4004503856"],
      [812, 14, 35, "Object is possibly \'undefined\'.", "901544345"],
      [815, 15, 35, "Object is possibly \'undefined\'.", "901544345"],
      [816, 17, 35, "Object is possibly \'undefined\'.", "901544345"],
      [817, 17, 25, "Object is possibly \'undefined\'.", "47328231"],
      [818, 17, 35, "Object is possibly \'undefined\'.", "901544345"],
      [823, 41, 13, "Argument of type \'string\' is not assignable to parameter of type \'never\'.", "4004503856"],
      [841, 14, 35, "Object is possibly \'undefined\'.", "901544345"],
      [844, 15, 35, "Object is possibly \'undefined\'.", "901544345"],
      [845, 17, 35, "Object is possibly \'undefined\'.", "901544345"],
      [846, 17, 25, "Object is possibly \'undefined\'.", "47328231"],
      [847, 17, 35, "Object is possibly \'undefined\'.", "901544345"],
      [852, 41, 13, "Argument of type \'string\' is not assignable to parameter of type \'never\'.", "4004503856"],
      [871, 14, 35, "Object is possibly \'undefined\'.", "901544345"],
      [874, 15, 35, "Object is possibly \'undefined\'.", "901544345"],
      [875, 17, 35, "Object is possibly \'undefined\'.", "901544345"],
      [876, 17, 25, "Object is possibly \'undefined\'.", "47328231"],
      [877, 17, 35, "Object is possibly \'undefined\'.", "901544345"],
      [889, 15, 35, "Object is possibly \'undefined\'.", "901544345"],
      [914, 14, 35, "Object is possibly \'undefined\'.", "901544345"],
      [917, 10, 35, "Object is possibly \'undefined\'.", "901544345"],
      [921, 15, 35, "Object is possibly \'undefined\'.", "901544345"],
      [926, 41, 13, "Argument of type \'string\' is not assignable to parameter of type \'never\'.", "4004503856"],
      [942, 14, 35, "Object is possibly \'undefined\'.", "901544345"],
      [944, 15, 35, "Object is possibly \'undefined\'.", "901544345"],
      [945, 17, 35, "Object is possibly \'undefined\'.", "901544345"],
      [946, 17, 25, "Object is possibly \'undefined\'.", "47328231"],
      [951, 41, 13, "Argument of type \'string\' is not assignable to parameter of type \'never\'.", "4004503856"],
      [966, 14, 35, "Object is possibly \'undefined\'.", "901544345"],
      [968, 15, 35, "Object is possibly \'undefined\'.", "901544345"],
      [969, 17, 35, "Object is possibly \'undefined\'.", "901544345"],
      [970, 17, 25, "Object is possibly \'undefined\'.", "47328231"],
      [987, 14, 22, "Object is possibly \'undefined\'.", "3445893770"],
      [989, 8, 22, "Object is possibly \'undefined\'.", "3445893770"],
      [991, 15, 22, "Object is possibly \'undefined\'.", "3445893770"],
      [1004, 6, 22, "Type \'ConversationRepository | undefined\' is not assignable to type \'ConversationRepository\'.\\n  Type \'undefined\' is not assignable to type \'ConversationRepository\'.", "3445893770"],
      [1057, 26, 4, "Argument of type \'null\' is not assignable to parameter of type \'string | undefined\'.", "2087897566"],
      [1060, 61, 4, "Argument of type \'null\' is not assignable to parameter of type \'string | undefined\'.", "2087897566"],
      [1063, 49, 4, "Argument of type \'null\' is not assignable to parameter of type \'string | undefined\'.", "2087897566"],
      [1066, 49, 4, "Argument of type \'null\' is not assignable to parameter of type \'string | undefined\'.", "2087897566"],
      [1074, 26, 4, "Argument of type \'null\' is not assignable to parameter of type \'string | undefined\'.", "2087897566"],
      [1108, 8, 35, "Object is possibly \'undefined\'.", "901544345"],
      [1109, 8, 35, "Object is possibly \'undefined\'.", "901544345"],
      [1110, 8, 35, "Object is possibly \'undefined\'.", "901544345"],
      [1115, 24, 35, "Object is possibly \'undefined\'.", "901544345"],
      [1116, 13, 35, "Object is possibly \'undefined\'.", "901544345"],
      [1120, 17, 35, "Object is possibly \'undefined\'.", "901544345"],
      [1129, 49, 21, "Argument of type \'string\' is not assignable to parameter of type \'never\'.", "1873507912"],
      [1132, 13, 35, "Object is possibly \'undefined\'.", "901544345"],
      [1135, 17, 28, "Object is possibly \'undefined\'.", "3381709752"],
      [1144, 6, 30, "Object is possibly \'undefined\'.", "3408729068"],
      [1151, 25, 35, "Object is possibly \'undefined\'.", "901544345"],
      [1159, 6, 30, "Object is possibly \'undefined\'.", "3408729068"],
      [1166, 25, 35, "Object is possibly \'undefined\'.", "901544345"],
      [1176, 46, 21, "Argument of type \'string\' is not assignable to parameter of type \'never\'.", "1873507912"],
      [1183, 6, 35, "Object is possibly \'undefined\'.", "901544345"],
      [1184, 6, 35, "Object is possibly \'undefined\'.", "901544345"],
      [1185, 12, 35, "Object is possibly \'undefined\'.", "901544345"],
      [1187, 13, 35, "Object is possibly \'undefined\'.", "901544345"]
    ],
    "src/script/conversation/ConversationRepository.ts:3026165603": [
      [184, 8, 29, "Argument of type \'(User | undefined)[] | undefined\' is not assignable to parameter of type \'User[] | undefined\'.\\n  Type \'(User | undefined)[]\' is not assignable to type \'User[]\'.", "1506995572"],
      [190, 75, 13, "No overload matches this call.\\n  Overload 1 of 4, \'(value: string | number | Date): Date\', gave the following error.\\n    Argument of type \'string | undefined\' is not assignable to parameter of type \'string | number | Date\'.\\n  Overload 2 of 4, \'(value: string | number): Date\', gave the following error.\\n    Argument of type \'string | undefined\' is not assignable to parameter of type \'string | number\'.", "2642562490"],
      [209, 16, 24, "Argument of type \'string | undefined\' is not assignable to parameter of type \'string\'.\\n  Type \'undefined\' is not assignable to type \'string\'.", "2322605270"],
      [214, 25, 13, "No overload matches this call.\\n  Overload 1 of 4, \'(value: string | number | Date): Date\', gave the following error.\\n    Argument of type \'string | undefined\' is not assignable to parameter of type \'string | number | Date\'.\\n  Overload 2 of 4, \'(value: string | number): Date\', gave the following error.\\n    Argument of type \'string | undefined\' is not assignable to parameter of type \'string | number\'.", "2642562490"],
      [230, 10, 12, "Object is possibly \'undefined\'.", "1670678216"],
      [325, 6, 18, "Argument of type \'Conversation | undefined\' is not assignable to parameter of type \'Conversation\'.\\n  Type \'undefined\' is not assignable to type \'Conversation\'.", "1508601427"],
      [339, 43, 15, "Argument of type \'string | undefined\' is not assignable to parameter of type \'string\'.\\n  Type \'undefined\' is not assignable to type \'string\'.", "1177570679"],
      [482, 8, 5, "Argument of type \'unknown\' is not assignable to parameter of type \'BackendClientError\'.", "165548477"],
      [522, 10, 13, "Object is of type \'unknown\'.", "2758364324"],
      [528, 8, 13, "Argument of type \'unknown\' is not assignable to parameter of type \'Error | undefined\'.", "2758364324"],
      [548, 9, 25, "Object is possibly \'undefined\'.", "4293153287"],
      [669, 78, 9, "Argument of type \'number | undefined\' is not assignable to parameter of type \'number\'.\\n  Type \'undefined\' is not assignable to type \'number\'.", "2548743275"],
      [856, 26, 24, "Argument of type \'string | undefined\' is not assignable to parameter of type \'string\'.\\n  Type \'undefined\' is not assignable to type \'string\'.", "2322605270"],
      [915, 37, 5, "Object is of type \'unknown\'.", "165548477"],
      [917, 80, 5, "Object is of type \'unknown\'.", "165548477"],
      [1044, 6, 50, "Type \'Conversation | undefined\' is not assignable to type \'false | Conversation\'.\\n  Type \'undefined\' is not assignable to type \'false | Conversation\'.", "4161336519"],
      [1054, 37, 5, "Object is of type \'unknown\'.", "165548477"],
      [1079, 30, 5, "Object is of type \'unknown\'.", "165548477"],
      [1117, 73, 6, "Type \'null\' is not assignable to type \'string\'.", "1127975365"],
      [1136, 22, 5, "Object is of type \'unknown\'.", "165548477"],
      [1162, 14, 5, "Object is of type \'unknown\'.", "165548477"],
      [1241, 4, 88, "Type \'Promise<Conversation | undefined>[]\' is not assignable to type \'Promise<Conversation>[]\'.\\n  Type \'Promise<Conversation | undefined>\' is not assignable to type \'Promise<Conversation>\'.\\n    Type \'Conversation | undefined\' is not assignable to type \'Conversation\'.\\n      Type \'undefined\' is not assignable to type \'Conversation\'.", "909551372"],
      [1658, 101, 5, "Object is of type \'unknown\'.", "165548477"],
      [1856, 18, 12, "Object is possibly \'undefined\'.", "1670678216"],
      [1944, 12, 39, "Argument of type \'(conversationEntity: Conversation) => Conversation\' is not assignable to parameter of type \'((value: Conversation) => Conversation | PromiseLike<Conversation>) & ((value: null) => Conversation | PromiseLike<...>)\'.\\n  Type \'(conversationEntity: Conversation) => Conversation\' is not assignable to type \'(value: null) => Conversation | PromiseLike<Conversation>\'.\\n    Types of parameters \'conversationEntity\' and \'value\' are incompatible.\\n      Type \'null\' is not assignable to type \'Conversation\'.", "3862325245"],
      [2048, 52, 9, "Argument of type \'IncomingEvent\' is not assignable to parameter of type \'MappedEvent\'.\\n  Type \'ConversationCodeDeleteEvent\' is not assignable to type \'MappedEvent\'.\\n    Type \'ConversationCodeDeleteEvent\' is not assignable to type \'{ data?: string | MappedEventData | undefined; type: CONVERSATION_EVENT | CONVERSATION; }\'.\\n      Types of property \'data\' are incompatible.\\n        Type \'null\' is not assignable to type \'string | MappedEventData | undefined\'.", "1945995409"],
      [2053, 6, 9, "Argument of type \'IncomingEvent\' is not assignable to parameter of type \'MappedEvent\'.", "1945995409"],
      [2272, 60, 13, "Argument of type \'ContentMessage | MemberMessage | CallMessage | VerificationMessage | LegalHoldMessage | ... 9 more ... | undefined\' is not assignable to parameter of type \'Message\'.", "2065728181"],
      [2273, 12, 35, "Argument of type \'(messageEntity: MemberMessage) => { conversationEntity: Conversation; }\' is not assignable to parameter of type \'(value: Message) => { conversationEntity: Conversation; } | PromiseLike<{ conversationEntity: Conversation; }>\'.\\n  Types of parameters \'messageEntity\' and \'value\' are incompatible.\\n    Type \'Message\' is missing the following properties from type \'MemberMessage\': allTeamMembers, exceedsMaxVisibleUsers, hasUsers, hiddenUserCount, and 34 more.", "3695844397"],
      [2301, 8, 6, "Type \'string | undefined\' is not assignable to type \'string\'.\\n  Type \'undefined\' is not assignable to type \'string\'.", "1127975365"],
      [2319, 26, 5, "Object is of type \'unknown\'.", "165548477"],
      [2324, 4, 17, "Type \'undefined\' is not assignable to type \'{ conversationEntity: Conversation; }\'.", "4204377774"],
      [2341, 6, 16, "Type \'string | undefined\' is not assignable to type \'string\'.\\n  Type \'undefined\' is not assignable to type \'string\'.", "1831201559"],
      [2350, 70, 13, "Argument of type \'ContentMessage | MemberMessage | CallMessage | VerificationMessage | LegalHoldMessage | ... 9 more ... | undefined\' is not assignable to parameter of type \'Message\'.\\n  Type \'undefined\' is not assignable to type \'Message\'.", "2065728181"],
      [2389, 12, 6, "Type \'string | null\' is not assignable to type \'string\'.\\n  Type \'null\' is not assignable to type \'string\'.", "1127975365"],
      [2423, 73, 16, "Argument of type \'(QualifiedId | undefined)[]\' is not assignable to parameter of type \'QualifiedId[]\'.", "2829605732"],
      [2505, 14, 9, "Type \'undefined\' cannot be used as an index type.", "665809274"],
      [2530, 60, 9, "Argument of type \'ConversationMemberUpdateData\' is not assignable to parameter of type \'Partial<SelfStatusUpdateDatabaseData>\'.\\n  Types of property \'otr_muted_ref\' are incompatible.\\n    Type \'string | null | undefined\' is not assignable to type \'string | undefined\'.", "1946204345"],
      [2644, 74, 42, "Object is possibly \'undefined\'.", "4089489462"],
      [2682, 51, 4, "Property \'type\' does not exist on type \'never\'.", "2087944093"],
      [2698, 25, 5, "Object is of type \'unknown\'.", "165548477"],
      [2725, 25, 5, "Object is of type \'unknown\'.", "165548477"],
      [2778, 98, 7, "Argument of type \'{ domain: string | undefined; id: string; }[] | undefined\' is not assignable to parameter of type \'QualifiedId[] | undefined\'.\\n  Type \'{ domain: string | undefined; id: string; }[]\' is not assignable to type \'QualifiedId[]\'.\\n    Type \'{ domain: string | undefined; id: string; }\' is not assignable to type \'QualifiedId\'.\\n      Types of property \'domain\' are incompatible.\\n        Type \'string | undefined\' is not assignable to type \'string\'.\\n          Type \'undefined\' is not assignable to type \'string\'.", "2414311946"],
      [2785, 42, 13, "Argument of type \'ContentMessage | MemberMessage | CallMessage | VerificationMessage | LegalHoldMessage | ... 9 more ... | undefined\' is not assignable to parameter of type \'Message\'.", "2065728181"],
      [2887, 64, 6, "Type \'string | undefined\' is not assignable to type \'string\'.\\n  Type \'undefined\' is not assignable to type \'string\'.", "1127975365"],
      [2909, 6, 6, "Type \'string | undefined\' is not assignable to type \'string\'.\\n  Type \'undefined\' is not assignable to type \'string\'.", "1127975365"]
    ],
    "src/script/conversation/ConversationRoleRepository.test.ts:4040891269": [
      [36, 6, 27, "Argument of type \'TeamRepository | undefined\' is not assignable to parameter of type \'TeamRepository\'.\\n  Type \'undefined\' is not assignable to type \'TeamRepository\'.", "2595125417"],
      [38, 6, 27, "Object is possibly \'undefined\'.", "2644272773"],
      [39, 6, 27, "Object is possibly \'undefined\'.", "2595125417"],
      [46, 6, 27, "Object is possibly \'undefined\'.", "2595125417"],
      [54, 41, 26, "Argument of type \'string\' is not assignable to parameter of type \'never\'.", "4107340324"],
      [65, 6, 27, "Object is possibly \'undefined\'.", "2595125417"],
      [93, 54, 4, "Argument of type \'null\' is not assignable to parameter of type \'string | undefined\'.", "2087897566"]
    ],
    "src/script/conversation/ConversationService.ts:174064823": [
      [335, 4, 92, "Type \'Promise<T | undefined>\' is not assignable to type \'Promise<T>\'.\\n  Type \'T | undefined\' is not assignable to type \'T\'.\\n    \'T\' could be instantiated with an arbitrary type which could be unrelated to \'T | undefined\'.", "1764067179"]
    ],
    "src/script/conversation/ConversationState.ts:3761486215": [
      [49, 4, 18, "Type \'ObservableArray<never>\' is not assignable to type \'ObservableArray<Conversation>\'.\\n  Types of parameters \'value\' and \'value\' are incompatible.\\n    Type \'Conversation[] | null | undefined\' is not assignable to type \'never[] | null | undefined\'.\\n      Type \'Conversation[]\' is not assignable to type \'never[]\'.\\n        Type \'Conversation\' is not assignable to type \'never\'.", "3125413011"],
      [50, 4, 27, "Type \'ObservableArray<never>\' is not assignable to type \'ObservableArray<Conversation>\'.", "984920682"],
      [51, 4, 26, "Type \'ObservableArray<never>\' is not assignable to type \'ObservableArray<Conversation>\'.", "1791791444"],
      [52, 4, 29, "Type \'ObservableArray<never>\' is not assignable to type \'ObservableArray<Conversation>\'.", "1232424273"]
    ],
    "src/script/conversation/ConversationStateHandler.ts:402674568": [
      [49, 6, 34, "Type of computed property\'s value is \'(conversationEntity: Conversation, eventJson: ConversationEvent<Partial<ConversationAccessV2UpdateData & ConversationAccessUpdateData>>) => void\', which is not assignable to type \'(conversationEntity: Conversation) => void | Promise<void>\'.", "141947257"],
      [51, 6, 32, "Type of computed property\'s value is \'(conversationEntity: Conversation, eventJson: ConversationEvent<ConversationCode>) => void\', which is not assignable to type \'(conversationEntity: Conversation) => void | Promise<void>\'.", "2297092144"],
      [68, 44, 9, "Argument of type \'undefined\' is not assignable to parameter of type \'string\'.", "2620553983"],
      [79, 32, 52, "Argument of type \'\\"modalConversationOptionsAllowGuestMessage\\" | \\"modalConversationOptionsAllowServiceMessage\\" | \\"modalConversationOptionsAllowundefinedMessage\\"\' is not assignable to parameter of type \'StringIdentifer\'.\\n  Type \'\\"modalConversationOptionsAllowundefinedMessage\\"\' is not assignable to type \'StringIdentifer\'. Did you mean \'\\"modalConversationOptionsAllowServiceMessage\\"\'?", "584687952"],
      [81, 32, 54, "Argument of type \'\\"modalConversationOptionsDisableGuestMessage\\" | \\"modalConversationOptionsDisableServiceMessage\\" | \\"modalConversationOptionsDisableundefinedMessage\\"\' is not assignable to parameter of type \'StringIdentifer\'.\\n  Type \'\\"modalConversationOptionsDisableundefinedMessage\\"\' is not assignable to type \'StringIdentifer\'. Did you mean \'\\"modalConversationOptionsDisableServiceMessage\\"\'?", "2151912957"],
      [90, 22, 53, "Argument of type \'\\"modalConversationOptionsToggleGuestMessage\\" | \\"modalConversationOptionsToggleServiceMessage\\" | \\"modalConversationOptionsToggleundefinedMessage\\"\' is not assignable to parameter of type \'StringIdentifer\'.\\n  Type \'\\"modalConversationOptionsToggleundefinedMessage\\"\' is not assignable to type \'StringIdentifer\'. Did you mean \'\\"modalConversationOptionsToggleServiceMessage\\"\'?", "605985499"],
      [98, 25, 5, "Object is of type \'unknown\'.", "165548477"],
      [120, 36, 9, "Argument of type \'undefined\' is not assignable to parameter of type \'string\'.", "2620553983"],
      [131, 58, 11, "Argument of type \'CONVERSATION_ACCESS[] | undefined\' is not assignable to parameter of type \'CONVERSATION_ACCESS[]\'.\\n  Type \'undefined\' is not assignable to type \'CONVERSATION_ACCESS[]\'.", "160859537"],
      [135, 34, 9, "Argument of type \'undefined\' is not assignable to parameter of type \'string\'.", "2620553983"]
    ],
    "src/script/conversation/ConversationVerificationStateHandler.test.ts:2666026360": [
      [48, 42, 13, "Argument of type \'string\' is not assignable to parameter of type \'never\'.", "1690980598"],
      [56, 52, 4, "Argument of type \'null\' is not assignable to parameter of type \'string | undefined\'.", "2087897566"],
      [58, 55, 28, "Cannot invoke an object which is possibly \'undefined\'.", "1515665510"],
      [62, 43, 4, "Argument of type \'null\' is not assignable to parameter of type \'string | undefined\'.", "2087897566"],
      [63, 43, 4, "Argument of type \'null\' is not assignable to parameter of type \'string | undefined\'.", "2087897566"],
      [66, 6, 23, "Cannot invoke an object which is possibly \'undefined\'.", "1497309756"],
      [70, 6, 23, "Cannot invoke an object which is possibly \'undefined\'.", "3101468415"],
      [105, 6, 28, "Cannot invoke an object which is possibly \'undefined\'.", "3077965475"],
      [115, 13, 28, "Object is possibly \'undefined\'.", "3381709752"],
      [127, 6, 28, "Cannot invoke an object which is possibly \'undefined\'.", "3077965475"],
      [137, 13, 28, "Object is possibly \'undefined\'.", "3381709752"],
      [153, 6, 26, "Cannot invoke an object which is possibly \'undefined\'.", "625087166"],
      [162, 13, 28, "Object is possibly \'undefined\'.", "3381709752"],
      [171, 13, 28, "Object is possibly \'undefined\'.", "3381709752"],
      [183, 6, 26, "Cannot invoke an object which is possibly \'undefined\'.", "625087166"],
      [192, 13, 28, "Object is possibly \'undefined\'.", "3381709752"],
      [201, 13, 28, "Object is possibly \'undefined\'.", "3381709752"],
      [210, 52, 4, "Argument of type \'null\' is not assignable to parameter of type \'string | undefined\'.", "2087897566"],
      [212, 6, 28, "Cannot invoke an object which is possibly \'undefined\'.", "3077965475"],
      [226, 13, 28, "Object is possibly \'undefined\'.", "3381709752"],
      [232, 52, 4, "Argument of type \'null\' is not assignable to parameter of type \'string | undefined\'.", "2087897566"],
      [234, 6, 28, "Cannot invoke an object which is possibly \'undefined\'.", "3077965475"],
      [248, 13, 28, "Object is possibly \'undefined\'.", "3381709752"],
      [254, 6, 23, "Cannot invoke an object which is possibly \'undefined\'.", "1497309756"]
    ],
    "src/script/conversation/EventBuilder.test.ts:3015092617": [
      [33, 6, 12, "Type \'undefined\' is not assignable to type \'EventMapper\'.", "2093608813"],
      [34, 6, 15, "Type \'undefined\' is not assignable to type \'Conversation\'.", "4110128166"],
      [35, 6, 12, "Type \'undefined\' is not assignable to type \'User\'.", "2792000409"],
      [38, 48, 4, "Argument of type \'null\' is not assignable to parameter of type \'string | undefined\'.", "2087897566"],
      [53, 36, 26, "Object is possibly \'undefined\'.", "1493205124"],
      [68, 36, 26, "Object is possibly \'undefined\'.", "1493205124"],
      [77, 11, 13, "Object is possibly \'undefined\'.", "2065728181"],
      [78, 11, 13, "Object is possibly \'undefined\'.", "2065728181"],
      [78, 36, 26, "Object is possibly \'undefined\'.", "1493205124"],
      [79, 11, 13, "Object is possibly \'undefined\'.", "2065728181"],
      [95, 11, 13, "Object is possibly \'undefined\'.", "2065728181"],
      [96, 11, 13, "Object is possibly \'undefined\'.", "2065728181"]
    ],
    "src/script/conversation/EventBuilder.ts:154152099": [
      [222, 12, 29, "Object is possibly \'undefined\'.", "2539326033"],
      [233, 12, 29, "Object is possibly \'undefined\'.", "2539326033"],
      [284, 12, 29, "Object is possibly \'undefined\'.", "2539326033"],
      [336, 23, 29, "Object is possibly \'undefined\'.", "2539326033"],
      [342, 19, 29, "Object is possibly \'undefined\'.", "2539326033"],
      [432, 32, 29, "Object is possibly \'undefined\'.", "2539326033"],
      [444, 12, 29, "Object is possibly \'undefined\'.", "2539326033"],
      [454, 12, 29, "Object is possibly \'undefined\'.", "2539326033"]
    ],
    "src/script/conversation/EventMapper.ts:2506079831": [
      [92, 96, 5, "Object is of type \'unknown\'.", "165548477"],
      [160, 31, 11, "Argument of type \'string | undefined\' is not assignable to parameter of type \'string\'.\\n  Type \'undefined\' is not assignable to type \'string\'.", "3188681863"],
      [163, 51, 10, "Argument of type \'string | undefined\' is not assignable to parameter of type \'string\'.\\n  Type \'undefined\' is not assignable to type \'string\'.", "3610690941"],
      [170, 6, 22, "Type \'number | undefined\' is not assignable to type \'number\'.\\n  Type \'undefined\' is not assignable to type \'number\'.", "152976819"],
      [174, 6, 22, "Type \'number | undefined\' is not assignable to type \'number\'.\\n  Type \'undefined\' is not assignable to type \'number\'.", "152976819"],
      [177, 4, 17, "Type \'string | undefined\' is not assignable to type \'string\'.\\n  Type \'undefined\' is not assignable to type \'string\'.", "1128866980"],
      [344, 4, 26, "Type \'string | undefined\' is not assignable to type \'string\'.\\n  Type \'undefined\' is not assignable to type \'string\'.", "2611213113"],
      [345, 4, 16, "Type \'string | undefined\' is not assignable to type \'string\'.\\n  Type \'undefined\' is not assignable to type \'string\'.", "1858936470"],
      [451, 56, 9, "Argument of type \'number | undefined\' is not assignable to parameter of type \'number\'.\\n  Type \'undefined\' is not assignable to type \'number\'.", "2548743275"],
      [525, 4, 20, "Type \'MemberLeaveReason | undefined\' is not assignable to type \'MemberLeaveReason\'.\\n  Type \'undefined\' is not assignable to type \'MemberLeaveReason\'.", "642569791"],
      [732, 27, 3, "Argument of type \'string | undefined\' is not assignable to parameter of type \'string\'.\\n  Type \'undefined\' is not assignable to type \'string\'.", "193424690"],
      [735, 47, 7, "Argument of type \'Uint8Array | undefined\' is not assignable to parameter of type \'Uint8Array\'.\\n  Type \'undefined\' is not assignable to type \'Uint8Array\'.", "861760996"],
      [743, 29, 11, "Argument of type \'string | undefined\' is not assignable to parameter of type \'string\'.\\n  Type \'undefined\' is not assignable to type \'string\'.", "3188681863"],
      [745, 29, 11, "Argument of type \'string | undefined\' is not assignable to parameter of type \'string\'.\\n  Type \'undefined\' is not assignable to type \'string\'.", "3188681863"],
      [746, 45, 10, "Argument of type \'string | undefined\' is not assignable to parameter of type \'string\'.\\n  Type \'undefined\' is not assignable to type \'string\'.", "3610690941"],
      [763, 11, 14, "Property \'content_length\' does not exist on type \'AssetData | undefined\'.", "2383733551"],
      [763, 27, 12, "Property \'content_type\' does not exist on type \'AssetData | undefined\'.", "3523308779"],
      [763, 41, 2, "Property \'id\' does not exist on type \'AssetData | undefined\'.", "5861160"],
      [763, 54, 4, "Property \'info\' does not exist on type \'AssetData | undefined\'.", "2087826411"],
      [774, 11, 3, "Property \'key\' does not exist on type \'AssetData | undefined\'.", "193424690"],
      [774, 16, 7, "Property \'otr_key\' does not exist on type \'AssetData | undefined\'.", "861760996"],
      [774, 25, 6, "Property \'sha256\' does not exist on type \'AssetData | undefined\'.", "2174157102"],
      [774, 33, 5, "Property \'token\' does not exist on type \'AssetData | undefined\'.", "183304158"],
      [774, 40, 6, "Property \'domain\' does not exist on type \'AssetData | undefined\'.", "1127975365"],
      [817, 72, 10, "Argument of type \'string | null | undefined\' is not assignable to parameter of type \'string | undefined\'.\\n  Type \'null\' is not assignable to type \'string | undefined\'.", "2264616494"],
      [818, 59, 10, "Argument of type \'string | null | undefined\' is not assignable to parameter of type \'string | undefined\'.", "2264616494"],
      [857, 10, 36, "Argument of type \'string | undefined\' is not assignable to parameter of type \'string | null\'.", "3484704420"],
      [865, 78, 5, "Object is of type \'unknown\'.", "165548477"],
      [884, 68, 11, "Argument of type \'string | undefined\' is not assignable to parameter of type \'string\'.\\n  Type \'undefined\' is not assignable to type \'string\'.", "2853998291"]
    ],
    "src/script/conversation/MessageRepository.ts:3425977142": [
      [746, 52, 8, "No overload matches this call.\\n  Overload 1 of 4, \'(value: string | number | Date): Date\', gave the following error.\\n    Argument of type \'string | undefined\' is not assignable to parameter of type \'string | number | Date\'.\\n  Overload 2 of 4, \'(value: string | number): Date\', gave the following error.\\n    Argument of type \'string | undefined\' is not assignable to parameter of type \'string | number\'.", "1948180668"],
      [811, 102, 5, "Object is of type \'unknown\'.", "165548477"],
      [955, 80, 4, "Object is possibly \'undefined\'.", "2087973204"],
      [966, 37, 5, "Object is of type \'unknown\'.", "165548477"],
      [1173, 81, 4, "Argument of type \'User | undefined\' is not assignable to parameter of type \'QualifiedEntity\'.\\n  Type \'undefined\' is not assignable to type \'QualifiedEntity\'.", "2087973204"],
      [1175, 36, 4, "Object is possibly \'undefined\'.", "2087973204"],
      [1178, 39, 5, "Argument of type \'(User | undefined)[]\' is not assignable to parameter of type \'User[]\'.", "183638951"],
      [1179, 30, 5, "Argument of type \'(User | undefined)[]\' is not assignable to parameter of type \'User[]\'.", "183638951"],
      [1224, 68, 24, "Argument of type \'string | undefined\' is not assignable to parameter of type \'string\'.\\n  Type \'undefined\' is not assignable to type \'string\'.", "2322605270"],
      [1256, 39, 42, "Argument of type \'Conversation | undefined\' is not assignable to parameter of type \'Conversation\'.\\n  Type \'undefined\' is not assignable to type \'Conversation\'.", "4089489462"],
      [1273, 39, 42, "Argument of type \'Conversation | undefined\' is not assignable to parameter of type \'Conversation\'.\\n  Type \'undefined\' is not assignable to type \'Conversation\'.", "4089489462"]
    ],
    "src/script/conversation/linkPreviews/helpers.test.ts:1000221294": [
      [84, 11, 4, "Object is possibly \'undefined\'.", "2087656645"],
      [85, 11, 4, "Object is possibly \'undefined\'.", "2087656645"],
      [91, 11, 4, "Object is possibly \'undefined\'.", "2087656645"],
      [92, 11, 4, "Object is possibly \'undefined\'.", "2087656645"],
      [98, 11, 4, "Object is possibly \'undefined\'.", "2089009317"],
      [99, 11, 4, "Object is possibly \'undefined\'.", "2089009317"],
      [105, 11, 12, "Object is possibly \'undefined\'.", "929375728"],
      [106, 11, 12, "Object is possibly \'undefined\'.", "929375728"],
      [112, 11, 4, "Object is possibly \'undefined\'.", "2089009317"],
      [113, 11, 4, "Object is possibly \'undefined\'.", "2089009317"]
    ],
    "src/script/conversation/linkPreviews/index.test.ts:3225052035": [
      [113, 13, 10, "Object is possibly \'undefined\'.", "444608935"],
      [114, 13, 10, "Object is possibly \'undefined\'.", "444608935"]
    ],
    "src/script/conversation/linkPreviews/index.ts:3906640483": [
      [117, 40, 23, "Argument of type \'string | undefined\' is not assignable to parameter of type \'string\'.\\n  Type \'undefined\' is not assignable to type \'string\'.", "493358700"],
      [122, 21, 39, "Object is possibly \'null\'.", "3082036576"],
      [131, 4, 12, "Type \'string | undefined\' is not assignable to type \'string\'.\\n  Type \'undefined\' is not assignable to type \'string\'.", "399682992"],
      [156, 56, 5, "Object is of type \'unknown\'.", "165548477"]
    ],
    "src/script/conversation/userClientsUtils.ts:356115482": [
      [28, 47, 21, "No overload matches this call.\\n  Overload 1 of 2, \'(o: ArrayLike<unknown> | { [s: string]: unknown; }): unknown[]\', gave the following error.\\n    Argument of type \'object | null\' is not assignable to parameter of type \'ArrayLike<unknown> | { [s: string]: unknown; }\'.\\n      Type \'null\' is not assignable to type \'ArrayLike<unknown> | { [s: string]: unknown; }\'.\\n  Overload 2 of 2, \'(o: {}): any[]\', gave the following error.\\n    Argument of type \'object | null\' is not assignable to parameter of type \'{}\'.\\n      Type \'null\' is not assignable to type \'{}\'.", "4151921890"]
    ],
    "src/script/cryptography/CryptographyMapper.ts:2912131072": [
      [145, 51, 20, "Argument of type \'IAsset | null | undefined\' is not assignable to parameter of type \'(IImageAsset | IAsset) & Partial<{ expectsReadConfirmation: boolean; legalHoldStatus: LegalHoldStatus; }>\'.\\n  Type \'undefined\' is not assignable to type \'(IImageAsset | IAsset) & Partial<{ expectsReadConfirmation: boolean; legalHoldStatus: LegalHoldStatus; }>\'.", "4167911361"],
      [191, 51, 20, "Argument of type \'IImageAsset | null | undefined\' is not assignable to parameter of type \'(IImageAsset | IAsset) & Partial<{ expectsReadConfirmation: boolean; legalHoldStatus: LegalHoldStatus; }>\'.\\n  Type \'undefined\' is not assignable to type \'(IImageAsset | IAsset) & Partial<{ expectsReadConfirmation: boolean; legalHoldStatus: LegalHoldStatus; }>\'.", "4177607510"],
      [197, 51, 20, "Argument of type \'IKnock | null | undefined\' is not assignable to parameter of type \'(IImageAsset | IAsset) & Partial<{ expectsReadConfirmation: boolean; legalHoldStatus: LegalHoldStatus; }>\'.\\n  Type \'undefined\' is not assignable to type \'(IImageAsset | IAsset) & Partial<{ expectsReadConfirmation: boolean; legalHoldStatus: LegalHoldStatus; }>\'.", "4184406259"],
      [208, 54, 23, "Argument of type \'ILocation | null | undefined\' is not assignable to parameter of type \'(IImageAsset | IAsset) & Partial<{ expectsReadConfirmation: boolean; legalHoldStatus: LegalHoldStatus; }>\'.\\n  Type \'undefined\' is not assignable to type \'(IImageAsset | IAsset) & Partial<{ expectsReadConfirmation: boolean; legalHoldStatus: LegalHoldStatus; }>\'.", "4165194764"],
      [219, 50, 19, "Argument of type \'IText | null | undefined\' is not assignable to parameter of type \'(IImageAsset | IAsset) & Partial<{ expectsReadConfirmation: boolean; legalHoldStatus: LegalHoldStatus; }>\'.\\n  Type \'undefined\' is not assignable to type \'(IImageAsset | IAsset) & Partial<{ expectsReadConfirmation: boolean; legalHoldStatus: LegalHoldStatus; }>\'.", "1297199116"],
      [225, 55, 24, "Argument of type \'IComposite | null | undefined\' is not assignable to parameter of type \'(IImageAsset | IAsset) & Partial<{ expectsReadConfirmation: boolean; legalHoldStatus: LegalHoldStatus; }>\'.\\n  Type \'undefined\' is not assignable to type \'(IImageAsset | IAsset) & Partial<{ expectsReadConfirmation: boolean; legalHoldStatus: LegalHoldStatus; }>\'.", "2918936900"],
      [270, 15, 8, "Property \'mentions\' does not exist on type \'IText | null | undefined\'.", "1350167884"],
      [270, 40, 7, "Property \'content\' does not exist on type \'IText | null | undefined\'.", "3716929964"],
      [277, 43, 12, "Parameter \'protoMention\' implicitly has an \'any\' type.", "3153561129"],
      [312, 10, 4, "Type \'string | null\' is not assignable to type \'string | undefined\'.\\n  Type \'null\' is not assignable to type \'string | undefined\'.", "2087876002"],
      [328, 11, 4, "Variable \'data\' is used before being assigned.", "2087377941"],
      [329, 8, 14, "Type \'string | null | undefined\' is not assignable to type \'string | undefined\'.", "1588166864"],
      [329, 24, 6, "Object is possibly \'null\' or \'undefined\'.", "2124712353"],
      [330, 8, 11, "Type \'string | null | undefined\' is not assignable to type \'string | undefined\'.", "3188681863"],
      [330, 21, 6, "Object is possibly \'null\' or \'undefined\'.", "2124712353"],
      [331, 40, 6, "Object is possibly \'null\' or \'undefined\'.", "2124712353"],
      [332, 39, 6, "Object is possibly \'null\' or \'undefined\'.", "2124712353"],
      [333, 8, 13, "Type \'string | null | undefined\' is not assignable to type \'string | undefined\'.", "2111557739"],
      [333, 23, 6, "Object is possibly \'null\' or \'undefined\'.", "2124712353"],
      [339, 6, 4, "Variable \'data\' is used before being assigned.", "2087377941"],
      [344, 11, 4, "Variable \'data\' is used before being assigned.", "2087377941"],
      [345, 8, 6, "Type \'string | null | undefined\' is not assignable to type \'string | undefined\'.", "1127975365"],
      [345, 16, 8, "Object is possibly \'undefined\'.", "533230503"],
      [346, 8, 3, "Type \'string | null | undefined\' is not assignable to type \'string | undefined\'.", "193424690"],
      [346, 13, 8, "Object is possibly \'undefined\'.", "533230503"],
      [347, 32, 8, "Object is possibly \'undefined\'.", "533230503"],
      [348, 31, 8, "Object is possibly \'undefined\'.", "533230503"],
      [350, 8, 5, "Type \'string | null | undefined\' is not assignable to type \'string | undefined\'.", "183304158"],
      [350, 15, 8, "Object is possibly \'undefined\'.", "533230503"],
      [353, 17, 4, "Variable \'data\' is used before being assigned.", "2087377941"],
      [356, 12, 4, "Variable \'data\' is used before being assigned.", "2087377941"],
      [451, 25, 24, "Object is possibly \'null\' or \'undefined\'.", "1179641534"],
      [485, 62, 5, "Object is of type \'unknown\'.", "165548477"],
      [551, 28, 31, "Object is possibly \'null\' or \'undefined\'.", "723833724"]
    ],
    "src/script/cryptography/CryptographyRepository.test.ts:468271473": [
      [26, 4, 35, "Object is possibly \'undefined\'.", "2744578530"],
      [39, 32, 35, "Object is possibly \'undefined\'.", "2744578530"]
    ],
    "src/script/cryptography/CryptographyRepository.ts:1877355837": [
      [180, 100, 5, "Object is of type \'unknown\'.", "165548477"]
    ],
    "src/script/entity/Conversation.test.ts:2104519903": [
      [49, 6, 15, "Type \'null\' is not assignable to type \'Conversation\'.", "4110128166"],
      [50, 6, 10, "Type \'null\' is not assignable to type \'User\'.", "964073551"],
      [52, 56, 4, "Argument of type \'null\' is not assignable to parameter of type \'string | undefined\'.", "2087897566"],
      [60, 53, 4, "Argument of type \'null\' is not assignable to parameter of type \'string | undefined\'.", "2087897566"],
      [146, 8, 18, "Type \'undefined\' is not assignable to type \'Message\'.", "3099154241"],
      [182, 13, 15, "Object is possibly \'undefined\'.", "3656134677"],
      [183, 13, 15, "Object is possibly \'undefined\'.", "3656134677"],
      [196, 13, 15, "Object is possibly \'undefined\'.", "3656134677"],
      [197, 13, 15, "Object is possibly \'undefined\'.", "3656134677"],
      [306, 60, 4, "Argument of type \'null\' is not assignable to parameter of type \'string | undefined\'.", "2087897566"],
      [307, 58, 4, "Argument of type \'null\' is not assignable to parameter of type \'string | undefined\'.", "2087897566"],
      [348, 8, 12, "Type \'undefined\' is not assignable to type \'User\'.", "2792000409"],
      [351, 34, 4, "Argument of type \'null\' is not assignable to parameter of type \'string | undefined\'.", "2087897566"],
      [364, 35, 4, "Argument of type \'null\' is not assignable to parameter of type \'string | undefined\'.", "2087897566"],
      [383, 35, 4, "Argument of type \'null\' is not assignable to parameter of type \'string | undefined\'.", "2087897566"],
      [408, 40, 4, "Argument of type \'null\' is not assignable to parameter of type \'string | undefined\'.", "2087897566"],
      [412, 13, 40, "Object is possibly \'undefined\'.", "1814521512"],
      [429, 13, 40, "Object is possibly \'undefined\'.", "1814521512"],
      [447, 13, 40, "Object is possibly \'undefined\'.", "1814521512"],
      [496, 54, 4, "Argument of type \'null\' is not assignable to parameter of type \'string | undefined\'.", "2087897566"],
      [516, 48, 4, "Argument of type \'null\' is not assignable to parameter of type \'string | undefined\'.", "2087897566"],
      [547, 35, 4, "Argument of type \'null\' is not assignable to parameter of type \'string | undefined\'.", "2087897566"],
      [551, 42, 4, "Argument of type \'null\' is not assignable to parameter of type \'string | undefined\'.", "2087897566"],
      [568, 6, 34, "Cannot invoke an object which is possibly \'undefined\'.", "893582186"],
      [570, 56, 4, "Argument of type \'null\' is not assignable to parameter of type \'string | undefined\'.", "2087897566"],
      [574, 35, 4, "Argument of type \'null\' is not assignable to parameter of type \'string | undefined\'.", "2087897566"],
      [584, 6, 34, "Cannot invoke an object which is possibly \'undefined\'.", "893582186"],
      [586, 40, 4, "Argument of type \'null\' is not assignable to parameter of type \'string | undefined\'.", "2087897566"],
      [591, 35, 4, "Argument of type \'null\' is not assignable to parameter of type \'string | undefined\'.", "2087897566"],
      [595, 39, 4, "Argument of type \'null\' is not assignable to parameter of type \'string | undefined\'.", "2087897566"],
      [605, 6, 34, "Cannot invoke an object which is possibly \'undefined\'.", "893582186"],
      [607, 40, 4, "Argument of type \'null\' is not assignable to parameter of type \'string | undefined\'.", "2087897566"],
      [612, 35, 4, "Argument of type \'null\' is not assignable to parameter of type \'string | undefined\'.", "2087897566"],
      [616, 39, 4, "Argument of type \'null\' is not assignable to parameter of type \'string | undefined\'.", "2087897566"],
      [628, 58, 4, "Argument of type \'null\' is not assignable to parameter of type \'string | undefined\'.", "2087897566"],
      [634, 54, 4, "Argument of type \'null\' is not assignable to parameter of type \'string | undefined\'.", "2087897566"],
      [646, 60, 4, "Argument of type \'null\' is not assignable to parameter of type \'string | undefined\'.", "2087897566"],
      [701, 54, 4, "Argument of type \'null\' is not assignable to parameter of type \'string | undefined\'.", "2087897566"],
      [714, 60, 4, "Argument of type \'null\' is not assignable to parameter of type \'string | undefined\'.", "2087897566"],
      [795, 8, 10, "Type \'undefined\' is not assignable to type \'string\'.", "3990992796"],
      [904, 8, 9, "Type \'undefined\' is not assignable to type \'number\'.", "2548743275"],
      [905, 8, 14, "Type \'undefined\' is not assignable to type \'ContentMessage\'.", "770131143"],
      [906, 8, 21, "Type \'undefined\' is not assignable to type \'PingMessage\'.", "3552399181"],
      [907, 8, 15, "Type \'undefined\' is not assignable to type \'PingMessage\'.", "1424040496"],
      [908, 8, 11, "Type \'undefined\' is not assignable to type \'PingMessage\'.", "3938011998"],
      [909, 8, 18, "Type \'undefined\' is not assignable to type \'ContentMessage\'.", "2146105736"],
      [912, 56, 4, "Argument of type \'null\' is not assignable to parameter of type \'string | undefined\'.", "2087897566"],
      [1138, 58, 4, "Argument of type \'null\' is not assignable to parameter of type \'string | undefined\'.", "2087897566"],
      [1142, 36, 9, "Argument of type \'undefined\' is not assignable to parameter of type \'number\'.", "2620553983"],
      [1167, 36, 9, "Argument of type \'undefined\' is not assignable to parameter of type \'number\'.", "2620553983"]
    ],
    "src/script/entity/Conversation.ts:414737185": [
      [107, 18, 24, "Property \'enforcedTeamMessageTimer\' has no initializer and is not definitely assigned in the constructor.", "3799921350"],
      [187, 4, 16, "Type \'Observable<PERSONAL | TEAM | OTHER | undefined>\' is not assignable to type \'Observable<ACCESS_STATE>\'.\\n  The types returned by \'peek()\' are incompatible between these types.\\n    Type \'PERSONAL | TEAM | OTHER | undefined\' is not assignable to type \'ACCESS_STATE\'.", "3665501182"],
      [188, 4, 15, "Type \'Observable<string | undefined>\' is not assignable to type \'Observable<string>\'.", "761254596"],
      [189, 4, 12, "Type \'undefined\' is not assignable to type \'string\'.", "2242477105"],
      [190, 4, 9, "Type \'Observable<string | undefined>\' is not assignable to type \'Observable<string>\'.", "1162129866"],
      [191, 4, 12, "Type \'undefined\' is not assignable to type \'string\'.", "1264629218"],
      [192, 4, 9, "Type \'Observable<CONVERSATION_TYPE | undefined>\' is not assignable to type \'Observable<CONVERSATION_TYPE>\'.\\n  The types returned by \'peek()\' are incompatible between these types.\\n    Type \'CONVERSATION_TYPE | undefined\' is not assignable to type \'CONVERSATION_TYPE\'.", "1162754997"],
      [204, 4, 27, "Type \'ObservableArray<never>\' is not assignable to type \'ObservableArray<User>\'.", "957208303"],
      [205, 4, 27, "Type \'ObservableArray<never>\' is not assignable to type \'ObservableArray<QualifiedId>\'.\\n  Types of parameters \'value\' and \'value\' are incompatible.\\n    Type \'QualifiedId[] | null | undefined\' is not assignable to type \'never[] | null | undefined\'.\\n      Type \'QualifiedId[]\' is not assignable to type \'never[]\'.\\n        Type \'QualifiedId\' is not assignable to type \'never\'.", "957203187"],
      [228, 4, 15, "Type \'PureComputed<boolean | \\"\\">\' is not assignable to type \'PureComputed<boolean>\'.", "1095670353"],
      [244, 4, 19, "Type \'PureComputed<boolean | undefined>\' is not assignable to type \'PureComputed<boolean>\'.", "2748887882"],
      [248, 4, 13, "Type \'PureComputed<boolean | undefined>\' is not assignable to type \'PureComputed<boolean>\'.", "1137010663"],
      [273, 4, 23, "Type \'Observable<ConversationVerificationState.UNVERIFIED>\' is not assignable to type \'Observable<ConversationVerificationState>\'.\\n  Types of parameters \'value\' and \'value\' are incompatible.\\n    Type \'ConversationVerificationState\' is not assignable to type \'ConversationVerificationState.UNVERIFIED\'.", "1872259068"],
      [282, 4, 9, "Type \'Observable<Call | null>\' is not assignable to type \'Observable<Call>\'.\\n  The types returned by \'peek()\' are incompatible between these types.\\n    Type \'Call | null\' is not assignable to type \'Call\'.\\n      Type \'null\' is not assignable to type \'Call\'.", "1162313103"],
      [294, 61, 15, "Object is possibly \'undefined\'.", "3866385313"],
      [300, 35, 15, "Object is possibly \'undefined\'.", "3866385313"],
      [316, 54, 10, "Object is possibly \'undefined\'.", "50227919"],
      [319, 4, 20, "Type \'Observable<LegalHoldStatus.DISABLED>\' is not assignable to type \'Observable<LegalHoldStatus>\'.\\n  Types of parameters \'value\' and \'value\' are incompatible.\\n    Type \'LegalHoldStatus\' is not assignable to type \'LegalHoldStatus.DISABLED\'.", "135203605"],
      [323, 84, 10, "Object is possibly \'undefined\'.", "50227919"],
      [340, 18, 15, "Object is possibly \'undefined\'.", "3866385313"],
      [346, 12, 15, "Object is possibly \'undefined\'.", "3866385313"],
      [359, 4, 11, "Type \'Observable<ConversationStatus.CURRENT_MEMBER>\' is not assignable to type \'Observable<ConversationStatus>\'.\\n  Types of parameters \'value\' and \'value\' are incompatible.\\n    Type \'ConversationStatus\' is not assignable to type \'ConversationStatus.CURRENT_MEMBER\'.", "3642829209"],
      [369, 4, 22, "Type \'Observable<number | null>\' is not assignable to type \'Observable<number>\'.", "3241402412"],
      [370, 4, 23, "Type \'Observable<number | null>\' is not assignable to type \'Observable<number>\'.", "2493965002"],
      [372, 4, 16, "Type \'Observable<RECEIPT_MODE.OFF>\' is not assignable to type \'Observable<RECEIPT_MODE>\'.\\n  Types of parameters \'value\' and \'value\' are incompatible.\\n    Type \'RECEIPT_MODE\' is not assignable to type \'RECEIPT_MODE.OFF\'.", "245090354"],
      [383, 4, 17, "Type \'PureComputed<number | false>\' is not assignable to type \'PureComputed<number>\'.\\n  The types returned by \'peek()\' are incompatible between these types.\\n    Type \'number | false\' is not assignable to type \'number\'.\\n      Type \'boolean\' is not assignable to type \'number\'.", "515474049"],
      [434, 62, 15, "Object is possibly \'undefined\'.", "3866385313"],
      [436, 91, 15, "Object is possibly \'undefined\'.", "3866385313"],
      [662, 28, 54, "Argument of type \'string | null\' is not assignable to parameter of type \'string\'.\\n  Type \'null\' is not assignable to type \'string\'.", "3385179653"],
      [703, 4, 53, "Type \'ContentMessage | undefined\' is not assignable to type \'ContentMessage\'.\\n  Type \'undefined\' is not assignable to type \'ContentMessage\'.", "1980005351"],
      [754, 9, 15, "Object is possibly \'undefined\'.", "3866385313"],
      [777, 4, 88, "No overload matches this call.\\n  Overload 1 of 2, \'(item: Message | ContentMessage | MemberMessage): (Message | ContentMessage | MemberMessage)[]\', gave the following error.\\n    Argument of type \'(message_et: Message | ContentMessage | MemberMessage) => boolean | \\"\\"\' is not assignable to parameter of type \'Message | ContentMessage | MemberMessage\'.\\n  Overload 2 of 2, \'(removeFunction: (item: Message | ContentMessage | MemberMessage) => boolean): (Message | ContentMessage | MemberMessage)[]\', gave the following error.\\n    Type \'string | boolean\' is not assignable to type \'boolean\'.", "302417194"],
      [818, 72, 15, "Object is possibly \'undefined\'.", "3866385313"],
      [965, 45, 15, "No overload matches this call.\\n  Overload 1 of 2, \'(...items: ConcatArray<User>[]): User[]\', gave the following error.\\n    Argument of type \'User | undefined\' is not assignable to parameter of type \'ConcatArray<User>\'.\\n      Type \'undefined\' is not assignable to type \'ConcatArray<User>\'.\\n  Overload 2 of 2, \'(...items: (User | ConcatArray<User>)[]): User[]\', gave the following error.\\n    Argument of type \'User | undefined\' is not assignable to parameter of type \'User | ConcatArray<User>\'.\\n      Type \'undefined\' is not assignable to type \'User | ConcatArray<User>\'.", "3866385313"],
      [972, 45, 15, "No overload matches this call.\\n  Overload 1 of 2, \'(...items: ConcatArray<User>[]): User[]\', gave the following error.\\n    Argument of type \'User | undefined\' is not assignable to parameter of type \'ConcatArray<User>\'.\\n      Type \'undefined\' is not assignable to type \'ConcatArray<User>\'.\\n  Overload 2 of 2, \'(...items: (User | ConcatArray<User>)[]): User[]\', gave the following error.\\n    Argument of type \'User | undefined\' is not assignable to parameter of type \'User | ConcatArray<User>\'.", "3866385313"],
      [987, 48, 21, "Object is possibly \'undefined\'.", "2518032411"],
      [992, 6, 6, "Type \'CONVERSATION_ACCESS[] | undefined\' is not assignable to type \'CONVERSATION_ACCESS[]\'.\\n  Type \'undefined\' is not assignable to type \'CONVERSATION_ACCESS[]\'.", "1314097761"],
      [993, 6, 11, "Type \'CONVERSATION_ACCESS_ROLE | ACCESS_ROLE_V2[] | undefined\' is not assignable to type \'CONVERSATION_ACCESS_ROLE | ACCESS_ROLE_V2[]\'.\\n  Type \'undefined\' is not assignable to type \'CONVERSATION_ACCESS_ROLE | ACCESS_ROLE_V2[]\'.", "186257802"]
    ],
    "src/script/entity/User.test.ts:1823754266": [
      [91, 27, 9, "Argument of type \'undefined\' is not assignable to parameter of type \'number\'.", "2620553983"]
    ],
    "src/script/entity/User.ts:3591817769": [
      [132, 4, 17, "Type \'Observable<undefined>\' is not assignable to type \'Observable<string>\'.\\n  Types of property \'equalityComparer\' are incompatible.\\n    Type \'(a: undefined, b: undefined) => boolean\' is not assignable to type \'(a: string, b: string) => boolean\'.\\n      Types of parameters \'a\' and \'a\' are incompatible.\\n        Type \'string\' is not assignable to type \'undefined\'.", "2198912395"],
      [140, 4, 10, "Type \'Observable<string | undefined>\' is not assignable to type \'Observable<string>\'.", "3993952993"],
      [141, 4, 10, "Type \'Observable<string | undefined>\' is not assignable to type \'Observable<string>\'.", "4016447089"],
      [181, 4, 13, "Type \'Observable<ROLE.NONE>\' is not assignable to type \'Observable<ROLE>\'.\\n  Types of parameters \'value\' and \'value\' are incompatible.\\n    Type \'ROLE\' is not assignable to type \'ROLE.NONE\'.", "3077682660"],
      [191, 47, 25, "Cannot invoke an object which is possibly \'undefined\'.", "3264425299"],
      [204, 4, 17, "Type \'Observable<Type.NONE>\' is not assignable to type \'Observable<Type>\'.\\n  Types of parameters \'value\' and \'value\' are incompatible.\\n    Type \'Type\' is not assignable to type \'Type.NONE\'.", "1506870780"],
      [248, 57, 13, "No overload matches this call.\\n  Overload 1 of 4, \'(value: string | number | Date): Date\', gave the following error.\\n    Argument of type \'string | undefined\' is not assignable to parameter of type \'string | number | Date\'.\\n  Overload 2 of 4, \'(value: string | number): Date\', gave the following error.\\n    Argument of type \'string | undefined\' is not assignable to parameter of type \'string | number\'.", "3452993210"],
      [248, 93, 13, "No overload matches this call.\\n  Overload 1 of 4, \'(value: string | number | Date): Date\', gave the following error.\\n    Argument of type \'string | undefined\' is not assignable to parameter of type \'string | number | Date\'.\\n  Overload 2 of 4, \'(value: string | number): Date\', gave the following error.\\n    Argument of type \'string | undefined\' is not assignable to parameter of type \'string | number\'.", "3563212121"]
    ],
    "src/script/entity/message/Asset.ts:2714709642": [
      [36, 9, 4, "Property \'size\' has no initializer and is not definitely assigned in the constructor.", "2088346912"],
      [68, 67, 14, "Argument of type \'string | undefined\' is not assignable to parameter of type \'string\'.\\n  Type \'undefined\' is not assignable to type \'string\'.", "1931590284"],
      [79, 67, 14, "Argument of type \'string | undefined\' is not assignable to parameter of type \'string\'.\\n  Type \'undefined\' is not assignable to type \'string\'.", "1931590284"]
    ],
    "src/script/entity/message/CallMessage.ts:2179419971": [
      [38, 4, 20, "Type \'TERMINATION_REASON | undefined\' is not assignable to type \'TERMINATION_REASON\'.\\n  Type \'undefined\' is not assignable to type \'TERMINATION_REASON\'.", "773642052"]
    ],
    "src/script/entity/message/ContentMessage.ts:2244220679": [
      [56, 4, 11, "Type \'ObservableArray<never>\' is not assignable to type \'ObservableArray<FileAsset | Asset | MediumImage | Text>\'.\\n  Types of parameters \'value\' and \'value\' are incompatible.\\n    Type \'(FileAsset | Asset | MediumImage | Text)[] | null | undefined\' is not assignable to type \'never[] | null | undefined\'.\\n      Type \'(FileAsset | Asset | MediumImage | Text)[]\' is not assignable to type \'never[]\'.\\n        Type \'FileAsset | Asset | MediumImage | Text\' is not assignable to type \'never\'.", "3137859118"],
      [59, 4, 21, "Type \'Observable<number | null>\' is not assignable to type \'Observable<number>\'.\\n  The types returned by \'peek()\' are incompatible between these types.\\n    Type \'number | null\' is not assignable to type \'number\'.\\n      Type \'null\' is not assignable to type \'number\'.", "1015589921"],
      [71, 4, 10, "Type \'Observable<QuoteEntity | undefined>\' is not assignable to type \'Observable<QuoteEntity>\'.\\n  The types returned by \'peek()\' are incompatible between these types.\\n    Type \'QuoteEntity | undefined\' is not assignable to type \'QuoteEntity\'.\\n      Type \'undefined\' is not assignable to type \'QuoteEntity\'.", "4017089943"],
      [72, 4, 17, "Type \'ObservableArray<never>\' is not assignable to type \'ObservableArray<ReadReceipt>\'.", "1540688880"],
      [74, 4, 23, "Type \'Observable<boolean | null>\' is not assignable to type \'Observable<boolean>\'.\\n  The types returned by \'peek()\' are incompatible between these types.\\n    Type \'boolean | null\' is not assignable to type \'boolean\'.", "1490518748"],
      [80, 34, 4, "Argument of type \'null\' is not assignable to parameter of type \'boolean\'.", "2087897566"]
    ],
    "src/script/entity/message/DecryptErrorMessage.ts:3460253006": [
      [63, 4, 9, "Type \'PureComputed<string | undefined>\' is not assignable to type \'PureComputed<string>\'.\\n  The types returned by \'peek()\' are incompatible between these types.\\n    Type \'string | undefined\' is not assignable to type \'string\'.\\n      Type \'undefined\' is not assignable to type \'string\'.", "1161926893"]
    ],
    "src/script/entity/message/FileAsset.ts:2276294258": [
      [45, 9, 14, "Property \'conversationId\' has no initializer and is not definitely assigned in the constructor.", "2597408709"],
      [46, 9, 14, "Property \'correlation_id\' has no initializer and is not definitely assigned in the constructor.", "1441381135"],
      [54, 4, 11, "Type \'Observable<AssetTransferState | undefined>\' is not assignable to type \'Observable<AssetTransferState>\'.\\n  The types returned by \'peek()\' are incompatible between these types.\\n    Type \'AssetTransferState | undefined\' is not assignable to type \'AssetTransferState\'.", "3642829209"],
      [64, 4, 22, "Type \'Observable<AssetRemoteData | undefined>\' is not assignable to type \'Observable<AssetRemoteData>\'.\\n  The types returned by \'peek()\' are incompatible between these types.\\n    Type \'AssetRemoteData | undefined\' is not assignable to type \'AssetRemoteData\'.\\n      Type \'undefined\' is not assignable to type \'AssetRemoteData\'.", "1979595329"],
      [65, 4, 21, "Type \'Observable<AssetRemoteData | undefined>\' is not assignable to type \'Observable<AssetRemoteData>\'.", "2294021202"],
      [81, 4, 25, "Type \'Observable<NotUploaded | undefined>\' is not assignable to type \'Observable<NotUploaded>\'.\\n  The types returned by \'peek()\' are incompatible between these types.\\n    Type \'NotUploaded | undefined\' is not assignable to type \'NotUploaded\'.", "890696937"]
    ],
    "src/script/entity/message/MediumImage.ts:426001127": [
      [41, 4, 13, "Type \'Observable<AssetRemoteData | undefined>\' is not assignable to type \'Observable<AssetRemoteData>\'.", "752547655"]
    ],
    "src/script/entity/message/MemberMessage.ts:3711207890": [
      [53, 9, 6, "Property \'reason\' has no initializer and is not definitely assigned in the constructor.", "2124277697"],
      [76, 4, 17, "Type \'Observable<never[]>\' is not assignable to type \'Observable<User[]>\'.\\n  Types of parameters \'value\' and \'value\' are incompatible.\\n    Type \'User[]\' is not assignable to type \'never[]\'.", "437902945"],
      [83, 4, 19, "Type \'undefined\' is not assignable to type \'User[]\'.", "3619181810"],
      [116, 100, 4, "Argument of type \'null\' is not assignable to parameter of type \'string | undefined\'.", "2087897566"]
    ],
    "src/script/entity/message/Message.ts:306209129": [
      [53, 10, 19, "Property \'messageTimerStarted\' has no initializer and is not definitely assigned in the constructor.", "4092792040"],
      [63, 9, 8, "Property \'reaction\' has no initializer and is not definitely assigned in the constructor.", "2663965068"],
      [96, 4, 15, "Type \'SuperType | undefined\' is not assignable to type \'SuperType\'.\\n  Type \'undefined\' is not assignable to type \'SuperType\'.", "3885844715"],
      [102, 4, 22, "Type \'Observable<boolean>\' is not assignable to type \'Observable<string | number | boolean>\'.\\n  Types of parameters \'value\' and \'value\' are incompatible.\\n    Type \'string | number | boolean\' is not assignable to type \'boolean\'.", "2558403805"],
      [128, 4, 17, "Type \'ObservableArray<never>\' is not assignable to type \'ObservableArray<ReadReceipt>\'.\\n  Types of parameters \'value\' and \'value\' are incompatible.\\n    Type \'ReadReceipt[] | null | undefined\' is not assignable to type \'never[] | null | undefined\'.\\n      Type \'ReadReceipt[]\' is not assignable to type \'never[]\'.\\n        Type \'ReadReceipt\' is not assignable to type \'never\'.", "1540688880"],
      [136, 4, 11, "Type \'Observable<StatusType.UNSPECIFIED>\' is not assignable to type \'Observable<StatusType>\'.\\n  Types of parameters \'value\' and \'value\' are incompatible.\\n    Type \'StatusType\' is not assignable to type \'StatusType.UNSPECIFIED\'.", "3642829209"],
      [138, 43, 4, "Argument of type \'null\' is not assignable to parameter of type \'string | undefined\'.", "2087897566"],
      [149, 75, 9, "Argument of type \'undefined\' is not assignable to parameter of type \'string\'.", "2620553983"]
    ],
    "src/script/entity/message/SystemMessage.ts:3060794215": [
      [25, 9, 7, "Property \'caption\' has no initializer and is not definitely assigned in the constructor.", "3511518411"]
    ],
    "src/script/entity/message/VerificationMessage.ts:1055991539": [
      [40, 4, 28, "Type \'Observable<VerificationMessageType | undefined>\' is not assignable to type \'Observable<VerificationMessageType>\'.\\n  The types returned by \'peek()\' are incompatible between these types.\\n    Type \'VerificationMessageType | undefined\' is not assignable to type \'VerificationMessageType\'.", "1551103719"],
      [47, 27, 13, "Argument of type \'string | false | QualifiedUserId\' is not assignable to parameter of type \'string | QualifiedId\'.\\n  Type \'boolean\' is not assignable to type \'string | QualifiedId\'.", "2678465042"]
    ],
    "src/script/error/BackendClientError.ts:4157618261": [
      [29, 4, 10, "Type \'string | undefined\' is not assignable to type \'string\'.\\n  Type \'undefined\' is not assignable to type \'string\'.", "3983565867"]
    ],
    "src/script/event/EventRepository.test.ts:3843097520": [
      [90, 25, 26, "No overload matches this call.\\n  Overload 1 of 2, \'(o: {}): string[]\', gave the following error.\\n    Argument of type \'ReadReceipt[] | undefined\' is not assignable to parameter of type \'{}\'.\\n      Type \'undefined\' is not assignable to type \'{}\'.\\n  Overload 2 of 2, \'(o: object): string[]\', gave the following error.\\n    Argument of type \'ReadReceipt[] | undefined\' is not assignable to parameter of type \'object\'.\\n      Type \'undefined\' is not assignable to type \'object\'.", "792500112"],
      [96, 6, 28, "Object is possibly \'undefined\'.", "3381709752"],
      [98, 15, 25, "No overload matches this call.\\n  Overload 1 of 4, \'(object: {}, method: never): SpyInstance<never, never>\', gave the following error.\\n    Argument of type \'EventService | undefined\' is not assignable to parameter of type \'{}\'.\\n      Type \'undefined\' is not assignable to type \'{}\'.\\n  Overload 2 of 4, \'(object: {}, method: never): SpyInstance<never, never>\', gave the following error.\\n    Argument of type \'EventService | undefined\' is not assignable to parameter of type \'{}\'.\\n      Type \'undefined\' is not assignable to type \'{}\'.", "47328231"],
      [99, 25, 55, "Argument of type \'Promise<EventRecord<any>>\' is not assignable to parameter of type \'never\'.", "526597759"],
      [104, 13, 28, "Object is possibly \'undefined\'.", "3381709752"],
      [108, 15, 25, "Object is possibly \'undefined\'.", "47328231"],
      [109, 15, 28, "Object is possibly \'undefined\'.", "3381709752"],
      [114, 13, 28, "Object is possibly \'undefined\'.", "3381709752"],
      [118, 15, 25, "Object is possibly \'undefined\'.", "47328231"],
      [119, 15, 28, "Object is possibly \'undefined\'.", "3381709752"],
      [124, 13, 28, "Object is possibly \'undefined\'.", "3381709752"],
      [128, 15, 25, "Object is possibly \'undefined\'.", "47328231"],
      [129, 15, 28, "Object is possibly \'undefined\'.", "3381709752"],
      [143, 13, 28, "Object is possibly \'undefined\'.", "3381709752"],
      [144, 15, 25, "Object is possibly \'undefined\'.", "47328231"],
      [145, 15, 28, "Object is possibly \'undefined\'.", "3381709752"],
      [159, 13, 28, "Object is possibly \'undefined\'.", "3381709752"],
      [160, 15, 25, "Object is possibly \'undefined\'.", "47328231"],
      [161, 15, 28, "Object is possibly \'undefined\'.", "3381709752"],
      [175, 13, 28, "Object is possibly \'undefined\'.", "3381709752"],
      [176, 15, 25, "Object is possibly \'undefined\'.", "47328231"],
      [177, 15, 28, "Object is possibly \'undefined\'.", "3381709752"],
      [216, 13, 28, "Object is possibly \'undefined\'.", "3381709752"],
      [217, 15, 25, "Object is possibly \'undefined\'.", "47328231"],
      [218, 15, 28, "Object is possibly \'undefined\'.", "3381709752"],
      [241, 15, 25, "No overload matches this call.\\n  Overload 1 of 4, \'(object: {}, method: never): SpyInstance<never, never>\', gave the following error.\\n    Argument of type \'EventService | undefined\' is not assignable to parameter of type \'{}\'.\\n      Type \'undefined\' is not assignable to type \'{}\'.\\n  Overload 2 of 4, \'(object: {}, method: never): SpyInstance<never, never>\', gave the following error.\\n    Argument of type \'EventService | undefined\' is not assignable to parameter of type \'{}\'.\\n      Type \'undefined\' is not assignable to type \'{}\'.", "47328231"],
      [242, 28, 11, "Parameter \'saved_event\' implicitly has an \'any\' type.", "3147593107"],
      [242, 28, 43, "Argument of type \'(saved_event: any) => Promise<any>\' is not assignable to parameter of type \'() => never\'.", "1450607298"],
      [246, 17, 25, "No overload matches this call.\\n  Overload 1 of 4, \'(object: {}, method: never): SpyInstance<never, never>\', gave the following error.\\n    Argument of type \'EventService | undefined\' is not assignable to parameter of type \'{}\'.\\n      Type \'undefined\' is not assignable to type \'{}\'.\\n  Overload 2 of 4, \'(object: {}, method: never): SpyInstance<never, never>\', gave the following error.\\n    Argument of type \'EventService | undefined\' is not assignable to parameter of type \'{}\'.\\n      Type \'undefined\' is not assignable to type \'{}\'.", "47328231"],
      [248, 13, 28, "Object is possibly \'undefined\'.", "3381709752"],
      [249, 15, 25, "Object is possibly \'undefined\'.", "47328231"],
      [257, 15, 25, "No overload matches this call.\\n  Overload 1 of 4, \'(object: {}, method: never): SpyInstance<never, never>\', gave the following error.\\n    Argument of type \'EventService | undefined\' is not assignable to parameter of type \'{}\'.\\n      Type \'undefined\' is not assignable to type \'{}\'.\\n  Overload 2 of 4, \'(object: {}, method: never): SpyInstance<never, never>\', gave the following error.\\n    Argument of type \'EventService | undefined\' is not assignable to parameter of type \'{}\'.\\n      Type \'undefined\' is not assignable to type \'{}\'.", "47328231"],
      [258, 28, 46, "Argument of type \'() => Promise<EventRecord<any>>\' is not assignable to parameter of type \'() => never\'.\\n  Type \'Promise<EventRecord<any>>\' is not assignable to type \'never\'.", "270173584"],
      [260, 13, 28, "Object is possibly \'undefined\'.", "3381709752"],
      [265, 17, 25, "Object is possibly \'undefined\'.", "47328231"],
      [273, 15, 25, "No overload matches this call.\\n  Overload 1 of 4, \'(object: {}, method: never): SpyInstance<never, never>\', gave the following error.\\n    Argument of type \'EventService | undefined\' is not assignable to parameter of type \'{}\'.\\n      Type \'undefined\' is not assignable to type \'{}\'.\\n  Overload 2 of 4, \'(object: {}, method: never): SpyInstance<never, never>\', gave the following error.\\n    Argument of type \'EventService | undefined\' is not assignable to parameter of type \'{}\'.\\n      Type \'undefined\' is not assignable to type \'{}\'.", "47328231"],
      [274, 28, 46, "Argument of type \'() => Promise<EventRecord<any>>\' is not assignable to parameter of type \'() => never\'.\\n  Type \'Promise<EventRecord<any>>\' is not assignable to type \'never\'.", "270173584"],
      [276, 13, 28, "Object is possibly \'undefined\'.", "3381709752"],
      [281, 17, 25, "Object is possibly \'undefined\'.", "47328231"],
      [289, 15, 25, "No overload matches this call.\\n  Overload 1 of 4, \'(object: {}, method: never): SpyInstance<never, never>\', gave the following error.\\n    Argument of type \'EventService | undefined\' is not assignable to parameter of type \'{}\'.\\n      Type \'undefined\' is not assignable to type \'{}\'.\\n  Overload 2 of 4, \'(object: {}, method: never): SpyInstance<never, never>\', gave the following error.\\n    Argument of type \'EventService | undefined\' is not assignable to parameter of type \'{}\'.\\n      Type \'undefined\' is not assignable to type \'{}\'.", "47328231"],
      [290, 28, 46, "Argument of type \'() => Promise<EventRecord<any>>\' is not assignable to parameter of type \'() => never\'.\\n  Type \'Promise<EventRecord<any>>\' is not assignable to type \'never\'.", "270173584"],
      [292, 13, 28, "Object is possibly \'undefined\'.", "3381709752"],
      [297, 17, 25, "Object is possibly \'undefined\'.", "47328231"],
      [304, 15, 25, "No overload matches this call.\\n  Overload 1 of 4, \'(object: {}, method: never): SpyInstance<never, never>\', gave the following error.\\n    Argument of type \'EventService | undefined\' is not assignable to parameter of type \'{}\'.\\n      Type \'undefined\' is not assignable to type \'{}\'.\\n  Overload 2 of 4, \'(object: {}, method: never): SpyInstance<never, never>\', gave the following error.\\n    Argument of type \'EventService | undefined\' is not assignable to parameter of type \'{}\'.\\n      Type \'undefined\' is not assignable to type \'{}\'.", "47328231"],
      [305, 28, 46, "Argument of type \'() => Promise<EventRecord<any>>\' is not assignable to parameter of type \'() => never\'.\\n  Type \'Promise<EventRecord<any>>\' is not assignable to type \'never\'.", "270173584"],
      [307, 13, 28, "Object is possibly \'undefined\'.", "3381709752"],
      [312, 17, 25, "Object is possibly \'undefined\'.", "47328231"],
      [320, 15, 25, "No overload matches this call.\\n  Overload 1 of 4, \'(object: {}, method: never): SpyInstance<never, never>\', gave the following error.\\n    Argument of type \'EventService | undefined\' is not assignable to parameter of type \'{}\'.\\n      Type \'undefined\' is not assignable to type \'{}\'.\\n  Overload 2 of 4, \'(object: {}, method: never): SpyInstance<never, never>\', gave the following error.\\n    Argument of type \'EventService | undefined\' is not assignable to parameter of type \'{}\'.\\n      Type \'undefined\' is not assignable to type \'{}\'.", "47328231"],
      [321, 28, 46, "Argument of type \'() => Promise<EventRecord<any>>\' is not assignable to parameter of type \'() => never\'.\\n  Type \'Promise<EventRecord<any>>\' is not assignable to type \'never\'.", "270173584"],
      [323, 13, 28, "Object is possibly \'undefined\'.", "3381709752"],
      [328, 17, 25, "Object is possibly \'undefined\'.", "47328231"],
      [335, 15, 25, "No overload matches this call.\\n  Overload 1 of 4, \'(object: {}, method: never): SpyInstance<never, never>\', gave the following error.\\n    Argument of type \'EventService | undefined\' is not assignable to parameter of type \'{}\'.\\n      Type \'undefined\' is not assignable to type \'{}\'.\\n  Overload 2 of 4, \'(object: {}, method: never): SpyInstance<never, never>\', gave the following error.\\n    Argument of type \'EventService | undefined\' is not assignable to parameter of type \'{}\'.\\n      Type \'undefined\' is not assignable to type \'{}\'.", "47328231"],
      [336, 28, 46, "Argument of type \'() => Promise<EventRecord<any>>\' is not assignable to parameter of type \'() => never\'.\\n  Type \'Promise<EventRecord<any>>\' is not assignable to type \'never\'.", "270173584"],
      [341, 13, 28, "Object is possibly \'undefined\'.", "3381709752"],
      [346, 17, 25, "Object is possibly \'undefined\'.", "47328231"],
      [352, 17, 25, "No overload matches this call.\\n  Overload 1 of 4, \'(object: {}, method: never): SpyInstance<never, never>\', gave the following error.\\n    Argument of type \'EventService | undefined\' is not assignable to parameter of type \'{}\'.\\n      Type \'undefined\' is not assignable to type \'{}\'.\\n  Overload 2 of 4, \'(object: {}, method: never): SpyInstance<never, never>\', gave the following error.\\n    Argument of type \'EventService | undefined\' is not assignable to parameter of type \'{}\'.\\n      Type \'undefined\' is not assignable to type \'{}\'.", "47328231"],
      [352, 76, 35, "Argument of type \'() => Promise<EventRecord<any>>\' is not assignable to parameter of type \'() => never\'.\\n  Type \'Promise<EventRecord<any>>\' is not assignable to type \'never\'.", "3585529426"],
      [354, 15, 25, "No overload matches this call.\\n  Overload 1 of 4, \'(object: {}, method: never): SpyInstance<never, never>\', gave the following error.\\n    Argument of type \'EventService | undefined\' is not assignable to parameter of type \'{}\'.\\n      Type \'undefined\' is not assignable to type \'{}\'.\\n  Overload 2 of 4, \'(object: {}, method: never): SpyInstance<never, never>\', gave the following error.\\n    Argument of type \'EventService | undefined\' is not assignable to parameter of type \'{}\'.\\n      Type \'undefined\' is not assignable to type \'{}\'.", "47328231"],
      [355, 28, 46, "Argument of type \'() => Promise<EventRecord<any>>\' is not assignable to parameter of type \'() => never\'.\\n  Type \'Promise<EventRecord<any>>\' is not assignable to type \'never\'.", "270173584"],
      [362, 13, 28, "Object is possibly \'undefined\'.", "3381709752"],
      [363, 15, 11, "Object is possibly \'undefined\'.", "3147593107"],
      [364, 15, 11, "Object is possibly \'undefined\'.", "3147593107"],
      [365, 15, 11, "Object is possibly \'undefined\'.", "3147593107"],
      [366, 15, 25, "Object is possibly \'undefined\'.", "47328231"],
      [372, 17, 25, "No overload matches this call.\\n  Overload 1 of 4, \'(object: {}, method: never): SpyInstance<never, never>\', gave the following error.\\n    Argument of type \'EventService | undefined\' is not assignable to parameter of type \'{}\'.\\n      Type \'undefined\' is not assignable to type \'{}\'.\\n  Overload 2 of 4, \'(object: {}, method: never): SpyInstance<never, never>\', gave the following error.\\n    Argument of type \'EventService | undefined\' is not assignable to parameter of type \'{}\'.\\n      Type \'undefined\' is not assignable to type \'{}\'.", "47328231"],
      [372, 76, 40, "Argument of type \'() => Promise<EventRecord<any>>\' is not assignable to parameter of type \'() => never\'.\\n  Type \'Promise<EventRecord<any>>\' is not assignable to type \'never\'.", "2477440726"],
      [374, 15, 25, "No overload matches this call.\\n  Overload 1 of 4, \'(object: {}, method: never): SpyInstance<never, never>\', gave the following error.\\n    Argument of type \'EventService | undefined\' is not assignable to parameter of type \'{}\'.\\n      Type \'undefined\' is not assignable to type \'{}\'.\\n  Overload 2 of 4, \'(object: {}, method: never): SpyInstance<never, never>\', gave the following error.\\n    Argument of type \'EventService | undefined\' is not assignable to parameter of type \'{}\'.\\n      Type \'undefined\' is not assignable to type \'{}\'.", "47328231"],
      [375, 28, 40, "Argument of type \'() => Promise<EventRecord<any>>\' is not assignable to parameter of type \'() => never\'.\\n  Type \'Promise<EventRecord<any>>\' is not assignable to type \'never\'.", "2477440726"],
      [379, 13, 28, "Object is possibly \'undefined\'.", "3381709752"],
      [382, 17, 25, "Object is possibly \'undefined\'.", "47328231"],
      [383, 17, 25, "Object is possibly \'undefined\'.", "47328231"],
      [395, 15, 25, "No overload matches this call.\\n  Overload 1 of 4, \'(object: {}, method: never): SpyInstance<never, never>\', gave the following error.\\n    Argument of type \'EventService | undefined\' is not assignable to parameter of type \'{}\'.\\n      Type \'undefined\' is not assignable to type \'{}\'.\\n  Overload 2 of 4, \'(object: {}, method: never): SpyInstance<never, never>\', gave the following error.\\n    Argument of type \'EventService | undefined\' is not assignable to parameter of type \'{}\'.\\n      Type \'undefined\' is not assignable to type \'{}\'.", "47328231"],
      [396, 28, 48, "Argument of type \'(conversationId: string, messageId: string) => Promise<undefined> | Promise<EventRecord<any>>\' is not assignable to parameter of type \'() => never\'.", "270597142"],
      [400, 15, 25, "No overload matches this call.\\n  Overload 1 of 4, \'(object: {}, method: never): SpyInstance<never, never>\', gave the following error.\\n    Argument of type \'EventService | undefined\' is not assignable to parameter of type \'{}\'.\\n      Type \'undefined\' is not assignable to type \'{}\'.\\n  Overload 2 of 4, \'(object: {}, method: never): SpyInstance<never, never>\', gave the following error.\\n    Argument of type \'EventService | undefined\' is not assignable to parameter of type \'{}\'.\\n      Type \'undefined\' is not assignable to type \'{}\'.", "47328231"],
      [401, 28, 40, "Argument of type \'(ev: EventRecord) => Promise<EventRecord<any>>\' is not assignable to parameter of type \'() => never\'.", "130762840"],
      [406, 13, 28, "Object is possibly \'undefined\'.", "3381709752"],
      [406, 86, 32, "Argument of type \'(updatedEvent: EventRecord) => void\' is not assignable to parameter of type \'(value: EventRecord<any> | undefined) => void | PromiseLike<void>\'.\\n  Types of parameters \'updatedEvent\' and \'value\' are incompatible.\\n    Type \'EventRecord<any> | undefined\' is not assignable to type \'EventRecord<any>\'.\\n      Type \'undefined\' is not assignable to type \'EventRecord<any>\'.", "1291289374"],
      [407, 15, 25, "Object is possibly \'undefined\'.", "47328231"],
      [408, 15, 25, "Object is possibly \'undefined\'.", "47328231"],
      [417, 15, 25, "No overload matches this call.\\n  Overload 1 of 4, \'(object: {}, method: never): SpyInstance<never, never>\', gave the following error.\\n    Argument of type \'EventService | undefined\' is not assignable to parameter of type \'{}\'.\\n      Type \'undefined\' is not assignable to type \'{}\'.\\n  Overload 2 of 4, \'(object: {}, method: never): SpyInstance<never, never>\', gave the following error.\\n    Argument of type \'EventService | undefined\' is not assignable to parameter of type \'{}\'.\\n      Type \'undefined\' is not assignable to type \'{}\'.", "47328231"],
      [418, 28, 53, "Argument of type \'() => Promise<EventRecord<any>>\' is not assignable to parameter of type \'() => never\'.\\n  Type \'Promise<EventRecord<any>>\' is not assignable to type \'never\'.", "3901075106"],
      [420, 15, 25, "No overload matches this call.\\n  Overload 1 of 4, \'(object: {}, method: never): SpyInstance<never, never>\', gave the following error.\\n    Argument of type \'EventService | undefined\' is not assignable to parameter of type \'{}\'.\\n      Type \'undefined\' is not assignable to type \'{}\'.\\n  Overload 2 of 4, \'(object: {}, method: never): SpyInstance<never, never>\', gave the following error.\\n    Argument of type \'EventService | undefined\' is not assignable to parameter of type \'{}\'.\\n      Type \'undefined\' is not assignable to type \'{}\'.", "47328231"],
      [421, 28, 50, "Argument of type \'(updates: EventRecord) => Promise<EventRecord<any>>\' is not assignable to parameter of type \'() => never\'.", "2498929304"],
      [431, 13, 28, "Object is possibly \'undefined\'.", "3381709752"],
      [431, 75, 32, "Argument of type \'(updatedEvent: EventRecord) => void\' is not assignable to parameter of type \'(value: EventRecord<any> | undefined) => void | PromiseLike<void>\'.\\n  Types of parameters \'updatedEvent\' and \'value\' are incompatible.\\n    Type \'EventRecord<any> | undefined\' is not assignable to type \'EventRecord<any>\'.\\n      Type \'undefined\' is not assignable to type \'EventRecord<any>\'.", "1291289374"],
      [436, 27, 22, "No overload matches this call.\\n  Overload 1 of 2, \'(o: {}): string[]\', gave the following error.\\n    Argument of type \'UserReactionMap | undefined\' is not assignable to parameter of type \'{}\'.\\n      Type \'undefined\' is not assignable to type \'{}\'.\\n  Overload 2 of 2, \'(o: object): string[]\', gave the following error.\\n    Argument of type \'UserReactionMap | undefined\' is not assignable to parameter of type \'object\'.\\n      Type \'undefined\' is not assignable to type \'object\'.", "3237744360"],
      [437, 15, 25, "Object is possibly \'undefined\'.", "47328231"],
      [448, 17, 25, "No overload matches this call.\\n  Overload 1 of 4, \'(object: {}, method: never): SpyInstance<never, never>\', gave the following error.\\n    Argument of type \'EventService | undefined\' is not assignable to parameter of type \'{}\'.\\n      Type \'undefined\' is not assignable to type \'{}\'.\\n  Overload 2 of 4, \'(object: {}, method: never): SpyInstance<never, never>\', gave the following error.\\n    Argument of type \'EventService | undefined\' is not assignable to parameter of type \'{}\'.\\n      Type \'undefined\' is not assignable to type \'{}\'.", "47328231"],
      [448, 76, 34, "Argument of type \'() => Promise<{ data: any; category?: number | undefined; client?: { time: string; } | undefined; connection?: { lastUpdate: string; } | undefined; content?: string | undefined; conversation: string; ... 24 more ...; waiting_button_id?: string | undefined; }>\' is not assignable to parameter of type \'() => never\'.\\n  Type \'Promise<{ data: any; category?: number | undefined; client?: { time: string; } | undefined; connection?: { lastUpdate: string; } | undefined; content?: string | undefined; conversation: string; edited_time?: string | undefined; ... 23 more ...; waiting_button_id?: string | undefined; }>\' is not assignable to type \'never\'.", "2413977172"],
      [450, 15, 25, "No overload matches this call.\\n  Overload 1 of 4, \'(object: {}, method: never): SpyInstance<never, never>\', gave the following error.\\n    Argument of type \'EventService | undefined\' is not assignable to parameter of type \'{}\'.\\n      Type \'undefined\' is not assignable to type \'{}\'.\\n  Overload 2 of 4, \'(object: {}, method: never): SpyInstance<never, never>\', gave the following error.\\n    Argument of type \'EventService | undefined\' is not assignable to parameter of type \'{}\'.\\n      Type \'undefined\' is not assignable to type \'{}\'.", "47328231"],
      [451, 28, 40, "Argument of type \'(ev: EventRecord) => Promise<EventRecord<any>>\' is not assignable to parameter of type \'() => never\'.", "130762840"],
      [455, 13, 28, "Object is possibly \'undefined\'.", "3381709752"],
      [455, 79, 32, "Argument of type \'(updatedEvent: EventRecord) => void\' is not assignable to parameter of type \'(value: EventRecord<any> | undefined) => void | PromiseLike<void>\'.\\n  Types of parameters \'updatedEvent\' and \'value\' are incompatible.\\n    Type \'EventRecord<any> | undefined\' is not assignable to type \'EventRecord<any>\'.\\n      Type \'undefined\' is not assignable to type \'EventRecord<any>\'.", "1291289374"],
      [456, 15, 25, "Object is possibly \'undefined\'.", "47328231"],
      [457, 15, 25, "Object is possibly \'undefined\'.", "47328231"],
      [465, 17, 25, "No overload matches this call.\\n  Overload 1 of 4, \'(object: {}, method: never): SpyInstance<never, never>\', gave the following error.\\n    Argument of type \'EventService | undefined\' is not assignable to parameter of type \'{}\'.\\n      Type \'undefined\' is not assignable to type \'{}\'.\\n  Overload 2 of 4, \'(object: {}, method: never): SpyInstance<never, never>\', gave the following error.\\n    Argument of type \'EventService | undefined\' is not assignable to parameter of type \'{}\'.\\n      Type \'undefined\' is not assignable to type \'{}\'.", "47328231"],
      [467, 13, 28, "Object is possibly \'undefined\'.", "3381709752"],
      [469, 17, 12, "Object is possibly \'undefined\'.", "373016604"],
      [470, 17, 25, "Object is possibly \'undefined\'.", "47328231"],
      [480, 8, 27, "Object is possibly \'undefined\'.", "2644272773"],
      [483, 38, 25, "No overload matches this call.\\n  Overload 1 of 4, \'(object: {}, method: never): SpyInstance<never, never>\', gave the following error.\\n    Argument of type \'EventService | undefined\' is not assignable to parameter of type \'{}\'.\\n      Type \'undefined\' is not assignable to type \'{}\'.\\n  Overload 2 of 4, \'(object: {}, method: never): SpyInstance<never, never>\', gave the following error.\\n    Argument of type \'EventService | undefined\' is not assignable to parameter of type \'{}\'.\\n      Type \'undefined\' is not assignable to type \'{}\'.", "47328231"],
      [484, 40, 25, "No overload matches this call.\\n  Overload 1 of 4, \'(object: {}, method: never): SpyInstance<never, never>\', gave the following error.\\n    Argument of type \'EventService | undefined\' is not assignable to parameter of type \'{}\'.\\n      Type \'undefined\' is not assignable to type \'{}\'.\\n  Overload 2 of 4, \'(object: {}, method: never): SpyInstance<never, never>\', gave the following error.\\n    Argument of type \'EventService | undefined\' is not assignable to parameter of type \'{}\'.\\n      Type \'undefined\' is not assignable to type \'{}\'.", "47328231"],
      [493, 40, 36, "Argument of type \'() => Promise<{ from: string; type: CONVERSATION; category?: number | undefined; client?: { time: string; } | undefined; connection?: { lastUpdate: string; } | undefined; content?: string | undefined; ... 24 more ...; waiting_button_id?: string | undefined; }>\' is not assignable to parameter of type \'() => never\'.\\n  Type \'Promise<{ from: string; type: CONVERSATION; category?: number | undefined; client?: { time: string; } | undefined; connection?: { lastUpdate: string; } | undefined; content?: string | undefined; ... 24 more ...; waiting_button_id?: string | undefined; }>\' is not assignable to type \'never\'.", "2692316574"],
      [494, 42, 24, "Argument of type \'() => Promise<number>\' is not assignable to parameter of type \'() => never\'.\\n  Type \'Promise<number>\' is not assignable to type \'never\'.", "731841138"],
      [496, 33, 28, "Object is possibly \'undefined\'.", "3381709752"],
      [500, 15, 10, "Object is possibly \'undefined\'.", "3453834508"],
      [501, 15, 25, "Object is possibly \'undefined\'.", "47328231"],
      [513, 17, 25, "No overload matches this call.\\n  Overload 1 of 4, \'(object: {}, method: never): SpyInstance<never, never>\', gave the following error.\\n    Argument of type \'EventService | undefined\' is not assignable to parameter of type \'{}\'.\\n      Type \'undefined\' is not assignable to type \'{}\'.\\n  Overload 2 of 4, \'(object: {}, method: never): SpyInstance<never, never>\', gave the following error.\\n    Argument of type \'EventService | undefined\' is not assignable to parameter of type \'{}\'.\\n      Type \'undefined\' is not assignable to type \'{}\'.", "47328231"],
      [513, 76, 36, "Argument of type \'() => Promise<{ type: CONVERSATION; category?: number | undefined; client?: { time: string; } | undefined; connection?: { lastUpdate: string; } | undefined; content?: string | undefined; ... 25 more ...; waiting_button_id?: string | undefined; }>\' is not assignable to parameter of type \'() => never\'.\\n  Type \'Promise<{ type: CONVERSATION; category?: number | undefined; client?: { time: string; } | undefined; connection?: { lastUpdate: string; } | undefined; content?: string | undefined; ... 25 more ...; waiting_button_id?: string | undefined; }>\' is not assignable to type \'never\'.", "2692316574"],
      [514, 17, 25, "No overload matches this call.\\n  Overload 1 of 4, \'(object: {}, method: never): SpyInstance<never, never>\', gave the following error.\\n    Argument of type \'EventService | undefined\' is not assignable to parameter of type \'{}\'.\\n      Type \'undefined\' is not assignable to type \'{}\'.\\n  Overload 2 of 4, \'(object: {}, method: never): SpyInstance<never, never>\', gave the following error.\\n    Argument of type \'EventService | undefined\' is not assignable to parameter of type \'{}\'.\\n      Type \'undefined\' is not assignable to type \'{}\'.", "47328231"],
      [514, 78, 24, "Argument of type \'() => Promise<number>\' is not assignable to parameter of type \'() => never\'.\\n  Type \'Promise<number>\' is not assignable to type \'never\'.", "731841138"],
      [516, 13, 28, "Object is possibly \'undefined\'.", "3381709752"],
      [518, 17, 10, "Object is possibly \'undefined\'.", "3453834508"],
      [519, 17, 25, "Object is possibly \'undefined\'.", "47328231"],
      [533, 15, 28, "Object is possibly \'undefined\'.", "3381709752"],
      [535, 17, 25, "No overload matches this call.\\n  Overload 1 of 4, \'(object: {}, method: never): SpyInstance<never, never>\', gave the following error.\\n    Argument of type \'EventService | undefined\' is not assignable to parameter of type \'{}\'.\\n      Type \'undefined\' is not assignable to type \'{}\'.\\n  Overload 2 of 4, \'(object: {}, method: never): SpyInstance<never, never>\', gave the following error.\\n    Argument of type \'EventService | undefined\' is not assignable to parameter of type \'{}\'.\\n      Type \'undefined\' is not assignable to type \'{}\'.", "47328231"],
      [535, 76, 36, "Argument of type \'() => Promise<EventRecord<any>>\' is not assignable to parameter of type \'() => never\'.\\n  Type \'Promise<EventRecord<any>>\' is not assignable to type \'never\'.", "2692316574"],
      [537, 15, 25, "No overload matches this call.\\n  Overload 1 of 4, \'(object: {}, method: never): SpyInstance<never, never>\', gave the following error.\\n    Argument of type \'EventService | undefined\' is not assignable to parameter of type \'{}\'.\\n      Type \'undefined\' is not assignable to type \'{}\'.\\n  Overload 2 of 4, \'(object: {}, method: never): SpyInstance<never, never>\', gave the following error.\\n    Argument of type \'EventService | undefined\' is not assignable to parameter of type \'{}\'.\\n      Type \'undefined\' is not assignable to type \'{}\'.", "47328231"],
      [538, 28, 45, "Argument of type \'() => Promise<EventRecord<any>>\' is not assignable to parameter of type \'() => never\'.\\n  Type \'Promise<EventRecord<any>>\' is not assignable to type \'never\'.", "368568095"],
      [540, 31, 28, "Object is possibly \'undefined\'.", "3381709752"],
      [544, 13, 10, "Object is possibly \'undefined\'.", "3453834508"],
      [545, 13, 25, "Object is possibly \'undefined\'.", "47328231"],
      [558, 15, 25, "No overload matches this call.\\n  Overload 1 of 4, \'(object: {}, method: never): SpyInstance<never, never>\', gave the following error.\\n    Argument of type \'EventService | undefined\' is not assignable to parameter of type \'{}\'.\\n      Type \'undefined\' is not assignable to type \'{}\'.\\n  Overload 2 of 4, \'(object: {}, method: never): SpyInstance<never, never>\', gave the following error.\\n    Argument of type \'EventService | undefined\' is not assignable to parameter of type \'{}\'.\\n      Type \'undefined\' is not assignable to type \'{}\'.", "47328231"],
      [559, 28, 13, "Parameter \'eventToUpdate\' implicitly has an \'any\' type.", "964362851"],
      [559, 28, 47, "Argument of type \'(eventToUpdate: any) => Promise<any>\' is not assignable to parameter of type \'() => never\'.", "666953218"],
      [560, 17, 25, "No overload matches this call.\\n  Overload 1 of 4, \'(object: {}, method: never): SpyInstance<never, never>\', gave the following error.\\n    Argument of type \'EventService | undefined\' is not assignable to parameter of type \'{}\'.\\n      Type \'undefined\' is not assignable to type \'{}\'.\\n  Overload 2 of 4, \'(object: {}, method: never): SpyInstance<never, never>\', gave the following error.\\n    Argument of type \'EventService | undefined\' is not assignable to parameter of type \'{}\'.\\n      Type \'undefined\' is not assignable to type \'{}\'.", "47328231"],
      [560, 76, 40, "Argument of type \'() => Promise<{ type: CONVERSATION; category?: number | undefined; client?: { time: string; } | undefined; connection?: { lastUpdate: string; } | undefined; content?: string | undefined; ... 25 more ...; waiting_button_id?: string | undefined; }>\' is not assignable to parameter of type \'() => never\'.\\n  Type \'Promise<{ type: CONVERSATION; category?: number | undefined; client?: { time: string; } | undefined; connection?: { lastUpdate: string; } | undefined; content?: string | undefined; ... 25 more ...; waiting_button_id?: string | undefined; }>\' is not assignable to type \'never\'.", "1106270881"],
      [562, 13, 28, "Object is possibly \'undefined\'.", "3381709752"],
      [564, 17, 12, "Object is possibly \'undefined\'.", "373016604"],
      [565, 17, 12, "Object is possibly \'undefined\'.", "373016604"],
      [566, 17, 25, "Object is possibly \'undefined\'.", "47328231"],
      [581, 15, 25, "No overload matches this call.\\n  Overload 1 of 4, \'(object: {}, method: never): SpyInstance<never, never>\', gave the following error.\\n    Argument of type \'EventService | undefined\' is not assignable to parameter of type \'{}\'.\\n      Type \'undefined\' is not assignable to type \'{}\'.\\n  Overload 2 of 4, \'(object: {}, method: never): SpyInstance<never, never>\', gave the following error.\\n    Argument of type \'EventService | undefined\' is not assignable to parameter of type \'{}\'.\\n      Type \'undefined\' is not assignable to type \'{}\'.", "47328231"],
      [582, 28, 13, "Parameter \'eventToUpdate\' implicitly has an \'any\' type.", "964362851"],
      [582, 28, 47, "Argument of type \'(eventToUpdate: any) => Promise<any>\' is not assignable to parameter of type \'() => never\'.", "666953218"],
      [583, 17, 25, "No overload matches this call.\\n  Overload 1 of 4, \'(object: {}, method: never): SpyInstance<never, never>\', gave the following error.\\n    Argument of type \'EventService | undefined\' is not assignable to parameter of type \'{}\'.\\n      Type \'undefined\' is not assignable to type \'{}\'.\\n  Overload 2 of 4, \'(object: {}, method: never): SpyInstance<never, never>\', gave the following error.\\n    Argument of type \'EventService | undefined\' is not assignable to parameter of type \'{}\'.\\n      Type \'undefined\' is not assignable to type \'{}\'.", "47328231"],
      [583, 76, 40, "Argument of type \'() => Promise<{ type: CONVERSATION; category?: number | undefined; client?: { time: string; } | undefined; connection?: { lastUpdate: string; } | undefined; content?: string | undefined; ... 25 more ...; waiting_button_id?: string | undefined; }>\' is not assignable to parameter of type \'() => never\'.\\n  Type \'Promise<{ type: CONVERSATION; category?: number | undefined; client?: { time: string; } | undefined; connection?: { lastUpdate: string; } | undefined; content?: string | undefined; ... 25 more ...; waiting_button_id?: string | undefined; }>\' is not assignable to type \'never\'.", "1106270881"],
      [585, 13, 28, "Object is possibly \'undefined\'.", "3381709752"],
      [586, 8, 32, "Argument of type \'(updatedEvent: EventRecord) => void\' is not assignable to parameter of type \'(value: EventRecord<any> | undefined) => void | PromiseLike<void>\'.\\n  Types of parameters \'updatedEvent\' and \'value\' are incompatible.\\n    Type \'EventRecord<any> | undefined\' is not assignable to type \'EventRecord<any>\'.\\n      Type \'undefined\' is not assignable to type \'EventRecord<any>\'.", "1291289374"],
      [588, 17, 25, "Object is possibly \'undefined\'.", "47328231"]
    ],
    "src/script/event/EventRepository.ts:2800868471": [
      [106, 4, 30, "Type \'Observable<NOTIFICATION_HANDLING_STATE.STREAM>\' is not assignable to type \'Observable<NOTIFICATION_HANDLING_STATE>\'.\\n  Types of parameters \'value\' and \'value\' are incompatible.\\n    Type \'NOTIFICATION_HANDLING_STATE\' is not assignable to type \'NOTIFICATION_HANDLING_STATE.STREAM\'.", "3724439608"],
      [161, 60, 5, "Object is possibly \'undefined\'.", "165702089"],
      [161, 76, 5, "Object is of type \'unknown\'.", "165548477"],
      [228, 10, 13, "Object is of type \'unknown\'.", "3310660798"],
      [229, 49, 13, "Object is of type \'unknown\'.", "3310660798"],
      [243, 13, 6, "Object is possibly \'undefined\'.", "1543056028"],
      [248, 13, 10, "Object is possibly \'undefined\'.", "1089446899"],
      [261, 48, 25, "Argument of type \'string | undefined\' is not assignable to parameter of type \'string\'.\\n  Type \'undefined\' is not assignable to type \'string\'.", "3511045606"],
      [272, 40, 20, "Object is possibly \'undefined\'.", "3111726366"],
      [538, 28, 12, "Object is possibly \'undefined\'.", "2257332645"],
      [538, 53, 12, "Object is possibly \'undefined\'.", "2257332645"],
      [539, 59, 12, "Object is possibly \'undefined\'.", "2257332645"],
      [553, 41, 13, "Object is possibly \'undefined\'.", "1529837131"],
      [557, 69, 11, "Argument of type \'string | undefined\' is not assignable to parameter of type \'string\'.\\n  Type \'undefined\' is not assignable to type \'string\'.", "3842816886"],
      [560, 8, 100, "Type \'EventRecord<any> | undefined\' is not assignable to type \'EventRecord<any>\'.\\n  Type \'undefined\' is not assignable to type \'EventRecord<any>\'.", "1834623770"],
      [560, 59, 25, "Argument of type \'string | undefined\' is not assignable to parameter of type \'string\'.\\n  Type \'undefined\' is not assignable to type \'string\'.", "2126983834"],
      [560, 86, 13, "Object is possibly \'undefined\'.", "1529837131"],
      [564, 78, 13, "Object is possibly \'undefined\'.", "1529837131"],
      [607, 52, 20, "Object is possibly \'undefined\'.", "2445000522"]
    ],
    "src/script/event/EventService.ts:2658328947": [
      [46, 79, 9, "Object is possibly \'undefined\'.", "1946021483"],
      [46, 103, 9, "No overload matches this call.\\n  Overload 1 of 2, \'(that: string, locales?: string | string[] | undefined, options?: CollatorOptions | undefined): number\', gave the following error.\\n    Argument of type \'string | undefined\' is not assignable to parameter of type \'string\'.\\n      Type \'undefined\' is not assignable to type \'string\'.\\n  Overload 2 of 2, \'(that: string): number\', gave the following error.\\n    Argument of type \'string | undefined\' is not assignable to parameter of type \'string\'.\\n      Type \'undefined\' is not assignable to type \'string\'.", "1946194504"],
      [77, 86, 9, "Argument of type \'string | undefined\' is not assignable to parameter of type \'string\'.\\n  Type \'undefined\' is not assignable to type \'string\'.", "761523947"],
      [81, 8, 5, "Object is of type \'unknown\'.", "165548477"],
      [110, 97, 5, "Object is of type \'unknown\'.", "165548477"],
      [140, 6, 156, "Type \'EventRecord<any> | undefined\' is not assignable to type \'EventRecord<any>\'.\\n  Type \'undefined\' is not assignable to type \'EventRecord<any>\'.", "608859508"],
      [145, 99, 5, "Object is of type \'unknown\'.", "165548477"],
      [185, 52, 15, "Object is possibly \'undefined\'.", "1303905750"],
      [185, 86, 15, "Object is possibly \'undefined\'.", "1303905750"],
      [240, 100, 5, "Object is of type \'unknown\'.", "165548477"],
      [338, 92, 9, "Argument of type \'undefined\' is not assignable to parameter of type \'string\'.", "2620553983"],
      [352, 74, 17, "Argument of type \'string | undefined\' is not assignable to parameter of type \'string\'.\\n  Type \'undefined\' is not assignable to type \'string\'.", "2867884739"],
      [382, 4, 11, "Object is possibly \'undefined\'.", "370216726"],
      [383, 4, 11, "Object is possibly \'undefined\'.", "370216726"]
    ],
    "src/script/event/EventServiceNoCompound.ts:1388827788": [
      [64, 54, 15, "Object is possibly \'undefined\'.", "1303905750"]
    ],
    "src/script/event/preprocessor/ServiceMiddleware.ts:3271199821": [
      [80, 58, 9, "Argument of type \'MemberJoinEvent | undefined\' is not assignable to parameter of type \'MemberJoinEvent\'.\\n  Type \'undefined\' is not assignable to type \'MemberJoinEvent\'.", "1946204345"],
      [103, 51, 10, "Object is possibly \'undefined\'.", "4128218071"]
    ],
    "src/script/extension/GiphyRepository.ts:2994713875": [
      [47, 10, 13, "Property \'currentOffset\' has no initializer and is not definitely assigned in the constructor.", "3944906049"],
      [76, 42, 18, "Object is possibly \'undefined\'.", "3219551329"],
      [90, 67, 15, "Object is possibly \'undefined\'.", "3911174730"]
    ],
    "src/script/externalRoute.ts:1170782870": [
      [77, 2, 55, "Type \'string | undefined\' is not assignable to type \'string\'.\\n  Type \'undefined\' is not assignable to type \'string\'.", "2013931483"],
      [78, 64, 51, "Type \'string | undefined\' is not assignable to type \'string\'.\\n  Type \'undefined\' is not assignable to type \'string\'.", "2860866952"],
      [81, 2, 111, "Type \'string | false\' is not assignable to type \'string\'.\\n  Type \'boolean\' is not assignable to type \'string\'.", "685592872"],
      [82, 46, 35, "Type \'string | undefined\' is not assignable to type \'string\'.\\n  Type \'undefined\' is not assignable to type \'string\'.", "3510242108"],
      [83, 46, 35, "Type \'string | undefined\' is not assignable to type \'string\'.\\n  Type \'undefined\' is not assignable to type \'string\'.", "3510297418"],
      [84, 51, 40, "Type \'string | undefined\' is not assignable to type \'string\'.\\n  Type \'undefined\' is not assignable to type \'string\'.", "3597061715"],
      [88, 4, 17, "Type \'undefined\' is not assignable to type \'string\'.", "4204377774"]
    ],
    "src/script/hooks/usePausableInterval.ts:4028999421": [
      [38, 6, 21, "Cannot invoke an object which is possibly \'undefined\'.", "4185327969"]
    ],
    "src/script/hooks/usePausableTimeout.ts:3967169248": [
      [38, 6, 20, "Cannot invoke an object which is possibly \'undefined\'.", "2491310661"]
    ],
    "src/script/integration/IntegrationRepository.ts:3537015114": [
      [84, 56, 17, "Argument of type \'string | undefined\' is not assignable to parameter of type \'string\'.\\n  Type \'undefined\' is not assignable to type \'string\'.", "2786638268"],
      [85, 26, 14, "Object is possibly \'undefined\'.", "2727665343"],
      [100, 31, 10, "Argument of type \'string | undefined\' is not assignable to parameter of type \'string\'.\\n  Type \'undefined\' is not assignable to type \'string\'.", "4118455337"],
      [240, 57, 5, "Object is of type \'unknown\'.", "165548477"]
    ],
    "src/script/integration/ServiceEntity.ts:2862427254": [
      [58, 4, 26, "Type \'Observable<AssetRemoteData | undefined>\' is not assignable to type \'Observable<AssetRemoteData>\'.", "2039859734"],
      [59, 4, 27, "Type \'Observable<AssetRemoteData | undefined>\' is not assignable to type \'Observable<AssetRemoteData>\'.", "4198396353"]
    ],
    "src/script/legal-hold/LegalHoldEvaluator.ts:3764190125": [
      [45, 43, 23, "Argument of type \'User | undefined\' is not assignable to parameter of type \'User\'.\\n  Type \'undefined\' is not assignable to type \'User\'.", "153688682"],
      [57, 2, 49, "Type \'string | boolean | undefined\' is not assignable to type \'boolean\'.\\n  Type \'undefined\' is not assignable to type \'boolean\'.", "265606130"],
      [62, 51, 16, "Object is possibly \'undefined\'.", "332022202"]
    ],
    "src/script/main/SingleInstanceHandler.ts:305503035": [
      [118, 6, 27, "Cannot invoke an object which is possibly \'undefined\'.", "107936000"]
    ],
    "src/script/main/app.ts:3654720961": [
      [156, 2, 5, "Property \'debug\' has no initializer and is not definitely assigned in the constructor.", "164124116"],
      [157, 2, 4, "Property \'util\' has no initializer and is not definitely assigned in the constructor.", "2087972225"],
      [349, 87, 5, "Object is of type \'unknown\'.", "165548477"],
      [408, 10, 41, "Object is possibly \'undefined\'.", "1596662938"],
      [409, 10, 30, "Argument of type \'string | undefined\' is not assignable to parameter of type \'string\'.\\n  Type \'undefined\' is not assignable to type \'string\'.", "286595218"],
      [418, 65, 19, "Argument of type \'import(\\"wire-webapp/node_modules/@wireapp/api-client/src/client/ClientType\\").ClientType | undefined\' is not assignable to parameter of type \'string | number\'.\\n  Type \'undefined\' is not assignable to type \'string | number\'.", "1723063280"],
      [485, 27, 5, "Argument of type \'unknown\' is not assignable to parameter of type \'BaseError\'.", "165548477"],
      [503, 36, 11, "Object is possibly \'undefined\'.", "3663176296"],
      [778, 12, 5, "Object is of type \'unknown\'.", "165548477"],
      [832, 81, 5, "Object is of type \'unknown\'.", "165548477"],
      [876, 37, 15, "Argument of type \'string | undefined\' is not assignable to parameter of type \'string | URL\'.\\n  Type \'undefined\' is not assignable to type \'string | URL\'.", "1529230466"]
    ],
    "src/script/media/MediaConstraintsHandler.test.ts:456751395": [
      [43, 47, 4, "Argument of type \'null\' is not assignable to parameter of type \'string | undefined\'.", "2087897566"]
    ],
    "src/script/media/MediaConstraintsHandler.ts:977701651": [
      [118, 22, 11, "Argument of type \'string | null\' is not assignable to parameter of type \'string\'.\\n  Type \'null\' is not assignable to type \'string\'.", "2484436277"]
    ],
    "src/script/media/MediaDevicesHandler.ts:2288366914": [
      [94, 6, 10, "Type \'ObservableArray<never>\' is not assignable to type \'ObservableArray<ElectronDesktopCapturerSource | MediaDeviceInfo>\'.\\n  Types of parameters \'value\' and \'value\' are incompatible.\\n    Type \'(ElectronDesktopCapturerSource | MediaDeviceInfo)[] | null | undefined\' is not assignable to type \'never[] | null | undefined\'.\\n      Type \'(ElectronDesktopCapturerSource | MediaDeviceInfo)[]\' is not assignable to type \'never[]\'.\\n        Type \'ElectronDesktopCapturerSource | MediaDeviceInfo\' is not assignable to type \'never\'.\\n          Type \'ElectronDesktopCapturerSource\' is not assignable to type \'never\'.", "3972973829"],
      [95, 6, 11, "Type \'ObservableArray<never>\' is not assignable to type \'ObservableArray<ElectronDesktopCapturerSource | MediaDeviceInfo>\'.", "2173601068"],
      [96, 6, 11, "Type \'ObservableArray<never>\' is not assignable to type \'ObservableArray<ElectronDesktopCapturerSource | MediaDeviceInfo>\'.", "3890886687"],
      [97, 6, 10, "Type \'ObservableArray<never>\' is not assignable to type \'ObservableArray<ElectronDesktopCapturerSource | MediaDeviceInfo>\'.", "3876799330"],
      [101, 6, 10, "Type \'Observable<null | undefined>\' is not assignable to type \'Observable<string>\'.\\n  Types of property \'equalityComparer\' are incompatible.\\n    Type \'(a: null | undefined, b: null | undefined) => boolean\' is not assignable to type \'(a: string, b: string) => boolean\'.\\n      Types of parameters \'a\' and \'a\' are incompatible.\\n        Type \'string\' is not assignable to type \'null | undefined\'.", "3972973829"],
      [102, 6, 11, "Type \'Observable<null | undefined>\' is not assignable to type \'Observable<string>\'.", "2173601068"],
      [103, 6, 11, "Type \'Observable<null | undefined>\' is not assignable to type \'Observable<string>\'.", "3890886687"],
      [104, 6, 10, "Type \'Observable<null | undefined>\' is not assignable to type \'Observable<string>\'.", "3876799330"],
      [273, 10, 22, "Object is possibly \'undefined\'.", "520485411"],
      [274, 15, 22, "Object is possibly \'undefined\'.", "520485411"],
      [276, 10, 22, "Object is possibly \'undefined\'.", "520485411"],
      [278, 15, 22, "Object is possibly \'undefined\'.", "520485411"],
      [282, 8, 22, "Object is possibly \'undefined\'.", "520485411"]
    ],
    "src/script/media/MediaEmbeds.test.ts:94533359": [
      [688, 58, 4, "Argument of type \'null\' is not assignable to parameter of type \'string\'.", "2087897566"],
      [689, 58, 9, "Argument of type \'undefined\' is not assignable to parameter of type \'string\'.", "2620553983"]
    ],
    "src/script/media/MediaEmbeds.ts:3626459359": [
      [122, 65, 21, "Argument of type \'string | null\' is not assignable to parameter of type \'string\'.\\n  Type \'null\' is not assignable to type \'string\'.", "3195064474"]
    ],
    "src/script/media/MediaParser.ts:2612415638": [
      [56, 69, 10, "Argument of type \'string | undefined\' is not assignable to parameter of type \'string\'.\\n  Type \'undefined\' is not assignable to type \'string\'.", "4239794921"]
    ],
    "src/script/media/MediaStreamHandler.ts:731304856": [
      [68, 33, 5, "Object is of type \'unknown\'.", "165548477"]
    ],
    "src/script/message/QuoteEntity.ts:2585694251": [
      [60, 42, 9, "No overload matches this call.\\n  The last overload gave the following error.\\n    Argument of type \'ArrayBuffer | undefined\' is not assignable to parameter of type \'ArrayBufferLike\'.\\n      Type \'undefined\' is not assignable to type \'ArrayBufferLike\'.", "1162062559"]
    ],
    "src/script/notification/NotificationRepository.ts:2433616700": [
      [145, 4, 28, "Type \'Observable<NotificationPreference.ON>\' is not assignable to type \'Observable<NotificationPreference>\'.\\n  Types of parameters \'value\' and \'value\' are incompatible.\\n    Type \'NotificationPreference\' is not assignable to type \'NotificationPreference.ON\'.", "703631336"],
      [153, 4, 20, "Type \'Observable<PermissionState | PermissionStatusState>\' is not assignable to type \'Observable<PermissionState | PermissionStatusState | NotificationPermission>\'.\\n  Types of parameters \'value\' and \'value\' are incompatible.\\n    Type \'PermissionState | PermissionStatusState | NotificationPermission\' is not assignable to type \'PermissionState | PermissionStatusState\'.", "2835088081"]
    ],
    "src/script/notification/PreferenceNotificationRepository.test.ts:318347950": [
      [31, 44, 4, "Argument of type \'null\' is not assignable to parameter of type \'string | undefined\'.", "2087897566"]
    ],
    "src/script/notification/PreferenceNotificationRepository.ts:1031470059": [
      [82, 29, 5, "Type \'string | undefined\' is not assignable to type \'string\'.\\n  Type \'undefined\' is not assignable to type \'string\'.", "174572682"],
      [82, 36, 4, "Type \'string | undefined\' is not assignable to type \'string\'.\\n  Type \'undefined\' is not assignable to type \'string\'.", "2087961072"],
      [82, 42, 4, "Type \'ClientType.PERMANENT | ClientType.TEMPORARY | undefined\' is not assignable to type \'ClientType\'.\\n  Type \'undefined\' is not assignable to type \'ClientType\'.", "2087944093"],
      [114, 9, 6, "Type \'string | undefined\' is not assignable to type \'string | null\'.", "1127975365"]
    ],
    "src/script/page/AccentColorPicker.test.tsx:2337834610": [
      [52, 10, 5, "Type \'HTMLInputElement | null\' is not assignable to type \'HTMLInputElement\'.\\n  Type \'null\' is not assignable to type \'HTMLInputElement\'.", "178805363"],
      [93, 12, 5, "Type \'HTMLInputElement | null\' is not assignable to type \'HTMLInputElement\'.\\n  Type \'null\' is not assignable to type \'HTMLInputElement\'.", "178805363"]
    ],
    "src/script/page/AppLock.test.ts:262111532": [
      [50, 59, 22, "Argument of type \'Element | null\' is not assignable to parameter of type \'Element\'.\\n  Type \'null\' is not assignable to type \'Element\'.", "316356198"],
      [52, 33, 14, "Argument of type \'Element | null\' is not assignable to parameter of type \'Element\'.\\n  Type \'null\' is not assignable to type \'Element\'.", "3534045292"],
      [106, 37, 12, "Argument of type \'Element | null\' is not assignable to parameter of type \'Element\'.\\n  Type \'null\' is not assignable to type \'Element\'.", "1912908196"],
      [178, 35, 12, "Argument of type \'Element | null\' is not assignable to parameter of type \'Element\'.\\n  Type \'null\' is not assignable to type \'Element\'.", "1912908196"]
    ],
    "src/script/page/AppLock.tsx:588408162": [
      [163, 28, 36, "Argument of type \'Element | null\' is not assignable to parameter of type \'Node\'.\\n  Type \'null\' is not assignable to type \'Node\'.", "3019440182"],
      [167, 26, 30, "Argument of type \'Element | null\' is not assignable to parameter of type \'Node\'.\\n  Type \'null\' is not assignable to type \'Node\'.", "1790131128"],
      [195, 59, 37, "Object is possibly \'null\'.", "3700925542"],
      [216, 94, 4, "Argument of type \'unknown\' is not assignable to parameter of type \'StatusCodes\'.", "2087770728"],
      [219, 19, 7, "Argument of type \'unknown\' is not assignable to parameter of type \'SetStateAction<string>\'.", "1236122734"]
    ],
    "src/script/page/LeftSidebar/panels/Conversations/ConversationsList.tsx:3232925700": [
      [104, 10, 15, "Type \'(conversation: Conversation) => boolean\' is not assignable to type \'(conversationId: QualifiedId) => boolean\'.\\n  Types of parameters \'conversation\' and \'conversationId\' are incompatible.\\n    Type \'QualifiedId\' is missing the following properties from type \'Conversation\': teamState, archivedState, incomingMessages, isManaged, and 121 more.", "1629494677"]
    ],
    "src/script/page/LeftSidebar/panels/Conversations/GroupedConversationHeader.test.ts:3219319072": [
      [62, 11, 11, "Object is possibly \'null\'.", "3168726921"]
    ],
    "src/script/page/LeftSidebar/panels/StartUI/components/GroupList.test.tsx:87150494": [
      [34, 63, 38, "Argument of type \'Element | null\' is not assignable to parameter of type \'Element\'.\\n  Type \'null\' is not assignable to type \'Element\'.", "495210063"]
    ],
    "src/script/page/MainContent/MainContent.tsx:2029280374": [
      [68, 28, 12, "Type \'Conversation | null\' is not assignable to type \'Conversation\'.\\n  Type \'null\' is not assignable to type \'Conversation\'.", "1670678216"]
    ],
    "src/script/page/MainContent/panels/Collection/Collection.test.tsx:1028939995": [
      [122, 12, 5, "Type \'HTMLInputElement | null\' is not assignable to type \'HTMLInputElement\'.\\n  Type \'null\' is not assignable to type \'HTMLInputElement\'.", "178805363"]
    ],
    "src/script/page/MainContent/panels/Collection/FullSearch.tsx:1879516049": [
      [99, 10, 10, "Object is possibly \'undefined\'.", "1962587969"],
      [100, 26, 10, "Object is possibly \'undefined\'.", "1962587969"],
      [109, 25, 11, "Object is possibly \'undefined\'.", "2591652326"],
      [126, 12, 3, "Type \'MutableRefObject<HTMLInputElement | undefined>\' is not assignable to type \'LegacyRef<HTMLInputElement> | undefined\'.\\n  Type \'MutableRefObject<HTMLInputElement | undefined>\' is not assignable to type \'RefObject<HTMLInputElement>\'.\\n    Types of property \'current\' are incompatible.\\n      Type \'HTMLInputElement | undefined\' is not assignable to type \'HTMLInputElement | null\'.\\n        Type \'undefined\' is not assignable to type \'HTMLInputElement | null\'.", "193432436"]
    ],
    "src/script/page/MainContent/panels/Collection/utils.tsx:3873364785": [
      [27, 13, 16, "Object is possibly \'undefined\'.", "3400861264"],
      [27, 59, 16, "Object is possibly \'undefined\'.", "3400861264"],
      [29, 13, 16, "Object is possibly \'undefined\'.", "3400861264"],
      [31, 13, 16, "Object is possibly \'undefined\'.", "3400861264"],
      [34, 8, 16, "Object is possibly \'undefined\'.", "3400861264"]
    ],
    "src/script/page/MainContent/panels/preferences/AccountPreferences.tsx:2831120992": [
      [92, 79, 34, "Argument of type \'boolean | undefined\' is not assignable to parameter of type \'boolean\'.", "212151669"],
      [120, 6, 9, "Argument of type \'undefined\' is not assignable to parameter of type \'string\'.", "2620553983"]
    ],
    "src/script/page/MainContent/panels/preferences/accountPreferences/AccountInput.tsx:3399271415": [
      [182, 10, 4, "Type \'string | undefined\' is not assignable to type \'string\'.\\n  Type \'undefined\' is not assignable to type \'string\'.", "2087876002"],
      [183, 10, 5, "Type \'string | undefined\' is not assignable to type \'string\'.\\n  Type \'undefined\' is not assignable to type \'string\'.", "189936718"],
      [189, 30, 5, "Argument of type \'string | undefined\' is not assignable to parameter of type \'string\'.\\n  Type \'undefined\' is not assignable to type \'string\'.", "178805363"]
    ],
    "src/script/page/MainContent/panels/preferences/accountPreferences/AccountSecuritySection.tsx:851375994": [
      [70, 6, 9, "Argument of type \'undefined\' is not assignable to parameter of type \'string\'.", "2620553983"],
      [104, 40, 43, "Argument of type \'string | undefined\' is not assignable to parameter of type \'string\'.\\n  Type \'undefined\' is not assignable to type \'string\'.", "1072333434"]
    ],
    "src/script/page/MainContent/panels/preferences/accountPreferences/AvatarInput.tsx:919643938": [
      [50, 69, 9, "Argument of type \'undefined\' is not assignable to parameter of type \'string\'.", "2620553983"],
      [91, 4, 16, "Object is possibly \'null\'.", "4019370437"],
      [116, 23, 14, "Argument of type \'File | null\' is not assignable to parameter of type \'File\'.\\n  Type \'null\' is not assignable to type \'File\'.", "1073819172"]
    ],
    "src/script/page/MainContent/panels/preferences/accountPreferences/EmailInput.tsx:542696972": [
      [56, 10, 5, "Object is of type \'unknown\'.", "165548477"],
      [59, 10, 5, "Object is of type \'unknown\'.", "165548477"]
    ],
    "src/script/page/MainContent/panels/preferences/avPreferences/CameraPreferences.tsx:147485328": [
      [80, 82, 5, "Object is of type \'unknown\'.", "165548477"],
      [81, 16, 4, "Argument of type \'null\' is not assignable to parameter of type \'SetStateAction<MediaStream | undefined>\'.", "2087897566"],
      [93, 6, 22, "Type \'MediaStream | undefined\' is not assignable to type \'MediaProvider | null\'.\\n  Type \'undefined\' is not assignable to type \'MediaProvider | null\'.", "3365227987"]
    ],
    "src/script/page/MainContent/panels/preferences/avPreferences/MicrophonePreferences.tsx:490834589": [
      [64, 82, 5, "Object is of type \'unknown\'.", "165548477"],
      [65, 16, 4, "Argument of type \'null\' is not assignable to parameter of type \'SetStateAction<MediaStream | undefined>\'.", "2087897566"],
      [109, 84, 11, "Type \'MediaStream | undefined\' is not assignable to type \'MediaStream\'.\\n  Type \'undefined\' is not assignable to type \'MediaStream\'.", "4175552125"]
    ],
    "src/script/page/MainContent/panels/preferences/devices/DeviceDetailsPreferences.test.tsx:2030460021": [
      [34, 41, 22, "Cannot invoke an object which is possibly \'undefined\'.", "1980738780"],
      [41, 21, 12, "Argument of type \'string | undefined\' is not assignable to parameter of type \'Matcher\'.\\n  Type \'undefined\' is not assignable to type \'Matcher\'.", "2075561852"]
    ],
    "src/script/page/MainContent/panels/preferences/devices/DevicesPreferences.tsx:3136549338": [
      [67, 90, 10, "Type \'undefined\' is not assignable to type \'boolean\'.", "3231345145"],
      [124, 8, 14, "Type \'(device: ClientEntity) => Promise<string | undefined>\' is not assignable to type \'(device: ClientEntity) => Promise<string>\'.\\n  Type \'Promise<string | undefined>\' is not assignable to type \'Promise<string>\'.\\n    Type \'string | undefined\' is not assignable to type \'string\'.\\n      Type \'undefined\' is not assignable to type \'string\'.", "223037395"],
      [131, 73, 37, "Argument of type \'Conversation | undefined\' is not assignable to parameter of type \'Conversation\'.\\n  Type \'undefined\' is not assignable to type \'Conversation\'.", "3769528030"]
    ],
    "src/script/page/message-list/InputBarControls/InputBarControls.test.tsx:2517377529": [
      [33, 2, 12, "Type \'undefined\' is not assignable to type \'Conversation\'.", "1670678216"]
    ],
    "src/script/page/message-list/MentionSuggestions/MentionSuggestions.tsx:1339790850": [
      [56, 44, 11, "Object is possibly \'null\'.", "2551690754"],
      [72, 69, 11, "Argument of type \'HTMLInputElement | null\' is not assignable to parameter of type \'HTMLInputElement\'.\\n  Type \'null\' is not assignable to type \'HTMLInputElement\'.", "2551690754"],
      [112, 49, 11, "Argument of type \'HTMLInputElement | null\' is not assignable to parameter of type \'HTMLInputElement\'.\\n  Type \'null\' is not assignable to type \'HTMLInputElement\'.", "2551690754"],
      [115, 14, 3, "Type \'((node: Element) => void) | undefined\' is not assignable to type \'Ref<HTMLDivElement> | undefined\'.\\n  Type \'(node: Element) => void\' is not assignable to type \'Ref<HTMLDivElement> | undefined\'.\\n    Type \'(node: Element) => void\' is not assignable to type \'(instance: HTMLDivElement | null) => void\'.\\n      Types of parameters \'node\' and \'instance\' are incompatible.\\n        Type \'HTMLDivElement | null\' is not assignable to type \'Element\'.\\n          Type \'null\' is not assignable to type \'Element\'.", "193432436"]
    ],
    "src/script/page/message-list/MessageTimerButton.test.ts:254586997": [
      [33, 46, 29, "Argument of type \'Element | null\' is not assignable to parameter of type \'Element\'.\\n  Type \'null\' is not assignable to type \'Element\'.", "4019893960"],
      [96, 11, 47, "Object is possibly \'null\'.", "512435431"],
      [123, 11, 51, "Object is possibly \'null\'.", "4189896900"],
      [124, 11, 52, "Object is possibly \'null\'.", "146485961"],
      [125, 11, 47, "Object is possibly \'null\'.", "512435431"],
      [148, 11, 51, "Object is possibly \'null\'.", "4189896900"],
      [149, 11, 52, "Object is possibly \'null\'.", "146485961"],
      [150, 11, 47, "Object is possibly \'null\'.", "512435431"],
      [174, 11, 51, "Object is possibly \'null\'.", "4189896900"],
      [175, 11, 52, "Object is possibly \'null\'.", "146485961"],
      [176, 11, 47, "Object is possibly \'null\'.", "512435431"],
      [198, 11, 47, "Object is possibly \'null\'.", "512435431"]
    ],
    "src/script/permission/PermissionRepository.ts:3072861882": [
      [45, 6, 23, "Type of computed property\'s value is \'Observable<PermissionStatusState.PROMPT>\', which is not assignable to type \'Observable<PermissionState | PermissionStatusState>\'.\\n  Types of parameters \'value\' and \'value\' are incompatible.\\n    Type \'PermissionState | PermissionStatusState\' is not assignable to type \'PermissionStatusState.PROMPT\'.", "2132945991"],
      [46, 6, 29, "Type of computed property\'s value is \'Observable<PermissionStatusState.PROMPT>\', which is not assignable to type \'Observable<PermissionState | PermissionStatusState>\'.", "3793420497"],
      [47, 6, 27, "Type of computed property\'s value is \'Observable<PermissionStatusState.PROMPT>\', which is not assignable to type \'Observable<PermissionState | PermissionStatusState>\'.", "952378264"],
      [48, 6, 30, "Type of computed property\'s value is \'Observable<PermissionStatusState.PROMPT>\', which is not assignable to type \'Observable<PermissionState | PermissionStatusState>\'.", "338556256"]
    ],
    "src/script/properties/PropertiesRepository.ts:274184231": [
      [97, 4, 13, "Type \'Observable<User | undefined>\' is not assignable to type \'Observable<User>\'.\\n  The types returned by \'peek()\' are incompatible between these types.\\n    Type \'User | undefined\' is not assignable to type \'User\'.\\n      Type \'undefined\' is not assignable to type \'User\'.", "311178912"],
      [100, 4, 21, "Type \'Observable<ConsentValue>\' is not assignable to type \'Observable<boolean | ConsentValue>\'.\\n  Types of parameters \'value\' and \'value\' are incompatible.\\n    Type \'boolean | ConsentValue\' is not assignable to type \'ConsentValue\'.", "1820233671"]
    ],
    "src/script/router/Router.ts:4158324241": [
      [50, 38, 4, "Argument of type \'null\' is not assignable to parameter of type \'string\'.", "2087897566"]
    ],
    "src/script/search/SearchRepository.ts:142898156": [
      [92, 44, 4, "Argument of type \'string\' is not assignable to parameter of type \'never\'.", "2087773917"],
      [103, 13, 140, "Argument of type \'(property: keyof User) => any\' is not assignable to parameter of type \'(value: string, index: number, array: string[]) => any\'.\\n  Types of parameters \'property\' and \'value\' are incompatible.\\n    Type \'string\' is not assignable to type \'keyof User\'.", "2023942255"],
      [114, 59, 16, "No overload matches this call.\\n  Overload 1 of 2, \'(...items: ConcatArray<never>[]): never[]\', gave the following error.\\n    Argument of type \'{ user: User; weight: any; }\' is not assignable to parameter of type \'ConcatArray<never>\'.\\n      Object literal may only specify known properties, and \'user\' does not exist in type \'ConcatArray<never>\'.\\n  Overload 2 of 2, \'(...items: ConcatArray<never>[]): never[]\', gave the following error.\\n    Argument of type \'{ user: User; weight: any; }\' is not assignable to parameter of type \'ConcatArray<never>\'.\\n      Object literal may only specify known properties, and \'user\' does not exist in type \'ConcatArray<never>\'.", "3870214084"],
      [119, 20, 6, "Property \'weight\' does not exist on type \'never\'.", "2011919237"],
      [119, 39, 6, "Property \'weight\' does not exist on type \'never\'.", "2011919237"],
      [120, 25, 4, "Property \'user\' does not exist on type \'never\'.", "2087973204"],
      [120, 47, 4, "Property \'user\' does not exist on type \'never\'.", "2087973204"],
      [122, 23, 6, "Property \'weight\' does not exist on type \'never\'.", "2011919237"],
      [122, 40, 6, "Property \'weight\' does not exist on type \'never\'.", "2011919237"],
      [124, 28, 4, "Property \'user\' does not exist on type \'never\'.", "2087973204"],
      [133, 44, 5, "Argument of type \'string | undefined\' is not assignable to parameter of type \'string\'.\\n  Type \'undefined\' is not assignable to type \'string\'.", "189936718"]
    ],
    "src/script/storage/StorageSchemata.ts:3711490368": [
      [125, 8, 7, "Type \'(transaction: Transaction, database: Dexie) => void\' is not assignable to type \'(transaction: Transaction, database?: Dexie | undefined) => void\'.\\n  Types of parameters \'database\' and \'database\' are incompatible.\\n    Type \'Dexie | undefined\' is not assignable to type \'Dexie\'.\\n      Type \'undefined\' is not assignable to type \'Dexie\'.", "2225706901"],
      [305, 8, 7, "Type \'(transaction: Transaction, database: Dexie) => void\' is not assignable to type \'(transaction: Transaction, database?: Dexie | undefined) => void\'.\\n  Types of parameters \'database\' and \'database\' are incompatible.\\n    Type \'Dexie | undefined\' is not assignable to type \'Dexie\'.\\n      Type \'undefined\' is not assignable to type \'Dexie\'.", "2225706901"]
    ],
    "src/script/storage/StorageService.ts:1411751882": [
      [49, 10, 14, "Property \'hasHookSupport\' has no initializer and is not definitely assigned in the constructor.", "2732954963"],
      [50, 10, 6, "Property \'engine\' has no initializer and is not definitely assigned in the constructor.", "1163760011"],
      [51, 9, 27, "Property \'isTemporaryAndNonPersistent\' has no initializer and is not definitely assigned in the constructor.", "2204664357"],
      [79, 28, 7, "Argument of type \'DexieDatabase | undefined\' is not assignable to parameter of type \'DexieDatabase\'.\\n  Type \'undefined\' is not assignable to type \'DexieDatabase\'.", "1929661355"],
      [83, 76, 5, "Object is of type \'unknown\'.", "165548477"],
      [108, 8, 25, "No overload matches this call.\\n  The last overload gave the following error.\\n    Argument of type \'DEXIE_CRUD_EVENT.UPDATING\' is not assignable to parameter of type \'\\"deleting\\"\'.", "746988678"],
      [116, 8, 8, "No overload matches this call.\\n  The last overload gave the following error.\\n    Argument of type \'(this: DeletingHookContext<any, IndexableType>, primaryKey: string, obj: Object, transaction: Transaction) => void\' is not assignable to parameter of type \'(this: DeletingHookContext<any, IndexableType>, primKey: IndexableType, obj: any, transaction: Transaction) => any\'.\\n      Types of parameters \'primaryKey\' and \'primKey\' are incompatible.\\n        Type \'IndexableType\' is not assignable to type \'string\'.\\n          Type \'number\' is not assignable to type \'string\'.", "1594753575"],
      [117, 91, 9, "Argument of type \'undefined\' is not assignable to parameter of type \'Object\'.", "2620553983"],
      [278, 39, 7, "Object is possibly \'undefined\'.", "1929661355"],
      [386, 38, 7, "Object is possibly \'undefined\'.", "1929661355"]
    ],
    "src/script/team/TeamEntity.ts:781860466": [
      [48, 6, 7, "Type \'string | boolean\' is not assignable to type \'boolean\'.\\n  Type \'string\' is not assignable to type \'boolean\'.", "814555284"]
    ],
    "src/script/team/TeamRepository.ts:2469907748": [
      [204, 4, 159, "Type \'(User | undefined)[]\' is not assignable to type \'User[]\'.\\n  Type \'User | undefined\' is not assignable to type \'User\'.\\n    Type \'undefined\' is not assignable to type \'User\'.", "587279576"],
      [210, 53, 24, "Argument of type \'string | undefined\' is not assignable to parameter of type \'string\'.\\n  Type \'undefined\' is not assignable to type \'string\'.", "2322605270"],
      [304, 4, 9, "Type \'(string | undefined)[]\' is not assignable to type \'string[]\'.\\n  Type \'string | undefined\' is not assignable to type \'string\'.\\n    Type \'undefined\' is not assignable to type \'string\'.", "3264882315"],
      [325, 53, 13, "Argument of type \'string | undefined\' is not assignable to parameter of type \'string\'.\\n  Type \'undefined\' is not assignable to type \'string\'.", "3345044032"],
      [334, 66, 9, "Argument of type \'{ domain: string; id: string | undefined; }[]\' is not assignable to parameter of type \'QualifiedId[]\'.\\n  Type \'{ domain: string; id: string | undefined; }\' is not assignable to type \'QualifiedId\'.\\n    Types of property \'id\' are incompatible.\\n      Type \'string | undefined\' is not assignable to type \'string\'.\\n        Type \'undefined\' is not assignable to type \'string\'.", "3264882315"],
      [468, 28, 45, "Object is possibly \'undefined\'.", "1991114915"],
      [469, 23, 40, "Object is possibly \'undefined\'.", "841513102"],
      [536, 6, 76, "Argument of type \'string | null\' is not assignable to parameter of type \'string\'.\\n  Type \'null\' is not assignable to type \'string\'.", "563963699"],
      [588, 34, 14, "No overload matches this call.\\n  Overload 1 of 2, \'(...items: ConcatArray<never>[]): never[]\', gave the following error.\\n    Argument of type \'TeamMemberEntity | TeamMemberEntity[]\' is not assignable to parameter of type \'ConcatArray<never>\'.\\n      Type \'TeamMemberEntity\' is missing the following properties from type \'ConcatArray<never>\': length, join, slice\\n  Overload 2 of 2, \'(...items: ConcatArray<never>[]): never[]\', gave the following error.\\n    Argument of type \'TeamMemberEntity | TeamMemberEntity[]\' is not assignable to parameter of type \'ConcatArray<never>\'.\\n      Type \'TeamMemberEntity\' is not assignable to type \'ConcatArray<never>\'.", "3525779144"],
      [590, 56, 6, "Property \'userId\' does not exist on type \'never\'.", "1765117785"],
      [592, 45, 11, "Property \'permissions\' does not exist on type \'never\'.", "524793117"],
      [597, 25, 6, "Property \'userId\' does not exist on type \'never\'.", "1765117785"],
      [597, 42, 11, "Property \'permissions\' does not exist on type \'never\'.", "524793117"],
      [597, 87, 11, "Property \'permissions\' does not exist on type \'never\'.", "524793117"],
      [602, 25, 6, "Property \'userId\' does not exist on type \'never\'.", "1765117785"],
      [602, 42, 9, "Property \'invitedBy\' does not exist on type \'never\'.", "1955064691"],
      [606, 64, 14, "Property \'hasOwnProperty\' does not exist on type \'never\'.", "547572878"]
    ],
    "src/script/team/TeamState.ts:2129239601": [
      [59, 4, 9, "Type \'Observable<TeamEntity | undefined>\' is not assignable to type \'Observable<TeamEntity>\'.\\n  The types returned by \'peek()\' are incompatible between these types.\\n    Type \'TeamEntity | undefined\' is not assignable to type \'TeamEntity\'.\\n      Type \'undefined\' is not assignable to type \'TeamEntity\'.", "1162784912"],
      [68, 4, 17, "Type \'Observable<FeatureList | undefined>\' is not assignable to type \'Observable<FeatureList>\'.\\n  The types returned by \'peek()\' are incompatible between these types.\\n    Type \'FeatureList | undefined\' is not assignable to type \'FeatureList\'.\\n      Type \'undefined\' is not assignable to type \'FeatureList\'.", "54583831"],
      [96, 13, 38, "Object is possibly \'undefined\'.", "3672246717"],
      [97, 10, 37, "Object is possibly \'undefined\'.", "1981238082"],
      [121, 4, 22, "Type \'PureComputed<boolean | undefined>\' is not assignable to type \'PureComputed<boolean>\'.\\n  The types returned by \'peek()\' are incompatible between these types.\\n    Type \'boolean | undefined\' is not assignable to type \'boolean\'.", "32795343"],
      [122, 4, 33, "Type \'PureComputed<number | undefined>\' is not assignable to type \'PureComputed<number>\'.\\n  The types returned by \'peek()\' are incompatible between these types.\\n    Type \'number | undefined\' is not assignable to type \'number\'.\\n      Type \'undefined\' is not assignable to type \'number\'.", "3833026544"]
    ],
    "src/script/telemetry/app_init/AppInitTimings.ts:2827224089": [
      [51, 31, 9, "Object is possibly \'undefined\'.", "2472707299"]
    ],
    "src/script/time/serverTimeHandler.ts:469728213": [
      [39, 14, 49, "Conversion of type \'Observable<undefined>\' to type \'Observable<number>\' may be a mistake because neither type sufficiently overlaps with the other. If this was intentional, convert the expression to \'unknown\' first.\\n  Types of property \'equalityComparer\' are incompatible.\\n    Type \'(a: undefined, b: undefined) => boolean\' is not comparable to type \'(a: number, b: number) => boolean\'.\\n      Types of parameters \'a\' and \'a\' are incompatible.\\n        Type \'number\' is not comparable to type \'undefined\'.", "1339088109"]
    ],
    "src/script/tracking/EventTrackingRepository.ts:471863585": [
      [47, 10, 15, "Property \'countlyDeviceId\' has no initializer and is not definitely assigned in the constructor.", "3024684198"],
      [170, 23, 16, "Argument of type \'boolean | undefined\' is not assignable to parameter of type \'boolean\'.", "3019303906"]
    ],
    "src/script/tracking/Helpers.ts:3850783506": [
      [47, 10, 30, "Object is possibly \'undefined\'.", "3185682702"]
    ],
    "src/script/ui/ContextMenu.tsx:3329910082": [
      [53, 4, 9, "Type \'undefined\' is not assignable to type \'HTMLDivElement\'.", "1873118818"],
      [141, 29, 3, "Type \'Dispatch<SetStateAction<HTMLUListElement | undefined>>\' is not assignable to type \'LegacyRef<HTMLUListElement> | undefined\'.\\n  Type \'Dispatch<SetStateAction<HTMLUListElement | undefined>>\' is not assignable to type \'(instance: HTMLUListElement | null) => void\'.\\n    Types of parameters \'value\' and \'instance\' are incompatible.\\n      Type \'HTMLUListElement | null\' is not assignable to type \'SetStateAction<HTMLUListElement | undefined>\'.\\n        Type \'null\' is not assignable to type \'SetStateAction<HTMLUListElement | undefined>\'.", "193432436"]
    ],
    "src/script/ui/Modal.ts:2744470243": [
      [35, 4, 10, "Type \'HTMLElement | null\' is not assignable to type \'HTMLElement\'.\\n  Type \'null\' is not assignable to type \'HTMLElement\'.", "3985246182"],
      [36, 4, 17, "Type \'(() => void) | undefined\' is not assignable to type \'() => void\'.\\n  Type \'undefined\' is not assignable to type \'() => void\'.", "2437998084"],
      [37, 4, 23, "Type \'(() => void) | undefined\' is not assignable to type \'() => void\'.\\n  Type \'undefined\' is not assignable to type \'() => void\'.", "1878779325"]
    ],
    "src/script/ui/Shortcut.ts:4030248185": [
      [166, 26, 10, "Object is possibly \'undefined\'.", "3955554463"],
      [169, 80, 10, "Object is possibly \'undefined\'.", "3955554463"],
      [171, 6, 10, "Object is possibly \'undefined\'.", "3955554463"]
    ],
    "src/script/ui/overlayedObserver.ts:1307956702": [
      [28, 4, 22, "Type \'undefined\' is not assignable to type \'number\'.", "553548977"],
      [37, 6, 9, "Cannot invoke an object which is possibly \'undefined\'.", "4219368682"],
      [56, 2, 95, "Type \'boolean | null\' is not assignable to type \'boolean\'.", "1265679455"],
      [81, 4, 22, "Type \'undefined\' is not assignable to type \'number\'.", "553548977"]
    ],
    "src/script/ui/resizeObserver.ts:1962447755": [
      [47, 48, 8, "Argument of type \'(element: Element) => void\' is not assignable to parameter of type \'(...args: unknown[]) => void\'.\\n  Types of parameters \'element\' and \'args\' are incompatible.\\n    Type \'unknown\' is not assignable to type \'Element\'.", "3760058444"]
    ],
    "src/script/user/AppLockRepository.ts:968558871": [
      [48, 38, 59, "Type \'string | null\' is not assignable to type \'string\'.\\n  Type \'null\' is not assignable to type \'string\'.", "2029474882"],
      [50, 35, 56, "Type \'string | null\' is not assignable to type \'string\'.\\n  Type \'null\' is not assignable to type \'string\'.", "4278102955"],
      [55, 46, 8, "Argument of type \'string | null\' is not assignable to parameter of type \'string\'.\\n  Type \'null\' is not assignable to type \'string\'.", "2452599369"]
    ],
    "src/script/user/AppLockState.ts:4063056116": [
      [49, 4, 22, "Type \'PureComputed<boolean | undefined>\' is not assignable to type \'PureComputed<boolean>\'.", "32795343"],
      [55, 4, 33, "Type \'PureComputed<number | undefined>\' is not assignable to type \'PureComputed<number>\'.", "3833026544"]
    ],
    "src/script/user/UserHandleGenerator.ts:608562243": [
      [67, 35, 6, "No overload matches this call.\\n  Overload 1 of 4, \'(iterable: Iterable<unknown> | ArrayLike<unknown>, mapfn: (v: unknown, k: number) => number, thisArg?: any): number[]\', gave the following error.\\n    Type \'number | undefined\' is not assignable to type \'number\'.\\n      Type \'undefined\' is not assignable to type \'number\'.\\n  Overload 2 of 4, \'(arrayLike: ArrayLike<unknown>, mapfn: (v: unknown, k: number) => number, thisArg?: any): number[]\', gave the following error.\\n    Type \'number | undefined\' is not assignable to type \'number\'.\\n      Type \'undefined\' is not assignable to type \'number\'.", "1433765721"]
    ],
    "src/script/user/UserMapper.test.ts:250567312": [
      [83, 42, 9, "Argument of type \'undefined\' is not assignable to parameter of type \'User | Self\'.", "2620553983"],
      [137, 47, 9, "Argument of type \'undefined\' is not assignable to parameter of type \'(User | Self)[]\'.", "2620553983"],
      [158, 13, 15, "Object is possibly \'undefined\'.", "52415216"],
      [167, 13, 15, "Object is possibly \'undefined\'.", "52415216"],
      [176, 13, 15, "Object is possibly \'undefined\'.", "52415216"],
      [221, 13, 15, "Object is possibly \'undefined\'.", "52415216"],
      [222, 13, 15, "Object is possibly \'undefined\'.", "52415216"]
    ],
    "src/script/user/UserMapper.ts:1842788905": [
      [47, 4, 63, "Type \'User | undefined\' is not assignable to type \'User\'.\\n  Type \'undefined\' is not assignable to type \'User\'.", "55227688"],
      [47, 50, 4, "Argument of type \'null\' is not assignable to parameter of type \'string | undefined\'.", "2087897566"],
      [51, 62, 4, "Argument of type \'null\' is not assignable to parameter of type \'string | undefined\'.", "2087897566"],
      [52, 4, 10, "Object is possibly \'undefined\'.", "50227919"],
      [57, 6, 10, "Object is possibly \'undefined\'.", "50227919"],
      [60, 4, 18, "Type \'User | undefined\' is not assignable to type \'User\'.\\n  Type \'undefined\' is not assignable to type \'User\'.", "1723739806"],
      [96, 6, 13, "Type \'string | undefined\' is not assignable to type \'string\'.\\n  Type \'undefined\' is not assignable to type \'string\'.", "1154411948"],
      [133, 62, 15, "Argument of type \'UserAsset[] | undefined\' is not assignable to parameter of type \'UserAsset[]\'.\\n  Type \'undefined\' is not assignable to type \'UserAsset[]\'.", "696735433"],
      [135, 55, 16, "Argument of type \'Picture[] | undefined\' is not assignable to parameter of type \'Picture[]\'.\\n  Type \'undefined\' is not assignable to type \'Picture[]\'.", "1145520518"]
    ],
    "src/script/user/UserPermission.ts:1999060110": [
      [173, 2, 395, "Type \'Record<string, (role: ROLE) => boolean>\' is not assignable to type \'Record<string, (role?: ROLE | undefined) => boolean>\'.\\n  \'string\' index signatures are incompatible.\\n    Type \'(role: ROLE) => boolean\' is not assignable to type \'(role?: ROLE | undefined) => boolean\'.", "3736070641"]
    ],
    "src/script/user/UserRepository.ts:1196545524": [
      [172, 55, 6, "Type \'string | undefined\' is not assignable to type \'string\'.\\n  Type \'undefined\' is not assignable to type \'string\'.", "1127975365"],
      [217, 24, 6, "Type \'string | null\' is not assignable to type \'string\'.\\n  Type \'null\' is not assignable to type \'string\'.", "1127975365"],
      [228, 32, 6, "Type \'string | null\' is not assignable to type \'string\'.\\n  Type \'null\' is not assignable to type \'string\'.", "1127975365"],
      [228, 75, 2, "Type \'string | undefined\' is not assignable to type \'string\'.\\n  Type \'undefined\' is not assignable to type \'string\'.", "5861160"],
      [252, 28, 16, "Argument of type \'ConnectionEntity | undefined\' is not assignable to parameter of type \'ConnectionEntity\'.\\n  Type \'undefined\' is not assignable to type \'ConnectionEntity\'.", "3456520104"],
      [263, 10, 7, "Type \'{ domain: string | undefined; id: string; }[]\' is not assignable to type \'QualifiedId[]\'.\\n  Type \'{ domain: string | undefined; id: string; }\' is not assignable to type \'QualifiedId\'.\\n    Types of property \'domain\' are incompatible.\\n      Type \'string | undefined\' is not assignable to type \'string\'.\\n        Type \'undefined\' is not assignable to type \'string\'.", "2414311946"],
      [339, 4, 20, "Type \'(ClientEntity | undefined)[]\' is not assignable to type \'ClientEntity[]\'.\\n  Type \'ClientEntity | undefined\' is not assignable to type \'ClientEntity\'.\\n    Type \'undefined\' is not assignable to type \'ClientEntity\'.", "724989886"],
      [525, 53, 5, "Object is of type \'unknown\'.", "165548477"],
      [535, 23, 16, "Object is possibly \'undefined\'.", "1145520518"],
      [536, 21, 15, "Object is possibly \'undefined\'.", "696735433"],
      [541, 57, 16, "Argument of type \'Picture[] | undefined\' is not assignable to parameter of type \'Picture[]\'.\\n  Type \'undefined\' is not assignable to type \'Picture[]\'.", "1145520518"],
      [560, 27, 5, "Object is of type \'unknown\'.", "165548477"],
      [563, 89, 5, "Object is of type \'unknown\'.", "165548477"],
      [663, 27, 17, "Type \'User | undefined\' is not assignable to type \'User\'.\\n  Type \'undefined\' is not assignable to type \'User\'.", "3641955066"],
      [678, 101, 4, "Argument of type \'null\' is not assignable to parameter of type \'string | undefined\'.", "2087897566"],
      [728, 69, 5, "Object is of type \'unknown\'.", "165548477"],
      [747, 24, 5, "Object is of type \'unknown\'.", "165548477"],
      [775, 60, 5, "Object is of type \'unknown\'.", "165548477"],
      [775, 77, 5, "Object is of type \'unknown\'.", "165548477"],
      [822, 64, 5, "Object is of type \'unknown\'.", "165548477"],
      [822, 81, 5, "Object is of type \'unknown\'.", "165548477"]
    ],
    "src/script/user/UserState.ts:1636460432": [
      [44, 4, 9, "Type \'Observable<User | undefined>\' is not assignable to type \'Observable<User>\'.", "1162883985"],
      [45, 4, 10, "Type \'ObservableArray<never>\' is not assignable to type \'ObservableArray<User>\'.\\n  Types of parameters \'value\' and \'value\' are incompatible.\\n    Type \'User[] | null | undefined\' is not assignable to type \'never[] | null | undefined\'.\\n      Type \'User[]\' is not assignable to type \'never[]\'.\\n        Type \'User\' is not assignable to type \'never\'.", "4012712079"],
      [62, 4, 11, "Type \'Observable<boolean | undefined>\' is not assignable to type \'PureComputed<boolean> | Observable<boolean>\'.\\n  Type \'Observable<boolean | undefined>\' is not assignable to type \'Observable<boolean>\'.\\n    The types returned by \'peek()\' are incompatible between these types.\\n      Type \'boolean | undefined\' is not assignable to type \'boolean\'.", "2825893770"]
    ],
    "src/script/util/ArrayUtil.ts:1796804857": [
      [109, 47, 42, "Type \'undefined\' cannot be used as an index type.", "3231080782"]
    ],
    "src/script/util/ClipboardUtil.ts:3834718542": [
      [33, 22, 21, "Object is possibly \'null\'.", "3831905776"],
      [33, 57, 21, "Object is possibly \'null\'.", "3831905776"],
      [43, 6, 16, "Object is possibly \'null\'.", "548905036"],
      [44, 6, 16, "Object is possibly \'null\'.", "548905036"]
    ],
    "src/script/util/ComponentUtil.test.ts:2336697613": [
      [48, 44, 73, "Argument of type \'({ obj }: { obj: any; }) => UnwrappedValues<any, Subscribables<any>>\' is not assignable to parameter of type \'(initialProps: unknown) => UnwrappedValues<any, Subscribables<any>>\'.\\n  Types of parameters \'__0\' and \'initialProps\' are incompatible.\\n    Type \'unknown\' is not assignable to type \'{ obj: any; }\'.", "2621166550"]
    ],
    "src/script/util/DebugUtil.ts:3949008751": [
      [119, 35, 9, "Object is possibly \'undefined\'.", "3919057299"],
      [129, 4, 9, "Object is possibly \'undefined\'.", "3919057299"],
      [177, 21, 43, "Object is possibly \'null\'.", "1853768633"],
      [189, 29, 43, "Object is possibly \'null\'.", "1853768633"],
      [210, 14, 44, "No overload matches this call.\\n  Overload 1 of 2, \'(predicate: (value: BackendEvent, index: number, array: BackendEvent[]) => value is ConversationOtrMessageAddEvent, thisArg?: any): ConversationOtrMessageAddEvent[]\', gave the following error.\\n    Argument of type \'(event: ConversationOtrMessageAddEvent) => boolean\' is not assignable to parameter of type \'(value: BackendEvent, index: number, array: BackendEvent[]) => value is ConversationOtrMessageAddEvent\'.\\n      Types of parameters \'event\' and \'value\' are incompatible.\\n        Type \'BackendEvent\' is not assignable to type \'ConversationOtrMessageAddEvent\'.\\n          Type \'ConversationAccessUpdateEvent\' is not assignable to type \'ConversationOtrMessageAddEvent\'.\\n            Types of property \'data\' are incompatible.\\n              Type \'ConversationAccessUpdateData\' is missing the following properties from type \'ConversationOtrMessageAddData\': recipient, sender, text\\n  Overload 2 of 2, \'(predicate: (value: BackendEvent, index: number, array: BackendEvent[]) => unknown, thisArg?: any): BackendEvent[]\', gave the following error.\\n    Argument of type \'(event: ConversationOtrMessageAddEvent) => boolean\' is not assignable to parameter of type \'(value: BackendEvent, index: number, array: BackendEvent[]) => unknown\'.\\n      Types of parameters \'event\' and \'value\' are incompatible.\\n        Type \'BackendEvent\' is not assignable to type \'ConversationOtrMessageAddEvent\'.", "1988627528"],
      [231, 79, 28, "Argument of type \'QualifiedId | undefined\' is not assignable to parameter of type \'QualifiedId\'.\\n  Type \'undefined\' is not assignable to type \'QualifiedId\'.", "3076846587"],
      [252, 28, 37, "Object is possibly \'undefined\'.", "1392610785"],
      [323, 8, 3, "Object is possibly \'null\'.", "193416522"],
      [324, 8, 3, "Object is possibly \'null\'.", "193416522"],
      [325, 8, 3, "Object is possibly \'null\'.", "193416522"],
      [326, 8, 3, "Object is possibly \'null\'.", "193416522"],
      [333, 4, 37, "Cannot invoke an object which is possibly \'null\'.", "1296197002"],
      [333, 42, 4, "Argument of type \'null\' is not assignable to parameter of type \'Event\'.", "2087897566"],
      [342, 18, 12, "Object is possibly \'null\'.", "1670678216"],
      [348, 24, 12, "Object is possibly \'null\'.", "1670678216"],
      [352, 16, 12, "Object is possibly \'null\'.", "1670678216"],
      [366, 26, 12, "Object is possibly \'null\'.", "1670678216"],
      [368, 25, 12, "Object is possibly \'null\'.", "1670678216"]
    ],
    "src/script/util/EmojiUtil.ts:2636485232": [
      [29, 18, 26, "Argument of type \'string\' is not assignable to parameter of type \'never\'.", "2839450053"]
    ],
    "src/script/util/FileTypeUtil.ts:2165001675": [
      [48, 68, 29, "Object is possibly \'null\'.", "3648478764"]
    ],
    "src/script/util/KeyboardUtil.ts:3567597689": [
      [153, 78, 13, "Object is possibly \'null\'.", "2879944190"],
      [159, 6, 21, "Type \'string | undefined\' is not assignable to type \'string | null\'.\\n  Type \'undefined\' is not assignable to type \'string | null\'.", "3866716832"]
    ],
    "src/script/util/PromiseQueue.ts:2903873298": [
      [64, 22, 7, "Object is possibly \'undefined\'.", "717644789"],
      [67, 18, 7, "Object is possibly \'undefined\'.", "717644789"],
      [69, 19, 7, "Object is possibly \'undefined\'.", "717644789"],
      [153, 8, 9, "Type \'(value: T | PromiseLike<T>) => void\' is not assignable to type \'PromiseResolveFn\'.\\n  Types of parameters \'value\' and \'value\' are incompatible.\\n    Type \'unknown\' is not assignable to type \'T | PromiseLike<T>\'.", "1585311161"],
      [183, 25, 10, "Argument of type \'{ fn: PromiseFn<T>; rejectFn: (reason?: any) => void; resolveFn: (value: T | PromiseLike<T>) => void; }\' is not assignable to parameter of type \'QueueEntry<any>\'.\\n  Types of property \'resolveFn\' are incompatible.\\n    Type \'(value: T | PromiseLike<T>) => void\' is not assignable to type \'PromiseResolveFn\'.\\n      Types of parameters \'value\' and \'value\' are incompatible.\\n        Type \'unknown\' is not assignable to type \'T | PromiseLike<T>\'.", "2928457408"]
    ],
    "src/script/util/SanitizationUtil.ts:998997544": [
      [63, 2, 17, "Type \'Window | null\' is not assignable to type \'Window\'.\\n  Type \'null\' is not assignable to type \'Window\'.", "211185092"]
    ],
    "src/script/util/TimeUtil.ts:2937722238": [
      [196, 14, 7, "Object is possibly \'undefined\'.", "2520100294"],
      [197, 17, 7, "Object is possibly \'undefined\'.", "2520100294"],
      [218, 19, 5, "Object is possibly \'undefined\'.", "177734518"],
      [223, 71, 7, "Object is possibly \'undefined\'.", "770838456"]
    ],
    "src/script/util/TypedEventTarget.ts:158498822": [
      [24, 9, 16, "Property \'addEventListener\' in type \'TypedEventTarget<EventDef>\' is not assignable to the same property in base type \'EventTarget\'.\\n  Type \'<T extends EventDef[\\"type\\"]>(type: T, listener: ((e: Event & EventDef) => void) | null) => void\' is not assignable to type \'(type: string, callback: EventListenerOrEventListenerObject | null, options?: boolean | AddEventListenerOptions | undefined) => void\'.\\n    Types of parameters \'listener\' and \'callback\' are incompatible.\\n      Type \'EventListenerOrEventListenerObject | null\' is not assignable to type \'((e: Event & EventDef) => void) | null\'.\\n        Type \'EventListenerObject\' is not assignable to type \'(e: Event & EventDef) => void\'.\\n          Type \'EventListenerObject\' provides no match for the signature \'(e: Event & EventDef): void\'.", "1663469078"],
      [25, 33, 8, "Argument of type \'((e: Event & EventDef) => void) | null\' is not assignable to parameter of type \'EventListenerOrEventListenerObject | null\'.\\n  Type \'(e: Event & EventDef) => void\' is not assignable to type \'EventListenerOrEventListenerObject | null\'.\\n    Type \'(e: Event & EventDef) => void\' is not assignable to type \'EventListener\'.\\n      Types of parameters \'e\' and \'evt\' are incompatible.\\n        Type \'Event\' is not assignable to type \'Event & EventDef\'.\\n          Type \'Event\' is not assignable to type \'EventDef\'.\\n            \'Event\' is assignable to the constraint of type \'EventDef\', but \'EventDef\' could be instantiated with a different subtype of constraint \'{ type: any; }\'.", "732556603"],
      [28, 9, 19, "Property \'removeEventListener\' in type \'TypedEventTarget<EventDef>\' is not assignable to the same property in base type \'EventTarget\'.\\n  Type \'(type: EventDef[\\"type\\"], listener: (e: Event & EventDef) => void) => void\' is not assignable to type \'(type: string, callback: EventListenerOrEventListenerObject | null, options?: boolean | EventListenerOptions | undefined) => void\'.\\n    Types of parameters \'listener\' and \'callback\' are incompatible.\\n      Type \'EventListenerOrEventListenerObject | null\' is not assignable to type \'(e: Event & EventDef) => void\'.\\n        Type \'null\' is not assignable to type \'(e: Event & EventDef) => void\'.", "2229065745"],
      [29, 36, 8, "Argument of type \'(e: Event & EventDef) => void\' is not assignable to parameter of type \'EventListenerOrEventListenerObject | null\'.\\n  Type \'(e: Event & EventDef) => void\' is not assignable to type \'EventListener\'.\\n    Types of parameters \'e\' and \'evt\' are incompatible.\\n      Type \'Event\' is not assignable to type \'Event & EventDef\'.", "732556603"]
    ],
    "src/script/util/ephemeralValueStore.ts:2413706131": [
      [68, 2, 6, "Type \'ServiceWorker | null\' is not assignable to type \'ServiceWorker\'.\\n  Type \'null\' is not assignable to type \'ServiceWorker\'.", "2022943379"]
    ],
    "src/script/util/messageRenderer.ts:3293515046": [
      [51, 22, 17, "Object is possibly \'undefined\'.", "2874537081"],
      [51, 22, 17, "Cannot invoke an object which is possibly \'undefined\'.", "2874537081"],
      [52, 2, 15, "Object is possibly \'null\'.", "3502905644"],
      [62, 8, 10, "Type \'[number, number] | null\' must have a \'[Symbol.iterator]()\' method that returns an iterator.", "3658085274"],
      [67, 45, 19, "Object is possibly \'null\'.", "298984248"],
      [142, 38, 14, "Argument of type \'\\"\\" | string[]\' is not assignable to parameter of type \'string[] | undefined\'.\\n  Type \'string\' is not assignable to type \'string[]\'.", "592874915"],
      [156, 20, 4, "Object is possibly \'null\'.", "2087822780"],
      [157, 27, 4, "Object is possibly \'null\'.", "2087822780"],
      [164, 6, 10, "Object is possibly \'undefined\'.", "393830728"],
      [165, 6, 10, "Object is possibly \'undefined\'.", "393830728"],
      [166, 51, 4, "Argument of type \'string | null\' is not assignable to parameter of type \'string\'.\\n  Type \'null\' is not assignable to type \'string\'.", "2087822780"],
      [204, 71, 22, "Argument of type \'Token[] | null\' is not assignable to parameter of type \'Token[]\'.\\n  Type \'null\' is not assignable to type \'Token[]\'.", "525880250"]
    ],
    "src/script/util/renderModal.ts:1796177515": [
      [29, 4, 14, "Type \'undefined\' is not assignable to type \'HTMLDivElement\'.", "4001065193"]
    ],
    "src/script/util/test/TestPage.tsx:1772987669": [
      [28, 4, 10, "Type \'T | undefined\' is not assignable to type \'T\'.\\n  \'T\' could be instantiated with an arbitrary type which could be unrelated to \'T | undefined\'.", "4016349795"],
      [29, 4, 14, "Type \'FC<T> | ComponentClass<T, any>\' is not assignable to type \'FC<{}> | ComponentClass<{}, any>\'.\\n  Type \'FC<T>\' is not assignable to type \'FC<{}> | ComponentClass<{}, any>\'.\\n    Type \'FunctionComponent<T>\' is not assignable to type \'FC<{}>\'.\\n      Types of parameters \'props\' and \'props\' are incompatible.\\n        Type \'{}\' is not assignable to type \'T\'.\\n          \'T\' could be instantiated with an arbitrary type which could be unrelated to \'{}\'.", "2825119042"]
    ],
    "src/script/util/test/mock/LocalStorageMock.ts:763526660": [
      [30, 4, 15, "Type \'null\' is not assignable to type \'string\'.", "729139267"]
    ],
    "src/script/util/util.ts:401163745": [
      [50, 40, 34, "Argument of type \'boolean | undefined\' is not assignable to parameter of type \'boolean\'.", "212151669"],
      [104, 34, 13, "Argument of type \'string | ArrayBuffer | null\' is not assignable to parameter of type \'string | ArrayBuffer | PromiseLike<string | ArrayBuffer>\'.\\n  Type \'null\' is not assignable to type \'string | ArrayBuffer | PromiseLike<string | ArrayBuffer>\'.", "3216273927"],
      [122, 41, 8, "Type \'string | null\' is not assignable to type \'string\'.\\n  Type \'null\' is not assignable to type \'string\'.", "3750463409"],
      [192, 9, 29, "Object is possibly \'null\'.", "3854968340"],
      [330, 21, 4, "\'this\' implicitly has type \'any\' because it does not have a type annotation.", "2087959715"],
      [354, 52, 22, "Argument of type \'Element | null\' is not assignable to parameter of type \'Element\'.\\n  Type \'null\' is not assignable to type \'Element\'.", "1093908406"]
    ],
    "src/script/view_model/ActionsViewModel.ts:125543468": [
      [117, 82, 22, "Argument of type \'Conversation | undefined\' is not assignable to parameter of type \'Conversation\'.\\n  Type \'undefined\' is not assignable to type \'Conversation\'.", "4075697524"],
      [181, 67, 5, "Object is of type \'unknown\'.", "165548477"],
      [181, 83, 5, "Object is of type \'unknown\'.", "165548477"],
      [195, 8, 9, "Argument of type \'undefined\' is not assignable to parameter of type \'string\'.", "2620553983"]
    ],
    "src/script/view_model/CallingViewModel.ts:2137718400": [
      [88, 11, 17, "Property \'activeCallViewTab\' has no initializer and is not definitely assigned in the constructor.", "1323835793"],
      [320, 4, 63, "Type \'Conversation | undefined\' is not assignable to type \'Conversation\'.\\n  Type \'undefined\' is not assignable to type \'Conversation\'.", "62763745"]
    ],
    "src/script/view_model/ContentViewModel.ts:1215263035": [
      [265, 65, 6, "Type \'string | null\' is not assignable to type \'string\'.\\n  Type \'null\' is not assignable to type \'string\'.", "1127975365"],
      [302, 68, 13, "Argument of type \'Message | undefined\' is not assignable to parameter of type \'Message\'.\\n  Type \'undefined\' is not assignable to type \'Message\'.", "2065728181"],
      [308, 10, 6, "Type \'Conversation | null\' is not assignable to type \'PanelEntity\'.", "1164306878"],
      [312, 37, 5, "Object is of type \'unknown\'.", "165548477"],
      [322, 10, 9, "Argument of type \'undefined\' is not assignable to parameter of type \'string\'.", "2620553983"],
      [405, 50, 9, "Argument of type \'undefined\' is not assignable to parameter of type \'Conversation\'.", "2620553983"],
      [433, 12, 9, "Argument of type \'undefined\' is not assignable to parameter of type \'string\'.", "2620553983"],
      [442, 20, 29, "Object is possibly \'undefined\'.", "1398699454"],
      [445, 12, 9, "Argument of type \'undefined\' is not assignable to parameter of type \'string\'.", "2620553983"]
    ],
    "src/script/view_model/ImageDetailViewViewModel.ts:1576396674": [
      [58, 4, 11, "Type \'undefined\' is not assignable to type \'string\'.", "3652784592"],
      [60, 4, 15, "Type \'undefined\' is not assignable to type \'Modal\'.", "4236294625"],
      [61, 4, 13, "Type \'Observable<string | undefined>\' is not assignable to type \'Observable<string>\'.", "236598504"],
      [65, 4, 23, "Type \'Observable<Conversation | undefined>\' is not assignable to type \'Observable<Conversation>\'.\\n  The types returned by \'peek()\' are incompatible between these types.\\n    Type \'Conversation | undefined\' is not assignable to type \'Conversation\'.\\n      Type \'undefined\' is not assignable to type \'Conversation\'.", "2356679995"],
      [67, 4, 18, "Type \'Observable<ContentMessage | undefined>\' is not assignable to type \'Observable<ContentMessage>\'.", "3462443997"],
      [93, 18, 9, "Argument of type \'undefined\' is not assignable to parameter of type \'string\'.", "2620553983"],
      [95, 23, 9, "Argument of type \'undefined\' is not assignable to parameter of type \'ContentMessage\'.", "2620553983"],
      [96, 4, 11, "Type \'undefined\' is not assignable to type \'string\'.", "3652784592"],
      [146, 20, 22, "Object is possibly \'undefined\'.", "670361899"],
      [146, 72, 22, "Object is possibly \'undefined\'.", "670361899"]
    ],
    "src/script/view_model/ListViewModel.ts:4038366115": [
      [119, 4, 10, "Type \'Observable<ListState>\' is not assignable to type \'Observable<string>\'.\\n  Types of parameters \'value\' and \'value\' are incompatible.\\n    Type \'string\' is not assignable to type \'ListState\'.", "4014904506"],
      [120, 4, 15, "Type \'Observable<number | undefined>\' is not assignable to type \'Observable<number>\'.", "3261786582"],
      [185, 8, 6, "Type \'Conversation | null\' is not assignable to type \'PanelEntity\'.", "1164306878"],
      [433, 48, 18, "Argument of type \'Conversation | null\' is not assignable to parameter of type \'Conversation\'.\\n  Type \'null\' is not assignable to type \'Conversation\'.", "1508601427"],
      [453, 44, 18, "Argument of type \'Conversation | null\' is not assignable to parameter of type \'Conversation\'.\\n  Type \'null\' is not assignable to type \'Conversation\'.", "1508601427"],
      [461, 49, 18, "Argument of type \'Conversation | null\' is not assignable to parameter of type \'Conversation\'.\\n  Type \'null\' is not assignable to type \'Conversation\'.", "1508601427"]
    ],
    "src/script/view_model/LoadingViewModel.ts:748248502": [
      [34, 4, 12, "Type \'HTMLElement | null\' is not assignable to type \'HTMLElement\'.\\n  Type \'null\' is not assignable to type \'HTMLElement\'.", "2937706259"],
      [60, 21, 14, "Object is possibly \'undefined\'.", "3120882432"],
      [61, 21, 14, "Object is possibly \'undefined\'.", "3120882432"]
    ],
    "src/script/view_model/MainViewModel.ts:4084606447": [
      [215, 4, 30, "Object is possibly \'null\'.", "1790131128"],
      [223, 24, 3, "Object is possibly \'null\'.", "193410244"],
      [235, 27, 3, "Object is possibly \'null\'.", "193410244"],
      [237, 29, 3, "Object is possibly \'null\'.", "193410244"],
      [243, 10, 5, "Object is possibly \'null\'.", "187702867"],
      [244, 28, 5, "Argument of type \'HTMLElement | null\' is not assignable to parameter of type \'HTMLElement\'.\\n  Type \'null\' is not assignable to type \'HTMLElement\'.", "187702867"],
      [245, 28, 8, "Argument of type \'HTMLElement | null\' is not assignable to parameter of type \'HTMLElement\'.\\n  Type \'null\' is not assignable to type \'HTMLElement\'.", "277626740"],
      [246, 28, 5, "Argument of type \'HTMLElement | null\' is not assignable to parameter of type \'HTMLElement\'.\\n  Type \'null\' is not assignable to type \'HTMLElement\'.", "178805363"],
      [250, 12, 3, "Object is possibly \'null\'.", "193410244"],
      [252, 12, 7, "Object is possibly \'null\'.", "652303743"],
      [254, 12, 3, "Object is possibly \'null\'.", "193410244"],
      [256, 12, 7, "Object is possibly \'null\'.", "652303743"],
      [265, 6, 5, "Object is possibly \'null\'.", "187702867"],
      [268, 25, 5, "Argument of type \'HTMLElement | null\' is not assignable to parameter of type \'HTMLElement\'.\\n  Type \'null\' is not assignable to type \'HTMLElement\'.", "187702867"],
      [270, 27, 8, "Argument of type \'HTMLElement | null\' is not assignable to parameter of type \'HTMLElement\'.\\n  Type \'null\' is not assignable to type \'HTMLElement\'.", "277626740"],
      [271, 27, 5, "Argument of type \'HTMLElement | null\' is not assignable to parameter of type \'HTMLElement\'.\\n  Type \'null\' is not assignable to type \'HTMLElement\'.", "178805363"],
      [274, 25, 5, "Argument of type \'HTMLElement | null\' is not assignable to parameter of type \'HTMLElement\'.\\n  Type \'null\' is not assignable to type \'HTMLElement\'.", "187702867"],
      [276, 27, 8, "Argument of type \'HTMLElement | null\' is not assignable to parameter of type \'HTMLElement\'.\\n  Type \'null\' is not assignable to type \'HTMLElement\'.", "277626740"],
      [277, 27, 5, "Argument of type \'HTMLElement | null\' is not assignable to parameter of type \'HTMLElement\'.\\n  Type \'null\' is not assignable to type \'HTMLElement\'.", "178805363"],
      [283, 25, 5, "Argument of type \'HTMLElement | null\' is not assignable to parameter of type \'HTMLElement\'.\\n  Type \'null\' is not assignable to type \'HTMLElement\'.", "187702867"],
      [284, 25, 8, "Argument of type \'HTMLElement | null\' is not assignable to parameter of type \'HTMLElement\'.\\n  Type \'null\' is not assignable to type \'HTMLElement\'.", "277626740"],
      [285, 25, 5, "Argument of type \'HTMLElement | null\' is not assignable to parameter of type \'HTMLElement\'.\\n  Type \'null\' is not assignable to type \'HTMLElement\'.", "178805363"],
      [288, 27, 5, "Argument of type \'HTMLElement | null\' is not assignable to parameter of type \'HTMLElement\'.\\n  Type \'null\' is not assignable to type \'HTMLElement\'.", "187702867"],
      [290, 29, 8, "Argument of type \'HTMLElement | null\' is not assignable to parameter of type \'HTMLElement\'.\\n  Type \'null\' is not assignable to type \'HTMLElement\'.", "277626740"],
      [291, 29, 5, "Argument of type \'HTMLElement | null\' is not assignable to parameter of type \'HTMLElement\'.\\n  Type \'null\' is not assignable to type \'HTMLElement\'.", "178805363"],
      [294, 27, 5, "Argument of type \'HTMLElement | null\' is not assignable to parameter of type \'HTMLElement\'.\\n  Type \'null\' is not assignable to type \'HTMLElement\'.", "187702867"],
      [296, 29, 8, "Argument of type \'HTMLElement | null\' is not assignable to parameter of type \'HTMLElement\'.\\n  Type \'null\' is not assignable to type \'HTMLElement\'.", "277626740"],
      [297, 29, 5, "Argument of type \'HTMLElement | null\' is not assignable to parameter of type \'HTMLElement\'.\\n  Type \'null\' is not assignable to type \'HTMLElement\'.", "178805363"]
    ],
    "src/script/view_model/ModalsViewModel.ts:508741377": [
      [80, 2, 11, "Type \'null\' is not assignable to type \'string\'.", "974495764"],
      [138, 4, 14, "Type \'Observable<string | null>\' is not assignable to type \'Observable<string>\'.\\n  The types returned by \'peek()\' are incompatible between these types.\\n    Type \'string | null\' is not assignable to type \'string\'.\\n      Type \'null\' is not assignable to type \'string\'.", "209694601"],
      [172, 13, 4, "Property \'type\' does not exist on type \'{ id: string; options: ModalOptions; type: ModalType; } | undefined\'.", "2087944093"],
      [172, 19, 7, "Property \'options\' does not exist on type \'{ id: string; options: ModalOptions; type: ModalType; } | undefined\'.", "717644789"],
      [172, 28, 2, "Property \'id\' does not exist on type \'{ id: string; options: ModalOptions; type: ModalType; } | undefined\'.", "5861160"],
      [242, 8, 19, "Type \'string | false | undefined\' is not assignable to type \'string | undefined\'.\\n  Type \'boolean\' is not assignable to type \'string\'.", "1717244404"],
      [270, 56, 23, "No overload matches this call.\\n  Overload 1 of 2, \'(...items: ConcatArray<never>[]): never[]\', gave the following error.\\n    Argument of type \'Action\' is not assignable to parameter of type \'ConcatArray<never>\'.\\n      Type \'Action\' is missing the following properties from type \'ConcatArray<never>\': length, join, slice\\n  Overload 2 of 2, \'(...items: ConcatArray<never>[]): never[]\', gave the following error.\\n    Argument of type \'Action\' is not assignable to parameter of type \'ConcatArray<never>\'.", "1386143110"],
      [272, 16, 9, "Spread types may only be created from object types.", "2308002069"],
      [275, 17, 7, "Argument of type \'{ checkboxLabel: string | undefined; closeFn: Function; closeOnConfirm: boolean; currentType: ModalType; inputPlaceholder: string | undefined; messageHtml: string | undefined; ... 6 more ...; titleText: string | undefined; }\' is not assignable to parameter of type \'Content\'.\\n  Types of property \'checkboxLabel\' are incompatible.\\n    Type \'string | undefined\' is not assignable to type \'string\'.\\n      Type \'undefined\' is not assignable to type \'string\'.", "3716929964"],
      [277, 19, 2, "Argument of type \'string | undefined\' is not assignable to parameter of type \'string\'.\\n  Type \'undefined\' is not assignable to type \'string\'.", "5861160"],
      [293, 34, 29, "Argument of type \'boolean | undefined\' is not assignable to parameter of type \'boolean\'.\\n  Type \'undefined\' is not assignable to type \'boolean\'.", "1283406094"],
      [336, 19, 4, "Argument of type \'null\' is not assignable to parameter of type \'string\'.", "2087897566"]
    ],
    "src/script/view_model/PanelViewModel.ts:1100221187": [
      [69, 2, 13, "Property \'currentEntity\' has no initializer and is not definitely assigned in the constructor.", "32305655"],
      [139, 4, 23, "Type \'Observable<Conversation | null>\' is not assignable to type \'Observable<Conversation>\'.", "2356679995"],
      [143, 4, 10, "Type \'Observable<string | undefined>\' is not assignable to type \'Observable<string>\'.", "4014904506"],
      [145, 4, 17, "Type \'Observable<string | undefined>\' is not assignable to type \'Observable<string>\'.", "2911337818"],
      [213, 15, 9, "Argument of type \'undefined\' is not assignable to parameter of type \'string\'.", "2620553983"],
      [215, 4, 18, "Type \'undefined\' is not assignable to type \'PanelEntity\'.", "2173061407"],
      [276, 22, 9, "Argument of type \'undefined\' is not assignable to parameter of type \'string\'.", "2620553983"],
      [296, 24, 9, "Argument of type \'undefined\' is not assignable to parameter of type \'string\'.", "2620553983"],
      [297, 34, 9, "Argument of type \'undefined\' is not assignable to parameter of type \'string\'.", "2620553983"],
      [309, 6, 15, "Type \'Element | null\' is not assignable to type \'Element | undefined\'.\\n  Type \'null\' is not assignable to type \'Element | undefined\'.", "2931287914"]
    ],
    "src/script/view_model/WindowTitleViewModel.ts:2939646455": [
      [48, 4, 17, "Type \'Observable<ContentState>\' is not assignable to type \'Observable<string>\'.\\n  Types of parameters \'value\' and \'value\' are incompatible.\\n    Type \'string\' is not assignable to type \'ContentState\'.", "3516467027"],
      [89, 31, 43, "Object is possibly \'null\'.", "1853768633"]
    ],
    "src/script/view_model/bindings/CommonBindings.ts:1802825733": [
      [44, 6, 32, "Object is possibly \'null\'.", "3763860455"],
      [83, 63, 13, "Object is possibly \'null\'.", "115063321"],
      [83, 86, 13, "Object is possibly \'null\'.", "115063321"],
      [97, 31, 38, "Type \'File | null\' is not assignable to type \'BlobPart\'.\\n  Type \'null\' is not assignable to type \'BlobPart\'.", "2527675968"],
      [254, 24, 4, "\'this\' implicitly has type \'any\' because it does not have a type annotation.", "2087959715"],
      [279, 10, 40, "Object is possibly \'null\'.", "525534827"],
      [280, 29, 4, "\'this\' implicitly has type \'any\' because it does not have a type annotation.", "2087959715"],
      [285, 30, 4, "Argument of type \'null\' is not assignable to parameter of type \'string | number | string[] | ((this: EventTarget, index: number, value: string) => string)\'.", "2087897566"],
      [353, 6, 3, "Object is possibly \'null\'.", "193416522"],
      [354, 6, 3, "Object is possibly \'null\'.", "193416522"],
      [355, 13, 3, "Object is possibly \'null\'.", "193416522"],
      [497, 8, 12, "Type \'undefined\' is not assignable to type \'number\'.", "2583042145"]
    ],
    "src/script/view_model/bindings/ConversationListBindings.ts:3095649748": [
      [29, 0, 32, "Type \'{ init(element: HTMLElement): void; update(element: HTMLElement, valueAccessor: PureComputed<string> | ObservableArray<Conversation>): void; }\' is not assignable to type \'BindingHandler<any>\'.\\n  Types of property \'update\' are incompatible.\\n    Type \'(element: HTMLElement, valueAccessor: PureComputed<string> | ObservableArray<Conversation>) => void\' is not assignable to type \'(element: any, valueAccessor: () => any, allBindings: AllBindings, viewModel: any, bindingContext: BindingContext<any>) => void\'.\\n      Types of parameters \'valueAccessor\' and \'valueAccessor\' are incompatible.\\n        Type \'() => any\' is not assignable to type \'PureComputed<string> | ObservableArray<Conversation>\'.\\n          Type \'() => any\' is missing the following properties from type \'PureComputed<string>\': equalityComparer, peek, dispose, isActive, and 7 more.", "1716760283"]
    ],
    "src/script/view_model/bindings/MessageListBindings.ts:3261685299": [
      [129, 48, 8, "No overload matches this call.\\n  Overload 1 of 2, \'(type: \\"scroll\\", listener: (this: HTMLElement, ev: Event) => any, options?: boolean | AddEventListenerOptions | undefined): void\', gave the following error.\\n    Argument of type \'({ target: element }: Event & {    target: HTMLElement;}) => void\' is not assignable to parameter of type \'(this: HTMLElement, ev: Event) => any\'.\\n      Types of parameters \'__0\' and \'ev\' are incompatible.\\n        Type \'Event\' is not assignable to type \'Event & { target: HTMLElement; }\'.\\n          Type \'Event\' is not assignable to type \'{ target: HTMLElement; }\'.\\n            Types of property \'target\' are incompatible.\\n              Type \'EventTarget | null\' is not assignable to type \'HTMLElement\'.\\n                Type \'null\' is not assignable to type \'HTMLElement\'.\\n  Overload 2 of 2, \'(type: string, listener: EventListenerOrEventListenerObject, options?: boolean | AddEventListenerOptions | undefined): void\', gave the following error.\\n    Argument of type \'({ target: element }: Event & {    target: HTMLElement;}) => void\' is not assignable to parameter of type \'EventListenerOrEventListenerObject\'.\\n      Type \'({ target: element }: Event & {    target: HTMLElement;}) => void\' is not assignable to type \'EventListener\'.\\n        Types of parameters \'__0\' and \'evt\' are incompatible.\\n          Type \'Event\' is not assignable to type \'Event & { target: HTMLElement; }\'.", "1317952297"],
      [133, 53, 8, "No overload matches this call.\\n  Overload 1 of 2, \'(type: \\"scroll\\", listener: (this: HTMLElement, ev: Event) => any, options?: boolean | EventListenerOptions | undefined): void\', gave the following error.\\n    Argument of type \'({ target: element }: Event & {    target: HTMLElement;}) => void\' is not assignable to parameter of type \'(this: HTMLElement, ev: Event) => any\'.\\n      Types of parameters \'__0\' and \'ev\' are incompatible.\\n        Type \'Event\' is not assignable to type \'Event & { target: HTMLElement; }\'.\\n  Overload 2 of 2, \'(type: string, listener: EventListenerOrEventListenerObject, options?: boolean | EventListenerOptions | undefined): void\', gave the following error.\\n    Argument of type \'({ target: element }: Event & {    target: HTMLElement;}) => void\' is not assignable to parameter of type \'EventListenerOrEventListenerObject\'.", "1317952297"],
      [158, 49, 4, "Argument of type \'Blob | undefined\' is not assignable to parameter of type \'Blob | MediaSource\'.", "2087735462"]
    ],
    "src/script/view_model/bindings/VideoCallingBindings.ts:456425467": [
      [23, 2, 6, "Type \'(element: HTMLMediaElement, valueAccessor: Observable<MediaStream>) => void\' is not assignable to type \'(element: any, valueAccessor: () => any, allBindings: AllBindings, viewModel: any, bindingContext: BindingContext<any>) => void\'.\\n  Types of parameters \'valueAccessor\' and \'valueAccessor\' are incompatible.\\n    Type \'() => any\' is missing the following properties from type \'Observable<MediaStream>\': equalityComparer, peek, valueHasMutated, valueWillMutate, and 5 more.", "1759213236"],
      [31, 2, 6, "Type \'(element: HTMLMediaElement, valueAccessor: Observable<MediaStream>) => void\' is not assignable to type \'(element: any, valueAccessor: () => any, allBindings: AllBindings, viewModel: any, bindingContext: BindingContext<any>) => void\'.\\n  Types of parameters \'valueAccessor\' and \'valueAccessor\' are incompatible.\\n    Type \'() => any\' is not assignable to type \'Observable<MediaStream>\'.", "1759213236"]
    ],
    "src/script/view_model/content/ConnectRequestsViewModel.ts:1733765070": [
      [54, 56, 43, "Argument of type \'HTMLElement | null\' is not assignable to parameter of type \'HTMLElement\'.\\n  Type \'null\' is not assignable to type \'HTMLElement\'.", "4107348197"]
    ],
    "src/script/view_model/content/EmojiInputViewModel.ts:1071561715": [
      [49, 10, 13, "Property \'suppressKeyUp\' has no initializer and is not definitely assigned in the constructor.", "1816102502"],
      [167, 8, 48, "Argument of type \'string[]\' is not assignable to parameter of type \'number[]\'.\\n  Type \'string\' is not assignable to type \'number\'.", "4095030990"],
      [291, 20, 9, "Object is possibly \'null\'.", "3834073445"],
      [292, 8, 9, "Argument of type \'number | null\' is not assignable to parameter of type \'number | undefined\'.\\n  Type \'null\' is not assignable to type \'number | undefined\'.", "3834073445"],
      [301, 38, 9, "Object is possibly \'null\'.", "3834073445"],
      [319, 41, 9, "Argument of type \'number | null\' is not assignable to parameter of type \'number | undefined\'.", "3834073445"],
      [320, 37, 9, "Argument of type \'number | null\' is not assignable to parameter of type \'number | undefined\'.", "3834073445"],
      [370, 60, 4, "Property \'icon\' does not exist on type \'never\'.", "2087846158"],
      [372, 27, 5, "Argument of type \'{ icon: string; name: string; }\' is not assignable to parameter of type \'never\'.", "165439585"],
      [377, 54, 4, "Property \'name\' does not exist on type \'never\'.", "2087876002"],
      [378, 54, 4, "Property \'name\' does not exist on type \'never\'.", "2087876002"],
      [381, 54, 4, "Property \'name\' does not exist on type \'never\'.", "2087876002"],
      [381, 67, 4, "Property \'name\' does not exist on type \'never\'.", "2087876002"],
      [387, 41, 4, "Property \'icon\' does not exist on type \'never\'.", "2087846158"],
      [387, 80, 4, "Property \'name\' does not exist on type \'never\'.", "2087876002"],
      [402, 31, 22, "Object is possibly \'undefined\'.", "4272920130"],
      [431, 38, 9, "Argument of type \'number | null\' is not assignable to parameter of type \'number | undefined\'.", "3834073445"]
    ],
    "src/script/view_model/content/HistoryExportViewModel.ts:1810820018": [
      [89, 4, 16, "Type \'Observable<Blob | null>\' is not assignable to type \'Observable<Blob>\'.\\n  The types returned by \'peek()\' are incompatible between these types.\\n    Type \'Blob | null\' is not assignable to type \'Blob\'.\\n      Type \'null\' is not assignable to type \'Blob\'.", "340013420"],
      [128, 19, 5, "Argument of type \'unknown\' is not assignable to parameter of type \'Error\'.", "165548477"]
    ],
    "src/script/view_model/content/HistoryImportViewModel.ts:2154234816": [
      [61, 4, 10, "Type \'Observable<Error | null>\' is not assignable to type \'Observable<Error>\'.\\n  The types returned by \'peek()\' are incompatible between these types.\\n    Type \'Error | null\' is not assignable to type \'Error\'.\\n      Type \'null\' is not assignable to type \'Error\'.", "3994891413"],
      [115, 15, 4, "Argument of type \'null\' is not assignable to parameter of type \'Error\'.", "2087897566"],
      [136, 19, 5, "Argument of type \'unknown\' is not assignable to parameter of type \'Error\'.", "165548477"],
      [151, 15, 4, "Argument of type \'null\' is not assignable to parameter of type \'Error\'.", "2087897566"]
    ],
    "src/script/view_model/content/InputBarViewModel.ts:1163668652": [
      [105, 11, 11, "Property \'pingTooltip\' has no initializer and is not definitely assigned in the constructor.", "2111945888"],
      [111, 11, 18, "Property \'acceptedImageTypes\' has no initializer and is not definitely assigned in the constructor.", "1132622984"],
      [112, 11, 16, "Property \'allowedFileTypes\' has no initializer and is not definitely assigned in the constructor.", "31684880"],
      [114, 11, 13, "Property \'inputFileAttr\' has no initializer and is not definitely assigned in the constructor.", "1682828358"],
      [138, 4, 16, "Type \'null\' is not assignable to type \'HTMLDivElement\'.", "2981580189"],
      [139, 4, 13, "Type \'null\' is not assignable to type \'HTMLTextAreaElement\'.", "2203991591"],
      [140, 4, 24, "Type \'PureComputed<boolean | null>\' is not assignable to type \'PureComputed<boolean>\'.\\n  The types returned by \'peek()\' are incompatible between these types.\\n    Type \'boolean | null\' is not assignable to type \'boolean\'.", "902354832"],
      [143, 9, 25, "Object is possibly \'null\'.", "2329039674"],
      [144, 10, 25, "Object is possibly \'null\'.", "2329039674"],
      [155, 4, 22, "Type \'Observable<ContentMessage | undefined>\' is not assignable to type \'Observable<ContentMessage>\'.\\n  The types returned by \'peek()\' are incompatible between these types.\\n    Type \'ContentMessage | undefined\' is not assignable to type \'ContentMessage\'.\\n      Type \'undefined\' is not assignable to type \'ContentMessage\'.", "127474017"],
      [156, 4, 23, "Type \'Observable<ContentMessage | undefined>\' is not assignable to type \'Observable<ContentMessage>\'.", "2477632015"],
      [159, 4, 22, "Type \'PureComputed<string[] | undefined>\' is not assignable to type \'PureComputed<string[]>\'.\\n  The types returned by \'peek()\' are incompatible between these types.\\n    Type \'string[] | undefined\' is not assignable to type \'string[]\'.\\n      Type \'undefined\' is not assignable to type \'string[]\'.", "1145910007"],
      [163, 32, 9, "Argument of type \'undefined\' is not assignable to parameter of type \'ContentMessage\'.", "2620553983"],
      [197, 4, 15, "Type \'Observable<File | undefined>\' is not assignable to type \'Observable<File>\'.\\n  The types returned by \'peek()\' are incompatible between these types.\\n    Type \'File | undefined\' is not assignable to type \'File\'.\\n      Type \'undefined\' is not assignable to type \'File\'.", "2328486812"],
      [198, 4, 25, "Type \'Observable<string | undefined>\' is not assignable to type \'Observable<string>\'.\\n  The types returned by \'peek()\' are incompatible between these types.\\n    Type \'string | undefined\' is not assignable to type \'string\'.\\n      Type \'undefined\' is not assignable to type \'string\'.", "4170687229"],
      [199, 4, 19, "Type \'Observable<string | undefined>\' is not assignable to type \'Observable<string>\'.", "3727263643"],
      [203, 4, 18, "Type \'Observable<undefined>\' is not assignable to type \'Observable<{ startIndex: number; term: string; }>\'.\\n  Types of property \'equalityComparer\' are incompatible.\\n    Type \'(a: undefined, b: undefined) => boolean\' is not assignable to type \'(a: { startIndex: number; term: string; }, b: { startIndex: number; term: string; }) => boolean\'.\\n      Types of parameters \'a\' and \'a\' are incompatible.\\n        Type \'{ startIndex: number; term: string; }\' is not assignable to type \'undefined\'.", "1081038602"],
      [237, 25, 25, "Object is possibly \'null\'.", "2329039674"],
      [251, 34, 12, "Object is possibly \'undefined\'.", "2098887158"],
      [253, 14, 12, "Object is possibly \'undefined\'.", "2098887158"],
      [255, 34, 12, "Object is possibly \'undefined\'.", "2098887158"],
      [282, 27, 25, "Object is possibly \'null\'.", "2329039674"],
      [292, 21, 25, "Object is possibly \'null\'.", "2329039674"],
      [301, 38, 25, "Object is possibly \'null\'.", "2329039674"],
      [302, 32, 25, "Object is possibly \'null\'.", "2329039674"],
      [333, 32, 4, "Argument of type \'null\' is not assignable to parameter of type \'string\'.", "2087897566"],
      [334, 26, 4, "Argument of type \'null\' is not assignable to parameter of type \'string\'.", "2087897566"],
      [337, 4, 27, "Type \'PureComputed<boolean | 0>\' is not assignable to type \'PureComputed<boolean>\'.\\n  The types returned by \'peek()\' are incompatible between these types.\\n    Type \'number | boolean\' is not assignable to type \'boolean\'.", "2411177522"],
      [341, 8, 18, "Object is possibly \'null\'.", "1508601427"],
      [342, 9, 18, "Object is possibly \'null\'.", "1508601427"],
      [346, 38, 36, "Argument of type \'(conversationEntity: Conversation) => Promise<void>\' is not assignable to parameter of type \'SubscriptionCallback<Conversation | null, void>\'.\\n  Types of parameters \'conversationEntity\' and \'val\' are incompatible.\\n    Type \'Conversation | null\' is not assignable to type \'Conversation\'.\\n      Type \'null\' is not assignable to type \'Conversation\'.", "946019828"],
      [349, 29, 25, "Argument of type \'Conversation | null\' is not assignable to parameter of type \'Conversation\'.\\n  Type \'null\' is not assignable to type \'Conversation\'.", "2329039674"],
      [377, 20, 4, "Argument of type \'null\' is not assignable to parameter of type \'File\'.", "2087897566"],
      [487, 23, 9, "Argument of type \'undefined\' is not assignable to parameter of type \'{ startIndex: number; term: string; }\'.", "2620553983"],
      [496, 27, 9, "Argument of type \'undefined\' is not assignable to parameter of type \'ContentMessage\'.", "2620553983"],
      [497, 28, 9, "Argument of type \'undefined\' is not assignable to parameter of type \'ContentMessage\'.", "2620553983"],
      [504, 28, 9, "Argument of type \'undefined\' is not assignable to parameter of type \'ContentMessage\'.", "2620553983"],
      [518, 20, 4, "Argument of type \'null\' is not assignable to parameter of type \'File\'.", "2087897566"],
      [528, 38, 25, "Argument of type \'Conversation | null\' is not assignable to parameter of type \'Conversation\'.\\n  Type \'null\' is not assignable to type \'Conversation\'.", "2329039674"],
      [545, 40, 25, "Argument of type \'Conversation | null\' is not assignable to parameter of type \'Conversation\'.\\n  Type \'null\' is not assignable to type \'Conversation\'.", "2329039674"],
      [651, 8, 12, "No overload matches this call.\\n  The last overload gave the following error.\\n    Argument of type \'EventTarget | null\' is not assignable to parameter of type \'PlainObject<any>\'.\\n      Type \'null\' is not assignable to type \'PlainObject<any>\'.", "3718352182"],
      [651, 22, 5, "Property \'focus\' does not exist on type \'JQueryStatic\'.", "171175241"],
      [662, 29, 25, "Object is possibly \'null\'.", "2329039674"],
      [672, 28, 4, "Argument of type \'null\' is not assignable to parameter of type \'File\'.", "2087897566"],
      [683, 26, 20, "Object is possibly \'null\'.", "181029819"],
      [721, 4, 17, "Type \'undefined\' is not assignable to type \'{ startIndex: number; term: string; }\'.", "4204377774"],
      [771, 6, 12, "Type \'null\' is not assignable to type \'MentionEntity\'.", "3224621615"],
      [774, 6, 12, "Type \'null\' is not assignable to type \'MentionEntity\'.", "3224621615"],
      [800, 4, 95, "Type \'MentionEntity | undefined\' is not assignable to type \'MentionEntity\'.\\n  Type \'undefined\' is not assignable to type \'MentionEntity\'.", "1173598365"],
      [820, 37, 18, "Argument of type \'Conversation | null\' is not assignable to parameter of type \'Conversation\'.\\n  Type \'null\' is not assignable to type \'Conversation\'.", "1508601427"],
      [826, 4, 467, "Type \'Promise<QuoteEntity | OutgoingQuote | undefined>\' is not assignable to type \'Promise<OutgoingQuote | undefined>\'.\\n  Type \'QuoteEntity | OutgoingQuote | undefined\' is not assignable to type \'OutgoingQuote | undefined\'.\\n    Type \'QuoteEntity\' is not assignable to type \'OutgoingQuote\'.\\n      Type \'QuoteEntity\' is not assignable to type \'{ hash: Uint8Array; }\'.\\n        Types of property \'hash\' are incompatible.\\n          Type \'ArrayBuffer | undefined\' is not assignable to type \'Uint8Array\'.\\n            Type \'undefined\' is not assignable to type \'Uint8Array\'.", "3474749203"],
      [848, 8, 25, "Argument of type \'Conversation | null\' is not assignable to parameter of type \'Conversation\'.\\n  Type \'null\' is not assignable to type \'Conversation\'.", "2329039674"],
      [862, 61, 25, "Argument of type \'Conversation | null\' is not assignable to parameter of type \'Conversation\'.\\n  Type \'null\' is not assignable to type \'Conversation\'.", "2329039674"],
      [866, 23, 25, "Argument of type \'Conversation | null\' is not assignable to parameter of type \'Conversation\'.\\n  Type \'null\' is not assignable to type \'Conversation\'.", "2329039674"],
      [877, 20, 4, "Argument of type \'null\' is not assignable to parameter of type \'File\'.", "2087897566"],
      [889, 42, 25, "Argument of type \'Conversation | null\' is not assignable to parameter of type \'Conversation\'.\\n  Type \'null\' is not assignable to type \'Conversation\'.", "2329039674"],
      [899, 12, 25, "Argument of type \'Conversation | null\' is not assignable to parameter of type \'Conversation\'.\\n  Type \'null\' is not assignable to type \'Conversation\'.", "2329039674"],
      [928, 41, 25, "Argument of type \'Conversation | null\' is not assignable to parameter of type \'Conversation\'.\\n  Type \'null\' is not assignable to type \'Conversation\'.", "2329039674"]
    ],
    "src/script/view_model/content/LegalHoldModalViewModel.ts:3913530676": [
      [76, 4, 10, "Type \'Observable<never[]>\' is not assignable to type \'Observable<User[]>\'.", "4012712079"],
      [77, 4, 16, "Type \'Observable<User | undefined>\' is not assignable to type \'Observable<User>\'.", "3229850487"],
      [86, 4, 19, "Type \'null\' is not assignable to type \'string\'.", "59414957"],
      [95, 23, 9, "Argument of type \'undefined\' is not assignable to parameter of type \'User\'.", "2620553983"],
      [128, 79, 15, "Argument of type \'string | undefined\' is not assignable to parameter of type \'string\'.\\n  Type \'undefined\' is not assignable to type \'string\'.", "2249385622"],
      [143, 50, 11, "Argument of type \'string | undefined\' is not assignable to parameter of type \'string\'.\\n  Type \'undefined\' is not assignable to type \'string\'.", "2028249029"],
      [153, 4, 19, "Type \'null\' is not assignable to type \'string\'.", "59414957"],
      [178, 66, 15, "Argument of type \'string | undefined\' is not assignable to parameter of type \'string\'.\\n  Type \'undefined\' is not assignable to type \'string\'.", "2249385622"],
      [195, 28, 7, "Argument of type \'unknown\' is not assignable to parameter of type \'string\'.", "1236122734"],
      [239, 21, 9, "Argument of type \'undefined\' is not assignable to parameter of type \'User\'.", "2620553983"]
    ],
    "src/script/view_model/content/MessageListViewModel.ts:1895857150": [
      [94, 19, 12, "Property \'conversation\' does not exist on type \'{ conversation: Conversation; message: Message; } | undefined\'.", "1670678216"],
      [94, 33, 7, "Property \'message\' does not exist on type \'{ conversation: Conversation; message: Message; } | undefined\'.", "1236122734"],
      [138, 4, 107, "Type \'number | boolean\' is not assignable to type \'boolean\'.\\n  Type \'number\' is not assignable to type \'boolean\'.", "3357851046"],
      [162, 37, 18, "Object is possibly \'null\'.", "1508601427"],
      [162, 68, 18, "Object is possibly \'null\'.", "1508601427"],
      [166, 8, 6, "Type \'Conversation | null\' is not assignable to type \'PanelEntity\'.\\n  Type \'null\' is not assignable to type \'PanelEntity\'.", "1164306878"],
      [188, 9, 6, "Type \'string | undefined\' is not assignable to type \'string\'.\\n  Type \'undefined\' is not assignable to type \'string\'.", "1127975365"],
      [200, 39, 19, "No overload matches this call.\\n  The last overload gave the following error.\\n    Argument of type \'EventTarget | null\' is not assignable to parameter of type \'PlainObject<any>\'.\\n      Type \'null\' is not assignable to type \'PlainObject<any>\'.", "3586053823"],
      [200, 60, 8, "Property \'hasClass\' does not exist on type \'JQueryStatic\'.", "1121770737"],
      [209, 14, 13, "Object is possibly \'undefined\'.", "2217428334"],
      [209, 57, 13, "Object is possibly \'undefined\'.", "2217428334"],
      [222, 83, 18, "Argument of type \'Conversation | null\' is not assignable to parameter of type \'Conversation\'.\\n  Type \'null\' is not assignable to type \'Conversation\'.", "1508601427"],
      [356, 68, 6, "Type \'string | undefined\' is not assignable to type \'string\'.\\n  Type \'undefined\' is not assignable to type \'string\'.", "1127975365"],
      [359, 14, 5, "Object is of type \'unknown\'.", "165548477"]
    ],
    "src/script/view_model/panel/AddParticipantsViewModel.ts:4264095902": [
      [102, 4, 21, "Type \'ObservableArray<never>\' is not assignable to type \'ObservableArray<User>\'.", "2199671479"],
      [103, 4, 20, "Type \'Observable<ServiceEntity | undefined>\' is not assignable to type \'Observable<ServiceEntity>\'.\\n  The types returned by \'peek()\' are incompatible between these types.\\n    Type \'ServiceEntity | undefined\' is not assignable to type \'ServiceEntity\'.\\n      Type \'undefined\' is not assignable to type \'ServiceEntity\'.", "3275208665"],
      [108, 4, 21, "Type \'PureComputed<boolean | undefined>\' is not assignable to type \'PureComputed<boolean>\'.", "3187656643"],
      [196, 25, 9, "Argument of type \'undefined\' is not assignable to parameter of type \'ServiceEntity\'.", "2620553983"]
    ],
    "src/script/view_model/panel/BasePanelViewModel.ts:1781850387": [
      [57, 4, 23, "Type \'Observable<Conversation | null>\' is not assignable to type \'Observable<Conversation>\'.\\n  The types returned by \'peek()\' are incompatible between these types.\\n    Type \'Conversation | null\' is not assignable to type \'Conversation\'.\\n      Type \'null\' is not assignable to type \'Conversation\'.", "233634092"]
    ],
    "src/script/view_model/panel/ConversationDetailsViewModel.ts:1231015426": [
      [137, 4, 20, "Type \'Observable<ServiceEntity | undefined>\' is not assignable to type \'Observable<ServiceEntity>\'.", "3275208665"],
      [158, 21, 36, "Argument of type \'User | undefined\' is not assignable to parameter of type \'User\'.\\n  Type \'undefined\' is not assignable to type \'User\'.", "1354386287"],
      [201, 4, 21, "Type \'PureComputed<boolean | \\"\\">\' is not assignable to type \'PureComputed<boolean>\'.\\n  The types returned by \'peek()\' are incompatible between these types.\\n    Type \'string | boolean\' is not assignable to type \'boolean\'.", "1116588846"],
      [209, 4, 23, "Type \'PureComputed<boolean | \\"\\">\' is not assignable to type \'PureComputed<boolean>\'.", "1139188355"]
    ],
    "src/script/view_model/panel/ConversationParticipantsViewModel.ts:2997455980": [
      [53, 21, 36, "Argument of type \'User | undefined\' is not assignable to parameter of type \'User\'.\\n  Type \'undefined\' is not assignable to type \'User\'.", "1354386287"],
      [61, 4, 21, "Type \'Observable<never[]>\' is not assignable to type \'Observable<User[]>\'.", "3284804734"],
      [71, 46, 6, "Type \'null\' is not assignable to type \'PanelEntity\'.", "1164306878"]
    ],
    "src/script/view_model/panel/GroupParticipantServiceViewModel.ts:3233069914": [
      [52, 4, 24, "Type \'Observable<undefined>\' is not assignable to type \'Observable<User>\'.", "3514586203"],
      [53, 4, 20, "Type \'Observable<undefined>\' is not assignable to type \'Observable<ServiceEntity>\'.\\n  Types of property \'equalityComparer\' are incompatible.\\n    Type \'(a: undefined, b: undefined) => boolean\' is not assignable to type \'(a: ServiceEntity, b: ServiceEntity) => boolean\'.\\n      Types of parameters \'a\' and \'a\' are incompatible.\\n        Type \'ServiceEntity\' is not assignable to type \'undefined\'.", "3275208665"],
      [93, 25, 9, "Argument of type \'undefined\' is not assignable to parameter of type \'ServiceEntity\'.", "2620553983"]
    ],
    "src/script/view_model/panel/GroupParticipantUserViewModel.ts:3122532612": [
      [74, 4, 24, "Type \'Observable<undefined>\' is not assignable to type \'Observable<User>\'.", "3514586203"]
    ],
    "src/script/view_model/panel/GuestsAndServicesViewModel.ts:292948775": [
      [93, 4, 23, "Type \'PureComputed<boolean | undefined>\' is not assignable to type \'PureComputed<boolean>\'.", "2493661698"]
    ],
    "src/script/view_model/panel/MessageDetailsViewModel.ts:906474120": [
      [72, 4, 14, "Type \'Observable<string | undefined>\' is not assignable to type \'Observable<string>\'.", "116181579"],
      [102, 13, 14, "Object is possibly \'undefined\'.", "116180423"],
      [114, 63, 14, "Object is possibly \'undefined\'.", "116180423"],
      [120, 12, 7, "Type \'{ domain: string | undefined; id: string; }[]\' is not assignable to type \'QualifiedId[]\'.\\n  Type \'{ domain: string | undefined; id: string; }\' is not assignable to type \'QualifiedId\'.\\n    Types of property \'domain\' are incompatible.\\n      Type \'string | undefined\' is not assignable to type \'string\'.\\n        Type \'undefined\' is not assignable to type \'string\'.", "2414311946"],
      [130, 41, 14, "Object is possibly \'undefined\'.", "116180423"],
      [136, 39, 14, "Object is possibly \'undefined\'.", "116180423"],
      [175, 4, 17, "Type \'PureComputed<string | false>\' is not assignable to type \'PureComputed<string | undefined>\'.\\n  Types of property \'equalityComparer\' are incompatible.\\n    Type \'(a: string | false | undefined, b: string | false) => boolean\' is not assignable to type \'(a: string | undefined, b: string | undefined) => boolean\'.\\n      Types of parameters \'b\' and \'b\' are incompatible.\\n        Type \'string | undefined\' is not assignable to type \'string | false\'.\\n          Type \'undefined\' is not assignable to type \'string | false\'.", "3727029621"]
    ],
    "src/script/view_model/panel/NotificationsPanel.test.ts:989279192": [
      [38, 54, 29, "Argument of type \'Element | null\' is not assignable to parameter of type \'Element\'.\\n  Type \'null\' is not assignable to type \'Element\'.", "1262202094"],
      [76, 20, 77, "Argument of type \'Element | null\' is not assignable to parameter of type \'Document | Node | Element | Window\'.", "1971299222"]
    ],
    "src/script/view_model/panel/PanelHeader.test.ts:4232255009": [
      [33, 39, 22, "Argument of type \'Element | null\' is not assignable to parameter of type \'Element\'.\\n  Type \'null\' is not assignable to type \'Element\'.", "3474761039"],
      [34, 38, 21, "Argument of type \'Element | null\' is not assignable to parameter of type \'Element\'.\\n  Type \'null\' is not assignable to type \'Element\'.", "327517530"]
    ],
    "src/script/view_model/panel/TimedMessagesPanel.tsx:852651488": [
      [52, 57, 18, "Argument of type \'Conversation | null\' is not assignable to parameter of type \'Partial<Record<\\"globalMessageTimer\\", Subscribable<any>>>\'.\\n  Type \'null\' is not assignable to type \'Partial<Record<\\"globalMessageTimer\\", Subscribable<any>>>\'.", "2242649668"],
      [82, 44, 10, "Argument of type \'number | null\' is not assignable to parameter of type \'number\'.\\n  Type \'null\' is not assignable to type \'number\'.", "1022360174"],
      [83, 83, 10, "Argument of type \'number | null\' is not assignable to parameter of type \'number\'.\\n  Type \'null\' is not assignable to type \'number\'.", "1022360174"]
    ]
  }`
};<|MERGE_RESOLUTION|>--- conflicted
+++ resolved
@@ -789,15 +789,9 @@
     "src/script/components/MessagesList/Message/ContentMessage/index.test.tsx:305658061": [
       [58, 6, 15, "Type \'undefined\' is not assignable to type \'Message\'.", "1976601247"]
     ],
-<<<<<<< HEAD
-    "src/script/components/MessagesList/Message/ContentMessage/index.tsx:283859554": [
-      [103, 45, 13, "Type \'(user: User) => void\' is not assignable to type \'(participant: User | ServiceEntity, target: Node) => void\'.\\n  Types of parameters \'user\' and \'participant\' are incompatible.\\n    Type \'User | ServiceEntity\' is not assignable to type \'User\'.\\n      Type \'ServiceEntity\' is not assignable to type \'User\'.", "2891534203"],
-      [183, 12, 13, "Type \'((message: ContentMessage, assetId: string) => void) | undefined\' is not assignable to type \'(message: ContentMessage, assetId: string) => void\'.\\n  Type \'undefined\' is not assignable to type \'(message: ContentMessage, assetId: string) => void\'.", "2671775388"]
-=======
-    "src/script/components/MessagesList/Message/ContentMessage/index.tsx:3077288377": [
-      [104, 10, 13, "Type \'(user: User) => void\' is not assignable to type \'(participant: User | ServiceEntity, target: Node) => void\'.\\n  Types of parameters \'user\' and \'participant\' are incompatible.\\n    Type \'User | ServiceEntity\' is not assignable to type \'User\'.\\n      Type \'ServiceEntity\' is not assignable to type \'User\'.", "2891534203"],
-      [179, 12, 13, "Type \'((message: ContentMessage, assetId: string) => void) | undefined\' is not assignable to type \'(message: ContentMessage, assetId: string) => void\'.\\n  Type \'undefined\' is not assignable to type \'(message: ContentMessage, assetId: string) => void\'.", "2671775388"]
->>>>>>> 948df073
+    "src/script/components/MessagesList/Message/ContentMessage/index.tsx:1328256106": [
+      [106, 10, 13, "Type \'(user: User) => void\' is not assignable to type \'(participant: User | ServiceEntity, target: Node) => void\'.\\n  Types of parameters \'user\' and \'participant\' are incompatible.\\n    Type \'User | ServiceEntity\' is not assignable to type \'User\'.\\n      Type \'ServiceEntity\' is not assignable to type \'User\'.", "2891534203"],
+      [188, 12, 13, "Type \'((message: ContentMessage, assetId: string) => void) | undefined\' is not assignable to type \'(message: ContentMessage, assetId: string) => void\'.\\n  Type \'undefined\' is not assignable to type \'(message: ContentMessage, assetId: string) => void\'.", "2671775388"]
     ],
     "src/script/components/MessagesList/Message/DecryptErrorMessage.test.tsx:629592445": [
       [36, 53, 36, "Argument of type \'Element | null\' is not assignable to parameter of type \'Element\'.\\n  Type \'null\' is not assignable to type \'Element\'.", "885356606"]
