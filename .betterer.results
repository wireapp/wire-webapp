// BETTERER RESULTS V2.
// 
// If this file contains merge conflicts, use `betterer merge` to automatically resolve them:
// https://phenomnomnominal.github.io/betterer/docs/results-file/#merge
//
exports[`stricter compilation`] = {
  value: `{
    "src/script/Config.ts:3362009592": [
      [52, 4, 40, "\'ACCOUNT_BASE\' is specified more than once, so this usage will be overwritten.", "2150385420"],
      [53, 4, 15, "\'MOBILE_BASE\' is specified more than once, so this usage will be overwritten.", "437120469"],
      [54, 4, 12, "\'PRICING\' is specified more than once, so this usage will be overwritten.", "1004628660"],
      [55, 4, 65, "\'PRIVACY_POLICY\' is specified more than once, so this usage will be overwritten.", "3718416051"],
      [56, 4, 889, "\'SUPPORT\' is specified more than once, so this usage will be overwritten.", "162157357"],
      [71, 4, 36, "\'TEAMS_BASE\' is specified more than once, so this usage will be overwritten.", "1602627884"],
      [72, 4, 47, "\'TEAMS_BILLING\' is specified more than once, so this usage will be overwritten.", "1546117942"],
      [73, 4, 79, "\'TEAMS_CREATE\' is specified more than once, so this usage will be overwritten.", "3896973981"],
      [74, 4, 84, "\'TERMS_OF_USE_PERSONAL\' is specified more than once, so this usage will be overwritten.", "4120462090"],
      [75, 4, 78, "\'TERMS_OF_USE_TEAMS\' is specified more than once, so this usage will be overwritten.", "2894167402"],
      [76, 4, 32, "\'WEBSITE_BASE\' is specified more than once, so this usage will be overwritten.", "41464345"],
      [77, 4, 61, "\'WHATS_NEW\' is specified more than once, so this usage will be overwritten.", "608611251"]
    ],
    "src/script/assets/AssetCrypto.test.ts:2635946620": [
      [38, 55, 4, "Argument of type \'null\' is not assignable to parameter of type \'ArrayBuffer\'.", "2087897566"]
    ],
    "src/script/assets/AssetMapper.ts:297607081": [
      [51, 10, 6, "Type \'AssetRemoteData | undefined\' is not assignable to type \'AssetRemoteData\'.\\n  Type \'undefined\' is not assignable to type \'AssetRemoteData\'.", "1468438424"],
      [51, 31, 7, "Type \'AssetRemoteData | undefined\' is not assignable to type \'AssetRemoteData\'.\\n  Type \'undefined\' is not assignable to type \'AssetRemoteData\'.", "1793644015"]
    ],
    "src/script/assets/AssetRemoteData.ts:2909057294": [
      [75, 8, 10, "Type \'string | undefined\' is not assignable to type \'string\'.\\n  Type \'undefined\' is not assignable to type \'string\'.", "2264616494"],
      [95, 8, 10, "Type \'string | undefined\' is not assignable to type \'string\'.\\n  Type \'undefined\' is not assignable to type \'string\'.", "2264616494"]
    ],
    "src/script/assets/AssetRepository.ts:839388141": [
      [101, 27, 5, "Object is of type \'unknown\'.", "165548477"],
      [276, 4, 81, "Type \'UploadStatus | undefined\' is not assignable to type \'UploadStatus\'.\\n  Type \'undefined\' is not assignable to type \'UploadStatus\'.", "613717832"]
    ],
    "src/script/audio/AudioRepository.ts:12311176": [
      [92, 6, 26, "Cannot invoke an object which is possibly \'undefined\'.", "1352108271"],
      [116, 44, 42, "Argument of type \'(audioId: AudioType) => void\' is not assignable to parameter of type \'(value: string, index: number, array: string[]) => void\'.\\n  Types of parameters \'audioId\' and \'value\' are incompatible.\\n    Type \'string\' is not assignable to type \'AudioType\'.", "2195180610"],
      [175, 66, 5, "Object is of type \'unknown\'.", "165548477"]
    ],
    "src/script/audio/AudioState.ts:2637326876": [
      [28, 4, 20, "Type \'Observable<AudioPreference.ALL>\' is not assignable to type \'Observable<AudioPreference>\'.\\n  Types of parameters \'value\' and \'value\' are incompatible.\\n    Type \'AudioPreference\' is not assignable to type \'AudioPreference.ALL\'.", "889323520"]
    ],
    "src/script/auth/AuthRepository.ts:219478500": [
      [52, 60, 5, "Object is of type \'unknown\'.", "165548477"]
    ],
    "src/script/auth/component/AccountForm.tsx:4117596454": [
      [90, 8, 16, "Object is possibly \'undefined\'.", "3859911866"],
      [90, 33, 16, "Object is possibly \'undefined\'.", "3859911866"],
      [92, 11, 16, "Object is possibly \'undefined\'.", "3859911866"],
      [93, 20, 87, "Argument of type \'ValidationError | null\' is not assignable to parameter of type \'Error\'.\\n  Type \'null\' is not assignable to type \'Error\'.", "612674422"],
      [93, 58, 16, "Object is possibly \'undefined\'.", "3859911866"],
      [93, 81, 16, "Object is possibly \'undefined\'.", "3859911866"],
      [95, 33, 16, "Object is possibly \'undefined\'.", "3859911866"],
      [98, 24, 6, "Argument of type \'Error[]\' is not assignable to parameter of type \'SetStateAction<never[]>\'.\\n  Type \'Error[]\' is not assignable to type \'never[]\'.\\n    Type \'Error\' is not assignable to type \'never\'.", "1168132398"],
      [108, 19, 5, "Object is of type \'unknown\'.", "165548477"],
      [109, 16, 5, "Object is of type \'unknown\'.", "165548477"],
      [114, 12, 20, "Object is possibly \'undefined\'.", "4048796933"],
      [114, 51, 5, "Object is of type \'unknown\'.", "165548477"],
      [120, 12, 20, "Object is possibly \'undefined\'.", "4048796933"],
      [120, 51, 5, "Object is of type \'unknown\'.", "165548477"],
      [121, 12, 23, "Object is possibly \'undefined\'.", "23329910"],
      [121, 54, 5, "Object is of type \'unknown\'.", "165548477"],
      [127, 14, 5, "Object is of type \'unknown\'.", "165548477"],
      [147, 14, 19, "Object is possibly \'undefined\'.", "3911565646"],
      [151, 12, 3, "Type \'MutableRefObject<HTMLInputElement | undefined>\' is not assignable to type \'((instance: HTMLInputElement | null) => void) | RefObject<HTMLInputElement> | null | undefined\'.", "193432436"],
      [158, 16, 20, "Object is possibly \'undefined\'.", "4048796933"],
      [171, 14, 20, "Object is possibly \'undefined\'.", "4048796933"],
      [175, 12, 3, "Type \'MutableRefObject<HTMLInputElement | undefined>\' is not assignable to type \'((instance: HTMLInputElement | null) => void) | RefObject<HTMLInputElement> | null | undefined\'.", "193432436"],
      [186, 16, 23, "Object is possibly \'undefined\'.", "23329910"],
      [198, 14, 23, "Object is possibly \'undefined\'.", "23329910"],
      [202, 12, 3, "Type \'MutableRefObject<HTMLInputElement | undefined>\' is not assignable to type \'((instance: HTMLInputElement | null) => void) | RefObject<HTMLInputElement> | null | undefined\'.", "193432436"],
      [226, 8, 3, "Type \'MutableRefObject<HTMLInputElement | undefined>\' is not assignable to type \'((instance: HTMLInputElement | null) => void) | RefObject<HTMLInputElement> | null | undefined\'.\\n  Type \'MutableRefObject<HTMLInputElement | undefined>\' is not assignable to type \'RefObject<HTMLInputElement>\'.", "193432436"],
      [228, 10, 20, "Object is possibly \'undefined\'.", "3805711124"]
    ],
    "src/script/auth/component/ClientItem.tsx:1403845945": [
      [149, 9, 21, "Object is possibly \'undefined\'.", "4077427211"],
      [151, 8, 21, "Object is possibly \'undefined\'.", "4077427211"],
      [152, 8, 21, "Object is possibly \'undefined\'.", "4077427211"],
      [155, 23, 21, "Object is possibly \'undefined\'.", "4077427211"],
      [236, 28, 12, "Argument of type \'string | undefined\' is not assignable to parameter of type \'string\'.\\n  Type \'undefined\' is not assignable to type \'string\'.", "3597007453"],
      [277, 20, 3, "Type \'MutableRefObject<HTMLInputElement | undefined>\' is not assignable to type \'((instance: HTMLInputElement | null) => void) | RefObject<HTMLInputElement> | null | undefined\'.", "193432436"]
    ],
    "src/script/auth/component/ClientList.tsx:3233905927": [
      [56, 4, 8, "Type \'string | null\' is not assignable to type \'string\'.\\n  Type \'null\' is not assignable to type \'string\'.", "1055803537"],
      [67, 31, 7, "This condition will always return true since this \'Promise<any>\' is always defined.", "2364942655"],
      [93, 10, 11, "Type \'false | Error\' is not assignable to type \'Error\'.\\n  Type \'boolean\' is not assignable to type \'Error\'.", "674912356"]
    ],
    "src/script/auth/component/LinkButton.tsx:522804603": [
      [32, 8, 67, "Type \'(theme: Theme) => CSSObject\' is not assignable to type \'Interpolation<Theme>\'.\\n  Type \'(theme: Theme) => CSSObject\' is not assignable to type \'FunctionInterpolation<Theme>\'.\\n    Types of parameters \'theme\' and \'props\' are incompatible.\\n      Type \'Theme\' is missing the following properties from type \'Theme\': IconButton, Checkbox, general, Input, Select", "530872600"]
    ],
    "src/script/auth/component/LoginForm.tsx:1467603633": [
      [49, 4, 18, "Object is possibly \'undefined\'.", "3955986040"],
      [49, 31, 18, "Object is possibly \'undefined\'.", "3955986040"],
      [52, 9, 18, "Object is possibly \'undefined\'.", "3955986040"],
      [54, 8, 91, "Argument of type \'ValidationError | null\' is not assignable to parameter of type \'Error\'.\\n  Type \'null\' is not assignable to type \'Error\'.", "2109761846"],
      [54, 46, 18, "Object is possibly \'undefined\'.", "3955986040"],
      [54, 71, 18, "Object is possibly \'undefined\'.", "3955986040"],
      [57, 23, 18, "Object is possibly \'undefined\'.", "3955986040"],
      [58, 9, 21, "Object is possibly \'undefined\'.", "4077427211"],
      [60, 8, 97, "Argument of type \'ValidationError | null\' is not assignable to parameter of type \'Error\'.\\n  Type \'null\' is not assignable to type \'Error\'.", "2075038454"],
      [60, 46, 21, "Object is possibly \'undefined\'.", "4077427211"],
      [60, 74, 21, "Object is possibly \'undefined\'.", "4077427211"],
      [64, 26, 21, "Object is possibly \'undefined\'.", "4077427211"],
      [85, 8, 3, "Type \'MutableRefObject<HTMLInputElement | undefined>\' is not assignable to type \'((instance: HTMLInputElement | null) => void) | RefObject<HTMLInputElement> | null | undefined\'.", "193432436"],
      [102, 8, 3, "Type \'MutableRefObject<HTMLInputElement | undefined>\' is not assignable to type \'((instance: HTMLInputElement | null) => void) | RefObject<HTMLInputElement> | null | undefined\'.", "193432436"]
    ],
    "src/script/auth/component/RouterLink.tsx:4241768683": [
      [26, 59, 43, "Type \'(theme: Theme) => CSSObject\' is not assignable to type \'Interpolation<Theme>\'.\\n  Type \'(theme: Theme) => CSSObject\' is not assignable to type \'FunctionInterpolation<Theme>\'.\\n    Types of parameters \'theme\' and \'props\' are incompatible.\\n      Type \'import(\\"wire-webapp/node_modules/@emotion/react/types/index\\").Theme\' is not assignable to type \'import(\\"wire-webapp/node_modules/@wireapp/react-ui-kit/src/Layout/Theme\\").Theme\'.", "1560990654"]
    ],
    "src/script/auth/localeConfig.ts:2649740668": [
      [47, 2, 59, "Type \'string | undefined\' is not assignable to type \'string\'.\\n  Type \'undefined\' is not assignable to type \'string\'.", "576197098"]
    ],
    "src/script/auth/main.tsx:2888819071": [
      [65, 13, 31, "Argument of type \'HTMLElement | null\' is not assignable to parameter of type \'Element | DocumentFragment\'.\\n  Type \'null\' is not assignable to type \'Element | DocumentFragment\'.", "223522320"],
      [69, 9, 4, "Argument of type \'ConnectedComponent<FC<RootProps & { isAuthenticated: boolean; isFetchingSSOSettings: boolean; language: string; } & { doGetSSOSettings: () => Promise<void>; safelyRemoveCookie: (name: string, value: string) => Promise<...>; startPolling: (name?: string | undefined, interval?: number | undefined, asJSON?: boolean | u...\' is not assignable to parameter of type \'ConnectedComponent<FunctionComponent<{}>, any>\'.\\n  Type \'ComponentClass<Omit<RootProps & { isAuthenticated: boolean; isFetchingSSOSettings: boolean; language: string; } & { doGetSSOSettings: () => Promise<void>; safelyRemoveCookie: (name: string, value: string) => Promise<...>; startPolling: (name?: string | undefined, interval?: number | undefined, asJSON?: boolean | und...\' is not assignable to type \'ConnectedComponent<FunctionComponent<{}>, any>\'.\\n    Type \'ComponentClass<Omit<RootProps & { isAuthenticated: boolean; isFetchingSSOSettings: boolean; language: string; } & { doGetSSOSettings: () => Promise<void>; safelyRemoveCookie: (name: string, value: string) => Promise<...>; startPolling: (name?: string | undefined, interval?: number | undefined, asJSON?: boolean | und...\' is not assignable to type \'ComponentClass<any, any> & NonReactStatics<FunctionComponent<{}>, {}> & { WrappedComponent: FunctionComponent<{}>; }\'.\\n      Type \'ComponentClass<Omit<RootProps & { isAuthenticated: boolean; isFetchingSSOSettings: boolean; language: string; } & { doGetSSOSettings: () => Promise<void>; safelyRemoveCookie: (name: string, value: string) => Promise<...>; startPolling: (name?: string | undefined, interval?: number | undefined, asJSON?: boolean | und...\' is not assignable to type \'{ WrappedComponent: FunctionComponent<{}>; }\'.\\n        Types of property \'WrappedComponent\' are incompatible.\\n          Type \'FC<RootProps & { isAuthenticated: boolean; isFetchingSSOSettings: boolean; language: string; } & { doGetSSOSettings: () => Promise<void>; safelyRemoveCookie: (name: string, value: string) => Promise<...>; startPolling: (name?: string | undefined, interval?: number | undefined, asJSON?: boolean | undefined) => Promis...\' is not assignable to type \'FunctionComponent<{}>\'.\\n            Types of parameters \'props\' and \'props\' are incompatible.\\n              Type \'{}\' is not assignable to type \'RootProps & { isAuthenticated: boolean; isFetchingSSOSettings: boolean; language: string; } & { doGetSSOSettings: () => Promise<void>; safelyRemoveCookie: (name: string, value: string) => Promise<...>; startPolling: (name?: string | undefined, interval?: number | undefined, asJSON?: boolean | undefined) => Promise<....\'.\\n                Type \'{}\' is not assignable to type \'{ isAuthenticated: boolean; isFetchingSSOSettings: boolean; language: string; }\'.", "2089387715"]
    ],
    "src/script/auth/module/action/AuthAction.ts:1972172538": [
      [126, 12, 5, "Object is of type \'unknown\'.", "165548477"],
      [132, 49, 5, "Argument of type \'unknown\' is not assignable to parameter of type \'Error\'.", "165548477"],
      [146, 60, 5, "Argument of type \'unknown\' is not assignable to parameter of type \'Error\'.", "165548477"],
      [159, 59, 5, "Argument of type \'unknown\' is not assignable to parameter of type \'Error\'.", "165548477"],
      [181, 12, 5, "Object is of type \'unknown\'.", "165548477"],
      [184, 49, 5, "Argument of type \'unknown\' is not assignable to parameter of type \'Error\'.", "165548477"],
      [269, 27, 18, "Object is possibly \'undefined\'.", "1666073462"],
      [270, 6, 17, "Object is possibly \'undefined\'.", "2392383015"],
      [271, 6, 17, "Object is possibly \'undefined\'.", "2392383015"],
      [272, 6, 17, "Object is possibly \'undefined\'.", "2392383015"],
      [273, 6, 17, "Object is possibly \'undefined\'.", "2392383015"],
      [273, 31, 17, "Object is possibly \'undefined\'.", "2392383015"],
      [285, 54, 5, "Argument of type \'unknown\' is not assignable to parameter of type \'Error\'.", "165548477"],
      [300, 27, 18, "Object is possibly \'undefined\'.", "1666073462"],
      [312, 58, 5, "Argument of type \'unknown\' is not assignable to parameter of type \'Error\'.", "165548477"],
      [344, 58, 5, "Argument of type \'unknown\' is not assignable to parameter of type \'Error\'.", "165548477"],
      [379, 49, 5, "Argument of type \'unknown\' is not assignable to parameter of type \'Error\'.", "165548477"],
      [391, 61, 5, "Argument of type \'unknown\' is not assignable to parameter of type \'Error\'.", "165548477"],
      [410, 56, 5, "Argument of type \'unknown\' is not assignable to parameter of type \'Error\'.", "165548477"],
      [431, 48, 5, "Argument of type \'unknown\' is not assignable to parameter of type \'Error\'.", "165548477"],
      [445, 48, 5, "Argument of type \'unknown\' is not assignable to parameter of type \'Error\'.", "165548477"]
    ],
    "src/script/auth/module/action/BackendError.ts:3293868569": [
      [28, 4, 10, "Type \'string | undefined\' is not assignable to type \'string\'.\\n  Type \'undefined\' is not assignable to type \'string\'.", "3983565867"],
      [29, 4, 12, "Type \'string | undefined\' is not assignable to type \'string\'.\\n  Type \'undefined\' is not assignable to type \'string\'.", "1494865734"]
    ],
    "src/script/auth/module/action/ClientAction.ts:1102551119": [
      [36, 57, 5, "Argument of type \'unknown\' is not assignable to parameter of type \'Error\'.", "165548477"],
      [49, 56, 5, "Argument of type \'unknown\' is not assignable to parameter of type \'Error\'.", "165548477"],
      [73, 60, 5, "Argument of type \'unknown\' is not assignable to parameter of type \'Error\'.", "165548477"],
      [100, 6, 11, "Type \'undefined\' is not assignable to type \'string\'.", "1193824839"]
    ],
    "src/script/auth/module/action/ConversationAction.ts:3179619467": [
      [32, 71, 5, "Argument of type \'unknown\' is not assignable to parameter of type \'Error\'.", "165548477"],
      [46, 72, 5, "Argument of type \'unknown\' is not assignable to parameter of type \'Error\'.", "165548477"]
    ],
    "src/script/auth/module/action/CookieAction.ts:2952107553": [
      [37, 57, 5, "Argument of type \'unknown\' is not assignable to parameter of type \'Error\'.", "165548477"],
      [51, 57, 5, "Argument of type \'unknown\' is not assignable to parameter of type \'Error\'.", "165548477"],
      [67, 53, 5, "Argument of type \'unknown\' is not assignable to parameter of type \'Error\'.", "165548477"],
      [81, 56, 5, "Argument of type \'unknown\' is not assignable to parameter of type \'Error\'.", "165548477"],
      [92, 56, 5, "Argument of type \'unknown\' is not assignable to parameter of type \'Error\'.", "165548477"],
      [103, 53, 5, "Argument of type \'unknown\' is not assignable to parameter of type \'Error\'.", "165548477"],
      [117, 53, 5, "Argument of type \'unknown\' is not assignable to parameter of type \'Error\'.", "165548477"]
    ],
    "src/script/auth/module/action/InvitationAction.ts:4153062423": [
      [57, 82, 6, "Argument of type \'string | undefined\' is not assignable to parameter of type \'string\'.\\n  Type \'undefined\' is not assignable to type \'string\'.", "1747314229"],
      [60, 57, 5, "Argument of type \'unknown\' is not assignable to parameter of type \'Error\'.", "165548477"]
    ],
    "src/script/auth/module/action/LocalStorageAction.ts:1941616717": [
      [44, 65, 5, "Argument of type \'unknown\' is not assignable to parameter of type \'Error\'.", "165548477"],
      [59, 65, 5, "Argument of type \'unknown\' is not assignable to parameter of type \'Error\'.", "165548477"],
      [72, 68, 5, "Argument of type \'unknown\' is not assignable to parameter of type \'Error\'.", "165548477"]
    ],
    "src/script/auth/module/action/NotificationAction.ts:261962671": [
      [27, 33, 12, "Object is possibly \'undefined\'.", "3283681133"],
      [30, 62, 5, "Argument of type \'unknown\' is not assignable to parameter of type \'Error\'.", "165548477"],
      [44, 12, 12, "Object is possibly \'undefined\'.", "3283681133"]
    ],
    "src/script/auth/module/action/SelfAction.ts:2089396225": [
      [43, 51, 5, "Argument of type \'unknown\' is not assignable to parameter of type \'Error\'.", "165548477"],
      [57, 51, 5, "Argument of type \'unknown\' is not assignable to parameter of type \'Error\'.", "165548477"],
      [74, 53, 5, "Argument of type \'unknown\' is not assignable to parameter of type \'Error\'.", "165548477"],
      [96, 52, 5, "Argument of type \'unknown\' is not assignable to parameter of type \'Error\'.", "165548477"],
      [109, 57, 5, "Argument of type \'unknown\' is not assignable to parameter of type \'Error\'.", "165548477"],
      [122, 54, 5, "Argument of type \'unknown\' is not assignable to parameter of type \'Error\'.", "165548477"],
      [136, 12, 5, "Object is of type \'unknown\'.", "165548477"],
      [140, 58, 5, "Argument of type \'unknown\' is not assignable to parameter of type \'Error\'.", "165548477"]
    ],
    "src/script/auth/module/action/UserAction.ts:2835118030": [
      [38, 60, 5, "Argument of type \'unknown\' is not assignable to parameter of type \'Error\'.", "165548477"]
    ],
    "src/script/auth/module/action/ValidationError.ts:3871046799": [
      [72, 11, 82, "Object is possibly \'undefined\'.", "1780944499"],
      [92, 11, 86, "Object is possibly \'undefined\'.", "2194479222"]
    ],
    "src/script/auth/module/action/WebSocketAction.ts:3134213674": [
      [53, 83, 5, "Object is of type \'unknown\'.", "165548477"]
    ],
    "src/script/auth/module/action/creator/CookieActionCreator.ts:3301665892": [
      [137, 14, 6, "Type \'string | undefined\' is not assignable to type \'string\'.\\n  Type \'undefined\' is not assignable to type \'string\'.", "1544311649"],
      [150, 14, 6, "Type \'string | undefined\' is not assignable to type \'string\'.\\n  Type \'undefined\' is not assignable to type \'string\'.", "1544311649"]
    ],
    "src/script/auth/module/reducer/authReducer.ts:182177111": [
      [61, 4, 9, "Type \'null\' is not assignable to type \'number\'.", "1561043785"],
      [62, 4, 6, "Type \'null\' is not assignable to type \'UserAsset[]\'.", "1332497414"],
      [63, 4, 5, "Type \'null\' is not assignable to type \'string\'.", "165454089"],
      [64, 4, 10, "Type \'null\' is not assignable to type \'string\'.", "1013483035"],
      [65, 4, 15, "Type \'null\' is not assignable to type \'string\'.", "3770638438"],
      [66, 4, 5, "Type \'null\' is not assignable to type \'string\'.", "173467459"],
      [67, 4, 6, "Type \'null\' is not assignable to type \'string\'.", "1422303533"],
      [68, 4, 4, "Type \'null\' is not assignable to type \'string\'.", "2087876002"],
      [69, 4, 8, "Type \'null\' is not assignable to type \'string\'.", "1569157018"],
      [70, 4, 5, "Type \'null\' is not assignable to type \'string\'.", "187940249"],
      [71, 4, 10, "Type \'null\' is not assignable to type \'string\'.", "1244982411"],
      [72, 4, 4, "Type \'null\' is not assignable to type \'TeamData\'.", "2087956856"],
      [75, 2, 11, "Type \'null\' is not assignable to type \'string\'.", "974154622"],
      [76, 2, 7, "Type \'null\' is not assignable to type \'Uint8Array | undefined\'.", "4061937486"],
      [77, 2, 5, "Type \'null\' is not assignable to type \'Error\'.", "165548477"],
      [87, 4, 16, "Type \'undefined\' is not assignable to type \'string\'.", "2775896460"],
      [100, 8, 5, "Type \'null\' is not assignable to type \'Error\'.", "165548477"],
      [121, 8, 5, "Type \'null\' is not assignable to type \'Error\'.", "165548477"],
      [152, 8, 5, "Type \'null\' is not assignable to type \'Error\'.", "165548477"],
      [178, 72, 5, "Type \'null\' is not assignable to type \'Error\'.", "165548477"],
      [181, 49, 5, "Type \'null\' is not assignable to type \'Error\'.", "165548477"],
      [184, 64, 5, "Type \'null\' is not assignable to type \'Error\'.", "165548477"],
      [187, 24, 5, "Type \'null\' is not assignable to type \'Error\'.", "165548477"],
      [190, 24, 5, "Type \'null\' is not assignable to type \'Error\'.", "165548477"],
      [198, 8, 5, "Type \'null\' is not assignable to type \'Error\'.", "165548477"],
      [203, 24, 5, "Type \'null\' is not assignable to type \'Error\'.", "165548477"]
    ],
    "src/script/auth/module/reducer/clientReducer.ts:981784269": [
      [34, 2, 13, "Type \'null\' is not assignable to type \'RegisteredClient\'.", "107809045"],
      [35, 2, 5, "Type \'null\' is not assignable to type \'Error\'.", "165548477"],
      [37, 2, 10, "Type \'null\' is not assignable to type \'boolean\'.", "1547819645"],
      [38, 2, 11, "Type \'null\' is not assignable to type \'boolean\'.", "549268378"],
      [60, 8, 5, "Type \'null\' is not assignable to type \'Error\'.", "165548477"],
      [81, 8, 5, "Type \'null\' is not assignable to type \'Error\'.", "165548477"],
      [99, 24, 5, "Type \'null\' is not assignable to type \'Error\'.", "165548477"]
    ],
    "src/script/auth/module/reducer/conversationReducer.ts:3111817881": [
      [28, 2, 5, "Type \'null\' is not assignable to type \'Error & { label?: string | undefined; }\'.\\n  Type \'null\' is not assignable to type \'Error\'.", "165548477"],
      [42, 8, 5, "Type \'null\' is not assignable to type \'Error & { label?: string | undefined; }\'.", "165548477"]
    ],
    "src/script/auth/module/reducer/cookieReducer.ts:2680697582": [
      [32, 2, 5, "Type \'null\' is not assignable to type \'Error\'.", "165548477"],
      [47, 8, 5, "Type \'null\' is not assignable to type \'Error\'.", "165548477"],
      [59, 8, 5, "Type \'null\' is not assignable to type \'Error\'.", "165548477"],
      [71, 8, 5, "Type \'null\' is not assignable to type \'Error\'.", "165548477"],
      [83, 8, 5, "Type \'null\' is not assignable to type \'Error\'.", "165548477"]
    ],
    "src/script/auth/module/reducer/inviteReducer.ts:1673100957": [
      [30, 2, 5, "Type \'null\' is not assignable to type \'Error\'.", "165548477"],
      [48, 8, 5, "Type \'null\' is not assignable to type \'Error\'.", "165548477"],
      [61, 24, 5, "Type \'null\' is not assignable to type \'Error\'.", "165548477"]
    ],
    "src/script/auth/module/reducer/selfReducer.ts:2545020496": [
      [34, 2, 5, "Type \'null\' is not assignable to type \'Error\'.", "165548477"],
      [38, 21, 2, "Type \'null\' is not assignable to type \'string\'.", "5861160"],
      [38, 31, 6, "Type \'null\' is not assignable to type \'string\'.", "1422303533"],
      [38, 45, 4, "Type \'null\' is not assignable to type \'string\'.", "2087876002"],
      [38, 57, 4, "Type \'null\' is not assignable to type \'string | undefined\'.", "2087956856"],
      [65, 8, 5, "Type \'null\' is not assignable to type \'Error\'.", "165548477"],
      [78, 8, 5, "Type \'null\' is not assignable to type \'Error\'.", "165548477"]
    ],
    "src/script/auth/module/selector/AuthSelector.ts:941636495": [
      [33, 2, 5, "Type \'undefined\' is not assignable to type \'string\'.", "165454089"],
      [34, 2, 10, "Type \'undefined\' is not assignable to type \'string\'.", "1013483035"],
      [35, 2, 15, "Type \'undefined\' is not assignable to type \'string\'.", "3770638438"],
      [36, 2, 5, "Type \'undefined\' is not assignable to type \'string\'.", "173467459"],
      [37, 2, 6, "Type \'undefined\' is not assignable to type \'string\'.", "1422303533"],
      [38, 2, 4, "Type \'undefined\' is not assignable to type \'string\'.", "2087876002"],
      [39, 2, 8, "Type \'undefined\' is not assignable to type \'string\'.", "1569157018"],
      [40, 2, 5, "Type \'undefined\' is not assignable to type \'string\'.", "187940249"],
      [41, 2, 10, "Type \'undefined\' is not assignable to type \'string\'.", "1244982411"],
      [42, 2, 4, "Type \'undefined\' is not assignable to type \'TeamData\'.", "2087956856"],
      [47, 2, 7, "Type \'undefined\' is not assignable to type \'boolean\'.", "2643464100"],
      [48, 2, 7, "Type \'undefined\' is not assignable to type \'string\'.", "3920213849"],
      [49, 2, 4, "Type \'undefined\' is not assignable to type \'string\'.", "2087846158"],
      [50, 2, 2, "Type \'undefined\' is not assignable to type \'string\'.", "5861160"],
      [51, 2, 4, "Type \'undefined\' is not assignable to type \'string\'.", "2087876002"]
    ],
    "src/script/auth/module/selector/SelfSelector.ts:104386324": [
      [29, 2, 2, "Type \'undefined\' is not assignable to type \'string\'.", "5861160"],
      [30, 2, 6, "Type \'undefined\' is not assignable to type \'string\'.", "1422303533"],
      [31, 2, 4, "Type \'undefined\' is not assignable to type \'string\'.", "2087876002"]
    ],
    "src/script/auth/page/CheckPassword.tsx:1850762464": [
      [71, 9, 21, "Object is possibly \'undefined\'.", "4077427211"],
      [72, 6, 15, "Type \'ValidationError | null\' is not assignable to type \'Error\'.\\n  Type \'null\' is not assignable to type \'Error\'.", "1905002070"],
      [73, 8, 21, "Object is possibly \'undefined\'.", "4077427211"],
      [74, 8, 21, "Object is possibly \'undefined\'.", "4077427211"],
      [77, 26, 21, "Object is possibly \'undefined\'.", "4077427211"],
      [79, 10, 15, "Variable \'validationError\' is used before being assigned.", "1905002070"],
      [82, 32, 10, "Type \'ClientType | undefined\' is not assignable to type \'ClientType\'.\\n  Type \'undefined\' is not assignable to type \'ClientType\'.", "3013398820"],
      [82, 66, 8, "Type \'string | null\' is not assignable to type \'string | number | undefined\'.\\n  Type \'null\' is not assignable to type \'string | number | undefined\'.", "1569157018"],
      [87, 17, 5, "Argument of type \'ValidationError\' is not assignable to parameter of type \'SetStateAction<null>\'.\\n  Type \'ValidationError\' provides no match for the signature \'(prevState: null): null\'.", "165548477"],
      [90, 14, 5, "Object is of type \'unknown\'.", "165548477"],
      [99, 19, 5, "Argument of type \'unknown\' is not assignable to parameter of type \'SetStateAction<null>\'.", "165548477"],
      [103, 19, 5, "Argument of type \'unknown\' is not assignable to parameter of type \'SetStateAction<null>\'.", "165548477"],
      [132, 16, 3, "Type \'MutableRefObject<HTMLInputElement | undefined>\' is not assignable to type \'((instance: HTMLInputElement | null) => void) | RefObject<HTMLInputElement> | null | undefined\'.", "193432436"],
      [134, 16, 5, "Type \'string | null\' is not assignable to type \'string | number | readonly string[] | undefined\'.\\n  Type \'null\' is not assignable to type \'string | number | readonly string[] | undefined\'.", "189936718"]
    ],
    "src/script/auth/page/ClientManager.tsx:2167154494": [
      [37, 35, 44, "Argument of type \'string | null\' is not assignable to parameter of type \'string\'.\\n  Type \'null\' is not assignable to type \'string\'.", "2692881484"]
    ],
    "src/script/auth/page/ConversationJoin.tsx:2931482776": [
      [121, 20, 9, "Argument of type \'boolean | \\"\\"\' is not assignable to parameter of type \'SetStateAction<boolean | undefined>\'.\\n  Type \'\\"\\"\' is not assignable to type \'SetStateAction<boolean | undefined>\'.", "984770170"],
      [138, 19, 11, "Object is possibly \'undefined\'.", "3519972619"],
      [151, 63, 15, "Argument of type \'string | undefined\' is not assignable to parameter of type \'string\'.\\n  Type \'undefined\' is not assignable to type \'string\'.", "4110106687"],
      [158, 49, 40, "Object is possibly \'undefined\'.", "2139501078"],
      [160, 10, 5, "Object is of type \'unknown\'.", "165548477"],
      [161, 16, 5, "Object is of type \'unknown\'.", "165548477"],
      [164, 14, 5, "Object is of type \'unknown\'.", "165548477"],
      [186, 4, 17, "Object is possibly \'undefined\'.", "2878566579"],
      [186, 30, 17, "Object is possibly \'undefined\'.", "2878566579"],
      [187, 9, 17, "Object is possibly \'undefined\'.", "2878566579"],
      [188, 61, 17, "Object is possibly \'undefined\'.", "2878566579"],
      [256, 22, 3, "Type \'MutableRefObject<HTMLInputElement | undefined>\' is not assignable to type \'((instance: HTMLInputElement | null) => void) | RefObject<HTMLInputElement> | null | undefined\'.", "193432436"],
      [311, 75, 15, "Argument of type \'string | undefined\' is not assignable to parameter of type \'string\'.\\n  Type \'undefined\' is not assignable to type \'string\'.", "4110106687"],
      [312, 61, 40, "Object is possibly \'undefined\'.", "2139501078"]
    ],
    "src/script/auth/page/InitialInvite.tsx:2052648555": [
      [97, 4, 18, "Object is possibly \'undefined\'.", "3955986040"],
      [97, 31, 18, "Object is possibly \'undefined\'.", "3955986040"],
      [98, 4, 18, "Object is possibly \'undefined\'.", "3955986040"],
      [99, 9, 18, "Object is possibly \'undefined\'.", "3955986040"],
      [100, 15, 75, "Argument of type \'ValidationError | null\' is not assignable to parameter of type \'SetStateAction<null>\'.\\n  Type \'ValidationError\' is not assignable to type \'SetStateAction<null>\'.", "2665964110"],
      [100, 62, 18, "Object is possibly \'undefined\'.", "3955986040"],
      [103, 29, 18, "Object is possibly \'undefined\'.", "3955986040"],
      [105, 8, 18, "Object is possibly \'undefined\'.", "3955986040"],
      [107, 12, 5, "Object is of type \'unknown\'.", "165548477"],
      [108, 18, 5, "Object is of type \'unknown\'.", "165548477"],
      [115, 16, 5, "Object is of type \'unknown\'.", "165548477"],
      [168, 18, 3, "Type \'MutableRefObject<HTMLInputElement | undefined>\' is not assignable to type \'((instance: HTMLInputElement | null) => void) | RefObject<HTMLInputElement> | null | undefined\'.", "193432436"]
    ],
    "src/script/auth/page/Login.tsx:2043279151": [
      [173, 24, 16, "Argument of type \'Error[]\' is not assignable to parameter of type \'SetStateAction<never[]>\'.", "2735526245"],
      [175, 50, 10, "Type \'ClientType | undefined\' is not assignable to type \'ClientType\'.", "3013398820"],
      [204, 56, 10, "Type \'ClientType | undefined\' is not assignable to type \'ClientType\'.", "3013398820"],
      [206, 32, 11, "Argument of type \'string | undefined\' is not assignable to parameter of type \'string\'.\\n  Type \'undefined\' is not assignable to type \'string\'.", "2331572484"],
      [211, 36, 5, "Argument of type \'unknown\' is not assignable to parameter of type \'SetStateAction<string | Error>\'.", "165548477"],
      [235, 32, 18, "Object is possibly \'undefined\'.", "1981014711"],
      [235, 32, 24, "Argument of type \'string | undefined\' is not assignable to parameter of type \'string\'.\\n  Type \'undefined\' is not assignable to type \'string\'.", "3055772661"],
      [297, 24, 14, "Type \'(code: string) => void\' is not assignable to type \'(completeCode?: string | undefined) => void\'.\\n  Types of parameters \'code\' and \'completeCode\' are incompatible.\\n    Type \'string | undefined\' is not assignable to type \'string\'.\\n      Type \'undefined\' is not assignable to type \'string\'.", "2059828224"]
    ],
    "src/script/auth/page/PhoneLogin.tsx:2985384116": [
      [86, 19, 5, "Argument of type \'unknown\' is not assignable to parameter of type \'SetStateAction<undefined>\'.", "165548477"],
      [90, 19, 5, "Argument of type \'unknown\' is not assignable to parameter of type \'SetStateAction<undefined>\'.", "165548477"]
    ],
    "src/script/auth/page/Root.tsx:2721332349": [
      [130, 16, 9, "No overload matches this call.\\n  Overload 1 of 2, \'(props: (RouteProps<string, { [x: string]: string | undefined; }> & OmitNative<{}, keyof RouteProps<string, { [x: string]: string | undefined; }>>) | Readonly<...>): Route<...>\', gave the following error.\\n    Type \'false | ConnectedComponent<({ teamName, enterTeamCreationFlow, resetInviteErrors, pushAccountRegistrationData, authError, }: Props & { authError: Error; teamName: string; } & { enterTeamCreationFlow: () => Promise<void>; pushAccountRegistrationData: (registration: Partial<RegistrationDataState>) => Promise<...>; res...\' is not assignable to type \'ComponentType<any> | ComponentType<RouteComponentProps<any, StaticContext, unknown>> | undefined\'.\\n      Type \'false\' is not assignable to type \'ComponentType<any> | ComponentType<RouteComponentProps<any, StaticContext, unknown>> | undefined\'.\\n  Overload 2 of 2, \'(props: RouteProps<string, { [x: string]: string | undefined; }> & OmitNative<{}, keyof RouteProps<string, { [x: string]: string | undefined; }>>, context: any): Route<...>\', gave the following error.\\n    Type \'false | ConnectedComponent<({ teamName, enterTeamCreationFlow, resetInviteErrors, pushAccountRegistrationData, authError, }: Props & { authError: Error; teamName: string; } & { enterTeamCreationFlow: () => Promise<void>; pushAccountRegistrationData: (registration: Partial<RegistrationDataState>) => Promise<...>; res...\' is not assignable to type \'ComponentType<any> | ComponentType<RouteComponentProps<any, StaticContext, unknown>> | undefined\'.", "4247110506"],
      [173, 16, 9, "No overload matches this call.\\n  Overload 1 of 2, \'(props: (RouteProps<string, { [x: string]: string | undefined; }> & OmitNative<{}, keyof RouteProps<string, { [x: string]: string | undefined; }>>) | Readonly<...>): Route<...>\', gave the following error.\\n    Type \'false | ConnectedComponent<({ account, authError, currentFlow, entropyData, doRegisterPersonal, doRegisterTeam, doSendActivationCode, }: Props & { account: RegistrationDataState; authError: Error; currentFlow: string; entropyData: Uint8Array | undefined; } & { ...; }) => Element, Omit<...> & ConnectProps>\' is not assignable to type \'ComponentType<any> | ComponentType<RouteComponentProps<any, StaticContext, unknown>> | undefined\'.\\n      Type \'false\' is not assignable to type \'ComponentType<any> | ComponentType<RouteComponentProps<any, StaticContext, unknown>> | undefined\'.\\n  Overload 2 of 2, \'(props: RouteProps<string, { [x: string]: string | undefined; }> & OmitNative<{}, keyof RouteProps<string, { [x: string]: string | undefined; }>>, context: any): Route<...>\', gave the following error.\\n    Type \'false | ConnectedComponent<({ account, authError, currentFlow, entropyData, doRegisterPersonal, doRegisterTeam, doSendActivationCode, }: Props & { account: RegistrationDataState; authError: Error; currentFlow: string; entropyData: Uint8Array | undefined; } & { ...; }) => Element, Omit<...> & ConnectProps>\' is not assignable to type \'ComponentType<any> | ComponentType<RouteComponentProps<any, StaticContext, unknown>> | undefined\'.", "4247110506"],
      [177, 16, 9, "No overload matches this call.\\n  Overload 1 of 2, \'(props: (RouteProps<string, { [x: string]: string | undefined; }> & OmitNative<{}, keyof RouteProps<string, { [x: string]: string | undefined; }>>) | Readonly<...>): Route<...>\', gave the following error.\\n    Type \'false | ConnectedComponent<({ isPersonalFlow, enterPersonalCreationFlow }: Props & { isPersonalFlow: boolean; } & { enterPersonalCreationFlow: () => Promise<void>; }) => Element, Omit<Props & { isPersonalFlow: boolean; } & { ...; }, \\"enterPersonalCreationFlow\\" | \\"isPersonalFlow\\"> & ConnectProps>\' is not assignable to type \'ComponentType<any> | ComponentType<RouteComponentProps<any, StaticContext, unknown>> | undefined\'.\\n      Type \'false\' is not assignable to type \'ComponentType<any> | ComponentType<RouteComponentProps<any, StaticContext, unknown>> | undefined\'.\\n  Overload 2 of 2, \'(props: RouteProps<string, { [x: string]: string | undefined; }> & OmitNative<{}, keyof RouteProps<string, { [x: string]: string | undefined; }>>, context: any): Route<...>\', gave the following error.\\n    Type \'false | ConnectedComponent<({ isPersonalFlow, enterPersonalCreationFlow }: Props & { isPersonalFlow: boolean; } & { enterPersonalCreationFlow: () => Promise<void>; }) => Element, Omit<Props & { isPersonalFlow: boolean; } & { ...; }, \\"enterPersonalCreationFlow\\" | \\"isPersonalFlow\\"> & ConnectProps>\' is not assignable to type \'ComponentType<any> | ComponentType<RouteComponentProps<any, StaticContext, unknown>> | undefined\'.", "4247110506"],
      [181, 16, 9, "No overload matches this call.\\n  Overload 1 of 2, \'(props: (RouteProps<string, { [x: string]: string | undefined; }> & OmitNative<{}, keyof RouteProps<string, { [x: string]: string | undefined; }>>) | Readonly<...>): Route<...>\', gave the following error.\\n    Type \'false | (({}: Props) => Element)\' is not assignable to type \'ComponentType<any> | ComponentType<RouteComponentProps<any, StaticContext, unknown>> | undefined\'.\\n      Type \'false\' is not assignable to type \'ComponentType<any> | ComponentType<RouteComponentProps<any, StaticContext, unknown>> | undefined\'.\\n  Overload 2 of 2, \'(props: RouteProps<string, { [x: string]: string | undefined; }> & OmitNative<{}, keyof RouteProps<string, { [x: string]: string | undefined; }>>, context: any): Route<...>\', gave the following error.\\n    Type \'false | (({}: Props) => Element)\' is not assignable to type \'ComponentType<any> | ComponentType<RouteComponentProps<any, StaticContext, unknown>> | undefined\'.", "4247110506"]
    ],
    "src/script/auth/page/SetEmail.tsx:2334731788": [
      [50, 4, 16, "Object is possibly \'undefined\'.", "3859911866"],
      [50, 29, 16, "Object is possibly \'undefined\'.", "3859911866"],
      [51, 4, 16, "Object is possibly \'undefined\'.", "3859911866"],
      [52, 9, 16, "Object is possibly \'undefined\'.", "3859911866"],
      [53, 6, 15, "Type \'ValidationError | null\' is not assignable to type \'Error\'.\\n  Type \'null\' is not assignable to type \'Error\'.", "1905002070"],
      [53, 62, 16, "Object is possibly \'undefined\'.", "3859911866"],
      [53, 85, 16, "Object is possibly \'undefined\'.", "3859911866"],
      [55, 20, 16, "Object is possibly \'undefined\'.", "3859911866"],
      [57, 10, 15, "Variable \'validationError\' is used before being assigned.", "1905002070"],
      [60, 23, 16, "Object is possibly \'undefined\'.", "3859911866"],
      [63, 15, 5, "Argument of type \'unknown\' is not assignable to parameter of type \'SetStateAction<undefined>\'.", "165548477"],
      [85, 14, 18, "Object is possibly \'undefined\'.", "3955986040"],
      [87, 23, 4, "Argument of type \'null\' is not assignable to parameter of type \'SetStateAction<undefined>\'.", "2087897566"],
      [92, 12, 3, "Type \'MutableRefObject<HTMLInputElement | undefined>\' is not assignable to type \'((instance: HTMLInputElement | null) => void) | RefObject<HTMLInputElement> | null | undefined\'.", "193432436"]
    ],
    "src/script/auth/page/SetHandle.tsx:663801276": [
      [79, 17, 5, "Argument of type \'unknown\' is not assignable to parameter of type \'SetStateAction<null>\'.", "165548477"],
      [91, 10, 5, "Object is of type \'unknown\'.", "165548477"],
      [92, 8, 5, "Object is of type \'unknown\'.", "165548477"],
      [94, 15, 5, "Argument of type \'unknown\' is not assignable to parameter of type \'SetStateAction<null>\'.", "165548477"]
    ],
    "src/script/auth/page/SetPassword.tsx:2776380433": [
      [57, 4, 16, "Object is possibly \'undefined\'.", "3859911866"],
      [58, 9, 16, "Object is possibly \'undefined\'.", "3859911866"],
      [59, 6, 15, "Type \'ValidationError | null\' is not assignable to type \'Error\'.\\n  Type \'null\' is not assignable to type \'Error\'.", "1905002070"],
      [59, 62, 16, "Object is possibly \'undefined\'.", "3859911866"],
      [59, 85, 16, "Object is possibly \'undefined\'.", "3859911866"],
      [61, 23, 16, "Object is possibly \'undefined\'.", "3859911866"],
      [63, 10, 15, "Variable \'validationError\' is used before being assigned.", "1905002070"],
      [69, 15, 5, "Argument of type \'unknown\' is not assignable to parameter of type \'SetStateAction<undefined>\'.", "165548477"],
      [94, 14, 21, "Object is possibly \'undefined\'.", "4077427211"],
      [95, 23, 4, "Argument of type \'null\' is not assignable to parameter of type \'SetStateAction<undefined>\'.", "2087897566"],
      [99, 12, 3, "Type \'MutableRefObject<HTMLInputElement | undefined>\' is not assignable to type \'((instance: HTMLInputElement | null) => void) | RefObject<HTMLInputElement> | null | undefined\'.", "193432436"]
    ],
    "src/script/auth/page/SingleSignOn.tsx:2263489110": [
      [71, 10, 7, "Type \'undefined\' is not assignable to type \'number\'.", "1978261647"],
      [72, 10, 27, "Type \'undefined\' is not assignable to type \'(event: MessageEvent<any>) => void\'.", "667134498"],
      [73, 10, 19, "Type \'undefined\' is not assignable to type \'(event: Event) => void\'.", "568100674"],
      [129, 6, 20, "Type \'Window | null\' is not assignable to type \'Window | undefined\'.\\n  Type \'null\' is not assignable to type \'Window | undefined\'.", "2747308432"]
    ],
    "src/script/auth/page/SingleSignOnForm.tsx:695857283": [
      [80, 59, 4, "Argument of type \'null\' is not assignable to parameter of type \'ClientType | (() => ClientType)\'.", "2087897566"],
      [159, 30, 23, "Object is possibly \'undefined\'.", "1793578893"],
      [160, 4, 23, "Object is possibly \'undefined\'.", "1793578893"],
      [162, 4, 23, "Object is possibly \'undefined\'.", "1793578893"],
      [162, 36, 23, "Object is possibly \'undefined\'.", "1793578893"],
      [163, 35, 23, "Object is possibly \'undefined\'.", "1793578893"],
      [165, 46, 23, "Object is possibly \'undefined\'.", "1793578893"],
      [165, 76, 23, "Object is possibly \'undefined\'.", "1793578893"],
      [168, 30, 23, "Object is possibly \'undefined\'.", "1793578893"],
      [170, 4, 23, "Object is possibly \'undefined\'.", "1793578893"],
      [184, 10, 4, "Argument of type \'null\' is not assignable to parameter of type \'string[] | undefined\'.", "2087897566"],
      [213, 14, 5, "Object is of type \'unknown\'.", "165548477"],
      [220, 22, 5, "Argument of type \'unknown\' is not assignable to parameter of type \'SetStateAction<null>\'.", "165548477"],
      [228, 22, 5, "Argument of type \'unknown\' is not assignable to parameter of type \'SetStateAction<null>\'.", "165548477"],
      [230, 25, 5, "Object is of type \'unknown\'.", "165548477"],
      [230, 40, 5, "Object is of type \'unknown\'.", "165548477"],
      [233, 83, 5, "No overload matches this call.\\n  Overload 1 of 2, \'(o: ArrayLike<unknown> | { [s: string]: unknown; }): [string, unknown][]\', gave the following error.\\n    Argument of type \'unknown\' is not assignable to parameter of type \'ArrayLike<unknown> | { [s: string]: unknown; }\'.\\n  Overload 2 of 2, \'(o: {}): [string, any][]\', gave the following error.\\n    Argument of type \'unknown\' is not assignable to parameter of type \'{}\'.", "165548477"],
      [269, 12, 3, "Type \'MutableRefObject<HTMLInputElement | undefined>\' is not assignable to type \'((instance: HTMLInputElement | null) => void) | RefObject<HTMLInputElement> | null | undefined\'.", "193432436"]
    ],
    "src/script/auth/page/TeamName.tsx:158592421": [
      [83, 4, 21, "Object is possibly \'undefined\'.", "173618382"],
      [83, 34, 21, "Object is possibly \'undefined\'.", "173618382"],
      [84, 9, 21, "Object is possibly \'undefined\'.", "173618382"],
      [85, 15, 77, "Argument of type \'ValidationError | null\' is not assignable to parameter of type \'SetStateAction<null>\'.", "190261043"],
      [85, 61, 21, "Object is possibly \'undefined\'.", "173618382"],
      [91, 12, 7, "Type \'undefined\' is not assignable to type \'boolean\'.", "2643464100"],
      [92, 12, 7, "Type \'undefined\' is not assignable to type \'string\'.", "3920213849"],
      [93, 12, 4, "Type \'undefined\' is not assignable to type \'string\'.", "2087846158"],
      [94, 12, 2, "Type \'undefined\' is not assignable to type \'string\'.", "5861160"],
      [95, 18, 21, "Object is possibly \'undefined\'.", "173618382"],
      [103, 4, 21, "Object is possibly \'undefined\'.", "173618382"],
      [143, 24, 3, "Type \'MutableRefObject<HTMLInputElement | undefined>\' is not assignable to type \'((instance: HTMLInputElement | null) => void) | RefObject<HTMLInputElement> | null | undefined\'.", "193432436"]
    ],
    "src/script/auth/page/VerifyEmailCode.tsx:4216359015": [
      [73, 61, 11, "Argument of type \'Uint8Array | undefined\' is not assignable to parameter of type \'Uint8Array\'.\\n  Type \'undefined\' is not assignable to type \'Uint8Array\'.", "432650366"],
      [109, 45, 14, "Type \'(email_code: string) => Promise<void>\' is not assignable to type \'(completeCode?: string | undefined) => void\'.\\n  Types of parameters \'email_code\' and \'completeCode\' are incompatible.\\n    Type \'string | undefined\' is not assignable to type \'string\'.\\n      Type \'undefined\' is not assignable to type \'string\'.", "2059828224"]
    ],
    "src/script/auth/page/VerifyPhoneCode.tsx:423749632": [
      [63, 17, 5, "Object is of type \'unknown\'.", "165548477"],
      [64, 16, 5, "Object is of type \'unknown\'.", "165548477"],
      [69, 21, 5, "Argument of type \'unknown\' is not assignable to parameter of type \'SetStateAction<ValidationError | null>\'.", "165548477"],
      [81, 32, 10, "Type \'ClientType | undefined\' is not assignable to type \'ClientType\'.", "3013398820"],
      [90, 14, 5, "Object is of type \'unknown\'.", "165548477"],
      [98, 19, 5, "Argument of type \'unknown\' is not assignable to parameter of type \'SetStateAction<ValidationError | null>\'.", "165548477"],
      [102, 19, 5, "Argument of type \'unknown\' is not assignable to parameter of type \'SetStateAction<ValidationError | null>\'.", "165548477"],
      [117, 45, 14, "Type \'(code: string) => Promise<void>\' is not assignable to type \'(completeCode?: string | undefined) => void\'.\\n  Types of parameters \'code\' and \'completeCode\' are incompatible.\\n    Type \'string | undefined\' is not assignable to type \'string\'.\\n      Type \'undefined\' is not assignable to type \'string\'.", "2059828224"]
    ],
    "src/script/auth/util/AccentColor.ts:2522707954": [
      [72, 60, 44, "Type \'AccentColor | undefined\' is not assignable to type \'AccentColor\'.\\n  Type \'undefined\' is not assignable to type \'AccentColor\'.", "3153955984"]
    ],
    "src/script/auth/util/errorUtil.tsx:2764331984": [
      [45, 70, 5, "Property \'label\' does not exist on type \'never\'.", "173467459"],
      [45, 88, 5, "Property \'label\' does not exist on type \'never\'.", "173467459"],
      [46, 51, 5, "Property \'label\' does not exist on type \'never\'.", "173467459"],
      [47, 59, 5, "Property \'label\' does not exist on type \'never\'.", "173467459"]
    ],
    "src/script/auth/util/urlUtil.ts:2936167840": [
      [61, 2, 17, "Type \'Window | null\' is not assignable to type \'Window\'.\\n  Type \'null\' is not assignable to type \'Window\'.", "211185092"]
    ],
    "src/script/backup/BackupRepository.ts:3449491466": [
      [128, 53, 5, "Object is of type \'unknown\'.", "165548477"],
      [157, 39, 18, "Argument of type \'Table<any, string> | undefined\' is not assignable to parameter of type \'Table<any, string>\'.\\n  Type \'undefined\' is not assignable to type \'Table<any, string>\'.", "3343706341"],
      [178, 39, 11, "Argument of type \'Table<any, string> | undefined\' is not assignable to parameter of type \'Table<any, string>\'.\\n  Type \'undefined\' is not assignable to type \'Table<any, string>\'.", "1200531428"],
      [244, 53, 5, "Object is of type \'unknown\'.", "165548477"],
      [262, 61, 26, "Object is possibly \'undefined\'.", "3260126685"],
      [265, 54, 19, "Object is possibly \'undefined\'.", "4084348636"]
    ],
    "src/script/calling/Call.ts:2505878078": [
      [45, 18, 5, "Type \'Observable<STATE.UNKNOWN>\' is not assignable to type \'Observable<STATE>\'.\\n  Types of parameters \'value\' and \'value\' are incompatible.\\n    Type \'STATE\' is not assignable to type \'STATE.UNKNOWN\'.", "195031250"],
      [46, 18, 9, "Type \'Observable<MuteState.NOT_MUTED>\' is not assignable to type \'Observable<MuteState>\'.\\n  Types of parameters \'value\' and \'value\' are incompatible.\\n    Type \'MuteState\' is not assignable to type \'MuteState.NOT_MUTED\'.", "3616862203"],
      [53, 18, 14, "Type \'ObservableArray<never>\' is not assignable to type \'ObservableArray<Participant>\'.\\n  Types of parameters \'value\' and \'value\' are incompatible.\\n    Type \'Participant[] | null | undefined\' is not assignable to type \'never[] | null | undefined\'.\\n      Type \'Participant[]\' is not assignable to type \'never[]\'.\\n        Type \'Participant\' is not assignable to type \'never\'.", "2557058977"],
      [101, 4, 99, "Type \'Participant | undefined\' is not assignable to type \'Participant\'.\\n  Type \'undefined\' is not assignable to type \'Participant\'.", "4122831026"],
      [105, 28, 12, "Type \'null\' is not assignable to type \'HTMLAudioElement\'.", "1230365389"],
      [183, 64, 12, "Object is possibly \'undefined\'.", "3794430747"],
      [183, 83, 12, "Object is possibly \'undefined\'.", "3794430744"],
      [190, 26, 14, "No overload matches this call.\\n  Overload 1 of 3, \'(value: Participant[] | null | undefined): ObservableArray<Participant>\', gave the following error.\\n    Argument of type \'(Participant | undefined)[]\' is not assignable to parameter of type \'Participant[]\'.\\n      Type \'Participant | undefined\' is not assignable to type \'Participant\'.\\n        Type \'undefined\' is not assignable to type \'Participant\'.\\n  Overload 2 of 3, \'(value: Participant[]): any\', gave the following error.\\n    Argument of type \'(Participant | undefined)[]\' is not assignable to parameter of type \'Participant[]\'.", "2557058977"]
    ],
    "src/script/calling/CallState.ts:2918606106": [
      [45, 18, 22, "Type \'Observable<CallViewTab>\' is not assignable to type \'Observable<string>\'.\\n  Types of parameters \'value\' and \'value\' are incompatible.\\n    Type \'string\' is not assignable to type \'CallViewTab\'.", "2571314215"],
      [46, 11, 17, "Type \'Observable<never[]>\' is not assignable to type \'Observable<ElectronDesktopCapturerSource[]>\'.\\n  Types of parameters \'value\' and \'value\' are incompatible.\\n    Type \'ElectronDesktopCapturerSource[]\' is not assignable to type \'never[]\'.", "3442699224"],
      [47, 11, 17, "Type \'Observable<never[]>\' is not assignable to type \'Observable<ElectronDesktopCapturerSource[]>\'.", "2673893080"],
      [51, 18, 17, "Type \'Observable<CallViewTab>\' is not assignable to type \'Observable<string>\'.", "1323835793"]
    ],
    "src/script/calling/CallingRepository.test.ts:1041588344": [
      [129, 68, 9, "Argument of type \'undefined\' is not assignable to parameter of type \'CONV_TYPE\'.", "2620553983"],
      [134, 66, 9, "Argument of type \'undefined\' is not assignable to parameter of type \'CONV_TYPE\'.", "2620553983"],
      [139, 68, 9, "Argument of type \'undefined\' is not assignable to parameter of type \'CONV_TYPE\'.", "2620553983"],
      [155, 60, 9, "Argument of type \'undefined\' is not assignable to parameter of type \'CONV_TYPE\'.", "2620553983"],
      [180, 8, 9, "Argument of type \'undefined\' is not assignable to parameter of type \'CONV_TYPE\'.", "2620553983"],
      [244, 70, 15, "Argument of type \'(done: DoneCallback) => Promise<void>\' is not assignable to parameter of type \'ProvidesCallback | undefined\'.\\n  Type \'(done: DoneCallback) => Promise<void>\' is not assignable to type \'(cb: DoneCallback) => void | undefined\'.\\n    Type \'Promise<void>\' is not assignable to type \'void\'.", "4060847195"],
      [383, 4, 9, "Argument of type \'undefined\' is not assignable to parameter of type \'UserRepository\'.", "2620553983"],
      [549, 4, 7, "Argument of type \'(context: any, conversationId: string, userId: string, clientId: string, destinationUserId: string, destinationClientId: string, payload: string) => number\' is not assignable to parameter of type \'WcallSendHandler\'.\\n  Types of parameters \'destinationUserId\' and \'targets\' are incompatible.\\n    Type \'string | null\' is not assignable to type \'string\'.\\n      Type \'null\' is not assignable to type \'string\'.", "2532445472"]
    ],
    "src/script/calling/CallingRepository.ts:3192332915": [
      [121, 10, 10, "Property \'avsVersion\' has no initializer and is not definitely assigned in the constructor.", "3071787355"],
      [127, 10, 12, "Property \'selfClientId\' has no initializer and is not definitely assigned in the constructor.", "3576844301"],
      [128, 10, 8, "Property \'selfUser\' has no initializer and is not definitely assigned in the constructor.", "2198230984"],
      [131, 10, 13, "Property \'nextMuteState\' has no initializer and is not definitely assigned in the constructor.", "2281376764"],
      [215, 11, 10, "Object is possibly \'undefined\'.", "4011988536"],
      [269, 6, 16, "Argument of type \'(_context: number, convId: SerializedConversationId, _userId: UserId, _clientId: ClientId, targets: string | null, _unused: null, payload: string) => number\' is not assignable to parameter of type \'WcallSendHandler\'.\\n  Types of parameters \'_unused\' and \'unused\' are incompatible.\\n    Type \'string | null\' is not assignable to type \'null\'.\\n      Type \'string\' is not assignable to type \'null\'.", "1986800474"],
      [311, 4, 10, "Object is possibly \'undefined\'.", "4011988536"],
      [311, 33, 10, "Argument of type \'number | undefined\' is not assignable to parameter of type \'number\'.\\n  Type \'undefined\' is not assignable to type \'number\'.", "4011779659"],
      [317, 10, 60, "Argument of type \'Conversation | undefined\' is not assignable to parameter of type \'Conversation\'.\\n  Type \'undefined\' is not assignable to type \'Conversation\'.", "440161276"],
      [417, 24, 4, "Argument of type \'null\' is not assignable to parameter of type \'Call\'.", "2087897566"],
      [489, 20, 50, "Object is possibly \'undefined\'.", "3990698706"],
      [576, 12, 55, "Argument of type \'Conversation | undefined\' is not assignable to parameter of type \'Conversation\'.\\n  Type \'undefined\' is not assignable to type \'Conversation\'.", "1654076048"],
      [600, 16, 10, "Object is possibly \'undefined\'.", "4011988536"],
      [601, 6, 10, "Argument of type \'number | undefined\' is not assignable to parameter of type \'number\'.\\n  Type \'undefined\' is not assignable to type \'number\'.", "4011779659"],
      [605, 24, 4, "No overload matches this call.\\n  Overload 1 of 4, \'(value: string | number | Date): Date\', gave the following error.\\n    Argument of type \'string | undefined\' is not assignable to parameter of type \'string | number | Date\'.\\n  Overload 2 of 4, \'(value: string | number): Date\', gave the following error.\\n    Argument of type \'string | undefined\' is not assignable to parameter of type \'string | number\'.", "2087961072"],
      [622, 38, 12, "Argument of type \'import(\\"wire-webapp/src/script/calling/enum/CallMessageType\\").CALL_MESSAGE_TYPE | undefined\' is not assignable to parameter of type \'string\'.\\n  Type \'undefined\' is not assignable to type \'string\'.", "3390204570"],
      [701, 8, 10, "Object is possibly \'undefined\'.", "4011988536"],
      [701, 27, 10, "Argument of type \'number | undefined\' is not assignable to parameter of type \'number\'.\\n  Type \'undefined\' is not assignable to type \'number\'.", "4011779659"],
      [702, 8, 10, "Object is possibly \'undefined\'.", "4011988536"],
      [702, 25, 10, "Argument of type \'number | undefined\' is not assignable to parameter of type \'number\'.\\n  Type \'undefined\' is not assignable to type \'number\'.", "4011779659"],
      [745, 4, 10, "Object is possibly \'undefined\'.", "4011988536"],
      [745, 33, 10, "Argument of type \'number | undefined\' is not assignable to parameter of type \'number\'.\\n  Type \'undefined\' is not assignable to type \'number\'.", "4011779659"],
      [760, 13, 10, "Object is possibly \'undefined\'.", "4011988536"],
      [761, 8, 10, "Argument of type \'number | undefined\' is not assignable to parameter of type \'number\'.\\n  Type \'undefined\' is not assignable to type \'number\'.", "4011779659"],
      [771, 8, 10, "Object is possibly \'undefined\'.", "4011988536"],
      [771, 37, 10, "Argument of type \'number | undefined\' is not assignable to parameter of type \'number\'.\\n  Type \'undefined\' is not assignable to type \'number\'.", "4011779659"],
      [776, 6, 10, "Object is possibly \'undefined\'.", "4011988536"],
      [776, 35, 10, "Argument of type \'number | undefined\' is not assignable to parameter of type \'number\'.\\n  Type \'undefined\' is not assignable to type \'number\'.", "4011779659"],
      [800, 6, 10, "Object is possibly \'undefined\'.", "4011988536"],
      [801, 8, 10, "Argument of type \'number | undefined\' is not assignable to parameter of type \'number\'.\\n  Type \'undefined\' is not assignable to type \'number\'.", "4011779659"],
      [819, 4, 10, "Object is possibly \'undefined\'.", "4011988536"],
      [819, 22, 10, "Argument of type \'number | undefined\' is not assignable to parameter of type \'number\'.\\n  Type \'undefined\' is not assignable to type \'number\'.", "4011779659"],
      [847, 4, 10, "Object is possibly \'undefined\'.", "4011988536"],
      [847, 35, 10, "Argument of type \'number | undefined\' is not assignable to parameter of type \'number\'.\\n  Type \'undefined\' is not assignable to type \'number\'.", "4011779659"],
      [853, 4, 10, "Object is possibly \'undefined\'.", "4011988536"],
      [853, 19, 10, "Argument of type \'number | undefined\' is not assignable to parameter of type \'number\'.\\n  Type \'undefined\' is not assignable to type \'number\'.", "4011779659"],
      [870, 4, 10, "Object is possibly \'undefined\'.", "4011988536"],
      [870, 23, 10, "Argument of type \'number | undefined\' is not assignable to parameter of type \'number\'.\\n  Type \'undefined\' is not assignable to type \'number\'.", "4011779659"],
      [878, 54, 5, "Argument of type \'boolean | undefined\' is not assignable to parameter of type \'boolean\'.", "170201683"],
      [900, 6, 10, "Object is possibly \'undefined\'.", "4011988536"],
      [900, 35, 10, "Argument of type \'number | undefined\' is not assignable to parameter of type \'number\'.\\n  Type \'undefined\' is not assignable to type \'number\'.", "4011779659"],
      [949, 4, 40, "Type \'Call | undefined\' is not assignable to type \'Call\'.\\n  Type \'undefined\' is not assignable to type \'Call\'.", "2135604529"],
      [960, 8, 10, "Object is possibly \'undefined\'.", "4011988536"],
      [970, 8, 10, "Object is possibly \'undefined\'.", "4011988536"],
      [1077, 68, 12, "Argument of type \'Conversation | undefined\' is not assignable to parameter of type \'Conversation\'.\\n  Type \'undefined\' is not assignable to type \'Conversation\'.", "1670678216"],
      [1127, 6, 10, "Object is possibly \'undefined\'.", "4011988536"],
      [1138, 8, 10, "Object is possibly \'undefined\'.", "4011988536"],
      [1138, 32, 10, "Argument of type \'number | undefined\' is not assignable to parameter of type \'number\'.\\n  Type \'undefined\' is not assignable to type \'number\'.", "4011779659"],
      [1141, 8, 10, "Object is possibly \'undefined\'.", "4011988536"],
      [1141, 32, 10, "Argument of type \'number | undefined\' is not assignable to parameter of type \'number\'.\\n  Type \'undefined\' is not assignable to type \'number\'.", "4011779659"],
      [1165, 8, 18, "Argument of type \'Conversation | undefined\' is not assignable to parameter of type \'Conversation\'.\\n  Type \'undefined\' is not assignable to type \'Conversation\'.", "1508601427"],
      [1180, 60, 16, "Object is possibly \'undefined\'.", "2328737116"],
      [1207, 40, 16, "Object is possibly \'undefined\'.", "2328737116"],
      [1343, 51, 40, "Argument of type \'User | undefined\' is not assignable to parameter of type \'User\'.\\n  Type \'undefined\' is not assignable to type \'User\'.", "882916431"],
      [1380, 21, 4, "Argument of type \'Call | undefined\' is not assignable to parameter of type \'Call\'.\\n  Type \'undefined\' is not assignable to type \'Call\'.", "2087764327"],
      [1406, 6, 93, "No overload matches this call.\\n  Overload 1 of 3, \'(callbackfn: (previousValue: [string, MediaStream | undefined], currentValue: [string, MediaStream | undefined], currentIndex: number, array: [string, MediaStream | undefined][]) => [...], initialValue: [...]): [...]\', gave the following error.\\n    Argument of type \'(accumulator: MediaStreamQuery, [type, isCached]: [keyof MediaStreamQuery, MediaStream]) => MediaStreamQuery\' is not assignable to parameter of type \'(previousValue: [string, MediaStream | undefined], currentValue: [string, MediaStream | undefined], currentIndex: number, array: [string, MediaStream | undefined][]) => [...]\'.\\n      Types of parameters \'accumulator\' and \'previousValue\' are incompatible.\\n        Type \'[string, MediaStream | undefined]\' has no properties in common with type \'MediaStreamQuery\'.\\n  Overload 2 of 3, \'(callbackfn: (previousValue: MediaStreamQuery, currentValue: [string, MediaStream | undefined], currentIndex: number, array: [string, MediaStream | undefined][]) => MediaStreamQuery, initialValue: MediaStreamQuery): MediaStreamQuery\', gave the following error.\\n    Argument of type \'(accumulator: MediaStreamQuery, [type, isCached]: [keyof MediaStreamQuery, MediaStream]) => MediaStreamQuery\' is not assignable to parameter of type \'(previousValue: MediaStreamQuery, currentValue: [string, MediaStream | undefined], currentIndex: number, array: [string, MediaStream | undefined][]) => MediaStreamQuery\'.\\n      Types of parameters \'__1\' and \'currentValue\' are incompatible.\\n        Type \'[string, MediaStream | undefined]\' is not assignable to type \'[keyof MediaStreamQuery, MediaStream]\'.\\n          Type at position 0 in source is not compatible with type at position 0 in target.\\n            Type \'string\' is not assignable to type \'keyof MediaStreamQuery\'.", "2143539252"],
      [1417, 39, 30, "Element implicitly has an \'any\' type because index expression is not of type \'number\'.", "4024502179"],
      [1435, 27, 6, "Property \'screen\' does not exist on type \'[string, MediaStream | undefined]\'.", "2165256457"],
      [1438, 54, 14, "Type \'[string, MediaStream | undefined]\' has no properties in common with type \'MediaStreamQuery\'.", "3540397998"],
      [1445, 42, 14, "Type \'[string, MediaStream | undefined]\' has no properties in common with type \'MediaStreamQuery\'.", "3540397998"],
      [1510, 36, 40, "Argument of type \'User | undefined\' is not assignable to parameter of type \'User\'.\\n  Type \'undefined\' is not assignable to type \'User\'.", "882916431"],
      [1591, 25, 18, "Object is possibly \'undefined\'.", "1508601427"],
      [1600, 61, 18, "Object is possibly \'undefined\'.", "1508601427"],
      [1601, 57, 18, "Object is possibly \'undefined\'.", "1508601427"],
      [1616, 31, 10, "Object is possibly \'undefined\'.", "4011988536"],
      [1616, 46, 10, "Argument of type \'number | undefined\' is not assignable to parameter of type \'number\'.\\n  Type \'undefined\' is not assignable to type \'number\'.", "4011779659"],
      [1617, 4, 10, "Object is possibly \'undefined\'.", "4011988536"],
      [1617, 23, 10, "Argument of type \'number | undefined\' is not assignable to parameter of type \'number\'.\\n  Type \'undefined\' is not assignable to type \'number\'.", "4011779659"]
    ],
    "src/script/calling/Participant.ts:1539597594": [
      [46, 4, 15, "Type \'Observable<VIDEO_STATE.STOPPED>\' is not assignable to type \'Observable<VIDEO_STATE>\'.\\n  Types of parameters \'value\' and \'value\' are incompatible.\\n    Type \'VIDEO_STATE\' is not assignable to type \'VIDEO_STATE.STOPPED\'.", "4277239019"],
      [61, 4, 23, "Type \'Observable<false>\' is not assignable to type \'Observable<boolean>\'.\\n  Types of parameters \'value\' and \'value\' are incompatible.\\n    Type \'boolean\' is not assignable to type \'false\'.", "2555908354"],
      [62, 4, 27, "Type \'Observable<number | undefined>\' is not assignable to type \'Observable<number>\'.\\n  The types returned by \'peek()\' are incompatible between these types.\\n    Type \'number | undefined\' is not assignable to type \'number\'.\\n      Type \'undefined\' is not assignable to type \'number\'.", "3324051133"],
      [63, 4, 12, "Type \'Observable<false>\' is not assignable to type \'Observable<boolean>\'.", "3089409914"],
      [64, 4, 19, "Type \'Observable<false>\' is not assignable to type \'Observable<boolean>\'.", "2641705914"],
      [71, 23, 18, "Argument of type \'MediaStream | undefined\' is not assignable to parameter of type \'MediaStream\'.\\n  Type \'undefined\' is not assignable to type \'MediaStream\'.", "2024190982"],
      [76, 23, 18, "Argument of type \'MediaStream | undefined\' is not assignable to parameter of type \'MediaStream\'.\\n  Type \'undefined\' is not assignable to type \'MediaStream\'.", "2270688449"],
      [91, 65, 18, "Object is possibly \'undefined\'.", "2024190982"],
      [92, 65, 18, "Object is possibly \'undefined\'.", "2270688449"],
      [97, 23, 18, "Argument of type \'MediaStream | undefined\' is not assignable to parameter of type \'MediaStream\'.\\n  Type \'undefined\' is not assignable to type \'MediaStream\'.", "2270688449"],
      [102, 23, 18, "Argument of type \'MediaStream | undefined\' is not assignable to parameter of type \'MediaStream\'.\\n  Type \'undefined\' is not assignable to type \'MediaStream\'.", "2024190982"]
    ],
    "src/script/calling/videoGridHandler.ts:1921469395": [
      [65, 2, 12, "Type \'Grid | undefined\' is not assignable to type \'Grid\'.\\n  Type \'undefined\' is not assignable to type \'Grid\'.", "3234966220"]
    ],
    "src/script/client/ClientEntity.ts:1079007296": [
      [56, 4, 11, "Type \'string | null\' is not assignable to type \'string | undefined\'.", "2914658029"],
      [70, 6, 10, "Type \'Observable<false>\' is not assignable to type \'Observable<boolean>\'.", "3231345145"],
      [108, 4, 56, "Type \'string | undefined\' is not assignable to type \'string\'.\\n  Type \'undefined\' is not assignable to type \'string\'.", "2872449191"]
    ],
    "src/script/client/ClientMapper.ts:508685249": [
      [54, 58, 30, "Argument of type \'string | undefined\' is not assignable to parameter of type \'string\'.\\n  Type \'undefined\' is not assignable to type \'string\'.", "653879435"],
      [56, 6, 28, "Cannot invoke an object which is possibly \'undefined\'.", "1515665510"],
      [56, 35, 30, "Argument of type \'boolean | undefined\' is not assignable to parameter of type \'boolean\'.", "863083372"],
      [97, 8, 18, "Type \'T[Extract<keyof T, string>] | undefined\' is not assignable to type \'T[Extract<keyof T, string>]\'.\\n  Type \'undefined\' is not assignable to type \'T[Extract<keyof T, string>]\'.", "1321920442"]
    ],
    "src/script/client/ClientRepository.test.ts:4081872359": [
      [35, 6, 6, "Type \'undefined\' is not assignable to type \'string\'.", "1765117785"],
      [39, 13, 29, "Object is possibly \'undefined\'.", "3944650061"],
      [42, 19, 30, "Object is possibly \'undefined\'.", "3948412077"],
      [49, 6, 29, "Object is possibly \'undefined\'.", "3944650061"],
      [62, 12, 29, "Object is possibly \'undefined\'.", "3944650061"],
      [66, 35, 29, "Object is possibly \'undefined\'.", "3944650061"],
      [98, 28, 29, "Object is possibly \'undefined\'.", "3944650061"],
      [104, 13, 29, "Object is possibly \'undefined\'.", "3944650061"],
      [111, 28, 29, "Object is possibly \'undefined\'.", "3944650061"],
      [119, 13, 29, "Object is possibly \'undefined\'.", "3944650061"],
      [129, 28, 29, "Object is possibly \'undefined\'.", "3944650061"],
      [131, 41, 16, "Argument of type \'string\' is not assignable to parameter of type \'never\'.", "4228495289"],
      [136, 13, 29, "Object is possibly \'undefined\'.", "3944650061"],
      [146, 12, 29, "Object is possibly \'undefined\'.", "3944650061"],
      [150, 19, 29, "Object is possibly \'undefined\'.", "3944650061"],
      [160, 6, 29, "Object is possibly \'undefined\'.", "3944650061"],
      [160, 65, 9, "Argument of type \'undefined\' is not assignable to parameter of type \'ClientEntity\'.", "2620553983"],
      [171, 6, 29, "Object is possibly \'undefined\'.", "3944650061"],
      [173, 26, 29, "Object is possibly \'undefined\'.", "3944650061"],
      [186, 6, 29, "Object is possibly \'undefined\'.", "3944650061"],
      [188, 26, 29, "Object is possibly \'undefined\'.", "3944650061"],
      [195, 33, 29, "Object is possibly \'undefined\'.", "3944650061"],
      [208, 6, 29, "Object is possibly \'undefined\'.", "3944650061"],
      [209, 26, 29, "Object is possibly \'undefined\'.", "3944650061"],
      [222, 6, 29, "Object is possibly \'undefined\'.", "3944650061"],
      [223, 26, 29, "Object is possibly \'undefined\'.", "3944650061"],
      [229, 33, 29, "Object is possibly \'undefined\'.", "3944650061"],
      [236, 21, 29, "Object is possibly \'undefined\'.", "3944650061"],
      [236, 80, 9, "Argument of type \'undefined\' is not assignable to parameter of type \'ClientEntity\'.", "2620553983"],
      [241, 6, 29, "Object is possibly \'undefined\'.", "3944650061"],
      [242, 6, 29, "Object is possibly \'undefined\'.", "3944650061"],
      [242, 62, 4, "Argument of type \'null\' is not assignable to parameter of type \'string | undefined\'.", "2087897566"],
      [243, 21, 29, "Object is possibly \'undefined\'.", "3944650061"],
      [251, 6, 29, "Object is possibly \'undefined\'.", "3944650061"],
      [252, 21, 29, "Object is possibly \'undefined\'.", "3944650061"],
      [260, 6, 29, "Object is possibly \'undefined\'.", "3944650061"],
      [261, 21, 29, "Object is possibly \'undefined\'.", "3944650061"],
      [267, 33, 29, "Object is possibly \'undefined\'.", "3944650061"],
      [273, 6, 29, "Object is possibly \'undefined\'.", "3944650061"],
      [274, 33, 29, "Object is possibly \'undefined\'.", "3944650061"],
      [274, 108, 9, "Argument of type \'undefined\' is not assignable to parameter of type \'string\'.", "2620553983"],
      [280, 6, 29, "Object is possibly \'undefined\'.", "3944650061"],
      [281, 33, 29, "Object is possibly \'undefined\'.", "3944650061"],
      [281, 82, 9, "Argument of type \'undefined\' is not assignable to parameter of type \'QualifiedId\'.", "2620553983"]
    ],
    "src/script/client/ClientRepository.ts:3960554774": [
      [71, 4, 13, "Type \'Observable<undefined>\' is not assignable to type \'Observable<User>\'.\\n  Types of property \'equalityComparer\' are incompatible.\\n    Type \'(a: undefined, b: undefined) => boolean\' is not assignable to type \'(a: User, b: User) => boolean\'.\\n      Types of parameters \'a\' and \'a\' are incompatible.\\n        Type \'User\' is not assignable to type \'undefined\'.", "311178912"],
      [112, 60, 29, "Argument of type \'string | undefined\' is not assignable to parameter of type \'string\'.\\n  Type \'undefined\' is not assignable to type \'string\'.", "4105403112"],
      [115, 78, 19, "Argument of type \'string | undefined\' is not assignable to parameter of type \'string | null\'.", "3263048159"],
      [156, 73, 19, "Argument of type \'string | undefined\' is not assignable to parameter of type \'string | null\'.", "3263048159"],
      [187, 4, 12, "Object is possibly \'undefined\'.", "123060899"],
      [201, 4, 28, "Cannot invoke an object which is possibly \'undefined\'.", "1515665510"],
      [256, 33, 5, "Object is of type \'unknown\'.", "165548477"],
      [258, 64, 5, "Object is of type \'unknown\'.", "165548477"],
      [258, 78, 5, "Object is of type \'unknown\'.", "165548477"],
      [271, 6, 45, "Type \'ClientType.PERMANENT | ClientType.TEMPORARY | undefined\' is not assignable to type \'ClientType.PERMANENT | ClientType.TEMPORARY\'.\\n  Type \'undefined\' is not assignable to type \'ClientType.PERMANENT | ClientType.TEMPORARY\'.", "2864978427"],
      [291, 10, 17, "Object is possibly \'undefined\'.", "985697541"],
      [371, 66, 23, "Argument of type \'string | undefined\' is not assignable to parameter of type \'string\'.\\n  Type \'undefined\' is not assignable to type \'string\'.", "4244912389"],
      [372, 32, 6, "Type \'string | undefined\' is not assignable to type \'string | null\'.", "1127975365"],
      [458, 52, 23, "Argument of type \'string | undefined\' is not assignable to parameter of type \'string\'.\\n  Type \'undefined\' is not assignable to type \'string\'.", "4244912389"]
    ],
    "src/script/client/ClientState.ts:2521520538": [
      [26, 2, 7, "Property \'clients\' has no initializer and is not definitely assigned in the constructor.", "3676208751"],
      [31, 4, 18, "Type \'Observable<ClientEntity | undefined>\' is not assignable to type \'Observable<ClientEntity>\'.\\n  The types returned by \'peek()\' are incompatible between these types.\\n    Type \'ClientEntity | undefined\' is not assignable to type \'ClientEntity\'.\\n      Type \'undefined\' is not assignable to type \'ClientEntity\'.", "2551882557"]
    ],
    "src/script/components/Avatar.test.tsx:1834172511": [
      [38, 37, 31, "Argument of type \'Element | null\' is not assignable to parameter of type \'Element\'.\\n  Type \'null\' is not assignable to type \'Element\'.", "4162123045"],
      [43, 39, 4, "Argument of type \'null\' is not assignable to parameter of type \'string | undefined\'.", "2087897566"],
      [60, 39, 4, "Argument of type \'null\' is not assignable to parameter of type \'string | undefined\'.", "2087897566"],
      [86, 39, 4, "Argument of type \'null\' is not assignable to parameter of type \'string | undefined\'.", "2087897566"],
      [98, 39, 4, "Argument of type \'null\' is not assignable to parameter of type \'string | undefined\'.", "2087897566"]
    ],
    "src/script/components/Checkbox/Checkbox.styles.ts:4183813824": [
      [22, 2, 9, "Type \'{ cursor: false | \\"pointer\\"; }\' is not assignable to type \'CSSInterpolation\'.\\n  Types of property \'cursor\' are incompatible.\\n    Type \'false | \\"pointer\\"\' is not assignable to type \'Cursor | (Cursor | undefined)[] | Cursor[] | undefined\'.\\n      Type \'false\' is not assignable to type \'Cursor | (Cursor | undefined)[] | Cursor[] | undefined\'.", "1736274335"],
      [25, 2, 13, "Type \'{ borderColor: false | \\"var(--accent-color-500)\\"; }\' is not assignable to type \'CSSInterpolation\'.\\n  Types of property \'borderColor\' are incompatible.\\n    Type \'false | \\"var(--accent-color-500)\\"\' is not assignable to type \'BorderColor | (BorderColor | undefined)[] | BorderColor[] | undefined\'.\\n      Type \'false\' is not assignable to type \'BorderColor | (BorderColor | undefined)[] | BorderColor[] | undefined\'.", "3854155997"],
      [34, 2, 16, "Type \'{ borderColor: false | \\"var(--accent-color-500)\\"; }\' is not assignable to type \'CSSInterpolation\'.\\n  Types of property \'borderColor\' are incompatible.\\n    Type \'false | \\"var(--accent-color-500)\\"\' is not assignable to type \'BorderColor | (BorderColor | undefined)[] | BorderColor[] | undefined\'.", "2405411068"],
      [37, 2, 38, "Type \'{ backgroundColor: false | \\"var(--accent-color-600)\\"; borderColor: \\"var(--accent-color-600)\\"; outline: string; }\' is not assignable to type \'CSSInterpolation\'.\\n  Types of property \'backgroundColor\' are incompatible.\\n    Type \'false | \\"var(--accent-color-600)\\"\' is not assignable to type \'BackgroundColor | (BackgroundColor | undefined)[] | BackgroundColor[] | undefined\'.\\n      Type \'false\' is not assignable to type \'BackgroundColor | (BackgroundColor | undefined)[] | BackgroundColor[] | undefined\'.", "876827402"],
      [52, 2, 29, "Type \'{ \'& + svg\': { background?: string | undefined; borderColor?: \\"var(--accent-color-600)\\" | undefined; }; \'&:active + svg\': { borderColor: false | \\"var(--accent-color-600)\\"; }; \'&:focus + svg, &:focus-visible + svg\': { ...; }; }\' is not assignable to type \'CSSInterpolation\'.\\n  Types of property \'\'&:active + svg\'\' are incompatible.\\n    Type \'{ borderColor: false | \\"var(--accent-color-600)\\"; }\' is not assignable to type \'CSSInterpolation\'.\\n      Types of property \'borderColor\' are incompatible.\\n        Type \'false | \\"var(--accent-color-600)\\"\' is not assignable to type \'BorderColor | (BorderColor | undefined)[] | BorderColor[] | undefined\'.\\n          Type \'false\' is not assignable to type \'BorderColor | (BorderColor | undefined)[] | BorderColor[] | undefined\'.", "1050489042"]
    ],
    "src/script/components/CopyToClipboard.test.ts:2298079608": [
      [35, 11, 28, "Object is possibly \'null\'.", "1881734620"],
      [40, 4, 13, "Object is possibly \'null\'.", "2433726607"],
      [41, 4, 13, "Object is possibly \'null\'.", "2433726607"],
      [47, 24, 7, "Argument of type \'Element | null\' is not assignable to parameter of type \'Element\'.\\n  Type \'null\' is not assignable to type \'Element\'.", "4115912507"],
      [49, 11, 13, "Object is possibly \'null\'.", "2433726607"],
      [50, 11, 13, "Object is possibly \'null\'.", "2433726607"]
    ],
    "src/script/components/Icon.tsx:3124821771": [
      [44, 11, 5, "Property \'width\' does not exist on type \'{ [key: string]: string; } | undefined\'.", "191264035"],
      [44, 18, 6, "Property \'height\' does not exist on type \'{ [key: string]: string; } | undefined\'.", "1581003770"],
      [44, 28, 19, "Object is possibly \'null\'.", "3003021604"],
      [44, 39, 7, "Argument of type \'string | null\' is not assignable to parameter of type \'string\'.\\n  Type \'null\' is not assignable to type \'string\'.", "985028253"],
      [53, 12, 3, "Type \'{ \\"aria-hidden\\": \\"true\\"; dangerouslySetInnerHTML: { __html: string; }; className?: string | undefined; color?: string | undefined; height: any; id?: string | undefined; lang?: string | undefined; ... 463 more ...; key?: Key | ... 1 more ... | undefined; }\' is not assignable to type \'SVGProps<SVGSVGElement> & { css?: Interpolation<Theme>; }\'.\\n  Type \'{ \\"aria-hidden\\": \\"true\\"; dangerouslySetInnerHTML: { __html: string; }; className?: string | undefined; color?: string | undefined; height: any; id?: string | undefined; lang?: string | undefined; ... 463 more ...; key?: Key | ... 1 more ... | undefined; }\' is not assignable to type \'SVGProps<SVGSVGElement>\'.\\n    Types of property \'viewBox\' are incompatible.\\n      Type \'string | null\' is not assignable to type \'string | undefined\'.\\n        Type \'null\' is not assignable to type \'string | undefined\'.", "193432711"]
    ],
    "src/script/components/Image.tsx:2138055581": [
      [51, 43, 18, "Argument of type \'HTMLDivElement | undefined\' is not assignable to parameter of type \'HTMLElement\'.\\n  Type \'undefined\' is not assignable to type \'HTMLElement\'.", "4082577534"]
    ],
    "src/script/components/LoadingBar.test.tsx:2152103384": [
      [34, 11, 31, "Object is possibly \'null\'.", "1466818312"]
    ],
    "src/script/components/MessagesList/Message/ContentMessage/MessageFooterLike.test.tsx:1554184736": [
      [33, 39, 22, "Argument of type \'Element | null\' is not assignable to parameter of type \'Element\'.\\n  Type \'null\' is not assignable to type \'Element\'.", "1768242196"],
      [34, 31, 14, "Argument of type \'Element | null\' is not assignable to parameter of type \'Element\'.\\n  Type \'null\' is not assignable to type \'Element\'.", "3477072529"]
    ],
    "src/script/components/MessagesList/Message/ContentMessage/MessageQuote.tsx:3969532892": [
      [68, 53, 11, "Argument of type \'Error | undefined\' is not assignable to parameter of type \'string | Error | (() => string | Error)\'.\\n  Type \'undefined\' is not assignable to type \'string | Error | (() => string | Error)\'.", "2014657417"],
      [118, 10, 13, "Type \'ContentMessage | undefined\' is not assignable to type \'ContentMessage\'.\\n  Type \'undefined\' is not assignable to type \'ContentMessage\'.", "2555417520"],
      [121, 10, 20, "Type \'(message: ContentMessage, event: MouseEvent<Element, MouseEvent>) => void\' is not assignable to type \'(message: Text | ContentMessage, event: MouseEvent<Element, MouseEvent>) => void\'.\\n  Types of parameters \'message\' and \'message\' are incompatible.\\n    Type \'Text | ContentMessage\' is not assignable to type \'ContentMessage\'.\\n      Type \'Text\' is missing the following properties from type \'ContentMessage\': isLikedProvisional, reactions_user_ets, assets, is_liked, and 75 more.", "2936827179"],
      [220, 16, 3, "Type \'(node: Element) => void\' is not assignable to type \'LegacyRef<HTMLDivElement> | undefined\'.\\n  Type \'(node: Element) => void\' is not assignable to type \'(instance: HTMLDivElement | null) => void\'.", "193432436"],
      [222, 57, 45, "No overload matches this call.\\n  Overload 1 of 6, \'(this: (this: undefined, arg0: Text, arg1: MouseEvent<Element, MouseEvent>) => void, thisArg: undefined, arg0: Text, arg1: MouseEvent<Element, MouseEvent>): () => void\', gave the following error.\\n    Argument of type \'KeyboardEvent<HTMLDivElement>\' is not assignable to parameter of type \'MouseEvent<Element, MouseEvent>\'.\\n      Type \'KeyboardEvent<HTMLDivElement>\' is missing the following properties from type \'MouseEvent<Element, MouseEvent>\': button, buttons, clientX, clientY, and 7 more.\\n  Overload 2 of 6, \'(this: (this: undefined, ...args: Text[]) => void, thisArg: undefined, ...args: Text[]): (...args: Text[]) => void\', gave the following error.\\n    The \'this\' context of type \'(message: Text | ContentMessage, event: MouseEvent<Element, MouseEvent>) => void\' is not assignable to method\'s \'this\' of type \'(this: undefined, ...args: Text[]) => void\'.\\n      Types of parameters \'event\' and \'args\' are incompatible.\\n        Type \'Text\' is missing the following properties from type \'MouseEvent<Element, MouseEvent>\': altKey, button, buttons, clientX, and 28 more.", "3928016927"]
    ],
    "src/script/components/MessagesList/Message/ContentMessage/asset/AbstractAssetTransferStateTracker.ts:1402358935": [
      [41, 24, 14, "Object is possibly \'undefined\'.", "2156033467"]
    ],
    "src/script/components/MessagesList/Message/ContentMessage/asset/AssetHeader.test.tsx:2147033157": [
      [32, 22, 56, "Object is possibly \'null\'.", "2110829367"],
      [33, 18, 51, "Object is possibly \'null\'.", "4019120793"],
      [43, 46, 4, "Argument of type \'null\' is not assignable to parameter of type \'string | undefined\'.", "2087897566"]
    ],
    "src/script/components/MessagesList/Message/ContentMessage/asset/AssetLoader.test.tsx:2902218927": [
      [29, 33, 16, "Argument of type \'Element | null\' is not assignable to parameter of type \'Element\'.\\n  Type \'null\' is not assignable to type \'Element\'.", "4136845134"],
      [30, 21, 49, "Object is possibly \'null\'.", "1165956046"],
      [67, 24, 31, "Argument of type \'Element | null\' is not assignable to parameter of type \'Element\'.\\n  Type \'null\' is not assignable to type \'Element\'.", "3939317679"],
      [73, 24, 33, "Argument of type \'Element | null\' is not assignable to parameter of type \'Element\'.\\n  Type \'null\' is not assignable to type \'Element\'.", "4029481972"],
      [79, 24, 31, "Argument of type \'Element | null\' is not assignable to parameter of type \'Element\'.\\n  Type \'null\' is not assignable to type \'Element\'.", "3431654221"],
      [85, 24, 33, "Argument of type \'Element | null\' is not assignable to parameter of type \'Element\'.\\n  Type \'null\' is not assignable to type \'Element\'.", "4048303894"]
    ],
    "src/script/components/MessagesList/Message/ContentMessage/asset/AudioAsset.tsx:1986822260": [
      [65, 42, 12, "Object is possibly \'undefined\'.", "1230365389"],
      [66, 33, 28, "Object is possibly \'undefined\'.", "1981948963"],
      [76, 47, 4, "Argument of type \'Blob | undefined\' is not assignable to parameter of type \'Blob | MediaSource\'.\\n  Type \'undefined\' is not assignable to type \'Blob | MediaSource\'.", "2087735462"],
      [96, 33, 8, "Argument of type \'string | undefined\' is not assignable to parameter of type \'string\'.\\n  Type \'undefined\' is not assignable to type \'string\'.", "504498865"],
      [125, 20, 14, "Type \'number | undefined\' is not assignable to type \'number\'.\\n  Type \'undefined\' is not assignable to type \'number\'.", "2156033467"],
      [134, 38, 12, "Type \'HTMLAudioElement | undefined\' is not assignable to type \'HTMLAudioElement\'.\\n  Type \'undefined\' is not assignable to type \'HTMLAudioElement\'.", "1230365389"],
      [138, 26, 12, "Type \'HTMLAudioElement | undefined\' is not assignable to type \'HTMLMediaElement\'.\\n  Type \'undefined\' is not assignable to type \'HTMLMediaElement\'.", "780920223"]
    ],
    "src/script/components/MessagesList/Message/ContentMessage/asset/FileAssetComponent.test.tsx:1016943020": [
      [34, 22, 39, "Object is possibly \'null\'.", "1572638209"]
    ],
    "src/script/components/MessagesList/Message/ContentMessage/asset/ImageAsset.test.ts:3331662495": [
      [54, 19, 17, "Object is possibly \'null\'.", "901686138"],
      [80, 21, 17, "Object is possibly \'null\'.", "901686138"]
    ],
    "src/script/components/MessagesList/Message/ContentMessage/asset/ImageAsset.tsx:3794627806": [
      [51, 43, 18, "Argument of type \'HTMLDivElement | undefined\' is not assignable to parameter of type \'HTMLElement\'.\\n  Type \'undefined\' is not assignable to type \'HTMLElement\'.", "4082577534"],
      [110, 27, 12, "Type \'number | undefined\' is not assignable to type \'number\'.\\n  Type \'undefined\' is not assignable to type \'number\'.", "3813716702"]
    ],
    "src/script/components/MessagesList/Message/ContentMessage/asset/LinkPreviewAssetComponent.test.ts:3000844988": [
      [116, 11, 21, "Object is possibly \'null\'.", "3265536666"]
    ],
    "src/script/components/MessagesList/Message/ContentMessage/asset/LocationAsset.test.ts:1073403253": [
      [31, 22, 21, "Object is possibly \'null\'.", "3932109547"],
      [49, 11, 12, "Object is possibly \'null\'.", "2001318815"]
    ],
    "src/script/components/MessagesList/Message/ContentMessage/asset/MessageButton.test.tsx:865057470": [
      [33, 49, 24, "Argument of type \'Element | null\' is not assignable to parameter of type \'Element\'.\\n  Type \'null\' is not assignable to type \'Element\'.", "531434894"],
      [41, 6, 13, "Type \'Observable<string>\' is not assignable to type \'Observable<string | undefined>\'.\\n  Types of parameters \'value\' and \'value\' are incompatible.\\n    Type \'string | undefined\' is not assignable to type \'string\'.\\n      Type \'undefined\' is not assignable to type \'string\'.", "3232332006"],
      [43, 6, 16, "Type \'Observable<string>\' is not assignable to type \'Observable<string | undefined>\'.", "4149311735"],
      [44, 6, 15, "Type \'Observable<string>\' is not assignable to type \'Observable<string | undefined>\'.", "4105372853"],
      [53, 11, 24, "Object is possibly \'null\'.", "1746716537"],
      [59, 6, 13, "Type \'Observable<string>\' is not assignable to type \'Observable<string | undefined>\'.", "3232332006"],
      [61, 6, 16, "Type \'Observable<string>\' is not assignable to type \'Observable<string | undefined>\'.", "4149311735"],
      [62, 6, 15, "Type \'Observable<string>\' is not assignable to type \'Observable<string | undefined>\'.", "4105372853"],
      [71, 11, 40, "Object is possibly \'null\'.", "95183934"]
    ],
    "src/script/components/MessagesList/Message/ContentMessage/asset/VideoAsset.tsx:48342831": [
      [45, 6, 10, "Type \'({ message, isQuote, teamState, assetRepository, }: VideoAssetProps) => false | Element\' is not assignable to type \'FC<VideoAssetProps>\'.\\n  Type \'false | Element\' is not assignable to type \'ReactElement<any, any> | null\'.\\n    Type \'boolean\' is not assignable to type \'ReactElement<any, any>\'.", "1844198436"],
      [56, 59, 4, "Argument of type \'null\' is not assignable to parameter of type \'string | (() => string)\'.", "2087897566"],
      [57, 51, 4, "Argument of type \'null\' is not assignable to parameter of type \'string | (() => string)\'.", "2087897566"],
      [70, 105, 4, "Argument of type \'Blob | undefined\' is not assignable to parameter of type \'Blob | MediaSource\'.", "2087735462"],
      [83, 8, 12, "Object is possibly \'undefined\'.", "2287620778"],
      [89, 49, 4, "Argument of type \'Blob | undefined\' is not assignable to parameter of type \'Blob | MediaSource\'.", "2087735462"],
      [105, 4, 12, "Object is possibly \'undefined\'.", "2287620778"],
      [139, 40, 4, "Argument of type \'true\' is not assignable to parameter of type \'SetStateAction<null>\'.", "2087932467"],
      [143, 53, 12, "Object is possibly \'undefined\'.", "2287620778"],
      [143, 77, 12, "Object is possibly \'undefined\'.", "2287620778"],
      [144, 57, 12, "Object is possibly \'undefined\'.", "2287620778"],
      [144, 81, 12, "Object is possibly \'undefined\'.", "2287620778"],
      [169, 28, 14, "Type \'number | undefined\' is not assignable to type \'number\'.\\n  Type \'undefined\' is not assignable to type \'number\'.", "2156033467"],
      [182, 28, 14, "Type \'number | undefined\' is not assignable to type \'number\'.\\n  Type \'undefined\' is not assignable to type \'number\'.", "2156033467"],
      [192, 28, 12, "Type \'HTMLVideoElement | undefined\' is not assignable to type \'HTMLMediaElement\'.\\n  Type \'undefined\' is not assignable to type \'HTMLMediaElement\'.", "780920223"],
      [198, 43, 13, "Argument of type \'number | undefined\' is not assignable to parameter of type \'number\'.\\n  Type \'undefined\' is not assignable to type \'number\'.", "3979215185"]
    ],
    "src/script/components/MessagesList/Message/ContentMessage/asset/controls/AudioSeekBar.test.ts:540025694": [
      [63, 32, 26, "Object is possibly \'null\'.", "2291412725"],
      [86, 22, 3, "Argument of type \'Element | null\' is not assignable to parameter of type \'Document | Node | Element | Window\'.\\n  Type \'null\' is not assignable to type \'Document | Node | Element | Window\'.", "193432711"]
    ],
    "src/script/components/MessagesList/Message/ContentMessage/asset/controls/AudioSeekBar.tsx:1617658655": [
      [49, 29, 19, "No overload matches this call.\\n  Overload 1 of 4, \'(iterable: ArrayLike<number> | Iterable<number>): number[]\', gave the following error.\\n    Argument of type \'number[] | undefined\' is not assignable to parameter of type \'ArrayLike<number> | Iterable<number>\'.\\n      Type \'undefined\' is not assignable to type \'ArrayLike<number> | Iterable<number>\'.\\n  Overload 2 of 4, \'(arrayLike: ArrayLike<number>): number[]\', gave the following error.\\n    Argument of type \'number[] | undefined\' is not assignable to parameter of type \'ArrayLike<number>\'.\\n      Type \'undefined\' is not assignable to type \'ArrayLike<number>\'.", "2734492113"],
      [86, 53, 15, "Object is possibly \'undefined\'.", "3322187904"],
      [87, 63, 15, "Object is possibly \'undefined\'.", "3322187904"],
      [109, 6, 3, "Type \'MutableRefObject<SVGSVGElement | undefined>\' is not assignable to type \'LegacyRef<SVGSVGElement> | undefined\'.\\n  Type \'MutableRefObject<SVGSVGElement | undefined>\' is not assignable to type \'RefObject<SVGSVGElement>\'.\\n    Types of property \'current\' are incompatible.\\n      Type \'SVGSVGElement | undefined\' is not assignable to type \'SVGSVGElement | null\'.\\n        Type \'undefined\' is not assignable to type \'SVGSVGElement | null\'.", "193432436"]
    ],
    "src/script/components/MessagesList/Message/ContentMessage/asset/controls/MediaButton.test.tsx:2611082281": [
      [33, 39, 20, "Argument of type \'Element | null\' is not assignable to parameter of type \'Element\'.\\n  Type \'null\' is not assignable to type \'Element\'.", "2187624904"],
      [34, 40, 21, "Argument of type \'Element | null\' is not assignable to parameter of type \'Element\'.\\n  Type \'null\' is not assignable to type \'Element\'.", "2102968254"]
    ],
    "src/script/components/MessagesList/Message/ContentMessage/asset/controls/SeekBar.test.tsx:4106938805": [
      [30, 4, 17, "Object is possibly \'null\'.", "780973491"],
      [30, 4, 46, "Object is possibly \'null\'.", "4284107"]
    ],
    "src/script/components/MessagesList/Message/ContentMessage/asset/index.tsx:1156661443": [
      [74, 55, 47, "No overload matches this call.\\n  Overload 1 of 6, \'(this: (this: null, arg0: Text, arg1: MouseEvent<Element, MouseEvent>) => void, thisArg: null, arg0: Text, arg1: MouseEvent<Element, MouseEvent>): () => void\', gave the following error.\\n    Argument of type \'KeyboardEvent<HTMLDivElement>\' is not assignable to parameter of type \'MouseEvent<Element, MouseEvent>\'.\\n  Overload 2 of 6, \'(this: (this: null, ...args: Text[]) => void, thisArg: null, ...args: Text[]): (...args: Text[]) => void\', gave the following error.\\n    The \'this\' context of type \'(message: Text | ContentMessage, event: MouseEvent<Element, MouseEvent>) => void\' is not assignable to method\'s \'this\' of type \'(this: null, ...args: Text[]) => void\'.\\n      Types of parameters \'event\' and \'args\' are incompatible.\\n        Type \'Text\' is not assignable to type \'MouseEvent<Element, MouseEvent>\'.", "250432903"],
      [117, 48, 8, "Argument of type \'string | undefined\' is not assignable to parameter of type \'string\'.\\n  Type \'undefined\' is not assignable to type \'string\'.", "3685798518"],
      [119, 10, 2, "Type \'string | undefined\' is not assignable to type \'string\'.\\n  Type \'undefined\' is not assignable to type \'string\'.", "5861160"]
    ],
    "src/script/components/MessagesList/Message/ContentMessage/index.test.tsx:305658061": [
      [58, 6, 15, "Type \'undefined\' is not assignable to type \'Message\'.", "1976601247"]
    ],
    "src/script/components/MessagesList/Message/ContentMessage/index.tsx:1379302737": [
      [101, 45, 13, "Type \'(user: User) => void\' is not assignable to type \'(participant: User | ServiceEntity, target: Node) => void\'.\\n  Types of parameters \'user\' and \'participant\' are incompatible.\\n    Type \'User | ServiceEntity\' is not assignable to type \'User\'.\\n      Type \'ServiceEntity\' is not assignable to type \'User\'.", "2891534203"],
      [174, 12, 13, "Type \'((message: ContentMessage, assetId: string) => void) | undefined\' is not assignable to type \'(message: ContentMessage, assetId: string) => void\'.\\n  Type \'undefined\' is not assignable to type \'(message: ContentMessage, assetId: string) => void\'.", "2671775388"]
    ],
    "src/script/components/MessagesList/Message/DecryptErrorMessage.test.tsx:629592445": [
      [36, 53, 36, "Argument of type \'Element | null\' is not assignable to parameter of type \'Element\'.\\n  Type \'null\' is not assignable to type \'Element\'.", "885356606"],
      [43, 4, 20, "Type \'Observable<false>\' is not assignable to type \'Observable<boolean>\'.", "2918866304"]
    ],
    "src/script/components/MessagesList/Message/DeleteMessage.test.tsx:2152816266": [
      [41, 43, 4, "Argument of type \'null\' is not assignable to parameter of type \'string | undefined\'.", "2087897566"],
      [58, 11, 46, "Object is possibly \'null\'.", "1127157571"]
    ],
    "src/script/components/MessagesList/Message/DeleteMessage.tsx:1494469525": [
      [39, 33, 25, "Object is possibly \'null\'.", "1746015084"],
      [48, 10, 13, "Type \'(user: User) => void\' is not assignable to type \'(participant: User | ServiceEntity, target: Node) => void\'.\\n  Types of parameters \'user\' and \'participant\' are incompatible.\\n    Type \'User | ServiceEntity\' is not assignable to type \'User\'.\\n      Type \'ServiceEntity\' is missing the following properties from type \'User\': expirationIsUrgent, isDeleted, isMe, isSingleSignOn, and 49 more.", "2891534203"],
      [60, 10, 9, "Type \'number | null\' is not assignable to type \'number\'.\\n  Type \'null\' is not assignable to type \'number\'.", "2548743275"]
    ],
    "src/script/components/MessagesList/Message/EphemeralTimer.test.ts:1942988828": [
      [43, 35, 6, "Argument of type \'Element | null\' is not assignable to parameter of type \'Element\'.\\n  Type \'null\' is not assignable to type \'Element\'.", "1547361719"],
      [51, 35, 6, "Argument of type \'Element | null\' is not assignable to parameter of type \'Element\'.\\n  Type \'null\' is not assignable to type \'Element\'.", "1547361719"]
    ],
    "src/script/components/MessagesList/Message/MemberMessage.test.tsx:819448386": [
      [56, 56, 4, "Argument of type \'null\' is not assignable to parameter of type \'string | undefined\'.", "2087897566"]
    ],
    "src/script/components/MessagesList/Message/MessageWrapper.tsx:4264065369": [
      [157, 8, 15, "Type \'Message | undefined\' is not assignable to type \'Message\'.\\n  Type \'undefined\' is not assignable to type \'Message\'.", "1976601247"],
      [165, 8, 13, "Type \'(message: CompositeMessage, buttonId: string) => void\' is not assignable to type \'(message: ContentMessage, assetId: string) => void\'.\\n  Types of parameters \'message\' and \'message\' are incompatible.\\n    Type \'ContentMessage\' is missing the following properties from type \'CompositeMessage\': errorButtonId, errorMessage, selectedButtonId, waitingButtonId, and 3 more.", "2671775388"]
    ],
    "src/script/components/MessagesList/Message/PingMessage.test.tsx:1695534491": [
      [36, 4, 12, "Type \'ObservableArray<never>\' is not assignable to type \'ObservableArray<ReadReceipt>\'.", "3173113880"],
      [58, 11, 36, "Object is possibly \'null\'.", "2457040434"]
    ],
    "src/script/components/MessagesList/Message/ReadReceiptStatus.test.tsx:246482947": [
      [36, 44, 27, "Argument of type \'Element | null\' is not assignable to parameter of type \'Element\'.\\n  Type \'null\' is not assignable to type \'Element\'.", "3518150560"],
      [42, 4, 12, "Type \'ObservableArray<never>\' is not assignable to type \'ObservableArray<ReadReceipt>\'.", "3173113880"],
      [54, 8, 12, "Type \'ObservableArray<never>\' is not assignable to type \'ObservableArray<ReadReceipt>\'.", "3173113880"],
      [67, 8, 12, "Type \'ObservableArray<never>\' is not assignable to type \'ObservableArray<ReadReceipt>\'.", "3173113880"],
      [121, 13, 49, "Object is possibly \'null\'.", "2963204748"],
      [151, 8, 15, "Type \'null\' is not assignable to type \'((message: Message) => void) | undefined\'.", "2393653541"],
      [156, 13, 49, "Object is possibly \'null\'.", "2963204748"]
    ],
    "src/script/components/MessagesList/Message/VerificationMessage.test.tsx:3256909500": [
      [44, 4, 12, "Type \'ObservableArray<never>\' is not assignable to type \'ObservableArray<User>\'.", "3158614633"],
      [45, 4, 7, "Type \'ObservableArray<never>\' is not assignable to type \'ObservableArray<string | QualifiedUserId>\'.\\n  Types of parameters \'value\' and \'value\' are incompatible.\\n    Type \'(string | QualifiedUserId)[] | null | undefined\' is not assignable to type \'never[] | null | undefined\'.\\n      Type \'(string | QualifiedUserId)[]\' is not assignable to type \'never[]\'.\\n        Type \'string | QualifiedUserId\' is not assignable to type \'never\'.\\n          Type \'string\' is not assignable to type \'never\'.", "2414311946"],
      [46, 4, 23, "Type \'Observable<undefined>\' is not assignable to type \'Observable<VerificationMessageType>\'.\\n  Types of property \'equalityComparer\' are incompatible.\\n    Type \'(a: undefined, b: undefined) => boolean\' is not assignable to type \'(a: VerificationMessageType, b: VerificationMessageType) => boolean\'.\\n      Types of parameters \'a\' and \'a\' are incompatible.\\n        Type \'VerificationMessageType\' is not assignable to type \'undefined\'.", "3608773647"],
      [57, 10, 23, "Type \'Observable<VerificationMessageType.VERIFIED>\' is not assignable to type \'Observable<VerificationMessageType>\'.\\n  Types of parameters \'value\' and \'value\' are incompatible.\\n    Type \'VerificationMessageType\' is not assignable to type \'VerificationMessageType.VERIFIED\'.", "3608773647"],
      [79, 10, 23, "Type \'Observable<VerificationMessageType.UNVERIFIED>\' is not assignable to type \'Observable<VerificationMessageType>\'.\\n  Types of parameters \'value\' and \'value\' are incompatible.\\n    Type \'VerificationMessageType\' is not assignable to type \'VerificationMessageType.UNVERIFIED\'.", "3608773647"],
      [93, 10, 23, "Type \'Observable<VerificationMessageType.NEW_DEVICE>\' is not assignable to type \'Observable<VerificationMessageType>\'.\\n  Types of parameters \'value\' and \'value\' are incompatible.\\n    Type \'VerificationMessageType\' is not assignable to type \'VerificationMessageType.NEW_DEVICE\'.", "3608773647"],
      [107, 10, 23, "Type \'Observable<VerificationMessageType.NEW_MEMBER>\' is not assignable to type \'Observable<VerificationMessageType>\'.\\n  Types of parameters \'value\' and \'value\' are incompatible.\\n    Type \'VerificationMessageType\' is not assignable to type \'VerificationMessageType.NEW_MEMBER\'.", "3608773647"]
    ],
    "src/script/components/MessagesList/Message/index.tsx:2435315203": [
      [87, 51, 15, "Argument of type \'Message | undefined\' is not assignable to parameter of type \'Message\'.\\n  Type \'undefined\' is not assignable to type \'Message\'.", "1976601247"],
      [91, 6, 14, "Cannot invoke an object which is possibly \'undefined\'.", "4289202771"],
      [91, 36, 7, "Type \'HTMLDivElement | undefined\' is not assignable to type \'HTMLElement\'.\\n  Type \'undefined\' is not assignable to type \'HTMLElement\'.", "4115912507"],
      [93, 6, 14, "Cannot invoke an object which is possibly \'undefined\'.", "4289202771"],
      [93, 22, 7, "Type \'HTMLDivElement | undefined\' is not assignable to type \'HTMLElement\'.\\n  Type \'undefined\' is not assignable to type \'HTMLElement\'.", "4115912507"],
      [118, 6, 3, "Type \'MutableRefObject<HTMLDivElement | undefined>\' is not assignable to type \'LegacyRef<HTMLDivElement> | undefined\'.\\n  Type \'MutableRefObject<HTMLDivElement | undefined>\' is not assignable to type \'RefObject<HTMLDivElement>\'.\\n    Types of property \'current\' are incompatible.\\n      Type \'HTMLDivElement | undefined\' is not assignable to type \'HTMLDivElement | null\'.\\n        Type \'undefined\' is not assignable to type \'HTMLDivElement | null\'.", "193432436"]
    ],
    "src/script/components/MessagesList/index.test.tsx:3039094850": [
      [41, 4, 14, "Type \'undefined\' is not assignable to type \'Message\'.", "1306210352"],
      [47, 4, 17, "Type \'undefined\' is not assignable to type \'MessageRepository\'.", "1843982700"]
    ],
    "src/script/components/MessagesList/index.tsx:3202191129": [
      [113, 57, 21, "Type \'HTMLDivElement | null\' does not satisfy the constraint \'Element\'.\\n  Type \'null\' is not assignable to type \'Element\'.", "723935770"],
      [153, 20, 17, "Argument of type \'HTMLDivElement | null | undefined\' is not assignable to parameter of type \'Element | undefined\'.\\n  Type \'null\' is not assignable to type \'Element | undefined\'.", "3615360346"],
      [153, 58, 17, "Argument of type \'HTMLDivElement | null | undefined\' is not assignable to parameter of type \'Element | null\'.\\n  Type \'undefined\' is not assignable to type \'Element | null\'.", "3615360346"],
      [155, 20, 32, "Argument of type \'HTMLElement | null | undefined\' is not assignable to parameter of type \'Element | undefined\'.\\n  Type \'null\' is not assignable to type \'Element | undefined\'.", "3459359081"],
      [155, 73, 17, "Argument of type \'HTMLDivElement | null | undefined\' is not assignable to parameter of type \'Element | null\'.", "3615360346"],
      [201, 23, 17, "Argument of type \'HTMLDivElement | null | undefined\' is not assignable to parameter of type \'Element | null\'.", "3615360346"]
    ],
    "src/script/components/Modals/UserModal/UserModal.test.tsx:2720850156": [
      [45, 6, 6, "Type \'null\' is not assignable to type \'QualifiedId\'.", "1765117785"],
      [49, 11, 29, "Object is possibly \'null\'.", "3523845355"]
    ],
    "src/script/components/Modals/UserModal/UserModal.tsx:2112661617": [
      [72, 57, 4, "Argument of type \'User | null\' is not assignable to parameter of type \'Partial<Record<\\"isBlockedLegalHold\\", Subscribable<any>>>\'.\\n  Type \'null\' is not assignable to type \'Partial<Record<\\"isBlockedLegalHold\\", Subscribable<any>>>\'.", "2087973204"]
    ],
    "src/script/components/SearchInput.test.tsx:3374298949": [
      [32, 38, 15, "Argument of type \'Element | null\' is not assignable to parameter of type \'Element\'.\\n  Type \'null\' is not assignable to type \'Element\'.", "2173439052"],
      [41, 36, 4, "Argument of type \'null\' is not assignable to parameter of type \'string | undefined\'.", "2087897566"],
      [41, 57, 4, "Argument of type \'null\' is not assignable to parameter of type \'string | undefined\'.", "2087897566"],
      [41, 78, 4, "Argument of type \'null\' is not assignable to parameter of type \'string | undefined\'.", "2087897566"],
      [41, 99, 4, "Argument of type \'null\' is not assignable to parameter of type \'string | undefined\'.", "2087897566"],
      [51, 20, 4, "Argument of type \'null\' is not assignable to parameter of type \'string | undefined\'.", "2087897566"],
      [52, 20, 4, "Argument of type \'null\' is not assignable to parameter of type \'string | undefined\'.", "2087897566"],
      [53, 20, 4, "Argument of type \'null\' is not assignable to parameter of type \'string | undefined\'.", "2087897566"],
      [54, 20, 4, "Argument of type \'null\' is not assignable to parameter of type \'string | undefined\'.", "2087897566"]
    ],
    "src/script/components/UserDevices.tsx:1074292287": [
      [120, 74, 5, "Object is of type \'unknown\'.", "165548477"],
      [128, 42, 8, "Argument of type \'string | undefined\' is not assignable to parameter of type \'string\'.\\n  Type \'undefined\' is not assignable to type \'string\'.", "4039656867"],
      [144, 9, 13, "Type \'{ clickToShowSelfFingerprint: () => void; clientRepository: ClientRepository; cryptographyRepository: CryptographyRepository; logger: Logger; messageRepository: MessageRepository; noPadding: boolean; selectedClient: ClientEntity | undefined; user: User; }\' is not assignable to type \'DeviceDetailsProps\'.\\n  Types of property \'selectedClient\' are incompatible.\\n    Type \'ClientEntity | undefined\' is not assignable to type \'ClientEntity\'.\\n      Type \'undefined\' is not assignable to type \'ClientEntity\'.", "538994175"]
    ],
    "src/script/components/UserList.tsx:2117159562": [
      [97, 28, 12, "Argument of type \'Conversation | undefined\' is not assignable to parameter of type \'Partial<Record<\\"roles\\", Subscribable<any>>>\'.\\n  Type \'undefined\' is not assignable to type \'Partial<Record<\\"roles\\", Subscribable<any>>>\'.", "1670678216"]
    ],
    "src/script/components/UserSearchableList.tsx:1290904950": [
      [73, 32, 11, "Argument of type \'{ filter?: Observable<string> | undefined; highlightedUsers?: Observable<User[]> | undefined; selected?: ObservableArray<User> | undefined; users: ObservableArray<...>; } | undefined\' is not assignable to parameter of type \'Partial<Record<\\"filter\\" | \\"selected\\" | \\"users\\" | \\"highlightedUsers\\", Subscribable<any>>>\'.\\n  Type \'undefined\' is not assignable to type \'Partial<Record<\\"filter\\" | \\"selected\\" | \\"users\\" | \\"highlightedUsers\\", Subscribable<any>>>\'.", "965633731"],
      [151, 8, 13, "Object is possibly \'undefined\'.", "3172385806"],
      [153, 34, 13, "Type \'User[] | undefined\' must have a \'[Symbol.iterator]()\' method that returns an iterator.", "3172385806"]
    ],
    "src/script/components/avatar/AvatarImage.test.tsx:132044584": [
      [46, 39, 4, "Argument of type \'null\' is not assignable to parameter of type \'string | undefined\'.", "2087897566"],
      [71, 39, 4, "Argument of type \'null\' is not assignable to parameter of type \'string | undefined\'.", "2087897566"],
      [96, 39, 4, "Argument of type \'null\' is not assignable to parameter of type \'string | undefined\'.", "2087897566"],
      [122, 39, 4, "Argument of type \'null\' is not assignable to parameter of type \'string | undefined\'.", "2087897566"]
    ],
    "src/script/components/avatar/GroupAvatar.test.ts:2643749063": [
      [33, 36, 4, "Argument of type \'null\' is not assignable to parameter of type \'string | undefined\'.", "2087897566"],
      [34, 36, 4, "Argument of type \'null\' is not assignable to parameter of type \'string | undefined\'.", "2087897566"],
      [35, 36, 4, "Argument of type \'null\' is not assignable to parameter of type \'string | undefined\'.", "2087897566"],
      [36, 36, 4, "Argument of type \'null\' is not assignable to parameter of type \'string | undefined\'.", "2087897566"],
      [46, 11, 30, "Object is possibly \'null\'.", "2093565968"]
    ],
    "src/script/components/avatar/TemporaryGuest.test.tsx:963341365": [
      [42, 39, 4, "Argument of type \'null\' is not assignable to parameter of type \'string | undefined\'.", "2087897566"],
      [56, 39, 4, "Argument of type \'null\' is not assignable to parameter of type \'string | undefined\'.", "2087897566"],
      [67, 11, 34, "Object is possibly \'null\'.", "882755595"],
      [71, 39, 4, "Argument of type \'null\' is not assignable to parameter of type \'string | undefined\'.", "2087897566"],
      [85, 39, 4, "Argument of type \'null\' is not assignable to parameter of type \'string | undefined\'.", "2087897566"]
    ],
    "src/script/components/avatar/UserAvatar.test.tsx:322543618": [
      [39, 39, 4, "Argument of type \'null\' is not assignable to parameter of type \'string | undefined\'.", "2087897566"],
      [49, 11, 24, "Object is possibly \'null\'.", "568765553"],
      [53, 39, 4, "Argument of type \'null\' is not assignable to parameter of type \'string | undefined\'.", "2087897566"],
      [63, 11, 24, "Object is possibly \'null\'.", "568765553"],
      [67, 39, 4, "Argument of type \'null\' is not assignable to parameter of type \'string | undefined\'.", "2087897566"],
      [80, 39, 4, "Argument of type \'null\' is not assignable to parameter of type \'string | undefined\'.", "2087897566"],
      [93, 39, 4, "Argument of type \'null\' is not assignable to parameter of type \'string | undefined\'.", "2087897566"]
    ],
    "src/script/components/calling/ButtonGroup.test.ts:3889884856": [
      [32, 43, 24, "Argument of type \'Element | null\' is not assignable to parameter of type \'Element\'.\\n  Type \'null\' is not assignable to type \'Element\'.", "323337895"],
      [33, 41, 22, "Argument of type \'Element | null\' is not assignable to parameter of type \'Element\'.\\n  Type \'null\' is not assignable to type \'Element\'.", "674875776"],
      [48, 11, 24, "Object is possibly \'null\'.", "3345041766"],
      [62, 11, 24, "Object is possibly \'null\'.", "3345041766"],
      [63, 11, 29, "Object is possibly \'null\'.", "373716495"],
      [66, 11, 29, "Object is possibly \'null\'.", "373716495"]
    ],
    "src/script/components/calling/CallingOverlayContainer.tsx:3950008160": [
      [70, 32, 10, "Argument of type \'Call | undefined\' is not assignable to parameter of type \'Partial<Record<\\"state\\" | \\"muteState\\" | \\"maximizedParticipant\\", Subscribable<any>>>\'.\\n  Type \'undefined\' is not assignable to type \'Partial<Record<\\"state\\" | \\"muteState\\" | \\"maximizedParticipant\\", Subscribable<any>>>\'.", "4286110980"],
      [75, 55, 10, "Object is possibly \'undefined\'.", "4286110980"],
      [83, 33, 10, "Argument of type \'Call | undefined\' is not assignable to parameter of type \'Call\'.\\n  Type \'undefined\' is not assignable to type \'Call\'.", "4286110980"],
      [91, 4, 58, "Type \'Conversation | undefined\' is not assignable to type \'Conversation\'.\\n  Type \'undefined\' is not assignable to type \'Conversation\'.", "3582593161"],
      [176, 10, 20, "Type \'undefined\' is not assignable to type \'Participant\'.", "942864568"],
      [179, 10, 9, "Type \'undefined\' is not assignable to type \'MuteState\'.", "3616862203"]
    ],
    "src/script/components/calling/FullscreenVideoCall.tsx:3337270414": [
      [245, 46, 4, "Argument of type \'null\' is not assignable to parameter of type \'Participant\'.", "2087897566"]
    ],
    "src/script/components/calling/GroupVideoGrid.test.ts:1931211751": [
      [35, 55, 22, "Object is possibly \'null\'.", "1458310722"],
      [40, 32, 4, "Argument of type \'null\' is not assignable to parameter of type \'string | undefined\'.", "2087897566"],
      [48, 6, 20, "Type \'null\' is not assignable to type \'Participant\'.", "942864568"],
      [55, 11, 32, "Object is possibly \'null\'.", "4265756850"],
      [59, 38, 4, "Argument of type \'null\' is not assignable to parameter of type \'string | undefined\'.", "2087897566"],
      [60, 38, 4, "Argument of type \'null\' is not assignable to parameter of type \'string | undefined\'.", "2087897566"],
      [65, 8, 20, "Type \'null\' is not assignable to type \'Participant\'.", "942864568"],
      [80, 11, 32, "Object is possibly \'null\'.", "4265756850"],
      [86, 32, 4, "Argument of type \'null\' is not assignable to parameter of type \'string | undefined\'.", "2087897566"],
      [95, 6, 20, "Type \'null\' is not assignable to type \'Participant\'.", "942864568"],
      [105, 32, 4, "Argument of type \'null\' is not assignable to parameter of type \'string | undefined\'.", "2087897566"],
      [115, 6, 20, "Type \'null\' is not assignable to type \'Participant\'.", "942864568"],
      [126, 32, 4, "Argument of type \'null\' is not assignable to parameter of type \'string | undefined\'.", "2087897566"],
      [136, 6, 20, "Type \'null\' is not assignable to type \'Participant\'.", "942864568"]
    ],
    "src/script/components/calling/GroupVideoGrid.tsx:610569498": [
      [83, 46, 14, "Argument of type \'Participant | null\' is not assignable to parameter of type \'Partial<Record<\\"videoStream\\" | \\"hasActiveVideo\\" | \\"sharesScreen\\", Subscribable<any>>>\'.\\n  Type \'null\' is not assignable to type \'Partial<Record<\\"videoStream\\" | \\"hasActiveVideo\\" | \\"sharesScreen\\", Subscribable<any>>>\'.", "446802655"],
      [92, 30, 4, "Argument of type \'null\' is not assignable to parameter of type \'Participant\'.", "2087897566"],
      [100, 28, 11, "Argument of type \'Participant | undefined\' is not assignable to parameter of type \'Participant\'.\\n  Type \'undefined\' is not assignable to type \'Participant\'.", "2457692186"]
    ],
    "src/script/components/calling/chooseScreen.test.ts:1945034304": [
      [64, 23, 30, "Argument of type \'Element | null\' is not assignable to parameter of type \'Element\'.\\n  Type \'null\' is not assignable to type \'Element\'.", "1127551965"]
    ],
    "src/script/components/calling/deviceToggleButton.test.ts:3520291628": [
      [31, 35, 16, "Argument of type \'Element | null\' is not assignable to parameter of type \'Element\'.\\n  Type \'null\' is not assignable to type \'Element\'.", "733554636"]
    ],
    "src/script/components/calling/fullscreenVideoCall.test.tsx:3312717523": [
      [34, 34, 4, "Argument of type \'null\' is not assignable to parameter of type \'string | undefined\'.", "2087897566"],
      [58, 21, 11, "Type \'Observable<false>\' is not assignable to type \'Observable<boolean>\'.", "2107724227"],
      [110, 60, 4, "Argument of type \'null\' is not assignable to parameter of type \'string | undefined\'.", "2087897566"],
      [111, 60, 4, "Argument of type \'null\' is not assignable to parameter of type \'string | undefined\'.", "2087897566"],
      [112, 60, 4, "Argument of type \'null\' is not assignable to parameter of type \'string | undefined\'.", "2087897566"],
      [113, 60, 4, "Argument of type \'null\' is not assignable to parameter of type \'string | undefined\'.", "2087897566"]
    ],
    "src/script/components/input/ClassifiedBar.test.ts:3396080197": [
      [31, 31, 22, "Argument of type \'ReactElement<any, any> | null\' is not assignable to parameter of type \'ReactElement<any, string | JSXElementConstructor<any>>\'.\\n  Type \'null\' is not assignable to type \'ReactElement<any, string | JSXElementConstructor<any>>\'.", "3914530936"],
      [39, 46, 41, "Argument of type \'ReactElement<any, any> | null\' is not assignable to parameter of type \'ReactElement<any, string | JSXElementConstructor<any>>\'.\\n  Type \'null\' is not assignable to type \'ReactElement<any, string | JSXElementConstructor<any>>\'.", "68552590"],
      [51, 44, 41, "Argument of type \'ReactElement<any, any> | null\' is not assignable to parameter of type \'ReactElement<any, string | JSXElementConstructor<any>>\'.\\n  Type \'null\' is not assignable to type \'ReactElement<any, string | JSXElementConstructor<any>>\'.", "68552590"]
    ],
    "src/script/components/list/ConversationListCallingCell.test.ts:3589252036": [
      [51, 42, 4, "Argument of type \'null\' is not assignable to parameter of type \'string | undefined\'.", "2087897566"],
      [74, 54, 4, "Argument of type \'null\' is not assignable to parameter of type \'string | undefined\'.", "2087897566"],
      [127, 11, 33, "Object is possibly \'null\'.", "1545610583"],
      [132, 11, 33, "Object is possibly \'null\'.", "1545610583"]
    ],
    "src/script/components/list/ConversationListCallingCell.tsx:1743640908": [
      [115, 90, 6, "Argument of type \'number | undefined\' is not assignable to parameter of type \'REASON\'.\\n  Type \'undefined\' is not assignable to type \'REASON\'.", "2124277697"],
      [128, 67, 8, "No overload matches this call.\\n  Overload 1 of 2, \'(...items: ConcatArray<User>[]): User[]\', gave the following error.\\n    Type \'User | undefined\' is not assignable to type \'User\'.\\n      Type \'undefined\' is not assignable to type \'User\'.\\n  Overload 2 of 2, \'(...items: (User | ConcatArray<User>)[]): User[]\', gave the following error.\\n    Type \'User | undefined\' is not assignable to type \'User\'.\\n      Type \'undefined\' is not assignable to type \'User\'.", "2198230984"],
      [148, 28, 12, "Type \'undefined\' cannot be used as an index type.", "3398917396"],
      [173, 10, 7, "Type \'(false | ContextMenuEntry | { click: () => void; icon: string; identifier: string; isDisabled: boolean; label: string; })[]\' is not assignable to type \'ContextMenuEntry[]\'.\\n  Type \'false | ContextMenuEntry | { click: () => void; icon: string; identifier: string; isDisabled: boolean; label: string; }\' is not assignable to type \'ContextMenuEntry\'.\\n    Type \'false\' has no properties in common with type \'ContextMenuEntry\'.", "4061926391"],
      [306, 16, 20, "Type \'Participant | null\' is not assignable to type \'Participant\'.\\n  Type \'null\' is not assignable to type \'Participant\'.", "942864568"]
    ],
    "src/script/components/list/ConversationListCell.tsx:2515616563": [
      [128, 8, 3, "Type \'(node: HTMLElement) => void\' is not assignable to type \'LegacyRef<HTMLLIElement> | undefined\'.\\n  Type \'(node: HTMLElement) => void\' is not assignable to type \'(instance: HTMLLIElement | null) => void\'.\\n    Types of parameters \'node\' and \'instance\' are incompatible.\\n      Type \'HTMLLIElement | null\' is not assignable to type \'HTMLElement\'.\\n        Type \'null\' is not assignable to type \'HTMLElement\'.", "193432436"],
      [158, 23, 8, "Object is possibly \'undefined\'.", "2198230984"]
    ],
    "src/script/components/list/ParticipantItem.tsx:3591469056": [
      [86, 43, 18, "Argument of type \'HTMLDivElement | undefined\' is not assignable to parameter of type \'HTMLElement\'.\\n  Type \'undefined\' is not assignable to type \'HTMLElement\'.", "4082577534"],
      [111, 94, 15, "Argument of type \'Participant | undefined\' is not assignable to parameter of type \'Partial<Record<\\"isMuted\\" | \\"isActivelySpeaking\\" | \\"sharesScreen\\" | \\"sharesCamera\\", Subscribable<any>>>\'.\\n  Type \'undefined\' is not assignable to type \'Partial<Record<\\"isMuted\\" | \\"isActivelySpeaking\\" | \\"sharesScreen\\" | \\"sharesCamera\\", Subscribable<any>>>\'.", "420345688"]
    ],
    "src/script/components/modal.ts:282599833": [
      [54, 4, 11, "Type \'Observable<false>\' is not assignable to type \'Observable<boolean>\'.", "2565900128"],
      [56, 9, 5, "Property \'large\' does not exist on type \'{} | Config\'.\\n  Property \'large\' does not exist on type \'{}\'.", "173484696"],
      [57, 9, 2, "Property \'id\' does not exist on type \'{} | Config\'.\\n  Property \'id\' does not exist on type \'{}\'.", "5861160"],
      [58, 9, 11, "Property \'ariaLabelBy\' does not exist on type \'{} | Config\'.\\n  Property \'ariaLabelBy\' does not exist on type \'{}\'.", "2719191011"],
      [59, 9, 15, "Property \'ariaDescribedBy\' does not exist on type \'{} | Config\'.\\n  Property \'ariaDescribedBy\' does not exist on type \'{}\'.", "2192860460"],
      [60, 9, 9, "Property \'onBgClick\' does not exist on type \'{} | Config\'.\\n  Property \'onBgClick\' does not exist on type \'{}\'.", "1270597711"],
      [61, 9, 11, "Property \'displayNone\' does not exist on type \'{} | Config\'.\\n  Property \'displayNone\' does not exist on type \'{}\'.", "2033428597"],
      [62, 9, 15, "Property \'hasVisibleClass\' does not exist on type \'{} | Config\'.\\n  Property \'hasVisibleClass\' does not exist on type \'{}\'.", "2672704031"],
      [62, 64, 11, "Property \'displayNone\' does not exist on type \'{} | Config\'.\\n  Property \'displayNone\' does not exist on type \'{}\'.", "2033428597"],
      [63, 9, 11, "Property \'showLoading\' does not exist on type \'{} | Config\'.\\n  Property \'showLoading\' does not exist on type \'{}\'.", "2565900128"],
      [67, 16, 11, "Property \'displayNone\' does not exist on type \'{} | Config\'.\\n  Property \'displayNone\' does not exist on type \'{}\'.", "2033428597"],
      [70, 10, 32, "Object is possibly \'null\'.", "941564926"],
      [70, 39, 2, "Property \'id\' does not exist on type \'{} | Config\'.\\n  Property \'id\' does not exist on type \'{}\'.", "5861160"],
      [77, 38, 2, "Property \'id\' does not exist on type \'{} | Config\'.\\n  Property \'id\' does not exist on type \'{}\'.", "5861160"],
      [80, 43, 11, "Property \'displayNone\' does not exist on type \'{} | Config\'.\\n  Property \'displayNone\' does not exist on type \'{}\'.", "2033428597"],
      [86, 20, 11, "Property \'displayNone\' does not exist on type \'{} | Config\'.\\n  Property \'displayNone\' does not exist on type \'{}\'.", "2033428597"],
      [90, 13, 11, "Property \'displayNone\' does not exist on type \'{} | Config\'.\\n  Property \'displayNone\' does not exist on type \'{}\'.", "2033428597"],
      [95, 9, 7, "Property \'dispose\' does not exist on type \'{} | Config\'.\\n  Property \'dispose\' does not exist on type \'{}\'.", "2810921618"],
      [98, 11, 15, "Property \'hasVisibleClass\' does not exist on type \'{} | Config\'.\\n  Property \'hasVisibleClass\' does not exist on type \'{}\'.", "2672704031"]
    ],
    "src/script/components/panel/PanelActions/PanelActions.test.ts:3957570535": [
      [30, 55, 30, "Argument of type \'Element | null\' is not assignable to parameter of type \'Element\'.\\n  Type \'null\' is not assignable to type \'Element\'.", "923794636"],
      [43, 11, 15, "Object is possibly \'null\'.", "3285363318"],
      [63, 11, 15, "Object is possibly \'null\'.", "3285363318"]
    ],
    "src/script/components/panel/ServiceDetails.test.ts:1343420477": [
      [43, 11, 24, "Object is possibly \'null\'.", "1690512676"],
      [44, 11, 28, "Object is possibly \'null\'.", "449714402"],
      [45, 11, 31, "Object is possibly \'null\'.", "27546597"]
    ],
    "src/script/components/panel/UserActions.test.ts:3686258051": [
      [46, 30, 4, "Argument of type \'null\' is not assignable to parameter of type \'string | undefined\'.", "2087897566"],
      [68, 30, 4, "Argument of type \'null\' is not assignable to parameter of type \'string | undefined\'.", "2087897566"],
      [88, 30, 4, "Argument of type \'null\' is not assignable to parameter of type \'string | undefined\'.", "2087897566"],
      [98, 29, 4, "Argument of type \'null\' is not assignable to parameter of type \'string | undefined\'.", "2087897566"]
    ],
    "src/script/components/panel/UserActions.tsx:2911491574": [
      [127, 8, 15, "Type \'false | { click: () => void; icon: string; identifier: string; label: string; }\' is not assignable to type \'MenuItem\'.\\n  Type \'boolean\' is not assignable to type \'MenuItem\'.", "2657483110"],
      [137, 8, 17, "Type \'false | { click: () => Promise<void>; icon: string; identifier: string; label: string; } | undefined\' is not assignable to type \'MenuItem\'.\\n  Type \'undefined\' is not assignable to type \'MenuItem\'.", "1208863187"],
      [141, 4, 26, "Object is possibly \'undefined\'.", "3771314110"],
      [151, 8, 20, "Type \'false | { click: () => Promise<void>; icon: string; identifier: string; label: string; }\' is not assignable to type \'MenuItem\'.\\n  Type \'boolean\' is not assignable to type \'MenuItem\'.", "2848461319"],
      [162, 8, 23, "Type \'false | { click: () => Promise<void>; icon: string; identifier: string; label: string; }\' is not assignable to type \'MenuItem\'.\\n  Type \'boolean\' is not assignable to type \'MenuItem\'.", "2628002562"],
      [174, 8, 23, "Type \'false | { click: () => Promise<void>; icon: string; identifier: string; label: string; }\' is not assignable to type \'MenuItem\'.\\n  Type \'boolean\' is not assignable to type \'MenuItem\'.", "3037255418"],
      [185, 8, 23, "Type \'false | { click: () => Promise<void>; icon: string; identifier: string; label: string; }\' is not assignable to type \'MenuItem\'.\\n  Type \'boolean\' is not assignable to type \'MenuItem\'.", "3602563140"],
      [199, 8, 21, "Type \'false | { click: () => Promise<void>; icon: string; identifier: string; label: string; }\' is not assignable to type \'MenuItem\'.\\n  Type \'boolean\' is not assignable to type \'MenuItem\'.", "4077601278"],
      [222, 8, 9, "Type \'false | { click: () => Promise<void>; icon: string; identifier: string; label: string; }\' is not assignable to type \'MenuItem\'.\\n  Type \'boolean\' is not assignable to type \'MenuItem\'.", "3954618525"],
      [234, 8, 11, "Type \'false | { click: () => Promise<void>; icon: string; identifier: string; label: string; }\' is not assignable to type \'MenuItem\'.\\n  Type \'boolean\' is not assignable to type \'MenuItem\'.", "3143138118"],
      [246, 8, 26, "Type \'false | { click: () => Promise<void>; icon: string; identifier: string; label: string; } | undefined\' is not assignable to type \'MenuItem\'.\\n  Type \'undefined\' is not assignable to type \'MenuItem\'.", "679169961"],
      [250, 4, 26, "Object is possibly \'undefined\'.", "3771314110"]
    ],
    "src/script/components/panel/UserDetails.test.ts:1738837932": [
      [43, 53, 4, "Argument of type \'null\' is not assignable to parameter of type \'string | undefined\'.", "2087897566"],
      [52, 11, 21, "Object is possibly \'null\'.", "2859301736"],
      [53, 11, 25, "Object is possibly \'null\'.", "3046884217"],
      [62, 58, 4, "Argument of type \'null\' is not assignable to parameter of type \'string | undefined\'.", "2087897566"],
      [64, 4, 30, "Cannot invoke an object which is possibly \'undefined\'.", "1790663291"],
      [73, 53, 4, "Argument of type \'null\' is not assignable to parameter of type \'string | undefined\'.", "2087897566"],
      [81, 11, 25, "Object is possibly \'null\'.", "3098493970"],
      [86, 53, 4, "Argument of type \'null\' is not assignable to parameter of type \'string | undefined\'.", "2087897566"],
      [97, 11, 35, "Object is possibly \'null\'.", "3072447641"]
    ],
    "src/script/components/toggle/BaseToggle.test.tsx:917864535": [
      [43, 25, 25, "Argument of type \'Element | null\' is not assignable to parameter of type \'Element\'.\\n  Type \'null\' is not assignable to type \'Element\'.", "2875532638"]
    ],
    "src/script/components/toggle/InfoToggle.test.tsx:1025969366": [
      [48, 11, 31, "Object is possibly \'null\'.", "756876288"],
      [49, 21, 21, "Argument of type \'Element | null\' is not assignable to parameter of type \'Element\'.\\n  Type \'null\' is not assignable to type \'Element\'.", "1763299350"]
    ],
    "src/script/components/toggle/ReceiptModeToggle.test.ts:3769197722": [
      [42, 11, 8, "Object is possibly \'null\'.", "2071428406"],
      [53, 11, 8, "Object is possibly \'null\'.", "2071428406"]
    ],
    "src/script/connection/ConnectionEntity.ts:2779957789": [
      [41, 4, 19, "Type \'null\' is not assignable to type \'QualifiedId\'.", "59414957"],
      [42, 4, 9, "Type \'null\' is not assignable to type \'string\'.", "1162435291"],
      [43, 4, 15, "Type \'null\' is not assignable to type \'string\'.", "3261786582"],
      [44, 4, 12, "Type \'null\' is not assignable to type \'string\'.", "1494865734"],
      [45, 4, 11, "Type \'Observable<ConnectionStatus.UNKNOWN>\' is not assignable to type \'Observable<ConnectionStatus>\'.\\n  Types of parameters \'value\' and \'value\' are incompatible.\\n    Type \'ConnectionStatus\' is not assignable to type \'ConnectionStatus.UNKNOWN\'.", "3642829209"],
      [46, 4, 11, "Type \'null\' is not assignable to type \'QualifiedId\'.", "3570480945"]
    ],
    "src/script/connection/ConnectionMapper.ts:1601471521": [
      [63, 4, 24, "Type \'string | undefined\' is not assignable to type \'string\'.\\n  Type \'undefined\' is not assignable to type \'string\'.", "3077613709"]
    ],
    "src/script/connection/ConnectionRepository.ts:4139441225": [
      [188, 10, 5, "Object is of type \'unknown\'.", "165548477"],
      [201, 89, 5, "Object is of type \'unknown\'.", "165548477"],
      [241, 72, 5, "Object is of type \'unknown\'.", "165548477"],
      [309, 72, 5, "Object is of type \'unknown\'.", "165548477"]
    ],
    "src/script/conversation/AbstractConversationEventHandler.ts:2160548461": [
      [55, 4, 57, "Type \'void | Promise<void>\' is not assignable to type \'Promise<void>\'.\\n  Type \'void\' is not assignable to type \'Promise<void>\'.", "1935544587"],
      [55, 50, 9, "Expected 1 arguments, but got 2.", "1945995409"]
    ],
    "src/script/conversation/ConversationAccessPermission.ts:4078826543": [
      [77, 8, 29, "Type \'[string, number] | undefined\' must have a \'[Symbol.iterator]()\' method that returns an iterator.", "3545949443"],
      [137, 9, 95, "Argument of type \'(bit: \\"1\\" | \\"0\\", i: number) => string | undefined\' is not assignable to parameter of type \'(value: string, index: number, array: string[]) => string | undefined\'.\\n  Types of parameters \'bit\' and \'value\' are incompatible.\\n    Type \'string\' is not assignable to type \'\\"1\\" | \\"0\\"\'.", "2336737203"]
    ],
    "src/script/conversation/ConversationCellState.ts:2607123593": [
      [191, 8, 17, "Object is possibly \'undefined\'.", "1821064255"],
      [241, 6, 17, "Object is possibly \'undefined\'.", "1821064255"],
      [250, 28, 17, "Object is possibly \'undefined\'.", "1821064255"],
      [293, 23, 29, "Object is possibly \'undefined\'.", "2539326033"],
      [300, 50, 29, "Argument of type \'User | undefined\' is not assignable to parameter of type \'QualifiedEntity\'.\\n  Type \'undefined\' is not assignable to type \'QualifiedEntity\'.", "2539326033"],
      [379, 4, 65, "Type \'boolean | undefined\' is not assignable to type \'boolean\'.", "368272031"]
    ],
    "src/script/conversation/ConversationEphemeralHandler.ts:1544789085": [
      [61, 4, 91, "Type \'number | null\' is not assignable to type \'number\'.\\n  Type \'null\' is not assignable to type \'number\'.", "187276181"],
      [72, 6, 41, "Type of computed property\'s value is \'(conversationEntity: Conversation, eventJson: ConversationMessageTimerUpdateEvent) => Promise<Conversation>\', which is not assignable to type \'(conversationEntity: Conversation) => void | Promise<void>\'.", "2358639438"],
      [77, 4, 18, "Type \'ObservableArray<never>\' is not assignable to type \'ObservableArray<ContentMessage>\'.\\n  Types of parameters \'value\' and \'value\' are incompatible.\\n    Type \'ContentMessage[] | null | undefined\' is not assignable to type \'never[] | null | undefined\'.\\n      Type \'ContentMessage[]\' is not assignable to type \'never[]\'.\\n        Type \'ContentMessage\' is not assignable to type \'never\'.", "2087948420"],
      [84, 29, 16, "No overload matches this call.\\n  Overload 1 of 2, \'(id?: number | undefined): void\', gave the following error.\\n    Argument of type \'number | null\' is not assignable to parameter of type \'number | undefined\'.\\n  Overload 2 of 2, \'(intervalId: Timeout | undefined): void\', gave the following error.\\n    Argument of type \'number | null\' is not assignable to parameter of type \'Timeout | undefined\'.\\n      Type \'null\' is not assignable to type \'Timeout | undefined\'.", "1776967942"],
      [129, 38, 25, "Argument of type \'string | undefined\' is not assignable to parameter of type \'string\'.\\n  Type \'undefined\' is not assignable to type \'string\'.", "1762572671"],
      [178, 34, 25, "Argument of type \'string | undefined\' is not assignable to parameter of type \'string\'.\\n  Type \'undefined\' is not assignable to type \'string\'.", "1762572671"],
      [197, 34, 25, "Argument of type \'string | undefined\' is not assignable to parameter of type \'string\'.\\n  Type \'undefined\' is not assignable to type \'string\'.", "1762572671"],
      [245, 34, 25, "Argument of type \'string | undefined\' is not assignable to parameter of type \'string\'.\\n  Type \'undefined\' is not assignable to type \'string\'.", "1762572671"]
    ],
    "src/script/conversation/ConversationFilter.test.ts:451886162": [
      [35, 8, 6, "Type \'undefined\' is not assignable to type \'CONVERSATION_ACCESS[]\'.", "1314097761"],
      [37, 8, 11, "Type \'undefined\' is not assignable to type \'(CONVERSATION_ACCESS_ROLE | ACCESS_ROLE_V2[]) & (CONVERSATION_ACCESS_ROLE | undefined)\'.", "186257802"],
      [43, 8, 15, "Type \'null\' is not assignable to type \'number\'.", "32466162"],
      [44, 8, 20, "Type \'null\' is not assignable to type \'number\'.", "162671298"],
      [56, 8, 16, "Type \'undefined\' is not assignable to type \'QualifiedId[]\'.", "3008406851"],
      [57, 8, 12, "Type \'null\' is not assignable to type \'RECEIPT_MODE\'.", "1234422597"],
      [60, 8, 7, "Type \'undefined\' is not assignable to type \'string\'.", "1826788170"],
      [88, 8, 15, "Type \'null\' is not assignable to type \'number\'.", "32466162"],
      [89, 8, 20, "Type \'null\' is not assignable to type \'number\'.", "162671298"],
      [97, 8, 13, "Type \'null\' is not assignable to type \'number | undefined\'.", "2449554358"],
      [102, 8, 16, "Type \'undefined\' is not assignable to type \'QualifiedId[]\'.", "3008406851"],
      [103, 8, 12, "Type \'null\' is not assignable to type \'RECEIPT_MODE\'.", "1234422597"],
      [109, 8, 7, "Type \'null\' is not assignable to type \'string\'.", "1826788170"]
    ],
    "src/script/conversation/ConversationLabelRepository.ts:2667135542": [
      [93, 4, 11, "Type \'ObservableArray<never>\' is not assignable to type \'ObservableArray<ConversationLabel>\'.\\n  Types of parameters \'value\' and \'value\' are incompatible.\\n    Type \'ConversationLabel[] | null | undefined\' is not assignable to type \'never[] | null | undefined\'.\\n      Type \'ConversationLabel[]\' is not assignable to type \'never[]\'.\\n        Type \'ConversationLabel\' is not assignable to type \'never\'.", "2608654840"],
      [118, 8, 13, "Type \'ObservableArray<Conversation | undefined>\' is not assignable to type \'ObservableArray<Conversation>\'.\\n  The types returned by \'peek()\' are incompatible between these types.\\n    Type \'(Conversation | undefined)[]\' is not assignable to type \'Conversation[]\'.\\n      Type \'Conversation | undefined\' is not assignable to type \'Conversation\'.\\n        Type \'undefined\' is not assignable to type \'Conversation\'.", "3592773563"],
      [142, 49, 5, "Object is of type \'unknown\'.", "165548477"],
      [164, 55, 59, "Type \'ConversationLabel | undefined\' is not assignable to type \'ConversationLabel\'.\\n  Type \'undefined\' is not assignable to type \'ConversationLabel\'.", "1891492718"],
      [165, 66, 44, "Type \'ConversationLabel | undefined\' is not assignable to type \'ConversationLabel\'.\\n  Type \'undefined\' is not assignable to type \'ConversationLabel\'.", "3545764513"],
      [207, 15, 45, "Object is possibly \'undefined\'.", "2733869551"]
    ],
    "src/script/conversation/ConversationMapper.test.ts:3872739284": [
      [59, 86, 9, "Type \'undefined\' is not assignable to type \'ConversationDatabaseData\'.", "2620553983"],
      [187, 8, 18, "Type \'undefined\' is not assignable to type \'Conversation\'.", "1508601427"],
      [195, 6, 18, "Type \'undefined\' is not assignable to type \'Conversation\'.", "1508601427"],
      [320, 8, 15, "Type \'null\' is not assignable to type \'number | undefined\'.", "32466162"],
      [321, 8, 20, "Type \'null\' is not assignable to type \'number | undefined\'.", "162671298"],
      [365, 8, 13, "Type \'null\' is not assignable to type \'number | undefined\'.", "2449554358"],
      [420, 48, 18, "Object is possibly \'undefined\'.", "3207599164"],
      [456, 49, 18, "Object is possibly \'undefined\'.", "3207599164"],
      [467, 49, 18, "Object is possibly \'undefined\'.", "3207599164"],
      [467, 49, 40, "No overload matches this call.\\n  Overload 1 of 4, \'(value: string | number | Date): Date\', gave the following error.\\n    Argument of type \'string | null\' is not assignable to parameter of type \'string | number | Date\'.\\n  Overload 2 of 4, \'(value: string | number): Date\', gave the following error.\\n    Argument of type \'string | null\' is not assignable to parameter of type \'string | number\'.", "489961534"],
      [470, 54, 18, "Object is possibly \'undefined\'.", "3207599164"],
      [472, 53, 18, "Object is possibly \'undefined\'.", "3207599164"],
      [472, 53, 37, "No overload matches this call.\\n  Overload 1 of 4, \'(value: string | number | Date): Date\', gave the following error.\\n    Argument of type \'string | null\' is not assignable to parameter of type \'string | number | Date\'.\\n  Overload 2 of 4, \'(value: string | number): Date\', gave the following error.\\n    Argument of type \'string | null\' is not assignable to parameter of type \'string | number\'.", "963650325"],
      [528, 6, 18, "Object is possibly \'undefined\'.", "3207599164"],
      [528, 36, 18, "Object is possibly \'undefined\'.", "3207599164"],
      [537, 49, 18, "Object is possibly \'undefined\'.", "3207599164"],
      [550, 49, 18, "Object is possibly \'undefined\'.", "3207599164"],
      [550, 49, 40, "No overload matches this call.\\n  Overload 1 of 4, \'(value: string | number | Date): Date\', gave the following error.\\n    Argument of type \'string | null\' is not assignable to parameter of type \'string | number | Date\'.\\n  Overload 2 of 4, \'(value: string | number): Date\', gave the following error.\\n    Argument of type \'string | null\' is not assignable to parameter of type \'string | number\'.", "489961534"],
      [553, 54, 18, "Object is possibly \'undefined\'.", "3207599164"],
      [555, 53, 18, "Object is possibly \'undefined\'.", "3207599164"],
      [555, 53, 37, "No overload matches this call.\\n  Overload 1 of 4, \'(value: string | number | Date): Date\', gave the following error.\\n    Argument of type \'string | null\' is not assignable to parameter of type \'string | number | Date\'.\\n  Overload 2 of 4, \'(value: string | number): Date\', gave the following error.\\n    Argument of type \'string | null\' is not assignable to parameter of type \'string | number\'.", "963650325"],
      [569, 6, 18, "Object is possibly \'undefined\'.", "3207599164"],
      [569, 34, 18, "Object is possibly \'undefined\'.", "3207599164"],
      [611, 65, 4, "Argument of type \'null\' is not assignable to parameter of type \'RECEIPT_MODE\'.", "2087897566"]
    ],
    "src/script/conversation/ConversationMapper.ts:3317518305": [
      [91, 45, 49, "Argument of type \'([key, value]: [keyof Conversation, string]) => void\' is not assignable to parameter of type \'(value: [string, any], index: number, array: [string, any][]) => void\'.\\n  Types of parameters \'__0\' and \'value\' are incompatible.\\n    Type \'[string, any]\' is not assignable to type \'[keyof Conversation, string]\'.\\n      Type at position 0 in source is not compatible with type at position 0 in target.\\n        Type \'string\' is not assignable to type \'keyof Conversation\'.", "2065920092"],
      [133, 39, 24, "Argument of type \'boolean | undefined\' is not assignable to parameter of type \'boolean\'.", "81006062"],
      [166, 36, 21, "Argument of type \'number | undefined\' is not assignable to parameter of type \'number\'.\\n  Type \'undefined\' is not assignable to type \'number\'.", "3907016453"],
      [185, 41, 26, "No overload matches this call.\\n  Overload 1 of 4, \'(value: string | number | Date): Date\', gave the following error.\\n    Argument of type \'string | undefined\' is not assignable to parameter of type \'string | number | Date\'.\\n      Type \'undefined\' is not assignable to type \'string | number | Date\'.\\n  Overload 2 of 4, \'(value: string | number): Date\', gave the following error.\\n    Argument of type \'string | undefined\' is not assignable to parameter of type \'string | number\'.\\n      Type \'undefined\' is not assignable to type \'string | number\'.", "582302494"],
      [191, 38, 23, "No overload matches this call.\\n  Overload 1 of 4, \'(value: string | number | Date): Date\', gave the following error.\\n    Argument of type \'string | undefined\' is not assignable to parameter of type \'string | number | Date\'.\\n  Overload 2 of 4, \'(value: string | number): Date\', gave the following error.\\n    Argument of type \'string | undefined\' is not assignable to parameter of type \'string | number\'.", "4035274933"],
      [275, 11, 25, "Object is possibly \'undefined\'.", "4293153287"],
      [276, 11, 94, "Argument of type \'(remoteConversationData: ConversationBackendData & {    receipt_mode: number;}, index: number) => ConversationDatabaseData\' is not assignable to parameter of type \'(value: Conversation, index: number, array: Conversation[]) => ConversationDatabaseData\'.\\n  Types of parameters \'remoteConversationData\' and \'value\' are incompatible.\\n    Type \'Conversation\' is not assignable to type \'Conversation & { receipt_mode: number; }\'.\\n      Type \'Conversation\' is not assignable to type \'{ receipt_mode: number; }\'.\\n        Types of property \'receipt_mode\' are incompatible.\\n          Type \'import(\\"wire-webapp/node_modules/@wireapp/api-client/src/conversation/data/ConversationReceiptModeUpdateData\\").RECEIPT_MODE | undefined\' is not assignable to type \'number\'.\\n            Type \'undefined\' is not assignable to type \'number\'.", "310849300"],
      [322, 10, 24, "Type \'(QualifiedId | undefined)[]\' is not assignable to type \'QualifiedId[]\'.\\n  Type \'QualifiedId | undefined\' is not assignable to type \'QualifiedId\'.\\n    Type \'undefined\' is not assignable to type \'QualifiedId\'.", "125758031"],
      [326, 61, 13, "Object is possibly \'undefined\'.", "1863462798"],
      [327, 10, 13, "Object is possibly \'undefined\'.", "1863462798"],
      [332, 70, 13, "Object is possibly \'undefined\'.", "1863462798"],
      [333, 12, 13, "Object is possibly \'undefined\'.", "1863462798"],
      [369, 49, 26, "No overload matches this call.\\n  Overload 1 of 4, \'(value: string | number | Date): Date\', gave the following error.\\n    Argument of type \'string | null\' is not assignable to parameter of type \'string | number | Date\'.\\n      Type \'null\' is not assignable to type \'string | number | Date\'.\\n  Overload 2 of 4, \'(value: string | number): Date\', gave the following error.\\n    Argument of type \'string | null\' is not assignable to parameter of type \'string | number\'.\\n      Type \'null\' is not assignable to type \'string | number\'.", "582302494"],
      [373, 10, 33, "Type \'boolean | undefined\' is not assignable to type \'boolean\'.", "2524769620"],
      [378, 46, 23, "No overload matches this call.\\n  Overload 1 of 4, \'(value: string | number | Date): Date\', gave the following error.\\n    Argument of type \'string | null\' is not assignable to parameter of type \'string | number | Date\'.\\n  Overload 2 of 4, \'(value: string | number): Date\', gave the following error.\\n    Argument of type \'string | null\' is not assignable to parameter of type \'string | number\'.", "4035274933"],
      [383, 10, 30, "Type \'import(\\"wire-webapp/node_modules/@wireapp/api-client/src/conversation/MutedStatus\\").MutedStatus | null\' is not assignable to type \'number\'.\\n  Type \'null\' is not assignable to type \'number\'.", "127436159"],
      [389, 14, 19, "No overload matches this call.\\n  Overload 1 of 2, \'(...items: ConcatArray<ConversationDatabaseData>[]): ConversationDatabaseData[]\', gave the following error.\\n    Argument of type \'(ConversationDatabaseData | undefined)[]\' is not assignable to parameter of type \'ConcatArray<ConversationDatabaseData>\'.\\n      The types returned by \'slice(...)\' are incompatible between these types.\\n        Type \'(ConversationDatabaseData | undefined)[]\' is not assignable to type \'ConversationDatabaseData[]\'.\\n          Type \'ConversationDatabaseData | undefined\' is not assignable to type \'ConversationDatabaseData\'.\\n            Type \'undefined\' is not assignable to type \'ConversationDatabaseData\'.\\n              Type \'undefined\' is not assignable to type \'ConversationRecord\'.\\n  Overload 2 of 2, \'(...items: (ConversationDatabaseData | ConcatArray<ConversationDatabaseData>)[]): ConversationDatabaseData[]\', gave the following error.\\n    Argument of type \'(ConversationDatabaseData | undefined)[]\' is not assignable to parameter of type \'ConversationDatabaseData | ConcatArray<ConversationDatabaseData>\'.\\n      Type \'(ConversationDatabaseData | undefined)[]\' is not assignable to type \'ConcatArray<ConversationDatabaseData>\'.", "482451192"]
    ],
    "src/script/conversation/ConversationRepository.test.ts:2873549183": [
      [92, 42, 13, "Argument of type \'string\' is not assignable to parameter of type \'never\'.", "1690980598"],
      [119, 4, 35, "Object is possibly \'undefined\'.", "901544345"],
      [126, 13, 35, "Object is possibly \'undefined\'.", "901544345"],
      [130, 12, 35, "Object is possibly \'undefined\'.", "901544345"],
      [137, 12, 35, "Object is possibly \'undefined\'.", "901544345"],
      [146, 13, 35, "Object is possibly \'undefined\'.", "901544345"],
      [150, 12, 35, "Object is possibly \'undefined\'.", "901544345"],
      [157, 12, 35, "Object is possibly \'undefined\'.", "901544345"],
      [166, 13, 35, "Object is possibly \'undefined\'.", "901544345"],
      [170, 12, 35, "Object is possibly \'undefined\'.", "901544345"],
      [177, 12, 35, "Object is possibly \'undefined\'.", "901544345"],
      [186, 13, 35, "Object is possibly \'undefined\'.", "901544345"],
      [190, 12, 35, "Object is possibly \'undefined\'.", "901544345"],
      [197, 12, 35, "Object is possibly \'undefined\'.", "901544345"],
      [205, 21, 35, "Object is possibly \'undefined\'.", "901544345"],
      [228, 8, 4, "Type \'null\' is not assignable to type \'string | undefined\'.", "2087876002"],
      [236, 6, 35, "Object is possibly \'undefined\'.", "901544345"],
      [239, 27, 28, "Object is possibly \'undefined\'.", "2623105571"],
      [244, 12, 35, "Object is possibly \'undefined\'.", "901544345"],
      [249, 13, 35, "Object is possibly \'undefined\'.", "901544345"],
      [264, 36, 4, "Argument of type \'null\' is not assignable to parameter of type \'string | undefined\'.", "2087897566"],
      [280, 8, 35, "Object is possibly \'undefined\'.", "901544345"],
      [281, 8, 35, "Object is possibly \'undefined\'.", "901544345"],
      [282, 8, 35, "Object is possibly \'undefined\'.", "901544345"],
      [283, 8, 35, "Object is possibly \'undefined\'.", "901544345"],
      [288, 19, 35, "Object is possibly \'undefined\'.", "901544345"],
      [292, 15, 35, "Object is possibly \'undefined\'.", "901544345"],
      [296, 15, 35, "Object is possibly \'undefined\'.", "901544345"],
      [300, 15, 35, "Object is possibly \'undefined\'.", "901544345"],
      [304, 15, 35, "Object is possibly \'undefined\'.", "901544345"],
      [310, 21, 35, "Object is possibly \'undefined\'.", "901544345"],
      [316, 21, 35, "Object is possibly \'undefined\'.", "901544345"],
      [324, 41, 13, "Argument of type \'string\' is not assignable to parameter of type \'never\'.", "3975720788"],
      [324, 103, 4, "Argument of type \'null\' is not assignable to parameter of type \'string | undefined\'.", "2087897566"],
      [326, 12, 35, "Object is possibly \'undefined\'.", "901544345"],
      [352, 70, 9, "Argument of type \'undefined\' is not assignable to parameter of type \'string\'.", "2620553983"],
      [353, 33, 35, "Object is possibly \'undefined\'.", "901544345"],
      [367, 35, 505, "Conversion of type \'{ creator: string; id: string; members: { others: never[]; self: { hidden_ref: null; id: string; otr_archived_ref: null; otr_muted_ref: null; otr_muted_status: 0; service: null; status_ref: string; status_time: string; }; }; name: null; type: 0; }\' to type \'ConversationDatabaseData\' may be a mistake because neither type sufficiently overlaps with the other. If this was intentional, convert the expression to \'unknown\' first.\\n  Type \'{ creator: string; id: string; members: { others: never[]; self: { hidden_ref: null; id: string; otr_archived_ref: null; otr_muted_ref: null; otr_muted_status: 0; service: null; status_ref: string; status_time: string; }; }; name: null; type: 0; }\' is missing the following properties from type \'ConversationRecord\': access, access_role, archived_state, archived_timestamp, and 19 more.", "1362948183"],
      [388, 46, 21, "Argument of type \'string\' is not assignable to parameter of type \'never\'.", "1873507912"],
      [394, 13, 35, "Object is possibly \'undefined\'.", "901544345"],
      [395, 8, 34, "Argument of type \'(_conversation: Conversation) => void\' is not assignable to parameter of type \'(value: Conversation | undefined) => void | PromiseLike<void>\'.\\n  Types of parameters \'_conversation\' and \'value\' are incompatible.\\n    Type \'Conversation | undefined\' is not assignable to type \'Conversation\'.\\n      Type \'undefined\' is not assignable to type \'Conversation\'.", "34751641"],
      [396, 17, 35, "Object is possibly \'undefined\'.", "901544345"],
      [397, 17, 32, "Object is possibly \'undefined\'.", "3571799462"],
      [405, 6, 35, "Object is possibly \'undefined\'.", "901544345"],
      [407, 13, 35, "Object is possibly \'undefined\'.", "901544345"],
      [408, 15, 35, "Object is possibly \'undefined\'.", "901544345"],
      [409, 15, 32, "Object is possibly \'undefined\'.", "3571799462"],
      [410, 15, 13, "Object is possibly \'undefined\'.", "2708044599"],
      [417, 13, 35, "Object is possibly \'undefined\'.", "901544345"],
      [418, 15, 13, "Object is possibly \'undefined\'.", "2708044599"],
      [420, 28, 13, "Argument of type \'Conversation | undefined\' is not assignable to parameter of type \'Conversation\'.\\n  Type \'undefined\' is not assignable to type \'Conversation\'.", "2708044599"],
      [420, 43, 35, "Object is possibly \'undefined\'.", "901544345"],
      [425, 12, 13, "Argument of type \'Conversation | undefined\' is not assignable to parameter of type \'Conversation\'.\\n  Type \'undefined\' is not assignable to type \'Conversation\'.", "2708044599"],
      [426, 12, 35, "Object is possibly \'undefined\'.", "901544345"],
      [446, 49, 18, "Argument of type \'string\' is not assignable to parameter of type \'never\'.", "2794143312"],
      [449, 49, 21, "Argument of type \'string\' is not assignable to parameter of type \'never\'.", "1873507912"],
      [452, 12, 35, "Object is possibly \'undefined\'.", "901544345"],
      [454, 13, 35, "Object is possibly \'undefined\'.", "901544345"],
      [455, 15, 35, "Object is possibly \'undefined\'.", "901544345"],
      [524, 31, 871, "Conversion of type \'{ access: CONVERSATION_ACCESS.PRIVATE[]; accessRole: CONVERSATION_ACCESS_ROLE.ACTIVATED; creator: string; id: string; members: { others: { id: string; status: 0; }[]; self: { ...; }; }; name: null; team: null; type: 2; }\' to type \'ConversationDatabaseData\' may be a mistake because neither type sufficiently overlaps with the other. If this was intentional, convert the expression to \'unknown\' first.\\n  Type \'{ access: CONVERSATION_ACCESS.PRIVATE[]; accessRole: CONVERSATION_ACCESS_ROLE.ACTIVATED; creator: string; id: string; members: { others: { id: string; status: 0; }[]; self: { ...; }; }; name: null; team: null; type: 2; }\' is missing the following properties from type \'ConversationRecord\': access_role, archived_state, archived_timestamp, cleared_timestamp, and 18 more.", "2902648306"],
      [557, 14, 35, "Object is possibly \'undefined\'.", "901544345"],
      [589, 15, 35, "Object is possibly \'undefined\'.", "901544345"],
      [592, 12, 35, "Object is possibly \'undefined\'.", "901544345"],
      [593, 19, 35, "Object is possibly \'undefined\'.", "901544345"],
      [597, 14, 35, "Object is possibly \'undefined\'.", "901544345"],
      [597, 14, 77, "Object is possibly \'null\'.", "2683947211"],
      [601, 19, 35, "Object is possibly \'undefined\'.", "901544345"],
      [605, 14, 35, "Object is possibly \'undefined\'.", "901544345"],
      [605, 14, 77, "Object is possibly \'null\'.", "2683947211"],
      [619, 51, 18, "Argument of type \'string\' is not assignable to parameter of type \'never\'.", "970899399"],
      [622, 51, 33, "Argument of type \'string\' is not assignable to parameter of type \'never\'.", "2464318121"],
      [662, 12, 13, "Type \'null\' is not assignable to type \'number | undefined\'.", "2449554358"],
      [668, 12, 12, "Type \'null\' is not assignable to type \'RECEIPT_MODE | undefined\'.", "1234422597"],
      [669, 12, 4, "Type \'null\' is not assignable to type \'string | undefined\'.", "2087956856"],
      [679, 15, 35, "Object is possibly \'undefined\'.", "901544345"],
      [680, 17, 35, "Object is possibly \'undefined\'.", "901544345"],
      [681, 17, 35, "Object is possibly \'undefined\'.", "901544345"],
      [689, 15, 35, "Object is possibly \'undefined\'.", "901544345"],
      [690, 17, 35, "Object is possibly \'undefined\'.", "901544345"],
      [691, 17, 35, "Object is possibly \'undefined\'.", "901544345"],
      [704, 51, 33, "Argument of type \'string\' is not assignable to parameter of type \'never\'.", "2464318121"],
      [705, 43, 14, "Argument of type \'string\' is not assignable to parameter of type \'never\'.", "4200913383"],
      [720, 14, 35, "Object is possibly \'undefined\'.", "901544345"],
      [722, 15, 35, "Object is possibly \'undefined\'.", "901544345"],
      [723, 17, 35, "Object is possibly \'undefined\'.", "901544345"],
      [724, 17, 35, "Object is possibly \'undefined\'.", "901544345"],
      [753, 15, 35, "Object is possibly \'undefined\'.", "901544345"],
      [758, 53, 18, "Argument of type \'string\' is not assignable to parameter of type \'never\'.", "4226246646"],
      [780, 14, 35, "Object is possibly \'undefined\'.", "901544345"],
      [784, 10, 35, "Object is possibly \'undefined\'.", "901544345"],
      [788, 15, 35, "Object is possibly \'undefined\'.", "901544345"],
      [790, 15, 35, "Object is possibly \'undefined\'.", "901544345"],
      [794, 41, 13, "Argument of type \'string\' is not assignable to parameter of type \'never\'.", "4004503856"],
      [809, 14, 35, "Object is possibly \'undefined\'.", "901544345"],
      [812, 15, 35, "Object is possibly \'undefined\'.", "901544345"],
      [813, 17, 35, "Object is possibly \'undefined\'.", "901544345"],
      [814, 17, 25, "Object is possibly \'undefined\'.", "47328231"],
      [815, 17, 35, "Object is possibly \'undefined\'.", "901544345"],
      [820, 41, 13, "Argument of type \'string\' is not assignable to parameter of type \'never\'.", "4004503856"],
      [838, 14, 35, "Object is possibly \'undefined\'.", "901544345"],
      [841, 15, 35, "Object is possibly \'undefined\'.", "901544345"],
      [842, 17, 35, "Object is possibly \'undefined\'.", "901544345"],
      [843, 17, 25, "Object is possibly \'undefined\'.", "47328231"],
      [844, 17, 35, "Object is possibly \'undefined\'.", "901544345"],
      [849, 41, 13, "Argument of type \'string\' is not assignable to parameter of type \'never\'.", "4004503856"],
      [868, 14, 35, "Object is possibly \'undefined\'.", "901544345"],
      [871, 15, 35, "Object is possibly \'undefined\'.", "901544345"],
      [872, 17, 35, "Object is possibly \'undefined\'.", "901544345"],
      [873, 17, 25, "Object is possibly \'undefined\'.", "47328231"],
      [874, 17, 35, "Object is possibly \'undefined\'.", "901544345"],
      [886, 15, 35, "Object is possibly \'undefined\'.", "901544345"],
      [911, 14, 35, "Object is possibly \'undefined\'.", "901544345"],
      [914, 10, 35, "Object is possibly \'undefined\'.", "901544345"],
      [918, 15, 35, "Object is possibly \'undefined\'.", "901544345"],
      [923, 41, 13, "Argument of type \'string\' is not assignable to parameter of type \'never\'.", "4004503856"],
      [939, 14, 35, "Object is possibly \'undefined\'.", "901544345"],
      [941, 15, 35, "Object is possibly \'undefined\'.", "901544345"],
      [942, 17, 35, "Object is possibly \'undefined\'.", "901544345"],
      [943, 17, 25, "Object is possibly \'undefined\'.", "47328231"],
      [948, 41, 13, "Argument of type \'string\' is not assignable to parameter of type \'never\'.", "4004503856"],
      [963, 14, 35, "Object is possibly \'undefined\'.", "901544345"],
      [965, 15, 35, "Object is possibly \'undefined\'.", "901544345"],
      [966, 17, 35, "Object is possibly \'undefined\'.", "901544345"],
      [967, 17, 25, "Object is possibly \'undefined\'.", "47328231"],
      [984, 14, 22, "Object is possibly \'undefined\'.", "3445893770"],
      [986, 8, 22, "Object is possibly \'undefined\'.", "3445893770"],
      [988, 15, 22, "Object is possibly \'undefined\'.", "3445893770"],
      [1001, 6, 22, "Type \'ConversationRepository | undefined\' is not assignable to type \'ConversationRepository\'.\\n  Type \'undefined\' is not assignable to type \'ConversationRepository\'.", "3445893770"],
      [1054, 26, 4, "Argument of type \'null\' is not assignable to parameter of type \'string | undefined\'.", "2087897566"],
      [1057, 61, 4, "Argument of type \'null\' is not assignable to parameter of type \'string | undefined\'.", "2087897566"],
      [1060, 49, 4, "Argument of type \'null\' is not assignable to parameter of type \'string | undefined\'.", "2087897566"],
      [1063, 49, 4, "Argument of type \'null\' is not assignable to parameter of type \'string | undefined\'.", "2087897566"],
      [1071, 26, 4, "Argument of type \'null\' is not assignable to parameter of type \'string | undefined\'.", "2087897566"],
      [1105, 8, 35, "Object is possibly \'undefined\'.", "901544345"],
      [1106, 8, 35, "Object is possibly \'undefined\'.", "901544345"],
      [1107, 8, 35, "Object is possibly \'undefined\'.", "901544345"],
      [1112, 24, 35, "Object is possibly \'undefined\'.", "901544345"],
      [1113, 13, 35, "Object is possibly \'undefined\'.", "901544345"],
      [1117, 17, 35, "Object is possibly \'undefined\'.", "901544345"],
      [1126, 49, 21, "Argument of type \'string\' is not assignable to parameter of type \'never\'.", "1873507912"],
      [1129, 13, 35, "Object is possibly \'undefined\'.", "901544345"],
      [1132, 17, 28, "Object is possibly \'undefined\'.", "3381709752"],
      [1141, 6, 30, "Object is possibly \'undefined\'.", "3408729068"],
      [1148, 25, 35, "Object is possibly \'undefined\'.", "901544345"],
      [1156, 6, 30, "Object is possibly \'undefined\'.", "3408729068"],
      [1163, 25, 35, "Object is possibly \'undefined\'.", "901544345"],
      [1173, 46, 21, "Argument of type \'string\' is not assignable to parameter of type \'never\'.", "1873507912"],
      [1180, 6, 35, "Object is possibly \'undefined\'.", "901544345"],
      [1181, 6, 35, "Object is possibly \'undefined\'.", "901544345"],
      [1182, 12, 35, "Object is possibly \'undefined\'.", "901544345"],
      [1184, 13, 35, "Object is possibly \'undefined\'.", "901544345"]
    ],
    "src/script/conversation/ConversationRepository.ts:2347322499": [
      [180, 8, 29, "Argument of type \'(User | undefined)[] | undefined\' is not assignable to parameter of type \'User[] | undefined\'.\\n  Type \'(User | undefined)[]\' is not assignable to type \'User[]\'.", "1506995572"],
      [186, 75, 13, "No overload matches this call.\\n  Overload 1 of 4, \'(value: string | number | Date): Date\', gave the following error.\\n    Argument of type \'string | undefined\' is not assignable to parameter of type \'string | number | Date\'.\\n  Overload 2 of 4, \'(value: string | number): Date\', gave the following error.\\n    Argument of type \'string | undefined\' is not assignable to parameter of type \'string | number\'.", "2642562490"],
      [205, 16, 24, "Argument of type \'string | undefined\' is not assignable to parameter of type \'string\'.\\n  Type \'undefined\' is not assignable to type \'string\'.", "2322605270"],
      [210, 25, 13, "No overload matches this call.\\n  Overload 1 of 4, \'(value: string | number | Date): Date\', gave the following error.\\n    Argument of type \'string | undefined\' is not assignable to parameter of type \'string | number | Date\'.\\n  Overload 2 of 4, \'(value: string | number): Date\', gave the following error.\\n    Argument of type \'string | undefined\' is not assignable to parameter of type \'string | number\'.", "2642562490"],
      [226, 10, 12, "Object is possibly \'undefined\'.", "1670678216"],
      [321, 6, 18, "Argument of type \'Conversation | undefined\' is not assignable to parameter of type \'Conversation\'.\\n  Type \'undefined\' is not assignable to type \'Conversation\'.", "1508601427"],
      [335, 43, 15, "Argument of type \'string | undefined\' is not assignable to parameter of type \'string\'.\\n  Type \'undefined\' is not assignable to type \'string\'.", "1177570679"],
      [468, 8, 5, "Argument of type \'unknown\' is not assignable to parameter of type \'BackendClientError\'.", "165548477"],
      [508, 10, 13, "Object is of type \'unknown\'.", "2758364324"],
      [514, 8, 13, "Argument of type \'unknown\' is not assignable to parameter of type \'Error | undefined\'.", "2758364324"],
      [534, 9, 25, "Object is possibly \'undefined\'.", "4293153287"],
      [655, 78, 9, "Argument of type \'number | undefined\' is not assignable to parameter of type \'number\'.\\n  Type \'undefined\' is not assignable to type \'number\'.", "2548743275"],
      [842, 26, 24, "Argument of type \'string | undefined\' is not assignable to parameter of type \'string\'.\\n  Type \'undefined\' is not assignable to type \'string\'.", "2322605270"],
      [901, 37, 5, "Object is of type \'unknown\'.", "165548477"],
      [903, 80, 5, "Object is of type \'unknown\'.", "165548477"],
      [1030, 6, 50, "Type \'Conversation | undefined\' is not assignable to type \'false | Conversation\'.\\n  Type \'undefined\' is not assignable to type \'false | Conversation\'.", "4161336519"],
      [1040, 37, 5, "Object is of type \'unknown\'.", "165548477"],
      [1065, 30, 5, "Object is of type \'unknown\'.", "165548477"],
      [1103, 73, 6, "Type \'null\' is not assignable to type \'string\'.", "1127975365"],
      [1122, 22, 5, "Object is of type \'unknown\'.", "165548477"],
      [1148, 14, 5, "Object is of type \'unknown\'.", "165548477"],
      [1227, 4, 88, "Type \'Promise<Conversation | undefined>[]\' is not assignable to type \'Promise<Conversation>[]\'.\\n  Type \'Promise<Conversation | undefined>\' is not assignable to type \'Promise<Conversation>\'.\\n    Type \'Conversation | undefined\' is not assignable to type \'Conversation\'.\\n      Type \'undefined\' is not assignable to type \'Conversation\'.", "909551372"],
      [1624, 101, 5, "Object is of type \'unknown\'.", "165548477"],
      [1723, 44, 9, "Argument of type \'number | undefined\' is not assignable to parameter of type \'number\'.\\n  Type \'undefined\' is not assignable to type \'number\'.", "2548743275"],
      [1822, 18, 12, "Object is possibly \'undefined\'.", "1670678216"],
      [1910, 12, 39, "Argument of type \'(conversationEntity: Conversation) => Conversation\' is not assignable to parameter of type \'((value: Conversation) => Conversation | PromiseLike<Conversation>) & ((value: null) => Conversation | PromiseLike<...>)\'.\\n  Type \'(conversationEntity: Conversation) => Conversation\' is not assignable to type \'(value: null) => Conversation | PromiseLike<Conversation>\'.\\n    Types of parameters \'conversationEntity\' and \'value\' are incompatible.\\n      Type \'null\' is not assignable to type \'Conversation\'.", "3862325245"],
      [2006, 52, 9, "Argument of type \'IncomingEvent\' is not assignable to parameter of type \'MappedEvent\'.\\n  Type \'ConversationCodeDeleteEvent\' is not assignable to type \'MappedEvent\'.\\n    Type \'ConversationCodeDeleteEvent\' is not assignable to type \'{ data?: string | MappedEventData | undefined; type: CONVERSATION_EVENT | CONVERSATION; }\'.\\n      Types of property \'data\' are incompatible.\\n        Type \'null\' is not assignable to type \'string | MappedEventData | undefined\'.", "1945995409"],
      [2011, 6, 9, "Argument of type \'IncomingEvent\' is not assignable to parameter of type \'MappedEvent\'.", "1945995409"],
      [2230, 60, 13, "Argument of type \'ContentMessage | MemberMessage | CallMessage | VerificationMessage | LegalHoldMessage | ... 9 more ... | undefined\' is not assignable to parameter of type \'Message\'.", "2065728181"],
      [2231, 12, 35, "Argument of type \'(messageEntity: MemberMessage) => { conversationEntity: Conversation; }\' is not assignable to parameter of type \'(value: Message) => { conversationEntity: Conversation; } | PromiseLike<{ conversationEntity: Conversation; }>\'.\\n  Types of parameters \'messageEntity\' and \'value\' are incompatible.\\n    Type \'Message\' is missing the following properties from type \'MemberMessage\': allTeamMembers, exceedsMaxVisibleUsers, hasUsers, hiddenUserCount, and 34 more.", "3695844397"],
      [2259, 8, 6, "Type \'string | undefined\' is not assignable to type \'string\'.\\n  Type \'undefined\' is not assignable to type \'string\'.", "1127975365"],
      [2277, 26, 5, "Object is of type \'unknown\'.", "165548477"],
      [2282, 4, 17, "Type \'undefined\' is not assignable to type \'{ conversationEntity: Conversation; }\'.", "4204377774"],
      [2299, 6, 16, "Type \'string | undefined\' is not assignable to type \'string\'.\\n  Type \'undefined\' is not assignable to type \'string\'.", "1831201559"],
      [2308, 70, 13, "Argument of type \'ContentMessage | MemberMessage | CallMessage | VerificationMessage | LegalHoldMessage | ... 9 more ... | undefined\' is not assignable to parameter of type \'Message\'.\\n  Type \'undefined\' is not assignable to type \'Message\'.", "2065728181"],
      [2347, 12, 6, "Type \'string | null\' is not assignable to type \'string\'.\\n  Type \'null\' is not assignable to type \'string\'.", "1127975365"],
      [2381, 73, 16, "Argument of type \'(QualifiedId | undefined)[]\' is not assignable to parameter of type \'QualifiedId[]\'.", "2829605732"],
      [2460, 14, 9, "Type \'undefined\' cannot be used as an index type.", "665809274"],
      [2485, 60, 9, "Argument of type \'ConversationMemberUpdateData\' is not assignable to parameter of type \'Partial<SelfStatusUpdateDatabaseData>\'.\\n  Types of property \'otr_muted_ref\' are incompatible.\\n    Type \'string | null | undefined\' is not assignable to type \'string | undefined\'.", "1946204345"],
      [2599, 74, 42, "Object is possibly \'undefined\'.", "4089489462"],
      [2637, 51, 4, "Property \'type\' does not exist on type \'never\'.", "2087944093"],
      [2653, 25, 5, "Object is of type \'unknown\'.", "165548477"],
      [2680, 25, 5, "Object is of type \'unknown\'.", "165548477"],
      [2733, 98, 7, "Argument of type \'{ domain: string | undefined; id: string; }[] | undefined\' is not assignable to parameter of type \'QualifiedId[] | undefined\'.\\n  Type \'{ domain: string | undefined; id: string; }[]\' is not assignable to type \'QualifiedId[]\'.\\n    Type \'{ domain: string | undefined; id: string; }\' is not assignable to type \'QualifiedId\'.\\n      Types of property \'domain\' are incompatible.\\n        Type \'string | undefined\' is not assignable to type \'string\'.\\n          Type \'undefined\' is not assignable to type \'string\'.", "2414311946"],
      [2740, 42, 13, "Argument of type \'ContentMessage | MemberMessage | CallMessage | VerificationMessage | LegalHoldMessage | ... 9 more ... | undefined\' is not assignable to parameter of type \'Message\'.", "2065728181"],
      [2842, 64, 6, "Type \'string | undefined\' is not assignable to type \'string\'.\\n  Type \'undefined\' is not assignable to type \'string\'.", "1127975365"],
      [2864, 6, 6, "Type \'string | undefined\' is not assignable to type \'string\'.\\n  Type \'undefined\' is not assignable to type \'string\'.", "1127975365"],
      [2903, 58, 8, "Argument of type \'string | undefined\' is not assignable to parameter of type \'string\'.\\n  Type \'undefined\' is not assignable to type \'string\'.", "1234247995"]
    ],
    "src/script/conversation/ConversationRoleRepository.test.ts:4040891269": [
      [36, 6, 27, "Argument of type \'TeamRepository | undefined\' is not assignable to parameter of type \'TeamRepository\'.\\n  Type \'undefined\' is not assignable to type \'TeamRepository\'.", "2595125417"],
      [38, 6, 27, "Object is possibly \'undefined\'.", "2644272773"],
      [39, 6, 27, "Object is possibly \'undefined\'.", "2595125417"],
      [46, 6, 27, "Object is possibly \'undefined\'.", "2595125417"],
      [54, 41, 26, "Argument of type \'string\' is not assignable to parameter of type \'never\'.", "4107340324"],
      [65, 6, 27, "Object is possibly \'undefined\'.", "2595125417"],
      [93, 54, 4, "Argument of type \'null\' is not assignable to parameter of type \'string | undefined\'.", "2087897566"]
    ],
    "src/script/conversation/ConversationService.ts:174064823": [
      [335, 4, 92, "Type \'Promise<T | undefined>\' is not assignable to type \'Promise<T>\'.\\n  Type \'T | undefined\' is not assignable to type \'T\'.\\n    \'T\' could be instantiated with an arbitrary type which could be unrelated to \'T | undefined\'.", "1764067179"]
    ],
    "src/script/conversation/ConversationState.ts:3761486215": [
      [49, 4, 18, "Type \'ObservableArray<never>\' is not assignable to type \'ObservableArray<Conversation>\'.\\n  Types of parameters \'value\' and \'value\' are incompatible.\\n    Type \'Conversation[] | null | undefined\' is not assignable to type \'never[] | null | undefined\'.\\n      Type \'Conversation[]\' is not assignable to type \'never[]\'.\\n        Type \'Conversation\' is not assignable to type \'never\'.", "3125413011"],
      [50, 4, 27, "Type \'ObservableArray<never>\' is not assignable to type \'ObservableArray<Conversation>\'.", "984920682"],
      [51, 4, 26, "Type \'ObservableArray<never>\' is not assignable to type \'ObservableArray<Conversation>\'.", "1791791444"],
      [52, 4, 29, "Type \'ObservableArray<never>\' is not assignable to type \'ObservableArray<Conversation>\'.", "1232424273"]
    ],
    "src/script/conversation/ConversationStateHandler.ts:402674568": [
      [49, 6, 34, "Type of computed property\'s value is \'(conversationEntity: Conversation, eventJson: ConversationEvent<Partial<ConversationAccessV2UpdateData & ConversationAccessUpdateData>>) => void\', which is not assignable to type \'(conversationEntity: Conversation) => void | Promise<void>\'.", "141947257"],
      [51, 6, 32, "Type of computed property\'s value is \'(conversationEntity: Conversation, eventJson: ConversationEvent<ConversationCode>) => void\', which is not assignable to type \'(conversationEntity: Conversation) => void | Promise<void>\'.", "2297092144"],
      [68, 44, 9, "Argument of type \'undefined\' is not assignable to parameter of type \'string\'.", "2620553983"],
      [79, 32, 52, "Argument of type \'\\"modalConversationOptionsAllowGuestMessage\\" | \\"modalConversationOptionsAllowServiceMessage\\" | \\"modalConversationOptionsAllowundefinedMessage\\"\' is not assignable to parameter of type \'StringIdentifer\'.\\n  Type \'\\"modalConversationOptionsAllowundefinedMessage\\"\' is not assignable to type \'StringIdentifer\'. Did you mean \'\\"modalConversationOptionsAllowServiceMessage\\"\'?", "584687952"],
      [81, 32, 54, "Argument of type \'\\"modalConversationOptionsDisableGuestMessage\\" | \\"modalConversationOptionsDisableServiceMessage\\" | \\"modalConversationOptionsDisableundefinedMessage\\"\' is not assignable to parameter of type \'StringIdentifer\'.\\n  Type \'\\"modalConversationOptionsDisableundefinedMessage\\"\' is not assignable to type \'StringIdentifer\'. Did you mean \'\\"modalConversationOptionsDisableServiceMessage\\"\'?", "2151912957"],
      [90, 22, 53, "Argument of type \'\\"modalConversationOptionsToggleGuestMessage\\" | \\"modalConversationOptionsToggleServiceMessage\\" | \\"modalConversationOptionsToggleundefinedMessage\\"\' is not assignable to parameter of type \'StringIdentifer\'.\\n  Type \'\\"modalConversationOptionsToggleundefinedMessage\\"\' is not assignable to type \'StringIdentifer\'. Did you mean \'\\"modalConversationOptionsToggleServiceMessage\\"\'?", "605985499"],
      [98, 25, 5, "Object is of type \'unknown\'.", "165548477"],
      [120, 36, 9, "Argument of type \'undefined\' is not assignable to parameter of type \'string\'.", "2620553983"],
      [131, 58, 11, "Argument of type \'CONVERSATION_ACCESS[] | undefined\' is not assignable to parameter of type \'CONVERSATION_ACCESS[]\'.\\n  Type \'undefined\' is not assignable to type \'CONVERSATION_ACCESS[]\'.", "160859537"],
      [135, 34, 9, "Argument of type \'undefined\' is not assignable to parameter of type \'string\'.", "2620553983"]
    ],
    "src/script/conversation/ConversationVerificationStateHandler.test.ts:2666026360": [
      [48, 42, 13, "Argument of type \'string\' is not assignable to parameter of type \'never\'.", "1690980598"],
      [56, 52, 4, "Argument of type \'null\' is not assignable to parameter of type \'string | undefined\'.", "2087897566"],
      [58, 55, 28, "Cannot invoke an object which is possibly \'undefined\'.", "1515665510"],
      [62, 43, 4, "Argument of type \'null\' is not assignable to parameter of type \'string | undefined\'.", "2087897566"],
      [63, 43, 4, "Argument of type \'null\' is not assignable to parameter of type \'string | undefined\'.", "2087897566"],
      [66, 6, 23, "Cannot invoke an object which is possibly \'undefined\'.", "1497309756"],
      [70, 6, 23, "Cannot invoke an object which is possibly \'undefined\'.", "3101468415"],
      [105, 6, 28, "Cannot invoke an object which is possibly \'undefined\'.", "3077965475"],
      [115, 13, 28, "Object is possibly \'undefined\'.", "3381709752"],
      [127, 6, 28, "Cannot invoke an object which is possibly \'undefined\'.", "3077965475"],
      [137, 13, 28, "Object is possibly \'undefined\'.", "3381709752"],
      [153, 6, 26, "Cannot invoke an object which is possibly \'undefined\'.", "625087166"],
      [162, 13, 28, "Object is possibly \'undefined\'.", "3381709752"],
      [171, 13, 28, "Object is possibly \'undefined\'.", "3381709752"],
      [183, 6, 26, "Cannot invoke an object which is possibly \'undefined\'.", "625087166"],
      [192, 13, 28, "Object is possibly \'undefined\'.", "3381709752"],
      [201, 13, 28, "Object is possibly \'undefined\'.", "3381709752"],
      [210, 52, 4, "Argument of type \'null\' is not assignable to parameter of type \'string | undefined\'.", "2087897566"],
      [212, 6, 28, "Cannot invoke an object which is possibly \'undefined\'.", "3077965475"],
      [226, 13, 28, "Object is possibly \'undefined\'.", "3381709752"],
      [232, 52, 4, "Argument of type \'null\' is not assignable to parameter of type \'string | undefined\'.", "2087897566"],
      [234, 6, 28, "Cannot invoke an object which is possibly \'undefined\'.", "3077965475"],
      [248, 13, 28, "Object is possibly \'undefined\'.", "3381709752"],
      [254, 6, 23, "Cannot invoke an object which is possibly \'undefined\'.", "1497309756"]
    ],
    "src/script/conversation/EventBuilder.test.ts:3015092617": [
      [33, 6, 12, "Type \'undefined\' is not assignable to type \'EventMapper\'.", "2093608813"],
      [34, 6, 15, "Type \'undefined\' is not assignable to type \'Conversation\'.", "4110128166"],
      [35, 6, 12, "Type \'undefined\' is not assignable to type \'User\'.", "2792000409"],
      [38, 48, 4, "Argument of type \'null\' is not assignable to parameter of type \'string | undefined\'.", "2087897566"],
      [53, 36, 26, "Object is possibly \'undefined\'.", "1493205124"],
      [68, 36, 26, "Object is possibly \'undefined\'.", "1493205124"],
      [77, 11, 13, "Object is possibly \'undefined\'.", "2065728181"],
      [78, 11, 13, "Object is possibly \'undefined\'.", "2065728181"],
      [78, 36, 26, "Object is possibly \'undefined\'.", "1493205124"],
      [79, 11, 13, "Object is possibly \'undefined\'.", "2065728181"],
      [95, 11, 13, "Object is possibly \'undefined\'.", "2065728181"],
      [96, 11, 13, "Object is possibly \'undefined\'.", "2065728181"]
    ],
    "src/script/conversation/EventBuilder.ts:154152099": [
      [222, 12, 29, "Object is possibly \'undefined\'.", "2539326033"],
      [233, 12, 29, "Object is possibly \'undefined\'.", "2539326033"],
      [284, 12, 29, "Object is possibly \'undefined\'.", "2539326033"],
      [336, 23, 29, "Object is possibly \'undefined\'.", "2539326033"],
      [342, 19, 29, "Object is possibly \'undefined\'.", "2539326033"],
      [432, 32, 29, "Object is possibly \'undefined\'.", "2539326033"],
      [444, 12, 29, "Object is possibly \'undefined\'.", "2539326033"],
      [454, 12, 29, "Object is possibly \'undefined\'.", "2539326033"]
    ],
    "src/script/conversation/EventMapper.ts:2506079831": [
      [92, 96, 5, "Object is of type \'unknown\'.", "165548477"],
      [160, 31, 11, "Argument of type \'string | undefined\' is not assignable to parameter of type \'string\'.\\n  Type \'undefined\' is not assignable to type \'string\'.", "3188681863"],
      [163, 51, 10, "Argument of type \'string | undefined\' is not assignable to parameter of type \'string\'.\\n  Type \'undefined\' is not assignable to type \'string\'.", "3610690941"],
      [170, 6, 22, "Type \'number | undefined\' is not assignable to type \'number\'.\\n  Type \'undefined\' is not assignable to type \'number\'.", "152976819"],
      [174, 6, 22, "Type \'number | undefined\' is not assignable to type \'number\'.\\n  Type \'undefined\' is not assignable to type \'number\'.", "152976819"],
      [177, 4, 17, "Type \'string | undefined\' is not assignable to type \'string\'.\\n  Type \'undefined\' is not assignable to type \'string\'.", "1128866980"],
      [344, 4, 26, "Type \'string | undefined\' is not assignable to type \'string\'.\\n  Type \'undefined\' is not assignable to type \'string\'.", "2611213113"],
      [345, 4, 16, "Type \'string | undefined\' is not assignable to type \'string\'.\\n  Type \'undefined\' is not assignable to type \'string\'.", "1858936470"],
      [451, 56, 9, "Argument of type \'number | undefined\' is not assignable to parameter of type \'number\'.\\n  Type \'undefined\' is not assignable to type \'number\'.", "2548743275"],
      [525, 4, 20, "Type \'MemberLeaveReason | undefined\' is not assignable to type \'MemberLeaveReason\'.\\n  Type \'undefined\' is not assignable to type \'MemberLeaveReason\'.", "642569791"],
      [732, 27, 3, "Argument of type \'string | undefined\' is not assignable to parameter of type \'string\'.\\n  Type \'undefined\' is not assignable to type \'string\'.", "193424690"],
      [735, 47, 7, "Argument of type \'Uint8Array | undefined\' is not assignable to parameter of type \'Uint8Array\'.\\n  Type \'undefined\' is not assignable to type \'Uint8Array\'.", "861760996"],
      [743, 29, 11, "Argument of type \'string | undefined\' is not assignable to parameter of type \'string\'.\\n  Type \'undefined\' is not assignable to type \'string\'.", "3188681863"],
      [745, 29, 11, "Argument of type \'string | undefined\' is not assignable to parameter of type \'string\'.\\n  Type \'undefined\' is not assignable to type \'string\'.", "3188681863"],
      [746, 45, 10, "Argument of type \'string | undefined\' is not assignable to parameter of type \'string\'.\\n  Type \'undefined\' is not assignable to type \'string\'.", "3610690941"],
      [763, 11, 14, "Property \'content_length\' does not exist on type \'AssetData | undefined\'.", "2383733551"],
      [763, 27, 12, "Property \'content_type\' does not exist on type \'AssetData | undefined\'.", "3523308779"],
      [763, 41, 2, "Property \'id\' does not exist on type \'AssetData | undefined\'.", "5861160"],
      [763, 54, 4, "Property \'info\' does not exist on type \'AssetData | undefined\'.", "2087826411"],
      [774, 11, 3, "Property \'key\' does not exist on type \'AssetData | undefined\'.", "193424690"],
      [774, 16, 7, "Property \'otr_key\' does not exist on type \'AssetData | undefined\'.", "861760996"],
      [774, 25, 6, "Property \'sha256\' does not exist on type \'AssetData | undefined\'.", "2174157102"],
      [774, 33, 5, "Property \'token\' does not exist on type \'AssetData | undefined\'.", "183304158"],
      [774, 40, 6, "Property \'domain\' does not exist on type \'AssetData | undefined\'.", "1127975365"],
      [817, 72, 10, "Argument of type \'string | null | undefined\' is not assignable to parameter of type \'string | undefined\'.\\n  Type \'null\' is not assignable to type \'string | undefined\'.", "2264616494"],
      [818, 59, 10, "Argument of type \'string | null | undefined\' is not assignable to parameter of type \'string | undefined\'.", "2264616494"],
      [857, 10, 36, "Argument of type \'string | undefined\' is not assignable to parameter of type \'string | null\'.", "3484704420"],
      [865, 78, 5, "Object is of type \'unknown\'.", "165548477"],
      [884, 68, 11, "Argument of type \'string | undefined\' is not assignable to parameter of type \'string\'.\\n  Type \'undefined\' is not assignable to type \'string\'.", "2853998291"]
    ],
    "src/script/conversation/MessageRepository.ts:3425977142": [
      [746, 52, 8, "No overload matches this call.\\n  Overload 1 of 4, \'(value: string | number | Date): Date\', gave the following error.\\n    Argument of type \'string | undefined\' is not assignable to parameter of type \'string | number | Date\'.\\n  Overload 2 of 4, \'(value: string | number): Date\', gave the following error.\\n    Argument of type \'string | undefined\' is not assignable to parameter of type \'string | number\'.", "1948180668"],
      [811, 102, 5, "Object is of type \'unknown\'.", "165548477"],
      [955, 80, 4, "Object is possibly \'undefined\'.", "2087973204"],
      [966, 37, 5, "Object is of type \'unknown\'.", "165548477"],
      [1173, 81, 4, "Argument of type \'User | undefined\' is not assignable to parameter of type \'QualifiedEntity\'.\\n  Type \'undefined\' is not assignable to type \'QualifiedEntity\'.", "2087973204"],
      [1175, 36, 4, "Object is possibly \'undefined\'.", "2087973204"],
      [1178, 39, 5, "Argument of type \'(User | undefined)[]\' is not assignable to parameter of type \'User[]\'.", "183638951"],
      [1179, 30, 5, "Argument of type \'(User | undefined)[]\' is not assignable to parameter of type \'User[]\'.", "183638951"],
      [1224, 68, 24, "Argument of type \'string | undefined\' is not assignable to parameter of type \'string\'.\\n  Type \'undefined\' is not assignable to type \'string\'.", "2322605270"],
      [1256, 39, 42, "Argument of type \'Conversation | undefined\' is not assignable to parameter of type \'Conversation\'.\\n  Type \'undefined\' is not assignable to type \'Conversation\'.", "4089489462"],
      [1273, 39, 42, "Argument of type \'Conversation | undefined\' is not assignable to parameter of type \'Conversation\'.\\n  Type \'undefined\' is not assignable to type \'Conversation\'.", "4089489462"]
    ],
    "src/script/conversation/linkPreviews/helpers.test.ts:1000221294": [
      [84, 11, 4, "Object is possibly \'undefined\'.", "2087656645"],
      [85, 11, 4, "Object is possibly \'undefined\'.", "2087656645"],
      [91, 11, 4, "Object is possibly \'undefined\'.", "2087656645"],
      [92, 11, 4, "Object is possibly \'undefined\'.", "2087656645"],
      [98, 11, 4, "Object is possibly \'undefined\'.", "2089009317"],
      [99, 11, 4, "Object is possibly \'undefined\'.", "2089009317"],
      [105, 11, 12, "Object is possibly \'undefined\'.", "929375728"],
      [106, 11, 12, "Object is possibly \'undefined\'.", "929375728"],
      [112, 11, 4, "Object is possibly \'undefined\'.", "2089009317"],
      [113, 11, 4, "Object is possibly \'undefined\'.", "2089009317"]
    ],
    "src/script/conversation/linkPreviews/index.test.ts:3225052035": [
      [113, 13, 10, "Object is possibly \'undefined\'.", "444608935"],
      [114, 13, 10, "Object is possibly \'undefined\'.", "444608935"]
    ],
    "src/script/conversation/linkPreviews/index.ts:3906640483": [
      [117, 40, 23, "Argument of type \'string | undefined\' is not assignable to parameter of type \'string\'.\\n  Type \'undefined\' is not assignable to type \'string\'.", "493358700"],
      [122, 21, 39, "Object is possibly \'null\'.", "3082036576"],
      [131, 4, 12, "Type \'string | undefined\' is not assignable to type \'string\'.\\n  Type \'undefined\' is not assignable to type \'string\'.", "399682992"],
      [156, 56, 5, "Object is of type \'unknown\'.", "165548477"]
    ],
    "src/script/conversation/userClientsUtils.ts:356115482": [
      [28, 47, 21, "No overload matches this call.\\n  Overload 1 of 2, \'(o: ArrayLike<unknown> | { [s: string]: unknown; }): unknown[]\', gave the following error.\\n    Argument of type \'object | null\' is not assignable to parameter of type \'ArrayLike<unknown> | { [s: string]: unknown; }\'.\\n      Type \'null\' is not assignable to type \'ArrayLike<unknown> | { [s: string]: unknown; }\'.\\n  Overload 2 of 2, \'(o: {}): any[]\', gave the following error.\\n    Argument of type \'object | null\' is not assignable to parameter of type \'{}\'.\\n      Type \'null\' is not assignable to type \'{}\'.", "4151921890"]
    ],
    "src/script/cryptography/CryptographyMapper.ts:2912131072": [
      [145, 51, 20, "Argument of type \'IAsset | null | undefined\' is not assignable to parameter of type \'(IImageAsset | IAsset) & Partial<{ expectsReadConfirmation: boolean; legalHoldStatus: LegalHoldStatus; }>\'.\\n  Type \'undefined\' is not assignable to type \'(IImageAsset | IAsset) & Partial<{ expectsReadConfirmation: boolean; legalHoldStatus: LegalHoldStatus; }>\'.", "4167911361"],
      [191, 51, 20, "Argument of type \'IImageAsset | null | undefined\' is not assignable to parameter of type \'(IImageAsset | IAsset) & Partial<{ expectsReadConfirmation: boolean; legalHoldStatus: LegalHoldStatus; }>\'.\\n  Type \'undefined\' is not assignable to type \'(IImageAsset | IAsset) & Partial<{ expectsReadConfirmation: boolean; legalHoldStatus: LegalHoldStatus; }>\'.", "4177607510"],
      [197, 51, 20, "Argument of type \'IKnock | null | undefined\' is not assignable to parameter of type \'(IImageAsset | IAsset) & Partial<{ expectsReadConfirmation: boolean; legalHoldStatus: LegalHoldStatus; }>\'.\\n  Type \'undefined\' is not assignable to type \'(IImageAsset | IAsset) & Partial<{ expectsReadConfirmation: boolean; legalHoldStatus: LegalHoldStatus; }>\'.", "4184406259"],
      [208, 54, 23, "Argument of type \'ILocation | null | undefined\' is not assignable to parameter of type \'(IImageAsset | IAsset) & Partial<{ expectsReadConfirmation: boolean; legalHoldStatus: LegalHoldStatus; }>\'.\\n  Type \'undefined\' is not assignable to type \'(IImageAsset | IAsset) & Partial<{ expectsReadConfirmation: boolean; legalHoldStatus: LegalHoldStatus; }>\'.", "4165194764"],
      [219, 50, 19, "Argument of type \'IText | null | undefined\' is not assignable to parameter of type \'(IImageAsset | IAsset) & Partial<{ expectsReadConfirmation: boolean; legalHoldStatus: LegalHoldStatus; }>\'.\\n  Type \'undefined\' is not assignable to type \'(IImageAsset | IAsset) & Partial<{ expectsReadConfirmation: boolean; legalHoldStatus: LegalHoldStatus; }>\'.", "1297199116"],
      [225, 55, 24, "Argument of type \'IComposite | null | undefined\' is not assignable to parameter of type \'(IImageAsset | IAsset) & Partial<{ expectsReadConfirmation: boolean; legalHoldStatus: LegalHoldStatus; }>\'.\\n  Type \'undefined\' is not assignable to type \'(IImageAsset | IAsset) & Partial<{ expectsReadConfirmation: boolean; legalHoldStatus: LegalHoldStatus; }>\'.", "2918936900"],
      [270, 15, 8, "Property \'mentions\' does not exist on type \'IText | null | undefined\'.", "1350167884"],
      [270, 40, 7, "Property \'content\' does not exist on type \'IText | null | undefined\'.", "3716929964"],
      [277, 43, 12, "Parameter \'protoMention\' implicitly has an \'any\' type.", "3153561129"],
      [312, 10, 4, "Type \'string | null\' is not assignable to type \'string | undefined\'.\\n  Type \'null\' is not assignable to type \'string | undefined\'.", "2087876002"],
      [328, 11, 4, "Variable \'data\' is used before being assigned.", "2087377941"],
      [329, 8, 14, "Type \'string | null | undefined\' is not assignable to type \'string | undefined\'.", "1588166864"],
      [329, 24, 6, "Object is possibly \'null\' or \'undefined\'.", "2124712353"],
      [330, 8, 11, "Type \'string | null | undefined\' is not assignable to type \'string | undefined\'.", "3188681863"],
      [330, 21, 6, "Object is possibly \'null\' or \'undefined\'.", "2124712353"],
      [331, 40, 6, "Object is possibly \'null\' or \'undefined\'.", "2124712353"],
      [332, 39, 6, "Object is possibly \'null\' or \'undefined\'.", "2124712353"],
      [333, 8, 13, "Type \'string | null | undefined\' is not assignable to type \'string | undefined\'.", "2111557739"],
      [333, 23, 6, "Object is possibly \'null\' or \'undefined\'.", "2124712353"],
      [339, 6, 4, "Variable \'data\' is used before being assigned.", "2087377941"],
      [344, 11, 4, "Variable \'data\' is used before being assigned.", "2087377941"],
      [345, 8, 6, "Type \'string | null | undefined\' is not assignable to type \'string | undefined\'.", "1127975365"],
      [345, 16, 8, "Object is possibly \'undefined\'.", "533230503"],
      [346, 8, 3, "Type \'string | null | undefined\' is not assignable to type \'string | undefined\'.", "193424690"],
      [346, 13, 8, "Object is possibly \'undefined\'.", "533230503"],
      [347, 32, 8, "Object is possibly \'undefined\'.", "533230503"],
      [348, 31, 8, "Object is possibly \'undefined\'.", "533230503"],
      [350, 8, 5, "Type \'string | null | undefined\' is not assignable to type \'string | undefined\'.", "183304158"],
      [350, 15, 8, "Object is possibly \'undefined\'.", "533230503"],
      [353, 17, 4, "Variable \'data\' is used before being assigned.", "2087377941"],
      [356, 12, 4, "Variable \'data\' is used before being assigned.", "2087377941"],
      [451, 25, 24, "Object is possibly \'null\' or \'undefined\'.", "1179641534"],
      [485, 62, 5, "Object is of type \'unknown\'.", "165548477"],
      [551, 28, 31, "Object is possibly \'null\' or \'undefined\'.", "723833724"]
    ],
    "src/script/cryptography/CryptographyRepository.test.ts:468271473": [
      [26, 4, 35, "Object is possibly \'undefined\'.", "2744578530"],
      [39, 32, 35, "Object is possibly \'undefined\'.", "2744578530"]
    ],
    "src/script/cryptography/CryptographyRepository.ts:1877355837": [
      [180, 100, 5, "Object is of type \'unknown\'.", "165548477"]
    ],
    "src/script/entity/Conversation.test.ts:2104519903": [
      [49, 6, 15, "Type \'null\' is not assignable to type \'Conversation\'.", "4110128166"],
      [50, 6, 10, "Type \'null\' is not assignable to type \'User\'.", "964073551"],
      [52, 56, 4, "Argument of type \'null\' is not assignable to parameter of type \'string | undefined\'.", "2087897566"],
      [60, 53, 4, "Argument of type \'null\' is not assignable to parameter of type \'string | undefined\'.", "2087897566"],
      [146, 8, 18, "Type \'undefined\' is not assignable to type \'Message\'.", "3099154241"],
      [182, 13, 15, "Object is possibly \'undefined\'.", "3656134677"],
      [183, 13, 15, "Object is possibly \'undefined\'.", "3656134677"],
      [196, 13, 15, "Object is possibly \'undefined\'.", "3656134677"],
      [197, 13, 15, "Object is possibly \'undefined\'.", "3656134677"],
      [306, 60, 4, "Argument of type \'null\' is not assignable to parameter of type \'string | undefined\'.", "2087897566"],
      [307, 58, 4, "Argument of type \'null\' is not assignable to parameter of type \'string | undefined\'.", "2087897566"],
      [348, 8, 12, "Type \'undefined\' is not assignable to type \'User\'.", "2792000409"],
      [351, 34, 4, "Argument of type \'null\' is not assignable to parameter of type \'string | undefined\'.", "2087897566"],
      [364, 35, 4, "Argument of type \'null\' is not assignable to parameter of type \'string | undefined\'.", "2087897566"],
      [383, 35, 4, "Argument of type \'null\' is not assignable to parameter of type \'string | undefined\'.", "2087897566"],
      [408, 40, 4, "Argument of type \'null\' is not assignable to parameter of type \'string | undefined\'.", "2087897566"],
      [412, 13, 40, "Object is possibly \'undefined\'.", "1814521512"],
      [429, 13, 40, "Object is possibly \'undefined\'.", "1814521512"],
      [447, 13, 40, "Object is possibly \'undefined\'.", "1814521512"],
      [496, 54, 4, "Argument of type \'null\' is not assignable to parameter of type \'string | undefined\'.", "2087897566"],
      [516, 48, 4, "Argument of type \'null\' is not assignable to parameter of type \'string | undefined\'.", "2087897566"],
      [547, 35, 4, "Argument of type \'null\' is not assignable to parameter of type \'string | undefined\'.", "2087897566"],
      [551, 42, 4, "Argument of type \'null\' is not assignable to parameter of type \'string | undefined\'.", "2087897566"],
      [568, 6, 34, "Cannot invoke an object which is possibly \'undefined\'.", "893582186"],
      [570, 56, 4, "Argument of type \'null\' is not assignable to parameter of type \'string | undefined\'.", "2087897566"],
      [574, 35, 4, "Argument of type \'null\' is not assignable to parameter of type \'string | undefined\'.", "2087897566"],
      [584, 6, 34, "Cannot invoke an object which is possibly \'undefined\'.", "893582186"],
      [586, 40, 4, "Argument of type \'null\' is not assignable to parameter of type \'string | undefined\'.", "2087897566"],
      [591, 35, 4, "Argument of type \'null\' is not assignable to parameter of type \'string | undefined\'.", "2087897566"],
      [595, 39, 4, "Argument of type \'null\' is not assignable to parameter of type \'string | undefined\'.", "2087897566"],
      [605, 6, 34, "Cannot invoke an object which is possibly \'undefined\'.", "893582186"],
      [607, 40, 4, "Argument of type \'null\' is not assignable to parameter of type \'string | undefined\'.", "2087897566"],
      [612, 35, 4, "Argument of type \'null\' is not assignable to parameter of type \'string | undefined\'.", "2087897566"],
      [616, 39, 4, "Argument of type \'null\' is not assignable to parameter of type \'string | undefined\'.", "2087897566"],
      [628, 58, 4, "Argument of type \'null\' is not assignable to parameter of type \'string | undefined\'.", "2087897566"],
      [634, 54, 4, "Argument of type \'null\' is not assignable to parameter of type \'string | undefined\'.", "2087897566"],
      [646, 60, 4, "Argument of type \'null\' is not assignable to parameter of type \'string | undefined\'.", "2087897566"],
      [701, 54, 4, "Argument of type \'null\' is not assignable to parameter of type \'string | undefined\'.", "2087897566"],
      [714, 60, 4, "Argument of type \'null\' is not assignable to parameter of type \'string | undefined\'.", "2087897566"],
      [795, 8, 10, "Type \'undefined\' is not assignable to type \'string\'.", "3990992796"],
      [904, 8, 9, "Type \'undefined\' is not assignable to type \'number\'.", "2548743275"],
      [905, 8, 14, "Type \'undefined\' is not assignable to type \'ContentMessage\'.", "770131143"],
      [906, 8, 21, "Type \'undefined\' is not assignable to type \'PingMessage\'.", "3552399181"],
      [907, 8, 15, "Type \'undefined\' is not assignable to type \'PingMessage\'.", "1424040496"],
      [908, 8, 11, "Type \'undefined\' is not assignable to type \'PingMessage\'.", "3938011998"],
      [909, 8, 18, "Type \'undefined\' is not assignable to type \'ContentMessage\'.", "2146105736"],
      [912, 56, 4, "Argument of type \'null\' is not assignable to parameter of type \'string | undefined\'.", "2087897566"],
      [1138, 58, 4, "Argument of type \'null\' is not assignable to parameter of type \'string | undefined\'.", "2087897566"],
      [1142, 36, 9, "Argument of type \'undefined\' is not assignable to parameter of type \'number\'.", "2620553983"],
      [1167, 36, 9, "Argument of type \'undefined\' is not assignable to parameter of type \'number\'.", "2620553983"]
    ],
    "src/script/entity/Conversation.ts:3335605014": [
      [105, 18, 24, "Property \'enforcedTeamMessageTimer\' has no initializer and is not definitely assigned in the constructor.", "3799921350"],
      [180, 4, 16, "Type \'Observable<PERSONAL | TEAM | OTHER | undefined>\' is not assignable to type \'Observable<ACCESS_STATE>\'.\\n  The types returned by \'peek()\' are incompatible between these types.\\n    Type \'PERSONAL | TEAM | OTHER | undefined\' is not assignable to type \'ACCESS_STATE\'.", "3665501182"],
      [181, 4, 15, "Type \'Observable<string | undefined>\' is not assignable to type \'Observable<string>\'.", "761254596"],
      [182, 4, 12, "Type \'undefined\' is not assignable to type \'string\'.", "2242477105"],
      [183, 4, 9, "Type \'Observable<string | undefined>\' is not assignable to type \'Observable<string>\'.", "1162129866"],
      [184, 4, 12, "Type \'undefined\' is not assignable to type \'string\'.", "1264629218"],
      [185, 4, 9, "Type \'Observable<CONVERSATION_TYPE | undefined>\' is not assignable to type \'Observable<CONVERSATION_TYPE>\'.\\n  The types returned by \'peek()\' are incompatible between these types.\\n    Type \'CONVERSATION_TYPE | undefined\' is not assignable to type \'CONVERSATION_TYPE\'.", "1162754997"],
      [187, 4, 14, "Type \'Observable<false>\' is not assignable to type \'Observable<boolean>\'.", "3558292847"],
      [188, 4, 15, "Type \'Observable<false>\' is not assignable to type \'Observable<boolean>\'.", "1584403895"],
      [190, 4, 27, "Type \'ObservableArray<never>\' is not assignable to type \'ObservableArray<User>\'.", "957208303"],
      [191, 4, 27, "Type \'ObservableArray<never>\' is not assignable to type \'ObservableArray<QualifiedId>\'.\\n  Types of parameters \'value\' and \'value\' are incompatible.\\n    Type \'QualifiedId[] | null | undefined\' is not assignable to type \'never[] | null | undefined\'.\\n      Type \'QualifiedId[]\' is not assignable to type \'never[]\'.\\n        Type \'QualifiedId\' is not assignable to type \'never\'.", "957203187"],
      [200, 4, 12, "Type \'Observable<false>\' is not assignable to type \'Observable<boolean>\'.", "3072930663"],
      [212, 4, 23, "Type \'Observable<false>\' is not assignable to type \'Observable<boolean>\'.", "1079595184"],
      [214, 4, 15, "Type \'PureComputed<boolean | \\"\\">\' is not assignable to type \'PureComputed<boolean>\'.", "1095670353"],
      [230, 4, 19, "Type \'PureComputed<boolean | undefined>\' is not assignable to type \'PureComputed<boolean>\'.", "2748887882"],
      [234, 4, 13, "Type \'PureComputed<boolean | undefined>\' is not assignable to type \'PureComputed<boolean>\'.", "1137010663"],
      [259, 4, 23, "Type \'Observable<ConversationVerificationState.UNVERIFIED>\' is not assignable to type \'Observable<ConversationVerificationState>\'.\\n  Types of parameters \'value\' and \'value\' are incompatible.\\n    Type \'ConversationVerificationState\' is not assignable to type \'ConversationVerificationState.UNVERIFIED\'.", "1872259068"],
      [268, 4, 9, "Type \'Observable<Call | null>\' is not assignable to type \'Observable<Call>\'.\\n  The types returned by \'peek()\' are incompatible between these types.\\n    Type \'Call | null\' is not assignable to type \'Call\'.\\n      Type \'null\' is not assignable to type \'Call\'.", "1162313103"],
      [280, 61, 15, "Object is possibly \'undefined\'.", "3866385313"],
      [286, 35, 15, "Object is possibly \'undefined\'.", "3866385313"],
      [302, 54, 10, "Object is possibly \'undefined\'.", "50227919"],
      [305, 4, 20, "Type \'Observable<LegalHoldStatus.DISABLED>\' is not assignable to type \'Observable<LegalHoldStatus>\'.\\n  Types of parameters \'value\' and \'value\' are incompatible.\\n    Type \'LegalHoldStatus\' is not assignable to type \'LegalHoldStatus.DISABLED\'.", "135203605"],
      [309, 84, 10, "Object is possibly \'undefined\'.", "50227919"],
      [326, 18, 15, "Object is possibly \'undefined\'.", "3866385313"],
      [332, 12, 15, "Object is possibly \'undefined\'.", "3866385313"],
      [345, 4, 11, "Type \'Observable<ConversationStatus.CURRENT_MEMBER>\' is not assignable to type \'Observable<ConversationStatus>\'.\\n  Types of parameters \'value\' and \'value\' are incompatible.\\n    Type \'ConversationStatus\' is not assignable to type \'ConversationStatus.CURRENT_MEMBER\'.", "3642829209"],
      [355, 4, 22, "Type \'Observable<number | null>\' is not assignable to type \'Observable<number>\'.", "3241402412"],
      [356, 4, 23, "Type \'Observable<number | null>\' is not assignable to type \'Observable<number>\'.", "2493965002"],
      [358, 4, 16, "Type \'Observable<RECEIPT_MODE.OFF>\' is not assignable to type \'Observable<RECEIPT_MODE>\'.\\n  Types of parameters \'value\' and \'value\' are incompatible.\\n    Type \'RECEIPT_MODE\' is not assignable to type \'RECEIPT_MODE.OFF\'.", "245090354"],
      [369, 4, 17, "Type \'PureComputed<number | false>\' is not assignable to type \'PureComputed<number>\'.\\n  The types returned by \'peek()\' are incompatible between these types.\\n    Type \'number | false\' is not assignable to type \'number\'.\\n      Type \'boolean\' is not assignable to type \'number\'.", "515474049"],
      [388, 4, 26, "Type \'Observable<true>\' is not assignable to type \'Observable<boolean>\'.", "1584405110"],
      [420, 62, 15, "Object is possibly \'undefined\'.", "3866385313"],
      [422, 91, 15, "Object is possibly \'undefined\'.", "3866385313"],
      [648, 28, 54, "Argument of type \'string | null\' is not assignable to parameter of type \'string\'.\\n  Type \'null\' is not assignable to type \'string\'.", "3385179653"],
      [689, 4, 53, "Type \'ContentMessage | undefined\' is not assignable to type \'ContentMessage\'.\\n  Type \'undefined\' is not assignable to type \'ContentMessage\'.", "1980005351"],
      [740, 9, 15, "Object is possibly \'undefined\'.", "3866385313"],
      [763, 4, 88, "No overload matches this call.\\n  Overload 1 of 2, \'(item: Message | ContentMessage | MemberMessage): (Message | ContentMessage | MemberMessage)[]\', gave the following error.\\n    Argument of type \'(message_et: Message | ContentMessage | MemberMessage) => boolean | \\"\\"\' is not assignable to parameter of type \'Message | ContentMessage | MemberMessage\'.\\n  Overload 2 of 2, \'(removeFunction: (item: Message | ContentMessage | MemberMessage) => boolean): (Message | ContentMessage | MemberMessage)[]\', gave the following error.\\n    Type \'string | boolean\' is not assignable to type \'boolean\'.", "302417194"],
      [804, 72, 15, "Object is possibly \'undefined\'.", "3866385313"],
      [951, 45, 15, "No overload matches this call.\\n  Overload 1 of 2, \'(...items: ConcatArray<User>[]): User[]\', gave the following error.\\n    Argument of type \'User | undefined\' is not assignable to parameter of type \'ConcatArray<User>\'.\\n      Type \'undefined\' is not assignable to type \'ConcatArray<User>\'.\\n  Overload 2 of 2, \'(...items: (User | ConcatArray<User>)[]): User[]\', gave the following error.\\n    Argument of type \'User | undefined\' is not assignable to parameter of type \'User | ConcatArray<User>\'.\\n      Type \'undefined\' is not assignable to type \'User | ConcatArray<User>\'.", "3866385313"],
      [958, 45, 15, "No overload matches this call.\\n  Overload 1 of 2, \'(...items: ConcatArray<User>[]): User[]\', gave the following error.\\n    Argument of type \'User | undefined\' is not assignable to parameter of type \'ConcatArray<User>\'.\\n      Type \'undefined\' is not assignable to type \'ConcatArray<User>\'.\\n  Overload 2 of 2, \'(...items: (User | ConcatArray<User>)[]): User[]\', gave the following error.\\n    Argument of type \'User | undefined\' is not assignable to parameter of type \'User | ConcatArray<User>\'.", "3866385313"],
      [973, 48, 21, "Object is possibly \'undefined\'.", "2518032411"],
      [978, 6, 6, "Type \'CONVERSATION_ACCESS[] | undefined\' is not assignable to type \'CONVERSATION_ACCESS[]\'.\\n  Type \'undefined\' is not assignable to type \'CONVERSATION_ACCESS[]\'.", "1314097761"],
      [979, 6, 11, "Type \'CONVERSATION_ACCESS_ROLE | ACCESS_ROLE_V2[] | undefined\' is not assignable to type \'CONVERSATION_ACCESS_ROLE | ACCESS_ROLE_V2[]\'.\\n  Type \'undefined\' is not assignable to type \'CONVERSATION_ACCESS_ROLE | ACCESS_ROLE_V2[]\'.", "186257802"]
    ],
    "src/script/entity/User.test.ts:1823754266": [
      [91, 27, 9, "Argument of type \'undefined\' is not assignable to parameter of type \'number\'.", "2620553983"]
    ],
    "src/script/entity/User.ts:3591817769": [
      [132, 4, 17, "Type \'Observable<undefined>\' is not assignable to type \'Observable<string>\'.\\n  Types of property \'equalityComparer\' are incompatible.\\n    Type \'(a: undefined, b: undefined) => boolean\' is not assignable to type \'(a: string, b: string) => boolean\'.\\n      Types of parameters \'a\' and \'a\' are incompatible.\\n        Type \'string\' is not assignable to type \'undefined\'.", "2198912395"],
      [140, 4, 10, "Type \'Observable<string | undefined>\' is not assignable to type \'Observable<string>\'.", "3993952993"],
      [141, 4, 10, "Type \'Observable<string | undefined>\' is not assignable to type \'Observable<string>\'.", "4016447089"],
      [174, 4, 11, "Type \'Observable<false>\' is not assignable to type \'Observable<boolean>\'.", "2812049175"],
      [175, 4, 12, "Type \'Observable<false>\' is not assignable to type \'Observable<boolean>\'.", "3072930663"],
      [179, 4, 21, "Type \'Observable<false>\' is not assignable to type \'Observable<boolean>\'.", "4210022876"],
      [180, 4, 17, "Type \'Observable<false>\' is not assignable to type \'Observable<boolean>\'.", "3163265562"],
      [181, 4, 13, "Type \'Observable<ROLE.NONE>\' is not assignable to type \'Observable<ROLE>\'.\\n  Types of parameters \'value\' and \'value\' are incompatible.\\n    Type \'ROLE\' is not assignable to type \'ROLE.NONE\'.", "3077682660"],
      [191, 47, 25, "Cannot invoke an object which is possibly \'undefined\'.", "3264425299"],
      [204, 4, 17, "Type \'Observable<Type.NONE>\' is not assignable to type \'Observable<Type>\'.\\n  Types of parameters \'value\' and \'value\' are incompatible.\\n    Type \'Type\' is not assignable to type \'Type.NONE\'.", "1506870780"],
      [208, 4, 23, "Type \'Observable<false>\' is not assignable to type \'Observable<boolean>\'.", "703960067"],
      [212, 4, 14, "Type \'Observable<false>\' is not assignable to type \'Observable<boolean>\'.", "4158763232"],
      [248, 57, 13, "No overload matches this call.\\n  Overload 1 of 4, \'(value: string | number | Date): Date\', gave the following error.\\n    Argument of type \'string | undefined\' is not assignable to parameter of type \'string | number | Date\'.\\n  Overload 2 of 4, \'(value: string | number): Date\', gave the following error.\\n    Argument of type \'string | undefined\' is not assignable to parameter of type \'string | number\'.", "3452993210"],
      [248, 93, 13, "No overload matches this call.\\n  Overload 1 of 4, \'(value: string | number | Date): Date\', gave the following error.\\n    Argument of type \'string | undefined\' is not assignable to parameter of type \'string | number | Date\'.\\n  Overload 2 of 4, \'(value: string | number): Date\', gave the following error.\\n    Argument of type \'string | undefined\' is not assignable to parameter of type \'string | number\'.", "3563212121"]
    ],
    "src/script/entity/message/Asset.ts:2714709642": [
      [36, 9, 4, "Property \'size\' has no initializer and is not definitely assigned in the constructor.", "2088346912"],
      [68, 67, 14, "Argument of type \'string | undefined\' is not assignable to parameter of type \'string\'.\\n  Type \'undefined\' is not assignable to type \'string\'.", "1931590284"],
      [79, 67, 14, "Argument of type \'string | undefined\' is not assignable to parameter of type \'string\'.\\n  Type \'undefined\' is not assignable to type \'string\'.", "1931590284"]
    ],
    "src/script/entity/message/CallMessage.ts:2179419971": [
      [38, 4, 20, "Type \'TERMINATION_REASON | undefined\' is not assignable to type \'TERMINATION_REASON\'.\\n  Type \'undefined\' is not assignable to type \'TERMINATION_REASON\'.", "773642052"]
    ],
    "src/script/entity/message/ContentMessage.ts:2244220679": [
      [56, 4, 11, "Type \'ObservableArray<never>\' is not assignable to type \'ObservableArray<FileAsset | Asset | MediumImage | Text>\'.\\n  Types of parameters \'value\' and \'value\' are incompatible.\\n    Type \'(FileAsset | Asset | MediumImage | Text)[] | null | undefined\' is not assignable to type \'never[] | null | undefined\'.\\n      Type \'(FileAsset | Asset | MediumImage | Text)[]\' is not assignable to type \'never[]\'.\\n        Type \'FileAsset | Asset | MediumImage | Text\' is not assignable to type \'never\'.", "3137859118"],
      [59, 4, 21, "Type \'Observable<number | null>\' is not assignable to type \'Observable<number>\'.\\n  The types returned by \'peek()\' are incompatible between these types.\\n    Type \'number | null\' is not assignable to type \'number\'.\\n      Type \'null\' is not assignable to type \'number\'.", "1015589921"],
      [71, 4, 10, "Type \'Observable<QuoteEntity | undefined>\' is not assignable to type \'Observable<QuoteEntity>\'.\\n  The types returned by \'peek()\' are incompatible between these types.\\n    Type \'QuoteEntity | undefined\' is not assignable to type \'QuoteEntity\'.\\n      Type \'undefined\' is not assignable to type \'QuoteEntity\'.", "4017089943"],
      [72, 4, 17, "Type \'ObservableArray<never>\' is not assignable to type \'ObservableArray<ReadReceipt>\'.", "1540688880"],
      [74, 4, 23, "Type \'Observable<boolean | null>\' is not assignable to type \'Observable<boolean>\'.\\n  The types returned by \'peek()\' are incompatible between these types.\\n    Type \'boolean | null\' is not assignable to type \'boolean\'.", "1490518748"],
      [80, 34, 4, "Argument of type \'null\' is not assignable to parameter of type \'boolean\'.", "2087897566"]
    ],
    "src/script/entity/message/DecryptErrorMessage.ts:3460253006": [
      [63, 4, 9, "Type \'PureComputed<string | undefined>\' is not assignable to type \'PureComputed<string>\'.\\n  The types returned by \'peek()\' are incompatible between these types.\\n    Type \'string | undefined\' is not assignable to type \'string\'.\\n      Type \'undefined\' is not assignable to type \'string\'.", "1161926893"],
      [74, 4, 25, "Type \'Observable<false>\' is not assignable to type \'Observable<boolean>\'.", "4236151592"]
    ],
    "src/script/entity/message/FileAsset.ts:2276294258": [
      [45, 9, 14, "Property \'conversationId\' has no initializer and is not definitely assigned in the constructor.", "2597408709"],
      [46, 9, 14, "Property \'correlation_id\' has no initializer and is not definitely assigned in the constructor.", "1441381135"],
      [54, 4, 11, "Type \'Observable<AssetTransferState | undefined>\' is not assignable to type \'Observable<AssetTransferState>\'.\\n  The types returned by \'peek()\' are incompatible between these types.\\n    Type \'AssetTransferState | undefined\' is not assignable to type \'AssetTransferState\'.", "3642829209"],
      [64, 4, 22, "Type \'Observable<AssetRemoteData | undefined>\' is not assignable to type \'Observable<AssetRemoteData>\'.\\n  The types returned by \'peek()\' are incompatible between these types.\\n    Type \'AssetRemoteData | undefined\' is not assignable to type \'AssetRemoteData\'.\\n      Type \'undefined\' is not assignable to type \'AssetRemoteData\'.", "1979595329"],
      [65, 4, 21, "Type \'Observable<AssetRemoteData | undefined>\' is not assignable to type \'Observable<AssetRemoteData>\'.", "2294021202"],
      [81, 4, 25, "Type \'Observable<NotUploaded | undefined>\' is not assignable to type \'Observable<NotUploaded>\'.\\n  The types returned by \'peek()\' are incompatible between these types.\\n    Type \'NotUploaded | undefined\' is not assignable to type \'NotUploaded\'.", "890696937"]
    ],
    "src/script/entity/message/MediumImage.ts:426001127": [
      [41, 4, 13, "Type \'Observable<AssetRemoteData | undefined>\' is not assignable to type \'Observable<AssetRemoteData>\'.", "752547655"]
    ],
    "src/script/entity/message/MemberMessage.ts:3711207890": [
      [53, 9, 6, "Property \'reason\' has no initializer and is not definitely assigned in the constructor.", "2124277697"],
      [76, 4, 17, "Type \'Observable<never[]>\' is not assignable to type \'Observable<User[]>\'.\\n  Types of parameters \'value\' and \'value\' are incompatible.\\n    Type \'User[]\' is not assignable to type \'never[]\'.", "437902945"],
      [83, 4, 19, "Type \'undefined\' is not assignable to type \'User[]\'.", "3619181810"],
      [116, 100, 4, "Argument of type \'null\' is not assignable to parameter of type \'string | undefined\'.", "2087897566"]
    ],
    "src/script/entity/message/Message.ts:306209129": [
      [53, 10, 19, "Property \'messageTimerStarted\' has no initializer and is not definitely assigned in the constructor.", "4092792040"],
      [63, 9, 8, "Property \'reaction\' has no initializer and is not definitely assigned in the constructor.", "2663965068"],
      [96, 4, 15, "Type \'SuperType | undefined\' is not assignable to type \'SuperType\'.\\n  Type \'undefined\' is not assignable to type \'SuperType\'.", "3885844715"],
      [102, 4, 22, "Type \'Observable<false>\' is not assignable to type \'Observable<string | number | boolean>\'.\\n  Types of parameters \'value\' and \'value\' are incompatible.\\n    Type \'string | number | boolean\' is not assignable to type \'false\'.", "2558403805"],
      [128, 4, 17, "Type \'ObservableArray<never>\' is not assignable to type \'ObservableArray<ReadReceipt>\'.\\n  Types of parameters \'value\' and \'value\' are incompatible.\\n    Type \'ReadReceipt[] | null | undefined\' is not assignable to type \'never[] | null | undefined\'.\\n      Type \'ReadReceipt[]\' is not assignable to type \'never[]\'.\\n        Type \'ReadReceipt\' is not assignable to type \'never\'.", "1540688880"],
      [136, 4, 11, "Type \'Observable<StatusType.UNSPECIFIED>\' is not assignable to type \'Observable<StatusType>\'.\\n  Types of parameters \'value\' and \'value\' are incompatible.\\n    Type \'StatusType\' is not assignable to type \'StatusType.UNSPECIFIED\'.", "3642829209"],
      [138, 43, 4, "Argument of type \'null\' is not assignable to parameter of type \'string | undefined\'.", "2087897566"],
      [140, 4, 12, "Type \'Observable<true>\' is not assignable to type \'Observable<boolean>\'.\\n  Types of parameters \'value\' and \'value\' are incompatible.\\n    Type \'boolean\' is not assignable to type \'true\'.", "4071713891"],
      [142, 4, 17, "Type \'Observable<true>\' is not assignable to type \'Observable<boolean>\'.", "1239229967"],
      [149, 75, 9, "Argument of type \'undefined\' is not assignable to parameter of type \'string\'.", "2620553983"]
    ],
    "src/script/entity/message/SystemMessage.ts:3060794215": [
      [25, 9, 7, "Property \'caption\' has no initializer and is not definitely assigned in the constructor.", "3511518411"]
    ],
    "src/script/entity/message/VerificationMessage.ts:1055991539": [
      [40, 4, 28, "Type \'Observable<VerificationMessageType | undefined>\' is not assignable to type \'Observable<VerificationMessageType>\'.\\n  The types returned by \'peek()\' are incompatible between these types.\\n    Type \'VerificationMessageType | undefined\' is not assignable to type \'VerificationMessageType\'.", "1551103719"],
      [47, 27, 13, "Argument of type \'string | false | QualifiedUserId\' is not assignable to parameter of type \'string | QualifiedId\'.\\n  Type \'boolean\' is not assignable to type \'string | QualifiedId\'.", "2678465042"]
    ],
    "src/script/error/BackendClientError.ts:4157618261": [
      [29, 4, 10, "Type \'string | undefined\' is not assignable to type \'string\'.\\n  Type \'undefined\' is not assignable to type \'string\'.", "3983565867"]
    ],
    "src/script/event/EventRepository.test.ts:3843097520": [
      [90, 25, 26, "No overload matches this call.\\n  Overload 1 of 2, \'(o: {}): string[]\', gave the following error.\\n    Argument of type \'ReadReceipt[] | undefined\' is not assignable to parameter of type \'{}\'.\\n      Type \'undefined\' is not assignable to type \'{}\'.\\n  Overload 2 of 2, \'(o: object): string[]\', gave the following error.\\n    Argument of type \'ReadReceipt[] | undefined\' is not assignable to parameter of type \'object\'.\\n      Type \'undefined\' is not assignable to type \'object\'.", "792500112"],
      [96, 6, 28, "Object is possibly \'undefined\'.", "3381709752"],
      [98, 15, 25, "No overload matches this call.\\n  Overload 1 of 4, \'(object: {}, method: never): SpyInstance<never, never>\', gave the following error.\\n    Argument of type \'EventService | undefined\' is not assignable to parameter of type \'{}\'.\\n      Type \'undefined\' is not assignable to type \'{}\'.\\n  Overload 2 of 4, \'(object: {}, method: never): SpyInstance<never, never>\', gave the following error.\\n    Argument of type \'EventService | undefined\' is not assignable to parameter of type \'{}\'.\\n      Type \'undefined\' is not assignable to type \'{}\'.", "47328231"],
      [99, 25, 55, "Argument of type \'Promise<EventRecord<any>>\' is not assignable to parameter of type \'never\'.", "526597759"],
      [104, 13, 28, "Object is possibly \'undefined\'.", "3381709752"],
      [108, 15, 25, "Object is possibly \'undefined\'.", "47328231"],
      [109, 15, 28, "Object is possibly \'undefined\'.", "3381709752"],
      [114, 13, 28, "Object is possibly \'undefined\'.", "3381709752"],
      [118, 15, 25, "Object is possibly \'undefined\'.", "47328231"],
      [119, 15, 28, "Object is possibly \'undefined\'.", "3381709752"],
      [124, 13, 28, "Object is possibly \'undefined\'.", "3381709752"],
      [128, 15, 25, "Object is possibly \'undefined\'.", "47328231"],
      [129, 15, 28, "Object is possibly \'undefined\'.", "3381709752"],
      [143, 13, 28, "Object is possibly \'undefined\'.", "3381709752"],
      [144, 15, 25, "Object is possibly \'undefined\'.", "47328231"],
      [145, 15, 28, "Object is possibly \'undefined\'.", "3381709752"],
      [159, 13, 28, "Object is possibly \'undefined\'.", "3381709752"],
      [160, 15, 25, "Object is possibly \'undefined\'.", "47328231"],
      [161, 15, 28, "Object is possibly \'undefined\'.", "3381709752"],
      [175, 13, 28, "Object is possibly \'undefined\'.", "3381709752"],
      [176, 15, 25, "Object is possibly \'undefined\'.", "47328231"],
      [177, 15, 28, "Object is possibly \'undefined\'.", "3381709752"],
      [216, 13, 28, "Object is possibly \'undefined\'.", "3381709752"],
      [217, 15, 25, "Object is possibly \'undefined\'.", "47328231"],
      [218, 15, 28, "Object is possibly \'undefined\'.", "3381709752"],
      [241, 15, 25, "No overload matches this call.\\n  Overload 1 of 4, \'(object: {}, method: never): SpyInstance<never, never>\', gave the following error.\\n    Argument of type \'EventService | undefined\' is not assignable to parameter of type \'{}\'.\\n      Type \'undefined\' is not assignable to type \'{}\'.\\n  Overload 2 of 4, \'(object: {}, method: never): SpyInstance<never, never>\', gave the following error.\\n    Argument of type \'EventService | undefined\' is not assignable to parameter of type \'{}\'.\\n      Type \'undefined\' is not assignable to type \'{}\'.", "47328231"],
      [242, 28, 11, "Parameter \'saved_event\' implicitly has an \'any\' type.", "3147593107"],
      [242, 28, 43, "Argument of type \'(saved_event: any) => Promise<any>\' is not assignable to parameter of type \'() => never\'.", "1450607298"],
      [246, 17, 25, "No overload matches this call.\\n  Overload 1 of 4, \'(object: {}, method: never): SpyInstance<never, never>\', gave the following error.\\n    Argument of type \'EventService | undefined\' is not assignable to parameter of type \'{}\'.\\n      Type \'undefined\' is not assignable to type \'{}\'.\\n  Overload 2 of 4, \'(object: {}, method: never): SpyInstance<never, never>\', gave the following error.\\n    Argument of type \'EventService | undefined\' is not assignable to parameter of type \'{}\'.\\n      Type \'undefined\' is not assignable to type \'{}\'.", "47328231"],
      [248, 13, 28, "Object is possibly \'undefined\'.", "3381709752"],
      [249, 15, 25, "Object is possibly \'undefined\'.", "47328231"],
      [257, 15, 25, "No overload matches this call.\\n  Overload 1 of 4, \'(object: {}, method: never): SpyInstance<never, never>\', gave the following error.\\n    Argument of type \'EventService | undefined\' is not assignable to parameter of type \'{}\'.\\n      Type \'undefined\' is not assignable to type \'{}\'.\\n  Overload 2 of 4, \'(object: {}, method: never): SpyInstance<never, never>\', gave the following error.\\n    Argument of type \'EventService | undefined\' is not assignable to parameter of type \'{}\'.\\n      Type \'undefined\' is not assignable to type \'{}\'.", "47328231"],
      [258, 28, 46, "Argument of type \'() => Promise<EventRecord<any>>\' is not assignable to parameter of type \'() => never\'.\\n  Type \'Promise<EventRecord<any>>\' is not assignable to type \'never\'.", "270173584"],
      [260, 13, 28, "Object is possibly \'undefined\'.", "3381709752"],
      [265, 17, 25, "Object is possibly \'undefined\'.", "47328231"],
      [273, 15, 25, "No overload matches this call.\\n  Overload 1 of 4, \'(object: {}, method: never): SpyInstance<never, never>\', gave the following error.\\n    Argument of type \'EventService | undefined\' is not assignable to parameter of type \'{}\'.\\n      Type \'undefined\' is not assignable to type \'{}\'.\\n  Overload 2 of 4, \'(object: {}, method: never): SpyInstance<never, never>\', gave the following error.\\n    Argument of type \'EventService | undefined\' is not assignable to parameter of type \'{}\'.\\n      Type \'undefined\' is not assignable to type \'{}\'.", "47328231"],
      [274, 28, 46, "Argument of type \'() => Promise<EventRecord<any>>\' is not assignable to parameter of type \'() => never\'.\\n  Type \'Promise<EventRecord<any>>\' is not assignable to type \'never\'.", "270173584"],
      [276, 13, 28, "Object is possibly \'undefined\'.", "3381709752"],
      [281, 17, 25, "Object is possibly \'undefined\'.", "47328231"],
      [289, 15, 25, "No overload matches this call.\\n  Overload 1 of 4, \'(object: {}, method: never): SpyInstance<never, never>\', gave the following error.\\n    Argument of type \'EventService | undefined\' is not assignable to parameter of type \'{}\'.\\n      Type \'undefined\' is not assignable to type \'{}\'.\\n  Overload 2 of 4, \'(object: {}, method: never): SpyInstance<never, never>\', gave the following error.\\n    Argument of type \'EventService | undefined\' is not assignable to parameter of type \'{}\'.\\n      Type \'undefined\' is not assignable to type \'{}\'.", "47328231"],
      [290, 28, 46, "Argument of type \'() => Promise<EventRecord<any>>\' is not assignable to parameter of type \'() => never\'.\\n  Type \'Promise<EventRecord<any>>\' is not assignable to type \'never\'.", "270173584"],
      [292, 13, 28, "Object is possibly \'undefined\'.", "3381709752"],
      [297, 17, 25, "Object is possibly \'undefined\'.", "47328231"],
      [304, 15, 25, "No overload matches this call.\\n  Overload 1 of 4, \'(object: {}, method: never): SpyInstance<never, never>\', gave the following error.\\n    Argument of type \'EventService | undefined\' is not assignable to parameter of type \'{}\'.\\n      Type \'undefined\' is not assignable to type \'{}\'.\\n  Overload 2 of 4, \'(object: {}, method: never): SpyInstance<never, never>\', gave the following error.\\n    Argument of type \'EventService | undefined\' is not assignable to parameter of type \'{}\'.\\n      Type \'undefined\' is not assignable to type \'{}\'.", "47328231"],
      [305, 28, 46, "Argument of type \'() => Promise<EventRecord<any>>\' is not assignable to parameter of type \'() => never\'.\\n  Type \'Promise<EventRecord<any>>\' is not assignable to type \'never\'.", "270173584"],
      [307, 13, 28, "Object is possibly \'undefined\'.", "3381709752"],
      [312, 17, 25, "Object is possibly \'undefined\'.", "47328231"],
      [320, 15, 25, "No overload matches this call.\\n  Overload 1 of 4, \'(object: {}, method: never): SpyInstance<never, never>\', gave the following error.\\n    Argument of type \'EventService | undefined\' is not assignable to parameter of type \'{}\'.\\n      Type \'undefined\' is not assignable to type \'{}\'.\\n  Overload 2 of 4, \'(object: {}, method: never): SpyInstance<never, never>\', gave the following error.\\n    Argument of type \'EventService | undefined\' is not assignable to parameter of type \'{}\'.\\n      Type \'undefined\' is not assignable to type \'{}\'.", "47328231"],
      [321, 28, 46, "Argument of type \'() => Promise<EventRecord<any>>\' is not assignable to parameter of type \'() => never\'.\\n  Type \'Promise<EventRecord<any>>\' is not assignable to type \'never\'.", "270173584"],
      [323, 13, 28, "Object is possibly \'undefined\'.", "3381709752"],
      [328, 17, 25, "Object is possibly \'undefined\'.", "47328231"],
      [335, 15, 25, "No overload matches this call.\\n  Overload 1 of 4, \'(object: {}, method: never): SpyInstance<never, never>\', gave the following error.\\n    Argument of type \'EventService | undefined\' is not assignable to parameter of type \'{}\'.\\n      Type \'undefined\' is not assignable to type \'{}\'.\\n  Overload 2 of 4, \'(object: {}, method: never): SpyInstance<never, never>\', gave the following error.\\n    Argument of type \'EventService | undefined\' is not assignable to parameter of type \'{}\'.\\n      Type \'undefined\' is not assignable to type \'{}\'.", "47328231"],
      [336, 28, 46, "Argument of type \'() => Promise<EventRecord<any>>\' is not assignable to parameter of type \'() => never\'.\\n  Type \'Promise<EventRecord<any>>\' is not assignable to type \'never\'.", "270173584"],
      [341, 13, 28, "Object is possibly \'undefined\'.", "3381709752"],
      [346, 17, 25, "Object is possibly \'undefined\'.", "47328231"],
      [352, 17, 25, "No overload matches this call.\\n  Overload 1 of 4, \'(object: {}, method: never): SpyInstance<never, never>\', gave the following error.\\n    Argument of type \'EventService | undefined\' is not assignable to parameter of type \'{}\'.\\n      Type \'undefined\' is not assignable to type \'{}\'.\\n  Overload 2 of 4, \'(object: {}, method: never): SpyInstance<never, never>\', gave the following error.\\n    Argument of type \'EventService | undefined\' is not assignable to parameter of type \'{}\'.\\n      Type \'undefined\' is not assignable to type \'{}\'.", "47328231"],
      [352, 76, 35, "Argument of type \'() => Promise<EventRecord<any>>\' is not assignable to parameter of type \'() => never\'.\\n  Type \'Promise<EventRecord<any>>\' is not assignable to type \'never\'.", "3585529426"],
      [354, 15, 25, "No overload matches this call.\\n  Overload 1 of 4, \'(object: {}, method: never): SpyInstance<never, never>\', gave the following error.\\n    Argument of type \'EventService | undefined\' is not assignable to parameter of type \'{}\'.\\n      Type \'undefined\' is not assignable to type \'{}\'.\\n  Overload 2 of 4, \'(object: {}, method: never): SpyInstance<never, never>\', gave the following error.\\n    Argument of type \'EventService | undefined\' is not assignable to parameter of type \'{}\'.\\n      Type \'undefined\' is not assignable to type \'{}\'.", "47328231"],
      [355, 28, 46, "Argument of type \'() => Promise<EventRecord<any>>\' is not assignable to parameter of type \'() => never\'.\\n  Type \'Promise<EventRecord<any>>\' is not assignable to type \'never\'.", "270173584"],
      [362, 13, 28, "Object is possibly \'undefined\'.", "3381709752"],
      [363, 15, 11, "Object is possibly \'undefined\'.", "3147593107"],
      [364, 15, 11, "Object is possibly \'undefined\'.", "3147593107"],
      [365, 15, 11, "Object is possibly \'undefined\'.", "3147593107"],
      [366, 15, 25, "Object is possibly \'undefined\'.", "47328231"],
      [372, 17, 25, "No overload matches this call.\\n  Overload 1 of 4, \'(object: {}, method: never): SpyInstance<never, never>\', gave the following error.\\n    Argument of type \'EventService | undefined\' is not assignable to parameter of type \'{}\'.\\n      Type \'undefined\' is not assignable to type \'{}\'.\\n  Overload 2 of 4, \'(object: {}, method: never): SpyInstance<never, never>\', gave the following error.\\n    Argument of type \'EventService | undefined\' is not assignable to parameter of type \'{}\'.\\n      Type \'undefined\' is not assignable to type \'{}\'.", "47328231"],
      [372, 76, 40, "Argument of type \'() => Promise<EventRecord<any>>\' is not assignable to parameter of type \'() => never\'.\\n  Type \'Promise<EventRecord<any>>\' is not assignable to type \'never\'.", "2477440726"],
      [374, 15, 25, "No overload matches this call.\\n  Overload 1 of 4, \'(object: {}, method: never): SpyInstance<never, never>\', gave the following error.\\n    Argument of type \'EventService | undefined\' is not assignable to parameter of type \'{}\'.\\n      Type \'undefined\' is not assignable to type \'{}\'.\\n  Overload 2 of 4, \'(object: {}, method: never): SpyInstance<never, never>\', gave the following error.\\n    Argument of type \'EventService | undefined\' is not assignable to parameter of type \'{}\'.\\n      Type \'undefined\' is not assignable to type \'{}\'.", "47328231"],
      [375, 28, 40, "Argument of type \'() => Promise<EventRecord<any>>\' is not assignable to parameter of type \'() => never\'.\\n  Type \'Promise<EventRecord<any>>\' is not assignable to type \'never\'.", "2477440726"],
      [379, 13, 28, "Object is possibly \'undefined\'.", "3381709752"],
      [382, 17, 25, "Object is possibly \'undefined\'.", "47328231"],
      [383, 17, 25, "Object is possibly \'undefined\'.", "47328231"],
      [395, 15, 25, "No overload matches this call.\\n  Overload 1 of 4, \'(object: {}, method: never): SpyInstance<never, never>\', gave the following error.\\n    Argument of type \'EventService | undefined\' is not assignable to parameter of type \'{}\'.\\n      Type \'undefined\' is not assignable to type \'{}\'.\\n  Overload 2 of 4, \'(object: {}, method: never): SpyInstance<never, never>\', gave the following error.\\n    Argument of type \'EventService | undefined\' is not assignable to parameter of type \'{}\'.\\n      Type \'undefined\' is not assignable to type \'{}\'.", "47328231"],
      [396, 28, 48, "Argument of type \'(conversationId: string, messageId: string) => Promise<undefined> | Promise<EventRecord<any>>\' is not assignable to parameter of type \'() => never\'.", "270597142"],
      [400, 15, 25, "No overload matches this call.\\n  Overload 1 of 4, \'(object: {}, method: never): SpyInstance<never, never>\', gave the following error.\\n    Argument of type \'EventService | undefined\' is not assignable to parameter of type \'{}\'.\\n      Type \'undefined\' is not assignable to type \'{}\'.\\n  Overload 2 of 4, \'(object: {}, method: never): SpyInstance<never, never>\', gave the following error.\\n    Argument of type \'EventService | undefined\' is not assignable to parameter of type \'{}\'.\\n      Type \'undefined\' is not assignable to type \'{}\'.", "47328231"],
      [401, 28, 40, "Argument of type \'(ev: EventRecord) => Promise<EventRecord<any>>\' is not assignable to parameter of type \'() => never\'.", "130762840"],
      [406, 13, 28, "Object is possibly \'undefined\'.", "3381709752"],
      [406, 86, 32, "Argument of type \'(updatedEvent: EventRecord) => void\' is not assignable to parameter of type \'(value: EventRecord<any> | undefined) => void | PromiseLike<void>\'.\\n  Types of parameters \'updatedEvent\' and \'value\' are incompatible.\\n    Type \'EventRecord<any> | undefined\' is not assignable to type \'EventRecord<any>\'.\\n      Type \'undefined\' is not assignable to type \'EventRecord<any>\'.", "1291289374"],
      [407, 15, 25, "Object is possibly \'undefined\'.", "47328231"],
      [408, 15, 25, "Object is possibly \'undefined\'.", "47328231"],
      [417, 15, 25, "No overload matches this call.\\n  Overload 1 of 4, \'(object: {}, method: never): SpyInstance<never, never>\', gave the following error.\\n    Argument of type \'EventService | undefined\' is not assignable to parameter of type \'{}\'.\\n      Type \'undefined\' is not assignable to type \'{}\'.\\n  Overload 2 of 4, \'(object: {}, method: never): SpyInstance<never, never>\', gave the following error.\\n    Argument of type \'EventService | undefined\' is not assignable to parameter of type \'{}\'.\\n      Type \'undefined\' is not assignable to type \'{}\'.", "47328231"],
      [418, 28, 53, "Argument of type \'() => Promise<EventRecord<any>>\' is not assignable to parameter of type \'() => never\'.\\n  Type \'Promise<EventRecord<any>>\' is not assignable to type \'never\'.", "3901075106"],
      [420, 15, 25, "No overload matches this call.\\n  Overload 1 of 4, \'(object: {}, method: never): SpyInstance<never, never>\', gave the following error.\\n    Argument of type \'EventService | undefined\' is not assignable to parameter of type \'{}\'.\\n      Type \'undefined\' is not assignable to type \'{}\'.\\n  Overload 2 of 4, \'(object: {}, method: never): SpyInstance<never, never>\', gave the following error.\\n    Argument of type \'EventService | undefined\' is not assignable to parameter of type \'{}\'.\\n      Type \'undefined\' is not assignable to type \'{}\'.", "47328231"],
      [421, 28, 50, "Argument of type \'(updates: EventRecord) => Promise<EventRecord<any>>\' is not assignable to parameter of type \'() => never\'.", "2498929304"],
      [431, 13, 28, "Object is possibly \'undefined\'.", "3381709752"],
      [431, 75, 32, "Argument of type \'(updatedEvent: EventRecord) => void\' is not assignable to parameter of type \'(value: EventRecord<any> | undefined) => void | PromiseLike<void>\'.\\n  Types of parameters \'updatedEvent\' and \'value\' are incompatible.\\n    Type \'EventRecord<any> | undefined\' is not assignable to type \'EventRecord<any>\'.\\n      Type \'undefined\' is not assignable to type \'EventRecord<any>\'.", "1291289374"],
      [436, 27, 22, "No overload matches this call.\\n  Overload 1 of 2, \'(o: {}): string[]\', gave the following error.\\n    Argument of type \'UserReactionMap | undefined\' is not assignable to parameter of type \'{}\'.\\n      Type \'undefined\' is not assignable to type \'{}\'.\\n  Overload 2 of 2, \'(o: object): string[]\', gave the following error.\\n    Argument of type \'UserReactionMap | undefined\' is not assignable to parameter of type \'object\'.\\n      Type \'undefined\' is not assignable to type \'object\'.", "3237744360"],
      [437, 15, 25, "Object is possibly \'undefined\'.", "47328231"],
      [448, 17, 25, "No overload matches this call.\\n  Overload 1 of 4, \'(object: {}, method: never): SpyInstance<never, never>\', gave the following error.\\n    Argument of type \'EventService | undefined\' is not assignable to parameter of type \'{}\'.\\n      Type \'undefined\' is not assignable to type \'{}\'.\\n  Overload 2 of 4, \'(object: {}, method: never): SpyInstance<never, never>\', gave the following error.\\n    Argument of type \'EventService | undefined\' is not assignable to parameter of type \'{}\'.\\n      Type \'undefined\' is not assignable to type \'{}\'.", "47328231"],
      [448, 76, 34, "Argument of type \'() => Promise<{ data: any; category?: number | undefined; client?: { time: string; } | undefined; connection?: { lastUpdate: string; } | undefined; content?: string | undefined; conversation: string; ... 24 more ...; waiting_button_id?: string | undefined; }>\' is not assignable to parameter of type \'() => never\'.\\n  Type \'Promise<{ data: any; category?: number | undefined; client?: { time: string; } | undefined; connection?: { lastUpdate: string; } | undefined; content?: string | undefined; conversation: string; edited_time?: string | undefined; ... 23 more ...; waiting_button_id?: string | undefined; }>\' is not assignable to type \'never\'.", "2413977172"],
      [450, 15, 25, "No overload matches this call.\\n  Overload 1 of 4, \'(object: {}, method: never): SpyInstance<never, never>\', gave the following error.\\n    Argument of type \'EventService | undefined\' is not assignable to parameter of type \'{}\'.\\n      Type \'undefined\' is not assignable to type \'{}\'.\\n  Overload 2 of 4, \'(object: {}, method: never): SpyInstance<never, never>\', gave the following error.\\n    Argument of type \'EventService | undefined\' is not assignable to parameter of type \'{}\'.\\n      Type \'undefined\' is not assignable to type \'{}\'.", "47328231"],
      [451, 28, 40, "Argument of type \'(ev: EventRecord) => Promise<EventRecord<any>>\' is not assignable to parameter of type \'() => never\'.", "130762840"],
      [455, 13, 28, "Object is possibly \'undefined\'.", "3381709752"],
      [455, 79, 32, "Argument of type \'(updatedEvent: EventRecord) => void\' is not assignable to parameter of type \'(value: EventRecord<any> | undefined) => void | PromiseLike<void>\'.\\n  Types of parameters \'updatedEvent\' and \'value\' are incompatible.\\n    Type \'EventRecord<any> | undefined\' is not assignable to type \'EventRecord<any>\'.\\n      Type \'undefined\' is not assignable to type \'EventRecord<any>\'.", "1291289374"],
      [456, 15, 25, "Object is possibly \'undefined\'.", "47328231"],
      [457, 15, 25, "Object is possibly \'undefined\'.", "47328231"],
      [465, 17, 25, "No overload matches this call.\\n  Overload 1 of 4, \'(object: {}, method: never): SpyInstance<never, never>\', gave the following error.\\n    Argument of type \'EventService | undefined\' is not assignable to parameter of type \'{}\'.\\n      Type \'undefined\' is not assignable to type \'{}\'.\\n  Overload 2 of 4, \'(object: {}, method: never): SpyInstance<never, never>\', gave the following error.\\n    Argument of type \'EventService | undefined\' is not assignable to parameter of type \'{}\'.\\n      Type \'undefined\' is not assignable to type \'{}\'.", "47328231"],
      [467, 13, 28, "Object is possibly \'undefined\'.", "3381709752"],
      [469, 17, 12, "Object is possibly \'undefined\'.", "373016604"],
      [470, 17, 25, "Object is possibly \'undefined\'.", "47328231"],
      [480, 8, 27, "Object is possibly \'undefined\'.", "2644272773"],
      [483, 38, 25, "No overload matches this call.\\n  Overload 1 of 4, \'(object: {}, method: never): SpyInstance<never, never>\', gave the following error.\\n    Argument of type \'EventService | undefined\' is not assignable to parameter of type \'{}\'.\\n      Type \'undefined\' is not assignable to type \'{}\'.\\n  Overload 2 of 4, \'(object: {}, method: never): SpyInstance<never, never>\', gave the following error.\\n    Argument of type \'EventService | undefined\' is not assignable to parameter of type \'{}\'.\\n      Type \'undefined\' is not assignable to type \'{}\'.", "47328231"],
      [484, 40, 25, "No overload matches this call.\\n  Overload 1 of 4, \'(object: {}, method: never): SpyInstance<never, never>\', gave the following error.\\n    Argument of type \'EventService | undefined\' is not assignable to parameter of type \'{}\'.\\n      Type \'undefined\' is not assignable to type \'{}\'.\\n  Overload 2 of 4, \'(object: {}, method: never): SpyInstance<never, never>\', gave the following error.\\n    Argument of type \'EventService | undefined\' is not assignable to parameter of type \'{}\'.\\n      Type \'undefined\' is not assignable to type \'{}\'.", "47328231"],
      [493, 40, 36, "Argument of type \'() => Promise<{ from: string; type: CONVERSATION; category?: number | undefined; client?: { time: string; } | undefined; connection?: { lastUpdate: string; } | undefined; content?: string | undefined; ... 24 more ...; waiting_button_id?: string | undefined; }>\' is not assignable to parameter of type \'() => never\'.\\n  Type \'Promise<{ from: string; type: CONVERSATION; category?: number | undefined; client?: { time: string; } | undefined; connection?: { lastUpdate: string; } | undefined; content?: string | undefined; ... 24 more ...; waiting_button_id?: string | undefined; }>\' is not assignable to type \'never\'.", "2692316574"],
      [494, 42, 24, "Argument of type \'() => Promise<number>\' is not assignable to parameter of type \'() => never\'.\\n  Type \'Promise<number>\' is not assignable to type \'never\'.", "731841138"],
      [496, 33, 28, "Object is possibly \'undefined\'.", "3381709752"],
      [500, 15, 10, "Object is possibly \'undefined\'.", "3453834508"],
      [501, 15, 25, "Object is possibly \'undefined\'.", "47328231"],
      [513, 17, 25, "No overload matches this call.\\n  Overload 1 of 4, \'(object: {}, method: never): SpyInstance<never, never>\', gave the following error.\\n    Argument of type \'EventService | undefined\' is not assignable to parameter of type \'{}\'.\\n      Type \'undefined\' is not assignable to type \'{}\'.\\n  Overload 2 of 4, \'(object: {}, method: never): SpyInstance<never, never>\', gave the following error.\\n    Argument of type \'EventService | undefined\' is not assignable to parameter of type \'{}\'.\\n      Type \'undefined\' is not assignable to type \'{}\'.", "47328231"],
      [513, 76, 36, "Argument of type \'() => Promise<{ type: CONVERSATION; category?: number | undefined; client?: { time: string; } | undefined; connection?: { lastUpdate: string; } | undefined; content?: string | undefined; ... 25 more ...; waiting_button_id?: string | undefined; }>\' is not assignable to parameter of type \'() => never\'.\\n  Type \'Promise<{ type: CONVERSATION; category?: number | undefined; client?: { time: string; } | undefined; connection?: { lastUpdate: string; } | undefined; content?: string | undefined; ... 25 more ...; waiting_button_id?: string | undefined; }>\' is not assignable to type \'never\'.", "2692316574"],
      [514, 17, 25, "No overload matches this call.\\n  Overload 1 of 4, \'(object: {}, method: never): SpyInstance<never, never>\', gave the following error.\\n    Argument of type \'EventService | undefined\' is not assignable to parameter of type \'{}\'.\\n      Type \'undefined\' is not assignable to type \'{}\'.\\n  Overload 2 of 4, \'(object: {}, method: never): SpyInstance<never, never>\', gave the following error.\\n    Argument of type \'EventService | undefined\' is not assignable to parameter of type \'{}\'.\\n      Type \'undefined\' is not assignable to type \'{}\'.", "47328231"],
      [514, 78, 24, "Argument of type \'() => Promise<number>\' is not assignable to parameter of type \'() => never\'.\\n  Type \'Promise<number>\' is not assignable to type \'never\'.", "731841138"],
      [516, 13, 28, "Object is possibly \'undefined\'.", "3381709752"],
      [518, 17, 10, "Object is possibly \'undefined\'.", "3453834508"],
      [519, 17, 25, "Object is possibly \'undefined\'.", "47328231"],
      [533, 15, 28, "Object is possibly \'undefined\'.", "3381709752"],
      [535, 17, 25, "No overload matches this call.\\n  Overload 1 of 4, \'(object: {}, method: never): SpyInstance<never, never>\', gave the following error.\\n    Argument of type \'EventService | undefined\' is not assignable to parameter of type \'{}\'.\\n      Type \'undefined\' is not assignable to type \'{}\'.\\n  Overload 2 of 4, \'(object: {}, method: never): SpyInstance<never, never>\', gave the following error.\\n    Argument of type \'EventService | undefined\' is not assignable to parameter of type \'{}\'.\\n      Type \'undefined\' is not assignable to type \'{}\'.", "47328231"],
      [535, 76, 36, "Argument of type \'() => Promise<EventRecord<any>>\' is not assignable to parameter of type \'() => never\'.\\n  Type \'Promise<EventRecord<any>>\' is not assignable to type \'never\'.", "2692316574"],
      [537, 15, 25, "No overload matches this call.\\n  Overload 1 of 4, \'(object: {}, method: never): SpyInstance<never, never>\', gave the following error.\\n    Argument of type \'EventService | undefined\' is not assignable to parameter of type \'{}\'.\\n      Type \'undefined\' is not assignable to type \'{}\'.\\n  Overload 2 of 4, \'(object: {}, method: never): SpyInstance<never, never>\', gave the following error.\\n    Argument of type \'EventService | undefined\' is not assignable to parameter of type \'{}\'.\\n      Type \'undefined\' is not assignable to type \'{}\'.", "47328231"],
      [538, 28, 45, "Argument of type \'() => Promise<EventRecord<any>>\' is not assignable to parameter of type \'() => never\'.\\n  Type \'Promise<EventRecord<any>>\' is not assignable to type \'never\'.", "368568095"],
      [540, 31, 28, "Object is possibly \'undefined\'.", "3381709752"],
      [544, 13, 10, "Object is possibly \'undefined\'.", "3453834508"],
      [545, 13, 25, "Object is possibly \'undefined\'.", "47328231"],
      [558, 15, 25, "No overload matches this call.\\n  Overload 1 of 4, \'(object: {}, method: never): SpyInstance<never, never>\', gave the following error.\\n    Argument of type \'EventService | undefined\' is not assignable to parameter of type \'{}\'.\\n      Type \'undefined\' is not assignable to type \'{}\'.\\n  Overload 2 of 4, \'(object: {}, method: never): SpyInstance<never, never>\', gave the following error.\\n    Argument of type \'EventService | undefined\' is not assignable to parameter of type \'{}\'.\\n      Type \'undefined\' is not assignable to type \'{}\'.", "47328231"],
      [559, 28, 13, "Parameter \'eventToUpdate\' implicitly has an \'any\' type.", "964362851"],
      [559, 28, 47, "Argument of type \'(eventToUpdate: any) => Promise<any>\' is not assignable to parameter of type \'() => never\'.", "666953218"],
      [560, 17, 25, "No overload matches this call.\\n  Overload 1 of 4, \'(object: {}, method: never): SpyInstance<never, never>\', gave the following error.\\n    Argument of type \'EventService | undefined\' is not assignable to parameter of type \'{}\'.\\n      Type \'undefined\' is not assignable to type \'{}\'.\\n  Overload 2 of 4, \'(object: {}, method: never): SpyInstance<never, never>\', gave the following error.\\n    Argument of type \'EventService | undefined\' is not assignable to parameter of type \'{}\'.\\n      Type \'undefined\' is not assignable to type \'{}\'.", "47328231"],
      [560, 76, 40, "Argument of type \'() => Promise<{ type: CONVERSATION; category?: number | undefined; client?: { time: string; } | undefined; connection?: { lastUpdate: string; } | undefined; content?: string | undefined; ... 25 more ...; waiting_button_id?: string | undefined; }>\' is not assignable to parameter of type \'() => never\'.\\n  Type \'Promise<{ type: CONVERSATION; category?: number | undefined; client?: { time: string; } | undefined; connection?: { lastUpdate: string; } | undefined; content?: string | undefined; ... 25 more ...; waiting_button_id?: string | undefined; }>\' is not assignable to type \'never\'.", "1106270881"],
      [562, 13, 28, "Object is possibly \'undefined\'.", "3381709752"],
      [564, 17, 12, "Object is possibly \'undefined\'.", "373016604"],
      [565, 17, 12, "Object is possibly \'undefined\'.", "373016604"],
      [566, 17, 25, "Object is possibly \'undefined\'.", "47328231"],
      [581, 15, 25, "No overload matches this call.\\n  Overload 1 of 4, \'(object: {}, method: never): SpyInstance<never, never>\', gave the following error.\\n    Argument of type \'EventService | undefined\' is not assignable to parameter of type \'{}\'.\\n      Type \'undefined\' is not assignable to type \'{}\'.\\n  Overload 2 of 4, \'(object: {}, method: never): SpyInstance<never, never>\', gave the following error.\\n    Argument of type \'EventService | undefined\' is not assignable to parameter of type \'{}\'.\\n      Type \'undefined\' is not assignable to type \'{}\'.", "47328231"],
      [582, 28, 13, "Parameter \'eventToUpdate\' implicitly has an \'any\' type.", "964362851"],
      [582, 28, 47, "Argument of type \'(eventToUpdate: any) => Promise<any>\' is not assignable to parameter of type \'() => never\'.", "666953218"],
      [583, 17, 25, "No overload matches this call.\\n  Overload 1 of 4, \'(object: {}, method: never): SpyInstance<never, never>\', gave the following error.\\n    Argument of type \'EventService | undefined\' is not assignable to parameter of type \'{}\'.\\n      Type \'undefined\' is not assignable to type \'{}\'.\\n  Overload 2 of 4, \'(object: {}, method: never): SpyInstance<never, never>\', gave the following error.\\n    Argument of type \'EventService | undefined\' is not assignable to parameter of type \'{}\'.\\n      Type \'undefined\' is not assignable to type \'{}\'.", "47328231"],
      [583, 76, 40, "Argument of type \'() => Promise<{ type: CONVERSATION; category?: number | undefined; client?: { time: string; } | undefined; connection?: { lastUpdate: string; } | undefined; content?: string | undefined; ... 25 more ...; waiting_button_id?: string | undefined; }>\' is not assignable to parameter of type \'() => never\'.\\n  Type \'Promise<{ type: CONVERSATION; category?: number | undefined; client?: { time: string; } | undefined; connection?: { lastUpdate: string; } | undefined; content?: string | undefined; ... 25 more ...; waiting_button_id?: string | undefined; }>\' is not assignable to type \'never\'.", "1106270881"],
      [585, 13, 28, "Object is possibly \'undefined\'.", "3381709752"],
      [586, 8, 32, "Argument of type \'(updatedEvent: EventRecord) => void\' is not assignable to parameter of type \'(value: EventRecord<any> | undefined) => void | PromiseLike<void>\'.\\n  Types of parameters \'updatedEvent\' and \'value\' are incompatible.\\n    Type \'EventRecord<any> | undefined\' is not assignable to type \'EventRecord<any>\'.\\n      Type \'undefined\' is not assignable to type \'EventRecord<any>\'.", "1291289374"],
      [588, 17, 25, "Object is possibly \'undefined\'.", "47328231"]
    ],
    "src/script/event/EventRepository.ts:2800868471": [
      [106, 4, 30, "Type \'Observable<NOTIFICATION_HANDLING_STATE.STREAM>\' is not assignable to type \'Observable<NOTIFICATION_HANDLING_STATE>\'.\\n  Types of parameters \'value\' and \'value\' are incompatible.\\n    Type \'NOTIFICATION_HANDLING_STATE\' is not assignable to type \'NOTIFICATION_HANDLING_STATE.STREAM\'.", "3724439608"],
      [161, 60, 5, "Object is possibly \'undefined\'.", "165702089"],
      [161, 76, 5, "Object is of type \'unknown\'.", "165548477"],
      [228, 10, 13, "Object is of type \'unknown\'.", "3310660798"],
      [229, 49, 13, "Object is of type \'unknown\'.", "3310660798"],
      [243, 13, 6, "Object is possibly \'undefined\'.", "1543056028"],
      [248, 13, 10, "Object is possibly \'undefined\'.", "1089446899"],
      [261, 48, 25, "Argument of type \'string | undefined\' is not assignable to parameter of type \'string\'.\\n  Type \'undefined\' is not assignable to type \'string\'.", "3511045606"],
      [272, 40, 20, "Object is possibly \'undefined\'.", "3111726366"],
      [538, 28, 12, "Object is possibly \'undefined\'.", "2257332645"],
      [538, 53, 12, "Object is possibly \'undefined\'.", "2257332645"],
      [539, 59, 12, "Object is possibly \'undefined\'.", "2257332645"],
      [553, 41, 13, "Object is possibly \'undefined\'.", "1529837131"],
      [557, 69, 11, "Argument of type \'string | undefined\' is not assignable to parameter of type \'string\'.\\n  Type \'undefined\' is not assignable to type \'string\'.", "3842816886"],
      [560, 8, 100, "Type \'EventRecord<any> | undefined\' is not assignable to type \'EventRecord<any>\'.\\n  Type \'undefined\' is not assignable to type \'EventRecord<any>\'.", "1834623770"],
      [560, 59, 25, "Argument of type \'string | undefined\' is not assignable to parameter of type \'string\'.\\n  Type \'undefined\' is not assignable to type \'string\'.", "2126983834"],
      [560, 86, 13, "Object is possibly \'undefined\'.", "1529837131"],
      [564, 78, 13, "Object is possibly \'undefined\'.", "1529837131"],
      [607, 52, 20, "Object is possibly \'undefined\'.", "2445000522"]
    ],
    "src/script/event/EventService.ts:414809804": [
      [46, 79, 9, "Object is possibly \'undefined\'.", "1946021483"],
      [46, 103, 9, "No overload matches this call.\\n  Overload 1 of 2, \'(that: string, locales?: string | string[] | undefined, options?: CollatorOptions | undefined): number\', gave the following error.\\n    Argument of type \'string | undefined\' is not assignable to parameter of type \'string\'.\\n      Type \'undefined\' is not assignable to type \'string\'.\\n  Overload 2 of 2, \'(that: string): number\', gave the following error.\\n    Argument of type \'string | undefined\' is not assignable to parameter of type \'string\'.\\n      Type \'undefined\' is not assignable to type \'string\'.", "1946194504"],
      [77, 86, 9, "Argument of type \'string | undefined\' is not assignable to parameter of type \'string\'.\\n  Type \'undefined\' is not assignable to type \'string\'.", "761523947"],
      [81, 8, 5, "Object is of type \'unknown\'.", "165548477"],
      [110, 97, 5, "Object is of type \'unknown\'.", "165548477"],
      [140, 6, 156, "Type \'EventRecord<any> | undefined\' is not assignable to type \'EventRecord<any>\'.\\n  Type \'undefined\' is not assignable to type \'EventRecord<any>\'.", "608859508"],
      [145, 99, 5, "Object is of type \'unknown\'.", "165548477"],
      [185, 52, 15, "Object is possibly \'undefined\'.", "1303905750"],
      [185, 86, 15, "Object is possibly \'undefined\'.", "1303905750"],
      [240, 100, 5, "Object is of type \'unknown\'.", "165548477"],
      [338, 92, 9, "Argument of type \'undefined\' is not assignable to parameter of type \'string\'.", "2620553983"],
      [352, 74, 17, "Argument of type \'string | undefined\' is not assignable to parameter of type \'string\'.\\n  Type \'undefined\' is not assignable to type \'string\'.", "2867884739"],
      [382, 4, 11, "Object is possibly \'undefined\'.", "370216726"],
      [383, 4, 11, "Object is possibly \'undefined\'.", "370216726"]
    ],
    "src/script/event/EventServiceNoCompound.ts:1388827788": [
      [64, 54, 15, "Object is possibly \'undefined\'.", "1303905750"]
    ],
    "src/script/event/preprocessor/ServiceMiddleware.ts:3271199821": [
      [80, 58, 9, "Argument of type \'MemberJoinEvent | undefined\' is not assignable to parameter of type \'MemberJoinEvent\'.\\n  Type \'undefined\' is not assignable to type \'MemberJoinEvent\'.", "1946204345"],
      [103, 51, 10, "Object is possibly \'undefined\'.", "4128218071"]
    ],
    "src/script/extension/GiphyRepository.ts:4288041442": [
      [46, 10, 13, "Property \'currentOffset\' has no initializer and is not definitely assigned in the constructor.", "3944906049"],
      [75, 42, 18, "Object is possibly \'undefined\'.", "3219551329"],
      [89, 67, 15, "Object is possibly \'undefined\'.", "3911174730"]
    ],
    "src/script/externalRoute.ts:1170782870": [
      [77, 2, 55, "Type \'string | undefined\' is not assignable to type \'string\'.\\n  Type \'undefined\' is not assignable to type \'string\'.", "2013931483"],
      [78, 64, 51, "Type \'string | undefined\' is not assignable to type \'string\'.\\n  Type \'undefined\' is not assignable to type \'string\'.", "2860866952"],
      [81, 2, 111, "Type \'string | false\' is not assignable to type \'string\'.\\n  Type \'boolean\' is not assignable to type \'string\'.", "685592872"],
      [82, 46, 35, "Type \'string | undefined\' is not assignable to type \'string\'.\\n  Type \'undefined\' is not assignable to type \'string\'.", "3510242108"],
      [83, 46, 35, "Type \'string | undefined\' is not assignable to type \'string\'.\\n  Type \'undefined\' is not assignable to type \'string\'.", "3510297418"],
      [84, 51, 40, "Type \'string | undefined\' is not assignable to type \'string\'.\\n  Type \'undefined\' is not assignable to type \'string\'.", "3597061715"],
      [88, 4, 17, "Type \'undefined\' is not assignable to type \'string\'.", "4204377774"]
    ],
    "src/script/hooks/usePausableInterval.ts:4028999421": [
      [38, 6, 21, "Cannot invoke an object which is possibly \'undefined\'.", "4185327969"]
    ],
    "src/script/hooks/usePausableTimeout.ts:3967169248": [
      [38, 6, 20, "Cannot invoke an object which is possibly \'undefined\'.", "2491310661"]
    ],
    "src/script/integration/IntegrationRepository.ts:3537015114": [
      [84, 56, 17, "Argument of type \'string | undefined\' is not assignable to parameter of type \'string\'.\\n  Type \'undefined\' is not assignable to type \'string\'.", "2786638268"],
      [85, 26, 14, "Object is possibly \'undefined\'.", "2727665343"],
      [100, 31, 10, "Argument of type \'string | undefined\' is not assignable to parameter of type \'string\'.\\n  Type \'undefined\' is not assignable to type \'string\'.", "4118455337"],
      [240, 57, 5, "Object is of type \'unknown\'.", "165548477"]
    ],
    "src/script/integration/ServiceEntity.ts:2862427254": [
      [58, 4, 26, "Type \'Observable<AssetRemoteData | undefined>\' is not assignable to type \'Observable<AssetRemoteData>\'.", "2039859734"],
      [59, 4, 27, "Type \'Observable<AssetRemoteData | undefined>\' is not assignable to type \'Observable<AssetRemoteData>\'.", "4198396353"]
    ],
    "src/script/legal-hold/LegalHoldEvaluator.ts:3764190125": [
      [45, 43, 23, "Argument of type \'User | undefined\' is not assignable to parameter of type \'User\'.\\n  Type \'undefined\' is not assignable to type \'User\'.", "153688682"],
      [57, 2, 49, "Type \'string | boolean | undefined\' is not assignable to type \'boolean\'.\\n  Type \'undefined\' is not assignable to type \'boolean\'.", "265606130"],
      [62, 51, 16, "Object is possibly \'undefined\'.", "332022202"]
    ],
    "src/script/main/SingleInstanceHandler.ts:305503035": [
      [118, 6, 27, "Cannot invoke an object which is possibly \'undefined\'.", "107936000"]
    ],
    "src/script/main/app.ts:3654720961": [
      [156, 2, 5, "Property \'debug\' has no initializer and is not definitely assigned in the constructor.", "164124116"],
      [157, 2, 4, "Property \'util\' has no initializer and is not definitely assigned in the constructor.", "2087972225"],
      [349, 87, 5, "Object is of type \'unknown\'.", "165548477"],
      [408, 10, 41, "Object is possibly \'undefined\'.", "1596662938"],
      [409, 10, 30, "Argument of type \'string | undefined\' is not assignable to parameter of type \'string\'.\\n  Type \'undefined\' is not assignable to type \'string\'.", "286595218"],
      [418, 65, 19, "Argument of type \'import(\\"wire-webapp/node_modules/@wireapp/api-client/src/client/ClientType\\").ClientType | undefined\' is not assignable to parameter of type \'string | number\'.\\n  Type \'undefined\' is not assignable to type \'string | number\'.", "1723063280"],
      [485, 27, 5, "Argument of type \'unknown\' is not assignable to parameter of type \'BaseError\'.", "165548477"],
      [503, 36, 11, "Object is possibly \'undefined\'.", "3663176296"],
      [778, 12, 5, "Object is of type \'unknown\'.", "165548477"],
      [832, 81, 5, "Object is of type \'unknown\'.", "165548477"],
      [876, 37, 15, "Argument of type \'string | undefined\' is not assignable to parameter of type \'string | URL\'.\\n  Type \'undefined\' is not assignable to type \'string | URL\'.", "1529230466"]
    ],
    "src/script/media/MediaConstraintsHandler.test.ts:456751395": [
      [43, 47, 4, "Argument of type \'null\' is not assignable to parameter of type \'string | undefined\'.", "2087897566"]
    ],
    "src/script/media/MediaConstraintsHandler.ts:977701651": [
      [118, 22, 11, "Argument of type \'string | null\' is not assignable to parameter of type \'string\'.\\n  Type \'null\' is not assignable to type \'string\'.", "2484436277"]
    ],
    "src/script/media/MediaDevicesHandler.ts:2288366914": [
      [94, 6, 10, "Type \'ObservableArray<never>\' is not assignable to type \'ObservableArray<ElectronDesktopCapturerSource | MediaDeviceInfo>\'.\\n  Types of parameters \'value\' and \'value\' are incompatible.\\n    Type \'(ElectronDesktopCapturerSource | MediaDeviceInfo)[] | null | undefined\' is not assignable to type \'never[] | null | undefined\'.\\n      Type \'(ElectronDesktopCapturerSource | MediaDeviceInfo)[]\' is not assignable to type \'never[]\'.\\n        Type \'ElectronDesktopCapturerSource | MediaDeviceInfo\' is not assignable to type \'never\'.\\n          Type \'ElectronDesktopCapturerSource\' is not assignable to type \'never\'.", "3972973829"],
      [95, 6, 11, "Type \'ObservableArray<never>\' is not assignable to type \'ObservableArray<ElectronDesktopCapturerSource | MediaDeviceInfo>\'.", "2173601068"],
      [96, 6, 11, "Type \'ObservableArray<never>\' is not assignable to type \'ObservableArray<ElectronDesktopCapturerSource | MediaDeviceInfo>\'.", "3890886687"],
      [97, 6, 10, "Type \'ObservableArray<never>\' is not assignable to type \'ObservableArray<ElectronDesktopCapturerSource | MediaDeviceInfo>\'.", "3876799330"],
      [101, 6, 10, "Type \'Observable<null | undefined>\' is not assignable to type \'Observable<string>\'.\\n  Types of property \'equalityComparer\' are incompatible.\\n    Type \'(a: null | undefined, b: null | undefined) => boolean\' is not assignable to type \'(a: string, b: string) => boolean\'.\\n      Types of parameters \'a\' and \'a\' are incompatible.\\n        Type \'string\' is not assignable to type \'null | undefined\'.", "3972973829"],
      [102, 6, 11, "Type \'Observable<null | undefined>\' is not assignable to type \'Observable<string>\'.", "2173601068"],
      [103, 6, 11, "Type \'Observable<null | undefined>\' is not assignable to type \'Observable<string>\'.", "3890886687"],
      [104, 6, 10, "Type \'Observable<null | undefined>\' is not assignable to type \'Observable<string>\'.", "3876799330"],
      [273, 10, 22, "Object is possibly \'undefined\'.", "520485411"],
      [274, 15, 22, "Object is possibly \'undefined\'.", "520485411"],
      [276, 10, 22, "Object is possibly \'undefined\'.", "520485411"],
      [278, 15, 22, "Object is possibly \'undefined\'.", "520485411"],
      [282, 8, 22, "Object is possibly \'undefined\'.", "520485411"]
    ],
    "src/script/media/MediaEmbeds.test.ts:94533359": [
      [688, 58, 4, "Argument of type \'null\' is not assignable to parameter of type \'string\'.", "2087897566"],
      [689, 58, 9, "Argument of type \'undefined\' is not assignable to parameter of type \'string\'.", "2620553983"]
    ],
    "src/script/media/MediaEmbeds.ts:3626459359": [
      [122, 65, 21, "Argument of type \'string | null\' is not assignable to parameter of type \'string\'.\\n  Type \'null\' is not assignable to type \'string\'.", "3195064474"]
    ],
    "src/script/media/MediaParser.ts:2612415638": [
      [56, 69, 10, "Argument of type \'string | undefined\' is not assignable to parameter of type \'string\'.\\n  Type \'undefined\' is not assignable to type \'string\'.", "4239794921"]
    ],
    "src/script/media/MediaStreamHandler.ts:731304856": [
      [68, 33, 5, "Object is of type \'unknown\'.", "165548477"]
    ],
    "src/script/message/QuoteEntity.ts:2585694251": [
      [60, 42, 9, "No overload matches this call.\\n  The last overload gave the following error.\\n    Argument of type \'ArrayBuffer | undefined\' is not assignable to parameter of type \'ArrayBufferLike\'.\\n      Type \'undefined\' is not assignable to type \'ArrayBufferLike\'.", "1162062559"]
    ],
    "src/script/notification/NotificationRepository.ts:2433616700": [
      [145, 4, 28, "Type \'Observable<NotificationPreference.ON>\' is not assignable to type \'Observable<NotificationPreference>\'.\\n  Types of parameters \'value\' and \'value\' are incompatible.\\n    Type \'NotificationPreference\' is not assignable to type \'NotificationPreference.ON\'.", "703631336"],
      [153, 4, 20, "Type \'Observable<PermissionState | PermissionStatusState>\' is not assignable to type \'Observable<PermissionState | PermissionStatusState | NotificationPermission>\'.\\n  Types of parameters \'value\' and \'value\' are incompatible.\\n    Type \'PermissionState | PermissionStatusState | NotificationPermission\' is not assignable to type \'PermissionState | PermissionStatusState\'.", "2835088081"]
    ],
    "src/script/notification/PreferenceNotificationRepository.test.ts:318347950": [
      [31, 44, 4, "Argument of type \'null\' is not assignable to parameter of type \'string | undefined\'.", "2087897566"]
    ],
    "src/script/notification/PreferenceNotificationRepository.ts:1031470059": [
      [82, 29, 5, "Type \'string | undefined\' is not assignable to type \'string\'.\\n  Type \'undefined\' is not assignable to type \'string\'.", "174572682"],
      [82, 36, 4, "Type \'string | undefined\' is not assignable to type \'string\'.\\n  Type \'undefined\' is not assignable to type \'string\'.", "2087961072"],
      [82, 42, 4, "Type \'ClientType.PERMANENT | ClientType.TEMPORARY | undefined\' is not assignable to type \'ClientType\'.\\n  Type \'undefined\' is not assignable to type \'ClientType\'.", "2087944093"],
      [114, 9, 6, "Type \'string | undefined\' is not assignable to type \'string | null\'.", "1127975365"]
    ],
    "src/script/page/AccentColorPicker.test.tsx:2337834610": [
      [52, 10, 5, "Type \'HTMLInputElement | null\' is not assignable to type \'HTMLInputElement\'.\\n  Type \'null\' is not assignable to type \'HTMLInputElement\'.", "178805363"],
      [93, 12, 5, "Type \'HTMLInputElement | null\' is not assignable to type \'HTMLInputElement\'.\\n  Type \'null\' is not assignable to type \'HTMLInputElement\'.", "178805363"]
    ],
    "src/script/page/AppLock.test.ts:262111532": [
      [50, 59, 22, "Argument of type \'Element | null\' is not assignable to parameter of type \'Element\'.\\n  Type \'null\' is not assignable to type \'Element\'.", "316356198"],
      [52, 33, 14, "Argument of type \'Element | null\' is not assignable to parameter of type \'Element\'.\\n  Type \'null\' is not assignable to type \'Element\'.", "3534045292"],
      [106, 37, 12, "Argument of type \'Element | null\' is not assignable to parameter of type \'Element\'.\\n  Type \'null\' is not assignable to type \'Element\'.", "1912908196"],
      [178, 35, 12, "Argument of type \'Element | null\' is not assignable to parameter of type \'Element\'.\\n  Type \'null\' is not assignable to type \'Element\'.", "1912908196"]
    ],
    "src/script/page/AppLock.tsx:588408162": [
      [163, 28, 36, "Argument of type \'Element | null\' is not assignable to parameter of type \'Node\'.\\n  Type \'null\' is not assignable to type \'Node\'.", "3019440182"],
      [167, 26, 30, "Argument of type \'Element | null\' is not assignable to parameter of type \'Node\'.\\n  Type \'null\' is not assignable to type \'Node\'.", "1790131128"],
      [195, 59, 37, "Object is possibly \'null\'.", "3700925542"],
      [216, 94, 4, "Argument of type \'unknown\' is not assignable to parameter of type \'StatusCodes\'.", "2087770728"],
      [219, 19, 7, "Argument of type \'unknown\' is not assignable to parameter of type \'SetStateAction<string>\'.", "1236122734"]
    ],
    "src/script/page/LeftSidebar/panels/Conversations/ConversationsList.tsx:3232925700": [
      [104, 10, 15, "Type \'(conversation: Conversation) => boolean\' is not assignable to type \'(conversationId: QualifiedId) => boolean\'.\\n  Types of parameters \'conversation\' and \'conversationId\' are incompatible.\\n    Type \'QualifiedId\' is missing the following properties from type \'Conversation\': teamState, archivedState, incomingMessages, isManaged, and 118 more.", "1629494677"]
    ],
    "src/script/page/LeftSidebar/panels/Conversations/GroupedConversationHeader.test.ts:3219319072": [
      [62, 11, 11, "Object is possibly \'null\'.", "3168726921"]
    ],
    "src/script/page/LeftSidebar/panels/StartUI/components/GroupList.test.tsx:87150494": [
      [34, 63, 38, "Argument of type \'Element | null\' is not assignable to parameter of type \'Element\'.\\n  Type \'null\' is not assignable to type \'Element\'.", "495210063"]
    ],
    "src/script/page/MainContent/MainContent.tsx:1144210882": [
      [109, 28, 12, "Type \'Conversation | null\' is not assignable to type \'Conversation\'.\\n  Type \'null\' is not assignable to type \'Conversation\'.", "1670678216"]
    ],
    "src/script/page/MainContent/panels/Collection/Collection.test.tsx:1028939995": [
      [122, 12, 5, "Type \'HTMLInputElement | null\' is not assignable to type \'HTMLInputElement\'.\\n  Type \'null\' is not assignable to type \'HTMLInputElement\'.", "178805363"]
    ],
    "src/script/page/MainContent/panels/Collection/FullSearch.tsx:1879516049": [
      [99, 10, 10, "Object is possibly \'undefined\'.", "1962587969"],
      [100, 26, 10, "Object is possibly \'undefined\'.", "1962587969"],
      [109, 25, 11, "Object is possibly \'undefined\'.", "2591652326"],
      [126, 12, 3, "Type \'MutableRefObject<HTMLInputElement | undefined>\' is not assignable to type \'LegacyRef<HTMLInputElement> | undefined\'.\\n  Type \'MutableRefObject<HTMLInputElement | undefined>\' is not assignable to type \'RefObject<HTMLInputElement>\'.\\n    Types of property \'current\' are incompatible.\\n      Type \'HTMLInputElement | undefined\' is not assignable to type \'HTMLInputElement | null\'.\\n        Type \'undefined\' is not assignable to type \'HTMLInputElement | null\'.", "193432436"]
    ],
    "src/script/page/MainContent/panels/Collection/utils.tsx:3873364785": [
      [27, 13, 16, "Object is possibly \'undefined\'.", "3400861264"],
      [27, 59, 16, "Object is possibly \'undefined\'.", "3400861264"],
      [29, 13, 16, "Object is possibly \'undefined\'.", "3400861264"],
      [31, 13, 16, "Object is possibly \'undefined\'.", "3400861264"],
      [34, 8, 16, "Object is possibly \'undefined\'.", "3400861264"]
    ],
    "src/script/page/MainContent/panels/preferences/AccountPreferences.tsx:2831120992": [
      [92, 79, 34, "Argument of type \'boolean | undefined\' is not assignable to parameter of type \'boolean\'.", "212151669"],
      [120, 6, 9, "Argument of type \'undefined\' is not assignable to parameter of type \'string\'.", "2620553983"]
    ],
    "src/script/page/MainContent/panels/preferences/accountPreferences/AccountInput.tsx:3399271415": [
      [182, 10, 4, "Type \'string | undefined\' is not assignable to type \'string\'.\\n  Type \'undefined\' is not assignable to type \'string\'.", "2087876002"],
      [183, 10, 5, "Type \'string | undefined\' is not assignable to type \'string\'.\\n  Type \'undefined\' is not assignable to type \'string\'.", "189936718"],
      [189, 30, 5, "Argument of type \'string | undefined\' is not assignable to parameter of type \'string\'.\\n  Type \'undefined\' is not assignable to type \'string\'.", "178805363"]
    ],
    "src/script/page/MainContent/panels/preferences/accountPreferences/AccountSecuritySection.tsx:851375994": [
      [70, 6, 9, "Argument of type \'undefined\' is not assignable to parameter of type \'string\'.", "2620553983"],
      [104, 40, 43, "Argument of type \'string | undefined\' is not assignable to parameter of type \'string\'.\\n  Type \'undefined\' is not assignable to type \'string\'.", "1072333434"]
    ],
    "src/script/page/MainContent/panels/preferences/accountPreferences/AvatarInput.tsx:919643938": [
      [50, 69, 9, "Argument of type \'undefined\' is not assignable to parameter of type \'string\'.", "2620553983"],
      [91, 4, 16, "Object is possibly \'null\'.", "4019370437"],
      [116, 23, 14, "Argument of type \'File | null\' is not assignable to parameter of type \'File\'.\\n  Type \'null\' is not assignable to type \'File\'.", "1073819172"]
    ],
    "src/script/page/MainContent/panels/preferences/accountPreferences/EmailInput.tsx:542696972": [
      [56, 10, 5, "Object is of type \'unknown\'.", "165548477"],
      [59, 10, 5, "Object is of type \'unknown\'.", "165548477"]
    ],
    "src/script/page/MainContent/panels/preferences/avPreferences/CameraPreferences.tsx:147485328": [
      [80, 82, 5, "Object is of type \'unknown\'.", "165548477"],
      [81, 16, 4, "Argument of type \'null\' is not assignable to parameter of type \'SetStateAction<MediaStream | undefined>\'.", "2087897566"],
      [93, 6, 22, "Type \'MediaStream | undefined\' is not assignable to type \'MediaProvider | null\'.\\n  Type \'undefined\' is not assignable to type \'MediaProvider | null\'.", "3365227987"]
    ],
    "src/script/page/MainContent/panels/preferences/avPreferences/MicrophonePreferences.tsx:490834589": [
      [64, 82, 5, "Object is of type \'unknown\'.", "165548477"],
      [65, 16, 4, "Argument of type \'null\' is not assignable to parameter of type \'SetStateAction<MediaStream | undefined>\'.", "2087897566"],
      [109, 84, 11, "Type \'MediaStream | undefined\' is not assignable to type \'MediaStream\'.\\n  Type \'undefined\' is not assignable to type \'MediaStream\'.", "4175552125"]
    ],
    "src/script/page/MainContent/panels/preferences/devices/DeviceDetailsPreferences.test.tsx:2030460021": [
      [34, 41, 22, "Cannot invoke an object which is possibly \'undefined\'.", "1980738780"],
      [41, 21, 12, "Argument of type \'string | undefined\' is not assignable to parameter of type \'Matcher\'.\\n  Type \'undefined\' is not assignable to type \'Matcher\'.", "2075561852"]
    ],
    "src/script/page/MainContent/panels/preferences/devices/DevicesPreferences.tsx:3136549338": [
      [67, 90, 10, "Type \'undefined\' is not assignable to type \'boolean\'.", "3231345145"],
      [124, 8, 14, "Type \'(device: ClientEntity) => Promise<string | undefined>\' is not assignable to type \'(device: ClientEntity) => Promise<string>\'.\\n  Type \'Promise<string | undefined>\' is not assignable to type \'Promise<string>\'.\\n    Type \'string | undefined\' is not assignable to type \'string\'.\\n      Type \'undefined\' is not assignable to type \'string\'.", "223037395"],
      [131, 73, 37, "Argument of type \'Conversation | undefined\' is not assignable to parameter of type \'Conversation\'.\\n  Type \'undefined\' is not assignable to type \'Conversation\'.", "3769528030"]
    ],
    "src/script/page/message-list/InputBarControls/InputBarControls.test.tsx:2517377529": [
      [33, 2, 12, "Type \'undefined\' is not assignable to type \'Conversation\'.", "1670678216"]
    ],
    "src/script/page/message-list/MentionSuggestions/MentionSuggestions.tsx:1339790850": [
      [56, 44, 11, "Object is possibly \'null\'.", "2551690754"],
      [72, 69, 11, "Argument of type \'HTMLInputElement | null\' is not assignable to parameter of type \'HTMLInputElement\'.\\n  Type \'null\' is not assignable to type \'HTMLInputElement\'.", "2551690754"],
      [112, 49, 11, "Argument of type \'HTMLInputElement | null\' is not assignable to parameter of type \'HTMLInputElement\'.\\n  Type \'null\' is not assignable to type \'HTMLInputElement\'.", "2551690754"],
      [115, 14, 3, "Type \'((node: Element) => void) | undefined\' is not assignable to type \'Ref<HTMLDivElement> | undefined\'.\\n  Type \'(node: Element) => void\' is not assignable to type \'Ref<HTMLDivElement> | undefined\'.\\n    Type \'(node: Element) => void\' is not assignable to type \'(instance: HTMLDivElement | null) => void\'.\\n      Types of parameters \'node\' and \'instance\' are incompatible.\\n        Type \'HTMLDivElement | null\' is not assignable to type \'Element\'.\\n          Type \'null\' is not assignable to type \'Element\'.", "193432436"]
    ],
    "src/script/page/message-list/MessageTimerButton.test.ts:254586997": [
      [33, 46, 29, "Argument of type \'Element | null\' is not assignable to parameter of type \'Element\'.\\n  Type \'null\' is not assignable to type \'Element\'.", "4019893960"],
      [96, 11, 47, "Object is possibly \'null\'.", "512435431"],
      [123, 11, 51, "Object is possibly \'null\'.", "4189896900"],
      [124, 11, 52, "Object is possibly \'null\'.", "146485961"],
      [125, 11, 47, "Object is possibly \'null\'.", "512435431"],
      [148, 11, 51, "Object is possibly \'null\'.", "4189896900"],
      [149, 11, 52, "Object is possibly \'null\'.", "146485961"],
      [150, 11, 47, "Object is possibly \'null\'.", "512435431"],
      [174, 11, 51, "Object is possibly \'null\'.", "4189896900"],
      [175, 11, 52, "Object is possibly \'null\'.", "146485961"],
      [176, 11, 47, "Object is possibly \'null\'.", "512435431"],
      [198, 11, 47, "Object is possibly \'null\'.", "512435431"]
    ],
    "src/script/permission/PermissionRepository.ts:3072861882": [
      [45, 6, 23, "Type of computed property\'s value is \'Observable<PermissionStatusState.PROMPT>\', which is not assignable to type \'Observable<PermissionState | PermissionStatusState>\'.\\n  Types of parameters \'value\' and \'value\' are incompatible.\\n    Type \'PermissionState | PermissionStatusState\' is not assignable to type \'PermissionStatusState.PROMPT\'.", "2132945991"],
      [46, 6, 29, "Type of computed property\'s value is \'Observable<PermissionStatusState.PROMPT>\', which is not assignable to type \'Observable<PermissionState | PermissionStatusState>\'.", "3793420497"],
      [47, 6, 27, "Type of computed property\'s value is \'Observable<PermissionStatusState.PROMPT>\', which is not assignable to type \'Observable<PermissionState | PermissionStatusState>\'.", "952378264"],
      [48, 6, 30, "Type of computed property\'s value is \'Observable<PermissionStatusState.PROMPT>\', which is not assignable to type \'Observable<PermissionState | PermissionStatusState>\'.", "338556256"]
    ],
    "src/script/properties/PropertiesRepository.ts:274184231": [
      [97, 4, 13, "Type \'Observable<User | undefined>\' is not assignable to type \'Observable<User>\'.\\n  The types returned by \'peek()\' are incompatible between these types.\\n    Type \'User | undefined\' is not assignable to type \'User\'.\\n      Type \'undefined\' is not assignable to type \'User\'.", "311178912"],
      [100, 4, 21, "Type \'Observable<ConsentValue>\' is not assignable to type \'Observable<boolean | ConsentValue>\'.\\n  Types of parameters \'value\' and \'value\' are incompatible.\\n    Type \'boolean | ConsentValue\' is not assignable to type \'ConsentValue\'.", "1820233671"]
    ],
    "src/script/router/Router.ts:4158324241": [
      [50, 38, 4, "Argument of type \'null\' is not assignable to parameter of type \'string\'.", "2087897566"]
    ],
    "src/script/search/SearchRepository.ts:142898156": [
      [92, 44, 4, "Argument of type \'string\' is not assignable to parameter of type \'never\'.", "2087773917"],
      [103, 13, 140, "Argument of type \'(property: keyof User) => any\' is not assignable to parameter of type \'(value: string, index: number, array: string[]) => any\'.\\n  Types of parameters \'property\' and \'value\' are incompatible.\\n    Type \'string\' is not assignable to type \'keyof User\'.", "2023942255"],
      [114, 59, 16, "No overload matches this call.\\n  Overload 1 of 2, \'(...items: ConcatArray<never>[]): never[]\', gave the following error.\\n    Argument of type \'{ user: User; weight: any; }\' is not assignable to parameter of type \'ConcatArray<never>\'.\\n      Object literal may only specify known properties, and \'user\' does not exist in type \'ConcatArray<never>\'.\\n  Overload 2 of 2, \'(...items: ConcatArray<never>[]): never[]\', gave the following error.\\n    Argument of type \'{ user: User; weight: any; }\' is not assignable to parameter of type \'ConcatArray<never>\'.\\n      Object literal may only specify known properties, and \'user\' does not exist in type \'ConcatArray<never>\'.", "3870214084"],
      [119, 20, 6, "Property \'weight\' does not exist on type \'never\'.", "2011919237"],
      [119, 39, 6, "Property \'weight\' does not exist on type \'never\'.", "2011919237"],
      [120, 25, 4, "Property \'user\' does not exist on type \'never\'.", "2087973204"],
      [120, 47, 4, "Property \'user\' does not exist on type \'never\'.", "2087973204"],
      [122, 23, 6, "Property \'weight\' does not exist on type \'never\'.", "2011919237"],
      [122, 40, 6, "Property \'weight\' does not exist on type \'never\'.", "2011919237"],
      [124, 28, 4, "Property \'user\' does not exist on type \'never\'.", "2087973204"],
      [133, 44, 5, "Argument of type \'string | undefined\' is not assignable to parameter of type \'string\'.\\n  Type \'undefined\' is not assignable to type \'string\'.", "189936718"]
    ],
    "src/script/storage/StorageSchemata.ts:3711490368": [
      [125, 8, 7, "Type \'(transaction: Transaction, database: Dexie) => void\' is not assignable to type \'(transaction: Transaction, database?: Dexie | undefined) => void\'.\\n  Types of parameters \'database\' and \'database\' are incompatible.\\n    Type \'Dexie | undefined\' is not assignable to type \'Dexie\'.\\n      Type \'undefined\' is not assignable to type \'Dexie\'.", "2225706901"],
      [305, 8, 7, "Type \'(transaction: Transaction, database: Dexie) => void\' is not assignable to type \'(transaction: Transaction, database?: Dexie | undefined) => void\'.\\n  Types of parameters \'database\' and \'database\' are incompatible.\\n    Type \'Dexie | undefined\' is not assignable to type \'Dexie\'.\\n      Type \'undefined\' is not assignable to type \'Dexie\'.", "2225706901"]
    ],
    "src/script/storage/StorageService.ts:2898776693": [
      [49, 10, 14, "Property \'hasHookSupport\' has no initializer and is not definitely assigned in the constructor.", "2732954963"],
      [50, 10, 6, "Property \'engine\' has no initializer and is not definitely assigned in the constructor.", "1163760011"],
      [51, 9, 27, "Property \'isTemporaryAndNonPersistent\' has no initializer and is not definitely assigned in the constructor.", "2204664357"],
      [79, 28, 7, "Argument of type \'DexieDatabase | undefined\' is not assignable to parameter of type \'DexieDatabase\'.\\n  Type \'undefined\' is not assignable to type \'DexieDatabase\'.", "1929661355"],
      [83, 76, 5, "Object is of type \'unknown\'.", "165548477"],
      [108, 8, 25, "No overload matches this call.\\n  The last overload gave the following error.\\n    Argument of type \'DEXIE_CRUD_EVENT.UPDATING\' is not assignable to parameter of type \'\\"deleting\\"\'.", "746988678"],
      [116, 8, 8, "No overload matches this call.\\n  The last overload gave the following error.\\n    Argument of type \'(this: DeletingHookContext<any, IndexableType>, primaryKey: string, obj: Object, transaction: Transaction) => void\' is not assignable to parameter of type \'(this: DeletingHookContext<any, IndexableType>, primKey: IndexableType, obj: any, transaction: Transaction) => any\'.\\n      Types of parameters \'primaryKey\' and \'primKey\' are incompatible.\\n        Type \'IndexableType\' is not assignable to type \'string\'.\\n          Type \'number\' is not assignable to type \'string\'.", "1594753575"],
      [117, 91, 9, "Argument of type \'undefined\' is not assignable to parameter of type \'Object\'.", "2620553983"],
      [278, 39, 7, "Object is possibly \'undefined\'.", "1929661355"],
      [386, 38, 7, "Object is possibly \'undefined\'.", "1929661355"]
    ],
    "src/script/team/TeamEntity.ts:781860466": [
      [48, 6, 7, "Type \'string | boolean\' is not assignable to type \'boolean\'.\\n  Type \'string\' is not assignable to type \'boolean\'.", "814555284"]
    ],
    "src/script/team/TeamRepository.ts:2469907748": [
      [204, 4, 159, "Type \'(User | undefined)[]\' is not assignable to type \'User[]\'.\\n  Type \'User | undefined\' is not assignable to type \'User\'.\\n    Type \'undefined\' is not assignable to type \'User\'.", "587279576"],
      [210, 53, 24, "Argument of type \'string | undefined\' is not assignable to parameter of type \'string\'.\\n  Type \'undefined\' is not assignable to type \'string\'.", "2322605270"],
      [304, 4, 9, "Type \'(string | undefined)[]\' is not assignable to type \'string[]\'.\\n  Type \'string | undefined\' is not assignable to type \'string\'.\\n    Type \'undefined\' is not assignable to type \'string\'.", "3264882315"],
      [325, 53, 13, "Argument of type \'string | undefined\' is not assignable to parameter of type \'string\'.\\n  Type \'undefined\' is not assignable to type \'string\'.", "3345044032"],
      [334, 66, 9, "Argument of type \'{ domain: string; id: string | undefined; }[]\' is not assignable to parameter of type \'QualifiedId[]\'.\\n  Type \'{ domain: string; id: string | undefined; }\' is not assignable to type \'QualifiedId\'.\\n    Types of property \'id\' are incompatible.\\n      Type \'string | undefined\' is not assignable to type \'string\'.\\n        Type \'undefined\' is not assignable to type \'string\'.", "3264882315"],
      [468, 28, 45, "Object is possibly \'undefined\'.", "1991114915"],
      [469, 23, 40, "Object is possibly \'undefined\'.", "841513102"],
      [536, 6, 76, "Argument of type \'string | null\' is not assignable to parameter of type \'string\'.\\n  Type \'null\' is not assignable to type \'string\'.", "563963699"],
      [588, 34, 14, "No overload matches this call.\\n  Overload 1 of 2, \'(...items: ConcatArray<never>[]): never[]\', gave the following error.\\n    Argument of type \'TeamMemberEntity | TeamMemberEntity[]\' is not assignable to parameter of type \'ConcatArray<never>\'.\\n      Type \'TeamMemberEntity\' is missing the following properties from type \'ConcatArray<never>\': length, join, slice\\n  Overload 2 of 2, \'(...items: ConcatArray<never>[]): never[]\', gave the following error.\\n    Argument of type \'TeamMemberEntity | TeamMemberEntity[]\' is not assignable to parameter of type \'ConcatArray<never>\'.\\n      Type \'TeamMemberEntity\' is not assignable to type \'ConcatArray<never>\'.", "3525779144"],
      [590, 56, 6, "Property \'userId\' does not exist on type \'never\'.", "1765117785"],
      [592, 45, 11, "Property \'permissions\' does not exist on type \'never\'.", "524793117"],
      [597, 25, 6, "Property \'userId\' does not exist on type \'never\'.", "1765117785"],
      [597, 42, 11, "Property \'permissions\' does not exist on type \'never\'.", "524793117"],
      [597, 87, 11, "Property \'permissions\' does not exist on type \'never\'.", "524793117"],
      [602, 25, 6, "Property \'userId\' does not exist on type \'never\'.", "1765117785"],
      [602, 42, 9, "Property \'invitedBy\' does not exist on type \'never\'.", "1955064691"],
      [606, 64, 14, "Property \'hasOwnProperty\' does not exist on type \'never\'.", "547572878"]
    ],
    "src/script/team/TeamState.ts:2129239601": [
      [59, 4, 9, "Type \'Observable<TeamEntity | undefined>\' is not assignable to type \'Observable<TeamEntity>\'.\\n  The types returned by \'peek()\' are incompatible between these types.\\n    Type \'TeamEntity | undefined\' is not assignable to type \'TeamEntity\'.\\n      Type \'undefined\' is not assignable to type \'TeamEntity\'.", "1162784912"],
      [62, 4, 18, "Type \'Observable<false>\' is not assignable to type \'Observable<boolean>\'.", "173607415"],
      [68, 4, 17, "Type \'Observable<FeatureList | undefined>\' is not assignable to type \'Observable<FeatureList>\'.\\n  The types returned by \'peek()\' are incompatible between these types.\\n    Type \'FeatureList | undefined\' is not assignable to type \'FeatureList\'.\\n      Type \'undefined\' is not assignable to type \'FeatureList\'.", "54583831"],
      [80, 4, 22, "Type \'Observable<false>\' is not assignable to type \'Observable<boolean>\'.", "1357312573"],
      [96, 13, 38, "Object is possibly \'undefined\'.", "3672246717"],
      [97, 10, 37, "Object is possibly \'undefined\'.", "1981238082"],
      [121, 4, 22, "Type \'PureComputed<boolean | undefined>\' is not assignable to type \'PureComputed<boolean>\'.\\n  The types returned by \'peek()\' are incompatible between these types.\\n    Type \'boolean | undefined\' is not assignable to type \'boolean\'.", "32795343"],
      [122, 4, 33, "Type \'PureComputed<number | undefined>\' is not assignable to type \'PureComputed<number>\'.\\n  The types returned by \'peek()\' are incompatible between these types.\\n    Type \'number | undefined\' is not assignable to type \'number\'.\\n      Type \'undefined\' is not assignable to type \'number\'.", "3833026544"]
    ],
    "src/script/telemetry/app_init/AppInitTimings.ts:2827224089": [
      [51, 31, 9, "Object is possibly \'undefined\'.", "2472707299"]
    ],
    "src/script/time/serverTimeHandler.ts:469728213": [
      [39, 14, 49, "Conversion of type \'Observable<undefined>\' to type \'Observable<number>\' may be a mistake because neither type sufficiently overlaps with the other. If this was intentional, convert the expression to \'unknown\' first.\\n  Types of property \'equalityComparer\' are incompatible.\\n    Type \'(a: undefined, b: undefined) => boolean\' is not comparable to type \'(a: number, b: number) => boolean\'.\\n      Types of parameters \'a\' and \'a\' are incompatible.\\n        Type \'number\' is not comparable to type \'undefined\'.", "1339088109"]
    ],
    "src/script/tracking/EventTrackingRepository.ts:471863585": [
      [47, 10, 15, "Property \'countlyDeviceId\' has no initializer and is not definitely assigned in the constructor.", "3024684198"],
      [170, 23, 16, "Argument of type \'boolean | undefined\' is not assignable to parameter of type \'boolean\'.", "3019303906"]
    ],
    "src/script/tracking/Helpers.ts:3850783506": [
      [47, 10, 30, "Object is possibly \'undefined\'.", "3185682702"]
    ],
    "src/script/ui/ContextMenu.tsx:2048719779": [
      [53, 4, 9, "Type \'undefined\' is not assignable to type \'HTMLDivElement\'.", "1873118818"],
      [81, 68, 14, "Argument of type \'string | undefined\' is not assignable to parameter of type \'string\'.\\n  Type \'undefined\' is not assignable to type \'string\'.", "1122698020"],
      [96, 30, 8, "Argument of type \'ContextMenuEntry | undefined\' is not assignable to parameter of type \'ContextMenuEntry\'.\\n  Type \'undefined\' is not assignable to type \'ContextMenuEntry\'.", "2198592556"],
      [102, 43, 8, "Argument of type \'ContextMenuEntry | undefined\' is not assignable to parameter of type \'ContextMenuEntry\'.\\n  Type \'undefined\' is not assignable to type \'ContextMenuEntry\'.", "2198592556"],
      [134, 29, 3, "Type \'Dispatch<SetStateAction<HTMLUListElement | undefined>>\' is not assignable to type \'LegacyRef<HTMLUListElement> | undefined\'.\\n  Type \'Dispatch<SetStateAction<HTMLUListElement | undefined>>\' is not assignable to type \'(instance: HTMLUListElement | null) => void\'.\\n    Types of parameters \'value\' and \'instance\' are incompatible.\\n      Type \'HTMLUListElement | null\' is not assignable to type \'SetStateAction<HTMLUListElement | undefined>\'.\\n        Type \'null\' is not assignable to type \'SetStateAction<HTMLUListElement | undefined>\'.", "193432436"],
      [148, 30, 11, "Argument of type \'string | undefined\' is not assignable to parameter of type \'string\'.\\n  Type \'undefined\' is not assignable to type \'string\'.", "2169853657"]
    ],
    "src/script/ui/Modal.ts:2744470243": [
      [35, 4, 10, "Type \'HTMLElement | null\' is not assignable to type \'HTMLElement\'.\\n  Type \'null\' is not assignable to type \'HTMLElement\'.", "3985246182"],
      [36, 4, 17, "Type \'(() => void) | undefined\' is not assignable to type \'() => void\'.\\n  Type \'undefined\' is not assignable to type \'() => void\'.", "2437998084"],
      [37, 4, 23, "Type \'(() => void) | undefined\' is not assignable to type \'() => void\'.\\n  Type \'undefined\' is not assignable to type \'() => void\'.", "1878779325"]
    ],
    "src/script/ui/Shortcut.ts:4030248185": [
      [166, 26, 10, "Object is possibly \'undefined\'.", "3955554463"],
      [169, 80, 10, "Object is possibly \'undefined\'.", "3955554463"],
      [171, 6, 10, "Object is possibly \'undefined\'.", "3955554463"]
    ],
    "src/script/ui/overlayedObserver.ts:1307956702": [
      [28, 4, 22, "Type \'undefined\' is not assignable to type \'number\'.", "553548977"],
      [37, 6, 9, "Cannot invoke an object which is possibly \'undefined\'.", "4219368682"],
      [56, 2, 95, "Type \'boolean | null\' is not assignable to type \'boolean\'.", "1265679455"],
      [81, 4, 22, "Type \'undefined\' is not assignable to type \'number\'.", "553548977"]
    ],
    "src/script/ui/resizeObserver.ts:1962447755": [
      [47, 48, 8, "Argument of type \'(element: Element) => void\' is not assignable to parameter of type \'(...args: unknown[]) => void\'.\\n  Types of parameters \'element\' and \'args\' are incompatible.\\n    Type \'unknown\' is not assignable to type \'Element\'.", "3760058444"]
    ],
    "src/script/user/AppLockRepository.ts:968558871": [
      [48, 38, 59, "Type \'string | null\' is not assignable to type \'string\'.\\n  Type \'null\' is not assignable to type \'string\'.", "2029474882"],
      [50, 35, 56, "Type \'string | null\' is not assignable to type \'string\'.\\n  Type \'null\' is not assignable to type \'string\'.", "4278102955"],
      [55, 46, 8, "Argument of type \'string | null\' is not assignable to parameter of type \'string\'.\\n  Type \'null\' is not assignable to type \'string\'.", "2452599369"]
    ],
    "src/script/user/AppLockState.ts:4063056116": [
      [49, 4, 22, "Type \'PureComputed<boolean | undefined>\' is not assignable to type \'PureComputed<boolean>\'.", "32795343"],
      [55, 4, 33, "Type \'PureComputed<number | undefined>\' is not assignable to type \'PureComputed<number>\'.", "3833026544"],
      [60, 4, 18, "Type \'Observable<false>\' is not assignable to type \'Observable<boolean>\'.", "3934899707"],
      [61, 4, 29, "Type \'Observable<false>\' is not assignable to type \'Observable<boolean>\'.", "4114033765"]
    ],
    "src/script/user/UserHandleGenerator.ts:608562243": [
      [67, 35, 6, "No overload matches this call.\\n  Overload 1 of 4, \'(iterable: Iterable<unknown> | ArrayLike<unknown>, mapfn: (v: unknown, k: number) => number, thisArg?: any): number[]\', gave the following error.\\n    Type \'number | undefined\' is not assignable to type \'number\'.\\n      Type \'undefined\' is not assignable to type \'number\'.\\n  Overload 2 of 4, \'(arrayLike: ArrayLike<unknown>, mapfn: (v: unknown, k: number) => number, thisArg?: any): number[]\', gave the following error.\\n    Type \'number | undefined\' is not assignable to type \'number\'.\\n      Type \'undefined\' is not assignable to type \'number\'.", "1433765721"]
    ],
    "src/script/user/UserMapper.test.ts:250567312": [
      [83, 42, 9, "Argument of type \'undefined\' is not assignable to parameter of type \'User | Self\'.", "2620553983"],
      [137, 47, 9, "Argument of type \'undefined\' is not assignable to parameter of type \'(User | Self)[]\'.", "2620553983"],
      [158, 13, 15, "Object is possibly \'undefined\'.", "52415216"],
      [167, 13, 15, "Object is possibly \'undefined\'.", "52415216"],
      [176, 13, 15, "Object is possibly \'undefined\'.", "52415216"],
      [221, 13, 15, "Object is possibly \'undefined\'.", "52415216"],
      [222, 13, 15, "Object is possibly \'undefined\'.", "52415216"]
    ],
    "src/script/user/UserMapper.ts:1842788905": [
      [47, 4, 63, "Type \'User | undefined\' is not assignable to type \'User\'.\\n  Type \'undefined\' is not assignable to type \'User\'.", "55227688"],
      [47, 50, 4, "Argument of type \'null\' is not assignable to parameter of type \'string | undefined\'.", "2087897566"],
      [51, 62, 4, "Argument of type \'null\' is not assignable to parameter of type \'string | undefined\'.", "2087897566"],
      [52, 4, 10, "Object is possibly \'undefined\'.", "50227919"],
      [57, 6, 10, "Object is possibly \'undefined\'.", "50227919"],
      [60, 4, 18, "Type \'User | undefined\' is not assignable to type \'User\'.\\n  Type \'undefined\' is not assignable to type \'User\'.", "1723739806"],
      [96, 6, 13, "Type \'string | undefined\' is not assignable to type \'string\'.\\n  Type \'undefined\' is not assignable to type \'string\'.", "1154411948"],
      [133, 62, 15, "Argument of type \'UserAsset[] | undefined\' is not assignable to parameter of type \'UserAsset[]\'.\\n  Type \'undefined\' is not assignable to type \'UserAsset[]\'.", "696735433"],
      [135, 55, 16, "Argument of type \'Picture[] | undefined\' is not assignable to parameter of type \'Picture[]\'.\\n  Type \'undefined\' is not assignable to type \'Picture[]\'.", "1145520518"]
    ],
    "src/script/user/UserPermission.ts:1999060110": [
      [173, 2, 395, "Type \'Record<string, (role: ROLE) => boolean>\' is not assignable to type \'Record<string, (role?: ROLE | undefined) => boolean>\'.\\n  \'string\' index signatures are incompatible.\\n    Type \'(role: ROLE) => boolean\' is not assignable to type \'(role?: ROLE | undefined) => boolean\'.", "3736070641"]
    ],
    "src/script/user/UserRepository.ts:3686698449": [
      [172, 55, 6, "Type \'string | undefined\' is not assignable to type \'string\'.\\n  Type \'undefined\' is not assignable to type \'string\'.", "1127975365"],
      [217, 24, 6, "Type \'string | null\' is not assignable to type \'string\'.\\n  Type \'null\' is not assignable to type \'string\'.", "1127975365"],
      [228, 32, 6, "Type \'string | null\' is not assignable to type \'string\'.\\n  Type \'null\' is not assignable to type \'string\'.", "1127975365"],
      [228, 75, 2, "Type \'string | undefined\' is not assignable to type \'string\'.\\n  Type \'undefined\' is not assignable to type \'string\'.", "5861160"],
      [252, 28, 16, "Argument of type \'ConnectionEntity | undefined\' is not assignable to parameter of type \'ConnectionEntity\'.\\n  Type \'undefined\' is not assignable to type \'ConnectionEntity\'.", "3456520104"],
      [263, 10, 7, "Type \'{ domain: string | undefined; id: string; }[]\' is not assignable to type \'QualifiedId[]\'.\\n  Type \'{ domain: string | undefined; id: string; }\' is not assignable to type \'QualifiedId\'.\\n    Types of property \'domain\' are incompatible.\\n      Type \'string | undefined\' is not assignable to type \'string\'.\\n        Type \'undefined\' is not assignable to type \'string\'.", "2414311946"],
      [339, 4, 20, "Type \'(ClientEntity | undefined)[]\' is not assignable to type \'ClientEntity[]\'.\\n  Type \'ClientEntity | undefined\' is not assignable to type \'ClientEntity\'.\\n    Type \'undefined\' is not assignable to type \'ClientEntity\'.", "724989886"],
      [447, 12, 5, "Object is of type \'unknown\'.", "165548477"],
      [520, 53, 5, "Object is of type \'unknown\'.", "165548477"],
      [530, 23, 16, "Object is possibly \'undefined\'.", "1145520518"],
      [531, 21, 15, "Object is possibly \'undefined\'.", "696735433"],
      [536, 57, 16, "Argument of type \'Picture[] | undefined\' is not assignable to parameter of type \'Picture[]\'.\\n  Type \'undefined\' is not assignable to type \'Picture[]\'.", "1145520518"],
      [555, 27, 5, "Object is of type \'unknown\'.", "165548477"],
      [558, 89, 5, "Object is of type \'unknown\'.", "165548477"],
      [658, 27, 17, "Type \'User | undefined\' is not assignable to type \'User\'.\\n  Type \'undefined\' is not assignable to type \'User\'.", "3641955066"],
      [673, 101, 4, "Argument of type \'null\' is not assignable to parameter of type \'string | undefined\'.", "2087897566"],
      [723, 69, 5, "Object is of type \'unknown\'.", "165548477"],
      [742, 24, 5, "Object is of type \'unknown\'.", "165548477"],
      [770, 60, 5, "Object is of type \'unknown\'.", "165548477"],
      [770, 77, 5, "Object is of type \'unknown\'.", "165548477"],
      [817, 64, 5, "Object is of type \'unknown\'.", "165548477"],
      [817, 81, 5, "Object is of type \'unknown\'.", "165548477"]
    ],
    "src/script/user/UserState.ts:1636460432": [
      [44, 4, 9, "Type \'Observable<User | undefined>\' is not assignable to type \'Observable<User>\'.", "1162883985"],
      [45, 4, 10, "Type \'ObservableArray<never>\' is not assignable to type \'ObservableArray<User>\'.\\n  Types of parameters \'value\' and \'value\' are incompatible.\\n    Type \'User[] | null | undefined\' is not assignable to type \'never[] | null | undefined\'.\\n      Type \'User[]\' is not assignable to type \'never[]\'.\\n        Type \'User\' is not assignable to type \'never\'.", "4012712079"],
      [62, 4, 11, "Type \'Observable<boolean | undefined>\' is not assignable to type \'PureComputed<boolean> | Observable<boolean>\'.\\n  Type \'Observable<boolean | undefined>\' is not assignable to type \'Observable<boolean>\'.\\n    The types returned by \'peek()\' are incompatible between these types.\\n      Type \'boolean | undefined\' is not assignable to type \'boolean\'.", "2825893770"]
    ],
    "src/script/util/ArrayUtil.ts:1796804857": [
      [109, 47, 42, "Type \'undefined\' cannot be used as an index type.", "3231080782"]
    ],
    "src/script/util/ClipboardUtil.ts:3834718542": [
      [33, 22, 21, "Object is possibly \'null\'.", "3831905776"],
      [33, 57, 21, "Object is possibly \'null\'.", "3831905776"],
      [43, 6, 16, "Object is possibly \'null\'.", "548905036"],
      [44, 6, 16, "Object is possibly \'null\'.", "548905036"]
    ],
    "src/script/util/ComponentUtil.test.ts:2336697613": [
      [48, 44, 73, "Argument of type \'({ obj }: { obj: any; }) => UnwrappedValues<any, Subscribables<any>>\' is not assignable to parameter of type \'(initialProps: unknown) => UnwrappedValues<any, Subscribables<any>>\'.\\n  Types of parameters \'__0\' and \'initialProps\' are incompatible.\\n    Type \'unknown\' is not assignable to type \'{ obj: any; }\'.", "2621166550"]
    ],
    "src/script/util/DebugUtil.ts:3949008751": [
      [119, 35, 9, "Object is possibly \'undefined\'.", "3919057299"],
      [129, 4, 9, "Object is possibly \'undefined\'.", "3919057299"],
      [177, 21, 43, "Object is possibly \'null\'.", "1853768633"],
      [189, 29, 43, "Object is possibly \'null\'.", "1853768633"],
      [210, 14, 44, "No overload matches this call.\\n  Overload 1 of 2, \'(predicate: (value: BackendEvent, index: number, array: BackendEvent[]) => value is ConversationOtrMessageAddEvent, thisArg?: any): ConversationOtrMessageAddEvent[]\', gave the following error.\\n    Argument of type \'(event: ConversationOtrMessageAddEvent) => boolean\' is not assignable to parameter of type \'(value: BackendEvent, index: number, array: BackendEvent[]) => value is ConversationOtrMessageAddEvent\'.\\n      Types of parameters \'event\' and \'value\' are incompatible.\\n        Type \'BackendEvent\' is not assignable to type \'ConversationOtrMessageAddEvent\'.\\n          Type \'ConversationAccessUpdateEvent\' is not assignable to type \'ConversationOtrMessageAddEvent\'.\\n            Types of property \'data\' are incompatible.\\n              Type \'ConversationAccessUpdateData\' is missing the following properties from type \'ConversationOtrMessageAddData\': recipient, sender, text\\n  Overload 2 of 2, \'(predicate: (value: BackendEvent, index: number, array: BackendEvent[]) => unknown, thisArg?: any): BackendEvent[]\', gave the following error.\\n    Argument of type \'(event: ConversationOtrMessageAddEvent) => boolean\' is not assignable to parameter of type \'(value: BackendEvent, index: number, array: BackendEvent[]) => unknown\'.\\n      Types of parameters \'event\' and \'value\' are incompatible.\\n        Type \'BackendEvent\' is not assignable to type \'ConversationOtrMessageAddEvent\'.", "1988627528"],
      [231, 79, 28, "Argument of type \'QualifiedId | undefined\' is not assignable to parameter of type \'QualifiedId\'.\\n  Type \'undefined\' is not assignable to type \'QualifiedId\'.", "3076846587"],
      [252, 28, 37, "Object is possibly \'undefined\'.", "1392610785"],
      [323, 8, 3, "Object is possibly \'null\'.", "193416522"],
      [324, 8, 3, "Object is possibly \'null\'.", "193416522"],
      [325, 8, 3, "Object is possibly \'null\'.", "193416522"],
      [326, 8, 3, "Object is possibly \'null\'.", "193416522"],
      [333, 4, 37, "Cannot invoke an object which is possibly \'null\'.", "1296197002"],
      [333, 42, 4, "Argument of type \'null\' is not assignable to parameter of type \'Event\'.", "2087897566"],
      [342, 18, 12, "Object is possibly \'null\'.", "1670678216"],
      [348, 24, 12, "Object is possibly \'null\'.", "1670678216"],
      [352, 16, 12, "Object is possibly \'null\'.", "1670678216"],
      [366, 26, 12, "Object is possibly \'null\'.", "1670678216"],
      [368, 25, 12, "Object is possibly \'null\'.", "1670678216"]
    ],
    "src/script/util/EmojiUtil.ts:2636485232": [
      [29, 18, 26, "Argument of type \'string\' is not assignable to parameter of type \'never\'.", "2839450053"]
    ],
    "src/script/util/FileTypeUtil.ts:2165001675": [
      [48, 68, 29, "Object is possibly \'null\'.", "3648478764"]
    ],
    "src/script/util/KeyboardUtil.ts:3567597689": [
      [153, 78, 13, "Object is possibly \'null\'.", "2879944190"],
      [159, 6, 21, "Type \'string | undefined\' is not assignable to type \'string | null\'.\\n  Type \'undefined\' is not assignable to type \'string | null\'.", "3866716832"]
    ],
    "src/script/util/PromiseQueue.ts:2903873298": [
      [64, 22, 7, "Object is possibly \'undefined\'.", "717644789"],
      [67, 18, 7, "Object is possibly \'undefined\'.", "717644789"],
      [69, 19, 7, "Object is possibly \'undefined\'.", "717644789"],
      [153, 8, 9, "Type \'(value: T | PromiseLike<T>) => void\' is not assignable to type \'PromiseResolveFn\'.\\n  Types of parameters \'value\' and \'value\' are incompatible.\\n    Type \'unknown\' is not assignable to type \'T | PromiseLike<T>\'.", "1585311161"],
      [183, 25, 10, "Argument of type \'{ fn: PromiseFn<T>; rejectFn: (reason?: any) => void; resolveFn: (value: T | PromiseLike<T>) => void; }\' is not assignable to parameter of type \'QueueEntry<any>\'.\\n  Types of property \'resolveFn\' are incompatible.\\n    Type \'(value: T | PromiseLike<T>) => void\' is not assignable to type \'PromiseResolveFn\'.\\n      Types of parameters \'value\' and \'value\' are incompatible.\\n        Type \'unknown\' is not assignable to type \'T | PromiseLike<T>\'.", "2928457408"]
    ],
    "src/script/util/SanitizationUtil.ts:998997544": [
      [63, 2, 17, "Type \'Window | null\' is not assignable to type \'Window\'.\\n  Type \'null\' is not assignable to type \'Window\'.", "211185092"]
    ],
    "src/script/util/TimeUtil.ts:2937722238": [
      [196, 14, 7, "Object is possibly \'undefined\'.", "2520100294"],
      [197, 17, 7, "Object is possibly \'undefined\'.", "2520100294"],
      [218, 19, 5, "Object is possibly \'undefined\'.", "177734518"],
      [223, 71, 7, "Object is possibly \'undefined\'.", "770838456"]
    ],
    "src/script/util/TypedEventTarget.ts:158498822": [
      [24, 9, 16, "Property \'addEventListener\' in type \'TypedEventTarget<EventDef>\' is not assignable to the same property in base type \'EventTarget\'.\\n  Type \'<T extends EventDef[\\"type\\"]>(type: T, listener: ((e: Event & EventDef) => void) | null) => void\' is not assignable to type \'(type: string, callback: EventListenerOrEventListenerObject | null, options?: boolean | AddEventListenerOptions | undefined) => void\'.\\n    Types of parameters \'listener\' and \'callback\' are incompatible.\\n      Type \'EventListenerOrEventListenerObject | null\' is not assignable to type \'((e: Event & EventDef) => void) | null\'.\\n        Type \'EventListenerObject\' is not assignable to type \'(e: Event & EventDef) => void\'.\\n          Type \'EventListenerObject\' provides no match for the signature \'(e: Event & EventDef): void\'.", "1663469078"],
      [25, 33, 8, "Argument of type \'((e: Event & EventDef) => void) | null\' is not assignable to parameter of type \'EventListenerOrEventListenerObject | null\'.\\n  Type \'(e: Event & EventDef) => void\' is not assignable to type \'EventListenerOrEventListenerObject | null\'.\\n    Type \'(e: Event & EventDef) => void\' is not assignable to type \'EventListener\'.\\n      Types of parameters \'e\' and \'evt\' are incompatible.\\n        Type \'Event\' is not assignable to type \'Event & EventDef\'.\\n          Type \'Event\' is not assignable to type \'EventDef\'.\\n            \'Event\' is assignable to the constraint of type \'EventDef\', but \'EventDef\' could be instantiated with a different subtype of constraint \'{ type: any; }\'.", "732556603"],
      [28, 9, 19, "Property \'removeEventListener\' in type \'TypedEventTarget<EventDef>\' is not assignable to the same property in base type \'EventTarget\'.\\n  Type \'(type: EventDef[\\"type\\"], listener: (e: Event & EventDef) => void) => void\' is not assignable to type \'(type: string, callback: EventListenerOrEventListenerObject | null, options?: boolean | EventListenerOptions | undefined) => void\'.\\n    Types of parameters \'listener\' and \'callback\' are incompatible.\\n      Type \'EventListenerOrEventListenerObject | null\' is not assignable to type \'(e: Event & EventDef) => void\'.\\n        Type \'null\' is not assignable to type \'(e: Event & EventDef) => void\'.", "2229065745"],
      [29, 36, 8, "Argument of type \'(e: Event & EventDef) => void\' is not assignable to parameter of type \'EventListenerOrEventListenerObject | null\'.\\n  Type \'(e: Event & EventDef) => void\' is not assignable to type \'EventListener\'.\\n    Types of parameters \'e\' and \'evt\' are incompatible.\\n      Type \'Event\' is not assignable to type \'Event & EventDef\'.", "732556603"]
    ],
    "src/script/util/ephemeralValueStore.ts:2413706131": [
      [68, 2, 6, "Type \'ServiceWorker | null\' is not assignable to type \'ServiceWorker\'.\\n  Type \'null\' is not assignable to type \'ServiceWorker\'.", "2022943379"]
    ],
    "src/script/util/messageRenderer.ts:3293515046": [
      [51, 22, 17, "Object is possibly \'undefined\'.", "2874537081"],
      [51, 22, 17, "Cannot invoke an object which is possibly \'undefined\'.", "2874537081"],
      [52, 2, 15, "Object is possibly \'null\'.", "3502905644"],
      [62, 8, 10, "Type \'[number, number] | null\' must have a \'[Symbol.iterator]()\' method that returns an iterator.", "3658085274"],
      [67, 45, 19, "Object is possibly \'null\'.", "298984248"],
      [142, 38, 14, "Argument of type \'\\"\\" | string[]\' is not assignable to parameter of type \'string[] | undefined\'.\\n  Type \'string\' is not assignable to type \'string[]\'.", "592874915"],
      [156, 20, 4, "Object is possibly \'null\'.", "2087822780"],
      [157, 27, 4, "Object is possibly \'null\'.", "2087822780"],
      [164, 6, 10, "Object is possibly \'undefined\'.", "393830728"],
      [165, 6, 10, "Object is possibly \'undefined\'.", "393830728"],
      [166, 51, 4, "Argument of type \'string | null\' is not assignable to parameter of type \'string\'.\\n  Type \'null\' is not assignable to type \'string\'.", "2087822780"],
      [204, 71, 22, "Argument of type \'Token[] | null\' is not assignable to parameter of type \'Token[]\'.\\n  Type \'null\' is not assignable to type \'Token[]\'.", "525880250"]
    ],
    "src/script/util/renderModal.ts:1796177515": [
      [29, 4, 14, "Type \'undefined\' is not assignable to type \'HTMLDivElement\'.", "4001065193"]
    ],
    "src/script/util/test/TestPage.tsx:1772987669": [
      [28, 4, 10, "Type \'T | undefined\' is not assignable to type \'T\'.\\n  \'T\' could be instantiated with an arbitrary type which could be unrelated to \'T | undefined\'.", "4016349795"],
      [29, 4, 14, "Type \'FC<T> | ComponentClass<T, any>\' is not assignable to type \'FC<{}> | ComponentClass<{}, any>\'.\\n  Type \'FC<T>\' is not assignable to type \'FC<{}> | ComponentClass<{}, any>\'.\\n    Type \'FunctionComponent<T>\' is not assignable to type \'FC<{}>\'.\\n      Types of parameters \'props\' and \'props\' are incompatible.\\n        Type \'{}\' is not assignable to type \'T\'.\\n          \'T\' could be instantiated with an arbitrary type which could be unrelated to \'{}\'.", "2825119042"]
    ],
    "src/script/util/test/mock/LocalStorageMock.ts:763526660": [
      [30, 4, 15, "Type \'null\' is not assignable to type \'string\'.", "729139267"]
    ],
    "src/script/util/util.ts:981707972": [
      [48, 40, 34, "Argument of type \'boolean | undefined\' is not assignable to parameter of type \'boolean\'.", "212151669"],
      [102, 34, 13, "Argument of type \'string | ArrayBuffer | null\' is not assignable to parameter of type \'string | ArrayBuffer | PromiseLike<string | ArrayBuffer>\'.\\n  Type \'null\' is not assignable to type \'string | ArrayBuffer | PromiseLike<string | ArrayBuffer>\'.", "3216273927"],
      [120, 41, 8, "Type \'string | null\' is not assignable to type \'string\'.\\n  Type \'null\' is not assignable to type \'string\'.", "3750463409"],
      [190, 9, 29, "Object is possibly \'null\'.", "3854968340"],
      [328, 21, 4, "\'this\' implicitly has type \'any\' because it does not have a type annotation.", "2087959715"],
      [351, 31, 6, "Object is possibly \'null\'.", "1898500505"],
      [352, 52, 22, "Argument of type \'Element | null\' is not assignable to parameter of type \'Element\'.\\n  Type \'null\' is not assignable to type \'Element\'.", "1093908406"]
    ],
    "src/script/view_model/ActionsViewModel.ts:125543468": [
      [117, 82, 22, "Argument of type \'Conversation | undefined\' is not assignable to parameter of type \'Conversation\'.\\n  Type \'undefined\' is not assignable to type \'Conversation\'.", "4075697524"],
      [181, 67, 5, "Object is of type \'unknown\'.", "165548477"],
      [181, 83, 5, "Object is of type \'unknown\'.", "165548477"],
      [195, 8, 9, "Argument of type \'undefined\' is not assignable to parameter of type \'string\'.", "2620553983"]
    ],
    "src/script/view_model/CallingViewModel.ts:3603774031": [
      [87, 11, 17, "Property \'activeCallViewTab\' has no initializer and is not definitely assigned in the constructor.", "1323835793"],
      [319, 4, 63, "Type \'Conversation | undefined\' is not assignable to type \'Conversation\'.\\n  Type \'undefined\' is not assignable to type \'Conversation\'.", "62763745"]
    ],
    "src/script/view_model/ContentViewModel.ts:978292951": [
      [268, 65, 6, "Type \'string | null\' is not assignable to type \'string\'.\\n  Type \'null\' is not assignable to type \'string\'.", "1127975365"],
      [305, 68, 13, "Argument of type \'Message | undefined\' is not assignable to parameter of type \'Message\'.\\n  Type \'undefined\' is not assignable to type \'Message\'.", "2065728181"],
      [311, 10, 6, "Type \'Conversation | null\' is not assignable to type \'PanelEntity\'.", "1164306878"],
      [315, 37, 5, "Object is of type \'unknown\'.", "165548477"],
      [325, 10, 9, "Argument of type \'undefined\' is not assignable to parameter of type \'string\'.", "2620553983"],
      [408, 50, 9, "Argument of type \'undefined\' is not assignable to parameter of type \'Conversation\'.", "2620553983"],
      [436, 12, 9, "Argument of type \'undefined\' is not assignable to parameter of type \'string\'.", "2620553983"],
      [445, 20, 29, "Object is possibly \'undefined\'.", "1398699454"],
      [448, 12, 9, "Argument of type \'undefined\' is not assignable to parameter of type \'string\'.", "2620553983"]
    ],
    "src/script/view_model/ImageDetailViewViewModel.ts:1576396674": [
      [58, 4, 11, "Type \'undefined\' is not assignable to type \'string\'.", "3652784592"],
      [60, 4, 15, "Type \'undefined\' is not assignable to type \'Modal\'.", "4236294625"],
      [61, 4, 13, "Type \'Observable<string | undefined>\' is not assignable to type \'Observable<string>\'.", "236598504"],
      [63, 4, 17, "Type \'Observable<false>\' is not assignable to type \'Observable<boolean>\'.", "3331382116"],
      [65, 4, 23, "Type \'Observable<Conversation | undefined>\' is not assignable to type \'Observable<Conversation>\'.\\n  The types returned by \'peek()\' are incompatible between these types.\\n    Type \'Conversation | undefined\' is not assignable to type \'Conversation\'.\\n      Type \'undefined\' is not assignable to type \'Conversation\'.", "2356679995"],
      [67, 4, 18, "Type \'Observable<ContentMessage | undefined>\' is not assignable to type \'Observable<ContentMessage>\'.", "3462443997"],
      [93, 18, 9, "Argument of type \'undefined\' is not assignable to parameter of type \'string\'.", "2620553983"],
      [95, 23, 9, "Argument of type \'undefined\' is not assignable to parameter of type \'ContentMessage\'.", "2620553983"],
      [96, 4, 11, "Type \'undefined\' is not assignable to type \'string\'.", "3652784592"],
      [146, 20, 22, "Object is possibly \'undefined\'.", "670361899"],
      [146, 72, 22, "Object is possibly \'undefined\'.", "670361899"]
    ],
    "src/script/view_model/ListViewModel.ts:4038366115": [
      [119, 4, 10, "Type \'Observable<ListState>\' is not assignable to type \'Observable<string>\'.\\n  Types of parameters \'value\' and \'value\' are incompatible.\\n    Type \'string\' is not assignable to type \'ListState\'.", "4014904506"],
      [120, 4, 15, "Type \'Observable<number | undefined>\' is not assignable to type \'Observable<number>\'.", "3261786582"],
      [121, 4, 17, "Type \'Observable<false>\' is not assignable to type \'Observable<boolean>\'.", "3342042619"],
      [185, 8, 6, "Type \'Conversation | null\' is not assignable to type \'PanelEntity\'.", "1164306878"],
      [433, 48, 18, "Argument of type \'Conversation | null\' is not assignable to parameter of type \'Conversation\'.\\n  Type \'null\' is not assignable to type \'Conversation\'.", "1508601427"],
      [453, 44, 18, "Argument of type \'Conversation | null\' is not assignable to parameter of type \'Conversation\'.\\n  Type \'null\' is not assignable to type \'Conversation\'.", "1508601427"],
      [461, 49, 18, "Argument of type \'Conversation | null\' is not assignable to parameter of type \'Conversation\'.\\n  Type \'null\' is not assignable to type \'Conversation\'.", "1508601427"]
    ],
    "src/script/view_model/LoadingViewModel.ts:748248502": [
      [34, 4, 12, "Type \'HTMLElement | null\' is not assignable to type \'HTMLElement\'.\\n  Type \'null\' is not assignable to type \'HTMLElement\'.", "2937706259"],
      [60, 21, 14, "Object is possibly \'undefined\'.", "3120882432"],
      [61, 21, 14, "Object is possibly \'undefined\'.", "3120882432"]
    ],
    "src/script/view_model/MainViewModel.ts:4084606447": [
      [153, 6, 11, "Type \'Observable<true>\' is not assignable to type \'Observable<boolean>\'.", "2107724227"],
      [158, 4, 16, "Type \'Observable<false>\' is not assignable to type \'Observable<boolean>\'.", "2689308885"],
      [215, 4, 30, "Object is possibly \'null\'.", "1790131128"],
      [223, 24, 3, "Object is possibly \'null\'.", "193410244"],
      [235, 27, 3, "Object is possibly \'null\'.", "193410244"],
      [237, 29, 3, "Object is possibly \'null\'.", "193410244"],
      [243, 10, 5, "Object is possibly \'null\'.", "187702867"],
      [244, 28, 5, "Argument of type \'HTMLElement | null\' is not assignable to parameter of type \'HTMLElement\'.\\n  Type \'null\' is not assignable to type \'HTMLElement\'.", "187702867"],
      [245, 28, 8, "Argument of type \'HTMLElement | null\' is not assignable to parameter of type \'HTMLElement\'.\\n  Type \'null\' is not assignable to type \'HTMLElement\'.", "277626740"],
      [246, 28, 5, "Argument of type \'HTMLElement | null\' is not assignable to parameter of type \'HTMLElement\'.\\n  Type \'null\' is not assignable to type \'HTMLElement\'.", "178805363"],
      [250, 12, 3, "Object is possibly \'null\'.", "193410244"],
      [252, 12, 7, "Object is possibly \'null\'.", "652303743"],
      [254, 12, 3, "Object is possibly \'null\'.", "193410244"],
      [256, 12, 7, "Object is possibly \'null\'.", "652303743"],
      [265, 6, 5, "Object is possibly \'null\'.", "187702867"],
      [268, 25, 5, "Argument of type \'HTMLElement | null\' is not assignable to parameter of type \'HTMLElement\'.\\n  Type \'null\' is not assignable to type \'HTMLElement\'.", "187702867"],
      [270, 27, 8, "Argument of type \'HTMLElement | null\' is not assignable to parameter of type \'HTMLElement\'.\\n  Type \'null\' is not assignable to type \'HTMLElement\'.", "277626740"],
      [271, 27, 5, "Argument of type \'HTMLElement | null\' is not assignable to parameter of type \'HTMLElement\'.\\n  Type \'null\' is not assignable to type \'HTMLElement\'.", "178805363"],
      [274, 25, 5, "Argument of type \'HTMLElement | null\' is not assignable to parameter of type \'HTMLElement\'.\\n  Type \'null\' is not assignable to type \'HTMLElement\'.", "187702867"],
      [276, 27, 8, "Argument of type \'HTMLElement | null\' is not assignable to parameter of type \'HTMLElement\'.\\n  Type \'null\' is not assignable to type \'HTMLElement\'.", "277626740"],
      [277, 27, 5, "Argument of type \'HTMLElement | null\' is not assignable to parameter of type \'HTMLElement\'.\\n  Type \'null\' is not assignable to type \'HTMLElement\'.", "178805363"],
      [283, 25, 5, "Argument of type \'HTMLElement | null\' is not assignable to parameter of type \'HTMLElement\'.\\n  Type \'null\' is not assignable to type \'HTMLElement\'.", "187702867"],
      [284, 25, 8, "Argument of type \'HTMLElement | null\' is not assignable to parameter of type \'HTMLElement\'.\\n  Type \'null\' is not assignable to type \'HTMLElement\'.", "277626740"],
      [285, 25, 5, "Argument of type \'HTMLElement | null\' is not assignable to parameter of type \'HTMLElement\'.\\n  Type \'null\' is not assignable to type \'HTMLElement\'.", "178805363"],
      [288, 27, 5, "Argument of type \'HTMLElement | null\' is not assignable to parameter of type \'HTMLElement\'.\\n  Type \'null\' is not assignable to type \'HTMLElement\'.", "187702867"],
      [290, 29, 8, "Argument of type \'HTMLElement | null\' is not assignable to parameter of type \'HTMLElement\'.\\n  Type \'null\' is not assignable to type \'HTMLElement\'.", "277626740"],
      [291, 29, 5, "Argument of type \'HTMLElement | null\' is not assignable to parameter of type \'HTMLElement\'.\\n  Type \'null\' is not assignable to type \'HTMLElement\'.", "178805363"],
      [294, 27, 5, "Argument of type \'HTMLElement | null\' is not assignable to parameter of type \'HTMLElement\'.\\n  Type \'null\' is not assignable to type \'HTMLElement\'.", "187702867"],
      [296, 29, 8, "Argument of type \'HTMLElement | null\' is not assignable to parameter of type \'HTMLElement\'.\\n  Type \'null\' is not assignable to type \'HTMLElement\'.", "277626740"],
      [297, 29, 5, "Argument of type \'HTMLElement | null\' is not assignable to parameter of type \'HTMLElement\'.\\n  Type \'null\' is not assignable to type \'HTMLElement\'.", "178805363"]
    ],
    "src/script/view_model/ModalsViewModel.ts:508741377": [
      [80, 2, 11, "Type \'null\' is not assignable to type \'string\'.", "974495764"],
      [132, 4, 18, "Type \'Observable<false>\' is not assignable to type \'Observable<boolean>\'.", "3358619369"],
      [135, 4, 15, "Type \'Observable<false>\' is not assignable to type \'Observable<boolean>\'.", "1894281975"],
      [138, 4, 14, "Type \'Observable<string | null>\' is not assignable to type \'Observable<string>\'.\\n  The types returned by \'peek()\' are incompatible between these types.\\n    Type \'string | null\' is not assignable to type \'string\'.\\n      Type \'null\' is not assignable to type \'string\'.", "209694601"],
      [172, 13, 4, "Property \'type\' does not exist on type \'{ id: string; options: ModalOptions; type: ModalType; } | undefined\'.", "2087944093"],
      [172, 19, 7, "Property \'options\' does not exist on type \'{ id: string; options: ModalOptions; type: ModalType; } | undefined\'.", "717644789"],
      [172, 28, 2, "Property \'id\' does not exist on type \'{ id: string; options: ModalOptions; type: ModalType; } | undefined\'.", "5861160"],
      [242, 8, 19, "Type \'string | false | undefined\' is not assignable to type \'string | undefined\'.\\n  Type \'boolean\' is not assignable to type \'string\'.", "1717244404"],
      [270, 56, 23, "No overload matches this call.\\n  Overload 1 of 2, \'(...items: ConcatArray<never>[]): never[]\', gave the following error.\\n    Argument of type \'Action\' is not assignable to parameter of type \'ConcatArray<never>\'.\\n      Type \'Action\' is missing the following properties from type \'ConcatArray<never>\': length, join, slice\\n  Overload 2 of 2, \'(...items: ConcatArray<never>[]): never[]\', gave the following error.\\n    Argument of type \'Action\' is not assignable to parameter of type \'ConcatArray<never>\'.", "1386143110"],
      [272, 16, 9, "Spread types may only be created from object types.", "2308002069"],
      [275, 17, 7, "Argument of type \'{ checkboxLabel: string | undefined; closeFn: Function; closeOnConfirm: boolean; currentType: ModalType; inputPlaceholder: string | undefined; messageHtml: string | undefined; ... 6 more ...; titleText: string | undefined; }\' is not assignable to parameter of type \'Content\'.\\n  Types of property \'checkboxLabel\' are incompatible.\\n    Type \'string | undefined\' is not assignable to type \'string\'.\\n      Type \'undefined\' is not assignable to type \'string\'.", "3716929964"],
      [277, 19, 2, "Argument of type \'string | undefined\' is not assignable to parameter of type \'string\'.\\n  Type \'undefined\' is not assignable to type \'string\'.", "5861160"],
      [293, 34, 29, "Argument of type \'boolean | undefined\' is not assignable to parameter of type \'boolean\'.\\n  Type \'undefined\' is not assignable to type \'boolean\'.", "1283406094"],
      [336, 19, 4, "Argument of type \'null\' is not assignable to parameter of type \'string\'.", "2087897566"]
    ],
    "src/script/view_model/PanelViewModel.ts:1100221187": [
      [69, 2, 13, "Property \'currentEntity\' has no initializer and is not definitely assigned in the constructor.", "32305655"],
      [139, 4, 23, "Type \'Observable<Conversation | null>\' is not assignable to type \'Observable<Conversation>\'.", "2356679995"],
      [142, 4, 16, "Type \'Observable<false>\' is not assignable to type \'Observable<boolean>\'.", "2985846665"],
      [143, 4, 10, "Type \'Observable<string | undefined>\' is not assignable to type \'Observable<string>\'.", "4014904506"],
      [145, 4, 17, "Type \'Observable<string | undefined>\' is not assignable to type \'Observable<string>\'.", "2911337818"],
      [213, 15, 9, "Argument of type \'undefined\' is not assignable to parameter of type \'string\'.", "2620553983"],
      [215, 4, 18, "Type \'undefined\' is not assignable to type \'PanelEntity\'.", "2173061407"],
      [276, 22, 9, "Argument of type \'undefined\' is not assignable to parameter of type \'string\'.", "2620553983"],
      [296, 24, 9, "Argument of type \'undefined\' is not assignable to parameter of type \'string\'.", "2620553983"],
      [297, 34, 9, "Argument of type \'undefined\' is not assignable to parameter of type \'string\'.", "2620553983"],
      [309, 6, 15, "Type \'Element | null\' is not assignable to type \'Element | undefined\'.\\n  Type \'null\' is not assignable to type \'Element | undefined\'.", "2931287914"]
    ],
    "src/script/view_model/WindowTitleViewModel.ts:2939646455": [
      [48, 4, 17, "Type \'Observable<ContentState>\' is not assignable to type \'Observable<string>\'.\\n  Types of parameters \'value\' and \'value\' are incompatible.\\n    Type \'string\' is not assignable to type \'ContentState\'.", "3516467027"],
      [51, 4, 22, "Type \'Observable<false>\' is not assignable to type \'Observable<boolean>\'.", "2603921936"],
      [89, 31, 43, "Object is possibly \'null\'.", "1853768633"]
    ],
    "src/script/view_model/bindings/CommonBindings.ts:4259167057": [
      [44, 6, 32, "Object is possibly \'null\'.", "3763860455"],
      [83, 63, 13, "Object is possibly \'null\'.", "115063321"],
      [83, 86, 13, "Object is possibly \'null\'.", "115063321"],
      [97, 31, 38, "Type \'File | null\' is not assignable to type \'BlobPart\'.\\n  Type \'null\' is not assignable to type \'BlobPart\'.", "2527675968"],
      [254, 24, 4, "\'this\' implicitly has type \'any\' because it does not have a type annotation.", "2087959715"],
      [279, 10, 40, "Object is possibly \'null\'.", "525534827"],
      [280, 29, 4, "\'this\' implicitly has type \'any\' because it does not have a type annotation.", "2087959715"],
      [285, 30, 4, "Argument of type \'null\' is not assignable to parameter of type \'string | number | string[] | ((this: EventTarget, index: number, value: string) => string)\'.", "2087897566"],
      [327, 10, 5, "Type \'undefined\' is not assignable to type \'HTMLImageElement\'.", "178823234"],
      [336, 10, 12, "Type \'undefined\' is not assignable to type \'((this: GlobalEventHandlers, ev: Event) => any) | null\'.", "1696577579"],
      [379, 6, 3, "Object is possibly \'null\'.", "193416522"],
      [380, 6, 3, "Object is possibly \'null\'.", "193416522"],
      [381, 13, 3, "Object is possibly \'null\'.", "193416522"],
      [523, 8, 12, "Type \'undefined\' is not assignable to type \'number\'.", "2583042145"]
    ],
    "src/script/view_model/bindings/ConversationListBindings.ts:3095649748": [
      [29, 0, 32, "Type \'{ init(element: HTMLElement): void; update(element: HTMLElement, valueAccessor: PureComputed<string> | ObservableArray<Conversation>): void; }\' is not assignable to type \'BindingHandler<any>\'.\\n  Types of property \'update\' are incompatible.\\n    Type \'(element: HTMLElement, valueAccessor: PureComputed<string> | ObservableArray<Conversation>) => void\' is not assignable to type \'(element: any, valueAccessor: () => any, allBindings: AllBindings, viewModel: any, bindingContext: BindingContext<any>) => void\'.\\n      Types of parameters \'valueAccessor\' and \'valueAccessor\' are incompatible.\\n        Type \'() => any\' is not assignable to type \'PureComputed<string> | ObservableArray<Conversation>\'.\\n          Type \'() => any\' is missing the following properties from type \'PureComputed<string>\': equalityComparer, peek, dispose, isActive, and 7 more.", "1716760283"]
    ],
    "src/script/view_model/bindings/MessageListBindings.ts:3261685299": [
      [129, 48, 8, "No overload matches this call.\\n  Overload 1 of 2, \'(type: \\"scroll\\", listener: (this: HTMLElement, ev: Event) => any, options?: boolean | AddEventListenerOptions | undefined): void\', gave the following error.\\n    Argument of type \'({ target: element }: Event & {    target: HTMLElement;}) => void\' is not assignable to parameter of type \'(this: HTMLElement, ev: Event) => any\'.\\n      Types of parameters \'__0\' and \'ev\' are incompatible.\\n        Type \'Event\' is not assignable to type \'Event & { target: HTMLElement; }\'.\\n          Type \'Event\' is not assignable to type \'{ target: HTMLElement; }\'.\\n            Types of property \'target\' are incompatible.\\n              Type \'EventTarget | null\' is not assignable to type \'HTMLElement\'.\\n                Type \'null\' is not assignable to type \'HTMLElement\'.\\n  Overload 2 of 2, \'(type: string, listener: EventListenerOrEventListenerObject, options?: boolean | AddEventListenerOptions | undefined): void\', gave the following error.\\n    Argument of type \'({ target: element }: Event & {    target: HTMLElement;}) => void\' is not assignable to parameter of type \'EventListenerOrEventListenerObject\'.\\n      Type \'({ target: element }: Event & {    target: HTMLElement;}) => void\' is not assignable to type \'EventListener\'.\\n        Types of parameters \'__0\' and \'evt\' are incompatible.\\n          Type \'Event\' is not assignable to type \'Event & { target: HTMLElement; }\'.", "1317952297"],
      [133, 53, 8, "No overload matches this call.\\n  Overload 1 of 2, \'(type: \\"scroll\\", listener: (this: HTMLElement, ev: Event) => any, options?: boolean | EventListenerOptions | undefined): void\', gave the following error.\\n    Argument of type \'({ target: element }: Event & {    target: HTMLElement;}) => void\' is not assignable to parameter of type \'(this: HTMLElement, ev: Event) => any\'.\\n      Types of parameters \'__0\' and \'ev\' are incompatible.\\n        Type \'Event\' is not assignable to type \'Event & { target: HTMLElement; }\'.\\n  Overload 2 of 2, \'(type: string, listener: EventListenerOrEventListenerObject, options?: boolean | EventListenerOptions | undefined): void\', gave the following error.\\n    Argument of type \'({ target: element }: Event & {    target: HTMLElement;}) => void\' is not assignable to parameter of type \'EventListenerOrEventListenerObject\'.", "1317952297"],
      [158, 49, 4, "Argument of type \'Blob | undefined\' is not assignable to parameter of type \'Blob | MediaSource\'.", "2087735462"]
    ],
    "src/script/view_model/bindings/VideoCallingBindings.ts:456425467": [
      [23, 2, 6, "Type \'(element: HTMLMediaElement, valueAccessor: Observable<MediaStream>) => void\' is not assignable to type \'(element: any, valueAccessor: () => any, allBindings: AllBindings, viewModel: any, bindingContext: BindingContext<any>) => void\'.\\n  Types of parameters \'valueAccessor\' and \'valueAccessor\' are incompatible.\\n    Type \'() => any\' is missing the following properties from type \'Observable<MediaStream>\': equalityComparer, peek, valueHasMutated, valueWillMutate, and 5 more.", "1759213236"],
      [31, 2, 6, "Type \'(element: HTMLMediaElement, valueAccessor: Observable<MediaStream>) => void\' is not assignable to type \'(element: any, valueAccessor: () => any, allBindings: AllBindings, viewModel: any, bindingContext: BindingContext<any>) => void\'.\\n  Types of parameters \'valueAccessor\' and \'valueAccessor\' are incompatible.\\n    Type \'() => any\' is not assignable to type \'Observable<MediaStream>\'.", "1759213236"]
    ],
    "src/script/view_model/content/ConnectRequestsViewModel.ts:1733765070": [
      [54, 56, 43, "Argument of type \'HTMLElement | null\' is not assignable to parameter of type \'HTMLElement\'.\\n  Type \'null\' is not assignable to type \'HTMLElement\'.", "4107348197"]
    ],
    "src/script/view_model/content/EmojiInputViewModel.ts:1071561715": [
      [49, 10, 13, "Property \'suppressKeyUp\' has no initializer and is not definitely assigned in the constructor.", "1816102502"],
      [167, 8, 48, "Argument of type \'string[]\' is not assignable to parameter of type \'number[]\'.\\n  Type \'string\' is not assignable to type \'number\'.", "4095030990"],
      [291, 20, 9, "Object is possibly \'null\'.", "3834073445"],
      [292, 8, 9, "Argument of type \'number | null\' is not assignable to parameter of type \'number | undefined\'.\\n  Type \'null\' is not assignable to type \'number | undefined\'.", "3834073445"],
      [301, 38, 9, "Object is possibly \'null\'.", "3834073445"],
      [319, 41, 9, "Argument of type \'number | null\' is not assignable to parameter of type \'number | undefined\'.", "3834073445"],
      [320, 37, 9, "Argument of type \'number | null\' is not assignable to parameter of type \'number | undefined\'.", "3834073445"],
      [370, 60, 4, "Property \'icon\' does not exist on type \'never\'.", "2087846158"],
      [372, 27, 5, "Argument of type \'{ icon: string; name: string; }\' is not assignable to parameter of type \'never\'.", "165439585"],
      [377, 54, 4, "Property \'name\' does not exist on type \'never\'.", "2087876002"],
      [378, 54, 4, "Property \'name\' does not exist on type \'never\'.", "2087876002"],
      [381, 54, 4, "Property \'name\' does not exist on type \'never\'.", "2087876002"],
      [381, 67, 4, "Property \'name\' does not exist on type \'never\'.", "2087876002"],
      [387, 41, 4, "Property \'icon\' does not exist on type \'never\'.", "2087846158"],
      [387, 80, 4, "Property \'name\' does not exist on type \'never\'.", "2087876002"],
      [402, 31, 22, "Object is possibly \'undefined\'.", "4272920130"],
      [431, 38, 9, "Argument of type \'number | null\' is not assignable to parameter of type \'number | undefined\'.", "3834073445"]
    ],
    "src/script/view_model/content/GiphyViewModel.ts:931654924": [
      [57, 4, 10, "Type \'undefined\' is not assignable to type \'Modal\'.", "3985246182"],
      [58, 4, 10, "Type \'Observable<GiphyState.DEFAULT>\' is not assignable to type \'Observable<GiphyState>\'.\\n  Types of parameters \'value\' and \'value\' are incompatible.\\n    Type \'GiphyState\' is not assignable to type \'GiphyState.DEFAULT\'.", "4014904506"],
      [61, 4, 15, "Type \'Observable<Gif | undefined>\' is not assignable to type \'Observable<Gif>\'.\\n  The types returned by \'peek()\' are incompatible between these types.\\n    Type \'Gif | undefined\' is not assignable to type \'Gif\'.\\n      Type \'undefined\' is not assignable to type \'Gif\'.", "2624948332"],
      [67, 4, 16, "Type \'Observable<Gif | undefined>\' is not assignable to type \'Observable<Gif>\'.", "2966715820"],
      [112, 24, 19, "No overload matches this call.\\n  The last overload gave the following error.\\n    Argument of type \'EventTarget | null\' is not assignable to parameter of type \'PlainObject<any>\'.\\n      Type \'null\' is not assignable to type \'PlainObject<any>\'.", "3586053823"],
      [113, 31, 6, "Property \'parent\' does not exist on type \'JQueryStatic\'.", "1898500505"],
      [116, 10, 4, "\'this\' implicitly has type \'any\' because it does not have a type annotation.", "2087959715"],
      [120, 10, 4, "\'this\' implicitly has type \'any\' because it does not have a type annotation.", "2087959715"],
      [125, 25, 9, "Argument of type \'undefined\' is not assignable to parameter of type \'Gif\'.", "2620553983"],
      [138, 23, 9, "Argument of type \'undefined\' is not assignable to parameter of type \'Gif\'.", "2620553983"],
      [151, 8, 10, "Type \'undefined\' is not assignable to type \'Modal\'.", "3985246182"],
      [162, 21, 9, "Argument of type \'undefined\' is not assignable to parameter of type \'Gif\'.", "2620553983"]
    ],
    "src/script/view_model/content/HistoryExportViewModel.ts:1810820018": [
      [72, 4, 13, "Type \'Observable<false>\' is not assignable to type \'Observable<boolean>\'.", "1143683791"],
      [89, 4, 16, "Type \'Observable<Blob | null>\' is not assignable to type \'Observable<Blob>\'.\\n  The types returned by \'peek()\' are incompatible between these types.\\n    Type \'Blob | null\' is not assignable to type \'Blob\'.\\n      Type \'null\' is not assignable to type \'Blob\'.", "340013420"],
      [128, 19, 5, "Argument of type \'unknown\' is not assignable to parameter of type \'Error\'.", "165548477"]
    ],
    "src/script/view_model/content/HistoryImportViewModel.ts:2154234816": [
      [61, 4, 10, "Type \'Observable<Error | null>\' is not assignable to type \'Observable<Error>\'.\\n  The types returned by \'peek()\' are incompatible between these types.\\n    Type \'Error | null\' is not assignable to type \'Error\'.\\n      Type \'null\' is not assignable to type \'Error\'.", "3994891413"],
      [115, 15, 4, "Argument of type \'null\' is not assignable to parameter of type \'Error\'.", "2087897566"],
      [136, 19, 5, "Argument of type \'unknown\' is not assignable to parameter of type \'Error\'.", "165548477"],
      [151, 15, 4, "Argument of type \'null\' is not assignable to parameter of type \'Error\'.", "2087897566"]
    ],
    "src/script/view_model/content/InputBarViewModel.ts:1163668652": [
      [105, 11, 11, "Property \'pingTooltip\' has no initializer and is not definitely assigned in the constructor.", "2111945888"],
      [111, 11, 18, "Property \'acceptedImageTypes\' has no initializer and is not definitely assigned in the constructor.", "1132622984"],
      [112, 11, 16, "Property \'allowedFileTypes\' has no initializer and is not definitely assigned in the constructor.", "31684880"],
      [114, 11, 13, "Property \'inputFileAttr\' has no initializer and is not definitely assigned in the constructor.", "1682828358"],
      [138, 4, 16, "Type \'null\' is not assignable to type \'HTMLDivElement\'.", "2981580189"],
      [139, 4, 13, "Type \'null\' is not assignable to type \'HTMLTextAreaElement\'.", "2203991591"],
      [140, 4, 24, "Type \'PureComputed<boolean | null>\' is not assignable to type \'PureComputed<boolean>\'.\\n  The types returned by \'peek()\' are incompatible between these types.\\n    Type \'boolean | null\' is not assignable to type \'boolean\'.", "902354832"],
      [143, 9, 25, "Object is possibly \'null\'.", "2329039674"],
      [144, 10, 25, "Object is possibly \'null\'.", "2329039674"],
      [155, 4, 22, "Type \'Observable<ContentMessage | undefined>\' is not assignable to type \'Observable<ContentMessage>\'.\\n  The types returned by \'peek()\' are incompatible between these types.\\n    Type \'ContentMessage | undefined\' is not assignable to type \'ContentMessage\'.\\n      Type \'undefined\' is not assignable to type \'ContentMessage\'.", "127474017"],
      [156, 4, 23, "Type \'Observable<ContentMessage | undefined>\' is not assignable to type \'Observable<ContentMessage>\'.", "2477632015"],
      [159, 4, 22, "Type \'PureComputed<string[] | undefined>\' is not assignable to type \'PureComputed<string[]>\'.\\n  The types returned by \'peek()\' are incompatible between these types.\\n    Type \'string[] | undefined\' is not assignable to type \'string[]\'.\\n      Type \'undefined\' is not assignable to type \'string[]\'.", "1145910007"],
      [163, 32, 9, "Argument of type \'undefined\' is not assignable to parameter of type \'ContentMessage\'.", "2620553983"],
      [197, 4, 15, "Type \'Observable<File | undefined>\' is not assignable to type \'Observable<File>\'.\\n  The types returned by \'peek()\' are incompatible between these types.\\n    Type \'File | undefined\' is not assignable to type \'File\'.\\n      Type \'undefined\' is not assignable to type \'File\'.", "2328486812"],
      [198, 4, 25, "Type \'Observable<string | undefined>\' is not assignable to type \'Observable<string>\'.\\n  The types returned by \'peek()\' are incompatible between these types.\\n    Type \'string | undefined\' is not assignable to type \'string\'.\\n      Type \'undefined\' is not assignable to type \'string\'.", "4170687229"],
      [199, 4, 19, "Type \'Observable<string | undefined>\' is not assignable to type \'Observable<string>\'.", "3727263643"],
      [201, 4, 17, "Type \'Observable<false>\' is not assignable to type \'Observable<boolean>\'.", "2409749581"],
      [203, 4, 18, "Type \'Observable<undefined>\' is not assignable to type \'Observable<{ startIndex: number; term: string; }>\'.\\n  Types of property \'equalityComparer\' are incompatible.\\n    Type \'(a: undefined, b: undefined) => boolean\' is not assignable to type \'(a: { startIndex: number; term: string; }, b: { startIndex: number; term: string; }) => boolean\'.\\n      Types of parameters \'a\' and \'a\' are incompatible.\\n        Type \'{ startIndex: number; term: string; }\' is not assignable to type \'undefined\'.", "1081038602"],
      [237, 25, 25, "Object is possibly \'null\'.", "2329039674"],
      [251, 34, 12, "Object is possibly \'undefined\'.", "2098887158"],
      [253, 14, 12, "Object is possibly \'undefined\'.", "2098887158"],
      [255, 34, 12, "Object is possibly \'undefined\'.", "2098887158"],
      [282, 27, 25, "Object is possibly \'null\'.", "2329039674"],
      [292, 21, 25, "Object is possibly \'null\'.", "2329039674"],
      [301, 38, 25, "Object is possibly \'null\'.", "2329039674"],
      [302, 32, 25, "Object is possibly \'null\'.", "2329039674"],
      [333, 32, 4, "Argument of type \'null\' is not assignable to parameter of type \'string\'.", "2087897566"],
      [334, 26, 4, "Argument of type \'null\' is not assignable to parameter of type \'string\'.", "2087897566"],
      [337, 4, 27, "Type \'PureComputed<boolean | 0>\' is not assignable to type \'PureComputed<boolean>\'.\\n  The types returned by \'peek()\' are incompatible between these types.\\n    Type \'number | boolean\' is not assignable to type \'boolean\'.", "2411177522"],
      [341, 8, 18, "Object is possibly \'null\'.", "1508601427"],
      [342, 9, 18, "Object is possibly \'null\'.", "1508601427"],
      [346, 38, 36, "Argument of type \'(conversationEntity: Conversation) => Promise<void>\' is not assignable to parameter of type \'SubscriptionCallback<Conversation | null, void>\'.\\n  Types of parameters \'conversationEntity\' and \'val\' are incompatible.\\n    Type \'Conversation | null\' is not assignable to type \'Conversation\'.\\n      Type \'null\' is not assignable to type \'Conversation\'.", "946019828"],
      [349, 29, 25, "Argument of type \'Conversation | null\' is not assignable to parameter of type \'Conversation\'.\\n  Type \'null\' is not assignable to type \'Conversation\'.", "2329039674"],
      [377, 20, 4, "Argument of type \'null\' is not assignable to parameter of type \'File\'.", "2087897566"],
      [487, 23, 9, "Argument of type \'undefined\' is not assignable to parameter of type \'{ startIndex: number; term: string; }\'.", "2620553983"],
      [496, 27, 9, "Argument of type \'undefined\' is not assignable to parameter of type \'ContentMessage\'.", "2620553983"],
      [497, 28, 9, "Argument of type \'undefined\' is not assignable to parameter of type \'ContentMessage\'.", "2620553983"],
      [504, 28, 9, "Argument of type \'undefined\' is not assignable to parameter of type \'ContentMessage\'.", "2620553983"],
      [518, 20, 4, "Argument of type \'null\' is not assignable to parameter of type \'File\'.", "2087897566"],
      [528, 38, 25, "Argument of type \'Conversation | null\' is not assignable to parameter of type \'Conversation\'.\\n  Type \'null\' is not assignable to type \'Conversation\'.", "2329039674"],
      [545, 40, 25, "Argument of type \'Conversation | null\' is not assignable to parameter of type \'Conversation\'.\\n  Type \'null\' is not assignable to type \'Conversation\'.", "2329039674"],
      [651, 8, 12, "No overload matches this call.\\n  The last overload gave the following error.\\n    Argument of type \'EventTarget | null\' is not assignable to parameter of type \'PlainObject<any>\'.\\n      Type \'null\' is not assignable to type \'PlainObject<any>\'.", "3718352182"],
      [651, 22, 5, "Property \'focus\' does not exist on type \'JQueryStatic\'.", "171175241"],
      [662, 29, 25, "Object is possibly \'null\'.", "2329039674"],
      [672, 28, 4, "Argument of type \'null\' is not assignable to parameter of type \'File\'.", "2087897566"],
      [683, 26, 20, "Object is possibly \'null\'.", "181029819"],
      [721, 4, 17, "Type \'undefined\' is not assignable to type \'{ startIndex: number; term: string; }\'.", "4204377774"],
      [771, 6, 12, "Type \'null\' is not assignable to type \'MentionEntity\'.", "3224621615"],
      [774, 6, 12, "Type \'null\' is not assignable to type \'MentionEntity\'.", "3224621615"],
      [800, 4, 95, "Type \'MentionEntity | undefined\' is not assignable to type \'MentionEntity\'.\\n  Type \'undefined\' is not assignable to type \'MentionEntity\'.", "1173598365"],
      [820, 37, 18, "Argument of type \'Conversation | null\' is not assignable to parameter of type \'Conversation\'.\\n  Type \'null\' is not assignable to type \'Conversation\'.", "1508601427"],
      [826, 4, 467, "Type \'Promise<QuoteEntity | OutgoingQuote | undefined>\' is not assignable to type \'Promise<OutgoingQuote | undefined>\'.\\n  Type \'QuoteEntity | OutgoingQuote | undefined\' is not assignable to type \'OutgoingQuote | undefined\'.\\n    Type \'QuoteEntity\' is not assignable to type \'OutgoingQuote\'.\\n      Type \'QuoteEntity\' is not assignable to type \'{ hash: Uint8Array; }\'.\\n        Types of property \'hash\' are incompatible.\\n          Type \'ArrayBuffer | undefined\' is not assignable to type \'Uint8Array\'.\\n            Type \'undefined\' is not assignable to type \'Uint8Array\'.", "3474749203"],
      [848, 8, 25, "Argument of type \'Conversation | null\' is not assignable to parameter of type \'Conversation\'.\\n  Type \'null\' is not assignable to type \'Conversation\'.", "2329039674"],
      [862, 61, 25, "Argument of type \'Conversation | null\' is not assignable to parameter of type \'Conversation\'.\\n  Type \'null\' is not assignable to type \'Conversation\'.", "2329039674"],
      [866, 23, 25, "Argument of type \'Conversation | null\' is not assignable to parameter of type \'Conversation\'.\\n  Type \'null\' is not assignable to type \'Conversation\'.", "2329039674"],
      [877, 20, 4, "Argument of type \'null\' is not assignable to parameter of type \'File\'.", "2087897566"],
      [889, 42, 25, "Argument of type \'Conversation | null\' is not assignable to parameter of type \'Conversation\'.\\n  Type \'null\' is not assignable to type \'Conversation\'.", "2329039674"],
      [899, 12, 25, "Argument of type \'Conversation | null\' is not assignable to parameter of type \'Conversation\'.\\n  Type \'null\' is not assignable to type \'Conversation\'.", "2329039674"],
      [928, 41, 25, "Argument of type \'Conversation | null\' is not assignable to parameter of type \'Conversation\'.\\n  Type \'null\' is not assignable to type \'Conversation\'.", "2329039674"]
    ],
    "src/script/view_model/content/LegalHoldModalViewModel.ts:3913530676": [
      [72, 4, 14, "Type \'Observable<false>\' is not assignable to type \'Observable<boolean>\'.", "2246514233"],
      [73, 4, 16, "Type \'Observable<false>\' is not assignable to type \'Observable<boolean>\'.", "4203184287"],
      [75, 4, 15, "Type \'Observable<false>\' is not assignable to type \'Observable<boolean>\'.", "1690488901"],
      [76, 4, 10, "Type \'Observable<never[]>\' is not assignable to type \'Observable<User[]>\'.", "4012712079"],
      [77, 4, 16, "Type \'Observable<User | undefined>\' is not assignable to type \'Observable<User>\'.", "3229850487"],
      [79, 4, 21, "Type \'Observable<true>\' is not assignable to type \'Observable<boolean>\'.", "2630150188"],
      [82, 4, 14, "Type \'Observable<false>\' is not assignable to type \'Observable<boolean>\'.", "333392401"],
      [83, 4, 21, "Type \'Observable<false>\' is not assignable to type \'Observable<boolean>\'.", "3098275876"],
      [84, 4, 18, "Type \'Observable<false>\' is not assignable to type \'Observable<boolean>\'.", "3456688653"],
      [86, 4, 19, "Type \'null\' is not assignable to type \'string\'.", "59414957"],
      [95, 23, 9, "Argument of type \'undefined\' is not assignable to parameter of type \'User\'.", "2620553983"],
      [128, 79, 15, "Argument of type \'string | undefined\' is not assignable to parameter of type \'string\'.\\n  Type \'undefined\' is not assignable to type \'string\'.", "2249385622"],
      [143, 50, 11, "Argument of type \'string | undefined\' is not assignable to parameter of type \'string\'.\\n  Type \'undefined\' is not assignable to type \'string\'.", "2028249029"],
      [153, 4, 19, "Type \'null\' is not assignable to type \'string\'.", "59414957"],
      [178, 66, 15, "Argument of type \'string | undefined\' is not assignable to parameter of type \'string\'.\\n  Type \'undefined\' is not assignable to type \'string\'.", "2249385622"],
      [195, 28, 7, "Argument of type \'unknown\' is not assignable to parameter of type \'string\'.", "1236122734"],
      [239, 21, 9, "Argument of type \'undefined\' is not assignable to parameter of type \'User\'.", "2620553983"]
    ],
    "src/script/view_model/content/MessageListViewModel.ts:1895857150": [
      [94, 19, 12, "Property \'conversation\' does not exist on type \'{ conversation: Conversation; message: Message; } | undefined\'.", "1670678216"],
      [94, 33, 7, "Property \'message\' does not exist on type \'{ conversation: Conversation; message: Message; } | undefined\'.", "1236122734"],
      [138, 4, 107, "Type \'number | boolean\' is not assignable to type \'boolean\'.\\n  Type \'number\' is not assignable to type \'boolean\'.", "3357851046"],
      [162, 37, 18, "Object is possibly \'null\'.", "1508601427"],
      [162, 68, 18, "Object is possibly \'null\'.", "1508601427"],
      [166, 8, 6, "Type \'Conversation | null\' is not assignable to type \'PanelEntity\'.\\n  Type \'null\' is not assignable to type \'PanelEntity\'.", "1164306878"],
      [188, 9, 6, "Type \'string | undefined\' is not assignable to type \'string\'.\\n  Type \'undefined\' is not assignable to type \'string\'.", "1127975365"],
      [200, 39, 19, "No overload matches this call.\\n  The last overload gave the following error.\\n    Argument of type \'EventTarget | null\' is not assignable to parameter of type \'PlainObject<any>\'.\\n      Type \'null\' is not assignable to type \'PlainObject<any>\'.", "3586053823"],
      [200, 60, 8, "Property \'hasClass\' does not exist on type \'JQueryStatic\'.", "1121770737"],
      [209, 14, 13, "Object is possibly \'undefined\'.", "2217428334"],
      [209, 57, 13, "Object is possibly \'undefined\'.", "2217428334"],
      [222, 83, 18, "Argument of type \'Conversation | null\' is not assignable to parameter of type \'Conversation\'.\\n  Type \'null\' is not assignable to type \'Conversation\'.", "1508601427"],
      [356, 68, 6, "Type \'string | undefined\' is not assignable to type \'string\'.\\n  Type \'undefined\' is not assignable to type \'string\'.", "1127975365"],
      [359, 14, 5, "Object is of type \'unknown\'.", "165548477"]
    ],
<<<<<<< HEAD
    "src/script/view_model/panel/AddParticipantsViewModel.ts:978446956": [
      [100, 4, 27, "Type \'Observable<true>\' is not assignable to type \'Observable<boolean>\'.", "527027962"],
=======
    "src/script/view_model/panel/AddParticipantsViewModel.ts:4264095902": [
>>>>>>> 13b787f1
      [102, 4, 21, "Type \'ObservableArray<never>\' is not assignable to type \'ObservableArray<User>\'.", "2199671479"],
      [103, 4, 20, "Type \'Observable<ServiceEntity | undefined>\' is not assignable to type \'Observable<ServiceEntity>\'.\\n  The types returned by \'peek()\' are incompatible between these types.\\n    Type \'ServiceEntity | undefined\' is not assignable to type \'ServiceEntity\'.\\n      Type \'undefined\' is not assignable to type \'ServiceEntity\'.", "3275208665"],
      [108, 4, 21, "Type \'PureComputed<boolean | undefined>\' is not assignable to type \'PureComputed<boolean>\'.", "3187656643"],
      [196, 25, 9, "Argument of type \'undefined\' is not assignable to parameter of type \'ServiceEntity\'.", "2620553983"]
    ],
    "src/script/view_model/panel/BasePanelViewModel.ts:1781850387": [
      [57, 4, 23, "Type \'Observable<Conversation | null>\' is not assignable to type \'Observable<Conversation>\'.\\n  The types returned by \'peek()\' are incompatible between these types.\\n    Type \'Conversation | null\' is not assignable to type \'Conversation\'.\\n      Type \'null\' is not assignable to type \'Conversation\'.", "233634092"]
    ],
    "src/script/view_model/panel/ConversationDetailsViewModel.ts:1231015426": [
      [137, 4, 20, "Type \'Observable<ServiceEntity | undefined>\' is not assignable to type \'Observable<ServiceEntity>\'.", "3275208665"],
      [158, 21, 36, "Argument of type \'User | undefined\' is not assignable to parameter of type \'User\'.\\n  Type \'undefined\' is not assignable to type \'User\'.", "1354386287"],
      [179, 4, 18, "Type \'Observable<false>\' is not assignable to type \'Observable<boolean>\'.", "2548422508"],
      [201, 4, 21, "Type \'PureComputed<boolean | \\"\\">\' is not assignable to type \'PureComputed<boolean>\'.\\n  The types returned by \'peek()\' are incompatible between these types.\\n    Type \'string | boolean\' is not assignable to type \'boolean\'.", "1116588846"],
      [209, 4, 23, "Type \'PureComputed<boolean | \\"\\">\' is not assignable to type \'PureComputed<boolean>\'.", "1139188355"]
    ],
    "src/script/view_model/panel/ConversationParticipantsViewModel.ts:2997455980": [
      [53, 21, 36, "Argument of type \'User | undefined\' is not assignable to parameter of type \'User\'.\\n  Type \'undefined\' is not assignable to type \'User\'.", "1354386287"],
      [61, 4, 21, "Type \'Observable<never[]>\' is not assignable to type \'Observable<User[]>\'.", "3284804734"],
      [71, 46, 6, "Type \'null\' is not assignable to type \'PanelEntity\'.", "1164306878"]
    ],
    "src/script/view_model/panel/GroupParticipantServiceViewModel.ts:3233069914": [
      [52, 4, 24, "Type \'Observable<undefined>\' is not assignable to type \'Observable<User>\'.", "3514586203"],
      [53, 4, 20, "Type \'Observable<undefined>\' is not assignable to type \'Observable<ServiceEntity>\'.\\n  Types of property \'equalityComparer\' are incompatible.\\n    Type \'(a: undefined, b: undefined) => boolean\' is not assignable to type \'(a: ServiceEntity, b: ServiceEntity) => boolean\'.\\n      Types of parameters \'a\' and \'a\' are incompatible.\\n        Type \'ServiceEntity\' is not assignable to type \'undefined\'.", "3275208665"],
      [55, 4, 14, "Type \'Observable<false>\' is not assignable to type \'Observable<boolean>\'.", "878538421"],
      [93, 25, 9, "Argument of type \'undefined\' is not assignable to parameter of type \'ServiceEntity\'.", "2620553983"]
    ],
    "src/script/view_model/panel/GroupParticipantUserViewModel.ts:3122532612": [
      [74, 4, 24, "Type \'Observable<undefined>\' is not assignable to type \'Observable<User>\'.", "3514586203"]
    ],
    "src/script/view_model/panel/GuestsAndServicesViewModel.ts:292948775": [
      [76, 4, 17, "Type \'Observable<false>\' is not assignable to type \'Observable<boolean>\'.", "1480297283"],
      [77, 4, 19, "Type \'Observable<false>\' is not assignable to type \'Observable<boolean>\'.", "3910055221"],
      [93, 4, 23, "Type \'PureComputed<boolean | undefined>\' is not assignable to type \'PureComputed<boolean>\'.", "2493661698"]
    ],
    "src/script/view_model/panel/MessageDetailsViewModel.ts:906474120": [
      [71, 4, 19, "Type \'Observable<true>\' is not assignable to type \'Observable<boolean>\'.", "1452458508"],
      [72, 4, 14, "Type \'Observable<string | undefined>\' is not assignable to type \'Observable<string>\'.", "116181579"],
      [102, 13, 14, "Object is possibly \'undefined\'.", "116180423"],
      [114, 63, 14, "Object is possibly \'undefined\'.", "116180423"],
      [120, 12, 7, "Type \'{ domain: string | undefined; id: string; }[]\' is not assignable to type \'QualifiedId[]\'.\\n  Type \'{ domain: string | undefined; id: string; }\' is not assignable to type \'QualifiedId\'.\\n    Types of property \'domain\' are incompatible.\\n      Type \'string | undefined\' is not assignable to type \'string\'.\\n        Type \'undefined\' is not assignable to type \'string\'.", "2414311946"],
      [130, 41, 14, "Object is possibly \'undefined\'.", "116180423"],
      [136, 39, 14, "Object is possibly \'undefined\'.", "116180423"],
      [175, 4, 17, "Type \'PureComputed<string | false>\' is not assignable to type \'PureComputed<string | undefined>\'.\\n  Types of property \'equalityComparer\' are incompatible.\\n    Type \'(a: string | false | undefined, b: string | false) => boolean\' is not assignable to type \'(a: string | undefined, b: string | undefined) => boolean\'.\\n      Types of parameters \'b\' and \'b\' are incompatible.\\n        Type \'string | undefined\' is not assignable to type \'string | false\'.\\n          Type \'undefined\' is not assignable to type \'string | false\'.", "3727029621"]
    ],
    "src/script/view_model/panel/NotificationsPanel.test.ts:989279192": [
      [38, 54, 29, "Argument of type \'Element | null\' is not assignable to parameter of type \'Element\'.\\n  Type \'null\' is not assignable to type \'Element\'.", "1262202094"],
      [76, 20, 77, "Argument of type \'Element | null\' is not assignable to parameter of type \'Document | Node | Element | Window\'.", "1971299222"]
    ],
    "src/script/view_model/panel/NotificationsPanel.tsx:3967190560": [
      [46, 56, 18, "Argument of type \'Conversation | null\' is not assignable to parameter of type \'Partial<Record<\\"notificationState\\", Subscribable<any>>>\'.\\n  Type \'null\' is not assignable to type \'Partial<Record<\\"notificationState\\", Subscribable<any>>>\'.", "2242649668"],
      [78, 77, 18, "Argument of type \'Conversation | null\' is not assignable to parameter of type \'Conversation\'.\\n  Type \'null\' is not assignable to type \'Conversation\'.", "2242649668"]
    ],
    "src/script/view_model/panel/PanelHeader.test.ts:4232255009": [
      [33, 39, 22, "Argument of type \'Element | null\' is not assignable to parameter of type \'Element\'.\\n  Type \'null\' is not assignable to type \'Element\'.", "3474761039"],
      [34, 38, 21, "Argument of type \'Element | null\' is not assignable to parameter of type \'Element\'.\\n  Type \'null\' is not assignable to type \'Element\'.", "327517530"]
    ],
    "src/script/view_model/panel/TimedMessagesPanel.tsx:852651488": [
      [52, 57, 18, "Argument of type \'Conversation | null\' is not assignable to parameter of type \'Partial<Record<\\"globalMessageTimer\\", Subscribable<any>>>\'.\\n  Type \'null\' is not assignable to type \'Partial<Record<\\"globalMessageTimer\\", Subscribable<any>>>\'.", "2242649668"],
      [82, 44, 10, "Argument of type \'number | null\' is not assignable to parameter of type \'number\'.\\n  Type \'null\' is not assignable to type \'number\'.", "1022360174"],
      [83, 83, 10, "Argument of type \'number | null\' is not assignable to parameter of type \'number\'.\\n  Type \'null\' is not assignable to type \'number\'.", "1022360174"]
    ]
  }`
};<|MERGE_RESOLUTION|>--- conflicted
+++ resolved
@@ -1365,6 +1365,7 @@
       [1122, 22, 5, "Object is of type \'unknown\'.", "165548477"],
       [1148, 14, 5, "Object is of type \'unknown\'.", "165548477"],
       [1227, 4, 88, "Type \'Promise<Conversation | undefined>[]\' is not assignable to type \'Promise<Conversation>[]\'.\\n  Type \'Promise<Conversation | undefined>\' is not assignable to type \'Promise<Conversation>\'.\\n    Type \'Conversation | undefined\' is not assignable to type \'Conversation\'.\\n      Type \'undefined\' is not assignable to type \'Conversation\'.", "909551372"],
+      [1356, 61, 8, "Property \'addUsers\' does not exist on type \'ConversationService\'. Did you mean \'addUser\'?", "2498058406"],
       [1624, 101, 5, "Object is of type \'unknown\'.", "165548477"],
       [1723, 44, 9, "Argument of type \'number | undefined\' is not assignable to parameter of type \'number\'.\\n  Type \'undefined\' is not assignable to type \'number\'.", "2548743275"],
       [1822, 18, 12, "Object is possibly \'undefined\'.", "1670678216"],
@@ -2719,12 +2720,8 @@
       [356, 68, 6, "Type \'string | undefined\' is not assignable to type \'string\'.\\n  Type \'undefined\' is not assignable to type \'string\'.", "1127975365"],
       [359, 14, 5, "Object is of type \'unknown\'.", "165548477"]
     ],
-<<<<<<< HEAD
-    "src/script/view_model/panel/AddParticipantsViewModel.ts:978446956": [
+    "src/script/view_model/panel/AddParticipantsViewModel.ts:4264095902": [
       [100, 4, 27, "Type \'Observable<true>\' is not assignable to type \'Observable<boolean>\'.", "527027962"],
-=======
-    "src/script/view_model/panel/AddParticipantsViewModel.ts:4264095902": [
->>>>>>> 13b787f1
       [102, 4, 21, "Type \'ObservableArray<never>\' is not assignable to type \'ObservableArray<User>\'.", "2199671479"],
       [103, 4, 20, "Type \'Observable<ServiceEntity | undefined>\' is not assignable to type \'Observable<ServiceEntity>\'.\\n  The types returned by \'peek()\' are incompatible between these types.\\n    Type \'ServiceEntity | undefined\' is not assignable to type \'ServiceEntity\'.\\n      Type \'undefined\' is not assignable to type \'ServiceEntity\'.", "3275208665"],
       [108, 4, 21, "Type \'PureComputed<boolean | undefined>\' is not assignable to type \'PureComputed<boolean>\'.", "3187656643"],
