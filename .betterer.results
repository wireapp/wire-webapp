--- conflicted
+++ resolved
@@ -2452,31 +2452,17 @@
       [297, 34, 29, "Argument of type \'boolean | undefined\' is not assignable to parameter of type \'boolean\'.\\n  Type \'undefined\' is not assignable to type \'boolean\'.", "1283406094"],
       [340, 19, 4, "Argument of type \'null\' is not assignable to parameter of type \'string\'.", "2087897566"]
     ],
-<<<<<<< HEAD
-    "src/script/view_model/PanelViewModel.ts:3802268088": [
-      [65, 2, 13, "Property \'currentEntity\' has no initializer and is not definitely assigned in the constructor.", "32305655"],
-      [122, 4, 23, "Type \'Observable<Conversation | null>\' is not assignable to type \'Observable<Conversation>\'.", "2356679995"],
-      [126, 4, 10, "Type \'Observable<string | undefined>\' is not assignable to type \'Observable<string>\'.", "4014904506"],
-      [128, 4, 17, "Type \'Observable<string | undefined>\' is not assignable to type \'Observable<string>\'.", "2911337818"],
-      [196, 15, 9, "Argument of type \'undefined\' is not assignable to parameter of type \'string\'.", "2620553983"],
-      [198, 4, 18, "Type \'undefined\' is not assignable to type \'PanelEntity\'.", "2173061407"],
-      [263, 22, 9, "Argument of type \'undefined\' is not assignable to parameter of type \'string\'.", "2620553983"],
-      [283, 24, 9, "Argument of type \'undefined\' is not assignable to parameter of type \'string\'.", "2620553983"],
-      [284, 34, 9, "Argument of type \'undefined\' is not assignable to parameter of type \'string\'.", "2620553983"],
-      [296, 6, 15, "Type \'Element | null\' is not assignable to type \'Element | undefined\'.\\n  Type \'null\' is not assignable to type \'Element | undefined\'.", "2931287914"]
-=======
-    "src/script/view_model/PanelViewModel.ts:733658666": [
-      [61, 2, 13, "Property \'currentEntity\' has no initializer and is not definitely assigned in the constructor.", "32305655"],
-      [118, 4, 23, "Type \'Observable<Conversation | null>\' is not assignable to type \'Observable<Conversation>\'.", "2356679995"],
-      [122, 4, 10, "Type \'Observable<string | undefined>\' is not assignable to type \'Observable<string>\'.", "4014904506"],
-      [124, 4, 17, "Type \'Observable<string | undefined>\' is not assignable to type \'Observable<string>\'.", "2911337818"],
-      [192, 15, 9, "Argument of type \'undefined\' is not assignable to parameter of type \'string\'.", "2620553983"],
-      [194, 4, 18, "Type \'undefined\' is not assignable to type \'PanelEntity\'.", "2173061407"],
-      [259, 22, 9, "Argument of type \'undefined\' is not assignable to parameter of type \'string\'.", "2620553983"],
-      [279, 24, 9, "Argument of type \'undefined\' is not assignable to parameter of type \'string\'.", "2620553983"],
-      [280, 34, 9, "Argument of type \'undefined\' is not assignable to parameter of type \'string\'.", "2620553983"],
-      [292, 6, 15, "Type \'Element | null\' is not assignable to type \'Element | undefined\'.\\n  Type \'null\' is not assignable to type \'Element | undefined\'.", "2931287914"]
->>>>>>> 5235e8b5
+    "src/script/view_model/PanelViewModel.ts:1300556289": [
+      [60, 2, 13, "Property \'currentEntity\' has no initializer and is not definitely assigned in the constructor.", "32305655"],
+      [115, 4, 23, "Type \'Observable<Conversation | null>\' is not assignable to type \'Observable<Conversation>\'.", "2356679995"],
+      [119, 4, 10, "Type \'Observable<string | undefined>\' is not assignable to type \'Observable<string>\'.", "4014904506"],
+      [121, 4, 17, "Type \'Observable<string | undefined>\' is not assignable to type \'Observable<string>\'.", "2911337818"],
+      [189, 15, 9, "Argument of type \'undefined\' is not assignable to parameter of type \'string\'.", "2620553983"],
+      [191, 4, 18, "Type \'undefined\' is not assignable to type \'PanelEntity\'.", "2173061407"],
+      [256, 22, 9, "Argument of type \'undefined\' is not assignable to parameter of type \'string\'.", "2620553983"],
+      [276, 24, 9, "Argument of type \'undefined\' is not assignable to parameter of type \'string\'.", "2620553983"],
+      [277, 34, 9, "Argument of type \'undefined\' is not assignable to parameter of type \'string\'.", "2620553983"],
+      [289, 6, 15, "Type \'Element | null\' is not assignable to type \'Element | undefined\'.\\n  Type \'null\' is not assignable to type \'Element | undefined\'.", "2931287914"]
     ],
     "src/script/view_model/WindowTitleViewModel.ts:2939646455": [
       [48, 4, 17, "Type \'Observable<ContentState>\' is not assignable to type \'Observable<string>\'.\\n  Types of parameters \'value\' and \'value\' are incompatible.\\n    Type \'string\' is not assignable to type \'ContentState\'.", "3516467027"],
