--- conflicted
+++ resolved
@@ -852,15 +852,6 @@
       [41, 4, 14, "Type \'undefined\' is not assignable to type \'Message\'.", "1306210352"],
       [47, 4, 17, "Type \'undefined\' is not assignable to type \'MessageRepository\'.", "1843982700"]
     ],
-<<<<<<< HEAD
-    "src/script/components/MessagesList/index.tsx:651131421": [
-      [143, 57, 21, "Type \'HTMLDivElement | null\' does not satisfy the constraint \'Element\'.\\n  Type \'null\' is not assignable to type \'Element\'.", "723935770"],
-      [183, 20, 17, "Argument of type \'HTMLDivElement | null | undefined\' is not assignable to parameter of type \'Element | undefined\'.\\n  Type \'null\' is not assignable to type \'Element | undefined\'.", "3615360346"],
-      [183, 58, 17, "Argument of type \'HTMLDivElement | null | undefined\' is not assignable to parameter of type \'Element | null\'.\\n  Type \'undefined\' is not assignable to type \'Element | null\'.", "3615360346"],
-      [185, 20, 32, "Argument of type \'HTMLElement | null | undefined\' is not assignable to parameter of type \'Element | undefined\'.\\n  Type \'null\' is not assignable to type \'Element | undefined\'.", "3459359081"],
-      [185, 73, 17, "Argument of type \'HTMLDivElement | null | undefined\' is not assignable to parameter of type \'Element | null\'.", "3615360346"],
-      [231, 23, 17, "Argument of type \'HTMLDivElement | null | undefined\' is not assignable to parameter of type \'Element | null\'.", "3615360346"]
-=======
     "src/script/components/MessagesList/index.tsx:4108350255": [
       [151, 57, 21, "Type \'HTMLDivElement | null\' does not satisfy the constraint \'Element\'.\\n  Type \'null\' is not assignable to type \'Element\'.", "723935770"],
       [191, 20, 17, "Argument of type \'HTMLDivElement | null | undefined\' is not assignable to parameter of type \'Element | undefined\'.\\n  Type \'null\' is not assignable to type \'Element | undefined\'.", "3615360346"],
@@ -868,7 +859,6 @@
       [193, 20, 32, "Argument of type \'HTMLElement | null | undefined\' is not assignable to parameter of type \'Element | undefined\'.\\n  Type \'null\' is not assignable to type \'Element | undefined\'.", "3459359081"],
       [193, 73, 17, "Argument of type \'HTMLDivElement | null | undefined\' is not assignable to parameter of type \'Element | null\'.", "3615360346"],
       [239, 23, 17, "Argument of type \'HTMLDivElement | null | undefined\' is not assignable to parameter of type \'Element | null\'.", "3615360346"]
->>>>>>> bc01a11c
     ],
     "src/script/components/Modals/UserModal/UserModal.test.tsx:2720850156": [
       [45, 6, 6, "Type \'null\' is not assignable to type \'QualifiedId\'.", "1765117785"],
@@ -1342,55 +1332,6 @@
       [1185, 12, 35, "Object is possibly \'undefined\'.", "901544345"],
       [1187, 13, 35, "Object is possibly \'undefined\'.", "901544345"]
     ],
-<<<<<<< HEAD
-    "src/script/conversation/ConversationRepository.ts:841577643": [
-      [182, 8, 29, "Argument of type \'(User | undefined)[] | undefined\' is not assignable to parameter of type \'User[] | undefined\'.\\n  Type \'(User | undefined)[]\' is not assignable to type \'User[]\'.", "1506995572"],
-      [188, 75, 13, "No overload matches this call.\\n  Overload 1 of 4, \'(value: string | number | Date): Date\', gave the following error.\\n    Argument of type \'string | undefined\' is not assignable to parameter of type \'string | number | Date\'.\\n  Overload 2 of 4, \'(value: string | number): Date\', gave the following error.\\n    Argument of type \'string | undefined\' is not assignable to parameter of type \'string | number\'.", "2642562490"],
-      [207, 16, 24, "Argument of type \'string | undefined\' is not assignable to parameter of type \'string\'.\\n  Type \'undefined\' is not assignable to type \'string\'.", "2322605270"],
-      [212, 25, 13, "No overload matches this call.\\n  Overload 1 of 4, \'(value: string | number | Date): Date\', gave the following error.\\n    Argument of type \'string | undefined\' is not assignable to parameter of type \'string | number | Date\'.\\n  Overload 2 of 4, \'(value: string | number): Date\', gave the following error.\\n    Argument of type \'string | undefined\' is not assignable to parameter of type \'string | number\'.", "2642562490"],
-      [228, 10, 12, "Object is possibly \'undefined\'.", "1670678216"],
-      [323, 6, 18, "Argument of type \'Conversation | undefined\' is not assignable to parameter of type \'Conversation\'.\\n  Type \'undefined\' is not assignable to type \'Conversation\'.", "1508601427"],
-      [337, 43, 15, "Argument of type \'string | undefined\' is not assignable to parameter of type \'string\'.\\n  Type \'undefined\' is not assignable to type \'string\'.", "1177570679"],
-      [480, 8, 5, "Argument of type \'unknown\' is not assignable to parameter of type \'BackendClientError\'.", "165548477"],
-      [520, 10, 13, "Object is of type \'unknown\'.", "2758364324"],
-      [526, 8, 13, "Argument of type \'unknown\' is not assignable to parameter of type \'Error | undefined\'.", "2758364324"],
-      [546, 9, 25, "Object is possibly \'undefined\'.", "4293153287"],
-      [674, 78, 9, "Argument of type \'number | undefined\' is not assignable to parameter of type \'number\'.\\n  Type \'undefined\' is not assignable to type \'number\'.", "2548743275"],
-      [861, 26, 24, "Argument of type \'string | undefined\' is not assignable to parameter of type \'string\'.\\n  Type \'undefined\' is not assignable to type \'string\'.", "2322605270"],
-      [920, 37, 5, "Object is of type \'unknown\'.", "165548477"],
-      [922, 80, 5, "Object is of type \'unknown\'.", "165548477"],
-      [1049, 6, 50, "Type \'Conversation | undefined\' is not assignable to type \'false | Conversation\'.\\n  Type \'undefined\' is not assignable to type \'false | Conversation\'.", "4161336519"],
-      [1059, 37, 5, "Object is of type \'unknown\'.", "165548477"],
-      [1084, 30, 5, "Object is of type \'unknown\'.", "165548477"],
-      [1122, 73, 6, "Type \'null\' is not assignable to type \'string\'.", "1127975365"],
-      [1141, 22, 5, "Object is of type \'unknown\'.", "165548477"],
-      [1167, 14, 5, "Object is of type \'unknown\'.", "165548477"],
-      [1246, 4, 88, "Type \'Promise<Conversation | undefined>[]\' is not assignable to type \'Promise<Conversation>[]\'.\\n  Type \'Promise<Conversation | undefined>\' is not assignable to type \'Promise<Conversation>\'.\\n    Type \'Conversation | undefined\' is not assignable to type \'Conversation\'.\\n      Type \'undefined\' is not assignable to type \'Conversation\'.", "909551372"],
-      [1663, 101, 5, "Object is of type \'unknown\'.", "165548477"],
-      [1861, 18, 12, "Object is possibly \'undefined\'.", "1670678216"],
-      [1949, 12, 39, "Argument of type \'(conversationEntity: Conversation) => Conversation\' is not assignable to parameter of type \'((value: Conversation) => Conversation | PromiseLike<Conversation>) & ((value: null) => Conversation | PromiseLike<...>)\'.\\n  Type \'(conversationEntity: Conversation) => Conversation\' is not assignable to type \'(value: null) => Conversation | PromiseLike<Conversation>\'.\\n    Types of parameters \'conversationEntity\' and \'value\' are incompatible.\\n      Type \'null\' is not assignable to type \'Conversation\'.", "3862325245"],
-      [2046, 52, 9, "Argument of type \'IncomingEvent\' is not assignable to parameter of type \'MappedEvent\'.\\n  Type \'ConversationCodeDeleteEvent\' is not assignable to type \'MappedEvent\'.\\n    Type \'ConversationCodeDeleteEvent\' is not assignable to type \'{ data?: string | MappedEventData | undefined; type: CONVERSATION_EVENT | CONVERSATION; }\'.\\n      Types of property \'data\' are incompatible.\\n        Type \'null\' is not assignable to type \'string | MappedEventData | undefined\'.", "1945995409"],
-      [2051, 6, 9, "Argument of type \'IncomingEvent\' is not assignable to parameter of type \'MappedEvent\'.", "1945995409"],
-      [2270, 60, 13, "Argument of type \'ContentMessage | MemberMessage | CallMessage | VerificationMessage | LegalHoldMessage | ... 9 more ... | undefined\' is not assignable to parameter of type \'Message\'.", "2065728181"],
-      [2271, 12, 35, "Argument of type \'(messageEntity: MemberMessage) => { conversationEntity: Conversation; }\' is not assignable to parameter of type \'(value: Message) => { conversationEntity: Conversation; } | PromiseLike<{ conversationEntity: Conversation; }>\'.\\n  Types of parameters \'messageEntity\' and \'value\' are incompatible.\\n    Type \'Message\' is missing the following properties from type \'MemberMessage\': allTeamMembers, exceedsMaxVisibleUsers, hasUsers, hiddenUserCount, and 34 more.", "3695844397"],
-      [2299, 8, 6, "Type \'string | undefined\' is not assignable to type \'string\'.\\n  Type \'undefined\' is not assignable to type \'string\'.", "1127975365"],
-      [2317, 26, 5, "Object is of type \'unknown\'.", "165548477"],
-      [2322, 4, 17, "Type \'undefined\' is not assignable to type \'{ conversationEntity: Conversation; }\'.", "4204377774"],
-      [2339, 6, 16, "Type \'string | undefined\' is not assignable to type \'string\'.\\n  Type \'undefined\' is not assignable to type \'string\'.", "1831201559"],
-      [2348, 70, 13, "Argument of type \'ContentMessage | MemberMessage | CallMessage | VerificationMessage | LegalHoldMessage | ... 9 more ... | undefined\' is not assignable to parameter of type \'Message\'.\\n  Type \'undefined\' is not assignable to type \'Message\'.", "2065728181"],
-      [2387, 12, 6, "Type \'string | null\' is not assignable to type \'string\'.\\n  Type \'null\' is not assignable to type \'string\'.", "1127975365"],
-      [2421, 73, 16, "Argument of type \'(QualifiedId | undefined)[]\' is not assignable to parameter of type \'QualifiedId[]\'.", "2829605732"],
-      [2500, 14, 9, "Type \'undefined\' cannot be used as an index type.", "665809274"],
-      [2525, 60, 9, "Argument of type \'ConversationMemberUpdateData\' is not assignable to parameter of type \'Partial<SelfStatusUpdateDatabaseData>\'.\\n  Types of property \'otr_muted_ref\' are incompatible.\\n    Type \'string | null | undefined\' is not assignable to type \'string | undefined\'.", "1946204345"],
-      [2639, 74, 42, "Object is possibly \'undefined\'.", "4089489462"],
-      [2677, 51, 4, "Property \'type\' does not exist on type \'never\'.", "2087944093"],
-      [2693, 25, 5, "Object is of type \'unknown\'.", "165548477"],
-      [2720, 25, 5, "Object is of type \'unknown\'.", "165548477"],
-      [2773, 98, 7, "Argument of type \'{ domain: string | undefined; id: string; }[] | undefined\' is not assignable to parameter of type \'QualifiedId[] | undefined\'.\\n  Type \'{ domain: string | undefined; id: string; }[]\' is not assignable to type \'QualifiedId[]\'.\\n    Type \'{ domain: string | undefined; id: string; }\' is not assignable to type \'QualifiedId\'.\\n      Types of property \'domain\' are incompatible.\\n        Type \'string | undefined\' is not assignable to type \'string\'.\\n          Type \'undefined\' is not assignable to type \'string\'.", "2414311946"],
-      [2780, 42, 13, "Argument of type \'ContentMessage | MemberMessage | CallMessage | VerificationMessage | LegalHoldMessage | ... 9 more ... | undefined\' is not assignable to parameter of type \'Message\'.", "2065728181"],
-      [2882, 64, 6, "Type \'string | undefined\' is not assignable to type \'string\'.\\n  Type \'undefined\' is not assignable to type \'string\'.", "1127975365"],
-      [2904, 6, 6, "Type \'string | undefined\' is not assignable to type \'string\'.\\n  Type \'undefined\' is not assignable to type \'string\'.", "1127975365"]
-=======
     "src/script/conversation/ConversationRepository.ts:987339060": [
       [183, 8, 29, "Argument of type \'(User | undefined)[] | undefined\' is not assignable to parameter of type \'User[] | undefined\'.\\n  Type \'(User | undefined)[]\' is not assignable to type \'User[]\'.", "1506995572"],
       [189, 75, 13, "No overload matches this call.\\n  Overload 1 of 4, \'(value: string | number | Date): Date\', gave the following error.\\n    Argument of type \'string | undefined\' is not assignable to parameter of type \'string | number | Date\'.\\n  Overload 2 of 4, \'(value: string | number): Date\', gave the following error.\\n    Argument of type \'string | undefined\' is not assignable to parameter of type \'string | number\'.", "2642562490"],
@@ -1438,7 +1379,6 @@
       [2781, 42, 13, "Argument of type \'ContentMessage | MemberMessage | CallMessage | VerificationMessage | LegalHoldMessage | ... 9 more ... | undefined\' is not assignable to parameter of type \'Message\'.", "2065728181"],
       [2883, 64, 6, "Type \'string | undefined\' is not assignable to type \'string\'.\\n  Type \'undefined\' is not assignable to type \'string\'.", "1127975365"],
       [2905, 6, 6, "Type \'string | undefined\' is not assignable to type \'string\'.\\n  Type \'undefined\' is not assignable to type \'string\'.", "1127975365"]
->>>>>>> bc01a11c
     ],
     "src/script/conversation/ConversationRoleRepository.test.ts:4040891269": [
       [36, 6, 27, "Argument of type \'TeamRepository | undefined\' is not assignable to parameter of type \'TeamRepository\'.\\n  Type \'undefined\' is not assignable to type \'TeamRepository\'.", "2595125417"],
