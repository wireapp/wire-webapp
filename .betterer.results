// BETTERER RESULTS V2.
//
// If this file contains merge conflicts, use `betterer merge` to automatically resolve them:
// https://phenomnomnominal.github.io/betterer/docs/results-file/#merge
//
exports[`stricter compilation`] = {
  value: `{
    "src/script/Config.ts:3287170438": [
      [52, 4, 40, "\'ACCOUNT_BASE\' is specified more than once, so this usage will be overwritten.", "2150385420"],
      [53, 4, 15, "\'MOBILE_BASE\' is specified more than once, so this usage will be overwritten.", "437120469"],
      [54, 4, 12, "\'PRICING\' is specified more than once, so this usage will be overwritten.", "1004628660"],
      [55, 4, 65, "\'PRIVACY_POLICY\' is specified more than once, so this usage will be overwritten.", "3718416051"],
      [56, 4, 889, "\'SUPPORT\' is specified more than once, so this usage will be overwritten.", "162157357"],
      [71, 4, 36, "\'TEAMS_BASE\' is specified more than once, so this usage will be overwritten.", "1602627884"],
      [72, 4, 47, "\'TEAMS_BILLING\' is specified more than once, so this usage will be overwritten.", "1546117942"],
      [73, 4, 79, "\'TEAMS_CREATE\' is specified more than once, so this usage will be overwritten.", "3896973981"],
      [74, 4, 84, "\'TERMS_OF_USE_PERSONAL\' is specified more than once, so this usage will be overwritten.", "4120462090"],
      [75, 4, 78, "\'TERMS_OF_USE_TEAMS\' is specified more than once, so this usage will be overwritten.", "2894167402"],
      [76, 4, 32, "\'WEBSITE_BASE\' is specified more than once, so this usage will be overwritten.", "41464345"],
      [77, 4, 61, "\'WHATS_NEW\' is specified more than once, so this usage will be overwritten.", "608611251"]
    ],
    "src/script/assets/AssetCrypto.test.ts:2635946620": [
      [38, 55, 4, "Argument of type \'null\' is not assignable to parameter of type \'ArrayBuffer\'.", "2087897566"]
    ],
    "src/script/assets/AssetMapper.ts:297607081": [
      [51, 10, 6, "Type \'AssetRemoteData | undefined\' is not assignable to type \'AssetRemoteData\'.\\n  Type \'undefined\' is not assignable to type \'AssetRemoteData\'.", "1468438424"],
      [51, 31, 7, "Type \'AssetRemoteData | undefined\' is not assignable to type \'AssetRemoteData\'.\\n  Type \'undefined\' is not assignable to type \'AssetRemoteData\'.", "1793644015"]
    ],
    "src/script/assets/AssetRemoteData.ts:2909057294": [
      [75, 8, 10, "Type \'string | undefined\' is not assignable to type \'string\'.\\n  Type \'undefined\' is not assignable to type \'string\'.", "2264616494"],
      [95, 8, 10, "Type \'string | undefined\' is not assignable to type \'string\'.\\n  Type \'undefined\' is not assignable to type \'string\'.", "2264616494"]
    ],
    "src/script/assets/AssetRepository.ts:839388141": [
      [101, 27, 5, "Object is of type \'unknown\'.", "165548477"],
      [276, 4, 81, "Type \'UploadStatus | undefined\' is not assignable to type \'UploadStatus\'.\\n  Type \'undefined\' is not assignable to type \'UploadStatus\'.", "613717832"]
    ],
    "src/script/audio/AudioRepository.ts:12311176": [
      [92, 6, 26, "Cannot invoke an object which is possibly \'undefined\'.", "1352108271"],
      [116, 44, 42, "Argument of type \'(audioId: AudioType) => void\' is not assignable to parameter of type \'(value: string, index: number, array: string[]) => void\'.\\n  Types of parameters \'audioId\' and \'value\' are incompatible.\\n    Type \'string\' is not assignable to type \'AudioType\'.", "2195180610"],
      [175, 66, 5, "Object is of type \'unknown\'.", "165548477"]
    ],
    "src/script/audio/AudioState.ts:2637326876": [
      [28, 4, 20, "Type \'Observable<AudioPreference.ALL>\' is not assignable to type \'Observable<AudioPreference>\'.\\n  Types of parameters \'value\' and \'value\' are incompatible.\\n    Type \'AudioPreference\' is not assignable to type \'AudioPreference.ALL\'.", "889323520"]
    ],
    "src/script/auth/AuthRepository.ts:219478500": [
      [52, 60, 5, "Object is of type \'unknown\'.", "165548477"]
    ],
    "src/script/auth/component/AccountForm.tsx:4117596454": [
      [90, 8, 16, "Object is possibly \'undefined\'.", "3859911866"],
      [90, 33, 16, "Object is possibly \'undefined\'.", "3859911866"],
      [92, 11, 16, "Object is possibly \'undefined\'.", "3859911866"],
      [93, 20, 87, "Argument of type \'ValidationError | null\' is not assignable to parameter of type \'Error\'.\\n  Type \'null\' is not assignable to type \'Error\'.", "612674422"],
      [93, 58, 16, "Object is possibly \'undefined\'.", "3859911866"],
      [93, 81, 16, "Object is possibly \'undefined\'.", "3859911866"],
      [95, 33, 16, "Object is possibly \'undefined\'.", "3859911866"],
      [98, 24, 6, "Argument of type \'Error[]\' is not assignable to parameter of type \'SetStateAction<never[]>\'.\\n  Type \'Error[]\' is not assignable to type \'never[]\'.\\n    Type \'Error\' is not assignable to type \'never\'.", "1168132398"],
      [108, 19, 5, "Object is of type \'unknown\'.", "165548477"],
      [109, 16, 5, "Object is of type \'unknown\'.", "165548477"],
      [114, 12, 20, "Object is possibly \'undefined\'.", "4048796933"],
      [114, 51, 5, "Object is of type \'unknown\'.", "165548477"],
      [120, 12, 20, "Object is possibly \'undefined\'.", "4048796933"],
      [120, 51, 5, "Object is of type \'unknown\'.", "165548477"],
      [121, 12, 23, "Object is possibly \'undefined\'.", "23329910"],
      [121, 54, 5, "Object is of type \'unknown\'.", "165548477"],
      [127, 14, 5, "Object is of type \'unknown\'.", "165548477"],
      [147, 14, 19, "Object is possibly \'undefined\'.", "3911565646"],
      [151, 12, 3, "Type \'MutableRefObject<HTMLInputElement | undefined>\' is not assignable to type \'((instance: HTMLInputElement | null) => void) | RefObject<HTMLInputElement> | null | undefined\'.", "193432436"],
      [158, 16, 20, "Object is possibly \'undefined\'.", "4048796933"],
      [171, 14, 20, "Object is possibly \'undefined\'.", "4048796933"],
      [175, 12, 3, "Type \'MutableRefObject<HTMLInputElement | undefined>\' is not assignable to type \'((instance: HTMLInputElement | null) => void) | RefObject<HTMLInputElement> | null | undefined\'.", "193432436"],
      [186, 16, 23, "Object is possibly \'undefined\'.", "23329910"],
      [198, 14, 23, "Object is possibly \'undefined\'.", "23329910"],
      [202, 12, 3, "Type \'MutableRefObject<HTMLInputElement | undefined>\' is not assignable to type \'((instance: HTMLInputElement | null) => void) | RefObject<HTMLInputElement> | null | undefined\'.", "193432436"],
      [226, 8, 3, "Type \'MutableRefObject<HTMLInputElement | undefined>\' is not assignable to type \'((instance: HTMLInputElement | null) => void) | RefObject<HTMLInputElement> | null | undefined\'.\\n  Type \'MutableRefObject<HTMLInputElement | undefined>\' is not assignable to type \'RefObject<HTMLInputElement>\'.", "193432436"],
      [228, 10, 20, "Object is possibly \'undefined\'.", "3805711124"]
    ],
    "src/script/auth/component/ClientItem.tsx:1403845945": [
      [149, 9, 21, "Object is possibly \'undefined\'.", "4077427211"],
      [151, 8, 21, "Object is possibly \'undefined\'.", "4077427211"],
      [152, 8, 21, "Object is possibly \'undefined\'.", "4077427211"],
      [155, 23, 21, "Object is possibly \'undefined\'.", "4077427211"],
      [236, 28, 12, "Argument of type \'string | undefined\' is not assignable to parameter of type \'string\'.\\n  Type \'undefined\' is not assignable to type \'string\'.", "3597007453"],
      [277, 20, 3, "Type \'MutableRefObject<HTMLInputElement | undefined>\' is not assignable to type \'((instance: HTMLInputElement | null) => void) | RefObject<HTMLInputElement> | null | undefined\'.", "193432436"]
    ],
    "src/script/auth/component/ClientList.tsx:3233905927": [
      [56, 4, 8, "Type \'string | null\' is not assignable to type \'string\'.\\n  Type \'null\' is not assignable to type \'string\'.", "1055803537"],
      [67, 31, 7, "This condition will always return true since this \'Promise<any>\' is always defined.", "2364942655"],
      [93, 10, 11, "Type \'false | Error\' is not assignable to type \'Error\'.\\n  Type \'boolean\' is not assignable to type \'Error\'.", "674912356"]
    ],
    "src/script/auth/component/LinkButton.tsx:522804603": [
      [32, 8, 67, "Type \'(theme: Theme) => CSSObject\' is not assignable to type \'Interpolation<Theme>\'.\\n  Type \'(theme: Theme) => CSSObject\' is not assignable to type \'FunctionInterpolation<Theme>\'.\\n    Types of parameters \'theme\' and \'props\' are incompatible.\\n      Type \'Theme\' is missing the following properties from type \'Theme\': IconButton, Checkbox, general, Input, Select", "530872600"]
    ],
    "src/script/auth/component/LoginForm.tsx:1467603633": [
      [49, 4, 18, "Object is possibly \'undefined\'.", "3955986040"],
      [49, 31, 18, "Object is possibly \'undefined\'.", "3955986040"],
      [52, 9, 18, "Object is possibly \'undefined\'.", "3955986040"],
      [54, 8, 91, "Argument of type \'ValidationError | null\' is not assignable to parameter of type \'Error\'.\\n  Type \'null\' is not assignable to type \'Error\'.", "2109761846"],
      [54, 46, 18, "Object is possibly \'undefined\'.", "3955986040"],
      [54, 71, 18, "Object is possibly \'undefined\'.", "3955986040"],
      [57, 23, 18, "Object is possibly \'undefined\'.", "3955986040"],
      [58, 9, 21, "Object is possibly \'undefined\'.", "4077427211"],
      [60, 8, 97, "Argument of type \'ValidationError | null\' is not assignable to parameter of type \'Error\'.\\n  Type \'null\' is not assignable to type \'Error\'.", "2075038454"],
      [60, 46, 21, "Object is possibly \'undefined\'.", "4077427211"],
      [60, 74, 21, "Object is possibly \'undefined\'.", "4077427211"],
      [64, 26, 21, "Object is possibly \'undefined\'.", "4077427211"],
      [85, 8, 3, "Type \'MutableRefObject<HTMLInputElement | undefined>\' is not assignable to type \'((instance: HTMLInputElement | null) => void) | RefObject<HTMLInputElement> | null | undefined\'.", "193432436"],
      [102, 8, 3, "Type \'MutableRefObject<HTMLInputElement | undefined>\' is not assignable to type \'((instance: HTMLInputElement | null) => void) | RefObject<HTMLInputElement> | null | undefined\'.", "193432436"]
    ],
    "src/script/auth/component/RouterLink.tsx:4241768683": [
      [26, 59, 43, "Type \'(theme: Theme) => CSSObject\' is not assignable to type \'Interpolation<Theme>\'.\\n  Type \'(theme: Theme) => CSSObject\' is not assignable to type \'FunctionInterpolation<Theme>\'.\\n    Types of parameters \'theme\' and \'props\' are incompatible.\\n      Type \'import(\\"wire-webapp/node_modules/@emotion/react/types/index\\").Theme\' is not assignable to type \'import(\\"wire-webapp/node_modules/@wireapp/react-ui-kit/src/Layout/Theme\\").Theme\'.", "1560990654"]
    ],
    "src/script/auth/localeConfig.ts:2649740668": [
      [47, 2, 59, "Type \'string | undefined\' is not assignable to type \'string\'.\\n  Type \'undefined\' is not assignable to type \'string\'.", "576197098"]
    ],
    "src/script/auth/main.tsx:2888819071": [
      [65, 13, 31, "Argument of type \'HTMLElement | null\' is not assignable to parameter of type \'Element | DocumentFragment\'.\\n  Type \'null\' is not assignable to type \'Element | DocumentFragment\'.", "223522320"],
      [69, 9, 4, "Argument of type \'ConnectedComponent<FC<RootProps & { isAuthenticated: boolean; isFetchingSSOSettings: boolean; language: string; } & { doGetSSOSettings: () => Promise<void>; safelyRemoveCookie: (name: string, value: string) => Promise<...>; startPolling: (name?: string | undefined, interval?: number | undefined, asJSON?: boolean | u...\' is not assignable to parameter of type \'ConnectedComponent<FunctionComponent<{}>, any>\'.\\n  Type \'ComponentClass<Omit<RootProps & { isAuthenticated: boolean; isFetchingSSOSettings: boolean; language: string; } & { doGetSSOSettings: () => Promise<void>; safelyRemoveCookie: (name: string, value: string) => Promise<...>; startPolling: (name?: string | undefined, interval?: number | undefined, asJSON?: boolean | und...\' is not assignable to type \'ConnectedComponent<FunctionComponent<{}>, any>\'.\\n    Type \'ComponentClass<Omit<RootProps & { isAuthenticated: boolean; isFetchingSSOSettings: boolean; language: string; } & { doGetSSOSettings: () => Promise<void>; safelyRemoveCookie: (name: string, value: string) => Promise<...>; startPolling: (name?: string | undefined, interval?: number | undefined, asJSON?: boolean | und...\' is not assignable to type \'ComponentClass<any, any> & NonReactStatics<FunctionComponent<{}>, {}> & { WrappedComponent: FunctionComponent<{}>; }\'.\\n      Type \'ComponentClass<Omit<RootProps & { isAuthenticated: boolean; isFetchingSSOSettings: boolean; language: string; } & { doGetSSOSettings: () => Promise<void>; safelyRemoveCookie: (name: string, value: string) => Promise<...>; startPolling: (name?: string | undefined, interval?: number | undefined, asJSON?: boolean | und...\' is not assignable to type \'{ WrappedComponent: FunctionComponent<{}>; }\'.\\n        Types of property \'WrappedComponent\' are incompatible.\\n          Type \'FC<RootProps & { isAuthenticated: boolean; isFetchingSSOSettings: boolean; language: string; } & { doGetSSOSettings: () => Promise<void>; safelyRemoveCookie: (name: string, value: string) => Promise<...>; startPolling: (name?: string | undefined, interval?: number | undefined, asJSON?: boolean | undefined) => Promis...\' is not assignable to type \'FunctionComponent<{}>\'.\\n            Types of parameters \'props\' and \'props\' are incompatible.\\n              Type \'{}\' is not assignable to type \'RootProps & { isAuthenticated: boolean; isFetchingSSOSettings: boolean; language: string; } & { doGetSSOSettings: () => Promise<void>; safelyRemoveCookie: (name: string, value: string) => Promise<...>; startPolling: (name?: string | undefined, interval?: number | undefined, asJSON?: boolean | undefined) => Promise<....\'.\\n                Type \'{}\' is not assignable to type \'{ isAuthenticated: boolean; isFetchingSSOSettings: boolean; language: string; }\'.", "2089387715"]
    ],
    "src/script/auth/module/action/AuthAction.ts:1972172538": [
      [126, 12, 5, "Object is of type \'unknown\'.", "165548477"],
      [132, 49, 5, "Argument of type \'unknown\' is not assignable to parameter of type \'Error\'.", "165548477"],
      [146, 60, 5, "Argument of type \'unknown\' is not assignable to parameter of type \'Error\'.", "165548477"],
      [159, 59, 5, "Argument of type \'unknown\' is not assignable to parameter of type \'Error\'.", "165548477"],
      [181, 12, 5, "Object is of type \'unknown\'.", "165548477"],
      [184, 49, 5, "Argument of type \'unknown\' is not assignable to parameter of type \'Error\'.", "165548477"],
      [269, 27, 18, "Object is possibly \'undefined\'.", "1666073462"],
      [270, 6, 17, "Object is possibly \'undefined\'.", "2392383015"],
      [271, 6, 17, "Object is possibly \'undefined\'.", "2392383015"],
      [272, 6, 17, "Object is possibly \'undefined\'.", "2392383015"],
      [273, 6, 17, "Object is possibly \'undefined\'.", "2392383015"],
      [273, 31, 17, "Object is possibly \'undefined\'.", "2392383015"],
      [285, 54, 5, "Argument of type \'unknown\' is not assignable to parameter of type \'Error\'.", "165548477"],
      [300, 27, 18, "Object is possibly \'undefined\'.", "1666073462"],
      [312, 58, 5, "Argument of type \'unknown\' is not assignable to parameter of type \'Error\'.", "165548477"],
      [344, 58, 5, "Argument of type \'unknown\' is not assignable to parameter of type \'Error\'.", "165548477"],
      [379, 49, 5, "Argument of type \'unknown\' is not assignable to parameter of type \'Error\'.", "165548477"],
      [391, 61, 5, "Argument of type \'unknown\' is not assignable to parameter of type \'Error\'.", "165548477"],
      [410, 56, 5, "Argument of type \'unknown\' is not assignable to parameter of type \'Error\'.", "165548477"],
      [431, 48, 5, "Argument of type \'unknown\' is not assignable to parameter of type \'Error\'.", "165548477"],
      [445, 48, 5, "Argument of type \'unknown\' is not assignable to parameter of type \'Error\'.", "165548477"]
    ],
    "src/script/auth/module/action/BackendError.ts:3293868569": [
      [28, 4, 10, "Type \'string | undefined\' is not assignable to type \'string\'.\\n  Type \'undefined\' is not assignable to type \'string\'.", "3983565867"],
      [29, 4, 12, "Type \'string | undefined\' is not assignable to type \'string\'.\\n  Type \'undefined\' is not assignable to type \'string\'.", "1494865734"]
    ],
    "src/script/auth/module/action/ClientAction.ts:1102551119": [
      [36, 57, 5, "Argument of type \'unknown\' is not assignable to parameter of type \'Error\'.", "165548477"],
      [49, 56, 5, "Argument of type \'unknown\' is not assignable to parameter of type \'Error\'.", "165548477"],
      [73, 60, 5, "Argument of type \'unknown\' is not assignable to parameter of type \'Error\'.", "165548477"],
      [100, 6, 11, "Type \'undefined\' is not assignable to type \'string\'.", "1193824839"]
    ],
    "src/script/auth/module/action/ConversationAction.ts:3179619467": [
      [32, 71, 5, "Argument of type \'unknown\' is not assignable to parameter of type \'Error\'.", "165548477"],
      [46, 72, 5, "Argument of type \'unknown\' is not assignable to parameter of type \'Error\'.", "165548477"]
    ],
    "src/script/auth/module/action/CookieAction.ts:2952107553": [
      [37, 57, 5, "Argument of type \'unknown\' is not assignable to parameter of type \'Error\'.", "165548477"],
      [51, 57, 5, "Argument of type \'unknown\' is not assignable to parameter of type \'Error\'.", "165548477"],
      [67, 53, 5, "Argument of type \'unknown\' is not assignable to parameter of type \'Error\'.", "165548477"],
      [81, 56, 5, "Argument of type \'unknown\' is not assignable to parameter of type \'Error\'.", "165548477"],
      [92, 56, 5, "Argument of type \'unknown\' is not assignable to parameter of type \'Error\'.", "165548477"],
      [103, 53, 5, "Argument of type \'unknown\' is not assignable to parameter of type \'Error\'.", "165548477"],
      [117, 53, 5, "Argument of type \'unknown\' is not assignable to parameter of type \'Error\'.", "165548477"]
    ],
    "src/script/auth/module/action/InvitationAction.ts:4153062423": [
      [57, 82, 6, "Argument of type \'string | undefined\' is not assignable to parameter of type \'string\'.\\n  Type \'undefined\' is not assignable to type \'string\'.", "1747314229"],
      [60, 57, 5, "Argument of type \'unknown\' is not assignable to parameter of type \'Error\'.", "165548477"]
    ],
    "src/script/auth/module/action/LocalStorageAction.ts:1941616717": [
      [44, 65, 5, "Argument of type \'unknown\' is not assignable to parameter of type \'Error\'.", "165548477"],
      [59, 65, 5, "Argument of type \'unknown\' is not assignable to parameter of type \'Error\'.", "165548477"],
      [72, 68, 5, "Argument of type \'unknown\' is not assignable to parameter of type \'Error\'.", "165548477"]
    ],
    "src/script/auth/module/action/NotificationAction.ts:261962671": [
      [27, 33, 12, "Object is possibly \'undefined\'.", "3283681133"],
      [30, 62, 5, "Argument of type \'unknown\' is not assignable to parameter of type \'Error\'.", "165548477"],
      [44, 12, 12, "Object is possibly \'undefined\'.", "3283681133"]
    ],
    "src/script/auth/module/action/SelfAction.ts:2089396225": [
      [43, 51, 5, "Argument of type \'unknown\' is not assignable to parameter of type \'Error\'.", "165548477"],
      [57, 51, 5, "Argument of type \'unknown\' is not assignable to parameter of type \'Error\'.", "165548477"],
      [74, 53, 5, "Argument of type \'unknown\' is not assignable to parameter of type \'Error\'.", "165548477"],
      [96, 52, 5, "Argument of type \'unknown\' is not assignable to parameter of type \'Error\'.", "165548477"],
      [109, 57, 5, "Argument of type \'unknown\' is not assignable to parameter of type \'Error\'.", "165548477"],
      [122, 54, 5, "Argument of type \'unknown\' is not assignable to parameter of type \'Error\'.", "165548477"],
      [136, 12, 5, "Object is of type \'unknown\'.", "165548477"],
      [140, 58, 5, "Argument of type \'unknown\' is not assignable to parameter of type \'Error\'.", "165548477"]
    ],
    "src/script/auth/module/action/UserAction.ts:2835118030": [
      [38, 60, 5, "Argument of type \'unknown\' is not assignable to parameter of type \'Error\'.", "165548477"]
    ],
    "src/script/auth/module/action/ValidationError.ts:3871046799": [
      [72, 11, 82, "Object is possibly \'undefined\'.", "1780944499"],
      [92, 11, 86, "Object is possibly \'undefined\'.", "2194479222"]
    ],
    "src/script/auth/module/action/WebSocketAction.ts:3134213674": [
      [53, 83, 5, "Object is of type \'unknown\'.", "165548477"]
    ],
    "src/script/auth/module/action/creator/CookieActionCreator.ts:3301665892": [
      [137, 14, 6, "Type \'string | undefined\' is not assignable to type \'string\'.\\n  Type \'undefined\' is not assignable to type \'string\'.", "1544311649"],
      [150, 14, 6, "Type \'string | undefined\' is not assignable to type \'string\'.\\n  Type \'undefined\' is not assignable to type \'string\'.", "1544311649"]
    ],
    "src/script/auth/module/reducer/authReducer.ts:182177111": [
      [61, 4, 9, "Type \'null\' is not assignable to type \'number\'.", "1561043785"],
      [62, 4, 6, "Type \'null\' is not assignable to type \'UserAsset[]\'.", "1332497414"],
      [63, 4, 5, "Type \'null\' is not assignable to type \'string\'.", "165454089"],
      [64, 4, 10, "Type \'null\' is not assignable to type \'string\'.", "1013483035"],
      [65, 4, 15, "Type \'null\' is not assignable to type \'string\'.", "3770638438"],
      [66, 4, 5, "Type \'null\' is not assignable to type \'string\'.", "173467459"],
      [67, 4, 6, "Type \'null\' is not assignable to type \'string\'.", "1422303533"],
      [68, 4, 4, "Type \'null\' is not assignable to type \'string\'.", "2087876002"],
      [69, 4, 8, "Type \'null\' is not assignable to type \'string\'.", "1569157018"],
      [70, 4, 5, "Type \'null\' is not assignable to type \'string\'.", "187940249"],
      [71, 4, 10, "Type \'null\' is not assignable to type \'string\'.", "1244982411"],
      [72, 4, 4, "Type \'null\' is not assignable to type \'TeamData\'.", "2087956856"],
      [75, 2, 11, "Type \'null\' is not assignable to type \'string\'.", "974154622"],
      [76, 2, 7, "Type \'null\' is not assignable to type \'Uint8Array | undefined\'.", "4061937486"],
      [77, 2, 5, "Type \'null\' is not assignable to type \'Error\'.", "165548477"],
      [87, 4, 16, "Type \'undefined\' is not assignable to type \'string\'.", "2775896460"],
      [100, 8, 5, "Type \'null\' is not assignable to type \'Error\'.", "165548477"],
      [121, 8, 5, "Type \'null\' is not assignable to type \'Error\'.", "165548477"],
      [152, 8, 5, "Type \'null\' is not assignable to type \'Error\'.", "165548477"],
      [178, 72, 5, "Type \'null\' is not assignable to type \'Error\'.", "165548477"],
      [181, 49, 5, "Type \'null\' is not assignable to type \'Error\'.", "165548477"],
      [184, 64, 5, "Type \'null\' is not assignable to type \'Error\'.", "165548477"],
      [187, 24, 5, "Type \'null\' is not assignable to type \'Error\'.", "165548477"],
      [190, 24, 5, "Type \'null\' is not assignable to type \'Error\'.", "165548477"],
      [198, 8, 5, "Type \'null\' is not assignable to type \'Error\'.", "165548477"],
      [203, 24, 5, "Type \'null\' is not assignable to type \'Error\'.", "165548477"]
    ],
    "src/script/auth/module/reducer/clientReducer.ts:981784269": [
      [34, 2, 13, "Type \'null\' is not assignable to type \'RegisteredClient\'.", "107809045"],
      [35, 2, 5, "Type \'null\' is not assignable to type \'Error\'.", "165548477"],
      [37, 2, 10, "Type \'null\' is not assignable to type \'boolean\'.", "1547819645"],
      [38, 2, 11, "Type \'null\' is not assignable to type \'boolean\'.", "549268378"],
      [60, 8, 5, "Type \'null\' is not assignable to type \'Error\'.", "165548477"],
      [81, 8, 5, "Type \'null\' is not assignable to type \'Error\'.", "165548477"],
      [99, 24, 5, "Type \'null\' is not assignable to type \'Error\'.", "165548477"]
    ],
    "src/script/auth/module/reducer/conversationReducer.ts:3111817881": [
      [28, 2, 5, "Type \'null\' is not assignable to type \'Error & { label?: string | undefined; }\'.\\n  Type \'null\' is not assignable to type \'Error\'.", "165548477"],
      [42, 8, 5, "Type \'null\' is not assignable to type \'Error & { label?: string | undefined; }\'.", "165548477"]
    ],
    "src/script/auth/module/reducer/cookieReducer.ts:2680697582": [
      [32, 2, 5, "Type \'null\' is not assignable to type \'Error\'.", "165548477"],
      [47, 8, 5, "Type \'null\' is not assignable to type \'Error\'.", "165548477"],
      [59, 8, 5, "Type \'null\' is not assignable to type \'Error\'.", "165548477"],
      [71, 8, 5, "Type \'null\' is not assignable to type \'Error\'.", "165548477"],
      [83, 8, 5, "Type \'null\' is not assignable to type \'Error\'.", "165548477"]
    ],
    "src/script/auth/module/reducer/inviteReducer.ts:1673100957": [
      [30, 2, 5, "Type \'null\' is not assignable to type \'Error\'.", "165548477"],
      [48, 8, 5, "Type \'null\' is not assignable to type \'Error\'.", "165548477"],
      [61, 24, 5, "Type \'null\' is not assignable to type \'Error\'.", "165548477"]
    ],
    "src/script/auth/module/reducer/selfReducer.ts:2545020496": [
      [34, 2, 5, "Type \'null\' is not assignable to type \'Error\'.", "165548477"],
      [38, 21, 2, "Type \'null\' is not assignable to type \'string\'.", "5861160"],
      [38, 31, 6, "Type \'null\' is not assignable to type \'string\'.", "1422303533"],
      [38, 45, 4, "Type \'null\' is not assignable to type \'string\'.", "2087876002"],
      [38, 57, 4, "Type \'null\' is not assignable to type \'string | undefined\'.", "2087956856"],
      [65, 8, 5, "Type \'null\' is not assignable to type \'Error\'.", "165548477"],
      [78, 8, 5, "Type \'null\' is not assignable to type \'Error\'.", "165548477"]
    ],
    "src/script/auth/module/selector/AuthSelector.ts:941636495": [
      [33, 2, 5, "Type \'undefined\' is not assignable to type \'string\'.", "165454089"],
      [34, 2, 10, "Type \'undefined\' is not assignable to type \'string\'.", "1013483035"],
      [35, 2, 15, "Type \'undefined\' is not assignable to type \'string\'.", "3770638438"],
      [36, 2, 5, "Type \'undefined\' is not assignable to type \'string\'.", "173467459"],
      [37, 2, 6, "Type \'undefined\' is not assignable to type \'string\'.", "1422303533"],
      [38, 2, 4, "Type \'undefined\' is not assignable to type \'string\'.", "2087876002"],
      [39, 2, 8, "Type \'undefined\' is not assignable to type \'string\'.", "1569157018"],
      [40, 2, 5, "Type \'undefined\' is not assignable to type \'string\'.", "187940249"],
      [41, 2, 10, "Type \'undefined\' is not assignable to type \'string\'.", "1244982411"],
      [42, 2, 4, "Type \'undefined\' is not assignable to type \'TeamData\'.", "2087956856"],
      [48, 2, 7, "Type \'undefined\' is not assignable to type \'string\'.", "3920213849"],
      [49, 2, 4, "Type \'undefined\' is not assignable to type \'string\'.", "2087846158"],
      [50, 2, 2, "Type \'undefined\' is not assignable to type \'string\'.", "5861160"],
      [51, 2, 4, "Type \'undefined\' is not assignable to type \'string\'.", "2087876002"]
    ],
    "src/script/auth/module/selector/SelfSelector.ts:104386324": [
      [29, 2, 2, "Type \'undefined\' is not assignable to type \'string\'.", "5861160"],
      [30, 2, 6, "Type \'undefined\' is not assignable to type \'string\'.", "1422303533"],
      [31, 2, 4, "Type \'undefined\' is not assignable to type \'string\'.", "2087876002"]
    ],
    "src/script/auth/page/CheckPassword.tsx:1850762464": [
      [71, 9, 21, "Object is possibly \'undefined\'.", "4077427211"],
      [72, 6, 15, "Type \'ValidationError | null\' is not assignable to type \'Error\'.\\n  Type \'null\' is not assignable to type \'Error\'.", "1905002070"],
      [73, 8, 21, "Object is possibly \'undefined\'.", "4077427211"],
      [74, 8, 21, "Object is possibly \'undefined\'.", "4077427211"],
      [77, 26, 21, "Object is possibly \'undefined\'.", "4077427211"],
      [79, 10, 15, "Variable \'validationError\' is used before being assigned.", "1905002070"],
      [82, 32, 10, "Type \'ClientType | undefined\' is not assignable to type \'ClientType\'.\\n  Type \'undefined\' is not assignable to type \'ClientType\'.", "3013398820"],
      [82, 66, 8, "Type \'string | null\' is not assignable to type \'string | number | undefined\'.\\n  Type \'null\' is not assignable to type \'string | number | undefined\'.", "1569157018"],
      [87, 17, 5, "Argument of type \'ValidationError\' is not assignable to parameter of type \'SetStateAction<null>\'.\\n  Type \'ValidationError\' provides no match for the signature \'(prevState: null): null\'.", "165548477"],
      [90, 14, 5, "Object is of type \'unknown\'.", "165548477"],
      [99, 19, 5, "Argument of type \'unknown\' is not assignable to parameter of type \'SetStateAction<null>\'.", "165548477"],
      [103, 19, 5, "Argument of type \'unknown\' is not assignable to parameter of type \'SetStateAction<null>\'.", "165548477"],
      [132, 16, 3, "Type \'MutableRefObject<HTMLInputElement | undefined>\' is not assignable to type \'((instance: HTMLInputElement | null) => void) | RefObject<HTMLInputElement> | null | undefined\'.", "193432436"],
      [134, 16, 5, "Type \'string | null\' is not assignable to type \'string | number | readonly string[] | undefined\'.\\n  Type \'null\' is not assignable to type \'string | number | readonly string[] | undefined\'.", "189936718"]
    ],
    "src/script/auth/page/ClientManager.tsx:2167154494": [
      [37, 35, 44, "Argument of type \'string | null\' is not assignable to parameter of type \'string\'.\\n  Type \'null\' is not assignable to type \'string\'.", "2692881484"]
    ],
    "src/script/auth/page/ConversationJoin.tsx:2931482776": [
      [121, 20, 9, "Argument of type \'boolean | \\"\\"\' is not assignable to parameter of type \'SetStateAction<boolean | undefined>\'.\\n  Type \'\\"\\"\' is not assignable to type \'SetStateAction<boolean | undefined>\'.", "984770170"],
      [138, 19, 11, "Object is possibly \'undefined\'.", "3519972619"],
      [151, 63, 15, "Argument of type \'string | undefined\' is not assignable to parameter of type \'string\'.\\n  Type \'undefined\' is not assignable to type \'string\'.", "4110106687"],
      [158, 49, 40, "Object is possibly \'undefined\'.", "2139501078"],
      [160, 10, 5, "Object is of type \'unknown\'.", "165548477"],
      [161, 16, 5, "Object is of type \'unknown\'.", "165548477"],
      [164, 14, 5, "Object is of type \'unknown\'.", "165548477"],
      [186, 4, 17, "Object is possibly \'undefined\'.", "2878566579"],
      [186, 30, 17, "Object is possibly \'undefined\'.", "2878566579"],
      [187, 9, 17, "Object is possibly \'undefined\'.", "2878566579"],
      [188, 61, 17, "Object is possibly \'undefined\'.", "2878566579"],
      [256, 22, 3, "Type \'MutableRefObject<HTMLInputElement | undefined>\' is not assignable to type \'((instance: HTMLInputElement | null) => void) | RefObject<HTMLInputElement> | null | undefined\'.", "193432436"],
      [311, 75, 15, "Argument of type \'string | undefined\' is not assignable to parameter of type \'string\'.\\n  Type \'undefined\' is not assignable to type \'string\'.", "4110106687"],
      [312, 61, 40, "Object is possibly \'undefined\'.", "2139501078"]
    ],
    "src/script/auth/page/InitialInvite.tsx:2052648555": [
      [97, 4, 18, "Object is possibly \'undefined\'.", "3955986040"],
      [97, 31, 18, "Object is possibly \'undefined\'.", "3955986040"],
      [98, 4, 18, "Object is possibly \'undefined\'.", "3955986040"],
      [99, 9, 18, "Object is possibly \'undefined\'.", "3955986040"],
      [100, 15, 75, "Argument of type \'ValidationError | null\' is not assignable to parameter of type \'SetStateAction<null>\'.\\n  Type \'ValidationError\' is not assignable to type \'SetStateAction<null>\'.", "2665964110"],
      [100, 62, 18, "Object is possibly \'undefined\'.", "3955986040"],
      [103, 29, 18, "Object is possibly \'undefined\'.", "3955986040"],
      [105, 8, 18, "Object is possibly \'undefined\'.", "3955986040"],
      [107, 12, 5, "Object is of type \'unknown\'.", "165548477"],
      [108, 18, 5, "Object is of type \'unknown\'.", "165548477"],
      [115, 16, 5, "Object is of type \'unknown\'.", "165548477"],
      [168, 18, 3, "Type \'MutableRefObject<HTMLInputElement | undefined>\' is not assignable to type \'((instance: HTMLInputElement | null) => void) | RefObject<HTMLInputElement> | null | undefined\'.", "193432436"]
    ],
    "src/script/auth/page/Login.tsx:2043279151": [
      [173, 24, 16, "Argument of type \'Error[]\' is not assignable to parameter of type \'SetStateAction<never[]>\'.", "2735526245"],
      [175, 50, 10, "Type \'ClientType | undefined\' is not assignable to type \'ClientType\'.", "3013398820"],
      [204, 56, 10, "Type \'ClientType | undefined\' is not assignable to type \'ClientType\'.", "3013398820"],
      [206, 32, 11, "Argument of type \'string | undefined\' is not assignable to parameter of type \'string\'.\\n  Type \'undefined\' is not assignable to type \'string\'.", "2331572484"],
      [211, 36, 5, "Argument of type \'unknown\' is not assignable to parameter of type \'SetStateAction<string | Error>\'.", "165548477"],
      [235, 32, 18, "Object is possibly \'undefined\'.", "1981014711"],
      [235, 32, 24, "Argument of type \'string | undefined\' is not assignable to parameter of type \'string\'.\\n  Type \'undefined\' is not assignable to type \'string\'.", "3055772661"],
      [297, 24, 14, "Type \'(code: string) => void\' is not assignable to type \'(completeCode?: string | undefined) => void\'.\\n  Types of parameters \'code\' and \'completeCode\' are incompatible.\\n    Type \'string | undefined\' is not assignable to type \'string\'.\\n      Type \'undefined\' is not assignable to type \'string\'.", "2059828224"]
    ],
    "src/script/auth/page/PhoneLogin.tsx:2985384116": [
      [86, 19, 5, "Argument of type \'unknown\' is not assignable to parameter of type \'SetStateAction<undefined>\'.", "165548477"],
      [90, 19, 5, "Argument of type \'unknown\' is not assignable to parameter of type \'SetStateAction<undefined>\'.", "165548477"]
    ],
    "src/script/auth/page/Root.tsx:1368054504": [
      [130, 16, 9, "No overload matches this call.\\n  Overload 1 of 2, \'(props: (RouteProps<string, { [x: string]: string | undefined; }> & OmitNative<{}, keyof RouteProps<string, { [x: string]: string | undefined; }>>) | Readonly<...>): Route<...>\', gave the following error.\\n    Type \'false | ConnectedComponent<({ teamName, enterTeamCreationFlow, resetInviteErrors, pushAccountRegistrationData, authError, }: Props & { authError: Error; teamName: string; } & { enterTeamCreationFlow: () => Promise<void>; pushAccountRegistrationData: (registration: Partial<RegistrationDataState>) => Promise<...>; res...\' is not assignable to type \'ComponentType<any> | ComponentType<RouteComponentProps<any, StaticContext, unknown>> | undefined\'.\\n      Type \'false\' is not assignable to type \'ComponentType<any> | ComponentType<RouteComponentProps<any, StaticContext, unknown>> | undefined\'.\\n  Overload 2 of 2, \'(props: RouteProps<string, { [x: string]: string | undefined; }> & OmitNative<{}, keyof RouteProps<string, { [x: string]: string | undefined; }>>, context: any): Route<...>\', gave the following error.\\n    Type \'false | ConnectedComponent<({ teamName, enterTeamCreationFlow, resetInviteErrors, pushAccountRegistrationData, authError, }: Props & { authError: Error; teamName: string; } & { enterTeamCreationFlow: () => Promise<void>; pushAccountRegistrationData: (registration: Partial<RegistrationDataState>) => Promise<...>; res...\' is not assignable to type \'ComponentType<any> | ComponentType<RouteComponentProps<any, StaticContext, unknown>> | undefined\'.", "4247110506"],
      [173, 16, 9, "No overload matches this call.\\n  Overload 1 of 2, \'(props: (RouteProps<string, { [x: string]: string | undefined; }> & OmitNative<{}, keyof RouteProps<string, { [x: string]: string | undefined; }>>) | Readonly<...>): Route<...>\', gave the following error.\\n    Type \'false | ConnectedComponent<({ account, authError, currentFlow, entropyData, doRegisterPersonal, doRegisterTeam, doSendActivationCode, }: Props & { account: RegistrationDataState; authError: Error; currentFlow: string; entropyData: Uint8Array | undefined; } & { ...; }) => Element, Omit<...> & ConnectProps>\' is not assignable to type \'ComponentType<any> | ComponentType<RouteComponentProps<any, StaticContext, unknown>> | undefined\'.\\n      Type \'false\' is not assignable to type \'ComponentType<any> | ComponentType<RouteComponentProps<any, StaticContext, unknown>> | undefined\'.\\n  Overload 2 of 2, \'(props: RouteProps<string, { [x: string]: string | undefined; }> & OmitNative<{}, keyof RouteProps<string, { [x: string]: string | undefined; }>>, context: any): Route<...>\', gave the following error.\\n    Type \'false | ConnectedComponent<({ account, authError, currentFlow, entropyData, doRegisterPersonal, doRegisterTeam, doSendActivationCode, }: Props & { account: RegistrationDataState; authError: Error; currentFlow: string; entropyData: Uint8Array | undefined; } & { ...; }) => Element, Omit<...> & ConnectProps>\' is not assignable to type \'ComponentType<any> | ComponentType<RouteComponentProps<any, StaticContext, unknown>> | undefined\'.", "4247110506"],
      [177, 16, 9, "No overload matches this call.\\n  Overload 1 of 2, \'(props: (RouteProps<string, { [x: string]: string | undefined; }> & OmitNative<{}, keyof RouteProps<string, { [x: string]: string | undefined; }>>) | Readonly<...>): Route<...>\', gave the following error.\\n    Type \'false | ConnectedComponent<({ isPersonalFlow, enterPersonalCreationFlow }: Props & { isPersonalFlow: boolean; } & { enterPersonalCreationFlow: () => Promise<void>; }) => Element, Omit<Props & { isPersonalFlow: boolean; } & { ...; }, \\"enterPersonalCreationFlow\\" | \\"isPersonalFlow\\"> & ConnectProps>\' is not assignable to type \'ComponentType<any> | ComponentType<RouteComponentProps<any, StaticContext, unknown>> | undefined\'.\\n      Type \'false\' is not assignable to type \'ComponentType<any> | ComponentType<RouteComponentProps<any, StaticContext, unknown>> | undefined\'.\\n  Overload 2 of 2, \'(props: RouteProps<string, { [x: string]: string | undefined; }> & OmitNative<{}, keyof RouteProps<string, { [x: string]: string | undefined; }>>, context: any): Route<...>\', gave the following error.\\n    Type \'false | ConnectedComponent<({ isPersonalFlow, enterPersonalCreationFlow }: Props & { isPersonalFlow: boolean; } & { enterPersonalCreationFlow: () => Promise<void>; }) => Element, Omit<Props & { isPersonalFlow: boolean; } & { ...; }, \\"enterPersonalCreationFlow\\" | \\"isPersonalFlow\\"> & ConnectProps>\' is not assignable to type \'ComponentType<any> | ComponentType<RouteComponentProps<any, StaticContext, unknown>> | undefined\'.", "4247110506"],
      [181, 16, 9, "No overload matches this call.\\n  Overload 1 of 2, \'(props: (RouteProps<string, { [x: string]: string | undefined; }> & OmitNative<{}, keyof RouteProps<string, { [x: string]: string | undefined; }>>) | Readonly<...>): Route<...>\', gave the following error.\\n    Type \'false | (({}: Props) => Element)\' is not assignable to type \'ComponentType<any> | ComponentType<RouteComponentProps<any, StaticContext, unknown>> | undefined\'.\\n      Type \'false\' is not assignable to type \'ComponentType<any> | ComponentType<RouteComponentProps<any, StaticContext, unknown>> | undefined\'.\\n  Overload 2 of 2, \'(props: RouteProps<string, { [x: string]: string | undefined; }> & OmitNative<{}, keyof RouteProps<string, { [x: string]: string | undefined; }>>, context: any): Route<...>\', gave the following error.\\n    Type \'false | (({}: Props) => Element)\' is not assignable to type \'ComponentType<any> | ComponentType<RouteComponentProps<any, StaticContext, unknown>> | undefined\'.", "4247110506"]
    ],
    "src/script/auth/page/SetEmail.tsx:2334731788": [
      [50, 4, 16, "Object is possibly \'undefined\'.", "3859911866"],
      [50, 29, 16, "Object is possibly \'undefined\'.", "3859911866"],
      [51, 4, 16, "Object is possibly \'undefined\'.", "3859911866"],
      [52, 9, 16, "Object is possibly \'undefined\'.", "3859911866"],
      [53, 6, 15, "Type \'ValidationError | null\' is not assignable to type \'Error\'.\\n  Type \'null\' is not assignable to type \'Error\'.", "1905002070"],
      [53, 62, 16, "Object is possibly \'undefined\'.", "3859911866"],
      [53, 85, 16, "Object is possibly \'undefined\'.", "3859911866"],
      [55, 20, 16, "Object is possibly \'undefined\'.", "3859911866"],
      [57, 10, 15, "Variable \'validationError\' is used before being assigned.", "1905002070"],
      [60, 23, 16, "Object is possibly \'undefined\'.", "3859911866"],
      [63, 15, 5, "Argument of type \'unknown\' is not assignable to parameter of type \'SetStateAction<undefined>\'.", "165548477"],
      [85, 14, 18, "Object is possibly \'undefined\'.", "3955986040"],
      [87, 23, 4, "Argument of type \'null\' is not assignable to parameter of type \'SetStateAction<undefined>\'.", "2087897566"],
      [92, 12, 3, "Type \'MutableRefObject<HTMLInputElement | undefined>\' is not assignable to type \'((instance: HTMLInputElement | null) => void) | RefObject<HTMLInputElement> | null | undefined\'.", "193432436"]
    ],
    "src/script/auth/page/SetHandle.tsx:663801276": [
      [79, 17, 5, "Argument of type \'unknown\' is not assignable to parameter of type \'SetStateAction<null>\'.", "165548477"],
      [91, 10, 5, "Object is of type \'unknown\'.", "165548477"],
      [92, 8, 5, "Object is of type \'unknown\'.", "165548477"],
      [94, 15, 5, "Argument of type \'unknown\' is not assignable to parameter of type \'SetStateAction<null>\'.", "165548477"]
    ],
    "src/script/auth/page/SetPassword.tsx:2776380433": [
      [57, 4, 16, "Object is possibly \'undefined\'.", "3859911866"],
      [58, 9, 16, "Object is possibly \'undefined\'.", "3859911866"],
      [59, 6, 15, "Type \'ValidationError | null\' is not assignable to type \'Error\'.\\n  Type \'null\' is not assignable to type \'Error\'.", "1905002070"],
      [59, 62, 16, "Object is possibly \'undefined\'.", "3859911866"],
      [59, 85, 16, "Object is possibly \'undefined\'.", "3859911866"],
      [61, 23, 16, "Object is possibly \'undefined\'.", "3859911866"],
      [63, 10, 15, "Variable \'validationError\' is used before being assigned.", "1905002070"],
      [69, 15, 5, "Argument of type \'unknown\' is not assignable to parameter of type \'SetStateAction<undefined>\'.", "165548477"],
      [94, 14, 21, "Object is possibly \'undefined\'.", "4077427211"],
      [95, 23, 4, "Argument of type \'null\' is not assignable to parameter of type \'SetStateAction<undefined>\'.", "2087897566"],
      [99, 12, 3, "Type \'MutableRefObject<HTMLInputElement | undefined>\' is not assignable to type \'((instance: HTMLInputElement | null) => void) | RefObject<HTMLInputElement> | null | undefined\'.", "193432436"]
    ],
    "src/script/auth/page/SingleSignOn.tsx:2263489110": [
      [71, 10, 7, "Type \'undefined\' is not assignable to type \'number\'.", "1978261647"],
      [72, 10, 27, "Type \'undefined\' is not assignable to type \'(event: MessageEvent<any>) => void\'.", "667134498"],
      [73, 10, 19, "Type \'undefined\' is not assignable to type \'(event: Event) => void\'.", "568100674"],
      [129, 6, 20, "Type \'Window | null\' is not assignable to type \'Window | undefined\'.\\n  Type \'null\' is not assignable to type \'Window | undefined\'.", "2747308432"]
    ],
    "src/script/auth/page/SingleSignOnForm.tsx:695857283": [
      [80, 59, 4, "Argument of type \'null\' is not assignable to parameter of type \'ClientType | (() => ClientType)\'.", "2087897566"],
      [159, 30, 23, "Object is possibly \'undefined\'.", "1793578893"],
      [160, 4, 23, "Object is possibly \'undefined\'.", "1793578893"],
      [162, 4, 23, "Object is possibly \'undefined\'.", "1793578893"],
      [162, 36, 23, "Object is possibly \'undefined\'.", "1793578893"],
      [163, 35, 23, "Object is possibly \'undefined\'.", "1793578893"],
      [165, 46, 23, "Object is possibly \'undefined\'.", "1793578893"],
      [165, 76, 23, "Object is possibly \'undefined\'.", "1793578893"],
      [168, 30, 23, "Object is possibly \'undefined\'.", "1793578893"],
      [170, 4, 23, "Object is possibly \'undefined\'.", "1793578893"],
      [184, 10, 4, "Argument of type \'null\' is not assignable to parameter of type \'string[] | undefined\'.", "2087897566"],
      [213, 14, 5, "Object is of type \'unknown\'.", "165548477"],
      [220, 22, 5, "Argument of type \'unknown\' is not assignable to parameter of type \'SetStateAction<null>\'.", "165548477"],
      [228, 22, 5, "Argument of type \'unknown\' is not assignable to parameter of type \'SetStateAction<null>\'.", "165548477"],
      [230, 25, 5, "Object is of type \'unknown\'.", "165548477"],
      [230, 40, 5, "Object is of type \'unknown\'.", "165548477"],
      [233, 83, 5, "No overload matches this call.\\n  Overload 1 of 2, \'(o: ArrayLike<unknown> | { [s: string]: unknown; }): [string, unknown][]\', gave the following error.\\n    Argument of type \'unknown\' is not assignable to parameter of type \'ArrayLike<unknown> | { [s: string]: unknown; }\'.\\n  Overload 2 of 2, \'(o: {}): [string, any][]\', gave the following error.\\n    Argument of type \'unknown\' is not assignable to parameter of type \'{}\'.", "165548477"],
      [269, 12, 3, "Type \'MutableRefObject<HTMLInputElement | undefined>\' is not assignable to type \'((instance: HTMLInputElement | null) => void) | RefObject<HTMLInputElement> | null | undefined\'.", "193432436"]
    ],
    "src/script/auth/page/TeamName.tsx:158592421": [
      [83, 4, 21, "Object is possibly \'undefined\'.", "173618382"],
      [83, 34, 21, "Object is possibly \'undefined\'.", "173618382"],
      [84, 9, 21, "Object is possibly \'undefined\'.", "173618382"],
      [85, 15, 77, "Argument of type \'ValidationError | null\' is not assignable to parameter of type \'SetStateAction<null>\'.", "190261043"],
      [85, 61, 21, "Object is possibly \'undefined\'.", "173618382"],
      [92, 12, 7, "Type \'undefined\' is not assignable to type \'string\'.", "3920213849"],
      [93, 12, 4, "Type \'undefined\' is not assignable to type \'string\'.", "2087846158"],
      [94, 12, 2, "Type \'undefined\' is not assignable to type \'string\'.", "5861160"],
      [95, 18, 21, "Object is possibly \'undefined\'.", "173618382"],
      [103, 4, 21, "Object is possibly \'undefined\'.", "173618382"],
      [143, 24, 3, "Type \'MutableRefObject<HTMLInputElement | undefined>\' is not assignable to type \'((instance: HTMLInputElement | null) => void) | RefObject<HTMLInputElement> | null | undefined\'.", "193432436"]
    ],
    "src/script/auth/page/VerifyEmailCode.tsx:4216359015": [
      [73, 61, 11, "Argument of type \'Uint8Array | undefined\' is not assignable to parameter of type \'Uint8Array\'.\\n  Type \'undefined\' is not assignable to type \'Uint8Array\'.", "432650366"],
      [109, 45, 14, "Type \'(email_code: string) => Promise<void>\' is not assignable to type \'(completeCode?: string | undefined) => void\'.\\n  Types of parameters \'email_code\' and \'completeCode\' are incompatible.\\n    Type \'string | undefined\' is not assignable to type \'string\'.\\n      Type \'undefined\' is not assignable to type \'string\'.", "2059828224"]
    ],
    "src/script/auth/page/VerifyPhoneCode.tsx:423749632": [
      [63, 17, 5, "Object is of type \'unknown\'.", "165548477"],
      [64, 16, 5, "Object is of type \'unknown\'.", "165548477"],
      [69, 21, 5, "Argument of type \'unknown\' is not assignable to parameter of type \'SetStateAction<ValidationError | null>\'.", "165548477"],
      [81, 32, 10, "Type \'ClientType | undefined\' is not assignable to type \'ClientType\'.", "3013398820"],
      [90, 14, 5, "Object is of type \'unknown\'.", "165548477"],
      [98, 19, 5, "Argument of type \'unknown\' is not assignable to parameter of type \'SetStateAction<ValidationError | null>\'.", "165548477"],
      [102, 19, 5, "Argument of type \'unknown\' is not assignable to parameter of type \'SetStateAction<ValidationError | null>\'.", "165548477"],
      [117, 45, 14, "Type \'(code: string) => Promise<void>\' is not assignable to type \'(completeCode?: string | undefined) => void\'.\\n  Types of parameters \'code\' and \'completeCode\' are incompatible.\\n    Type \'string | undefined\' is not assignable to type \'string\'.\\n      Type \'undefined\' is not assignable to type \'string\'.", "2059828224"]
    ],
    "src/script/auth/util/AccentColor.ts:2522707954": [
      [72, 60, 44, "Type \'AccentColor | undefined\' is not assignable to type \'AccentColor\'.\\n  Type \'undefined\' is not assignable to type \'AccentColor\'.", "3153955984"]
    ],
    "src/script/auth/util/errorUtil.tsx:2764331984": [
      [45, 70, 5, "Property \'label\' does not exist on type \'never\'.", "173467459"],
      [45, 88, 5, "Property \'label\' does not exist on type \'never\'.", "173467459"],
      [46, 51, 5, "Property \'label\' does not exist on type \'never\'.", "173467459"],
      [47, 59, 5, "Property \'label\' does not exist on type \'never\'.", "173467459"]
    ],
    "src/script/auth/util/urlUtil.ts:2936167840": [
      [61, 2, 17, "Type \'Window | null\' is not assignable to type \'Window\'.\\n  Type \'null\' is not assignable to type \'Window\'.", "211185092"]
    ],
    "src/script/backup/BackupRepository.ts:3449491466": [
      [128, 53, 5, "Object is of type \'unknown\'.", "165548477"],
      [157, 39, 18, "Argument of type \'Table<any, string> | undefined\' is not assignable to parameter of type \'Table<any, string>\'.\\n  Type \'undefined\' is not assignable to type \'Table<any, string>\'.", "3343706341"],
      [178, 39, 11, "Argument of type \'Table<any, string> | undefined\' is not assignable to parameter of type \'Table<any, string>\'.\\n  Type \'undefined\' is not assignable to type \'Table<any, string>\'.", "1200531428"],
      [244, 53, 5, "Object is of type \'unknown\'.", "165548477"],
      [262, 61, 26, "Object is possibly \'undefined\'.", "3260126685"],
      [265, 54, 19, "Object is possibly \'undefined\'.", "4084348636"]
    ],
    "src/script/calling/Call.ts:2505878078": [
      [45, 18, 5, "Type \'Observable<STATE.UNKNOWN>\' is not assignable to type \'Observable<STATE>\'.\\n  Types of parameters \'value\' and \'value\' are incompatible.\\n    Type \'STATE\' is not assignable to type \'STATE.UNKNOWN\'.", "195031250"],
      [46, 18, 9, "Type \'Observable<MuteState.NOT_MUTED>\' is not assignable to type \'Observable<MuteState>\'.\\n  Types of parameters \'value\' and \'value\' are incompatible.\\n    Type \'MuteState\' is not assignable to type \'MuteState.NOT_MUTED\'.", "3616862203"],
      [53, 18, 14, "Type \'ObservableArray<never>\' is not assignable to type \'ObservableArray<Participant>\'.\\n  Types of parameters \'value\' and \'value\' are incompatible.\\n    Type \'Participant[] | null | undefined\' is not assignable to type \'never[] | null | undefined\'.\\n      Type \'Participant[]\' is not assignable to type \'never[]\'.\\n        Type \'Participant\' is not assignable to type \'never\'.", "2557058977"],
      [101, 4, 99, "Type \'Participant | undefined\' is not assignable to type \'Participant\'.\\n  Type \'undefined\' is not assignable to type \'Participant\'.", "4122831026"],
      [105, 28, 12, "Type \'null\' is not assignable to type \'HTMLAudioElement\'.", "1230365389"],
      [183, 64, 12, "Object is possibly \'undefined\'.", "3794430747"],
      [183, 83, 12, "Object is possibly \'undefined\'.", "3794430744"],
      [190, 26, 14, "No overload matches this call.\\n  Overload 1 of 3, \'(value: Participant[] | null | undefined): ObservableArray<Participant>\', gave the following error.\\n    Argument of type \'(Participant | undefined)[]\' is not assignable to parameter of type \'Participant[]\'.\\n      Type \'Participant | undefined\' is not assignable to type \'Participant\'.\\n        Type \'undefined\' is not assignable to type \'Participant\'.\\n  Overload 2 of 3, \'(value: Participant[]): any\', gave the following error.\\n    Argument of type \'(Participant | undefined)[]\' is not assignable to parameter of type \'Participant[]\'.", "2557058977"]
    ],
    "src/script/calling/CallState.ts:2918606106": [
      [45, 18, 22, "Type \'Observable<CallViewTab>\' is not assignable to type \'Observable<string>\'.\\n  Types of parameters \'value\' and \'value\' are incompatible.\\n    Type \'string\' is not assignable to type \'CallViewTab\'.", "2571314215"],
      [46, 11, 17, "Type \'Observable<never[]>\' is not assignable to type \'Observable<ElectronDesktopCapturerSource[]>\'.\\n  Types of parameters \'value\' and \'value\' are incompatible.\\n    Type \'ElectronDesktopCapturerSource[]\' is not assignable to type \'never[]\'.", "3442699224"],
      [47, 11, 17, "Type \'Observable<never[]>\' is not assignable to type \'Observable<ElectronDesktopCapturerSource[]>\'.", "2673893080"],
      [51, 18, 17, "Type \'Observable<CallViewTab>\' is not assignable to type \'Observable<string>\'.", "1323835793"]
    ],
    "src/script/calling/CallingRepository.test.ts:1041588344": [
      [129, 68, 9, "Argument of type \'undefined\' is not assignable to parameter of type \'CONV_TYPE\'.", "2620553983"],
      [134, 66, 9, "Argument of type \'undefined\' is not assignable to parameter of type \'CONV_TYPE\'.", "2620553983"],
      [139, 68, 9, "Argument of type \'undefined\' is not assignable to parameter of type \'CONV_TYPE\'.", "2620553983"],
      [155, 60, 9, "Argument of type \'undefined\' is not assignable to parameter of type \'CONV_TYPE\'.", "2620553983"],
      [180, 8, 9, "Argument of type \'undefined\' is not assignable to parameter of type \'CONV_TYPE\'.", "2620553983"],
      [244, 70, 15, "Argument of type \'(done: DoneCallback) => Promise<void>\' is not assignable to parameter of type \'ProvidesCallback | undefined\'.\\n  Type \'(done: DoneCallback) => Promise<void>\' is not assignable to type \'(cb: DoneCallback) => void | undefined\'.\\n    Type \'Promise<void>\' is not assignable to type \'void\'.", "4060847195"],
      [383, 4, 9, "Argument of type \'undefined\' is not assignable to parameter of type \'UserRepository\'.", "2620553983"],
      [549, 4, 7, "Argument of type \'(context: any, conversationId: string, userId: string, clientId: string, destinationUserId: string, destinationClientId: string, payload: string) => number\' is not assignable to parameter of type \'WcallSendHandler\'.\\n  Types of parameters \'destinationUserId\' and \'targets\' are incompatible.\\n    Type \'string | null\' is not assignable to type \'string\'.\\n      Type \'null\' is not assignable to type \'string\'.", "2532445472"]
    ],
    "src/script/calling/CallingRepository.ts:3192332915": [
      [121, 10, 10, "Property \'avsVersion\' has no initializer and is not definitely assigned in the constructor.", "3071787355"],
      [127, 10, 12, "Property \'selfClientId\' has no initializer and is not definitely assigned in the constructor.", "3576844301"],
      [128, 10, 8, "Property \'selfUser\' has no initializer and is not definitely assigned in the constructor.", "2198230984"],
      [131, 10, 13, "Property \'nextMuteState\' has no initializer and is not definitely assigned in the constructor.", "2281376764"],
      [215, 11, 10, "Object is possibly \'undefined\'.", "4011988536"],
      [269, 6, 16, "Argument of type \'(_context: number, convId: SerializedConversationId, _userId: UserId, _clientId: ClientId, targets: string | null, _unused: null, payload: string) => number\' is not assignable to parameter of type \'WcallSendHandler\'.\\n  Types of parameters \'_unused\' and \'unused\' are incompatible.\\n    Type \'string | null\' is not assignable to type \'null\'.\\n      Type \'string\' is not assignable to type \'null\'.", "1986800474"],
      [311, 4, 10, "Object is possibly \'undefined\'.", "4011988536"],
      [311, 33, 10, "Argument of type \'number | undefined\' is not assignable to parameter of type \'number\'.\\n  Type \'undefined\' is not assignable to type \'number\'.", "4011779659"],
      [317, 10, 60, "Argument of type \'Conversation | undefined\' is not assignable to parameter of type \'Conversation\'.\\n  Type \'undefined\' is not assignable to type \'Conversation\'.", "440161276"],
      [417, 24, 4, "Argument of type \'null\' is not assignable to parameter of type \'Call\'.", "2087897566"],
      [489, 20, 50, "Object is possibly \'undefined\'.", "3990698706"],
      [576, 12, 55, "Argument of type \'Conversation | undefined\' is not assignable to parameter of type \'Conversation\'.\\n  Type \'undefined\' is not assignable to type \'Conversation\'.", "1654076048"],
      [600, 16, 10, "Object is possibly \'undefined\'.", "4011988536"],
      [601, 6, 10, "Argument of type \'number | undefined\' is not assignable to parameter of type \'number\'.\\n  Type \'undefined\' is not assignable to type \'number\'.", "4011779659"],
      [605, 24, 4, "No overload matches this call.\\n  Overload 1 of 4, \'(value: string | number | Date): Date\', gave the following error.\\n    Argument of type \'string | undefined\' is not assignable to parameter of type \'string | number | Date\'.\\n  Overload 2 of 4, \'(value: string | number): Date\', gave the following error.\\n    Argument of type \'string | undefined\' is not assignable to parameter of type \'string | number\'.", "2087961072"],
      [622, 38, 12, "Argument of type \'import(\\"wire-webapp/src/script/calling/enum/CallMessageType\\").CALL_MESSAGE_TYPE | undefined\' is not assignable to parameter of type \'string\'.\\n  Type \'undefined\' is not assignable to type \'string\'.", "3390204570"],
      [701, 8, 10, "Object is possibly \'undefined\'.", "4011988536"],
      [701, 27, 10, "Argument of type \'number | undefined\' is not assignable to parameter of type \'number\'.\\n  Type \'undefined\' is not assignable to type \'number\'.", "4011779659"],
      [702, 8, 10, "Object is possibly \'undefined\'.", "4011988536"],
      [702, 25, 10, "Argument of type \'number | undefined\' is not assignable to parameter of type \'number\'.\\n  Type \'undefined\' is not assignable to type \'number\'.", "4011779659"],
      [745, 4, 10, "Object is possibly \'undefined\'.", "4011988536"],
      [745, 33, 10, "Argument of type \'number | undefined\' is not assignable to parameter of type \'number\'.\\n  Type \'undefined\' is not assignable to type \'number\'.", "4011779659"],
      [760, 13, 10, "Object is possibly \'undefined\'.", "4011988536"],
      [761, 8, 10, "Argument of type \'number | undefined\' is not assignable to parameter of type \'number\'.\\n  Type \'undefined\' is not assignable to type \'number\'.", "4011779659"],
      [771, 8, 10, "Object is possibly \'undefined\'.", "4011988536"],
      [771, 37, 10, "Argument of type \'number | undefined\' is not assignable to parameter of type \'number\'.\\n  Type \'undefined\' is not assignable to type \'number\'.", "4011779659"],
      [776, 6, 10, "Object is possibly \'undefined\'.", "4011988536"],
      [776, 35, 10, "Argument of type \'number | undefined\' is not assignable to parameter of type \'number\'.\\n  Type \'undefined\' is not assignable to type \'number\'.", "4011779659"],
      [800, 6, 10, "Object is possibly \'undefined\'.", "4011988536"],
      [801, 8, 10, "Argument of type \'number | undefined\' is not assignable to parameter of type \'number\'.\\n  Type \'undefined\' is not assignable to type \'number\'.", "4011779659"],
      [819, 4, 10, "Object is possibly \'undefined\'.", "4011988536"],
      [819, 22, 10, "Argument of type \'number | undefined\' is not assignable to parameter of type \'number\'.\\n  Type \'undefined\' is not assignable to type \'number\'.", "4011779659"],
      [847, 4, 10, "Object is possibly \'undefined\'.", "4011988536"],
      [847, 35, 10, "Argument of type \'number | undefined\' is not assignable to parameter of type \'number\'.\\n  Type \'undefined\' is not assignable to type \'number\'.", "4011779659"],
      [853, 4, 10, "Object is possibly \'undefined\'.", "4011988536"],
      [853, 19, 10, "Argument of type \'number | undefined\' is not assignable to parameter of type \'number\'.\\n  Type \'undefined\' is not assignable to type \'number\'.", "4011779659"],
      [870, 4, 10, "Object is possibly \'undefined\'.", "4011988536"],
      [870, 23, 10, "Argument of type \'number | undefined\' is not assignable to parameter of type \'number\'.\\n  Type \'undefined\' is not assignable to type \'number\'.", "4011779659"],
      [878, 54, 5, "Argument of type \'boolean | undefined\' is not assignable to parameter of type \'boolean\'.", "170201683"],
      [900, 6, 10, "Object is possibly \'undefined\'.", "4011988536"],
      [900, 35, 10, "Argument of type \'number | undefined\' is not assignable to parameter of type \'number\'.\\n  Type \'undefined\' is not assignable to type \'number\'.", "4011779659"],
      [949, 4, 40, "Type \'Call | undefined\' is not assignable to type \'Call\'.\\n  Type \'undefined\' is not assignable to type \'Call\'.", "2135604529"],
      [960, 8, 10, "Object is possibly \'undefined\'.", "4011988536"],
      [970, 8, 10, "Object is possibly \'undefined\'.", "4011988536"],
      [1077, 68, 12, "Argument of type \'Conversation | undefined\' is not assignable to parameter of type \'Conversation\'.\\n  Type \'undefined\' is not assignable to type \'Conversation\'.", "1670678216"],
      [1127, 6, 10, "Object is possibly \'undefined\'.", "4011988536"],
      [1138, 8, 10, "Object is possibly \'undefined\'.", "4011988536"],
      [1138, 32, 10, "Argument of type \'number | undefined\' is not assignable to parameter of type \'number\'.\\n  Type \'undefined\' is not assignable to type \'number\'.", "4011779659"],
      [1141, 8, 10, "Object is possibly \'undefined\'.", "4011988536"],
      [1141, 32, 10, "Argument of type \'number | undefined\' is not assignable to parameter of type \'number\'.\\n  Type \'undefined\' is not assignable to type \'number\'.", "4011779659"],
      [1165, 8, 18, "Argument of type \'Conversation | undefined\' is not assignable to parameter of type \'Conversation\'.\\n  Type \'undefined\' is not assignable to type \'Conversation\'.", "1508601427"],
      [1180, 60, 16, "Object is possibly \'undefined\'.", "2328737116"],
      [1207, 40, 16, "Object is possibly \'undefined\'.", "2328737116"],
      [1343, 51, 40, "Argument of type \'User | undefined\' is not assignable to parameter of type \'User\'.\\n  Type \'undefined\' is not assignable to type \'User\'.", "882916431"],
      [1380, 21, 4, "Argument of type \'Call | undefined\' is not assignable to parameter of type \'Call\'.\\n  Type \'undefined\' is not assignable to type \'Call\'.", "2087764327"],
      [1406, 6, 93, "No overload matches this call.\\n  Overload 1 of 3, \'(callbackfn: (previousValue: [string, MediaStream | undefined], currentValue: [string, MediaStream | undefined], currentIndex: number, array: [string, MediaStream | undefined][]) => [...], initialValue: [...]): [...]\', gave the following error.\\n    Argument of type \'(accumulator: MediaStreamQuery, [type, isCached]: [keyof MediaStreamQuery, MediaStream]) => MediaStreamQuery\' is not assignable to parameter of type \'(previousValue: [string, MediaStream | undefined], currentValue: [string, MediaStream | undefined], currentIndex: number, array: [string, MediaStream | undefined][]) => [...]\'.\\n      Types of parameters \'accumulator\' and \'previousValue\' are incompatible.\\n        Type \'[string, MediaStream | undefined]\' has no properties in common with type \'MediaStreamQuery\'.\\n  Overload 2 of 3, \'(callbackfn: (previousValue: MediaStreamQuery, currentValue: [string, MediaStream | undefined], currentIndex: number, array: [string, MediaStream | undefined][]) => MediaStreamQuery, initialValue: MediaStreamQuery): MediaStreamQuery\', gave the following error.\\n    Argument of type \'(accumulator: MediaStreamQuery, [type, isCached]: [keyof MediaStreamQuery, MediaStream]) => MediaStreamQuery\' is not assignable to parameter of type \'(previousValue: MediaStreamQuery, currentValue: [string, MediaStream | undefined], currentIndex: number, array: [string, MediaStream | undefined][]) => MediaStreamQuery\'.\\n      Types of parameters \'__1\' and \'currentValue\' are incompatible.\\n        Type \'[string, MediaStream | undefined]\' is not assignable to type \'[keyof MediaStreamQuery, MediaStream]\'.\\n          Type at position 0 in source is not compatible with type at position 0 in target.\\n            Type \'string\' is not assignable to type \'keyof MediaStreamQuery\'.", "2143539252"],
      [1417, 39, 30, "Element implicitly has an \'any\' type because index expression is not of type \'number\'.", "4024502179"],
      [1435, 27, 6, "Property \'screen\' does not exist on type \'[string, MediaStream | undefined]\'.", "2165256457"],
      [1438, 54, 14, "Type \'[string, MediaStream | undefined]\' has no properties in common with type \'MediaStreamQuery\'.", "3540397998"],
      [1445, 42, 14, "Type \'[string, MediaStream | undefined]\' has no properties in common with type \'MediaStreamQuery\'.", "3540397998"],
      [1510, 36, 40, "Argument of type \'User | undefined\' is not assignable to parameter of type \'User\'.\\n  Type \'undefined\' is not assignable to type \'User\'.", "882916431"],
      [1591, 25, 18, "Object is possibly \'undefined\'.", "1508601427"],
      [1600, 61, 18, "Object is possibly \'undefined\'.", "1508601427"],
      [1601, 57, 18, "Object is possibly \'undefined\'.", "1508601427"],
      [1616, 31, 10, "Object is possibly \'undefined\'.", "4011988536"],
      [1616, 46, 10, "Argument of type \'number | undefined\' is not assignable to parameter of type \'number\'.\\n  Type \'undefined\' is not assignable to type \'number\'.", "4011779659"],
      [1617, 4, 10, "Object is possibly \'undefined\'.", "4011988536"],
      [1617, 23, 10, "Argument of type \'number | undefined\' is not assignable to parameter of type \'number\'.\\n  Type \'undefined\' is not assignable to type \'number\'.", "4011779659"]
    ],
    "src/script/calling/Participant.ts:1539597594": [
      [46, 4, 15, "Type \'Observable<VIDEO_STATE.STOPPED>\' is not assignable to type \'Observable<VIDEO_STATE>\'.\\n  Types of parameters \'value\' and \'value\' are incompatible.\\n    Type \'VIDEO_STATE\' is not assignable to type \'VIDEO_STATE.STOPPED\'.", "4277239019"],
      [62, 4, 27, "Type \'Observable<number | undefined>\' is not assignable to type \'Observable<number>\'.\\n  The types returned by \'peek()\' are incompatible between these types.\\n    Type \'number | undefined\' is not assignable to type \'number\'.\\n      Type \'undefined\' is not assignable to type \'number\'.", "3324051133"],
      [71, 23, 18, "Argument of type \'MediaStream | undefined\' is not assignable to parameter of type \'MediaStream\'.\\n  Type \'undefined\' is not assignable to type \'MediaStream\'.", "2024190982"],
      [76, 23, 18, "Argument of type \'MediaStream | undefined\' is not assignable to parameter of type \'MediaStream\'.\\n  Type \'undefined\' is not assignable to type \'MediaStream\'.", "2270688449"],
      [91, 65, 18, "Object is possibly \'undefined\'.", "2024190982"],
      [92, 65, 18, "Object is possibly \'undefined\'.", "2270688449"],
      [97, 23, 18, "Argument of type \'MediaStream | undefined\' is not assignable to parameter of type \'MediaStream\'.\\n  Type \'undefined\' is not assignable to type \'MediaStream\'.", "2270688449"],
      [102, 23, 18, "Argument of type \'MediaStream | undefined\' is not assignable to parameter of type \'MediaStream\'.\\n  Type \'undefined\' is not assignable to type \'MediaStream\'.", "2024190982"]
    ],
    "src/script/calling/videoGridHandler.ts:1921469395": [
      [65, 2, 12, "Type \'Grid | undefined\' is not assignable to type \'Grid\'.\\n  Type \'undefined\' is not assignable to type \'Grid\'.", "3234966220"]
    ],
    "src/script/client/ClientEntity.ts:1079007296": [
      [56, 4, 11, "Type \'string | null\' is not assignable to type \'string | undefined\'.", "2914658029"],
      [108, 4, 56, "Type \'string | undefined\' is not assignable to type \'string\'.\\n  Type \'undefined\' is not assignable to type \'string\'.", "2872449191"]
    ],
    "src/script/client/ClientMapper.ts:508685249": [
      [54, 58, 30, "Argument of type \'string | undefined\' is not assignable to parameter of type \'string\'.\\n  Type \'undefined\' is not assignable to type \'string\'.", "653879435"],
      [56, 6, 28, "Cannot invoke an object which is possibly \'undefined\'.", "1515665510"],
      [56, 35, 30, "Argument of type \'boolean | undefined\' is not assignable to parameter of type \'boolean\'.", "863083372"],
      [97, 8, 18, "Type \'T[Extract<keyof T, string>] | undefined\' is not assignable to type \'T[Extract<keyof T, string>]\'.\\n  Type \'undefined\' is not assignable to type \'T[Extract<keyof T, string>]\'.", "1321920442"]
    ],
    "src/script/client/ClientRepository.test.ts:4081872359": [
      [35, 6, 6, "Type \'undefined\' is not assignable to type \'string\'.", "1765117785"],
      [39, 13, 29, "Object is possibly \'undefined\'.", "3944650061"],
      [42, 19, 30, "Object is possibly \'undefined\'.", "3948412077"],
      [49, 6, 29, "Object is possibly \'undefined\'.", "3944650061"],
      [62, 12, 29, "Object is possibly \'undefined\'.", "3944650061"],
      [66, 35, 29, "Object is possibly \'undefined\'.", "3944650061"],
      [98, 28, 29, "Object is possibly \'undefined\'.", "3944650061"],
      [104, 13, 29, "Object is possibly \'undefined\'.", "3944650061"],
      [111, 28, 29, "Object is possibly \'undefined\'.", "3944650061"],
      [119, 13, 29, "Object is possibly \'undefined\'.", "3944650061"],
      [129, 28, 29, "Object is possibly \'undefined\'.", "3944650061"],
      [131, 41, 16, "Argument of type \'string\' is not assignable to parameter of type \'never\'.", "4228495289"],
      [136, 13, 29, "Object is possibly \'undefined\'.", "3944650061"],
      [146, 12, 29, "Object is possibly \'undefined\'.", "3944650061"],
      [150, 19, 29, "Object is possibly \'undefined\'.", "3944650061"],
      [160, 6, 29, "Object is possibly \'undefined\'.", "3944650061"],
      [160, 65, 9, "Argument of type \'undefined\' is not assignable to parameter of type \'ClientEntity\'.", "2620553983"],
      [171, 6, 29, "Object is possibly \'undefined\'.", "3944650061"],
      [173, 26, 29, "Object is possibly \'undefined\'.", "3944650061"],
      [186, 6, 29, "Object is possibly \'undefined\'.", "3944650061"],
      [188, 26, 29, "Object is possibly \'undefined\'.", "3944650061"],
      [195, 33, 29, "Object is possibly \'undefined\'.", "3944650061"],
      [208, 6, 29, "Object is possibly \'undefined\'.", "3944650061"],
      [209, 26, 29, "Object is possibly \'undefined\'.", "3944650061"],
      [222, 6, 29, "Object is possibly \'undefined\'.", "3944650061"],
      [223, 26, 29, "Object is possibly \'undefined\'.", "3944650061"],
      [229, 33, 29, "Object is possibly \'undefined\'.", "3944650061"],
      [236, 21, 29, "Object is possibly \'undefined\'.", "3944650061"],
      [236, 80, 9, "Argument of type \'undefined\' is not assignable to parameter of type \'ClientEntity\'.", "2620553983"],
      [241, 6, 29, "Object is possibly \'undefined\'.", "3944650061"],
      [242, 6, 29, "Object is possibly \'undefined\'.", "3944650061"],
      [242, 62, 4, "Argument of type \'null\' is not assignable to parameter of type \'string | undefined\'.", "2087897566"],
      [243, 21, 29, "Object is possibly \'undefined\'.", "3944650061"],
      [251, 6, 29, "Object is possibly \'undefined\'.", "3944650061"],
      [252, 21, 29, "Object is possibly \'undefined\'.", "3944650061"],
      [260, 6, 29, "Object is possibly \'undefined\'.", "3944650061"],
      [261, 21, 29, "Object is possibly \'undefined\'.", "3944650061"],
      [267, 33, 29, "Object is possibly \'undefined\'.", "3944650061"],
      [273, 6, 29, "Object is possibly \'undefined\'.", "3944650061"],
      [274, 33, 29, "Object is possibly \'undefined\'.", "3944650061"],
      [274, 108, 9, "Argument of type \'undefined\' is not assignable to parameter of type \'string\'.", "2620553983"],
      [280, 6, 29, "Object is possibly \'undefined\'.", "3944650061"],
      [281, 33, 29, "Object is possibly \'undefined\'.", "3944650061"],
      [281, 82, 9, "Argument of type \'undefined\' is not assignable to parameter of type \'QualifiedId\'.", "2620553983"]
    ],
    "src/script/client/ClientRepository.ts:3960554774": [
      [71, 4, 13, "Type \'Observable<undefined>\' is not assignable to type \'Observable<User>\'.\\n  Types of property \'equalityComparer\' are incompatible.\\n    Type \'(a: undefined, b: undefined) => boolean\' is not assignable to type \'(a: User, b: User) => boolean\'.\\n      Types of parameters \'a\' and \'a\' are incompatible.\\n        Type \'User\' is not assignable to type \'undefined\'.", "311178912"],
      [112, 60, 29, "Argument of type \'string | undefined\' is not assignable to parameter of type \'string\'.\\n  Type \'undefined\' is not assignable to type \'string\'.", "4105403112"],
      [115, 78, 19, "Argument of type \'string | undefined\' is not assignable to parameter of type \'string | null\'.", "3263048159"],
      [156, 73, 19, "Argument of type \'string | undefined\' is not assignable to parameter of type \'string | null\'.", "3263048159"],
      [187, 4, 12, "Object is possibly \'undefined\'.", "123060899"],
      [201, 4, 28, "Cannot invoke an object which is possibly \'undefined\'.", "1515665510"],
      [256, 33, 5, "Object is of type \'unknown\'.", "165548477"],
      [258, 64, 5, "Object is of type \'unknown\'.", "165548477"],
      [258, 78, 5, "Object is of type \'unknown\'.", "165548477"],
      [271, 6, 45, "Type \'ClientType.PERMANENT | ClientType.TEMPORARY | undefined\' is not assignable to type \'ClientType.PERMANENT | ClientType.TEMPORARY\'.\\n  Type \'undefined\' is not assignable to type \'ClientType.PERMANENT | ClientType.TEMPORARY\'.", "2864978427"],
      [291, 10, 17, "Object is possibly \'undefined\'.", "985697541"],
      [371, 66, 23, "Argument of type \'string | undefined\' is not assignable to parameter of type \'string\'.\\n  Type \'undefined\' is not assignable to type \'string\'.", "4244912389"],
      [372, 32, 6, "Type \'string | undefined\' is not assignable to type \'string | null\'.", "1127975365"],
      [458, 52, 23, "Argument of type \'string | undefined\' is not assignable to parameter of type \'string\'.\\n  Type \'undefined\' is not assignable to type \'string\'.", "4244912389"]
    ],
    "src/script/client/ClientState.ts:2521520538": [
      [26, 2, 7, "Property \'clients\' has no initializer and is not definitely assigned in the constructor.", "3676208751"],
      [31, 4, 18, "Type \'Observable<ClientEntity | undefined>\' is not assignable to type \'Observable<ClientEntity>\'.\\n  The types returned by \'peek()\' are incompatible between these types.\\n    Type \'ClientEntity | undefined\' is not assignable to type \'ClientEntity\'.\\n      Type \'undefined\' is not assignable to type \'ClientEntity\'.", "2551882557"]
    ],
    "src/script/components/Avatar.test.tsx:1834172511": [
      [38, 37, 31, "Argument of type \'Element | null\' is not assignable to parameter of type \'Element\'.\\n  Type \'null\' is not assignable to type \'Element\'.", "4162123045"],
      [43, 39, 4, "Argument of type \'null\' is not assignable to parameter of type \'string | undefined\'.", "2087897566"],
      [60, 39, 4, "Argument of type \'null\' is not assignable to parameter of type \'string | undefined\'.", "2087897566"],
      [86, 39, 4, "Argument of type \'null\' is not assignable to parameter of type \'string | undefined\'.", "2087897566"],
      [98, 39, 4, "Argument of type \'null\' is not assignable to parameter of type \'string | undefined\'.", "2087897566"]
    ],
    "src/script/components/Checkbox/Checkbox.styles.ts:4183813824": [
      [22, 2, 9, "Type \'{ cursor: false | \\"pointer\\"; }\' is not assignable to type \'CSSInterpolation\'.\\n  Types of property \'cursor\' are incompatible.\\n    Type \'false | \\"pointer\\"\' is not assignable to type \'Cursor | (Cursor | undefined)[] | Cursor[] | undefined\'.\\n      Type \'false\' is not assignable to type \'Cursor | (Cursor | undefined)[] | Cursor[] | undefined\'.", "1736274335"],
      [25, 2, 13, "Type \'{ borderColor: false | \\"var(--accent-color-500)\\"; }\' is not assignable to type \'CSSInterpolation\'.\\n  Types of property \'borderColor\' are incompatible.\\n    Type \'false | \\"var(--accent-color-500)\\"\' is not assignable to type \'BorderColor | (BorderColor | undefined)[] | BorderColor[] | undefined\'.\\n      Type \'false\' is not assignable to type \'BorderColor | (BorderColor | undefined)[] | BorderColor[] | undefined\'.", "3854155997"],
      [34, 2, 16, "Type \'{ borderColor: false | \\"var(--accent-color-500)\\"; }\' is not assignable to type \'CSSInterpolation\'.\\n  Types of property \'borderColor\' are incompatible.\\n    Type \'false | \\"var(--accent-color-500)\\"\' is not assignable to type \'BorderColor | (BorderColor | undefined)[] | BorderColor[] | undefined\'.", "2405411068"],
      [37, 2, 38, "Type \'{ backgroundColor: false | \\"var(--accent-color-600)\\"; borderColor: \\"var(--accent-color-600)\\"; outline: string; }\' is not assignable to type \'CSSInterpolation\'.\\n  Types of property \'backgroundColor\' are incompatible.\\n    Type \'false | \\"var(--accent-color-600)\\"\' is not assignable to type \'BackgroundColor | (BackgroundColor | undefined)[] | BackgroundColor[] | undefined\'.\\n      Type \'false\' is not assignable to type \'BackgroundColor | (BackgroundColor | undefined)[] | BackgroundColor[] | undefined\'.", "876827402"],
      [52, 2, 29, "Type \'{ \'& + svg\': { background?: string | undefined; borderColor?: \\"var(--accent-color-600)\\" | undefined; }; \'&:active + svg\': { borderColor: false | \\"var(--accent-color-600)\\"; }; \'&:focus + svg, &:focus-visible + svg\': { ...; }; }\' is not assignable to type \'CSSInterpolation\'.\\n  Types of property \'\'&:active + svg\'\' are incompatible.\\n    Type \'{ borderColor: false | \\"var(--accent-color-600)\\"; }\' is not assignable to type \'CSSInterpolation\'.\\n      Types of property \'borderColor\' are incompatible.\\n        Type \'false | \\"var(--accent-color-600)\\"\' is not assignable to type \'BorderColor | (BorderColor | undefined)[] | BorderColor[] | undefined\'.\\n          Type \'false\' is not assignable to type \'BorderColor | (BorderColor | undefined)[] | BorderColor[] | undefined\'.", "1050489042"]
    ],
    "src/script/components/CopyToClipboard.test.ts:2298079608": [
      [35, 11, 28, "Object is possibly \'null\'.", "1881734620"],
      [40, 4, 13, "Object is possibly \'null\'.", "2433726607"],
      [41, 4, 13, "Object is possibly \'null\'.", "2433726607"],
      [47, 24, 7, "Argument of type \'Element | null\' is not assignable to parameter of type \'Element\'.\\n  Type \'null\' is not assignable to type \'Element\'.", "4115912507"],
      [49, 11, 13, "Object is possibly \'null\'.", "2433726607"],
      [50, 11, 13, "Object is possibly \'null\'.", "2433726607"]
    ],
    "src/script/components/Icon.tsx:3124821771": [
      [44, 11, 5, "Property \'width\' does not exist on type \'{ [key: string]: string; } | undefined\'.", "191264035"],
      [44, 18, 6, "Property \'height\' does not exist on type \'{ [key: string]: string; } | undefined\'.", "1581003770"],
      [44, 28, 19, "Object is possibly \'null\'.", "3003021604"],
      [44, 39, 7, "Argument of type \'string | null\' is not assignable to parameter of type \'string\'.\\n  Type \'null\' is not assignable to type \'string\'.", "985028253"],
      [53, 12, 3, "Type \'{ \\"aria-hidden\\": \\"true\\"; dangerouslySetInnerHTML: { __html: string; }; className?: string | undefined; color?: string | undefined; height: any; id?: string | undefined; lang?: string | undefined; ... 463 more ...; key?: Key | ... 1 more ... | undefined; }\' is not assignable to type \'SVGProps<SVGSVGElement> & { css?: Interpolation<Theme>; }\'.\\n  Type \'{ \\"aria-hidden\\": \\"true\\"; dangerouslySetInnerHTML: { __html: string; }; className?: string | undefined; color?: string | undefined; height: any; id?: string | undefined; lang?: string | undefined; ... 463 more ...; key?: Key | ... 1 more ... | undefined; }\' is not assignable to type \'SVGProps<SVGSVGElement>\'.\\n    Types of property \'viewBox\' are incompatible.\\n      Type \'string | null\' is not assignable to type \'string | undefined\'.\\n        Type \'null\' is not assignable to type \'string | undefined\'.", "193432711"]
    ],
    "src/script/components/Image.tsx:2138055581": [
      [51, 43, 18, "Argument of type \'HTMLDivElement | undefined\' is not assignable to parameter of type \'HTMLElement\'.\\n  Type \'undefined\' is not assignable to type \'HTMLElement\'.", "4082577534"]
    ],
    "src/script/components/LoadingBar.test.tsx:2152103384": [
      [34, 11, 31, "Object is possibly \'null\'.", "1466818312"]
    ],
    "src/script/components/MessagesList/Message/ContentMessage/MessageFooterLike.test.tsx:1554184736": [
      [33, 39, 22, "Argument of type \'Element | null\' is not assignable to parameter of type \'Element\'.\\n  Type \'null\' is not assignable to type \'Element\'.", "1768242196"],
      [34, 31, 14, "Argument of type \'Element | null\' is not assignable to parameter of type \'Element\'.\\n  Type \'null\' is not assignable to type \'Element\'.", "3477072529"]
    ],
    "src/script/components/MessagesList/Message/ContentMessage/MessageQuote.tsx:3969532892": [
      [68, 53, 11, "Argument of type \'Error | undefined\' is not assignable to parameter of type \'string | Error | (() => string | Error)\'.\\n  Type \'undefined\' is not assignable to type \'string | Error | (() => string | Error)\'.", "2014657417"],
      [118, 10, 13, "Type \'ContentMessage | undefined\' is not assignable to type \'ContentMessage\'.\\n  Type \'undefined\' is not assignable to type \'ContentMessage\'.", "2555417520"],
      [121, 10, 20, "Type \'(message: ContentMessage, event: MouseEvent<Element, MouseEvent>) => void\' is not assignable to type \'(message: Text | ContentMessage, event: MouseEvent<Element, MouseEvent>) => void\'.\\n  Types of parameters \'message\' and \'message\' are incompatible.\\n    Type \'Text | ContentMessage\' is not assignable to type \'ContentMessage\'.\\n      Type \'Text\' is missing the following properties from type \'ContentMessage\': isLikedProvisional, reactions_user_ets, assets, is_liked, and 75 more.", "2936827179"],
      [220, 16, 3, "Type \'(node: Element) => void\' is not assignable to type \'LegacyRef<HTMLDivElement> | undefined\'.\\n  Type \'(node: Element) => void\' is not assignable to type \'(instance: HTMLDivElement | null) => void\'.", "193432436"],
      [222, 57, 45, "No overload matches this call.\\n  Overload 1 of 6, \'(this: (this: undefined, arg0: Text, arg1: MouseEvent<Element, MouseEvent>) => void, thisArg: undefined, arg0: Text, arg1: MouseEvent<Element, MouseEvent>): () => void\', gave the following error.\\n    Argument of type \'KeyboardEvent<HTMLDivElement>\' is not assignable to parameter of type \'MouseEvent<Element, MouseEvent>\'.\\n      Type \'KeyboardEvent<HTMLDivElement>\' is missing the following properties from type \'MouseEvent<Element, MouseEvent>\': button, buttons, clientX, clientY, and 7 more.\\n  Overload 2 of 6, \'(this: (this: undefined, ...args: Text[]) => void, thisArg: undefined, ...args: Text[]): (...args: Text[]) => void\', gave the following error.\\n    The \'this\' context of type \'(message: Text | ContentMessage, event: MouseEvent<Element, MouseEvent>) => void\' is not assignable to method\'s \'this\' of type \'(this: undefined, ...args: Text[]) => void\'.\\n      Types of parameters \'event\' and \'args\' are incompatible.\\n        Type \'Text\' is missing the following properties from type \'MouseEvent<Element, MouseEvent>\': altKey, button, buttons, clientX, and 28 more.", "3928016927"]
    ],
    "src/script/components/MessagesList/Message/ContentMessage/asset/AbstractAssetTransferStateTracker.ts:1402358935": [
      [41, 24, 14, "Object is possibly \'undefined\'.", "2156033467"]
    ],
    "src/script/components/MessagesList/Message/ContentMessage/asset/AssetHeader.test.tsx:2147033157": [
      [32, 22, 56, "Object is possibly \'null\'.", "2110829367"],
      [33, 18, 51, "Object is possibly \'null\'.", "4019120793"],
      [43, 46, 4, "Argument of type \'null\' is not assignable to parameter of type \'string | undefined\'.", "2087897566"]
    ],
    "src/script/components/MessagesList/Message/ContentMessage/asset/AssetLoader.test.tsx:2902218927": [
      [29, 33, 16, "Argument of type \'Element | null\' is not assignable to parameter of type \'Element\'.\\n  Type \'null\' is not assignable to type \'Element\'.", "4136845134"],
      [30, 21, 49, "Object is possibly \'null\'.", "1165956046"],
      [67, 24, 31, "Argument of type \'Element | null\' is not assignable to parameter of type \'Element\'.\\n  Type \'null\' is not assignable to type \'Element\'.", "3939317679"],
      [73, 24, 33, "Argument of type \'Element | null\' is not assignable to parameter of type \'Element\'.\\n  Type \'null\' is not assignable to type \'Element\'.", "4029481972"],
      [79, 24, 31, "Argument of type \'Element | null\' is not assignable to parameter of type \'Element\'.\\n  Type \'null\' is not assignable to type \'Element\'.", "3431654221"],
      [85, 24, 33, "Argument of type \'Element | null\' is not assignable to parameter of type \'Element\'.\\n  Type \'null\' is not assignable to type \'Element\'.", "4048303894"]
    ],
    "src/script/components/MessagesList/Message/ContentMessage/asset/AudioAsset.tsx:1986822260": [
      [65, 42, 12, "Object is possibly \'undefined\'.", "1230365389"],
      [66, 33, 28, "Object is possibly \'undefined\'.", "1981948963"],
      [76, 47, 4, "Argument of type \'Blob | undefined\' is not assignable to parameter of type \'Blob | MediaSource\'.\\n  Type \'undefined\' is not assignable to type \'Blob | MediaSource\'.", "2087735462"],
      [96, 33, 8, "Argument of type \'string | undefined\' is not assignable to parameter of type \'string\'.\\n  Type \'undefined\' is not assignable to type \'string\'.", "504498865"],
      [125, 20, 14, "Type \'number | undefined\' is not assignable to type \'number\'.\\n  Type \'undefined\' is not assignable to type \'number\'.", "2156033467"],
      [134, 38, 12, "Type \'HTMLAudioElement | undefined\' is not assignable to type \'HTMLAudioElement\'.\\n  Type \'undefined\' is not assignable to type \'HTMLAudioElement\'.", "1230365389"],
      [138, 26, 12, "Type \'HTMLAudioElement | undefined\' is not assignable to type \'HTMLMediaElement\'.\\n  Type \'undefined\' is not assignable to type \'HTMLMediaElement\'.", "780920223"]
    ],
    "src/script/components/MessagesList/Message/ContentMessage/asset/FileAssetComponent.test.tsx:1016943020": [
      [34, 22, 39, "Object is possibly \'null\'.", "1572638209"]
    ],
    "src/script/components/MessagesList/Message/ContentMessage/asset/ImageAsset.test.ts:3331662495": [
      [54, 19, 17, "Object is possibly \'null\'.", "901686138"],
      [80, 21, 17, "Object is possibly \'null\'.", "901686138"]
    ],
    "src/script/components/MessagesList/Message/ContentMessage/asset/ImageAsset.tsx:3794627806": [
      [51, 43, 18, "Argument of type \'HTMLDivElement | undefined\' is not assignable to parameter of type \'HTMLElement\'.\\n  Type \'undefined\' is not assignable to type \'HTMLElement\'.", "4082577534"],
      [110, 27, 12, "Type \'number | undefined\' is not assignable to type \'number\'.\\n  Type \'undefined\' is not assignable to type \'number\'.", "3813716702"]
    ],
    "src/script/components/MessagesList/Message/ContentMessage/asset/LinkPreviewAssetComponent.test.ts:3000844988": [
      [116, 11, 21, "Object is possibly \'null\'.", "3265536666"]
    ],
    "src/script/components/MessagesList/Message/ContentMessage/asset/LocationAsset.test.ts:1073403253": [
      [31, 22, 21, "Object is possibly \'null\'.", "3932109547"],
      [49, 11, 12, "Object is possibly \'null\'.", "2001318815"]
    ],
    "src/script/components/MessagesList/Message/ContentMessage/asset/MessageButton.test.tsx:865057470": [
      [33, 49, 24, "Argument of type \'Element | null\' is not assignable to parameter of type \'Element\'.\\n  Type \'null\' is not assignable to type \'Element\'.", "531434894"],
      [41, 6, 13, "Type \'Observable<string>\' is not assignable to type \'Observable<string | undefined>\'.\\n  Types of parameters \'value\' and \'value\' are incompatible.\\n    Type \'string | undefined\' is not assignable to type \'string\'.\\n      Type \'undefined\' is not assignable to type \'string\'.", "3232332006"],
      [43, 6, 16, "Type \'Observable<string>\' is not assignable to type \'Observable<string | undefined>\'.", "4149311735"],
      [44, 6, 15, "Type \'Observable<string>\' is not assignable to type \'Observable<string | undefined>\'.", "4105372853"],
      [53, 11, 24, "Object is possibly \'null\'.", "1746716537"],
      [59, 6, 13, "Type \'Observable<string>\' is not assignable to type \'Observable<string | undefined>\'.", "3232332006"],
      [61, 6, 16, "Type \'Observable<string>\' is not assignable to type \'Observable<string | undefined>\'.", "4149311735"],
      [62, 6, 15, "Type \'Observable<string>\' is not assignable to type \'Observable<string | undefined>\'.", "4105372853"],
      [71, 11, 40, "Object is possibly \'null\'.", "95183934"]
    ],
    "src/script/components/MessagesList/Message/ContentMessage/asset/VideoAsset.tsx:48342831": [
      [45, 6, 10, "Type \'({ message, isQuote, teamState, assetRepository, }: VideoAssetProps) => false | Element\' is not assignable to type \'FC<VideoAssetProps>\'.\\n  Type \'false | Element\' is not assignable to type \'ReactElement<any, any> | null\'.\\n    Type \'boolean\' is not assignable to type \'ReactElement<any, any>\'.", "1844198436"],
      [56, 59, 4, "Argument of type \'null\' is not assignable to parameter of type \'string | (() => string)\'.", "2087897566"],
      [57, 51, 4, "Argument of type \'null\' is not assignable to parameter of type \'string | (() => string)\'.", "2087897566"],
      [70, 105, 4, "Argument of type \'Blob | undefined\' is not assignable to parameter of type \'Blob | MediaSource\'.", "2087735462"],
      [83, 8, 12, "Object is possibly \'undefined\'.", "2287620778"],
      [89, 49, 4, "Argument of type \'Blob | undefined\' is not assignable to parameter of type \'Blob | MediaSource\'.", "2087735462"],
      [105, 4, 12, "Object is possibly \'undefined\'.", "2287620778"],
      [139, 40, 4, "Argument of type \'true\' is not assignable to parameter of type \'SetStateAction<null>\'.", "2087932467"],
      [143, 53, 12, "Object is possibly \'undefined\'.", "2287620778"],
      [143, 77, 12, "Object is possibly \'undefined\'.", "2287620778"],
      [144, 57, 12, "Object is possibly \'undefined\'.", "2287620778"],
      [144, 81, 12, "Object is possibly \'undefined\'.", "2287620778"],
      [169, 28, 14, "Type \'number | undefined\' is not assignable to type \'number\'.\\n  Type \'undefined\' is not assignable to type \'number\'.", "2156033467"],
      [182, 28, 14, "Type \'number | undefined\' is not assignable to type \'number\'.\\n  Type \'undefined\' is not assignable to type \'number\'.", "2156033467"],
      [192, 28, 12, "Type \'HTMLVideoElement | undefined\' is not assignable to type \'HTMLMediaElement\'.\\n  Type \'undefined\' is not assignable to type \'HTMLMediaElement\'.", "780920223"],
      [198, 43, 13, "Argument of type \'number | undefined\' is not assignable to parameter of type \'number\'.\\n  Type \'undefined\' is not assignable to type \'number\'.", "3979215185"]
    ],
    "src/script/components/MessagesList/Message/ContentMessage/asset/controls/AudioSeekBar.test.ts:540025694": [
      [63, 32, 26, "Object is possibly \'null\'.", "2291412725"],
      [86, 22, 3, "Argument of type \'Element | null\' is not assignable to parameter of type \'Document | Node | Element | Window\'.\\n  Type \'null\' is not assignable to type \'Document | Node | Element | Window\'.", "193432711"]
    ],
    "src/script/components/MessagesList/Message/ContentMessage/asset/controls/AudioSeekBar.tsx:1617658655": [
      [49, 29, 19, "No overload matches this call.\\n  Overload 1 of 4, \'(iterable: ArrayLike<number> | Iterable<number>): number[]\', gave the following error.\\n    Argument of type \'number[] | undefined\' is not assignable to parameter of type \'ArrayLike<number> | Iterable<number>\'.\\n      Type \'undefined\' is not assignable to type \'ArrayLike<number> | Iterable<number>\'.\\n  Overload 2 of 4, \'(arrayLike: ArrayLike<number>): number[]\', gave the following error.\\n    Argument of type \'number[] | undefined\' is not assignable to parameter of type \'ArrayLike<number>\'.\\n      Type \'undefined\' is not assignable to type \'ArrayLike<number>\'.", "2734492113"],
      [86, 53, 15, "Object is possibly \'undefined\'.", "3322187904"],
      [87, 63, 15, "Object is possibly \'undefined\'.", "3322187904"],
      [109, 6, 3, "Type \'MutableRefObject<SVGSVGElement | undefined>\' is not assignable to type \'LegacyRef<SVGSVGElement> | undefined\'.\\n  Type \'MutableRefObject<SVGSVGElement | undefined>\' is not assignable to type \'RefObject<SVGSVGElement>\'.\\n    Types of property \'current\' are incompatible.\\n      Type \'SVGSVGElement | undefined\' is not assignable to type \'SVGSVGElement | null\'.\\n        Type \'undefined\' is not assignable to type \'SVGSVGElement | null\'.", "193432436"]
    ],
    "src/script/components/MessagesList/Message/ContentMessage/asset/controls/MediaButton.test.tsx:2611082281": [
      [33, 39, 20, "Argument of type \'Element | null\' is not assignable to parameter of type \'Element\'.\\n  Type \'null\' is not assignable to type \'Element\'.", "2187624904"],
      [34, 40, 21, "Argument of type \'Element | null\' is not assignable to parameter of type \'Element\'.\\n  Type \'null\' is not assignable to type \'Element\'.", "2102968254"]
    ],
    "src/script/components/MessagesList/Message/ContentMessage/asset/controls/SeekBar.test.tsx:4106938805": [
      [30, 4, 17, "Object is possibly \'null\'.", "780973491"],
      [30, 4, 46, "Object is possibly \'null\'.", "4284107"]
    ],
    "src/script/components/MessagesList/Message/ContentMessage/asset/index.tsx:1156661443": [
      [74, 55, 47, "No overload matches this call.\\n  Overload 1 of 6, \'(this: (this: null, arg0: Text, arg1: MouseEvent<Element, MouseEvent>) => void, thisArg: null, arg0: Text, arg1: MouseEvent<Element, MouseEvent>): () => void\', gave the following error.\\n    Argument of type \'KeyboardEvent<HTMLDivElement>\' is not assignable to parameter of type \'MouseEvent<Element, MouseEvent>\'.\\n  Overload 2 of 6, \'(this: (this: null, ...args: Text[]) => void, thisArg: null, ...args: Text[]): (...args: Text[]) => void\', gave the following error.\\n    The \'this\' context of type \'(message: Text | ContentMessage, event: MouseEvent<Element, MouseEvent>) => void\' is not assignable to method\'s \'this\' of type \'(this: null, ...args: Text[]) => void\'.\\n      Types of parameters \'event\' and \'args\' are incompatible.\\n        Type \'Text\' is not assignable to type \'MouseEvent<Element, MouseEvent>\'.", "250432903"],
      [117, 48, 8, "Argument of type \'string | undefined\' is not assignable to parameter of type \'string\'.\\n  Type \'undefined\' is not assignable to type \'string\'.", "3685798518"],
      [119, 10, 2, "Type \'string | undefined\' is not assignable to type \'string\'.\\n  Type \'undefined\' is not assignable to type \'string\'.", "5861160"]
    ],
    "src/script/components/MessagesList/Message/ContentMessage/index.test.tsx:305658061": [
      [58, 6, 15, "Type \'undefined\' is not assignable to type \'Message\'.", "1976601247"]
    ],
    "src/script/components/MessagesList/Message/ContentMessage/index.tsx:1379302737": [
      [101, 45, 13, "Type \'(user: User) => void\' is not assignable to type \'(participant: User | ServiceEntity, target: Node) => void\'.\\n  Types of parameters \'user\' and \'participant\' are incompatible.\\n    Type \'User | ServiceEntity\' is not assignable to type \'User\'.\\n      Type \'ServiceEntity\' is not assignable to type \'User\'.", "2891534203"],
      [174, 12, 13, "Type \'((message: ContentMessage, assetId: string) => void) | undefined\' is not assignable to type \'(message: ContentMessage, assetId: string) => void\'.\\n  Type \'undefined\' is not assignable to type \'(message: ContentMessage, assetId: string) => void\'.", "2671775388"]
    ],
    "src/script/components/MessagesList/Message/DecryptErrorMessage.test.tsx:629592445": [
      [36, 53, 36, "Argument of type \'Element | null\' is not assignable to parameter of type \'Element\'.\\n  Type \'null\' is not assignable to type \'Element\'.", "885356606"]
    ],
    "src/script/components/MessagesList/Message/DeleteMessage.test.tsx:2152816266": [
      [41, 43, 4, "Argument of type \'null\' is not assignable to parameter of type \'string | undefined\'.", "2087897566"],
      [58, 11, 46, "Object is possibly \'null\'.", "1127157571"]
    ],
    "src/script/components/MessagesList/Message/DeleteMessage.tsx:1494469525": [
      [39, 33, 25, "Object is possibly \'null\'.", "1746015084"],
      [48, 10, 13, "Type \'(user: User) => void\' is not assignable to type \'(participant: User | ServiceEntity, target: Node) => void\'.\\n  Types of parameters \'user\' and \'participant\' are incompatible.\\n    Type \'User | ServiceEntity\' is not assignable to type \'User\'.\\n      Type \'ServiceEntity\' is missing the following properties from type \'User\': expirationIsUrgent, isDeleted, isMe, isSingleSignOn, and 49 more.", "2891534203"],
      [60, 10, 9, "Type \'number | null\' is not assignable to type \'number\'.\\n  Type \'null\' is not assignable to type \'number\'.", "2548743275"]
    ],
    "src/script/components/MessagesList/Message/EphemeralTimer.test.ts:1942988828": [
      [43, 35, 6, "Argument of type \'Element | null\' is not assignable to parameter of type \'Element\'.\\n  Type \'null\' is not assignable to type \'Element\'.", "1547361719"],
      [51, 35, 6, "Argument of type \'Element | null\' is not assignable to parameter of type \'Element\'.\\n  Type \'null\' is not assignable to type \'Element\'.", "1547361719"]
    ],
    "src/script/components/MessagesList/Message/MemberMessage.test.tsx:819448386": [
      [56, 56, 4, "Argument of type \'null\' is not assignable to parameter of type \'string | undefined\'.", "2087897566"]
    ],
    "src/script/components/MessagesList/Message/MessageWrapper.tsx:4264065369": [
      [157, 8, 15, "Type \'Message | undefined\' is not assignable to type \'Message\'.\\n  Type \'undefined\' is not assignable to type \'Message\'.", "1976601247"],
      [165, 8, 13, "Type \'(message: CompositeMessage, buttonId: string) => void\' is not assignable to type \'(message: ContentMessage, assetId: string) => void\'.\\n  Types of parameters \'message\' and \'message\' are incompatible.\\n    Type \'ContentMessage\' is missing the following properties from type \'CompositeMessage\': errorButtonId, errorMessage, selectedButtonId, waitingButtonId, and 3 more.", "2671775388"]
    ],
    "src/script/components/MessagesList/Message/PingMessage.test.tsx:1695534491": [
      [36, 4, 12, "Type \'ObservableArray<never>\' is not assignable to type \'ObservableArray<ReadReceipt>\'.", "3173113880"],
      [58, 11, 36, "Object is possibly \'null\'.", "2457040434"]
    ],
    "src/script/components/MessagesList/Message/ReadReceiptStatus.test.tsx:246482947": [
      [36, 44, 27, "Argument of type \'Element | null\' is not assignable to parameter of type \'Element\'.\\n  Type \'null\' is not assignable to type \'Element\'.", "3518150560"],
      [42, 4, 12, "Type \'ObservableArray<never>\' is not assignable to type \'ObservableArray<ReadReceipt>\'.", "3173113880"],
      [54, 8, 12, "Type \'ObservableArray<never>\' is not assignable to type \'ObservableArray<ReadReceipt>\'.", "3173113880"],
      [67, 8, 12, "Type \'ObservableArray<never>\' is not assignable to type \'ObservableArray<ReadReceipt>\'.", "3173113880"],
      [121, 13, 49, "Object is possibly \'null\'.", "2963204748"],
      [151, 8, 15, "Type \'null\' is not assignable to type \'((message: Message) => void) | undefined\'.", "2393653541"],
      [156, 13, 49, "Object is possibly \'null\'.", "2963204748"]
    ],
    "src/script/components/MessagesList/Message/VerificationMessage.test.tsx:3256909500": [
      [44, 4, 12, "Type \'ObservableArray<never>\' is not assignable to type \'ObservableArray<User>\'.", "3158614633"],
      [45, 4, 7, "Type \'ObservableArray<never>\' is not assignable to type \'ObservableArray<string | QualifiedUserId>\'.\\n  Types of parameters \'value\' and \'value\' are incompatible.\\n    Type \'(string | QualifiedUserId)[] | null | undefined\' is not assignable to type \'never[] | null | undefined\'.\\n      Type \'(string | QualifiedUserId)[]\' is not assignable to type \'never[]\'.\\n        Type \'string | QualifiedUserId\' is not assignable to type \'never\'.\\n          Type \'string\' is not assignable to type \'never\'.", "2414311946"],
      [46, 4, 23, "Type \'Observable<undefined>\' is not assignable to type \'Observable<VerificationMessageType>\'.\\n  Types of property \'equalityComparer\' are incompatible.\\n    Type \'(a: undefined, b: undefined) => boolean\' is not assignable to type \'(a: VerificationMessageType, b: VerificationMessageType) => boolean\'.\\n      Types of parameters \'a\' and \'a\' are incompatible.\\n        Type \'VerificationMessageType\' is not assignable to type \'undefined\'.", "3608773647"],
      [57, 10, 23, "Type \'Observable<VerificationMessageType.VERIFIED>\' is not assignable to type \'Observable<VerificationMessageType>\'.\\n  Types of parameters \'value\' and \'value\' are incompatible.\\n    Type \'VerificationMessageType\' is not assignable to type \'VerificationMessageType.VERIFIED\'.", "3608773647"],
      [79, 10, 23, "Type \'Observable<VerificationMessageType.UNVERIFIED>\' is not assignable to type \'Observable<VerificationMessageType>\'.\\n  Types of parameters \'value\' and \'value\' are incompatible.\\n    Type \'VerificationMessageType\' is not assignable to type \'VerificationMessageType.UNVERIFIED\'.", "3608773647"],
      [93, 10, 23, "Type \'Observable<VerificationMessageType.NEW_DEVICE>\' is not assignable to type \'Observable<VerificationMessageType>\'.\\n  Types of parameters \'value\' and \'value\' are incompatible.\\n    Type \'VerificationMessageType\' is not assignable to type \'VerificationMessageType.NEW_DEVICE\'.", "3608773647"],
      [107, 10, 23, "Type \'Observable<VerificationMessageType.NEW_MEMBER>\' is not assignable to type \'Observable<VerificationMessageType>\'.\\n  Types of parameters \'value\' and \'value\' are incompatible.\\n    Type \'VerificationMessageType\' is not assignable to type \'VerificationMessageType.NEW_MEMBER\'.", "3608773647"]
    ],
    "src/script/components/MessagesList/Message/index.tsx:2435315203": [
      [87, 51, 15, "Argument of type \'Message | undefined\' is not assignable to parameter of type \'Message\'.\\n  Type \'undefined\' is not assignable to type \'Message\'.", "1976601247"],
      [91, 6, 14, "Cannot invoke an object which is possibly \'undefined\'.", "4289202771"],
      [91, 36, 7, "Type \'HTMLDivElement | undefined\' is not assignable to type \'HTMLElement\'.\\n  Type \'undefined\' is not assignable to type \'HTMLElement\'.", "4115912507"],
      [93, 6, 14, "Cannot invoke an object which is possibly \'undefined\'.", "4289202771"],
      [93, 22, 7, "Type \'HTMLDivElement | undefined\' is not assignable to type \'HTMLElement\'.\\n  Type \'undefined\' is not assignable to type \'HTMLElement\'.", "4115912507"],
      [118, 6, 3, "Type \'MutableRefObject<HTMLDivElement | undefined>\' is not assignable to type \'LegacyRef<HTMLDivElement> | undefined\'.\\n  Type \'MutableRefObject<HTMLDivElement | undefined>\' is not assignable to type \'RefObject<HTMLDivElement>\'.\\n    Types of property \'current\' are incompatible.\\n      Type \'HTMLDivElement | undefined\' is not assignable to type \'HTMLDivElement | null\'.\\n        Type \'undefined\' is not assignable to type \'HTMLDivElement | null\'.", "193432436"]
    ],
    "src/script/components/MessagesList/index.test.tsx:3039094850": [
      [41, 4, 14, "Type \'undefined\' is not assignable to type \'Message\'.", "1306210352"],
      [47, 4, 17, "Type \'undefined\' is not assignable to type \'MessageRepository\'.", "1843982700"]
    ],
    "src/script/components/MessagesList/index.tsx:4108350255": [
      [151, 57, 21, "Type \'HTMLDivElement | null\' does not satisfy the constraint \'Element\'.\\n  Type \'null\' is not assignable to type \'Element\'.", "723935770"],
      [191, 20, 17, "Argument of type \'HTMLDivElement | null | undefined\' is not assignable to parameter of type \'Element | undefined\'.\\n  Type \'null\' is not assignable to type \'Element | undefined\'.", "3615360346"],
      [191, 58, 17, "Argument of type \'HTMLDivElement | null | undefined\' is not assignable to parameter of type \'Element | null\'.\\n  Type \'undefined\' is not assignable to type \'Element | null\'.", "3615360346"],
      [193, 20, 32, "Argument of type \'HTMLElement | null | undefined\' is not assignable to parameter of type \'Element | undefined\'.\\n  Type \'null\' is not assignable to type \'Element | undefined\'.", "3459359081"],
      [193, 73, 17, "Argument of type \'HTMLDivElement | null | undefined\' is not assignable to parameter of type \'Element | null\'.", "3615360346"],
      [239, 23, 17, "Argument of type \'HTMLDivElement | null | undefined\' is not assignable to parameter of type \'Element | null\'.", "3615360346"]
    ],
    "src/script/components/Modals/UserModal/UserModal.test.tsx:2720850156": [
      [45, 6, 6, "Type \'null\' is not assignable to type \'QualifiedId\'.", "1765117785"],
      [49, 11, 29, "Object is possibly \'null\'.", "3523845355"]
    ],
    "src/script/components/Modals/UserModal/UserModal.tsx:2112661617": [
      [72, 57, 4, "Argument of type \'User | null\' is not assignable to parameter of type \'Partial<Record<\\"isBlockedLegalHold\\", Subscribable<any>>>\'.\\n  Type \'null\' is not assignable to type \'Partial<Record<\\"isBlockedLegalHold\\", Subscribable<any>>>\'.", "2087973204"]
    ],
    "src/script/components/SearchInput.test.tsx:3374298949": [
      [32, 38, 15, "Argument of type \'Element | null\' is not assignable to parameter of type \'Element\'.\\n  Type \'null\' is not assignable to type \'Element\'.", "2173439052"],
      [41, 36, 4, "Argument of type \'null\' is not assignable to parameter of type \'string | undefined\'.", "2087897566"],
      [41, 57, 4, "Argument of type \'null\' is not assignable to parameter of type \'string | undefined\'.", "2087897566"],
      [41, 78, 4, "Argument of type \'null\' is not assignable to parameter of type \'string | undefined\'.", "2087897566"],
      [41, 99, 4, "Argument of type \'null\' is not assignable to parameter of type \'string | undefined\'.", "2087897566"],
      [51, 20, 4, "Argument of type \'null\' is not assignable to parameter of type \'string | undefined\'.", "2087897566"],
      [52, 20, 4, "Argument of type \'null\' is not assignable to parameter of type \'string | undefined\'.", "2087897566"],
      [53, 20, 4, "Argument of type \'null\' is not assignable to parameter of type \'string | undefined\'.", "2087897566"],
      [54, 20, 4, "Argument of type \'null\' is not assignable to parameter of type \'string | undefined\'.", "2087897566"]
    ],
    "src/script/components/UserDevices.tsx:657491349": [
      [120, 74, 5, "Object is of type \'unknown\'.", "165548477"],
      [128, 42, 8, "Argument of type \'string | undefined\' is not assignable to parameter of type \'string\'.\\n  Type \'undefined\' is not assignable to type \'string\'.", "4039656867"],
      [146, 9, 13, "Type \'{ clickToShowSelfFingerprint: () => void; clientRepository: ClientRepository; cryptographyRepository: CryptographyRepository; logger: Logger; messageRepository: MessageRepository; noPadding: boolean; selectedClient: ClientEntity | undefined; user: User; }\' is not assignable to type \'DeviceDetailsProps\'.\\n  Types of property \'selectedClient\' are incompatible.\\n    Type \'ClientEntity | undefined\' is not assignable to type \'ClientEntity\'.\\n      Type \'undefined\' is not assignable to type \'ClientEntity\'.", "538994175"]
    ],
    "src/script/components/UserList.tsx:1768505054": [
      [97, 28, 12, "Argument of type \'Conversation | undefined\' is not assignable to parameter of type \'Partial<Record<\\"roles\\", Subscribable<any>>>\'.\\n  Type \'undefined\' is not assignable to type \'Partial<Record<\\"roles\\", Subscribable<any>>>\'.", "1670678216"]
    ],
    "src/script/components/UserSearchableList.tsx:1290904950": [
      [73, 32, 11, "Argument of type \'{ filter?: Observable<string> | undefined; highlightedUsers?: Observable<User[]> | undefined; selected?: ObservableArray<User> | undefined; users: ObservableArray<...>; } | undefined\' is not assignable to parameter of type \'Partial<Record<\\"filter\\" | \\"selected\\" | \\"users\\" | \\"highlightedUsers\\", Subscribable<any>>>\'.\\n  Type \'undefined\' is not assignable to type \'Partial<Record<\\"filter\\" | \\"selected\\" | \\"users\\" | \\"highlightedUsers\\", Subscribable<any>>>\'.", "965633731"],
      [151, 8, 13, "Object is possibly \'undefined\'.", "3172385806"],
      [153, 34, 13, "Type \'User[] | undefined\' must have a \'[Symbol.iterator]()\' method that returns an iterator.", "3172385806"]
    ],
    "src/script/components/avatar/AvatarImage.test.tsx:132044584": [
      [46, 39, 4, "Argument of type \'null\' is not assignable to parameter of type \'string | undefined\'.", "2087897566"],
      [71, 39, 4, "Argument of type \'null\' is not assignable to parameter of type \'string | undefined\'.", "2087897566"],
      [96, 39, 4, "Argument of type \'null\' is not assignable to parameter of type \'string | undefined\'.", "2087897566"],
      [122, 39, 4, "Argument of type \'null\' is not assignable to parameter of type \'string | undefined\'.", "2087897566"]
    ],
    "src/script/components/avatar/GroupAvatar.test.ts:2643749063": [
      [33, 36, 4, "Argument of type \'null\' is not assignable to parameter of type \'string | undefined\'.", "2087897566"],
      [34, 36, 4, "Argument of type \'null\' is not assignable to parameter of type \'string | undefined\'.", "2087897566"],
      [35, 36, 4, "Argument of type \'null\' is not assignable to parameter of type \'string | undefined\'.", "2087897566"],
      [36, 36, 4, "Argument of type \'null\' is not assignable to parameter of type \'string | undefined\'.", "2087897566"],
      [46, 11, 30, "Object is possibly \'null\'.", "2093565968"]
    ],
    "src/script/components/avatar/TemporaryGuest.test.tsx:963341365": [
      [42, 39, 4, "Argument of type \'null\' is not assignable to parameter of type \'string | undefined\'.", "2087897566"],
      [56, 39, 4, "Argument of type \'null\' is not assignable to parameter of type \'string | undefined\'.", "2087897566"],
      [67, 11, 34, "Object is possibly \'null\'.", "882755595"],
      [71, 39, 4, "Argument of type \'null\' is not assignable to parameter of type \'string | undefined\'.", "2087897566"],
      [85, 39, 4, "Argument of type \'null\' is not assignable to parameter of type \'string | undefined\'.", "2087897566"]
    ],
    "src/script/components/avatar/UserAvatar.test.tsx:322543618": [
      [39, 39, 4, "Argument of type \'null\' is not assignable to parameter of type \'string | undefined\'.", "2087897566"],
      [49, 11, 24, "Object is possibly \'null\'.", "568765553"],
      [53, 39, 4, "Argument of type \'null\' is not assignable to parameter of type \'string | undefined\'.", "2087897566"],
      [63, 11, 24, "Object is possibly \'null\'.", "568765553"],
      [67, 39, 4, "Argument of type \'null\' is not assignable to parameter of type \'string | undefined\'.", "2087897566"],
      [80, 39, 4, "Argument of type \'null\' is not assignable to parameter of type \'string | undefined\'.", "2087897566"],
      [93, 39, 4, "Argument of type \'null\' is not assignable to parameter of type \'string | undefined\'.", "2087897566"]
    ],
    "src/script/components/calling/ButtonGroup.test.ts:3889884856": [
      [32, 43, 24, "Argument of type \'Element | null\' is not assignable to parameter of type \'Element\'.\\n  Type \'null\' is not assignable to type \'Element\'.", "323337895"],
      [33, 41, 22, "Argument of type \'Element | null\' is not assignable to parameter of type \'Element\'.\\n  Type \'null\' is not assignable to type \'Element\'.", "674875776"],
      [48, 11, 24, "Object is possibly \'null\'.", "3345041766"],
      [62, 11, 24, "Object is possibly \'null\'.", "3345041766"],
      [63, 11, 29, "Object is possibly \'null\'.", "373716495"],
      [66, 11, 29, "Object is possibly \'null\'.", "373716495"]
    ],
    "src/script/components/calling/CallingOverlayContainer.tsx:3950008160": [
      [70, 32, 10, "Argument of type \'Call | undefined\' is not assignable to parameter of type \'Partial<Record<\\"state\\" | \\"muteState\\" | \\"maximizedParticipant\\", Subscribable<any>>>\'.\\n  Type \'undefined\' is not assignable to type \'Partial<Record<\\"state\\" | \\"muteState\\" | \\"maximizedParticipant\\", Subscribable<any>>>\'.", "4286110980"],
      [75, 55, 10, "Object is possibly \'undefined\'.", "4286110980"],
      [83, 33, 10, "Argument of type \'Call | undefined\' is not assignable to parameter of type \'Call\'.\\n  Type \'undefined\' is not assignable to type \'Call\'.", "4286110980"],
      [91, 4, 58, "Type \'Conversation | undefined\' is not assignable to type \'Conversation\'.\\n  Type \'undefined\' is not assignable to type \'Conversation\'.", "3582593161"],
      [176, 10, 20, "Type \'undefined\' is not assignable to type \'Participant\'.", "942864568"],
      [179, 10, 9, "Type \'undefined\' is not assignable to type \'MuteState\'.", "3616862203"]
    ],
    "src/script/components/calling/FullscreenVideoCall.tsx:1656063968": [
      [406, 50, 4, "Argument of type \'null\' is not assignable to parameter of type \'Participant\'.", "2087897566"]
    ],
    "src/script/components/calling/GroupVideoGrid.test.ts:1931211751": [
      [35, 55, 22, "Object is possibly \'null\'.", "1458310722"],
      [40, 32, 4, "Argument of type \'null\' is not assignable to parameter of type \'string | undefined\'.", "2087897566"],
      [48, 6, 20, "Type \'null\' is not assignable to type \'Participant\'.", "942864568"],
      [55, 11, 32, "Object is possibly \'null\'.", "4265756850"],
      [59, 38, 4, "Argument of type \'null\' is not assignable to parameter of type \'string | undefined\'.", "2087897566"],
      [60, 38, 4, "Argument of type \'null\' is not assignable to parameter of type \'string | undefined\'.", "2087897566"],
      [65, 8, 20, "Type \'null\' is not assignable to type \'Participant\'.", "942864568"],
      [80, 11, 32, "Object is possibly \'null\'.", "4265756850"],
      [86, 32, 4, "Argument of type \'null\' is not assignable to parameter of type \'string | undefined\'.", "2087897566"],
      [95, 6, 20, "Type \'null\' is not assignable to type \'Participant\'.", "942864568"],
      [105, 32, 4, "Argument of type \'null\' is not assignable to parameter of type \'string | undefined\'.", "2087897566"],
      [115, 6, 20, "Type \'null\' is not assignable to type \'Participant\'.", "942864568"],
      [126, 32, 4, "Argument of type \'null\' is not assignable to parameter of type \'string | undefined\'.", "2087897566"],
      [136, 6, 20, "Type \'null\' is not assignable to type \'Participant\'.", "942864568"]
    ],
    "src/script/components/calling/GroupVideoGrid.tsx:2097709450": [
      [82, 46, 14, "Argument of type \'Participant | null\' is not assignable to parameter of type \'Partial<Record<\\"videoStream\\" | \\"hasActiveVideo\\" | \\"sharesScreen\\", Subscribable<any>>>\'.\\n  Type \'null\' is not assignable to type \'Partial<Record<\\"videoStream\\" | \\"hasActiveVideo\\" | \\"sharesScreen\\", Subscribable<any>>>\'.", "446802655"],
      [91, 30, 4, "Argument of type \'null\' is not assignable to parameter of type \'Participant\'.", "2087897566"],
      [99, 28, 11, "Argument of type \'Participant | undefined\' is not assignable to parameter of type \'Participant\'.\\n  Type \'undefined\' is not assignable to type \'Participant\'.", "2457692186"]
    ],
    "src/script/components/calling/chooseScreen.test.ts:1945034304": [
      [64, 23, 30, "Argument of type \'Element | null\' is not assignable to parameter of type \'Element\'.\\n  Type \'null\' is not assignable to type \'Element\'.", "1127551965"]
    ],
    "src/script/components/calling/deviceToggleButton.test.ts:3520291628": [
      [31, 35, 16, "Argument of type \'Element | null\' is not assignable to parameter of type \'Element\'.\\n  Type \'null\' is not assignable to type \'Element\'.", "733554636"]
    ],
    "src/script/components/calling/fullscreenVideoCall.test.tsx:2299129286": [
      [34, 34, 4, "Argument of type \'null\' is not assignable to parameter of type \'string | undefined\'.", "2087897566"],
      [110, 60, 4, "Argument of type \'null\' is not assignable to parameter of type \'string | undefined\'.", "2087897566"],
      [111, 60, 4, "Argument of type \'null\' is not assignable to parameter of type \'string | undefined\'.", "2087897566"],
      [112, 60, 4, "Argument of type \'null\' is not assignable to parameter of type \'string | undefined\'.", "2087897566"],
      [113, 60, 4, "Argument of type \'null\' is not assignable to parameter of type \'string | undefined\'.", "2087897566"]
    ],
    "src/script/components/input/ClassifiedBar.test.ts:3396080197": [
      [31, 31, 22, "Argument of type \'ReactElement<any, any> | null\' is not assignable to parameter of type \'ReactElement<any, string | JSXElementConstructor<any>>\'.\\n  Type \'null\' is not assignable to type \'ReactElement<any, string | JSXElementConstructor<any>>\'.", "3914530936"],
      [39, 46, 41, "Argument of type \'ReactElement<any, any> | null\' is not assignable to parameter of type \'ReactElement<any, string | JSXElementConstructor<any>>\'.\\n  Type \'null\' is not assignable to type \'ReactElement<any, string | JSXElementConstructor<any>>\'.", "68552590"],
      [51, 44, 41, "Argument of type \'ReactElement<any, any> | null\' is not assignable to parameter of type \'ReactElement<any, string | JSXElementConstructor<any>>\'.\\n  Type \'null\' is not assignable to type \'ReactElement<any, string | JSXElementConstructor<any>>\'.", "68552590"]
    ],
    "src/script/components/list/ConversationListCallingCell.test.ts:3589252036": [
      [51, 42, 4, "Argument of type \'null\' is not assignable to parameter of type \'string | undefined\'.", "2087897566"],
      [74, 54, 4, "Argument of type \'null\' is not assignable to parameter of type \'string | undefined\'.", "2087897566"],
      [127, 11, 33, "Object is possibly \'null\'.", "1545610583"],
      [132, 11, 33, "Object is possibly \'null\'.", "1545610583"]
    ],
    "src/script/components/list/ConversationListCallingCell.tsx:2354053925": [
      [115, 90, 6, "Argument of type \'number | undefined\' is not assignable to parameter of type \'REASON\'.\\n  Type \'undefined\' is not assignable to type \'REASON\'.", "2124277697"],
      [128, 67, 8, "No overload matches this call.\\n  Overload 1 of 2, \'(...items: ConcatArray<User>[]): User[]\', gave the following error.\\n    Type \'User | undefined\' is not assignable to type \'User\'.\\n      Type \'undefined\' is not assignable to type \'User\'.\\n  Overload 2 of 2, \'(...items: (User | ConcatArray<User>)[]): User[]\', gave the following error.\\n    Type \'User | undefined\' is not assignable to type \'User\'.\\n      Type \'undefined\' is not assignable to type \'User\'.", "2198230984"],
      [148, 28, 12, "Type \'undefined\' cannot be used as an index type.", "3398917396"],
      [173, 10, 7, "Type \'(false | ContextMenuEntry | { click: () => void; icon: string; identifier: string; isDisabled: boolean; label: string; })[]\' is not assignable to type \'ContextMenuEntry[]\'.\\n  Type \'false | ContextMenuEntry | { click: () => void; icon: string; identifier: string; isDisabled: boolean; label: string; }\' is not assignable to type \'ContextMenuEntry\'.\\n    Type \'false\' has no properties in common with type \'ContextMenuEntry\'.", "4061926391"],
      [306, 16, 20, "Type \'Participant | null\' is not assignable to type \'Participant\'.\\n  Type \'null\' is not assignable to type \'Participant\'.", "942864568"]
    ],
    "src/script/components/list/ConversationListCell.tsx:931164040": [
      [121, 8, 3, "Type \'(node: HTMLElement) => void\' is not assignable to type \'LegacyRef<HTMLLIElement> | undefined\'.\\n  Type \'(node: HTMLElement) => void\' is not assignable to type \'(instance: HTMLLIElement | null) => void\'.\\n    Types of parameters \'node\' and \'instance\' are incompatible.\\n      Type \'HTMLLIElement | null\' is not assignable to type \'HTMLElement\'.\\n        Type \'null\' is not assignable to type \'HTMLElement\'.", "193432436"],
      [151, 23, 8, "Object is possibly \'undefined\'.", "2198230984"]
    ],
    "src/script/components/list/ParticipantItem.tsx:3591469056": [
      [86, 43, 18, "Argument of type \'HTMLDivElement | undefined\' is not assignable to parameter of type \'HTMLElement\'.\\n  Type \'undefined\' is not assignable to type \'HTMLElement\'.", "4082577534"],
      [111, 94, 15, "Argument of type \'Participant | undefined\' is not assignable to parameter of type \'Partial<Record<\\"isMuted\\" | \\"isActivelySpeaking\\" | \\"sharesScreen\\" | \\"sharesCamera\\", Subscribable<any>>>\'.\\n  Type \'undefined\' is not assignable to type \'Partial<Record<\\"isMuted\\" | \\"isActivelySpeaking\\" | \\"sharesScreen\\" | \\"sharesCamera\\", Subscribable<any>>>\'.", "420345688"]
    ],
    "src/script/components/modal.ts:282599833": [
      [56, 9, 5, "Property \'large\' does not exist on type \'{} | Config\'.\\n  Property \'large\' does not exist on type \'{}\'.", "173484696"],
      [57, 9, 2, "Property \'id\' does not exist on type \'{} | Config\'.\\n  Property \'id\' does not exist on type \'{}\'.", "5861160"],
      [58, 9, 11, "Property \'ariaLabelBy\' does not exist on type \'{} | Config\'.\\n  Property \'ariaLabelBy\' does not exist on type \'{}\'.", "2719191011"],
      [59, 9, 15, "Property \'ariaDescribedBy\' does not exist on type \'{} | Config\'.\\n  Property \'ariaDescribedBy\' does not exist on type \'{}\'.", "2192860460"],
      [60, 9, 9, "Property \'onBgClick\' does not exist on type \'{} | Config\'.\\n  Property \'onBgClick\' does not exist on type \'{}\'.", "1270597711"],
      [61, 9, 11, "Property \'displayNone\' does not exist on type \'{} | Config\'.\\n  Property \'displayNone\' does not exist on type \'{}\'.", "2033428597"],
      [62, 9, 15, "Property \'hasVisibleClass\' does not exist on type \'{} | Config\'.\\n  Property \'hasVisibleClass\' does not exist on type \'{}\'.", "2672704031"],
      [62, 64, 11, "Property \'displayNone\' does not exist on type \'{} | Config\'.\\n  Property \'displayNone\' does not exist on type \'{}\'.", "2033428597"],
      [63, 9, 11, "Property \'showLoading\' does not exist on type \'{} | Config\'.\\n  Property \'showLoading\' does not exist on type \'{}\'.", "2565900128"],
      [67, 16, 11, "Property \'displayNone\' does not exist on type \'{} | Config\'.\\n  Property \'displayNone\' does not exist on type \'{}\'.", "2033428597"],
      [70, 10, 32, "Object is possibly \'null\'.", "941564926"],
      [70, 39, 2, "Property \'id\' does not exist on type \'{} | Config\'.\\n  Property \'id\' does not exist on type \'{}\'.", "5861160"],
      [77, 38, 2, "Property \'id\' does not exist on type \'{} | Config\'.\\n  Property \'id\' does not exist on type \'{}\'.", "5861160"],
      [80, 43, 11, "Property \'displayNone\' does not exist on type \'{} | Config\'.\\n  Property \'displayNone\' does not exist on type \'{}\'.", "2033428597"],
      [86, 20, 11, "Property \'displayNone\' does not exist on type \'{} | Config\'.\\n  Property \'displayNone\' does not exist on type \'{}\'.", "2033428597"],
      [90, 13, 11, "Property \'displayNone\' does not exist on type \'{} | Config\'.\\n  Property \'displayNone\' does not exist on type \'{}\'.", "2033428597"],
      [95, 9, 7, "Property \'dispose\' does not exist on type \'{} | Config\'.\\n  Property \'dispose\' does not exist on type \'{}\'.", "2810921618"],
      [98, 11, 15, "Property \'hasVisibleClass\' does not exist on type \'{} | Config\'.\\n  Property \'hasVisibleClass\' does not exist on type \'{}\'.", "2672704031"]
    ],
    "src/script/components/panel/PanelActions/PanelActions.test.ts:3957570535": [
      [30, 55, 30, "Argument of type \'Element | null\' is not assignable to parameter of type \'Element\'.\\n  Type \'null\' is not assignable to type \'Element\'.", "923794636"],
      [43, 11, 15, "Object is possibly \'null\'.", "3285363318"],
      [63, 11, 15, "Object is possibly \'null\'.", "3285363318"]
    ],
    "src/script/components/panel/ServiceDetails.test.ts:1343420477": [
      [43, 11, 24, "Object is possibly \'null\'.", "1690512676"],
      [44, 11, 28, "Object is possibly \'null\'.", "449714402"],
      [45, 11, 31, "Object is possibly \'null\'.", "27546597"]
    ],
    "src/script/components/panel/UserActions.test.ts:3686258051": [
      [46, 30, 4, "Argument of type \'null\' is not assignable to parameter of type \'string | undefined\'.", "2087897566"],
      [68, 30, 4, "Argument of type \'null\' is not assignable to parameter of type \'string | undefined\'.", "2087897566"],
      [88, 30, 4, "Argument of type \'null\' is not assignable to parameter of type \'string | undefined\'.", "2087897566"],
      [98, 29, 4, "Argument of type \'null\' is not assignable to parameter of type \'string | undefined\'.", "2087897566"]
    ],
    "src/script/components/panel/UserActions.tsx:2911491574": [
      [127, 8, 15, "Type \'false | { click: () => void; icon: string; identifier: string; label: string; }\' is not assignable to type \'MenuItem\'.\\n  Type \'boolean\' is not assignable to type \'MenuItem\'.", "2657483110"],
      [137, 8, 17, "Type \'false | { click: () => Promise<void>; icon: string; identifier: string; label: string; } | undefined\' is not assignable to type \'MenuItem\'.\\n  Type \'undefined\' is not assignable to type \'MenuItem\'.", "1208863187"],
      [141, 4, 26, "Object is possibly \'undefined\'.", "3771314110"],
      [151, 8, 20, "Type \'false | { click: () => Promise<void>; icon: string; identifier: string; label: string; }\' is not assignable to type \'MenuItem\'.\\n  Type \'boolean\' is not assignable to type \'MenuItem\'.", "2848461319"],
      [162, 8, 23, "Type \'false | { click: () => Promise<void>; icon: string; identifier: string; label: string; }\' is not assignable to type \'MenuItem\'.\\n  Type \'boolean\' is not assignable to type \'MenuItem\'.", "2628002562"],
      [174, 8, 23, "Type \'false | { click: () => Promise<void>; icon: string; identifier: string; label: string; }\' is not assignable to type \'MenuItem\'.\\n  Type \'boolean\' is not assignable to type \'MenuItem\'.", "3037255418"],
      [185, 8, 23, "Type \'false | { click: () => Promise<void>; icon: string; identifier: string; label: string; }\' is not assignable to type \'MenuItem\'.\\n  Type \'boolean\' is not assignable to type \'MenuItem\'.", "3602563140"],
      [199, 8, 21, "Type \'false | { click: () => Promise<void>; icon: string; identifier: string; label: string; }\' is not assignable to type \'MenuItem\'.\\n  Type \'boolean\' is not assignable to type \'MenuItem\'.", "4077601278"],
      [222, 8, 9, "Type \'false | { click: () => Promise<void>; icon: string; identifier: string; label: string; }\' is not assignable to type \'MenuItem\'.\\n  Type \'boolean\' is not assignable to type \'MenuItem\'.", "3954618525"],
      [234, 8, 11, "Type \'false | { click: () => Promise<void>; icon: string; identifier: string; label: string; }\' is not assignable to type \'MenuItem\'.\\n  Type \'boolean\' is not assignable to type \'MenuItem\'.", "3143138118"],
      [246, 8, 26, "Type \'false | { click: () => Promise<void>; icon: string; identifier: string; label: string; } | undefined\' is not assignable to type \'MenuItem\'.\\n  Type \'undefined\' is not assignable to type \'MenuItem\'.", "679169961"],
      [250, 4, 26, "Object is possibly \'undefined\'.", "3771314110"]
    ],
    "src/script/components/panel/UserDetails.test.ts:1738837932": [
      [43, 53, 4, "Argument of type \'null\' is not assignable to parameter of type \'string | undefined\'.", "2087897566"],
      [52, 11, 21, "Object is possibly \'null\'.", "2859301736"],
      [53, 11, 25, "Object is possibly \'null\'.", "3046884217"],
      [62, 58, 4, "Argument of type \'null\' is not assignable to parameter of type \'string | undefined\'.", "2087897566"],
      [64, 4, 30, "Cannot invoke an object which is possibly \'undefined\'.", "1790663291"],
      [73, 53, 4, "Argument of type \'null\' is not assignable to parameter of type \'string | undefined\'.", "2087897566"],
      [81, 11, 25, "Object is possibly \'null\'.", "3098493970"],
      [86, 53, 4, "Argument of type \'null\' is not assignable to parameter of type \'string | undefined\'.", "2087897566"],
      [97, 11, 35, "Object is possibly \'null\'.", "3072447641"]
    ],
    "src/script/components/toggle/BaseToggle.test.tsx:917864535": [
      [43, 25, 25, "Argument of type \'Element | null\' is not assignable to parameter of type \'Element\'.\\n  Type \'null\' is not assignable to type \'Element\'.", "2875532638"]
    ],
    "src/script/components/toggle/InfoToggle.test.tsx:1025969366": [
      [48, 11, 31, "Object is possibly \'null\'.", "756876288"],
      [49, 21, 21, "Argument of type \'Element | null\' is not assignable to parameter of type \'Element\'.\\n  Type \'null\' is not assignable to type \'Element\'.", "1763299350"]
    ],
    "src/script/components/toggle/ReceiptModeToggle.test.ts:3769197722": [
      [42, 11, 8, "Object is possibly \'null\'.", "2071428406"],
      [53, 11, 8, "Object is possibly \'null\'.", "2071428406"]
    ],
    "src/script/connection/ConnectionEntity.ts:2779957789": [
      [41, 4, 19, "Type \'null\' is not assignable to type \'QualifiedId\'.", "59414957"],
      [42, 4, 9, "Type \'null\' is not assignable to type \'string\'.", "1162435291"],
      [43, 4, 15, "Type \'null\' is not assignable to type \'string\'.", "3261786582"],
      [44, 4, 12, "Type \'null\' is not assignable to type \'string\'.", "1494865734"],
      [45, 4, 11, "Type \'Observable<ConnectionStatus.UNKNOWN>\' is not assignable to type \'Observable<ConnectionStatus>\'.\\n  Types of parameters \'value\' and \'value\' are incompatible.\\n    Type \'ConnectionStatus\' is not assignable to type \'ConnectionStatus.UNKNOWN\'.", "3642829209"],
      [46, 4, 11, "Type \'null\' is not assignable to type \'QualifiedId\'.", "3570480945"]
    ],
    "src/script/connection/ConnectionMapper.ts:1601471521": [
      [63, 4, 24, "Type \'string | undefined\' is not assignable to type \'string\'.\\n  Type \'undefined\' is not assignable to type \'string\'.", "3077613709"]
    ],
    "src/script/connection/ConnectionRepository.ts:4139441225": [
      [188, 10, 5, "Object is of type \'unknown\'.", "165548477"],
      [201, 89, 5, "Object is of type \'unknown\'.", "165548477"],
      [241, 72, 5, "Object is of type \'unknown\'.", "165548477"],
      [309, 72, 5, "Object is of type \'unknown\'.", "165548477"]
    ],
    "src/script/conversation/AbstractConversationEventHandler.ts:2160548461": [
      [55, 4, 57, "Type \'void | Promise<void>\' is not assignable to type \'Promise<void>\'.\\n  Type \'void\' is not assignable to type \'Promise<void>\'.", "1935544587"],
      [55, 50, 9, "Expected 1 arguments, but got 2.", "1945995409"]
    ],
    "src/script/conversation/ConversationAccessPermission.ts:4078826543": [
      [77, 8, 29, "Type \'[string, number] | undefined\' must have a \'[Symbol.iterator]()\' method that returns an iterator.", "3545949443"],
      [137, 9, 95, "Argument of type \'(bit: \\"1\\" | \\"0\\", i: number) => string | undefined\' is not assignable to parameter of type \'(value: string, index: number, array: string[]) => string | undefined\'.\\n  Types of parameters \'bit\' and \'value\' are incompatible.\\n    Type \'string\' is not assignable to type \'\\"1\\" | \\"0\\"\'.", "2336737203"]
    ],
    "src/script/conversation/ConversationCellState.ts:2607123593": [
      [191, 8, 17, "Object is possibly \'undefined\'.", "1821064255"],
      [241, 6, 17, "Object is possibly \'undefined\'.", "1821064255"],
      [250, 28, 17, "Object is possibly \'undefined\'.", "1821064255"],
      [293, 23, 29, "Object is possibly \'undefined\'.", "2539326033"],
      [300, 50, 29, "Argument of type \'User | undefined\' is not assignable to parameter of type \'QualifiedEntity\'.\\n  Type \'undefined\' is not assignable to type \'QualifiedEntity\'.", "2539326033"],
      [379, 4, 65, "Type \'boolean | undefined\' is not assignable to type \'boolean\'.", "368272031"]
    ],
    "src/script/conversation/ConversationEphemeralHandler.ts:1544789085": [
      [61, 4, 91, "Type \'number | null\' is not assignable to type \'number\'.\\n  Type \'null\' is not assignable to type \'number\'.", "187276181"],
      [72, 6, 41, "Type of computed property\'s value is \'(conversationEntity: Conversation, eventJson: ConversationMessageTimerUpdateEvent) => Promise<Conversation>\', which is not assignable to type \'(conversationEntity: Conversation) => void | Promise<void>\'.", "2358639438"],
      [77, 4, 18, "Type \'ObservableArray<never>\' is not assignable to type \'ObservableArray<ContentMessage>\'.\\n  Types of parameters \'value\' and \'value\' are incompatible.\\n    Type \'ContentMessage[] | null | undefined\' is not assignable to type \'never[] | null | undefined\'.\\n      Type \'ContentMessage[]\' is not assignable to type \'never[]\'.\\n        Type \'ContentMessage\' is not assignable to type \'never\'.", "2087948420"],
      [84, 29, 16, "No overload matches this call.\\n  Overload 1 of 2, \'(id?: number | undefined): void\', gave the following error.\\n    Argument of type \'number | null\' is not assignable to parameter of type \'number | undefined\'.\\n      Type \'null\' is not assignable to type \'number | undefined\'.\\n  Overload 2 of 2, \'(intervalId: Timeout | undefined): void\', gave the following error.\\n    Argument of type \'number | null\' is not assignable to parameter of type \'Timeout | undefined\'.\\n      Type \'null\' is not assignable to type \'Timeout | undefined\'.", "1776967942"],
      [129, 38, 25, "Argument of type \'string | undefined\' is not assignable to parameter of type \'string\'.\\n  Type \'undefined\' is not assignable to type \'string\'.", "1762572671"],
      [178, 34, 25, "Argument of type \'string | undefined\' is not assignable to parameter of type \'string\'.\\n  Type \'undefined\' is not assignable to type \'string\'.", "1762572671"],
      [197, 34, 25, "Argument of type \'string | undefined\' is not assignable to parameter of type \'string\'.\\n  Type \'undefined\' is not assignable to type \'string\'.", "1762572671"],
      [245, 34, 25, "Argument of type \'string | undefined\' is not assignable to parameter of type \'string\'.\\n  Type \'undefined\' is not assignable to type \'string\'.", "1762572671"]
    ],
    "src/script/conversation/ConversationFilter.test.ts:2117976751": [
      [36, 8, 6, "Type \'undefined\' is not assignable to type \'CONVERSATION_ACCESS[]\'.", "1314097761"],
      [38, 8, 11, "Type \'undefined\' is not assignable to type \'(CONVERSATION_ACCESS_ROLE | ACCESS_ROLE_V2[]) & (CONVERSATION_ACCESS_ROLE | undefined)\'.", "186257802"],
      [44, 8, 15, "Type \'null\' is not assignable to type \'number\'.", "32466162"],
      [45, 8, 20, "Type \'null\' is not assignable to type \'number\'.", "162671298"],
      [59, 8, 16, "Type \'undefined\' is not assignable to type \'QualifiedId[]\'.", "3008406851"],
      [60, 8, 12, "Type \'null\' is not assignable to type \'RECEIPT_MODE\'.", "1234422597"],
      [63, 8, 7, "Type \'undefined\' is not assignable to type \'string\'.", "1826788170"],
      [91, 8, 15, "Type \'null\' is not assignable to type \'number\'.", "32466162"],
      [92, 8, 20, "Type \'null\' is not assignable to type \'number\'.", "162671298"],
      [101, 8, 13, "Type \'null\' is not assignable to type \'number | undefined\'.", "2449554358"],
      [107, 8, 16, "Type \'undefined\' is not assignable to type \'QualifiedId[]\'.", "3008406851"],
      [108, 8, 12, "Type \'null\' is not assignable to type \'RECEIPT_MODE\'.", "1234422597"],
      [114, 8, 7, "Type \'null\' is not assignable to type \'string\'.", "1826788170"]
    ],
    "src/script/conversation/ConversationLabelRepository.ts:2667135542": [
      [93, 4, 11, "Type \'ObservableArray<never>\' is not assignable to type \'ObservableArray<ConversationLabel>\'.\\n  Types of parameters \'value\' and \'value\' are incompatible.\\n    Type \'ConversationLabel[] | null | undefined\' is not assignable to type \'never[] | null | undefined\'.\\n      Type \'ConversationLabel[]\' is not assignable to type \'never[]\'.\\n        Type \'ConversationLabel\' is not assignable to type \'never\'.", "2608654840"],
      [118, 8, 13, "Type \'ObservableArray<Conversation | undefined>\' is not assignable to type \'ObservableArray<Conversation>\'.\\n  The types returned by \'peek()\' are incompatible between these types.\\n    Type \'(Conversation | undefined)[]\' is not assignable to type \'Conversation[]\'.\\n      Type \'Conversation | undefined\' is not assignable to type \'Conversation\'.\\n        Type \'undefined\' is not assignable to type \'Conversation\'.", "3592773563"],
      [142, 49, 5, "Object is of type \'unknown\'.", "165548477"],
      [164, 55, 59, "Type \'ConversationLabel | undefined\' is not assignable to type \'ConversationLabel\'.\\n  Type \'undefined\' is not assignable to type \'ConversationLabel\'.", "1891492718"],
      [165, 66, 44, "Type \'ConversationLabel | undefined\' is not assignable to type \'ConversationLabel\'.\\n  Type \'undefined\' is not assignable to type \'ConversationLabel\'.", "3545764513"],
      [207, 15, 45, "Object is possibly \'undefined\'.", "2733869551"]
    ],
    "src/script/conversation/ConversationMapper.test.ts:3872739284": [
      [59, 86, 9, "Type \'undefined\' is not assignable to type \'ConversationDatabaseData\'.\\n  Type \'undefined\' is not assignable to type \'ConversationRecord\'.", "2620553983"],
      [187, 8, 18, "Type \'undefined\' is not assignable to type \'Conversation\'.", "1508601427"],
      [195, 6, 18, "Type \'undefined\' is not assignable to type \'Conversation\'.", "1508601427"],
      [320, 8, 15, "Type \'null\' is not assignable to type \'number | undefined\'.", "32466162"],
      [321, 8, 20, "Type \'null\' is not assignable to type \'number | undefined\'.", "162671298"],
      [365, 8, 13, "Type \'null\' is not assignable to type \'number | undefined\'.", "2449554358"],
      [420, 48, 18, "Object is possibly \'undefined\'.", "3207599164"],
      [456, 49, 18, "Object is possibly \'undefined\'.", "3207599164"],
      [467, 49, 18, "Object is possibly \'undefined\'.", "3207599164"],
      [467, 49, 40, "No overload matches this call.\\n  Overload 1 of 4, \'(value: string | number | Date): Date\', gave the following error.\\n    Argument of type \'string | null\' is not assignable to parameter of type \'string | number | Date\'.\\n  Overload 2 of 4, \'(value: string | number): Date\', gave the following error.\\n    Argument of type \'string | null\' is not assignable to parameter of type \'string | number\'.", "489961534"],
      [470, 54, 18, "Object is possibly \'undefined\'.", "3207599164"],
      [472, 53, 18, "Object is possibly \'undefined\'.", "3207599164"],
      [472, 53, 37, "No overload matches this call.\\n  Overload 1 of 4, \'(value: string | number | Date): Date\', gave the following error.\\n    Argument of type \'string | null\' is not assignable to parameter of type \'string | number | Date\'.\\n  Overload 2 of 4, \'(value: string | number): Date\', gave the following error.\\n    Argument of type \'string | null\' is not assignable to parameter of type \'string | number\'.", "963650325"],
      [528, 6, 18, "Object is possibly \'undefined\'.", "3207599164"],
      [528, 36, 18, "Object is possibly \'undefined\'.", "3207599164"],
      [537, 49, 18, "Object is possibly \'undefined\'.", "3207599164"],
      [550, 49, 18, "Object is possibly \'undefined\'.", "3207599164"],
      [550, 49, 40, "No overload matches this call.\\n  Overload 1 of 4, \'(value: string | number | Date): Date\', gave the following error.\\n    Argument of type \'string | null\' is not assignable to parameter of type \'string | number | Date\'.\\n  Overload 2 of 4, \'(value: string | number): Date\', gave the following error.\\n    Argument of type \'string | null\' is not assignable to parameter of type \'string | number\'.", "489961534"],
      [553, 54, 18, "Object is possibly \'undefined\'.", "3207599164"],
      [555, 53, 18, "Object is possibly \'undefined\'.", "3207599164"],
      [555, 53, 37, "No overload matches this call.\\n  Overload 1 of 4, \'(value: string | number | Date): Date\', gave the following error.\\n    Argument of type \'string | null\' is not assignable to parameter of type \'string | number | Date\'.\\n  Overload 2 of 4, \'(value: string | number): Date\', gave the following error.\\n    Argument of type \'string | null\' is not assignable to parameter of type \'string | number\'.", "963650325"],
      [569, 6, 18, "Object is possibly \'undefined\'.", "3207599164"],
      [569, 34, 18, "Object is possibly \'undefined\'.", "3207599164"],
      [611, 65, 4, "Argument of type \'null\' is not assignable to parameter of type \'RECEIPT_MODE\'.", "2087897566"]
    ],
    "src/script/conversation/ConversationMapper.ts:279241474": [
      [91, 45, 49, "Argument of type \'([key, value]: [keyof Conversation, string]) => void\' is not assignable to parameter of type \'(value: [string, any], index: number, array: [string, any][]) => void\'.\\n  Types of parameters \'__0\' and \'value\' are incompatible.\\n    Type \'[string, any]\' is not assignable to type \'[keyof Conversation, string]\'.\\n      Type at position 0 in source is not compatible with type at position 0 in target.\\n        Type \'string\' is not assignable to type \'keyof Conversation\'.", "2065920092"],
      [166, 36, 21, "Argument of type \'number | undefined\' is not assignable to parameter of type \'number\'.\\n  Type \'undefined\' is not assignable to type \'number\'.", "3907016453"],
      [185, 41, 26, "No overload matches this call.\\n  Overload 1 of 4, \'(value: string | number | Date): Date\', gave the following error.\\n    Argument of type \'string | undefined\' is not assignable to parameter of type \'string | number | Date\'.\\n      Type \'undefined\' is not assignable to type \'string | number | Date\'.\\n  Overload 2 of 4, \'(value: string | number): Date\', gave the following error.\\n    Argument of type \'string | undefined\' is not assignable to parameter of type \'string | number\'.\\n      Type \'undefined\' is not assignable to type \'string | number\'.", "582302494"],
      [191, 38, 23, "No overload matches this call.\\n  Overload 1 of 4, \'(value: string | number | Date): Date\', gave the following error.\\n    Argument of type \'string | undefined\' is not assignable to parameter of type \'string | number | Date\'.\\n  Overload 2 of 4, \'(value: string | number): Date\', gave the following error.\\n    Argument of type \'string | undefined\' is not assignable to parameter of type \'string | number\'.", "4035274933"],
      [289, 37, 25, "Object is possibly \'undefined\'.", "4293153287"],
      [338, 10, 24, "Type \'(QualifiedId | undefined)[]\' is not assignable to type \'QualifiedId[]\'.\\n  Type \'QualifiedId | undefined\' is not assignable to type \'QualifiedId\'.\\n    Type \'undefined\' is not assignable to type \'QualifiedId\'.", "125758031"],
      [342, 61, 13, "Object is possibly \'undefined\'.", "1863462798"],
      [343, 10, 13, "Object is possibly \'undefined\'.", "1863462798"],
      [348, 70, 13, "Object is possibly \'undefined\'.", "1863462798"],
      [349, 12, 13, "Object is possibly \'undefined\'.", "1863462798"],
      [385, 49, 26, "No overload matches this call.\\n  Overload 1 of 4, \'(value: string | number | Date): Date\', gave the following error.\\n    Argument of type \'string | null\' is not assignable to parameter of type \'string | number | Date\'.\\n      Type \'null\' is not assignable to type \'string | number | Date\'.\\n  Overload 2 of 4, \'(value: string | number): Date\', gave the following error.\\n    Argument of type \'string | null\' is not assignable to parameter of type \'string | number\'.\\n      Type \'null\' is not assignable to type \'string | number\'.", "582302494"],
      [389, 10, 33, "Type \'boolean | undefined\' is not assignable to type \'boolean\'.", "2524769620"],
      [394, 46, 23, "No overload matches this call.\\n  Overload 1 of 4, \'(value: string | number | Date): Date\', gave the following error.\\n    Argument of type \'string | null\' is not assignable to parameter of type \'string | number | Date\'.\\n  Overload 2 of 4, \'(value: string | number): Date\', gave the following error.\\n    Argument of type \'string | null\' is not assignable to parameter of type \'string | number\'.", "4035274933"],
      [399, 10, 30, "Type \'import(\\"wire-webapp/node_modules/@wireapp/api-client/src/conversation/MutedStatus\\").MutedStatus | null\' is not assignable to type \'number\'.\\n  Type \'null\' is not assignable to type \'number\'.", "127436159"]
    ],
    "src/script/conversation/ConversationRepository.test.ts:705447906": [
      [93, 42, 13, "Argument of type \'string\' is not assignable to parameter of type \'never\'.", "1690980598"],
      [120, 4, 35, "Object is possibly \'undefined\'.", "901544345"],
      [127, 13, 35, "Object is possibly \'undefined\'.", "901544345"],
      [131, 12, 35, "Object is possibly \'undefined\'.", "901544345"],
      [138, 12, 35, "Object is possibly \'undefined\'.", "901544345"],
      [147, 13, 35, "Object is possibly \'undefined\'.", "901544345"],
      [151, 12, 35, "Object is possibly \'undefined\'.", "901544345"],
      [158, 12, 35, "Object is possibly \'undefined\'.", "901544345"],
      [167, 13, 35, "Object is possibly \'undefined\'.", "901544345"],
      [171, 12, 35, "Object is possibly \'undefined\'.", "901544345"],
      [178, 12, 35, "Object is possibly \'undefined\'.", "901544345"],
      [187, 13, 35, "Object is possibly \'undefined\'.", "901544345"],
      [191, 12, 35, "Object is possibly \'undefined\'.", "901544345"],
      [198, 12, 35, "Object is possibly \'undefined\'.", "901544345"],
      [206, 21, 35, "Object is possibly \'undefined\'.", "901544345"],
      [229, 8, 4, "Type \'null\' is not assignable to type \'string | undefined\'.", "2087876002"],
      [238, 6, 35, "Object is possibly \'undefined\'.", "901544345"],
      [241, 27, 28, "Object is possibly \'undefined\'.", "2623105571"],
      [246, 12, 35, "Object is possibly \'undefined\'.", "901544345"],
      [251, 13, 35, "Object is possibly \'undefined\'.", "901544345"],
      [266, 36, 4, "Argument of type \'null\' is not assignable to parameter of type \'string | undefined\'.", "2087897566"],
      [282, 8, 35, "Object is possibly \'undefined\'.", "901544345"],
      [283, 8, 35, "Object is possibly \'undefined\'.", "901544345"],
      [284, 8, 35, "Object is possibly \'undefined\'.", "901544345"],
      [285, 8, 35, "Object is possibly \'undefined\'.", "901544345"],
      [290, 19, 35, "Object is possibly \'undefined\'.", "901544345"],
      [294, 15, 35, "Object is possibly \'undefined\'.", "901544345"],
      [298, 15, 35, "Object is possibly \'undefined\'.", "901544345"],
      [302, 15, 35, "Object is possibly \'undefined\'.", "901544345"],
      [306, 15, 35, "Object is possibly \'undefined\'.", "901544345"],
      [312, 21, 35, "Object is possibly \'undefined\'.", "901544345"],
      [318, 21, 35, "Object is possibly \'undefined\'.", "901544345"],
      [326, 41, 13, "Argument of type \'string\' is not assignable to parameter of type \'never\'.", "3975720788"],
      [326, 103, 4, "Argument of type \'null\' is not assignable to parameter of type \'string | undefined\'.", "2087897566"],
      [328, 12, 35, "Object is possibly \'undefined\'.", "901544345"],
      [354, 70, 9, "Argument of type \'undefined\' is not assignable to parameter of type \'string\'.", "2620553983"],
      [355, 33, 35, "Object is possibly \'undefined\'.", "901544345"],
      [369, 35, 505, "Conversion of type \'{ creator: string; id: string; members: { others: never[]; self: { hidden_ref: null; id: string; otr_archived_ref: null; otr_muted_ref: null; otr_muted_status: 0; service: null; status_ref: string; status_time: string; }; }; name: null; type: 0; }\' to type \'ConversationDatabaseData\' may be a mistake because neither type sufficiently overlaps with the other. If this was intentional, convert the expression to \'unknown\' first.\\n  Type \'{ creator: string; id: string; members: { others: never[]; self: { hidden_ref: null; id: string; otr_archived_ref: null; otr_muted_ref: null; otr_muted_status: 0; service: null; status_ref: string; status_time: string; }; }; name: null; type: 0; }\' is missing the following properties from type \'ConversationRecord\': access_role, access, archived_state, archived_timestamp, and 21 more.", "1362948183"],
      [390, 46, 21, "Argument of type \'string\' is not assignable to parameter of type \'never\'.", "1873507912"],
      [396, 13, 35, "Object is possibly \'undefined\'.", "901544345"],
      [397, 8, 34, "Argument of type \'(_conversation: Conversation) => void\' is not assignable to parameter of type \'(value: Conversation | undefined) => void | PromiseLike<void>\'.\\n  Types of parameters \'_conversation\' and \'value\' are incompatible.\\n    Type \'Conversation | undefined\' is not assignable to type \'Conversation\'.\\n      Type \'undefined\' is not assignable to type \'Conversation\'.", "34751641"],
      [398, 17, 35, "Object is possibly \'undefined\'.", "901544345"],
      [399, 17, 32, "Object is possibly \'undefined\'.", "3571799462"],
      [407, 6, 35, "Object is possibly \'undefined\'.", "901544345"],
      [409, 13, 35, "Object is possibly \'undefined\'.", "901544345"],
      [410, 15, 35, "Object is possibly \'undefined\'.", "901544345"],
      [411, 15, 32, "Object is possibly \'undefined\'.", "3571799462"],
      [412, 15, 13, "Object is possibly \'undefined\'.", "2708044599"],
      [419, 13, 35, "Object is possibly \'undefined\'.", "901544345"],
      [420, 15, 13, "Object is possibly \'undefined\'.", "2708044599"],
      [422, 28, 13, "Argument of type \'Conversation | undefined\' is not assignable to parameter of type \'Conversation\'.\\n  Type \'undefined\' is not assignable to type \'Conversation\'.", "2708044599"],
      [422, 43, 35, "Object is possibly \'undefined\'.", "901544345"],
      [427, 12, 13, "Argument of type \'Conversation | undefined\' is not assignable to parameter of type \'Conversation\'.\\n  Type \'undefined\' is not assignable to type \'Conversation\'.", "2708044599"],
      [428, 12, 35, "Object is possibly \'undefined\'.", "901544345"],
      [448, 49, 18, "Argument of type \'string\' is not assignable to parameter of type \'never\'.", "2794143312"],
      [451, 49, 21, "Argument of type \'string\' is not assignable to parameter of type \'never\'.", "1873507912"],
      [454, 12, 35, "Object is possibly \'undefined\'.", "901544345"],
      [456, 13, 35, "Object is possibly \'undefined\'.", "901544345"],
      [457, 15, 35, "Object is possibly \'undefined\'.", "901544345"],
      [526, 31, 871, "Conversion of type \'{ access: CONVERSATION_ACCESS.PRIVATE[]; accessRole: CONVERSATION_ACCESS_ROLE.ACTIVATED; creator: string; id: string; members: { others: { id: string; status: 0; }[]; self: { ...; }; }; name: null; team: null; type: 2; }\' to type \'ConversationDatabaseData\' may be a mistake because neither type sufficiently overlaps with the other. If this was intentional, convert the expression to \'unknown\' first.\\n  Type \'{ access: CONVERSATION_ACCESS.PRIVATE[]; accessRole: CONVERSATION_ACCESS_ROLE.ACTIVATED; creator: string; id: string; members: { others: { id: string; status: 0; }[]; self: { ...; }; }; name: null; team: null; type: 2; }\' is missing the following properties from type \'ConversationRecord\': access_role, archived_state, archived_timestamp, cleared_timestamp, and 20 more.", "2902648306"],
      [559, 14, 35, "Object is possibly \'undefined\'.", "901544345"],
      [591, 15, 35, "Object is possibly \'undefined\'.", "901544345"],
      [594, 12, 35, "Object is possibly \'undefined\'.", "901544345"],
      [595, 19, 35, "Object is possibly \'undefined\'.", "901544345"],
      [599, 14, 35, "Object is possibly \'undefined\'.", "901544345"],
      [599, 14, 77, "Object is possibly \'null\'.", "2683947211"],
      [603, 19, 35, "Object is possibly \'undefined\'.", "901544345"],
      [607, 14, 35, "Object is possibly \'undefined\'.", "901544345"],
      [607, 14, 77, "Object is possibly \'null\'.", "2683947211"],
      [621, 51, 18, "Argument of type \'string\' is not assignable to parameter of type \'never\'.", "970899399"],
      [624, 51, 33, "Argument of type \'string\' is not assignable to parameter of type \'never\'.", "2464318121"],
      [664, 12, 13, "Type \'null\' is not assignable to type \'number | undefined\'.", "2449554358"],
      [671, 12, 12, "Type \'null\' is not assignable to type \'RECEIPT_MODE | undefined\'.", "1234422597"],
      [672, 12, 4, "Type \'null\' is not assignable to type \'string | undefined\'.", "2087956856"],
      [682, 15, 35, "Object is possibly \'undefined\'.", "901544345"],
      [683, 17, 35, "Object is possibly \'undefined\'.", "901544345"],
      [684, 17, 35, "Object is possibly \'undefined\'.", "901544345"],
      [692, 15, 35, "Object is possibly \'undefined\'.", "901544345"],
      [693, 17, 35, "Object is possibly \'undefined\'.", "901544345"],
      [694, 17, 35, "Object is possibly \'undefined\'.", "901544345"],
      [707, 51, 33, "Argument of type \'string\' is not assignable to parameter of type \'never\'.", "2464318121"],
      [708, 43, 14, "Argument of type \'string\' is not assignable to parameter of type \'never\'.", "4200913383"],
      [723, 14, 35, "Object is possibly \'undefined\'.", "901544345"],
      [725, 15, 35, "Object is possibly \'undefined\'.", "901544345"],
      [726, 17, 35, "Object is possibly \'undefined\'.", "901544345"],
      [727, 17, 35, "Object is possibly \'undefined\'.", "901544345"],
      [756, 15, 35, "Object is possibly \'undefined\'.", "901544345"],
      [761, 53, 18, "Argument of type \'string\' is not assignable to parameter of type \'never\'.", "4226246646"],
      [783, 14, 35, "Object is possibly \'undefined\'.", "901544345"],
      [787, 10, 35, "Object is possibly \'undefined\'.", "901544345"],
      [791, 15, 35, "Object is possibly \'undefined\'.", "901544345"],
      [793, 15, 35, "Object is possibly \'undefined\'.", "901544345"],
      [797, 41, 13, "Argument of type \'string\' is not assignable to parameter of type \'never\'.", "4004503856"],
      [812, 14, 35, "Object is possibly \'undefined\'.", "901544345"],
      [815, 15, 35, "Object is possibly \'undefined\'.", "901544345"],
      [816, 17, 35, "Object is possibly \'undefined\'.", "901544345"],
      [817, 17, 25, "Object is possibly \'undefined\'.", "47328231"],
      [818, 17, 35, "Object is possibly \'undefined\'.", "901544345"],
      [823, 41, 13, "Argument of type \'string\' is not assignable to parameter of type \'never\'.", "4004503856"],
      [841, 14, 35, "Object is possibly \'undefined\'.", "901544345"],
      [844, 15, 35, "Object is possibly \'undefined\'.", "901544345"],
      [845, 17, 35, "Object is possibly \'undefined\'.", "901544345"],
      [846, 17, 25, "Object is possibly \'undefined\'.", "47328231"],
      [847, 17, 35, "Object is possibly \'undefined\'.", "901544345"],
      [852, 41, 13, "Argument of type \'string\' is not assignable to parameter of type \'never\'.", "4004503856"],
      [871, 14, 35, "Object is possibly \'undefined\'.", "901544345"],
      [874, 15, 35, "Object is possibly \'undefined\'.", "901544345"],
      [875, 17, 35, "Object is possibly \'undefined\'.", "901544345"],
      [876, 17, 25, "Object is possibly \'undefined\'.", "47328231"],
      [877, 17, 35, "Object is possibly \'undefined\'.", "901544345"],
      [889, 15, 35, "Object is possibly \'undefined\'.", "901544345"],
      [914, 14, 35, "Object is possibly \'undefined\'.", "901544345"],
      [917, 10, 35, "Object is possibly \'undefined\'.", "901544345"],
      [921, 15, 35, "Object is possibly \'undefined\'.", "901544345"],
      [926, 41, 13, "Argument of type \'string\' is not assignable to parameter of type \'never\'.", "4004503856"],
      [942, 14, 35, "Object is possibly \'undefined\'.", "901544345"],
      [944, 15, 35, "Object is possibly \'undefined\'.", "901544345"],
      [945, 17, 35, "Object is possibly \'undefined\'.", "901544345"],
      [946, 17, 25, "Object is possibly \'undefined\'.", "47328231"],
      [951, 41, 13, "Argument of type \'string\' is not assignable to parameter of type \'never\'.", "4004503856"],
      [966, 14, 35, "Object is possibly \'undefined\'.", "901544345"],
      [968, 15, 35, "Object is possibly \'undefined\'.", "901544345"],
      [969, 17, 35, "Object is possibly \'undefined\'.", "901544345"],
      [970, 17, 25, "Object is possibly \'undefined\'.", "47328231"],
      [987, 14, 22, "Object is possibly \'undefined\'.", "3445893770"],
      [989, 8, 22, "Object is possibly \'undefined\'.", "3445893770"],
      [991, 15, 22, "Object is possibly \'undefined\'.", "3445893770"],
      [1004, 6, 22, "Type \'ConversationRepository | undefined\' is not assignable to type \'ConversationRepository\'.\\n  Type \'undefined\' is not assignable to type \'ConversationRepository\'.", "3445893770"],
      [1057, 26, 4, "Argument of type \'null\' is not assignable to parameter of type \'string | undefined\'.", "2087897566"],
      [1060, 61, 4, "Argument of type \'null\' is not assignable to parameter of type \'string | undefined\'.", "2087897566"],
      [1063, 49, 4, "Argument of type \'null\' is not assignable to parameter of type \'string | undefined\'.", "2087897566"],
      [1066, 49, 4, "Argument of type \'null\' is not assignable to parameter of type \'string | undefined\'.", "2087897566"],
      [1074, 26, 4, "Argument of type \'null\' is not assignable to parameter of type \'string | undefined\'.", "2087897566"],
      [1108, 8, 35, "Object is possibly \'undefined\'.", "901544345"],
      [1109, 8, 35, "Object is possibly \'undefined\'.", "901544345"],
      [1110, 8, 35, "Object is possibly \'undefined\'.", "901544345"],
      [1115, 24, 35, "Object is possibly \'undefined\'.", "901544345"],
      [1116, 13, 35, "Object is possibly \'undefined\'.", "901544345"],
      [1120, 17, 35, "Object is possibly \'undefined\'.", "901544345"],
      [1129, 49, 21, "Argument of type \'string\' is not assignable to parameter of type \'never\'.", "1873507912"],
      [1132, 13, 35, "Object is possibly \'undefined\'.", "901544345"],
      [1135, 17, 28, "Object is possibly \'undefined\'.", "3381709752"],
      [1144, 6, 30, "Object is possibly \'undefined\'.", "3408729068"],
      [1151, 25, 35, "Object is possibly \'undefined\'.", "901544345"],
      [1159, 6, 30, "Object is possibly \'undefined\'.", "3408729068"],
      [1166, 25, 35, "Object is possibly \'undefined\'.", "901544345"],
      [1176, 46, 21, "Argument of type \'string\' is not assignable to parameter of type \'never\'.", "1873507912"],
      [1183, 6, 35, "Object is possibly \'undefined\'.", "901544345"],
      [1184, 6, 35, "Object is possibly \'undefined\'.", "901544345"],
      [1185, 12, 35, "Object is possibly \'undefined\'.", "901544345"],
      [1187, 13, 35, "Object is possibly \'undefined\'.", "901544345"]
    ],
    "src/script/conversation/ConversationRepository.ts:987339060": [
      [183, 8, 29, "Argument of type \'(User | undefined)[] | undefined\' is not assignable to parameter of type \'User[] | undefined\'.\\n  Type \'(User | undefined)[]\' is not assignable to type \'User[]\'.", "1506995572"],
      [189, 75, 13, "No overload matches this call.\\n  Overload 1 of 4, \'(value: string | number | Date): Date\', gave the following error.\\n    Argument of type \'string | undefined\' is not assignable to parameter of type \'string | number | Date\'.\\n  Overload 2 of 4, \'(value: string | number): Date\', gave the following error.\\n    Argument of type \'string | undefined\' is not assignable to parameter of type \'string | number\'.", "2642562490"],
      [208, 16, 24, "Argument of type \'string | undefined\' is not assignable to parameter of type \'string\'.\\n  Type \'undefined\' is not assignable to type \'string\'.", "2322605270"],
      [213, 25, 13, "No overload matches this call.\\n  Overload 1 of 4, \'(value: string | number | Date): Date\', gave the following error.\\n    Argument of type \'string | undefined\' is not assignable to parameter of type \'string | number | Date\'.\\n  Overload 2 of 4, \'(value: string | number): Date\', gave the following error.\\n    Argument of type \'string | undefined\' is not assignable to parameter of type \'string | number\'.", "2642562490"],
      [229, 10, 12, "Object is possibly \'undefined\'.", "1670678216"],
      [324, 6, 18, "Argument of type \'Conversation | undefined\' is not assignable to parameter of type \'Conversation\'.\\n  Type \'undefined\' is not assignable to type \'Conversation\'.", "1508601427"],
      [338, 43, 15, "Argument of type \'string | undefined\' is not assignable to parameter of type \'string\'.\\n  Type \'undefined\' is not assignable to type \'string\'.", "1177570679"],
      [481, 8, 5, "Argument of type \'unknown\' is not assignable to parameter of type \'BackendClientError\'.", "165548477"],
      [521, 10, 13, "Object is of type \'unknown\'.", "2758364324"],
      [527, 8, 13, "Argument of type \'unknown\' is not assignable to parameter of type \'Error | undefined\'.", "2758364324"],
      [547, 9, 25, "Object is possibly \'undefined\'.", "4293153287"],
      [668, 78, 9, "Argument of type \'number | undefined\' is not assignable to parameter of type \'number\'.\\n  Type \'undefined\' is not assignable to type \'number\'.", "2548743275"],
      [855, 26, 24, "Argument of type \'string | undefined\' is not assignable to parameter of type \'string\'.\\n  Type \'undefined\' is not assignable to type \'string\'.", "2322605270"],
      [914, 37, 5, "Object is of type \'unknown\'.", "165548477"],
      [916, 80, 5, "Object is of type \'unknown\'.", "165548477"],
      [1043, 6, 50, "Type \'Conversation | undefined\' is not assignable to type \'false | Conversation\'.\\n  Type \'undefined\' is not assignable to type \'false | Conversation\'.", "4161336519"],
      [1053, 37, 5, "Object is of type \'unknown\'.", "165548477"],
      [1078, 30, 5, "Object is of type \'unknown\'.", "165548477"],
      [1116, 73, 6, "Type \'null\' is not assignable to type \'string\'.", "1127975365"],
      [1135, 22, 5, "Object is of type \'unknown\'.", "165548477"],
      [1161, 14, 5, "Object is of type \'unknown\'.", "165548477"],
      [1240, 4, 88, "Type \'Promise<Conversation | undefined>[]\' is not assignable to type \'Promise<Conversation>[]\'.\\n  Type \'Promise<Conversation | undefined>\' is not assignable to type \'Promise<Conversation>\'.\\n    Type \'Conversation | undefined\' is not assignable to type \'Conversation\'.\\n      Type \'undefined\' is not assignable to type \'Conversation\'.", "909551372"],
      [1657, 101, 5, "Object is of type \'unknown\'.", "165548477"],
      [1855, 18, 12, "Object is possibly \'undefined\'.", "1670678216"],
      [1943, 12, 39, "Argument of type \'(conversationEntity: Conversation) => Conversation\' is not assignable to parameter of type \'((value: Conversation) => Conversation | PromiseLike<Conversation>) & ((value: null) => Conversation | PromiseLike<...>)\'.\\n  Type \'(conversationEntity: Conversation) => Conversation\' is not assignable to type \'(value: null) => Conversation | PromiseLike<Conversation>\'.\\n    Types of parameters \'conversationEntity\' and \'value\' are incompatible.\\n      Type \'null\' is not assignable to type \'Conversation\'.", "3862325245"],
      [2047, 52, 9, "Argument of type \'IncomingEvent\' is not assignable to parameter of type \'MappedEvent\'.\\n  Type \'ConversationCodeDeleteEvent\' is not assignable to type \'MappedEvent\'.\\n    Type \'ConversationCodeDeleteEvent\' is not assignable to type \'{ data?: string | MappedEventData | undefined; type: CONVERSATION_EVENT | CONVERSATION; }\'.\\n      Types of property \'data\' are incompatible.\\n        Type \'null\' is not assignable to type \'string | MappedEventData | undefined\'.", "1945995409"],
      [2052, 6, 9, "Argument of type \'IncomingEvent\' is not assignable to parameter of type \'MappedEvent\'.", "1945995409"],
      [2271, 60, 13, "Argument of type \'ContentMessage | MemberMessage | CallMessage | VerificationMessage | LegalHoldMessage | ... 9 more ... | undefined\' is not assignable to parameter of type \'Message\'.", "2065728181"],
      [2272, 12, 35, "Argument of type \'(messageEntity: MemberMessage) => { conversationEntity: Conversation; }\' is not assignable to parameter of type \'(value: Message) => { conversationEntity: Conversation; } | PromiseLike<{ conversationEntity: Conversation; }>\'.\\n  Types of parameters \'messageEntity\' and \'value\' are incompatible.\\n    Type \'Message\' is missing the following properties from type \'MemberMessage\': allTeamMembers, exceedsMaxVisibleUsers, hasUsers, hiddenUserCount, and 34 more.", "3695844397"],
      [2300, 8, 6, "Type \'string | undefined\' is not assignable to type \'string\'.\\n  Type \'undefined\' is not assignable to type \'string\'.", "1127975365"],
      [2318, 26, 5, "Object is of type \'unknown\'.", "165548477"],
      [2323, 4, 17, "Type \'undefined\' is not assignable to type \'{ conversationEntity: Conversation; }\'.", "4204377774"],
      [2340, 6, 16, "Type \'string | undefined\' is not assignable to type \'string\'.\\n  Type \'undefined\' is not assignable to type \'string\'.", "1831201559"],
      [2349, 70, 13, "Argument of type \'ContentMessage | MemberMessage | CallMessage | VerificationMessage | LegalHoldMessage | ... 9 more ... | undefined\' is not assignable to parameter of type \'Message\'.\\n  Type \'undefined\' is not assignable to type \'Message\'.", "2065728181"],
      [2388, 12, 6, "Type \'string | null\' is not assignable to type \'string\'.\\n  Type \'null\' is not assignable to type \'string\'.", "1127975365"],
      [2422, 73, 16, "Argument of type \'(QualifiedId | undefined)[]\' is not assignable to parameter of type \'QualifiedId[]\'.", "2829605732"],
      [2501, 14, 9, "Type \'undefined\' cannot be used as an index type.", "665809274"],
      [2526, 60, 9, "Argument of type \'ConversationMemberUpdateData\' is not assignable to parameter of type \'Partial<SelfStatusUpdateDatabaseData>\'.\\n  Types of property \'otr_muted_ref\' are incompatible.\\n    Type \'string | null | undefined\' is not assignable to type \'string | undefined\'.", "1946204345"],
      [2640, 74, 42, "Object is possibly \'undefined\'.", "4089489462"],
      [2678, 51, 4, "Property \'type\' does not exist on type \'never\'.", "2087944093"],
      [2694, 25, 5, "Object is of type \'unknown\'.", "165548477"],
      [2721, 25, 5, "Object is of type \'unknown\'.", "165548477"],
      [2774, 98, 7, "Argument of type \'{ domain: string | undefined; id: string; }[] | undefined\' is not assignable to parameter of type \'QualifiedId[] | undefined\'.\\n  Type \'{ domain: string | undefined; id: string; }[]\' is not assignable to type \'QualifiedId[]\'.\\n    Type \'{ domain: string | undefined; id: string; }\' is not assignable to type \'QualifiedId\'.\\n      Types of property \'domain\' are incompatible.\\n        Type \'string | undefined\' is not assignable to type \'string\'.\\n          Type \'undefined\' is not assignable to type \'string\'.", "2414311946"],
      [2781, 42, 13, "Argument of type \'ContentMessage | MemberMessage | CallMessage | VerificationMessage | LegalHoldMessage | ... 9 more ... | undefined\' is not assignable to parameter of type \'Message\'.", "2065728181"],
      [2883, 64, 6, "Type \'string | undefined\' is not assignable to type \'string\'.\\n  Type \'undefined\' is not assignable to type \'string\'.", "1127975365"],
      [2905, 6, 6, "Type \'string | undefined\' is not assignable to type \'string\'.\\n  Type \'undefined\' is not assignable to type \'string\'.", "1127975365"]
    ],
    "src/script/conversation/ConversationRoleRepository.test.ts:4040891269": [
      [36, 6, 27, "Argument of type \'TeamRepository | undefined\' is not assignable to parameter of type \'TeamRepository\'.\\n  Type \'undefined\' is not assignable to type \'TeamRepository\'.", "2595125417"],
      [38, 6, 27, "Object is possibly \'undefined\'.", "2644272773"],
      [39, 6, 27, "Object is possibly \'undefined\'.", "2595125417"],
      [46, 6, 27, "Object is possibly \'undefined\'.", "2595125417"],
      [54, 41, 26, "Argument of type \'string\' is not assignable to parameter of type \'never\'.", "4107340324"],
      [65, 6, 27, "Object is possibly \'undefined\'.", "2595125417"],
      [93, 54, 4, "Argument of type \'null\' is not assignable to parameter of type \'string | undefined\'.", "2087897566"]
    ],
    "src/script/conversation/ConversationService.ts:174064823": [
      [335, 4, 92, "Type \'Promise<T | undefined>\' is not assignable to type \'Promise<T>\'.\\n  Type \'T | undefined\' is not assignable to type \'T\'.\\n    \'T\' could be instantiated with an arbitrary type which could be unrelated to \'T | undefined\'.", "1764067179"]
    ],
    "src/script/conversation/ConversationState.ts:3761486215": [
      [49, 4, 18, "Type \'ObservableArray<never>\' is not assignable to type \'ObservableArray<Conversation>\'.\\n  Types of parameters \'value\' and \'value\' are incompatible.\\n    Type \'Conversation[] | null | undefined\' is not assignable to type \'never[] | null | undefined\'.\\n      Type \'Conversation[]\' is not assignable to type \'never[]\'.\\n        Type \'Conversation\' is not assignable to type \'never\'.", "3125413011"],
      [50, 4, 27, "Type \'ObservableArray<never>\' is not assignable to type \'ObservableArray<Conversation>\'.", "984920682"],
      [51, 4, 26, "Type \'ObservableArray<never>\' is not assignable to type \'ObservableArray<Conversation>\'.", "1791791444"],
      [52, 4, 29, "Type \'ObservableArray<never>\' is not assignable to type \'ObservableArray<Conversation>\'.", "1232424273"]
    ],
    "src/script/conversation/ConversationStateHandler.ts:402674568": [
      [49, 6, 34, "Type of computed property\'s value is \'(conversationEntity: Conversation, eventJson: ConversationEvent<Partial<ConversationAccessV2UpdateData & ConversationAccessUpdateData>>) => void\', which is not assignable to type \'(conversationEntity: Conversation) => void | Promise<void>\'.", "141947257"],
      [51, 6, 32, "Type of computed property\'s value is \'(conversationEntity: Conversation, eventJson: ConversationEvent<ConversationCode>) => void\', which is not assignable to type \'(conversationEntity: Conversation) => void | Promise<void>\'.", "2297092144"],
      [68, 44, 9, "Argument of type \'undefined\' is not assignable to parameter of type \'string\'.", "2620553983"],
      [79, 32, 52, "Argument of type \'\\"modalConversationOptionsAllowGuestMessage\\" | \\"modalConversationOptionsAllowServiceMessage\\" | \\"modalConversationOptionsAllowundefinedMessage\\"\' is not assignable to parameter of type \'StringIdentifer\'.\\n  Type \'\\"modalConversationOptionsAllowundefinedMessage\\"\' is not assignable to type \'StringIdentifer\'. Did you mean \'\\"modalConversationOptionsAllowServiceMessage\\"\'?", "584687952"],
      [81, 32, 54, "Argument of type \'\\"modalConversationOptionsDisableGuestMessage\\" | \\"modalConversationOptionsDisableServiceMessage\\" | \\"modalConversationOptionsDisableundefinedMessage\\"\' is not assignable to parameter of type \'StringIdentifer\'.\\n  Type \'\\"modalConversationOptionsDisableundefinedMessage\\"\' is not assignable to type \'StringIdentifer\'. Did you mean \'\\"modalConversationOptionsDisableServiceMessage\\"\'?", "2151912957"],
      [90, 22, 53, "Argument of type \'\\"modalConversationOptionsToggleGuestMessage\\" | \\"modalConversationOptionsToggleServiceMessage\\" | \\"modalConversationOptionsToggleundefinedMessage\\"\' is not assignable to parameter of type \'StringIdentifer\'.\\n  Type \'\\"modalConversationOptionsToggleundefinedMessage\\"\' is not assignable to type \'StringIdentifer\'. Did you mean \'\\"modalConversationOptionsToggleServiceMessage\\"\'?", "605985499"],
      [98, 25, 5, "Object is of type \'unknown\'.", "165548477"],
      [120, 36, 9, "Argument of type \'undefined\' is not assignable to parameter of type \'string\'.", "2620553983"],
      [131, 58, 11, "Argument of type \'CONVERSATION_ACCESS[] | undefined\' is not assignable to parameter of type \'CONVERSATION_ACCESS[]\'.\\n  Type \'undefined\' is not assignable to type \'CONVERSATION_ACCESS[]\'.", "160859537"],
      [135, 34, 9, "Argument of type \'undefined\' is not assignable to parameter of type \'string\'.", "2620553983"]
    ],
    "src/script/conversation/ConversationVerificationStateHandler.test.ts:2666026360": [
      [48, 42, 13, "Argument of type \'string\' is not assignable to parameter of type \'never\'.", "1690980598"],
      [56, 52, 4, "Argument of type \'null\' is not assignable to parameter of type \'string | undefined\'.", "2087897566"],
      [58, 55, 28, "Cannot invoke an object which is possibly \'undefined\'.", "1515665510"],
      [62, 43, 4, "Argument of type \'null\' is not assignable to parameter of type \'string | undefined\'.", "2087897566"],
      [63, 43, 4, "Argument of type \'null\' is not assignable to parameter of type \'string | undefined\'.", "2087897566"],
      [66, 6, 23, "Cannot invoke an object which is possibly \'undefined\'.", "1497309756"],
      [70, 6, 23, "Cannot invoke an object which is possibly \'undefined\'.", "3101468415"],
      [105, 6, 28, "Cannot invoke an object which is possibly \'undefined\'.", "3077965475"],
      [115, 13, 28, "Object is possibly \'undefined\'.", "3381709752"],
      [127, 6, 28, "Cannot invoke an object which is possibly \'undefined\'.", "3077965475"],
      [137, 13, 28, "Object is possibly \'undefined\'.", "3381709752"],
      [153, 6, 26, "Cannot invoke an object which is possibly \'undefined\'.", "625087166"],
      [162, 13, 28, "Object is possibly \'undefined\'.", "3381709752"],
      [171, 13, 28, "Object is possibly \'undefined\'.", "3381709752"],
      [183, 6, 26, "Cannot invoke an object which is possibly \'undefined\'.", "625087166"],
      [192, 13, 28, "Object is possibly \'undefined\'.", "3381709752"],
      [201, 13, 28, "Object is possibly \'undefined\'.", "3381709752"],
      [210, 52, 4, "Argument of type \'null\' is not assignable to parameter of type \'string | undefined\'.", "2087897566"],
      [212, 6, 28, "Cannot invoke an object which is possibly \'undefined\'.", "3077965475"],
      [226, 13, 28, "Object is possibly \'undefined\'.", "3381709752"],
      [232, 52, 4, "Argument of type \'null\' is not assignable to parameter of type \'string | undefined\'.", "2087897566"],
      [234, 6, 28, "Cannot invoke an object which is possibly \'undefined\'.", "3077965475"],
      [248, 13, 28, "Object is possibly \'undefined\'.", "3381709752"],
      [254, 6, 23, "Cannot invoke an object which is possibly \'undefined\'.", "1497309756"]
    ],
    "src/script/conversation/EventBuilder.test.ts:3015092617": [
      [33, 6, 12, "Type \'undefined\' is not assignable to type \'EventMapper\'.", "2093608813"],
      [34, 6, 15, "Type \'undefined\' is not assignable to type \'Conversation\'.", "4110128166"],
      [35, 6, 12, "Type \'undefined\' is not assignable to type \'User\'.", "2792000409"],
      [38, 48, 4, "Argument of type \'null\' is not assignable to parameter of type \'string | undefined\'.", "2087897566"],
      [53, 36, 26, "Object is possibly \'undefined\'.", "1493205124"],
      [68, 36, 26, "Object is possibly \'undefined\'.", "1493205124"],
      [77, 11, 13, "Object is possibly \'undefined\'.", "2065728181"],
      [78, 11, 13, "Object is possibly \'undefined\'.", "2065728181"],
      [78, 36, 26, "Object is possibly \'undefined\'.", "1493205124"],
      [79, 11, 13, "Object is possibly \'undefined\'.", "2065728181"],
      [95, 11, 13, "Object is possibly \'undefined\'.", "2065728181"],
      [96, 11, 13, "Object is possibly \'undefined\'.", "2065728181"]
    ],
    "src/script/conversation/EventBuilder.ts:154152099": [
      [222, 12, 29, "Object is possibly \'undefined\'.", "2539326033"],
      [233, 12, 29, "Object is possibly \'undefined\'.", "2539326033"],
      [284, 12, 29, "Object is possibly \'undefined\'.", "2539326033"],
      [336, 23, 29, "Object is possibly \'undefined\'.", "2539326033"],
      [342, 19, 29, "Object is possibly \'undefined\'.", "2539326033"],
      [432, 32, 29, "Object is possibly \'undefined\'.", "2539326033"],
      [444, 12, 29, "Object is possibly \'undefined\'.", "2539326033"],
      [454, 12, 29, "Object is possibly \'undefined\'.", "2539326033"]
    ],
    "src/script/conversation/EventMapper.ts:2506079831": [
      [92, 96, 5, "Object is of type \'unknown\'.", "165548477"],
      [160, 31, 11, "Argument of type \'string | undefined\' is not assignable to parameter of type \'string\'.\\n  Type \'undefined\' is not assignable to type \'string\'.", "3188681863"],
      [163, 51, 10, "Argument of type \'string | undefined\' is not assignable to parameter of type \'string\'.\\n  Type \'undefined\' is not assignable to type \'string\'.", "3610690941"],
      [170, 6, 22, "Type \'number | undefined\' is not assignable to type \'number\'.\\n  Type \'undefined\' is not assignable to type \'number\'.", "152976819"],
      [174, 6, 22, "Type \'number | undefined\' is not assignable to type \'number\'.\\n  Type \'undefined\' is not assignable to type \'number\'.", "152976819"],
      [177, 4, 17, "Type \'string | undefined\' is not assignable to type \'string\'.\\n  Type \'undefined\' is not assignable to type \'string\'.", "1128866980"],
      [344, 4, 26, "Type \'string | undefined\' is not assignable to type \'string\'.\\n  Type \'undefined\' is not assignable to type \'string\'.", "2611213113"],
      [345, 4, 16, "Type \'string | undefined\' is not assignable to type \'string\'.\\n  Type \'undefined\' is not assignable to type \'string\'.", "1858936470"],
      [451, 56, 9, "Argument of type \'number | undefined\' is not assignable to parameter of type \'number\'.\\n  Type \'undefined\' is not assignable to type \'number\'.", "2548743275"],
      [525, 4, 20, "Type \'MemberLeaveReason | undefined\' is not assignable to type \'MemberLeaveReason\'.\\n  Type \'undefined\' is not assignable to type \'MemberLeaveReason\'.", "642569791"],
      [732, 27, 3, "Argument of type \'string | undefined\' is not assignable to parameter of type \'string\'.\\n  Type \'undefined\' is not assignable to type \'string\'.", "193424690"],
      [735, 47, 7, "Argument of type \'Uint8Array | undefined\' is not assignable to parameter of type \'Uint8Array\'.\\n  Type \'undefined\' is not assignable to type \'Uint8Array\'.", "861760996"],
      [743, 29, 11, "Argument of type \'string | undefined\' is not assignable to parameter of type \'string\'.\\n  Type \'undefined\' is not assignable to type \'string\'.", "3188681863"],
      [745, 29, 11, "Argument of type \'string | undefined\' is not assignable to parameter of type \'string\'.\\n  Type \'undefined\' is not assignable to type \'string\'.", "3188681863"],
      [746, 45, 10, "Argument of type \'string | undefined\' is not assignable to parameter of type \'string\'.\\n  Type \'undefined\' is not assignable to type \'string\'.", "3610690941"],
      [763, 11, 14, "Property \'content_length\' does not exist on type \'AssetData | undefined\'.", "2383733551"],
      [763, 27, 12, "Property \'content_type\' does not exist on type \'AssetData | undefined\'.", "3523308779"],
      [763, 41, 2, "Property \'id\' does not exist on type \'AssetData | undefined\'.", "5861160"],
      [763, 54, 4, "Property \'info\' does not exist on type \'AssetData | undefined\'.", "2087826411"],
      [774, 11, 3, "Property \'key\' does not exist on type \'AssetData | undefined\'.", "193424690"],
      [774, 16, 7, "Property \'otr_key\' does not exist on type \'AssetData | undefined\'.", "861760996"],
      [774, 25, 6, "Property \'sha256\' does not exist on type \'AssetData | undefined\'.", "2174157102"],
      [774, 33, 5, "Property \'token\' does not exist on type \'AssetData | undefined\'.", "183304158"],
      [774, 40, 6, "Property \'domain\' does not exist on type \'AssetData | undefined\'.", "1127975365"],
      [817, 72, 10, "Argument of type \'string | null | undefined\' is not assignable to parameter of type \'string | undefined\'.\\n  Type \'null\' is not assignable to type \'string | undefined\'.", "2264616494"],
      [818, 59, 10, "Argument of type \'string | null | undefined\' is not assignable to parameter of type \'string | undefined\'.", "2264616494"],
      [857, 10, 36, "Argument of type \'string | undefined\' is not assignable to parameter of type \'string | null\'.", "3484704420"],
      [865, 78, 5, "Object is of type \'unknown\'.", "165548477"],
      [884, 68, 11, "Argument of type \'string | undefined\' is not assignable to parameter of type \'string\'.\\n  Type \'undefined\' is not assignable to type \'string\'.", "2853998291"]
    ],
    "src/script/conversation/MessageRepository.ts:3425977142": [
      [746, 52, 8, "No overload matches this call.\\n  Overload 1 of 4, \'(value: string | number | Date): Date\', gave the following error.\\n    Argument of type \'string | undefined\' is not assignable to parameter of type \'string | number | Date\'.\\n  Overload 2 of 4, \'(value: string | number): Date\', gave the following error.\\n    Argument of type \'string | undefined\' is not assignable to parameter of type \'string | number\'.", "1948180668"],
      [811, 102, 5, "Object is of type \'unknown\'.", "165548477"],
      [955, 80, 4, "Object is possibly \'undefined\'.", "2087973204"],
      [966, 37, 5, "Object is of type \'unknown\'.", "165548477"],
      [1173, 81, 4, "Argument of type \'User | undefined\' is not assignable to parameter of type \'QualifiedEntity\'.\\n  Type \'undefined\' is not assignable to type \'QualifiedEntity\'.", "2087973204"],
      [1175, 36, 4, "Object is possibly \'undefined\'.", "2087973204"],
      [1178, 39, 5, "Argument of type \'(User | undefined)[]\' is not assignable to parameter of type \'User[]\'.", "183638951"],
      [1179, 30, 5, "Argument of type \'(User | undefined)[]\' is not assignable to parameter of type \'User[]\'.", "183638951"],
      [1224, 68, 24, "Argument of type \'string | undefined\' is not assignable to parameter of type \'string\'.\\n  Type \'undefined\' is not assignable to type \'string\'.", "2322605270"],
      [1256, 39, 42, "Argument of type \'Conversation | undefined\' is not assignable to parameter of type \'Conversation\'.\\n  Type \'undefined\' is not assignable to type \'Conversation\'.", "4089489462"],
      [1273, 39, 42, "Argument of type \'Conversation | undefined\' is not assignable to parameter of type \'Conversation\'.\\n  Type \'undefined\' is not assignable to type \'Conversation\'.", "4089489462"]
    ],
    "src/script/conversation/linkPreviews/helpers.test.ts:1000221294": [
      [84, 11, 4, "Object is possibly \'undefined\'.", "2087656645"],
      [85, 11, 4, "Object is possibly \'undefined\'.", "2087656645"],
      [91, 11, 4, "Object is possibly \'undefined\'.", "2087656645"],
      [92, 11, 4, "Object is possibly \'undefined\'.", "2087656645"],
      [98, 11, 4, "Object is possibly \'undefined\'.", "2089009317"],
      [99, 11, 4, "Object is possibly \'undefined\'.", "2089009317"],
      [105, 11, 12, "Object is possibly \'undefined\'.", "929375728"],
      [106, 11, 12, "Object is possibly \'undefined\'.", "929375728"],
      [112, 11, 4, "Object is possibly \'undefined\'.", "2089009317"],
      [113, 11, 4, "Object is possibly \'undefined\'.", "2089009317"]
    ],
    "src/script/conversation/linkPreviews/index.test.ts:3225052035": [
      [113, 13, 10, "Object is possibly \'undefined\'.", "444608935"],
      [114, 13, 10, "Object is possibly \'undefined\'.", "444608935"]
    ],
    "src/script/conversation/linkPreviews/index.ts:3906640483": [
      [117, 40, 23, "Argument of type \'string | undefined\' is not assignable to parameter of type \'string\'.\\n  Type \'undefined\' is not assignable to type \'string\'.", "493358700"],
      [122, 21, 39, "Object is possibly \'null\'.", "3082036576"],
      [131, 4, 12, "Type \'string | undefined\' is not assignable to type \'string\'.\\n  Type \'undefined\' is not assignable to type \'string\'.", "399682992"],
      [156, 56, 5, "Object is of type \'unknown\'.", "165548477"]
    ],
    "src/script/conversation/userClientsUtils.ts:356115482": [
      [28, 47, 21, "No overload matches this call.\\n  Overload 1 of 2, \'(o: ArrayLike<unknown> | { [s: string]: unknown; }): unknown[]\', gave the following error.\\n    Argument of type \'object | null\' is not assignable to parameter of type \'ArrayLike<unknown> | { [s: string]: unknown; }\'.\\n      Type \'null\' is not assignable to type \'ArrayLike<unknown> | { [s: string]: unknown; }\'.\\n  Overload 2 of 2, \'(o: {}): any[]\', gave the following error.\\n    Argument of type \'object | null\' is not assignable to parameter of type \'{}\'.\\n      Type \'null\' is not assignable to type \'{}\'.", "4151921890"]
    ],
    "src/script/cryptography/CryptographyMapper.ts:2912131072": [
      [145, 51, 20, "Argument of type \'IAsset | null | undefined\' is not assignable to parameter of type \'(IImageAsset | IAsset) & Partial<{ expectsReadConfirmation: boolean; legalHoldStatus: LegalHoldStatus; }>\'.\\n  Type \'undefined\' is not assignable to type \'(IImageAsset | IAsset) & Partial<{ expectsReadConfirmation: boolean; legalHoldStatus: LegalHoldStatus; }>\'.", "4167911361"],
      [191, 51, 20, "Argument of type \'IImageAsset | null | undefined\' is not assignable to parameter of type \'(IImageAsset | IAsset) & Partial<{ expectsReadConfirmation: boolean; legalHoldStatus: LegalHoldStatus; }>\'.\\n  Type \'undefined\' is not assignable to type \'(IImageAsset | IAsset) & Partial<{ expectsReadConfirmation: boolean; legalHoldStatus: LegalHoldStatus; }>\'.", "4177607510"],
      [197, 51, 20, "Argument of type \'IKnock | null | undefined\' is not assignable to parameter of type \'(IImageAsset | IAsset) & Partial<{ expectsReadConfirmation: boolean; legalHoldStatus: LegalHoldStatus; }>\'.\\n  Type \'undefined\' is not assignable to type \'(IImageAsset | IAsset) & Partial<{ expectsReadConfirmation: boolean; legalHoldStatus: LegalHoldStatus; }>\'.", "4184406259"],
      [208, 54, 23, "Argument of type \'ILocation | null | undefined\' is not assignable to parameter of type \'(IImageAsset | IAsset) & Partial<{ expectsReadConfirmation: boolean; legalHoldStatus: LegalHoldStatus; }>\'.\\n  Type \'undefined\' is not assignable to type \'(IImageAsset | IAsset) & Partial<{ expectsReadConfirmation: boolean; legalHoldStatus: LegalHoldStatus; }>\'.", "4165194764"],
      [219, 50, 19, "Argument of type \'IText | null | undefined\' is not assignable to parameter of type \'(IImageAsset | IAsset) & Partial<{ expectsReadConfirmation: boolean; legalHoldStatus: LegalHoldStatus; }>\'.\\n  Type \'undefined\' is not assignable to type \'(IImageAsset | IAsset) & Partial<{ expectsReadConfirmation: boolean; legalHoldStatus: LegalHoldStatus; }>\'.", "1297199116"],
      [225, 55, 24, "Argument of type \'IComposite | null | undefined\' is not assignable to parameter of type \'(IImageAsset | IAsset) & Partial<{ expectsReadConfirmation: boolean; legalHoldStatus: LegalHoldStatus; }>\'.\\n  Type \'undefined\' is not assignable to type \'(IImageAsset | IAsset) & Partial<{ expectsReadConfirmation: boolean; legalHoldStatus: LegalHoldStatus; }>\'.", "2918936900"],
      [270, 15, 8, "Property \'mentions\' does not exist on type \'IText | null | undefined\'.", "1350167884"],
      [270, 40, 7, "Property \'content\' does not exist on type \'IText | null | undefined\'.", "3716929964"],
      [277, 43, 12, "Parameter \'protoMention\' implicitly has an \'any\' type.", "3153561129"],
      [312, 10, 4, "Type \'string | null\' is not assignable to type \'string | undefined\'.\\n  Type \'null\' is not assignable to type \'string | undefined\'.", "2087876002"],
      [328, 11, 4, "Variable \'data\' is used before being assigned.", "2087377941"],
      [329, 8, 14, "Type \'string | null | undefined\' is not assignable to type \'string | undefined\'.", "1588166864"],
      [329, 24, 6, "Object is possibly \'null\' or \'undefined\'.", "2124712353"],
      [330, 8, 11, "Type \'string | null | undefined\' is not assignable to type \'string | undefined\'.", "3188681863"],
      [330, 21, 6, "Object is possibly \'null\' or \'undefined\'.", "2124712353"],
      [331, 40, 6, "Object is possibly \'null\' or \'undefined\'.", "2124712353"],
      [332, 39, 6, "Object is possibly \'null\' or \'undefined\'.", "2124712353"],
      [333, 8, 13, "Type \'string | null | undefined\' is not assignable to type \'string | undefined\'.", "2111557739"],
      [333, 23, 6, "Object is possibly \'null\' or \'undefined\'.", "2124712353"],
      [339, 6, 4, "Variable \'data\' is used before being assigned.", "2087377941"],
      [344, 11, 4, "Variable \'data\' is used before being assigned.", "2087377941"],
      [345, 8, 6, "Type \'string | null | undefined\' is not assignable to type \'string | undefined\'.", "1127975365"],
      [345, 16, 8, "Object is possibly \'undefined\'.", "533230503"],
      [346, 8, 3, "Type \'string | null | undefined\' is not assignable to type \'string | undefined\'.", "193424690"],
      [346, 13, 8, "Object is possibly \'undefined\'.", "533230503"],
      [347, 32, 8, "Object is possibly \'undefined\'.", "533230503"],
      [348, 31, 8, "Object is possibly \'undefined\'.", "533230503"],
      [350, 8, 5, "Type \'string | null | undefined\' is not assignable to type \'string | undefined\'.", "183304158"],
      [350, 15, 8, "Object is possibly \'undefined\'.", "533230503"],
      [353, 17, 4, "Variable \'data\' is used before being assigned.", "2087377941"],
      [356, 12, 4, "Variable \'data\' is used before being assigned.", "2087377941"],
      [451, 25, 24, "Object is possibly \'null\' or \'undefined\'.", "1179641534"],
      [485, 62, 5, "Object is of type \'unknown\'.", "165548477"],
      [551, 28, 31, "Object is possibly \'null\' or \'undefined\'.", "723833724"]
    ],
    "src/script/cryptography/CryptographyRepository.test.ts:468271473": [
      [26, 4, 35, "Object is possibly \'undefined\'.", "2744578530"],
      [39, 32, 35, "Object is possibly \'undefined\'.", "2744578530"]
    ],
    "src/script/cryptography/CryptographyRepository.ts:1877355837": [
      [180, 100, 5, "Object is of type \'unknown\'.", "165548477"]
    ],
    "src/script/entity/Conversation.test.ts:2104519903": [
      [49, 6, 15, "Type \'null\' is not assignable to type \'Conversation\'.", "4110128166"],
      [50, 6, 10, "Type \'null\' is not assignable to type \'User\'.", "964073551"],
      [52, 56, 4, "Argument of type \'null\' is not assignable to parameter of type \'string | undefined\'.", "2087897566"],
      [60, 53, 4, "Argument of type \'null\' is not assignable to parameter of type \'string | undefined\'.", "2087897566"],
      [146, 8, 18, "Type \'undefined\' is not assignable to type \'Message\'.", "3099154241"],
      [182, 13, 15, "Object is possibly \'undefined\'.", "3656134677"],
      [183, 13, 15, "Object is possibly \'undefined\'.", "3656134677"],
      [196, 13, 15, "Object is possibly \'undefined\'.", "3656134677"],
      [197, 13, 15, "Object is possibly \'undefined\'.", "3656134677"],
      [306, 60, 4, "Argument of type \'null\' is not assignable to parameter of type \'string | undefined\'.", "2087897566"],
      [307, 58, 4, "Argument of type \'null\' is not assignable to parameter of type \'string | undefined\'.", "2087897566"],
      [348, 8, 12, "Type \'undefined\' is not assignable to type \'User\'.", "2792000409"],
      [351, 34, 4, "Argument of type \'null\' is not assignable to parameter of type \'string | undefined\'.", "2087897566"],
      [364, 35, 4, "Argument of type \'null\' is not assignable to parameter of type \'string | undefined\'.", "2087897566"],
      [383, 35, 4, "Argument of type \'null\' is not assignable to parameter of type \'string | undefined\'.", "2087897566"],
      [408, 40, 4, "Argument of type \'null\' is not assignable to parameter of type \'string | undefined\'.", "2087897566"],
      [412, 13, 40, "Object is possibly \'undefined\'.", "1814521512"],
      [429, 13, 40, "Object is possibly \'undefined\'.", "1814521512"],
      [447, 13, 40, "Object is possibly \'undefined\'.", "1814521512"],
      [496, 54, 4, "Argument of type \'null\' is not assignable to parameter of type \'string | undefined\'.", "2087897566"],
      [516, 48, 4, "Argument of type \'null\' is not assignable to parameter of type \'string | undefined\'.", "2087897566"],
      [547, 35, 4, "Argument of type \'null\' is not assignable to parameter of type \'string | undefined\'.", "2087897566"],
      [551, 42, 4, "Argument of type \'null\' is not assignable to parameter of type \'string | undefined\'.", "2087897566"],
      [568, 6, 34, "Cannot invoke an object which is possibly \'undefined\'.", "893582186"],
      [570, 56, 4, "Argument of type \'null\' is not assignable to parameter of type \'string | undefined\'.", "2087897566"],
      [574, 35, 4, "Argument of type \'null\' is not assignable to parameter of type \'string | undefined\'.", "2087897566"],
      [584, 6, 34, "Cannot invoke an object which is possibly \'undefined\'.", "893582186"],
      [586, 40, 4, "Argument of type \'null\' is not assignable to parameter of type \'string | undefined\'.", "2087897566"],
      [591, 35, 4, "Argument of type \'null\' is not assignable to parameter of type \'string | undefined\'.", "2087897566"],
      [595, 39, 4, "Argument of type \'null\' is not assignable to parameter of type \'string | undefined\'.", "2087897566"],
      [605, 6, 34, "Cannot invoke an object which is possibly \'undefined\'.", "893582186"],
      [607, 40, 4, "Argument of type \'null\' is not assignable to parameter of type \'string | undefined\'.", "2087897566"],
      [612, 35, 4, "Argument of type \'null\' is not assignable to parameter of type \'string | undefined\'.", "2087897566"],
      [616, 39, 4, "Argument of type \'null\' is not assignable to parameter of type \'string | undefined\'.", "2087897566"],
      [628, 58, 4, "Argument of type \'null\' is not assignable to parameter of type \'string | undefined\'.", "2087897566"],
      [634, 54, 4, "Argument of type \'null\' is not assignable to parameter of type \'string | undefined\'.", "2087897566"],
      [646, 60, 4, "Argument of type \'null\' is not assignable to parameter of type \'string | undefined\'.", "2087897566"],
      [701, 54, 4, "Argument of type \'null\' is not assignable to parameter of type \'string | undefined\'.", "2087897566"],
      [714, 60, 4, "Argument of type \'null\' is not assignable to parameter of type \'string | undefined\'.", "2087897566"],
      [795, 8, 10, "Type \'undefined\' is not assignable to type \'string\'.", "3990992796"],
      [904, 8, 9, "Type \'undefined\' is not assignable to type \'number\'.", "2548743275"],
      [905, 8, 14, "Type \'undefined\' is not assignable to type \'ContentMessage\'.", "770131143"],
      [906, 8, 21, "Type \'undefined\' is not assignable to type \'PingMessage\'.", "3552399181"],
      [907, 8, 15, "Type \'undefined\' is not assignable to type \'PingMessage\'.", "1424040496"],
      [908, 8, 11, "Type \'undefined\' is not assignable to type \'PingMessage\'.", "3938011998"],
      [909, 8, 18, "Type \'undefined\' is not assignable to type \'ContentMessage\'.", "2146105736"],
      [912, 56, 4, "Argument of type \'null\' is not assignable to parameter of type \'string | undefined\'.", "2087897566"],
      [1138, 58, 4, "Argument of type \'null\' is not assignable to parameter of type \'string | undefined\'.", "2087897566"],
      [1142, 36, 9, "Argument of type \'undefined\' is not assignable to parameter of type \'number\'.", "2620553983"],
      [1167, 36, 9, "Argument of type \'undefined\' is not assignable to parameter of type \'number\'.", "2620553983"]
    ],
    "src/script/entity/Conversation.ts:414737185": [
      [107, 18, 24, "Property \'enforcedTeamMessageTimer\' has no initializer and is not definitely assigned in the constructor.", "3799921350"],
      [187, 4, 16, "Type \'Observable<PERSONAL | TEAM | OTHER | undefined>\' is not assignable to type \'Observable<ACCESS_STATE>\'.\\n  The types returned by \'peek()\' are incompatible between these types.\\n    Type \'PERSONAL | TEAM | OTHER | undefined\' is not assignable to type \'ACCESS_STATE\'.", "3665501182"],
      [188, 4, 15, "Type \'Observable<string | undefined>\' is not assignable to type \'Observable<string>\'.", "761254596"],
      [189, 4, 12, "Type \'undefined\' is not assignable to type \'string\'.", "2242477105"],
      [190, 4, 9, "Type \'Observable<string | undefined>\' is not assignable to type \'Observable<string>\'.", "1162129866"],
      [191, 4, 12, "Type \'undefined\' is not assignable to type \'string\'.", "1264629218"],
      [192, 4, 9, "Type \'Observable<CONVERSATION_TYPE | undefined>\' is not assignable to type \'Observable<CONVERSATION_TYPE>\'.\\n  The types returned by \'peek()\' are incompatible between these types.\\n    Type \'CONVERSATION_TYPE | undefined\' is not assignable to type \'CONVERSATION_TYPE\'.", "1162754997"],
      [204, 4, 27, "Type \'ObservableArray<never>\' is not assignable to type \'ObservableArray<User>\'.", "957208303"],
      [205, 4, 27, "Type \'ObservableArray<never>\' is not assignable to type \'ObservableArray<QualifiedId>\'.\\n  Types of parameters \'value\' and \'value\' are incompatible.\\n    Type \'QualifiedId[] | null | undefined\' is not assignable to type \'never[] | null | undefined\'.\\n      Type \'QualifiedId[]\' is not assignable to type \'never[]\'.\\n        Type \'QualifiedId\' is not assignable to type \'never\'.", "957203187"],
      [228, 4, 15, "Type \'PureComputed<boolean | \\"\\">\' is not assignable to type \'PureComputed<boolean>\'.", "1095670353"],
      [244, 4, 19, "Type \'PureComputed<boolean | undefined>\' is not assignable to type \'PureComputed<boolean>\'.", "2748887882"],
      [248, 4, 13, "Type \'PureComputed<boolean | undefined>\' is not assignable to type \'PureComputed<boolean>\'.", "1137010663"],
      [273, 4, 23, "Type \'Observable<ConversationVerificationState.UNVERIFIED>\' is not assignable to type \'Observable<ConversationVerificationState>\'.\\n  Types of parameters \'value\' and \'value\' are incompatible.\\n    Type \'ConversationVerificationState\' is not assignable to type \'ConversationVerificationState.UNVERIFIED\'.", "1872259068"],
      [282, 4, 9, "Type \'Observable<Call | null>\' is not assignable to type \'Observable<Call>\'.\\n  The types returned by \'peek()\' are incompatible between these types.\\n    Type \'Call | null\' is not assignable to type \'Call\'.\\n      Type \'null\' is not assignable to type \'Call\'.", "1162313103"],
      [294, 61, 15, "Object is possibly \'undefined\'.", "3866385313"],
      [300, 35, 15, "Object is possibly \'undefined\'.", "3866385313"],
      [316, 54, 10, "Object is possibly \'undefined\'.", "50227919"],
      [319, 4, 20, "Type \'Observable<LegalHoldStatus.DISABLED>\' is not assignable to type \'Observable<LegalHoldStatus>\'.\\n  Types of parameters \'value\' and \'value\' are incompatible.\\n    Type \'LegalHoldStatus\' is not assignable to type \'LegalHoldStatus.DISABLED\'.", "135203605"],
      [323, 84, 10, "Object is possibly \'undefined\'.", "50227919"],
      [340, 18, 15, "Object is possibly \'undefined\'.", "3866385313"],
      [346, 12, 15, "Object is possibly \'undefined\'.", "3866385313"],
      [359, 4, 11, "Type \'Observable<ConversationStatus.CURRENT_MEMBER>\' is not assignable to type \'Observable<ConversationStatus>\'.\\n  Types of parameters \'value\' and \'value\' are incompatible.\\n    Type \'ConversationStatus\' is not assignable to type \'ConversationStatus.CURRENT_MEMBER\'.", "3642829209"],
      [369, 4, 22, "Type \'Observable<number | null>\' is not assignable to type \'Observable<number>\'.", "3241402412"],
      [370, 4, 23, "Type \'Observable<number | null>\' is not assignable to type \'Observable<number>\'.", "2493965002"],
      [372, 4, 16, "Type \'Observable<RECEIPT_MODE.OFF>\' is not assignable to type \'Observable<RECEIPT_MODE>\'.\\n  Types of parameters \'value\' and \'value\' are incompatible.\\n    Type \'RECEIPT_MODE\' is not assignable to type \'RECEIPT_MODE.OFF\'.", "245090354"],
      [383, 4, 17, "Type \'PureComputed<number | false>\' is not assignable to type \'PureComputed<number>\'.\\n  The types returned by \'peek()\' are incompatible between these types.\\n    Type \'number | false\' is not assignable to type \'number\'.\\n      Type \'boolean\' is not assignable to type \'number\'.", "515474049"],
      [434, 62, 15, "Object is possibly \'undefined\'.", "3866385313"],
      [436, 91, 15, "Object is possibly \'undefined\'.", "3866385313"],
      [662, 28, 54, "Argument of type \'string | null\' is not assignable to parameter of type \'string\'.\\n  Type \'null\' is not assignable to type \'string\'.", "3385179653"],
      [703, 4, 53, "Type \'ContentMessage | undefined\' is not assignable to type \'ContentMessage\'.\\n  Type \'undefined\' is not assignable to type \'ContentMessage\'.", "1980005351"],
      [754, 9, 15, "Object is possibly \'undefined\'.", "3866385313"],
      [777, 4, 88, "No overload matches this call.\\n  Overload 1 of 2, \'(item: Message | ContentMessage | MemberMessage): (Message | ContentMessage | MemberMessage)[]\', gave the following error.\\n    Argument of type \'(message_et: Message | ContentMessage | MemberMessage) => boolean | \\"\\"\' is not assignable to parameter of type \'Message | ContentMessage | MemberMessage\'.\\n  Overload 2 of 2, \'(removeFunction: (item: Message | ContentMessage | MemberMessage) => boolean): (Message | ContentMessage | MemberMessage)[]\', gave the following error.\\n    Type \'string | boolean\' is not assignable to type \'boolean\'.", "302417194"],
      [818, 72, 15, "Object is possibly \'undefined\'.", "3866385313"],
      [965, 45, 15, "No overload matches this call.\\n  Overload 1 of 2, \'(...items: ConcatArray<User>[]): User[]\', gave the following error.\\n    Argument of type \'User | undefined\' is not assignable to parameter of type \'ConcatArray<User>\'.\\n      Type \'undefined\' is not assignable to type \'ConcatArray<User>\'.\\n  Overload 2 of 2, \'(...items: (User | ConcatArray<User>)[]): User[]\', gave the following error.\\n    Argument of type \'User | undefined\' is not assignable to parameter of type \'User | ConcatArray<User>\'.\\n      Type \'undefined\' is not assignable to type \'User | ConcatArray<User>\'.", "3866385313"],
      [972, 45, 15, "No overload matches this call.\\n  Overload 1 of 2, \'(...items: ConcatArray<User>[]): User[]\', gave the following error.\\n    Argument of type \'User | undefined\' is not assignable to parameter of type \'ConcatArray<User>\'.\\n      Type \'undefined\' is not assignable to type \'ConcatArray<User>\'.\\n  Overload 2 of 2, \'(...items: (User | ConcatArray<User>)[]): User[]\', gave the following error.\\n    Argument of type \'User | undefined\' is not assignable to parameter of type \'User | ConcatArray<User>\'.", "3866385313"],
      [987, 48, 21, "Object is possibly \'undefined\'.", "2518032411"],
      [992, 6, 6, "Type \'CONVERSATION_ACCESS[] | undefined\' is not assignable to type \'CONVERSATION_ACCESS[]\'.\\n  Type \'undefined\' is not assignable to type \'CONVERSATION_ACCESS[]\'.", "1314097761"],
      [993, 6, 11, "Type \'CONVERSATION_ACCESS_ROLE | ACCESS_ROLE_V2[] | undefined\' is not assignable to type \'CONVERSATION_ACCESS_ROLE | ACCESS_ROLE_V2[]\'.\\n  Type \'undefined\' is not assignable to type \'CONVERSATION_ACCESS_ROLE | ACCESS_ROLE_V2[]\'.", "186257802"]
    ],
    "src/script/entity/User.test.ts:1823754266": [
      [91, 27, 9, "Argument of type \'undefined\' is not assignable to parameter of type \'number\'.", "2620553983"]
    ],
    "src/script/entity/User.ts:3591817769": [
      [132, 4, 17, "Type \'Observable<undefined>\' is not assignable to type \'Observable<string>\'.\\n  Types of property \'equalityComparer\' are incompatible.\\n    Type \'(a: undefined, b: undefined) => boolean\' is not assignable to type \'(a: string, b: string) => boolean\'.\\n      Types of parameters \'a\' and \'a\' are incompatible.\\n        Type \'string\' is not assignable to type \'undefined\'.", "2198912395"],
      [140, 4, 10, "Type \'Observable<string | undefined>\' is not assignable to type \'Observable<string>\'.", "3993952993"],
      [141, 4, 10, "Type \'Observable<string | undefined>\' is not assignable to type \'Observable<string>\'.", "4016447089"],
      [181, 4, 13, "Type \'Observable<ROLE.NONE>\' is not assignable to type \'Observable<ROLE>\'.\\n  Types of parameters \'value\' and \'value\' are incompatible.\\n    Type \'ROLE\' is not assignable to type \'ROLE.NONE\'.", "3077682660"],
      [191, 47, 25, "Cannot invoke an object which is possibly \'undefined\'.", "3264425299"],
      [204, 4, 17, "Type \'Observable<Type.NONE>\' is not assignable to type \'Observable<Type>\'.\\n  Types of parameters \'value\' and \'value\' are incompatible.\\n    Type \'Type\' is not assignable to type \'Type.NONE\'.", "1506870780"],
      [248, 57, 13, "No overload matches this call.\\n  Overload 1 of 4, \'(value: string | number | Date): Date\', gave the following error.\\n    Argument of type \'string | undefined\' is not assignable to parameter of type \'string | number | Date\'.\\n  Overload 2 of 4, \'(value: string | number): Date\', gave the following error.\\n    Argument of type \'string | undefined\' is not assignable to parameter of type \'string | number\'.", "3452993210"],
      [248, 93, 13, "No overload matches this call.\\n  Overload 1 of 4, \'(value: string | number | Date): Date\', gave the following error.\\n    Argument of type \'string | undefined\' is not assignable to parameter of type \'string | number | Date\'.\\n  Overload 2 of 4, \'(value: string | number): Date\', gave the following error.\\n    Argument of type \'string | undefined\' is not assignable to parameter of type \'string | number\'.", "3563212121"]
    ],
    "src/script/entity/message/Asset.ts:2396001012": [
      [37, 9, 4, "Property \'size\' has no initializer and is not definitely assigned in the constructor.", "2088346912"],
      [69, 67, 14, "Argument of type \'string | undefined\' is not assignable to parameter of type \'string\'.\\n  Type \'undefined\' is not assignable to type \'string\'.", "1931590284"],
      [80, 67, 14, "Argument of type \'string | undefined\' is not assignable to parameter of type \'string\'.\\n  Type \'undefined\' is not assignable to type \'string\'.", "1931590284"]
    ],
    "src/script/entity/message/CallMessage.ts:2179419971": [
      [38, 4, 20, "Type \'TERMINATION_REASON | undefined\' is not assignable to type \'TERMINATION_REASON\'.\\n  Type \'undefined\' is not assignable to type \'TERMINATION_REASON\'.", "773642052"]
    ],
    "src/script/entity/message/ContentMessage.ts:2244220679": [
      [56, 4, 11, "Type \'ObservableArray<never>\' is not assignable to type \'ObservableArray<FileAsset | Asset | MediumImage | Text>\'.\\n  Types of parameters \'value\' and \'value\' are incompatible.\\n    Type \'(FileAsset | Asset | MediumImage | Text)[] | null | undefined\' is not assignable to type \'never[] | null | undefined\'.\\n      Type \'(FileAsset | Asset | MediumImage | Text)[]\' is not assignable to type \'never[]\'.\\n        Type \'FileAsset | Asset | MediumImage | Text\' is not assignable to type \'never\'.", "3137859118"],
      [59, 4, 21, "Type \'Observable<number | null>\' is not assignable to type \'Observable<number>\'.\\n  The types returned by \'peek()\' are incompatible between these types.\\n    Type \'number | null\' is not assignable to type \'number\'.\\n      Type \'null\' is not assignable to type \'number\'.", "1015589921"],
      [71, 4, 10, "Type \'Observable<QuoteEntity | undefined>\' is not assignable to type \'Observable<QuoteEntity>\'.\\n  The types returned by \'peek()\' are incompatible between these types.\\n    Type \'QuoteEntity | undefined\' is not assignable to type \'QuoteEntity\'.\\n      Type \'undefined\' is not assignable to type \'QuoteEntity\'.", "4017089943"],
      [72, 4, 17, "Type \'ObservableArray<never>\' is not assignable to type \'ObservableArray<ReadReceipt>\'.", "1540688880"],
      [74, 4, 23, "Type \'Observable<boolean | null>\' is not assignable to type \'Observable<boolean>\'.\\n  The types returned by \'peek()\' are incompatible between these types.\\n    Type \'boolean | null\' is not assignable to type \'boolean\'.", "1490518748"],
      [80, 34, 4, "Argument of type \'null\' is not assignable to parameter of type \'boolean\'.", "2087897566"]
    ],
    "src/script/entity/message/DecryptErrorMessage.ts:3460253006": [
      [63, 4, 9, "Type \'PureComputed<string | undefined>\' is not assignable to type \'PureComputed<string>\'.\\n  The types returned by \'peek()\' are incompatible between these types.\\n    Type \'string | undefined\' is not assignable to type \'string\'.\\n      Type \'undefined\' is not assignable to type \'string\'.", "1161926893"]
    ],
    "src/script/entity/message/FileAsset.ts:2276294258": [
      [45, 9, 14, "Property \'conversationId\' has no initializer and is not definitely assigned in the constructor.", "2597408709"],
      [46, 9, 14, "Property \'correlation_id\' has no initializer and is not definitely assigned in the constructor.", "1441381135"],
      [54, 4, 11, "Type \'Observable<AssetTransferState | undefined>\' is not assignable to type \'Observable<AssetTransferState>\'.\\n  The types returned by \'peek()\' are incompatible between these types.\\n    Type \'AssetTransferState | undefined\' is not assignable to type \'AssetTransferState\'.", "3642829209"],
      [64, 4, 22, "Type \'Observable<AssetRemoteData | undefined>\' is not assignable to type \'Observable<AssetRemoteData>\'.\\n  The types returned by \'peek()\' are incompatible between these types.\\n    Type \'AssetRemoteData | undefined\' is not assignable to type \'AssetRemoteData\'.\\n      Type \'undefined\' is not assignable to type \'AssetRemoteData\'.", "1979595329"],
      [65, 4, 21, "Type \'Observable<AssetRemoteData | undefined>\' is not assignable to type \'Observable<AssetRemoteData>\'.", "2294021202"],
      [81, 4, 25, "Type \'Observable<NotUploaded | undefined>\' is not assignable to type \'Observable<NotUploaded>\'.\\n  The types returned by \'peek()\' are incompatible between these types.\\n    Type \'NotUploaded | undefined\' is not assignable to type \'NotUploaded\'.", "890696937"]
    ],
    "src/script/entity/message/MediumImage.ts:426001127": [
      [41, 4, 13, "Type \'Observable<AssetRemoteData | undefined>\' is not assignable to type \'Observable<AssetRemoteData>\'.", "752547655"]
    ],
    "src/script/entity/message/MemberMessage.ts:3711207890": [
      [53, 9, 6, "Property \'reason\' has no initializer and is not definitely assigned in the constructor.", "2124277697"],
      [76, 4, 17, "Type \'Observable<never[]>\' is not assignable to type \'Observable<User[]>\'.\\n  Types of parameters \'value\' and \'value\' are incompatible.\\n    Type \'User[]\' is not assignable to type \'never[]\'.", "437902945"],
      [83, 4, 19, "Type \'undefined\' is not assignable to type \'User[]\'.", "3619181810"],
      [116, 100, 4, "Argument of type \'null\' is not assignable to parameter of type \'string | undefined\'.", "2087897566"]
    ],
    "src/script/entity/message/Message.ts:306209129": [
      [53, 10, 19, "Property \'messageTimerStarted\' has no initializer and is not definitely assigned in the constructor.", "4092792040"],
      [63, 9, 8, "Property \'reaction\' has no initializer and is not definitely assigned in the constructor.", "2663965068"],
      [96, 4, 15, "Type \'SuperType | undefined\' is not assignable to type \'SuperType\'.\\n  Type \'undefined\' is not assignable to type \'SuperType\'.", "3885844715"],
      [102, 4, 22, "Type \'Observable<boolean>\' is not assignable to type \'Observable<string | number | boolean>\'.\\n  Types of parameters \'value\' and \'value\' are incompatible.\\n    Type \'string | number | boolean\' is not assignable to type \'boolean\'.", "2558403805"],
      [128, 4, 17, "Type \'ObservableArray<never>\' is not assignable to type \'ObservableArray<ReadReceipt>\'.\\n  Types of parameters \'value\' and \'value\' are incompatible.\\n    Type \'ReadReceipt[] | null | undefined\' is not assignable to type \'never[] | null | undefined\'.\\n      Type \'ReadReceipt[]\' is not assignable to type \'never[]\'.\\n        Type \'ReadReceipt\' is not assignable to type \'never\'.", "1540688880"],
      [136, 4, 11, "Type \'Observable<StatusType.UNSPECIFIED>\' is not assignable to type \'Observable<StatusType>\'.\\n  Types of parameters \'value\' and \'value\' are incompatible.\\n    Type \'StatusType\' is not assignable to type \'StatusType.UNSPECIFIED\'.", "3642829209"],
      [138, 43, 4, "Argument of type \'null\' is not assignable to parameter of type \'string | undefined\'.", "2087897566"],
      [149, 75, 9, "Argument of type \'undefined\' is not assignable to parameter of type \'string\'.", "2620553983"]
    ],
    "src/script/entity/message/SystemMessage.ts:3060794215": [
      [25, 9, 7, "Property \'caption\' has no initializer and is not definitely assigned in the constructor.", "3511518411"]
    ],
    "src/script/entity/message/VerificationMessage.ts:1055991539": [
      [40, 4, 28, "Type \'Observable<VerificationMessageType | undefined>\' is not assignable to type \'Observable<VerificationMessageType>\'.\\n  The types returned by \'peek()\' are incompatible between these types.\\n    Type \'VerificationMessageType | undefined\' is not assignable to type \'VerificationMessageType\'.", "1551103719"],
      [47, 27, 13, "Argument of type \'string | false | QualifiedUserId\' is not assignable to parameter of type \'string | QualifiedId\'.\\n  Type \'boolean\' is not assignable to type \'string | QualifiedId\'.", "2678465042"]
    ],
    "src/script/error/BackendClientError.ts:4157618261": [
      [29, 4, 10, "Type \'string | undefined\' is not assignable to type \'string\'.\\n  Type \'undefined\' is not assignable to type \'string\'.", "3983565867"]
    ],
    "src/script/event/EventRepository.test.ts:3843097520": [
      [90, 25, 26, "No overload matches this call.\\n  Overload 1 of 2, \'(o: {}): string[]\', gave the following error.\\n    Argument of type \'ReadReceipt[] | undefined\' is not assignable to parameter of type \'{}\'.\\n      Type \'undefined\' is not assignable to type \'{}\'.\\n  Overload 2 of 2, \'(o: object): string[]\', gave the following error.\\n    Argument of type \'ReadReceipt[] | undefined\' is not assignable to parameter of type \'object\'.\\n      Type \'undefined\' is not assignable to type \'object\'.", "792500112"],
      [96, 6, 28, "Object is possibly \'undefined\'.", "3381709752"],
      [98, 15, 25, "No overload matches this call.\\n  Overload 1 of 4, \'(object: {}, method: never): SpyInstance<never, never>\', gave the following error.\\n    Argument of type \'EventService | undefined\' is not assignable to parameter of type \'{}\'.\\n      Type \'undefined\' is not assignable to type \'{}\'.\\n  Overload 2 of 4, \'(object: {}, method: never): SpyInstance<never, never>\', gave the following error.\\n    Argument of type \'EventService | undefined\' is not assignable to parameter of type \'{}\'.\\n      Type \'undefined\' is not assignable to type \'{}\'.", "47328231"],
      [99, 25, 55, "Argument of type \'Promise<EventRecord<any>>\' is not assignable to parameter of type \'never\'.", "526597759"],
      [104, 13, 28, "Object is possibly \'undefined\'.", "3381709752"],
      [108, 15, 25, "Object is possibly \'undefined\'.", "47328231"],
      [109, 15, 28, "Object is possibly \'undefined\'.", "3381709752"],
      [114, 13, 28, "Object is possibly \'undefined\'.", "3381709752"],
      [118, 15, 25, "Object is possibly \'undefined\'.", "47328231"],
      [119, 15, 28, "Object is possibly \'undefined\'.", "3381709752"],
      [124, 13, 28, "Object is possibly \'undefined\'.", "3381709752"],
      [128, 15, 25, "Object is possibly \'undefined\'.", "47328231"],
      [129, 15, 28, "Object is possibly \'undefined\'.", "3381709752"],
      [143, 13, 28, "Object is possibly \'undefined\'.", "3381709752"],
      [144, 15, 25, "Object is possibly \'undefined\'.", "47328231"],
      [145, 15, 28, "Object is possibly \'undefined\'.", "3381709752"],
      [159, 13, 28, "Object is possibly \'undefined\'.", "3381709752"],
      [160, 15, 25, "Object is possibly \'undefined\'.", "47328231"],
      [161, 15, 28, "Object is possibly \'undefined\'.", "3381709752"],
      [175, 13, 28, "Object is possibly \'undefined\'.", "3381709752"],
      [176, 15, 25, "Object is possibly \'undefined\'.", "47328231"],
      [177, 15, 28, "Object is possibly \'undefined\'.", "3381709752"],
      [216, 13, 28, "Object is possibly \'undefined\'.", "3381709752"],
      [217, 15, 25, "Object is possibly \'undefined\'.", "47328231"],
      [218, 15, 28, "Object is possibly \'undefined\'.", "3381709752"],
      [241, 15, 25, "No overload matches this call.\\n  Overload 1 of 4, \'(object: {}, method: never): SpyInstance<never, never>\', gave the following error.\\n    Argument of type \'EventService | undefined\' is not assignable to parameter of type \'{}\'.\\n      Type \'undefined\' is not assignable to type \'{}\'.\\n  Overload 2 of 4, \'(object: {}, method: never): SpyInstance<never, never>\', gave the following error.\\n    Argument of type \'EventService | undefined\' is not assignable to parameter of type \'{}\'.\\n      Type \'undefined\' is not assignable to type \'{}\'.", "47328231"],
      [242, 28, 11, "Parameter \'saved_event\' implicitly has an \'any\' type.", "3147593107"],
      [242, 28, 43, "Argument of type \'(saved_event: any) => Promise<any>\' is not assignable to parameter of type \'() => never\'.", "1450607298"],
      [246, 17, 25, "No overload matches this call.\\n  Overload 1 of 4, \'(object: {}, method: never): SpyInstance<never, never>\', gave the following error.\\n    Argument of type \'EventService | undefined\' is not assignable to parameter of type \'{}\'.\\n      Type \'undefined\' is not assignable to type \'{}\'.\\n  Overload 2 of 4, \'(object: {}, method: never): SpyInstance<never, never>\', gave the following error.\\n    Argument of type \'EventService | undefined\' is not assignable to parameter of type \'{}\'.\\n      Type \'undefined\' is not assignable to type \'{}\'.", "47328231"],
      [248, 13, 28, "Object is possibly \'undefined\'.", "3381709752"],
      [249, 15, 25, "Object is possibly \'undefined\'.", "47328231"],
      [257, 15, 25, "No overload matches this call.\\n  Overload 1 of 4, \'(object: {}, method: never): SpyInstance<never, never>\', gave the following error.\\n    Argument of type \'EventService | undefined\' is not assignable to parameter of type \'{}\'.\\n      Type \'undefined\' is not assignable to type \'{}\'.\\n  Overload 2 of 4, \'(object: {}, method: never): SpyInstance<never, never>\', gave the following error.\\n    Argument of type \'EventService | undefined\' is not assignable to parameter of type \'{}\'.\\n      Type \'undefined\' is not assignable to type \'{}\'.", "47328231"],
      [258, 28, 46, "Argument of type \'() => Promise<EventRecord<any>>\' is not assignable to parameter of type \'() => never\'.\\n  Type \'Promise<EventRecord<any>>\' is not assignable to type \'never\'.", "270173584"],
      [260, 13, 28, "Object is possibly \'undefined\'.", "3381709752"],
      [265, 17, 25, "Object is possibly \'undefined\'.", "47328231"],
      [273, 15, 25, "No overload matches this call.\\n  Overload 1 of 4, \'(object: {}, method: never): SpyInstance<never, never>\', gave the following error.\\n    Argument of type \'EventService | undefined\' is not assignable to parameter of type \'{}\'.\\n      Type \'undefined\' is not assignable to type \'{}\'.\\n  Overload 2 of 4, \'(object: {}, method: never): SpyInstance<never, never>\', gave the following error.\\n    Argument of type \'EventService | undefined\' is not assignable to parameter of type \'{}\'.\\n      Type \'undefined\' is not assignable to type \'{}\'.", "47328231"],
      [274, 28, 46, "Argument of type \'() => Promise<EventRecord<any>>\' is not assignable to parameter of type \'() => never\'.\\n  Type \'Promise<EventRecord<any>>\' is not assignable to type \'never\'.", "270173584"],
      [276, 13, 28, "Object is possibly \'undefined\'.", "3381709752"],
      [281, 17, 25, "Object is possibly \'undefined\'.", "47328231"],
      [289, 15, 25, "No overload matches this call.\\n  Overload 1 of 4, \'(object: {}, method: never): SpyInstance<never, never>\', gave the following error.\\n    Argument of type \'EventService | undefined\' is not assignable to parameter of type \'{}\'.\\n      Type \'undefined\' is not assignable to type \'{}\'.\\n  Overload 2 of 4, \'(object: {}, method: never): SpyInstance<never, never>\', gave the following error.\\n    Argument of type \'EventService | undefined\' is not assignable to parameter of type \'{}\'.\\n      Type \'undefined\' is not assignable to type \'{}\'.", "47328231"],
      [290, 28, 46, "Argument of type \'() => Promise<EventRecord<any>>\' is not assignable to parameter of type \'() => never\'.\\n  Type \'Promise<EventRecord<any>>\' is not assignable to type \'never\'.", "270173584"],
      [292, 13, 28, "Object is possibly \'undefined\'.", "3381709752"],
      [297, 17, 25, "Object is possibly \'undefined\'.", "47328231"],
      [304, 15, 25, "No overload matches this call.\\n  Overload 1 of 4, \'(object: {}, method: never): SpyInstance<never, never>\', gave the following error.\\n    Argument of type \'EventService | undefined\' is not assignable to parameter of type \'{}\'.\\n      Type \'undefined\' is not assignable to type \'{}\'.\\n  Overload 2 of 4, \'(object: {}, method: never): SpyInstance<never, never>\', gave the following error.\\n    Argument of type \'EventService | undefined\' is not assignable to parameter of type \'{}\'.\\n      Type \'undefined\' is not assignable to type \'{}\'.", "47328231"],
      [305, 28, 46, "Argument of type \'() => Promise<EventRecord<any>>\' is not assignable to parameter of type \'() => never\'.\\n  Type \'Promise<EventRecord<any>>\' is not assignable to type \'never\'.", "270173584"],
      [307, 13, 28, "Object is possibly \'undefined\'.", "3381709752"],
      [312, 17, 25, "Object is possibly \'undefined\'.", "47328231"],
      [320, 15, 25, "No overload matches this call.\\n  Overload 1 of 4, \'(object: {}, method: never): SpyInstance<never, never>\', gave the following error.\\n    Argument of type \'EventService | undefined\' is not assignable to parameter of type \'{}\'.\\n      Type \'undefined\' is not assignable to type \'{}\'.\\n  Overload 2 of 4, \'(object: {}, method: never): SpyInstance<never, never>\', gave the following error.\\n    Argument of type \'EventService | undefined\' is not assignable to parameter of type \'{}\'.\\n      Type \'undefined\' is not assignable to type \'{}\'.", "47328231"],
      [321, 28, 46, "Argument of type \'() => Promise<EventRecord<any>>\' is not assignable to parameter of type \'() => never\'.\\n  Type \'Promise<EventRecord<any>>\' is not assignable to type \'never\'.", "270173584"],
      [323, 13, 28, "Object is possibly \'undefined\'.", "3381709752"],
      [328, 17, 25, "Object is possibly \'undefined\'.", "47328231"],
      [335, 15, 25, "No overload matches this call.\\n  Overload 1 of 4, \'(object: {}, method: never): SpyInstance<never, never>\', gave the following error.\\n    Argument of type \'EventService | undefined\' is not assignable to parameter of type \'{}\'.\\n      Type \'undefined\' is not assignable to type \'{}\'.\\n  Overload 2 of 4, \'(object: {}, method: never): SpyInstance<never, never>\', gave the following error.\\n    Argument of type \'EventService | undefined\' is not assignable to parameter of type \'{}\'.\\n      Type \'undefined\' is not assignable to type \'{}\'.", "47328231"],
      [336, 28, 46, "Argument of type \'() => Promise<EventRecord<any>>\' is not assignable to parameter of type \'() => never\'.\\n  Type \'Promise<EventRecord<any>>\' is not assignable to type \'never\'.", "270173584"],
      [341, 13, 28, "Object is possibly \'undefined\'.", "3381709752"],
      [346, 17, 25, "Object is possibly \'undefined\'.", "47328231"],
      [352, 17, 25, "No overload matches this call.\\n  Overload 1 of 4, \'(object: {}, method: never): SpyInstance<never, never>\', gave the following error.\\n    Argument of type \'EventService | undefined\' is not assignable to parameter of type \'{}\'.\\n      Type \'undefined\' is not assignable to type \'{}\'.\\n  Overload 2 of 4, \'(object: {}, method: never): SpyInstance<never, never>\', gave the following error.\\n    Argument of type \'EventService | undefined\' is not assignable to parameter of type \'{}\'.\\n      Type \'undefined\' is not assignable to type \'{}\'.", "47328231"],
      [352, 76, 35, "Argument of type \'() => Promise<EventRecord<any>>\' is not assignable to parameter of type \'() => never\'.\\n  Type \'Promise<EventRecord<any>>\' is not assignable to type \'never\'.", "3585529426"],
      [354, 15, 25, "No overload matches this call.\\n  Overload 1 of 4, \'(object: {}, method: never): SpyInstance<never, never>\', gave the following error.\\n    Argument of type \'EventService | undefined\' is not assignable to parameter of type \'{}\'.\\n      Type \'undefined\' is not assignable to type \'{}\'.\\n  Overload 2 of 4, \'(object: {}, method: never): SpyInstance<never, never>\', gave the following error.\\n    Argument of type \'EventService | undefined\' is not assignable to parameter of type \'{}\'.\\n      Type \'undefined\' is not assignable to type \'{}\'.", "47328231"],
      [355, 28, 46, "Argument of type \'() => Promise<EventRecord<any>>\' is not assignable to parameter of type \'() => never\'.\\n  Type \'Promise<EventRecord<any>>\' is not assignable to type \'never\'.", "270173584"],
      [362, 13, 28, "Object is possibly \'undefined\'.", "3381709752"],
      [363, 15, 11, "Object is possibly \'undefined\'.", "3147593107"],
      [364, 15, 11, "Object is possibly \'undefined\'.", "3147593107"],
      [365, 15, 11, "Object is possibly \'undefined\'.", "3147593107"],
      [366, 15, 25, "Object is possibly \'undefined\'.", "47328231"],
      [372, 17, 25, "No overload matches this call.\\n  Overload 1 of 4, \'(object: {}, method: never): SpyInstance<never, never>\', gave the following error.\\n    Argument of type \'EventService | undefined\' is not assignable to parameter of type \'{}\'.\\n      Type \'undefined\' is not assignable to type \'{}\'.\\n  Overload 2 of 4, \'(object: {}, method: never): SpyInstance<never, never>\', gave the following error.\\n    Argument of type \'EventService | undefined\' is not assignable to parameter of type \'{}\'.\\n      Type \'undefined\' is not assignable to type \'{}\'.", "47328231"],
      [372, 76, 40, "Argument of type \'() => Promise<EventRecord<any>>\' is not assignable to parameter of type \'() => never\'.\\n  Type \'Promise<EventRecord<any>>\' is not assignable to type \'never\'.", "2477440726"],
      [374, 15, 25, "No overload matches this call.\\n  Overload 1 of 4, \'(object: {}, method: never): SpyInstance<never, never>\', gave the following error.\\n    Argument of type \'EventService | undefined\' is not assignable to parameter of type \'{}\'.\\n      Type \'undefined\' is not assignable to type \'{}\'.\\n  Overload 2 of 4, \'(object: {}, method: never): SpyInstance<never, never>\', gave the following error.\\n    Argument of type \'EventService | undefined\' is not assignable to parameter of type \'{}\'.\\n      Type \'undefined\' is not assignable to type \'{}\'.", "47328231"],
      [375, 28, 40, "Argument of type \'() => Promise<EventRecord<any>>\' is not assignable to parameter of type \'() => never\'.\\n  Type \'Promise<EventRecord<any>>\' is not assignable to type \'never\'.", "2477440726"],
      [379, 13, 28, "Object is possibly \'undefined\'.", "3381709752"],
      [382, 17, 25, "Object is possibly \'undefined\'.", "47328231"],
      [383, 17, 25, "Object is possibly \'undefined\'.", "47328231"],
      [395, 15, 25, "No overload matches this call.\\n  Overload 1 of 4, \'(object: {}, method: never): SpyInstance<never, never>\', gave the following error.\\n    Argument of type \'EventService | undefined\' is not assignable to parameter of type \'{}\'.\\n      Type \'undefined\' is not assignable to type \'{}\'.\\n  Overload 2 of 4, \'(object: {}, method: never): SpyInstance<never, never>\', gave the following error.\\n    Argument of type \'EventService | undefined\' is not assignable to parameter of type \'{}\'.\\n      Type \'undefined\' is not assignable to type \'{}\'.", "47328231"],
      [396, 28, 48, "Argument of type \'(conversationId: string, messageId: string) => Promise<undefined> | Promise<EventRecord<any>>\' is not assignable to parameter of type \'() => never\'.", "270597142"],
      [400, 15, 25, "No overload matches this call.\\n  Overload 1 of 4, \'(object: {}, method: never): SpyInstance<never, never>\', gave the following error.\\n    Argument of type \'EventService | undefined\' is not assignable to parameter of type \'{}\'.\\n      Type \'undefined\' is not assignable to type \'{}\'.\\n  Overload 2 of 4, \'(object: {}, method: never): SpyInstance<never, never>\', gave the following error.\\n    Argument of type \'EventService | undefined\' is not assignable to parameter of type \'{}\'.\\n      Type \'undefined\' is not assignable to type \'{}\'.", "47328231"],
      [401, 28, 40, "Argument of type \'(ev: EventRecord) => Promise<EventRecord<any>>\' is not assignable to parameter of type \'() => never\'.", "130762840"],
      [406, 13, 28, "Object is possibly \'undefined\'.", "3381709752"],
      [406, 86, 32, "Argument of type \'(updatedEvent: EventRecord) => void\' is not assignable to parameter of type \'(value: EventRecord<any> | undefined) => void | PromiseLike<void>\'.\\n  Types of parameters \'updatedEvent\' and \'value\' are incompatible.\\n    Type \'EventRecord<any> | undefined\' is not assignable to type \'EventRecord<any>\'.\\n      Type \'undefined\' is not assignable to type \'EventRecord<any>\'.", "1291289374"],
      [407, 15, 25, "Object is possibly \'undefined\'.", "47328231"],
      [408, 15, 25, "Object is possibly \'undefined\'.", "47328231"],
      [417, 15, 25, "No overload matches this call.\\n  Overload 1 of 4, \'(object: {}, method: never): SpyInstance<never, never>\', gave the following error.\\n    Argument of type \'EventService | undefined\' is not assignable to parameter of type \'{}\'.\\n      Type \'undefined\' is not assignable to type \'{}\'.\\n  Overload 2 of 4, \'(object: {}, method: never): SpyInstance<never, never>\', gave the following error.\\n    Argument of type \'EventService | undefined\' is not assignable to parameter of type \'{}\'.\\n      Type \'undefined\' is not assignable to type \'{}\'.", "47328231"],
      [418, 28, 53, "Argument of type \'() => Promise<EventRecord<any>>\' is not assignable to parameter of type \'() => never\'.\\n  Type \'Promise<EventRecord<any>>\' is not assignable to type \'never\'.", "3901075106"],
      [420, 15, 25, "No overload matches this call.\\n  Overload 1 of 4, \'(object: {}, method: never): SpyInstance<never, never>\', gave the following error.\\n    Argument of type \'EventService | undefined\' is not assignable to parameter of type \'{}\'.\\n      Type \'undefined\' is not assignable to type \'{}\'.\\n  Overload 2 of 4, \'(object: {}, method: never): SpyInstance<never, never>\', gave the following error.\\n    Argument of type \'EventService | undefined\' is not assignable to parameter of type \'{}\'.\\n      Type \'undefined\' is not assignable to type \'{}\'.", "47328231"],
      [421, 28, 50, "Argument of type \'(updates: EventRecord) => Promise<EventRecord<any>>\' is not assignable to parameter of type \'() => never\'.", "2498929304"],
      [431, 13, 28, "Object is possibly \'undefined\'.", "3381709752"],
      [431, 75, 32, "Argument of type \'(updatedEvent: EventRecord) => void\' is not assignable to parameter of type \'(value: EventRecord<any> | undefined) => void | PromiseLike<void>\'.\\n  Types of parameters \'updatedEvent\' and \'value\' are incompatible.\\n    Type \'EventRecord<any> | undefined\' is not assignable to type \'EventRecord<any>\'.\\n      Type \'undefined\' is not assignable to type \'EventRecord<any>\'.", "1291289374"],
      [436, 27, 22, "No overload matches this call.\\n  Overload 1 of 2, \'(o: {}): string[]\', gave the following error.\\n    Argument of type \'UserReactionMap | undefined\' is not assignable to parameter of type \'{}\'.\\n      Type \'undefined\' is not assignable to type \'{}\'.\\n  Overload 2 of 2, \'(o: object): string[]\', gave the following error.\\n    Argument of type \'UserReactionMap | undefined\' is not assignable to parameter of type \'object\'.\\n      Type \'undefined\' is not assignable to type \'object\'.", "3237744360"],
      [437, 15, 25, "Object is possibly \'undefined\'.", "47328231"],
      [448, 17, 25, "No overload matches this call.\\n  Overload 1 of 4, \'(object: {}, method: never): SpyInstance<never, never>\', gave the following error.\\n    Argument of type \'EventService | undefined\' is not assignable to parameter of type \'{}\'.\\n      Type \'undefined\' is not assignable to type \'{}\'.\\n  Overload 2 of 4, \'(object: {}, method: never): SpyInstance<never, never>\', gave the following error.\\n    Argument of type \'EventService | undefined\' is not assignable to parameter of type \'{}\'.\\n      Type \'undefined\' is not assignable to type \'{}\'.", "47328231"],
      [448, 76, 34, "Argument of type \'() => Promise<{ data: any; category?: number | undefined; client?: { time: string; } | undefined; connection?: { lastUpdate: string; } | undefined; content?: string | undefined; conversation: string; ... 24 more ...; waiting_button_id?: string | undefined; }>\' is not assignable to parameter of type \'() => never\'.\\n  Type \'Promise<{ data: any; category?: number | undefined; client?: { time: string; } | undefined; connection?: { lastUpdate: string; } | undefined; content?: string | undefined; conversation: string; edited_time?: string | undefined; ... 23 more ...; waiting_button_id?: string | undefined; }>\' is not assignable to type \'never\'.", "2413977172"],
      [450, 15, 25, "No overload matches this call.\\n  Overload 1 of 4, \'(object: {}, method: never): SpyInstance<never, never>\', gave the following error.\\n    Argument of type \'EventService | undefined\' is not assignable to parameter of type \'{}\'.\\n      Type \'undefined\' is not assignable to type \'{}\'.\\n  Overload 2 of 4, \'(object: {}, method: never): SpyInstance<never, never>\', gave the following error.\\n    Argument of type \'EventService | undefined\' is not assignable to parameter of type \'{}\'.\\n      Type \'undefined\' is not assignable to type \'{}\'.", "47328231"],
      [451, 28, 40, "Argument of type \'(ev: EventRecord) => Promise<EventRecord<any>>\' is not assignable to parameter of type \'() => never\'.", "130762840"],
      [455, 13, 28, "Object is possibly \'undefined\'.", "3381709752"],
      [455, 79, 32, "Argument of type \'(updatedEvent: EventRecord) => void\' is not assignable to parameter of type \'(value: EventRecord<any> | undefined) => void | PromiseLike<void>\'.\\n  Types of parameters \'updatedEvent\' and \'value\' are incompatible.\\n    Type \'EventRecord<any> | undefined\' is not assignable to type \'EventRecord<any>\'.\\n      Type \'undefined\' is not assignable to type \'EventRecord<any>\'.", "1291289374"],
      [456, 15, 25, "Object is possibly \'undefined\'.", "47328231"],
      [457, 15, 25, "Object is possibly \'undefined\'.", "47328231"],
      [465, 17, 25, "No overload matches this call.\\n  Overload 1 of 4, \'(object: {}, method: never): SpyInstance<never, never>\', gave the following error.\\n    Argument of type \'EventService | undefined\' is not assignable to parameter of type \'{}\'.\\n      Type \'undefined\' is not assignable to type \'{}\'.\\n  Overload 2 of 4, \'(object: {}, method: never): SpyInstance<never, never>\', gave the following error.\\n    Argument of type \'EventService | undefined\' is not assignable to parameter of type \'{}\'.\\n      Type \'undefined\' is not assignable to type \'{}\'.", "47328231"],
      [467, 13, 28, "Object is possibly \'undefined\'.", "3381709752"],
      [469, 17, 12, "Object is possibly \'undefined\'.", "373016604"],
      [470, 17, 25, "Object is possibly \'undefined\'.", "47328231"],
      [480, 8, 27, "Object is possibly \'undefined\'.", "2644272773"],
      [483, 38, 25, "No overload matches this call.\\n  Overload 1 of 4, \'(object: {}, method: never): SpyInstance<never, never>\', gave the following error.\\n    Argument of type \'EventService | undefined\' is not assignable to parameter of type \'{}\'.\\n      Type \'undefined\' is not assignable to type \'{}\'.\\n  Overload 2 of 4, \'(object: {}, method: never): SpyInstance<never, never>\', gave the following error.\\n    Argument of type \'EventService | undefined\' is not assignable to parameter of type \'{}\'.\\n      Type \'undefined\' is not assignable to type \'{}\'.", "47328231"],
      [484, 40, 25, "No overload matches this call.\\n  Overload 1 of 4, \'(object: {}, method: never): SpyInstance<never, never>\', gave the following error.\\n    Argument of type \'EventService | undefined\' is not assignable to parameter of type \'{}\'.\\n      Type \'undefined\' is not assignable to type \'{}\'.\\n  Overload 2 of 4, \'(object: {}, method: never): SpyInstance<never, never>\', gave the following error.\\n    Argument of type \'EventService | undefined\' is not assignable to parameter of type \'{}\'.\\n      Type \'undefined\' is not assignable to type \'{}\'.", "47328231"],
      [493, 40, 36, "Argument of type \'() => Promise<{ from: string; type: CONVERSATION; category?: number | undefined; client?: { time: string; } | undefined; connection?: { lastUpdate: string; } | undefined; content?: string | undefined; ... 24 more ...; waiting_button_id?: string | undefined; }>\' is not assignable to parameter of type \'() => never\'.\\n  Type \'Promise<{ from: string; type: CONVERSATION; category?: number | undefined; client?: { time: string; } | undefined; connection?: { lastUpdate: string; } | undefined; content?: string | undefined; ... 24 more ...; waiting_button_id?: string | undefined; }>\' is not assignable to type \'never\'.", "2692316574"],
      [494, 42, 24, "Argument of type \'() => Promise<number>\' is not assignable to parameter of type \'() => never\'.\\n  Type \'Promise<number>\' is not assignable to type \'never\'.", "731841138"],
      [496, 33, 28, "Object is possibly \'undefined\'.", "3381709752"],
      [500, 15, 10, "Object is possibly \'undefined\'.", "3453834508"],
      [501, 15, 25, "Object is possibly \'undefined\'.", "47328231"],
      [513, 17, 25, "No overload matches this call.\\n  Overload 1 of 4, \'(object: {}, method: never): SpyInstance<never, never>\', gave the following error.\\n    Argument of type \'EventService | undefined\' is not assignable to parameter of type \'{}\'.\\n      Type \'undefined\' is not assignable to type \'{}\'.\\n  Overload 2 of 4, \'(object: {}, method: never): SpyInstance<never, never>\', gave the following error.\\n    Argument of type \'EventService | undefined\' is not assignable to parameter of type \'{}\'.\\n      Type \'undefined\' is not assignable to type \'{}\'.", "47328231"],
      [513, 76, 36, "Argument of type \'() => Promise<{ type: CONVERSATION; category?: number | undefined; client?: { time: string; } | undefined; connection?: { lastUpdate: string; } | undefined; content?: string | undefined; ... 25 more ...; waiting_button_id?: string | undefined; }>\' is not assignable to parameter of type \'() => never\'.\\n  Type \'Promise<{ type: CONVERSATION; category?: number | undefined; client?: { time: string; } | undefined; connection?: { lastUpdate: string; } | undefined; content?: string | undefined; ... 25 more ...; waiting_button_id?: string | undefined; }>\' is not assignable to type \'never\'.", "2692316574"],
      [514, 17, 25, "No overload matches this call.\\n  Overload 1 of 4, \'(object: {}, method: never): SpyInstance<never, never>\', gave the following error.\\n    Argument of type \'EventService | undefined\' is not assignable to parameter of type \'{}\'.\\n      Type \'undefined\' is not assignable to type \'{}\'.\\n  Overload 2 of 4, \'(object: {}, method: never): SpyInstance<never, never>\', gave the following error.\\n    Argument of type \'EventService | undefined\' is not assignable to parameter of type \'{}\'.\\n      Type \'undefined\' is not assignable to type \'{}\'.", "47328231"],
      [514, 78, 24, "Argument of type \'() => Promise<number>\' is not assignable to parameter of type \'() => never\'.\\n  Type \'Promise<number>\' is not assignable to type \'never\'.", "731841138"],
      [516, 13, 28, "Object is possibly \'undefined\'.", "3381709752"],
      [518, 17, 10, "Object is possibly \'undefined\'.", "3453834508"],
      [519, 17, 25, "Object is possibly \'undefined\'.", "47328231"],
      [533, 15, 28, "Object is possibly \'undefined\'.", "3381709752"],
      [535, 17, 25, "No overload matches this call.\\n  Overload 1 of 4, \'(object: {}, method: never): SpyInstance<never, never>\', gave the following error.\\n    Argument of type \'EventService | undefined\' is not assignable to parameter of type \'{}\'.\\n      Type \'undefined\' is not assignable to type \'{}\'.\\n  Overload 2 of 4, \'(object: {}, method: never): SpyInstance<never, never>\', gave the following error.\\n    Argument of type \'EventService | undefined\' is not assignable to parameter of type \'{}\'.\\n      Type \'undefined\' is not assignable to type \'{}\'.", "47328231"],
      [535, 76, 36, "Argument of type \'() => Promise<EventRecord<any>>\' is not assignable to parameter of type \'() => never\'.\\n  Type \'Promise<EventRecord<any>>\' is not assignable to type \'never\'.", "2692316574"],
      [537, 15, 25, "No overload matches this call.\\n  Overload 1 of 4, \'(object: {}, method: never): SpyInstance<never, never>\', gave the following error.\\n    Argument of type \'EventService | undefined\' is not assignable to parameter of type \'{}\'.\\n      Type \'undefined\' is not assignable to type \'{}\'.\\n  Overload 2 of 4, \'(object: {}, method: never): SpyInstance<never, never>\', gave the following error.\\n    Argument of type \'EventService | undefined\' is not assignable to parameter of type \'{}\'.\\n      Type \'undefined\' is not assignable to type \'{}\'.", "47328231"],
      [538, 28, 45, "Argument of type \'() => Promise<EventRecord<any>>\' is not assignable to parameter of type \'() => never\'.\\n  Type \'Promise<EventRecord<any>>\' is not assignable to type \'never\'.", "368568095"],
      [540, 31, 28, "Object is possibly \'undefined\'.", "3381709752"],
      [544, 13, 10, "Object is possibly \'undefined\'.", "3453834508"],
      [545, 13, 25, "Object is possibly \'undefined\'.", "47328231"],
      [558, 15, 25, "No overload matches this call.\\n  Overload 1 of 4, \'(object: {}, method: never): SpyInstance<never, never>\', gave the following error.\\n    Argument of type \'EventService | undefined\' is not assignable to parameter of type \'{}\'.\\n      Type \'undefined\' is not assignable to type \'{}\'.\\n  Overload 2 of 4, \'(object: {}, method: never): SpyInstance<never, never>\', gave the following error.\\n    Argument of type \'EventService | undefined\' is not assignable to parameter of type \'{}\'.\\n      Type \'undefined\' is not assignable to type \'{}\'.", "47328231"],
      [559, 28, 13, "Parameter \'eventToUpdate\' implicitly has an \'any\' type.", "964362851"],
      [559, 28, 47, "Argument of type \'(eventToUpdate: any) => Promise<any>\' is not assignable to parameter of type \'() => never\'.", "666953218"],
      [560, 17, 25, "No overload matches this call.\\n  Overload 1 of 4, \'(object: {}, method: never): SpyInstance<never, never>\', gave the following error.\\n    Argument of type \'EventService | undefined\' is not assignable to parameter of type \'{}\'.\\n      Type \'undefined\' is not assignable to type \'{}\'.\\n  Overload 2 of 4, \'(object: {}, method: never): SpyInstance<never, never>\', gave the following error.\\n    Argument of type \'EventService | undefined\' is not assignable to parameter of type \'{}\'.\\n      Type \'undefined\' is not assignable to type \'{}\'.", "47328231"],
      [560, 76, 40, "Argument of type \'() => Promise<{ type: CONVERSATION; category?: number | undefined; client?: { time: string; } | undefined; connection?: { lastUpdate: string; } | undefined; content?: string | undefined; ... 25 more ...; waiting_button_id?: string | undefined; }>\' is not assignable to parameter of type \'() => never\'.\\n  Type \'Promise<{ type: CONVERSATION; category?: number | undefined; client?: { time: string; } | undefined; connection?: { lastUpdate: string; } | undefined; content?: string | undefined; ... 25 more ...; waiting_button_id?: string | undefined; }>\' is not assignable to type \'never\'.", "1106270881"],
      [562, 13, 28, "Object is possibly \'undefined\'.", "3381709752"],
      [564, 17, 12, "Object is possibly \'undefined\'.", "373016604"],
      [565, 17, 12, "Object is possibly \'undefined\'.", "373016604"],
      [566, 17, 25, "Object is possibly \'undefined\'.", "47328231"],
      [581, 15, 25, "No overload matches this call.\\n  Overload 1 of 4, \'(object: {}, method: never): SpyInstance<never, never>\', gave the following error.\\n    Argument of type \'EventService | undefined\' is not assignable to parameter of type \'{}\'.\\n      Type \'undefined\' is not assignable to type \'{}\'.\\n  Overload 2 of 4, \'(object: {}, method: never): SpyInstance<never, never>\', gave the following error.\\n    Argument of type \'EventService | undefined\' is not assignable to parameter of type \'{}\'.\\n      Type \'undefined\' is not assignable to type \'{}\'.", "47328231"],
      [582, 28, 13, "Parameter \'eventToUpdate\' implicitly has an \'any\' type.", "964362851"],
      [582, 28, 47, "Argument of type \'(eventToUpdate: any) => Promise<any>\' is not assignable to parameter of type \'() => never\'.", "666953218"],
      [583, 17, 25, "No overload matches this call.\\n  Overload 1 of 4, \'(object: {}, method: never): SpyInstance<never, never>\', gave the following error.\\n    Argument of type \'EventService | undefined\' is not assignable to parameter of type \'{}\'.\\n      Type \'undefined\' is not assignable to type \'{}\'.\\n  Overload 2 of 4, \'(object: {}, method: never): SpyInstance<never, never>\', gave the following error.\\n    Argument of type \'EventService | undefined\' is not assignable to parameter of type \'{}\'.\\n      Type \'undefined\' is not assignable to type \'{}\'.", "47328231"],
      [583, 76, 40, "Argument of type \'() => Promise<{ type: CONVERSATION; category?: number | undefined; client?: { time: string; } | undefined; connection?: { lastUpdate: string; } | undefined; content?: string | undefined; ... 25 more ...; waiting_button_id?: string | undefined; }>\' is not assignable to parameter of type \'() => never\'.\\n  Type \'Promise<{ type: CONVERSATION; category?: number | undefined; client?: { time: string; } | undefined; connection?: { lastUpdate: string; } | undefined; content?: string | undefined; ... 25 more ...; waiting_button_id?: string | undefined; }>\' is not assignable to type \'never\'.", "1106270881"],
      [585, 13, 28, "Object is possibly \'undefined\'.", "3381709752"],
      [586, 8, 32, "Argument of type \'(updatedEvent: EventRecord) => void\' is not assignable to parameter of type \'(value: EventRecord<any> | undefined) => void | PromiseLike<void>\'.\\n  Types of parameters \'updatedEvent\' and \'value\' are incompatible.\\n    Type \'EventRecord<any> | undefined\' is not assignable to type \'EventRecord<any>\'.\\n      Type \'undefined\' is not assignable to type \'EventRecord<any>\'.", "1291289374"],
      [588, 17, 25, "Object is possibly \'undefined\'.", "47328231"]
    ],
    "src/script/event/EventRepository.ts:2800868471": [
      [106, 4, 30, "Type \'Observable<NOTIFICATION_HANDLING_STATE.STREAM>\' is not assignable to type \'Observable<NOTIFICATION_HANDLING_STATE>\'.\\n  Types of parameters \'value\' and \'value\' are incompatible.\\n    Type \'NOTIFICATION_HANDLING_STATE\' is not assignable to type \'NOTIFICATION_HANDLING_STATE.STREAM\'.", "3724439608"],
      [161, 60, 5, "Object is possibly \'undefined\'.", "165702089"],
      [161, 76, 5, "Object is of type \'unknown\'.", "165548477"],
      [228, 10, 13, "Object is of type \'unknown\'.", "3310660798"],
      [229, 49, 13, "Object is of type \'unknown\'.", "3310660798"],
      [243, 13, 6, "Object is possibly \'undefined\'.", "1543056028"],
      [248, 13, 10, "Object is possibly \'undefined\'.", "1089446899"],
      [261, 48, 25, "Argument of type \'string | undefined\' is not assignable to parameter of type \'string\'.\\n  Type \'undefined\' is not assignable to type \'string\'.", "3511045606"],
      [272, 40, 20, "Object is possibly \'undefined\'.", "3111726366"],
      [538, 28, 12, "Object is possibly \'undefined\'.", "2257332645"],
      [538, 53, 12, "Object is possibly \'undefined\'.", "2257332645"],
      [539, 59, 12, "Object is possibly \'undefined\'.", "2257332645"],
      [553, 41, 13, "Object is possibly \'undefined\'.", "1529837131"],
      [557, 69, 11, "Argument of type \'string | undefined\' is not assignable to parameter of type \'string\'.\\n  Type \'undefined\' is not assignable to type \'string\'.", "3842816886"],
      [560, 8, 100, "Type \'EventRecord<any> | undefined\' is not assignable to type \'EventRecord<any>\'.\\n  Type \'undefined\' is not assignable to type \'EventRecord<any>\'.", "1834623770"],
      [560, 59, 25, "Argument of type \'string | undefined\' is not assignable to parameter of type \'string\'.\\n  Type \'undefined\' is not assignable to type \'string\'.", "2126983834"],
      [560, 86, 13, "Object is possibly \'undefined\'.", "1529837131"],
      [564, 78, 13, "Object is possibly \'undefined\'.", "1529837131"],
      [607, 52, 20, "Object is possibly \'undefined\'.", "2445000522"]
    ],
    "src/script/event/EventService.ts:2658328947": [
      [46, 79, 9, "Object is possibly \'undefined\'.", "1946021483"],
      [46, 103, 9, "No overload matches this call.\\n  Overload 1 of 2, \'(that: string, locales?: string | string[] | undefined, options?: CollatorOptions | undefined): number\', gave the following error.\\n    Argument of type \'string | undefined\' is not assignable to parameter of type \'string\'.\\n      Type \'undefined\' is not assignable to type \'string\'.\\n  Overload 2 of 2, \'(that: string): number\', gave the following error.\\n    Argument of type \'string | undefined\' is not assignable to parameter of type \'string\'.\\n      Type \'undefined\' is not assignable to type \'string\'.", "1946194504"],
      [77, 86, 9, "Argument of type \'string | undefined\' is not assignable to parameter of type \'string\'.\\n  Type \'undefined\' is not assignable to type \'string\'.", "761523947"],
      [81, 8, 5, "Object is of type \'unknown\'.", "165548477"],
      [110, 97, 5, "Object is of type \'unknown\'.", "165548477"],
      [140, 6, 156, "Type \'EventRecord<any> | undefined\' is not assignable to type \'EventRecord<any>\'.\\n  Type \'undefined\' is not assignable to type \'EventRecord<any>\'.", "608859508"],
      [145, 99, 5, "Object is of type \'unknown\'.", "165548477"],
      [185, 52, 15, "Object is possibly \'undefined\'.", "1303905750"],
      [185, 86, 15, "Object is possibly \'undefined\'.", "1303905750"],
      [240, 100, 5, "Object is of type \'unknown\'.", "165548477"],
      [338, 92, 9, "Argument of type \'undefined\' is not assignable to parameter of type \'string\'.", "2620553983"],
      [352, 74, 17, "Argument of type \'string | undefined\' is not assignable to parameter of type \'string\'.\\n  Type \'undefined\' is not assignable to type \'string\'.", "2867884739"],
      [382, 4, 11, "Object is possibly \'undefined\'.", "370216726"],
      [383, 4, 11, "Object is possibly \'undefined\'.", "370216726"]
    ],
    "src/script/event/EventServiceNoCompound.ts:1388827788": [
      [64, 54, 15, "Object is possibly \'undefined\'.", "1303905750"]
    ],
    "src/script/event/preprocessor/ServiceMiddleware.ts:3271199821": [
      [80, 58, 9, "Argument of type \'MemberJoinEvent | undefined\' is not assignable to parameter of type \'MemberJoinEvent\'.\\n  Type \'undefined\' is not assignable to type \'MemberJoinEvent\'.", "1946204345"],
      [103, 51, 10, "Object is possibly \'undefined\'.", "4128218071"]
    ],
    "src/script/extension/GiphyRepository.ts:2994713875": [
      [47, 10, 13, "Property \'currentOffset\' has no initializer and is not definitely assigned in the constructor.", "3944906049"],
      [76, 42, 18, "Object is possibly \'undefined\'.", "3219551329"],
      [90, 67, 15, "Object is possibly \'undefined\'.", "3911174730"]
    ],
    "src/script/externalRoute.ts:1170782870": [
      [77, 2, 55, "Type \'string | undefined\' is not assignable to type \'string\'.\\n  Type \'undefined\' is not assignable to type \'string\'.", "2013931483"],
      [78, 64, 51, "Type \'string | undefined\' is not assignable to type \'string\'.\\n  Type \'undefined\' is not assignable to type \'string\'.", "2860866952"],
      [81, 2, 111, "Type \'string | false\' is not assignable to type \'string\'.\\n  Type \'boolean\' is not assignable to type \'string\'.", "685592872"],
      [82, 46, 35, "Type \'string | undefined\' is not assignable to type \'string\'.\\n  Type \'undefined\' is not assignable to type \'string\'.", "3510242108"],
      [83, 46, 35, "Type \'string | undefined\' is not assignable to type \'string\'.\\n  Type \'undefined\' is not assignable to type \'string\'.", "3510297418"],
      [84, 51, 40, "Type \'string | undefined\' is not assignable to type \'string\'.\\n  Type \'undefined\' is not assignable to type \'string\'.", "3597061715"],
      [88, 4, 17, "Type \'undefined\' is not assignable to type \'string\'.", "4204377774"]
    ],
    "src/script/hooks/usePausableInterval.ts:4028999421": [
      [38, 6, 21, "Cannot invoke an object which is possibly \'undefined\'.", "4185327969"]
    ],
    "src/script/hooks/usePausableTimeout.ts:3967169248": [
      [38, 6, 20, "Cannot invoke an object which is possibly \'undefined\'.", "2491310661"]
    ],
    "src/script/integration/IntegrationRepository.ts:3537015114": [
      [84, 56, 17, "Argument of type \'string | undefined\' is not assignable to parameter of type \'string\'.\\n  Type \'undefined\' is not assignable to type \'string\'.", "2786638268"],
      [85, 26, 14, "Object is possibly \'undefined\'.", "2727665343"],
      [100, 31, 10, "Argument of type \'string | undefined\' is not assignable to parameter of type \'string\'.\\n  Type \'undefined\' is not assignable to type \'string\'.", "4118455337"],
      [240, 57, 5, "Object is of type \'unknown\'.", "165548477"]
    ],
    "src/script/integration/ServiceEntity.ts:2862427254": [
      [58, 4, 26, "Type \'Observable<AssetRemoteData | undefined>\' is not assignable to type \'Observable<AssetRemoteData>\'.", "2039859734"],
      [59, 4, 27, "Type \'Observable<AssetRemoteData | undefined>\' is not assignable to type \'Observable<AssetRemoteData>\'.", "4198396353"]
    ],
    "src/script/legal-hold/LegalHoldEvaluator.ts:3764190125": [
      [45, 43, 23, "Argument of type \'User | undefined\' is not assignable to parameter of type \'User\'.\\n  Type \'undefined\' is not assignable to type \'User\'.", "153688682"],
      [57, 2, 49, "Type \'string | boolean | undefined\' is not assignable to type \'boolean\'.\\n  Type \'undefined\' is not assignable to type \'boolean\'.", "265606130"],
      [62, 51, 16, "Object is possibly \'undefined\'.", "332022202"]
    ],
    "src/script/main/SingleInstanceHandler.ts:305503035": [
      [118, 6, 27, "Cannot invoke an object which is possibly \'undefined\'.", "107936000"]
    ],
    "src/script/main/app.ts:3654720961": [
      [156, 2, 5, "Property \'debug\' has no initializer and is not definitely assigned in the constructor.", "164124116"],
      [157, 2, 4, "Property \'util\' has no initializer and is not definitely assigned in the constructor.", "2087972225"],
      [349, 87, 5, "Object is of type \'unknown\'.", "165548477"],
      [408, 10, 41, "Object is possibly \'undefined\'.", "1596662938"],
      [409, 10, 30, "Argument of type \'string | undefined\' is not assignable to parameter of type \'string\'.\\n  Type \'undefined\' is not assignable to type \'string\'.", "286595218"],
      [418, 65, 19, "Argument of type \'import(\\"wire-webapp/node_modules/@wireapp/api-client/src/client/ClientType\\").ClientType | undefined\' is not assignable to parameter of type \'string | number\'.\\n  Type \'undefined\' is not assignable to type \'string | number\'.", "1723063280"],
      [485, 27, 5, "Argument of type \'unknown\' is not assignable to parameter of type \'BaseError\'.", "165548477"],
      [503, 36, 11, "Object is possibly \'undefined\'.", "3663176296"],
      [778, 12, 5, "Object is of type \'unknown\'.", "165548477"],
      [832, 81, 5, "Object is of type \'unknown\'.", "165548477"],
      [876, 37, 15, "Argument of type \'string | undefined\' is not assignable to parameter of type \'string | URL\'.\\n  Type \'undefined\' is not assignable to type \'string | URL\'.", "1529230466"]
    ],
    "src/script/media/MediaConstraintsHandler.test.ts:456751395": [
      [43, 47, 4, "Argument of type \'null\' is not assignable to parameter of type \'string | undefined\'.", "2087897566"]
    ],
    "src/script/media/MediaConstraintsHandler.ts:977701651": [
      [118, 22, 11, "Argument of type \'string | null\' is not assignable to parameter of type \'string\'.\\n  Type \'null\' is not assignable to type \'string\'.", "2484436277"]
    ],
    "src/script/media/MediaDevicesHandler.ts:2288366914": [
      [94, 6, 10, "Type \'ObservableArray<never>\' is not assignable to type \'ObservableArray<ElectronDesktopCapturerSource | MediaDeviceInfo>\'.\\n  Types of parameters \'value\' and \'value\' are incompatible.\\n    Type \'(ElectronDesktopCapturerSource | MediaDeviceInfo)[] | null | undefined\' is not assignable to type \'never[] | null | undefined\'.\\n      Type \'(ElectronDesktopCapturerSource | MediaDeviceInfo)[]\' is not assignable to type \'never[]\'.\\n        Type \'ElectronDesktopCapturerSource | MediaDeviceInfo\' is not assignable to type \'never\'.\\n          Type \'ElectronDesktopCapturerSource\' is not assignable to type \'never\'.", "3972973829"],
      [95, 6, 11, "Type \'ObservableArray<never>\' is not assignable to type \'ObservableArray<ElectronDesktopCapturerSource | MediaDeviceInfo>\'.", "2173601068"],
      [96, 6, 11, "Type \'ObservableArray<never>\' is not assignable to type \'ObservableArray<ElectronDesktopCapturerSource | MediaDeviceInfo>\'.", "3890886687"],
      [97, 6, 10, "Type \'ObservableArray<never>\' is not assignable to type \'ObservableArray<ElectronDesktopCapturerSource | MediaDeviceInfo>\'.", "3876799330"],
      [101, 6, 10, "Type \'Observable<null | undefined>\' is not assignable to type \'Observable<string>\'.\\n  Types of property \'equalityComparer\' are incompatible.\\n    Type \'(a: null | undefined, b: null | undefined) => boolean\' is not assignable to type \'(a: string, b: string) => boolean\'.\\n      Types of parameters \'a\' and \'a\' are incompatible.\\n        Type \'string\' is not assignable to type \'null | undefined\'.", "3972973829"],
      [102, 6, 11, "Type \'Observable<null | undefined>\' is not assignable to type \'Observable<string>\'.", "2173601068"],
      [103, 6, 11, "Type \'Observable<null | undefined>\' is not assignable to type \'Observable<string>\'.", "3890886687"],
      [104, 6, 10, "Type \'Observable<null | undefined>\' is not assignable to type \'Observable<string>\'.", "3876799330"],
      [273, 10, 22, "Object is possibly \'undefined\'.", "520485411"],
      [274, 15, 22, "Object is possibly \'undefined\'.", "520485411"],
      [276, 10, 22, "Object is possibly \'undefined\'.", "520485411"],
      [278, 15, 22, "Object is possibly \'undefined\'.", "520485411"],
      [282, 8, 22, "Object is possibly \'undefined\'.", "520485411"]
    ],
    "src/script/media/MediaEmbeds.test.ts:94533359": [
      [688, 58, 4, "Argument of type \'null\' is not assignable to parameter of type \'string\'.", "2087897566"],
      [689, 58, 9, "Argument of type \'undefined\' is not assignable to parameter of type \'string\'.", "2620553983"]
    ],
    "src/script/media/MediaEmbeds.ts:3626459359": [
      [122, 65, 21, "Argument of type \'string | null\' is not assignable to parameter of type \'string\'.\\n  Type \'null\' is not assignable to type \'string\'.", "3195064474"]
    ],
    "src/script/media/MediaParser.ts:2612415638": [
      [56, 69, 10, "Argument of type \'string | undefined\' is not assignable to parameter of type \'string\'.\\n  Type \'undefined\' is not assignable to type \'string\'.", "4239794921"]
    ],
    "src/script/media/MediaStreamHandler.ts:731304856": [
      [68, 33, 5, "Object is of type \'unknown\'.", "165548477"]
    ],
    "src/script/message/QuoteEntity.ts:2585694251": [
      [60, 42, 9, "No overload matches this call.\\n  The last overload gave the following error.\\n    Argument of type \'ArrayBuffer | undefined\' is not assignable to parameter of type \'ArrayBufferLike\'.\\n      Type \'undefined\' is not assignable to type \'ArrayBufferLike\'.", "1162062559"]
    ],
    "src/script/notification/NotificationRepository.ts:2433616700": [
      [145, 4, 28, "Type \'Observable<NotificationPreference.ON>\' is not assignable to type \'Observable<NotificationPreference>\'.\\n  Types of parameters \'value\' and \'value\' are incompatible.\\n    Type \'NotificationPreference\' is not assignable to type \'NotificationPreference.ON\'.", "703631336"],
      [153, 4, 20, "Type \'Observable<PermissionState | PermissionStatusState>\' is not assignable to type \'Observable<PermissionState | PermissionStatusState | NotificationPermission>\'.\\n  Types of parameters \'value\' and \'value\' are incompatible.\\n    Type \'PermissionState | PermissionStatusState | NotificationPermission\' is not assignable to type \'PermissionState | PermissionStatusState\'.", "2835088081"]
    ],
    "src/script/notification/PreferenceNotificationRepository.test.ts:318347950": [
      [31, 44, 4, "Argument of type \'null\' is not assignable to parameter of type \'string | undefined\'.", "2087897566"]
    ],
    "src/script/notification/PreferenceNotificationRepository.ts:1031470059": [
      [82, 29, 5, "Type \'string | undefined\' is not assignable to type \'string\'.\\n  Type \'undefined\' is not assignable to type \'string\'.", "174572682"],
      [82, 36, 4, "Type \'string | undefined\' is not assignable to type \'string\'.\\n  Type \'undefined\' is not assignable to type \'string\'.", "2087961072"],
      [82, 42, 4, "Type \'ClientType.PERMANENT | ClientType.TEMPORARY | undefined\' is not assignable to type \'ClientType\'.\\n  Type \'undefined\' is not assignable to type \'ClientType\'.", "2087944093"],
      [114, 9, 6, "Type \'string | undefined\' is not assignable to type \'string | null\'.\\n  Type \'undefined\' is not assignable to type \'string | null\'.", "1127975365"]
    ],
    "src/script/page/AccentColorPicker.test.tsx:2337834610": [
      [52, 10, 5, "Type \'HTMLInputElement | null\' is not assignable to type \'HTMLInputElement\'.\\n  Type \'null\' is not assignable to type \'HTMLInputElement\'.", "178805363"],
      [93, 12, 5, "Type \'HTMLInputElement | null\' is not assignable to type \'HTMLInputElement\'.\\n  Type \'null\' is not assignable to type \'HTMLInputElement\'.", "178805363"]
    ],
    "src/script/page/AppLock.test.ts:262111532": [
      [50, 59, 22, "Argument of type \'Element | null\' is not assignable to parameter of type \'Element\'.\\n  Type \'null\' is not assignable to type \'Element\'.", "316356198"],
      [52, 33, 14, "Argument of type \'Element | null\' is not assignable to parameter of type \'Element\'.\\n  Type \'null\' is not assignable to type \'Element\'.", "3534045292"],
      [106, 37, 12, "Argument of type \'Element | null\' is not assignable to parameter of type \'Element\'.\\n  Type \'null\' is not assignable to type \'Element\'.", "1912908196"],
      [178, 35, 12, "Argument of type \'Element | null\' is not assignable to parameter of type \'Element\'.\\n  Type \'null\' is not assignable to type \'Element\'.", "1912908196"]
    ],
    "src/script/page/AppLock.tsx:588408162": [
      [163, 28, 36, "Argument of type \'Element | null\' is not assignable to parameter of type \'Node\'.\\n  Type \'null\' is not assignable to type \'Node\'.", "3019440182"],
      [167, 26, 30, "Argument of type \'Element | null\' is not assignable to parameter of type \'Node\'.\\n  Type \'null\' is not assignable to type \'Node\'.", "1790131128"],
      [195, 59, 37, "Object is possibly \'null\'.", "3700925542"],
      [216, 94, 4, "Argument of type \'unknown\' is not assignable to parameter of type \'StatusCodes\'.", "2087770728"],
      [219, 19, 7, "Argument of type \'unknown\' is not assignable to parameter of type \'SetStateAction<string>\'.", "1236122734"]
    ],
    "src/script/page/LeftSidebar/panels/Conversations/ConversationsList.tsx:3232925700": [
      [104, 10, 15, "Type \'(conversation: Conversation) => boolean\' is not assignable to type \'(conversationId: QualifiedId) => boolean\'.\\n  Types of parameters \'conversation\' and \'conversationId\' are incompatible.\\n    Type \'QualifiedId\' is missing the following properties from type \'Conversation\': teamState, archivedState, incomingMessages, isManaged, and 121 more.", "1629494677"]
    ],
    "src/script/page/LeftSidebar/panels/Conversations/GroupedConversationHeader.test.ts:3219319072": [
      [62, 11, 11, "Object is possibly \'null\'.", "3168726921"]
    ],
    "src/script/page/LeftSidebar/panels/StartUI/components/GroupList.test.tsx:87150494": [
      [34, 63, 38, "Argument of type \'Element | null\' is not assignable to parameter of type \'Element\'.\\n  Type \'null\' is not assignable to type \'Element\'.", "495210063"]
    ],
    "src/script/page/MainContent/MainContent.tsx:2029280374": [
      [68, 28, 12, "Type \'Conversation | null\' is not assignable to type \'Conversation\'.\\n  Type \'null\' is not assignable to type \'Conversation\'.", "1670678216"]
    ],
    "src/script/page/MainContent/panels/Collection/Collection.test.tsx:1028939995": [
      [122, 12, 5, "Type \'HTMLInputElement | null\' is not assignable to type \'HTMLInputElement\'.\\n  Type \'null\' is not assignable to type \'HTMLInputElement\'.", "178805363"]
    ],
    "src/script/page/MainContent/panels/Collection/FullSearch.tsx:1879516049": [
      [99, 10, 10, "Object is possibly \'undefined\'.", "1962587969"],
      [100, 26, 10, "Object is possibly \'undefined\'.", "1962587969"],
      [109, 25, 11, "Object is possibly \'undefined\'.", "2591652326"],
      [126, 12, 3, "Type \'MutableRefObject<HTMLInputElement | undefined>\' is not assignable to type \'LegacyRef<HTMLInputElement> | undefined\'.\\n  Type \'MutableRefObject<HTMLInputElement | undefined>\' is not assignable to type \'RefObject<HTMLInputElement>\'.\\n    Types of property \'current\' are incompatible.\\n      Type \'HTMLInputElement | undefined\' is not assignable to type \'HTMLInputElement | null\'.\\n        Type \'undefined\' is not assignable to type \'HTMLInputElement | null\'.", "193432436"]
    ],
    "src/script/page/MainContent/panels/Collection/utils.tsx:3873364785": [
      [27, 13, 16, "Object is possibly \'undefined\'.", "3400861264"],
      [27, 59, 16, "Object is possibly \'undefined\'.", "3400861264"],
      [29, 13, 16, "Object is possibly \'undefined\'.", "3400861264"],
      [31, 13, 16, "Object is possibly \'undefined\'.", "3400861264"],
      [34, 8, 16, "Object is possibly \'undefined\'.", "3400861264"]
    ],
    "src/script/page/MainContent/panels/preferences/AccountPreferences.tsx:3579461216": [
      [92, 79, 34, "Argument of type \'boolean | undefined\' is not assignable to parameter of type \'boolean\'.", "212151669"],
      [120, 6, 9, "Argument of type \'undefined\' is not assignable to parameter of type \'string\'.", "2620553983"]
    ],
    "src/script/page/MainContent/panels/preferences/accountPreferences/AccountSecuritySection.tsx:1051373945": [
      [70, 6, 9, "Argument of type \'undefined\' is not assignable to parameter of type \'string\'.", "2620553983"],
      [107, 40, 43, "Argument of type \'string | undefined\' is not assignable to parameter of type \'string\'.\\n  Type \'undefined\' is not assignable to type \'string\'.", "1072333434"]
    ],
    "src/script/page/MainContent/panels/preferences/accountPreferences/AvatarInput.tsx:919643938": [
      [50, 69, 9, "Argument of type \'undefined\' is not assignable to parameter of type \'string\'.", "2620553983"],
      [91, 4, 16, "Object is possibly \'null\'.", "4019370437"],
      [116, 23, 14, "Argument of type \'File | null\' is not assignable to parameter of type \'File\'.\\n  Type \'null\' is not assignable to type \'File\'.", "1073819172"]
    ],
    "src/script/page/MainContent/panels/preferences/accountPreferences/EmailInput.tsx:542696972": [
      [56, 10, 5, "Object is of type \'unknown\'.", "165548477"],
      [59, 10, 5, "Object is of type \'unknown\'.", "165548477"]
    ],
    "src/script/page/MainContent/panels/preferences/avPreferences/CameraPreferences.tsx:147485328": [
      [80, 82, 5, "Object is of type \'unknown\'.", "165548477"],
      [81, 16, 4, "Argument of type \'null\' is not assignable to parameter of type \'SetStateAction<MediaStream | undefined>\'.", "2087897566"],
      [93, 6, 22, "Type \'MediaStream | undefined\' is not assignable to type \'MediaProvider | null\'.\\n  Type \'undefined\' is not assignable to type \'MediaProvider | null\'.", "3365227987"]
    ],
    "src/script/page/MainContent/panels/preferences/avPreferences/MicrophonePreferences.tsx:490834589": [
      [64, 82, 5, "Object is of type \'unknown\'.", "165548477"],
      [65, 16, 4, "Argument of type \'null\' is not assignable to parameter of type \'SetStateAction<MediaStream | undefined>\'.", "2087897566"],
      [109, 84, 11, "Type \'MediaStream | undefined\' is not assignable to type \'MediaStream\'.\\n  Type \'undefined\' is not assignable to type \'MediaStream\'.", "4175552125"]
    ],
    "src/script/page/MainContent/panels/preferences/devices/DeviceDetailsPreferences.test.tsx:2030460021": [
      [34, 41, 22, "Cannot invoke an object which is possibly \'undefined\'.", "1980738780"],
      [41, 21, 12, "Argument of type \'string | undefined\' is not assignable to parameter of type \'Matcher\'.\\n  Type \'undefined\' is not assignable to type \'Matcher\'.", "2075561852"]
    ],
    "src/script/page/MainContent/panels/preferences/devices/DevicesPreferences.tsx:3136549338": [
      [67, 90, 10, "Type \'undefined\' is not assignable to type \'boolean\'.", "3231345145"],
      [124, 8, 14, "Type \'(device: ClientEntity) => Promise<string | undefined>\' is not assignable to type \'(device: ClientEntity) => Promise<string>\'.\\n  Type \'Promise<string | undefined>\' is not assignable to type \'Promise<string>\'.\\n    Type \'string | undefined\' is not assignable to type \'string\'.\\n      Type \'undefined\' is not assignable to type \'string\'.", "223037395"],
      [131, 73, 37, "Argument of type \'Conversation | undefined\' is not assignable to parameter of type \'Conversation\'.\\n  Type \'undefined\' is not assignable to type \'Conversation\'.", "3769528030"]
    ],
    "src/script/page/message-list/InputBarControls/InputBarControls.test.tsx:2517377529": [
      [33, 2, 12, "Type \'undefined\' is not assignable to type \'Conversation\'.", "1670678216"]
    ],
    "src/script/page/message-list/MentionSuggestions/MentionSuggestions.tsx:217067853": [
      [119, 14, 3, "Type \'((node: Element) => void) | undefined\' is not assignable to type \'Ref<HTMLDivElement> | undefined\'.\\n  Type \'(node: Element) => void\' is not assignable to type \'Ref<HTMLDivElement> | undefined\'.\\n    Type \'(node: Element) => void\' is not assignable to type \'(instance: HTMLDivElement | null) => void\'.\\n      Types of parameters \'node\' and \'instance\' are incompatible.\\n        Type \'HTMLDivElement | null\' is not assignable to type \'Element\'.\\n          Type \'null\' is not assignable to type \'Element\'.", "193432436"]
    ],
    "src/script/page/message-list/MessageTimerButton.test.ts:254586997": [
      [33, 46, 29, "Argument of type \'Element | null\' is not assignable to parameter of type \'Element\'.\\n  Type \'null\' is not assignable to type \'Element\'.", "4019893960"],
      [96, 11, 47, "Object is possibly \'null\'.", "512435431"],
      [123, 11, 51, "Object is possibly \'null\'.", "4189896900"],
      [124, 11, 52, "Object is possibly \'null\'.", "146485961"],
      [125, 11, 47, "Object is possibly \'null\'.", "512435431"],
      [148, 11, 51, "Object is possibly \'null\'.", "4189896900"],
      [149, 11, 52, "Object is possibly \'null\'.", "146485961"],
      [150, 11, 47, "Object is possibly \'null\'.", "512435431"],
      [174, 11, 51, "Object is possibly \'null\'.", "4189896900"],
      [175, 11, 52, "Object is possibly \'null\'.", "146485961"],
      [176, 11, 47, "Object is possibly \'null\'.", "512435431"],
      [198, 11, 47, "Object is possibly \'null\'.", "512435431"]
    ],
    "src/script/permission/PermissionRepository.ts:3072861882": [
      [45, 6, 23, "Type of computed property\'s value is \'Observable<PermissionStatusState.PROMPT>\', which is not assignable to type \'Observable<PermissionState | PermissionStatusState>\'.\\n  Types of parameters \'value\' and \'value\' are incompatible.\\n    Type \'PermissionState | PermissionStatusState\' is not assignable to type \'PermissionStatusState.PROMPT\'.", "2132945991"],
      [46, 6, 29, "Type of computed property\'s value is \'Observable<PermissionStatusState.PROMPT>\', which is not assignable to type \'Observable<PermissionState | PermissionStatusState>\'.", "3793420497"],
      [47, 6, 27, "Type of computed property\'s value is \'Observable<PermissionStatusState.PROMPT>\', which is not assignable to type \'Observable<PermissionState | PermissionStatusState>\'.", "952378264"],
      [48, 6, 30, "Type of computed property\'s value is \'Observable<PermissionStatusState.PROMPT>\', which is not assignable to type \'Observable<PermissionState | PermissionStatusState>\'.", "338556256"]
    ],
    "src/script/properties/PropertiesRepository.ts:274184231": [
      [97, 4, 13, "Type \'Observable<User | undefined>\' is not assignable to type \'Observable<User>\'.\\n  The types returned by \'peek()\' are incompatible between these types.\\n    Type \'User | undefined\' is not assignable to type \'User\'.\\n      Type \'undefined\' is not assignable to type \'User\'.", "311178912"],
      [100, 4, 21, "Type \'Observable<ConsentValue>\' is not assignable to type \'Observable<boolean | ConsentValue>\'.\\n  Types of parameters \'value\' and \'value\' are incompatible.\\n    Type \'boolean | ConsentValue\' is not assignable to type \'ConsentValue\'.", "1820233671"]
    ],
    "src/script/router/Router.ts:4158324241": [
      [50, 38, 4, "Argument of type \'null\' is not assignable to parameter of type \'string\'.", "2087897566"]
    ],
    "src/script/search/SearchRepository.ts:142898156": [
      [92, 44, 4, "Argument of type \'string\' is not assignable to parameter of type \'never\'.", "2087773917"],
      [103, 13, 140, "Argument of type \'(property: keyof User) => any\' is not assignable to parameter of type \'(value: string, index: number, array: string[]) => any\'.\\n  Types of parameters \'property\' and \'value\' are incompatible.\\n    Type \'string\' is not assignable to type \'keyof User\'.", "2023942255"],
      [114, 59, 16, "No overload matches this call.\\n  Overload 1 of 2, \'(...items: ConcatArray<never>[]): never[]\', gave the following error.\\n    Argument of type \'{ user: User; weight: any; }\' is not assignable to parameter of type \'ConcatArray<never>\'.\\n      Object literal may only specify known properties, and \'user\' does not exist in type \'ConcatArray<never>\'.\\n  Overload 2 of 2, \'(...items: ConcatArray<never>[]): never[]\', gave the following error.\\n    Argument of type \'{ user: User; weight: any; }\' is not assignable to parameter of type \'ConcatArray<never>\'.\\n      Object literal may only specify known properties, and \'user\' does not exist in type \'ConcatArray<never>\'.", "3870214084"],
      [119, 20, 6, "Property \'weight\' does not exist on type \'never\'.", "2011919237"],
      [119, 39, 6, "Property \'weight\' does not exist on type \'never\'.", "2011919237"],
      [120, 25, 4, "Property \'user\' does not exist on type \'never\'.", "2087973204"],
      [120, 47, 4, "Property \'user\' does not exist on type \'never\'.", "2087973204"],
      [122, 23, 6, "Property \'weight\' does not exist on type \'never\'.", "2011919237"],
      [122, 40, 6, "Property \'weight\' does not exist on type \'never\'.", "2011919237"],
      [124, 28, 4, "Property \'user\' does not exist on type \'never\'.", "2087973204"],
      [133, 44, 5, "Argument of type \'string | undefined\' is not assignable to parameter of type \'string\'.\\n  Type \'undefined\' is not assignable to type \'string\'.", "189936718"]
    ],
    "src/script/storage/StorageSchemata.ts:3711490368": [
      [125, 8, 7, "Type \'(transaction: Transaction, database: Dexie) => void\' is not assignable to type \'(transaction: Transaction, database?: Dexie | undefined) => void\'.\\n  Types of parameters \'database\' and \'database\' are incompatible.\\n    Type \'Dexie | undefined\' is not assignable to type \'Dexie\'.\\n      Type \'undefined\' is not assignable to type \'Dexie\'.", "2225706901"],
      [305, 8, 7, "Type \'(transaction: Transaction, database: Dexie) => void\' is not assignable to type \'(transaction: Transaction, database?: Dexie | undefined) => void\'.\\n  Types of parameters \'database\' and \'database\' are incompatible.\\n    Type \'Dexie | undefined\' is not assignable to type \'Dexie\'.\\n      Type \'undefined\' is not assignable to type \'Dexie\'.", "2225706901"]
    ],
    "src/script/storage/StorageService.ts:1411751882": [
      [49, 10, 14, "Property \'hasHookSupport\' has no initializer and is not definitely assigned in the constructor.", "2732954963"],
      [50, 10, 6, "Property \'engine\' has no initializer and is not definitely assigned in the constructor.", "1163760011"],
      [51, 9, 27, "Property \'isTemporaryAndNonPersistent\' has no initializer and is not definitely assigned in the constructor.", "2204664357"],
      [79, 28, 7, "Argument of type \'DexieDatabase | undefined\' is not assignable to parameter of type \'DexieDatabase\'.\\n  Type \'undefined\' is not assignable to type \'DexieDatabase\'.", "1929661355"],
      [83, 76, 5, "Object is of type \'unknown\'.", "165548477"],
      [108, 8, 25, "No overload matches this call.\\n  The last overload gave the following error.\\n    Argument of type \'DEXIE_CRUD_EVENT.UPDATING\' is not assignable to parameter of type \'\\"deleting\\"\'.", "746988678"],
      [116, 8, 8, "No overload matches this call.\\n  The last overload gave the following error.\\n    Argument of type \'(this: DeletingHookContext<any, IndexableType>, primaryKey: string, obj: Object, transaction: Transaction) => void\' is not assignable to parameter of type \'(this: DeletingHookContext<any, IndexableType>, primKey: IndexableType, obj: any, transaction: Transaction) => any\'.\\n      Types of parameters \'primaryKey\' and \'primKey\' are incompatible.\\n        Type \'IndexableType\' is not assignable to type \'string\'.\\n          Type \'number\' is not assignable to type \'string\'.", "1594753575"],
      [117, 91, 9, "Argument of type \'undefined\' is not assignable to parameter of type \'Object\'.", "2620553983"],
      [278, 39, 7, "Object is possibly \'undefined\'.", "1929661355"],
      [386, 38, 7, "Object is possibly \'undefined\'.", "1929661355"]
    ],
    "src/script/team/TeamEntity.ts:781860466": [
      [48, 6, 7, "Type \'string | boolean\' is not assignable to type \'boolean\'.\\n  Type \'string\' is not assignable to type \'boolean\'.", "814555284"]
    ],
    "src/script/team/TeamRepository.ts:2469907748": [
      [204, 4, 159, "Type \'(User | undefined)[]\' is not assignable to type \'User[]\'.\\n  Type \'User | undefined\' is not assignable to type \'User\'.\\n    Type \'undefined\' is not assignable to type \'User\'.", "587279576"],
      [210, 53, 24, "Argument of type \'string | undefined\' is not assignable to parameter of type \'string\'.\\n  Type \'undefined\' is not assignable to type \'string\'.", "2322605270"],
      [304, 4, 9, "Type \'(string | undefined)[]\' is not assignable to type \'string[]\'.\\n  Type \'string | undefined\' is not assignable to type \'string\'.\\n    Type \'undefined\' is not assignable to type \'string\'.", "3264882315"],
      [325, 53, 13, "Argument of type \'string | undefined\' is not assignable to parameter of type \'string\'.\\n  Type \'undefined\' is not assignable to type \'string\'.", "3345044032"],
      [334, 66, 9, "Argument of type \'{ domain: string; id: string | undefined; }[]\' is not assignable to parameter of type \'QualifiedId[]\'.\\n  Type \'{ domain: string; id: string | undefined; }\' is not assignable to type \'QualifiedId\'.\\n    Types of property \'id\' are incompatible.\\n      Type \'string | undefined\' is not assignable to type \'string\'.\\n        Type \'undefined\' is not assignable to type \'string\'.", "3264882315"],
      [468, 28, 45, "Object is possibly \'undefined\'.", "1991114915"],
      [469, 23, 40, "Object is possibly \'undefined\'.", "841513102"],
      [536, 6, 76, "Argument of type \'string | null\' is not assignable to parameter of type \'string\'.\\n  Type \'null\' is not assignable to type \'string\'.", "563963699"],
      [588, 34, 14, "No overload matches this call.\\n  Overload 1 of 2, \'(...items: ConcatArray<never>[]): never[]\', gave the following error.\\n    Argument of type \'TeamMemberEntity | TeamMemberEntity[]\' is not assignable to parameter of type \'ConcatArray<never>\'.\\n      Type \'TeamMemberEntity\' is missing the following properties from type \'ConcatArray<never>\': length, join, slice\\n  Overload 2 of 2, \'(...items: ConcatArray<never>[]): never[]\', gave the following error.\\n    Argument of type \'TeamMemberEntity | TeamMemberEntity[]\' is not assignable to parameter of type \'ConcatArray<never>\'.\\n      Type \'TeamMemberEntity\' is not assignable to type \'ConcatArray<never>\'.", "3525779144"],
      [590, 56, 6, "Property \'userId\' does not exist on type \'never\'.", "1765117785"],
      [592, 45, 11, "Property \'permissions\' does not exist on type \'never\'.", "524793117"],
      [597, 25, 6, "Property \'userId\' does not exist on type \'never\'.", "1765117785"],
      [597, 42, 11, "Property \'permissions\' does not exist on type \'never\'.", "524793117"],
      [597, 87, 11, "Property \'permissions\' does not exist on type \'never\'.", "524793117"],
      [602, 25, 6, "Property \'userId\' does not exist on type \'never\'.", "1765117785"],
      [602, 42, 9, "Property \'invitedBy\' does not exist on type \'never\'.", "1955064691"],
      [606, 64, 14, "Property \'hasOwnProperty\' does not exist on type \'never\'.", "547572878"]
    ],
    "src/script/team/TeamState.ts:2129239601": [
      [59, 4, 9, "Type \'Observable<TeamEntity | undefined>\' is not assignable to type \'Observable<TeamEntity>\'.\\n  The types returned by \'peek()\' are incompatible between these types.\\n    Type \'TeamEntity | undefined\' is not assignable to type \'TeamEntity\'.\\n      Type \'undefined\' is not assignable to type \'TeamEntity\'.", "1162784912"],
      [68, 4, 17, "Type \'Observable<FeatureList | undefined>\' is not assignable to type \'Observable<FeatureList>\'.\\n  The types returned by \'peek()\' are incompatible between these types.\\n    Type \'FeatureList | undefined\' is not assignable to type \'FeatureList\'.\\n      Type \'undefined\' is not assignable to type \'FeatureList\'.", "54583831"],
      [96, 13, 38, "Object is possibly \'undefined\'.", "3672246717"],
      [97, 10, 37, "Object is possibly \'undefined\'.", "1981238082"],
      [121, 4, 22, "Type \'PureComputed<boolean | undefined>\' is not assignable to type \'PureComputed<boolean>\'.\\n  The types returned by \'peek()\' are incompatible between these types.\\n    Type \'boolean | undefined\' is not assignable to type \'boolean\'.", "32795343"],
      [122, 4, 33, "Type \'PureComputed<number | undefined>\' is not assignable to type \'PureComputed<number>\'.\\n  The types returned by \'peek()\' are incompatible between these types.\\n    Type \'number | undefined\' is not assignable to type \'number\'.\\n      Type \'undefined\' is not assignable to type \'number\'.", "3833026544"]
    ],
    "src/script/telemetry/app_init/AppInitTimings.ts:2827224089": [
      [51, 31, 9, "Object is possibly \'undefined\'.", "2472707299"]
    ],
    "src/script/time/serverTimeHandler.ts:469728213": [
      [39, 14, 49, "Conversion of type \'Observable<undefined>\' to type \'Observable<number>\' may be a mistake because neither type sufficiently overlaps with the other. If this was intentional, convert the expression to \'unknown\' first.\\n  Types of property \'equalityComparer\' are incompatible.\\n    Type \'(a: undefined, b: undefined) => boolean\' is not comparable to type \'(a: number, b: number) => boolean\'.\\n      Types of parameters \'a\' and \'a\' are incompatible.\\n        Type \'number\' is not comparable to type \'undefined\'.", "1339088109"]
    ],
    "src/script/tracking/EventTrackingRepository.ts:471863585": [
      [47, 10, 15, "Property \'countlyDeviceId\' has no initializer and is not definitely assigned in the constructor.", "3024684198"],
      [170, 23, 16, "Argument of type \'boolean | undefined\' is not assignable to parameter of type \'boolean\'.", "3019303906"]
    ],
    "src/script/tracking/Helpers.ts:3850783506": [
      [47, 10, 30, "Object is possibly \'undefined\'.", "3185682702"]
    ],
    "src/script/ui/ContextMenu.tsx:3329910082": [
      [53, 4, 9, "Type \'undefined\' is not assignable to type \'HTMLDivElement\'.", "1873118818"],
      [141, 29, 3, "Type \'Dispatch<SetStateAction<HTMLUListElement | undefined>>\' is not assignable to type \'LegacyRef<HTMLUListElement> | undefined\'.\\n  Type \'Dispatch<SetStateAction<HTMLUListElement | undefined>>\' is not assignable to type \'(instance: HTMLUListElement | null) => void\'.\\n    Types of parameters \'value\' and \'instance\' are incompatible.\\n      Type \'HTMLUListElement | null\' is not assignable to type \'SetStateAction<HTMLUListElement | undefined>\'.\\n        Type \'null\' is not assignable to type \'SetStateAction<HTMLUListElement | undefined>\'.", "193432436"]
    ],
    "src/script/ui/Modal.ts:2744470243": [
      [35, 4, 10, "Type \'HTMLElement | null\' is not assignable to type \'HTMLElement\'.\\n  Type \'null\' is not assignable to type \'HTMLElement\'.", "3985246182"],
      [36, 4, 17, "Type \'(() => void) | undefined\' is not assignable to type \'() => void\'.\\n  Type \'undefined\' is not assignable to type \'() => void\'.", "2437998084"],
      [37, 4, 23, "Type \'(() => void) | undefined\' is not assignable to type \'() => void\'.\\n  Type \'undefined\' is not assignable to type \'() => void\'.", "1878779325"]
    ],
    "src/script/ui/Shortcut.ts:4030248185": [
      [166, 26, 10, "Object is possibly \'undefined\'.", "3955554463"],
      [169, 80, 10, "Object is possibly \'undefined\'.", "3955554463"],
      [171, 6, 10, "Object is possibly \'undefined\'.", "3955554463"]
    ],
    "src/script/ui/overlayedObserver.ts:1307956702": [
      [28, 4, 22, "Type \'undefined\' is not assignable to type \'number\'.", "553548977"],
      [37, 6, 9, "Cannot invoke an object which is possibly \'undefined\'.", "4219368682"],
      [56, 2, 95, "Type \'boolean | null\' is not assignable to type \'boolean\'.\\n  Type \'null\' is not assignable to type \'boolean\'.", "1265679455"],
      [81, 4, 22, "Type \'undefined\' is not assignable to type \'number\'.", "553548977"]
    ],
    "src/script/ui/resizeObserver.ts:1962447755": [
      [47, 48, 8, "Argument of type \'(element: Element) => void\' is not assignable to parameter of type \'(...args: unknown[]) => void\'.\\n  Types of parameters \'element\' and \'args\' are incompatible.\\n    Type \'unknown\' is not assignable to type \'Element\'.", "3760058444"]
    ],
    "src/script/user/AppLockRepository.ts:968558871": [
      [48, 38, 59, "Type \'string | null\' is not assignable to type \'string\'.\\n  Type \'null\' is not assignable to type \'string\'.", "2029474882"],
      [50, 35, 56, "Type \'string | null\' is not assignable to type \'string\'.\\n  Type \'null\' is not assignable to type \'string\'.", "4278102955"],
      [55, 46, 8, "Argument of type \'string | null\' is not assignable to parameter of type \'string\'.\\n  Type \'null\' is not assignable to type \'string\'.", "2452599369"]
    ],
    "src/script/user/AppLockState.ts:4063056116": [
      [49, 4, 22, "Type \'PureComputed<boolean | undefined>\' is not assignable to type \'PureComputed<boolean>\'.", "32795343"],
      [55, 4, 33, "Type \'PureComputed<number | undefined>\' is not assignable to type \'PureComputed<number>\'.", "3833026544"]
    ],
    "src/script/user/UserHandleGenerator.ts:608562243": [
      [67, 35, 6, "No overload matches this call.\\n  Overload 1 of 4, \'(iterable: Iterable<unknown> | ArrayLike<unknown>, mapfn: (v: unknown, k: number) => number, thisArg?: any): number[]\', gave the following error.\\n    Type \'number | undefined\' is not assignable to type \'number\'.\\n      Type \'undefined\' is not assignable to type \'number\'.\\n  Overload 2 of 4, \'(arrayLike: ArrayLike<unknown>, mapfn: (v: unknown, k: number) => number, thisArg?: any): number[]\', gave the following error.\\n    Type \'number | undefined\' is not assignable to type \'number\'.\\n      Type \'undefined\' is not assignable to type \'number\'.", "1433765721"]
    ],
    "src/script/user/UserMapper.test.ts:250567312": [
      [83, 42, 9, "Argument of type \'undefined\' is not assignable to parameter of type \'User | Self\'.", "2620553983"],
      [137, 47, 9, "Argument of type \'undefined\' is not assignable to parameter of type \'(User | Self)[]\'.", "2620553983"],
      [158, 13, 15, "Object is possibly \'undefined\'.", "52415216"],
      [167, 13, 15, "Object is possibly \'undefined\'.", "52415216"],
      [176, 13, 15, "Object is possibly \'undefined\'.", "52415216"],
      [221, 13, 15, "Object is possibly \'undefined\'.", "52415216"],
      [222, 13, 15, "Object is possibly \'undefined\'.", "52415216"]
    ],
    "src/script/user/UserMapper.ts:1842788905": [
      [47, 4, 63, "Type \'User | undefined\' is not assignable to type \'User\'.\\n  Type \'undefined\' is not assignable to type \'User\'.", "55227688"],
      [47, 50, 4, "Argument of type \'null\' is not assignable to parameter of type \'string | undefined\'.", "2087897566"],
      [51, 62, 4, "Argument of type \'null\' is not assignable to parameter of type \'string | undefined\'.", "2087897566"],
      [52, 4, 10, "Object is possibly \'undefined\'.", "50227919"],
      [57, 6, 10, "Object is possibly \'undefined\'.", "50227919"],
      [60, 4, 18, "Type \'User | undefined\' is not assignable to type \'User\'.\\n  Type \'undefined\' is not assignable to type \'User\'.", "1723739806"],
      [96, 6, 13, "Type \'string | undefined\' is not assignable to type \'string\'.\\n  Type \'undefined\' is not assignable to type \'string\'.", "1154411948"],
      [133, 62, 15, "Argument of type \'UserAsset[] | undefined\' is not assignable to parameter of type \'UserAsset[]\'.\\n  Type \'undefined\' is not assignable to type \'UserAsset[]\'.", "696735433"],
      [135, 55, 16, "Argument of type \'Picture[] | undefined\' is not assignable to parameter of type \'Picture[]\'.\\n  Type \'undefined\' is not assignable to type \'Picture[]\'.", "1145520518"]
    ],
    "src/script/user/UserPermission.ts:1999060110": [
      [173, 2, 395, "Type \'Record<string, (role: ROLE) => boolean>\' is not assignable to type \'Record<string, (role?: ROLE | undefined) => boolean>\'.\\n  \'string\' index signatures are incompatible.\\n    Type \'(role: ROLE) => boolean\' is not assignable to type \'(role?: ROLE | undefined) => boolean\'.", "3736070641"]
    ],
<<<<<<< HEAD
    "src/script/user/UserRepository.ts:3712379934": [
=======
    "src/script/user/UserRepository.ts:1196545524": [
>>>>>>> 619fa8ca
      [172, 55, 6, "Type \'string | undefined\' is not assignable to type \'string\'.\\n  Type \'undefined\' is not assignable to type \'string\'.", "1127975365"],
      [217, 24, 6, "Type \'string | null\' is not assignable to type \'string\'.\\n  Type \'null\' is not assignable to type \'string\'.", "1127975365"],
      [228, 32, 6, "Type \'string | null\' is not assignable to type \'string\'.\\n  Type \'null\' is not assignable to type \'string\'.", "1127975365"],
      [228, 75, 2, "Type \'string | undefined\' is not assignable to type \'string\'.\\n  Type \'undefined\' is not assignable to type \'string\'.", "5861160"],
      [252, 28, 16, "Argument of type \'ConnectionEntity | undefined\' is not assignable to parameter of type \'ConnectionEntity\'.\\n  Type \'undefined\' is not assignable to type \'ConnectionEntity\'.", "3456520104"],
      [263, 10, 7, "Type \'{ domain: string | undefined; id: string; }[]\' is not assignable to type \'QualifiedId[]\'.\\n  Type \'{ domain: string | undefined; id: string; }\' is not assignable to type \'QualifiedId\'.\\n    Types of property \'domain\' are incompatible.\\n      Type \'string | undefined\' is not assignable to type \'string\'.\\n        Type \'undefined\' is not assignable to type \'string\'.", "2414311946"],
      [339, 4, 20, "Type \'(ClientEntity | undefined)[]\' is not assignable to type \'ClientEntity[]\'.\\n  Type \'ClientEntity | undefined\' is not assignable to type \'ClientEntity\'.\\n    Type \'undefined\' is not assignable to type \'ClientEntity\'.", "724989886"],
      [525, 53, 5, "Object is of type \'unknown\'.", "165548477"],
      [535, 23, 16, "Object is possibly \'undefined\'.", "1145520518"],
      [536, 21, 15, "Object is possibly \'undefined\'.", "696735433"],
      [541, 57, 16, "Argument of type \'Picture[] | undefined\' is not assignable to parameter of type \'Picture[]\'.\\n  Type \'undefined\' is not assignable to type \'Picture[]\'.", "1145520518"],
      [560, 27, 5, "Object is of type \'unknown\'.", "165548477"],
      [563, 89, 5, "Object is of type \'unknown\'.", "165548477"],
      [663, 27, 17, "Type \'User | undefined\' is not assignable to type \'User\'.\\n  Type \'undefined\' is not assignable to type \'User\'.", "3641955066"],
      [678, 101, 4, "Argument of type \'null\' is not assignable to parameter of type \'string | undefined\'.", "2087897566"],
      [728, 69, 5, "Object is of type \'unknown\'.", "165548477"],
      [747, 24, 5, "Object is of type \'unknown\'.", "165548477"],
      [775, 60, 5, "Object is of type \'unknown\'.", "165548477"],
      [775, 77, 5, "Object is of type \'unknown\'.", "165548477"],
      [822, 64, 5, "Object is of type \'unknown\'.", "165548477"],
      [822, 81, 5, "Object is of type \'unknown\'.", "165548477"]
    ],
    "src/script/user/UserState.ts:1636460432": [
      [44, 4, 9, "Type \'Observable<User | undefined>\' is not assignable to type \'Observable<User>\'.", "1162883985"],
      [45, 4, 10, "Type \'ObservableArray<never>\' is not assignable to type \'ObservableArray<User>\'.\\n  Types of parameters \'value\' and \'value\' are incompatible.\\n    Type \'User[] | null | undefined\' is not assignable to type \'never[] | null | undefined\'.\\n      Type \'User[]\' is not assignable to type \'never[]\'.\\n        Type \'User\' is not assignable to type \'never\'.", "4012712079"],
      [62, 4, 11, "Type \'Observable<boolean | undefined>\' is not assignable to type \'PureComputed<boolean> | Observable<boolean>\'.\\n  Type \'Observable<boolean | undefined>\' is not assignable to type \'Observable<boolean>\'.\\n    The types returned by \'peek()\' are incompatible between these types.\\n      Type \'boolean | undefined\' is not assignable to type \'boolean\'.", "2825893770"]
    ],
    "src/script/util/ArrayUtil.ts:1796804857": [
      [109, 47, 42, "Type \'undefined\' cannot be used as an index type.", "3231080782"]
    ],
    "src/script/util/ClipboardUtil.ts:3834718542": [
      [33, 22, 21, "Object is possibly \'null\'.", "3831905776"],
      [33, 57, 21, "Object is possibly \'null\'.", "3831905776"],
      [43, 6, 16, "Object is possibly \'null\'.", "548905036"],
      [44, 6, 16, "Object is possibly \'null\'.", "548905036"]
    ],
    "src/script/util/ComponentUtil.test.ts:2336697613": [
      [48, 44, 73, "Argument of type \'({ obj }: { obj: any; }) => UnwrappedValues<any, Subscribables<any>>\' is not assignable to parameter of type \'(initialProps: unknown) => UnwrappedValues<any, Subscribables<any>>\'.\\n  Types of parameters \'__0\' and \'initialProps\' are incompatible.\\n    Type \'unknown\' is not assignable to type \'{ obj: any; }\'.", "2621166550"]
    ],
    "src/script/util/DebugUtil.ts:3949008751": [
      [119, 35, 9, "Object is possibly \'undefined\'.", "3919057299"],
      [129, 4, 9, "Object is possibly \'undefined\'.", "3919057299"],
      [177, 21, 43, "Object is possibly \'null\'.", "1853768633"],
      [189, 29, 43, "Object is possibly \'null\'.", "1853768633"],
      [210, 14, 44, "No overload matches this call.\\n  Overload 1 of 2, \'(predicate: (value: BackendEvent, index: number, array: BackendEvent[]) => value is ConversationOtrMessageAddEvent, thisArg?: any): ConversationOtrMessageAddEvent[]\', gave the following error.\\n    Argument of type \'(event: ConversationOtrMessageAddEvent) => boolean\' is not assignable to parameter of type \'(value: BackendEvent, index: number, array: BackendEvent[]) => value is ConversationOtrMessageAddEvent\'.\\n      Types of parameters \'event\' and \'value\' are incompatible.\\n        Type \'BackendEvent\' is not assignable to type \'ConversationOtrMessageAddEvent\'.\\n          Type \'ConversationAccessUpdateEvent\' is not assignable to type \'ConversationOtrMessageAddEvent\'.\\n            Types of property \'data\' are incompatible.\\n              Type \'ConversationAccessUpdateData\' is missing the following properties from type \'ConversationOtrMessageAddData\': recipient, sender, text\\n  Overload 2 of 2, \'(predicate: (value: BackendEvent, index: number, array: BackendEvent[]) => unknown, thisArg?: any): BackendEvent[]\', gave the following error.\\n    Argument of type \'(event: ConversationOtrMessageAddEvent) => boolean\' is not assignable to parameter of type \'(value: BackendEvent, index: number, array: BackendEvent[]) => unknown\'.\\n      Types of parameters \'event\' and \'value\' are incompatible.\\n        Type \'BackendEvent\' is not assignable to type \'ConversationOtrMessageAddEvent\'.", "1988627528"],
      [231, 79, 28, "Argument of type \'QualifiedId | undefined\' is not assignable to parameter of type \'QualifiedId\'.\\n  Type \'undefined\' is not assignable to type \'QualifiedId\'.", "3076846587"],
      [252, 28, 37, "Object is possibly \'undefined\'.", "1392610785"],
      [323, 8, 3, "Object is possibly \'null\'.", "193416522"],
      [324, 8, 3, "Object is possibly \'null\'.", "193416522"],
      [325, 8, 3, "Object is possibly \'null\'.", "193416522"],
      [326, 8, 3, "Object is possibly \'null\'.", "193416522"],
      [333, 4, 37, "Cannot invoke an object which is possibly \'null\'.", "1296197002"],
      [333, 42, 4, "Argument of type \'null\' is not assignable to parameter of type \'Event\'.", "2087897566"],
      [342, 18, 12, "Object is possibly \'null\'.", "1670678216"],
      [348, 24, 12, "Object is possibly \'null\'.", "1670678216"],
      [352, 16, 12, "Object is possibly \'null\'.", "1670678216"],
      [366, 26, 12, "Object is possibly \'null\'.", "1670678216"],
      [368, 25, 12, "Object is possibly \'null\'.", "1670678216"]
    ],
    "src/script/util/EmojiUtil.ts:2636485232": [
      [29, 18, 26, "Argument of type \'string\' is not assignable to parameter of type \'never\'.", "2839450053"]
    ],
    "src/script/util/FileTypeUtil.ts:2165001675": [
      [48, 68, 29, "Object is possibly \'null\'.", "3648478764"]
    ],
    "src/script/util/PromiseQueue.ts:2903873298": [
      [64, 22, 7, "Object is possibly \'undefined\'.", "717644789"],
      [67, 18, 7, "Object is possibly \'undefined\'.", "717644789"],
      [69, 19, 7, "Object is possibly \'undefined\'.", "717644789"],
      [153, 8, 9, "Type \'(value: T | PromiseLike<T>) => void\' is not assignable to type \'PromiseResolveFn\'.\\n  Types of parameters \'value\' and \'value\' are incompatible.\\n    Type \'unknown\' is not assignable to type \'T | PromiseLike<T>\'.", "1585311161"],
      [183, 25, 10, "Argument of type \'{ fn: PromiseFn<T>; rejectFn: (reason?: any) => void; resolveFn: (value: T | PromiseLike<T>) => void; }\' is not assignable to parameter of type \'QueueEntry<any>\'.\\n  Types of property \'resolveFn\' are incompatible.\\n    Type \'(value: T | PromiseLike<T>) => void\' is not assignable to type \'PromiseResolveFn\'.\\n      Types of parameters \'value\' and \'value\' are incompatible.\\n        Type \'unknown\' is not assignable to type \'T | PromiseLike<T>\'.", "2928457408"]
    ],
    "src/script/util/SanitizationUtil.ts:998997544": [
      [63, 2, 17, "Type \'Window | null\' is not assignable to type \'Window\'.\\n  Type \'null\' is not assignable to type \'Window\'.", "211185092"]
    ],
    "src/script/util/TimeUtil.ts:2937722238": [
      [196, 14, 7, "Object is possibly \'undefined\'.", "2520100294"],
      [197, 17, 7, "Object is possibly \'undefined\'.", "2520100294"],
      [218, 19, 5, "Object is possibly \'undefined\'.", "177734518"],
      [223, 71, 7, "Object is possibly \'undefined\'.", "770838456"]
    ],
    "src/script/util/TypedEventTarget.ts:158498822": [
      [24, 9, 16, "Property \'addEventListener\' in type \'TypedEventTarget<EventDef>\' is not assignable to the same property in base type \'EventTarget\'.\\n  Type \'<T extends EventDef[\\"type\\"]>(type: T, listener: ((e: Event & EventDef) => void) | null) => void\' is not assignable to type \'(type: string, callback: EventListenerOrEventListenerObject | null, options?: boolean | AddEventListenerOptions | undefined) => void\'.\\n    Types of parameters \'listener\' and \'callback\' are incompatible.\\n      Type \'EventListenerOrEventListenerObject | null\' is not assignable to type \'((e: Event & EventDef) => void) | null\'.\\n        Type \'EventListenerObject\' is not assignable to type \'(e: Event & EventDef) => void\'.\\n          Type \'EventListenerObject\' provides no match for the signature \'(e: Event & EventDef): void\'.", "1663469078"],
      [25, 33, 8, "Argument of type \'((e: Event & EventDef) => void) | null\' is not assignable to parameter of type \'EventListenerOrEventListenerObject | null\'.\\n  Type \'(e: Event & EventDef) => void\' is not assignable to type \'EventListenerOrEventListenerObject | null\'.\\n    Type \'(e: Event & EventDef) => void\' is not assignable to type \'EventListener\'.\\n      Types of parameters \'e\' and \'evt\' are incompatible.\\n        Type \'Event\' is not assignable to type \'Event & EventDef\'.\\n          Type \'Event\' is not assignable to type \'EventDef\'.\\n            \'Event\' is assignable to the constraint of type \'EventDef\', but \'EventDef\' could be instantiated with a different subtype of constraint \'{ type: any; }\'.", "732556603"],
      [28, 9, 19, "Property \'removeEventListener\' in type \'TypedEventTarget<EventDef>\' is not assignable to the same property in base type \'EventTarget\'.\\n  Type \'(type: EventDef[\\"type\\"], listener: (e: Event & EventDef) => void) => void\' is not assignable to type \'(type: string, callback: EventListenerOrEventListenerObject | null, options?: boolean | EventListenerOptions | undefined) => void\'.\\n    Types of parameters \'listener\' and \'callback\' are incompatible.\\n      Type \'EventListenerOrEventListenerObject | null\' is not assignable to type \'(e: Event & EventDef) => void\'.\\n        Type \'null\' is not assignable to type \'(e: Event & EventDef) => void\'.", "2229065745"],
      [29, 36, 8, "Argument of type \'(e: Event & EventDef) => void\' is not assignable to parameter of type \'EventListenerOrEventListenerObject | null\'.\\n  Type \'(e: Event & EventDef) => void\' is not assignable to type \'EventListener\'.\\n    Types of parameters \'e\' and \'evt\' are incompatible.\\n      Type \'Event\' is not assignable to type \'Event & EventDef\'.", "732556603"]
    ],
    "src/script/util/ephemeralValueStore.ts:2413706131": [
      [68, 2, 6, "Type \'ServiceWorker | null\' is not assignable to type \'ServiceWorker\'.\\n  Type \'null\' is not assignable to type \'ServiceWorker\'.", "2022943379"]
    ],
    "src/script/util/messageRenderer.ts:3293515046": [
      [51, 22, 17, "Object is possibly \'undefined\'.", "2874537081"],
      [51, 22, 17, "Cannot invoke an object which is possibly \'undefined\'.", "2874537081"],
      [52, 2, 15, "Object is possibly \'null\'.", "3502905644"],
      [62, 8, 10, "Type \'[number, number] | null\' must have a \'[Symbol.iterator]()\' method that returns an iterator.", "3658085274"],
      [67, 45, 19, "Object is possibly \'null\'.", "298984248"],
      [142, 38, 14, "Argument of type \'\\"\\" | string[]\' is not assignable to parameter of type \'string[] | undefined\'.\\n  Type \'string\' is not assignable to type \'string[]\'.", "592874915"],
      [156, 20, 4, "Object is possibly \'null\'.", "2087822780"],
      [157, 27, 4, "Object is possibly \'null\'.", "2087822780"],
      [164, 6, 10, "Object is possibly \'undefined\'.", "393830728"],
      [165, 6, 10, "Object is possibly \'undefined\'.", "393830728"],
      [166, 51, 4, "Argument of type \'string | null\' is not assignable to parameter of type \'string\'.\\n  Type \'null\' is not assignable to type \'string\'.", "2087822780"],
      [204, 71, 22, "Argument of type \'Token[] | null\' is not assignable to parameter of type \'Token[]\'.\\n  Type \'null\' is not assignable to type \'Token[]\'.", "525880250"]
    ],
    "src/script/util/renderModal.ts:1796177515": [
      [29, 4, 14, "Type \'undefined\' is not assignable to type \'HTMLDivElement\'.", "4001065193"]
    ],
    "src/script/util/test/TestPage.tsx:1772987669": [
      [28, 4, 10, "Type \'T | undefined\' is not assignable to type \'T\'.\\n  \'T\' could be instantiated with an arbitrary type which could be unrelated to \'T | undefined\'.", "4016349795"],
      [29, 4, 14, "Type \'FC<T> | ComponentClass<T, any>\' is not assignable to type \'FC<{}> | ComponentClass<{}, any>\'.\\n  Type \'FC<T>\' is not assignable to type \'FC<{}> | ComponentClass<{}, any>\'.\\n    Type \'FunctionComponent<T>\' is not assignable to type \'FC<{}>\'.\\n      Types of parameters \'props\' and \'props\' are incompatible.\\n        Type \'{}\' is not assignable to type \'T\'.\\n          \'T\' could be instantiated with an arbitrary type which could be unrelated to \'{}\'.", "2825119042"]
    ],
    "src/script/util/test/mock/LocalStorageMock.ts:763526660": [
      [30, 4, 15, "Type \'null\' is not assignable to type \'string\'.", "729139267"]
    ],
    "src/script/util/util.ts:401163745": [
      [50, 40, 34, "Argument of type \'boolean | undefined\' is not assignable to parameter of type \'boolean\'.", "212151669"],
      [104, 34, 13, "Argument of type \'string | ArrayBuffer | null\' is not assignable to parameter of type \'string | ArrayBuffer | PromiseLike<string | ArrayBuffer>\'.\\n  Type \'null\' is not assignable to type \'string | ArrayBuffer | PromiseLike<string | ArrayBuffer>\'.", "3216273927"],
      [122, 41, 8, "Type \'string | null\' is not assignable to type \'string\'.\\n  Type \'null\' is not assignable to type \'string\'.", "3750463409"],
      [192, 9, 29, "Object is possibly \'null\'.", "3854968340"],
      [330, 21, 4, "\'this\' implicitly has type \'any\' because it does not have a type annotation.", "2087959715"],
      [354, 52, 22, "Argument of type \'Element | null\' is not assignable to parameter of type \'Element\'.\\n  Type \'null\' is not assignable to type \'Element\'.", "1093908406"]
    ],
    "src/script/view_model/ActionsViewModel.ts:125543468": [
      [117, 82, 22, "Argument of type \'Conversation | undefined\' is not assignable to parameter of type \'Conversation\'.\\n  Type \'undefined\' is not assignable to type \'Conversation\'.", "4075697524"],
      [181, 67, 5, "Object is of type \'unknown\'.", "165548477"],
      [181, 83, 5, "Object is of type \'unknown\'.", "165548477"],
      [195, 8, 9, "Argument of type \'undefined\' is not assignable to parameter of type \'string\'.", "2620553983"]
    ],
    "src/script/view_model/CallingViewModel.ts:3511156749": [
      [87, 11, 17, "Property \'activeCallViewTab\' has no initializer and is not definitely assigned in the constructor.", "1323835793"],
      [319, 4, 63, "Type \'Conversation | undefined\' is not assignable to type \'Conversation\'.\\n  Type \'undefined\' is not assignable to type \'Conversation\'.", "62763745"]
    ],
<<<<<<< HEAD
    "src/script/view_model/ContentViewModel.ts:2514867504": [
      [269, 65, 6, "Type \'string | null\' is not assignable to type \'string\'.\\n  Type \'null\' is not assignable to type \'string\'.", "1127975365"],
      [306, 68, 13, "Argument of type \'Message | undefined\' is not assignable to parameter of type \'Message\'.\\n  Type \'undefined\' is not assignable to type \'Message\'.", "2065728181"],
      [312, 10, 6, "Type \'Conversation | null\' is not assignable to type \'PanelEntity\'.", "1164306878"],
      [316, 37, 5, "Object is of type \'unknown\'.", "165548477"],
      [326, 10, 9, "Argument of type \'undefined\' is not assignable to parameter of type \'string\'.", "2620553983"],
      [409, 50, 9, "Argument of type \'undefined\' is not assignable to parameter of type \'Conversation\'.", "2620553983"],
      [437, 12, 9, "Argument of type \'undefined\' is not assignable to parameter of type \'string\'.", "2620553983"],
      [446, 20, 29, "Object is possibly \'undefined\'.", "1398699454"],
      [449, 12, 9, "Argument of type \'undefined\' is not assignable to parameter of type \'string\'.", "2620553983"]
=======
    "src/script/view_model/ContentViewModel.ts:240260927": [
      [247, 65, 6, "Type \'string | null\' is not assignable to type \'string\'.\\n  Type \'null\' is not assignable to type \'string\'.", "1127975365"],
      [284, 68, 13, "Argument of type \'Message | undefined\' is not assignable to parameter of type \'Message\'.\\n  Type \'undefined\' is not assignable to type \'Message\'.", "2065728181"],
      [290, 10, 6, "Type \'Conversation | null\' is not assignable to type \'PanelEntity\'.", "1164306878"],
      [294, 37, 5, "Object is of type \'unknown\'.", "165548477"],
      [304, 10, 9, "Argument of type \'undefined\' is not assignable to parameter of type \'string\'.", "2620553983"],
      [387, 50, 9, "Argument of type \'undefined\' is not assignable to parameter of type \'Conversation\'.", "2620553983"],
      [415, 12, 9, "Argument of type \'undefined\' is not assignable to parameter of type \'string\'.", "2620553983"],
      [424, 20, 29, "Object is possibly \'undefined\'.", "1398699454"],
      [427, 12, 9, "Argument of type \'undefined\' is not assignable to parameter of type \'string\'.", "2620553983"]
>>>>>>> 619fa8ca
    ],
    "src/script/view_model/ImageDetailViewViewModel.ts:1576396674": [
      [58, 4, 11, "Type \'undefined\' is not assignable to type \'string\'.", "3652784592"],
      [60, 4, 15, "Type \'undefined\' is not assignable to type \'Modal\'.", "4236294625"],
      [61, 4, 13, "Type \'Observable<string | undefined>\' is not assignable to type \'Observable<string>\'.\\n  The types returned by \'peek()\' are incompatible between these types.\\n    Type \'string | undefined\' is not assignable to type \'string\'.\\n      Type \'undefined\' is not assignable to type \'string\'.", "236598504"],
      [65, 4, 23, "Type \'Observable<Conversation | undefined>\' is not assignable to type \'Observable<Conversation>\'.\\n  The types returned by \'peek()\' are incompatible between these types.\\n    Type \'Conversation | undefined\' is not assignable to type \'Conversation\'.\\n      Type \'undefined\' is not assignable to type \'Conversation\'.", "2356679995"],
      [67, 4, 18, "Type \'Observable<ContentMessage | undefined>\' is not assignable to type \'Observable<ContentMessage>\'.\\n  The types returned by \'peek()\' are incompatible between these types.\\n    Type \'ContentMessage | undefined\' is not assignable to type \'ContentMessage\'.\\n      Type \'undefined\' is not assignable to type \'ContentMessage\'.", "3462443997"],
      [93, 18, 9, "Argument of type \'undefined\' is not assignable to parameter of type \'string\'.", "2620553983"],
      [95, 23, 9, "Argument of type \'undefined\' is not assignable to parameter of type \'ContentMessage\'.", "2620553983"],
      [96, 4, 11, "Type \'undefined\' is not assignable to type \'string\'.", "3652784592"],
      [146, 20, 22, "Object is possibly \'undefined\'.", "670361899"],
      [146, 72, 22, "Object is possibly \'undefined\'.", "670361899"]
    ],
    "src/script/view_model/ListViewModel.ts:4038366115": [
      [119, 4, 10, "Type \'Observable<ListState>\' is not assignable to type \'Observable<string>\'.\\n  Types of parameters \'value\' and \'value\' are incompatible.\\n    Type \'string\' is not assignable to type \'ListState\'.", "4014904506"],
      [120, 4, 15, "Type \'Observable<number | undefined>\' is not assignable to type \'Observable<number>\'.", "3261786582"],
      [185, 8, 6, "Type \'Conversation | null\' is not assignable to type \'PanelEntity\'.", "1164306878"],
      [433, 48, 18, "Argument of type \'Conversation | null\' is not assignable to parameter of type \'Conversation\'.\\n  Type \'null\' is not assignable to type \'Conversation\'.", "1508601427"],
      [453, 44, 18, "Argument of type \'Conversation | null\' is not assignable to parameter of type \'Conversation\'.\\n  Type \'null\' is not assignable to type \'Conversation\'.", "1508601427"],
      [461, 49, 18, "Argument of type \'Conversation | null\' is not assignable to parameter of type \'Conversation\'.\\n  Type \'null\' is not assignable to type \'Conversation\'.", "1508601427"]
    ],
    "src/script/view_model/LoadingViewModel.ts:748248502": [
      [34, 4, 12, "Type \'HTMLElement | null\' is not assignable to type \'HTMLElement\'.\\n  Type \'null\' is not assignable to type \'HTMLElement\'.", "2937706259"],
      [60, 21, 14, "Object is possibly \'undefined\'.", "3120882432"],
      [61, 21, 14, "Object is possibly \'undefined\'.", "3120882432"]
    ],
    "src/script/view_model/MainViewModel.ts:4084606447": [
      [215, 4, 30, "Object is possibly \'null\'.", "1790131128"],
      [223, 24, 3, "Object is possibly \'null\'.", "193410244"],
      [235, 27, 3, "Object is possibly \'null\'.", "193410244"],
      [237, 29, 3, "Object is possibly \'null\'.", "193410244"],
      [243, 10, 5, "Object is possibly \'null\'.", "187702867"],
      [244, 28, 5, "Argument of type \'HTMLElement | null\' is not assignable to parameter of type \'HTMLElement\'.\\n  Type \'null\' is not assignable to type \'HTMLElement\'.", "187702867"],
      [245, 28, 8, "Argument of type \'HTMLElement | null\' is not assignable to parameter of type \'HTMLElement\'.\\n  Type \'null\' is not assignable to type \'HTMLElement\'.", "277626740"],
      [246, 28, 5, "Argument of type \'HTMLElement | null\' is not assignable to parameter of type \'HTMLElement\'.\\n  Type \'null\' is not assignable to type \'HTMLElement\'.", "178805363"],
      [250, 12, 3, "Object is possibly \'null\'.", "193410244"],
      [252, 12, 7, "Object is possibly \'null\'.", "652303743"],
      [254, 12, 3, "Object is possibly \'null\'.", "193410244"],
      [256, 12, 7, "Object is possibly \'null\'.", "652303743"],
      [265, 6, 5, "Object is possibly \'null\'.", "187702867"],
      [268, 25, 5, "Argument of type \'HTMLElement | null\' is not assignable to parameter of type \'HTMLElement\'.\\n  Type \'null\' is not assignable to type \'HTMLElement\'.", "187702867"],
      [270, 27, 8, "Argument of type \'HTMLElement | null\' is not assignable to parameter of type \'HTMLElement\'.\\n  Type \'null\' is not assignable to type \'HTMLElement\'.", "277626740"],
      [271, 27, 5, "Argument of type \'HTMLElement | null\' is not assignable to parameter of type \'HTMLElement\'.\\n  Type \'null\' is not assignable to type \'HTMLElement\'.", "178805363"],
      [274, 25, 5, "Argument of type \'HTMLElement | null\' is not assignable to parameter of type \'HTMLElement\'.\\n  Type \'null\' is not assignable to type \'HTMLElement\'.", "187702867"],
      [276, 27, 8, "Argument of type \'HTMLElement | null\' is not assignable to parameter of type \'HTMLElement\'.\\n  Type \'null\' is not assignable to type \'HTMLElement\'.", "277626740"],
      [277, 27, 5, "Argument of type \'HTMLElement | null\' is not assignable to parameter of type \'HTMLElement\'.\\n  Type \'null\' is not assignable to type \'HTMLElement\'.", "178805363"],
      [283, 25, 5, "Argument of type \'HTMLElement | null\' is not assignable to parameter of type \'HTMLElement\'.\\n  Type \'null\' is not assignable to type \'HTMLElement\'.", "187702867"],
      [284, 25, 8, "Argument of type \'HTMLElement | null\' is not assignable to parameter of type \'HTMLElement\'.\\n  Type \'null\' is not assignable to type \'HTMLElement\'.", "277626740"],
      [285, 25, 5, "Argument of type \'HTMLElement | null\' is not assignable to parameter of type \'HTMLElement\'.\\n  Type \'null\' is not assignable to type \'HTMLElement\'.", "178805363"],
      [288, 27, 5, "Argument of type \'HTMLElement | null\' is not assignable to parameter of type \'HTMLElement\'.\\n  Type \'null\' is not assignable to type \'HTMLElement\'.", "187702867"],
      [290, 29, 8, "Argument of type \'HTMLElement | null\' is not assignable to parameter of type \'HTMLElement\'.\\n  Type \'null\' is not assignable to type \'HTMLElement\'.", "277626740"],
      [291, 29, 5, "Argument of type \'HTMLElement | null\' is not assignable to parameter of type \'HTMLElement\'.\\n  Type \'null\' is not assignable to type \'HTMLElement\'.", "178805363"],
      [294, 27, 5, "Argument of type \'HTMLElement | null\' is not assignable to parameter of type \'HTMLElement\'.\\n  Type \'null\' is not assignable to type \'HTMLElement\'.", "187702867"],
      [296, 29, 8, "Argument of type \'HTMLElement | null\' is not assignable to parameter of type \'HTMLElement\'.\\n  Type \'null\' is not assignable to type \'HTMLElement\'.", "277626740"],
      [297, 29, 5, "Argument of type \'HTMLElement | null\' is not assignable to parameter of type \'HTMLElement\'.\\n  Type \'null\' is not assignable to type \'HTMLElement\'.", "178805363"]
    ],
    "src/script/view_model/ModalsViewModel.ts:508741377": [
      [80, 2, 11, "Type \'null\' is not assignable to type \'string\'.", "974495764"],
      [138, 4, 14, "Type \'Observable<string | null>\' is not assignable to type \'Observable<string>\'.\\n  The types returned by \'peek()\' are incompatible between these types.\\n    Type \'string | null\' is not assignable to type \'string\'.\\n      Type \'null\' is not assignable to type \'string\'.", "209694601"],
      [172, 13, 4, "Property \'type\' does not exist on type \'{ id: string; options: ModalOptions; type: ModalType; } | undefined\'.", "2087944093"],
      [172, 19, 7, "Property \'options\' does not exist on type \'{ id: string; options: ModalOptions; type: ModalType; } | undefined\'.", "717644789"],
      [172, 28, 2, "Property \'id\' does not exist on type \'{ id: string; options: ModalOptions; type: ModalType; } | undefined\'.", "5861160"],
      [242, 8, 19, "Type \'string | false | undefined\' is not assignable to type \'string | undefined\'.\\n  Type \'boolean\' is not assignable to type \'string\'.", "1717244404"],
      [270, 56, 23, "No overload matches this call.\\n  Overload 1 of 2, \'(...items: ConcatArray<never>[]): never[]\', gave the following error.\\n    Argument of type \'Action\' is not assignable to parameter of type \'ConcatArray<never>\'.\\n      Type \'Action\' is missing the following properties from type \'ConcatArray<never>\': length, join, slice\\n  Overload 2 of 2, \'(...items: ConcatArray<never>[]): never[]\', gave the following error.\\n    Argument of type \'Action\' is not assignable to parameter of type \'ConcatArray<never>\'.", "1386143110"],
      [272, 16, 9, "Spread types may only be created from object types.", "2308002069"],
      [275, 17, 7, "Argument of type \'{ checkboxLabel: string | undefined; closeFn: Function; closeOnConfirm: boolean; currentType: ModalType; inputPlaceholder: string | undefined; messageHtml: string | undefined; ... 6 more ...; titleText: string | undefined; }\' is not assignable to parameter of type \'Content\'.\\n  Types of property \'checkboxLabel\' are incompatible.\\n    Type \'string | undefined\' is not assignable to type \'string\'.\\n      Type \'undefined\' is not assignable to type \'string\'.", "3716929964"],
      [277, 19, 2, "Argument of type \'string | undefined\' is not assignable to parameter of type \'string\'.\\n  Type \'undefined\' is not assignable to type \'string\'.", "5861160"],
      [293, 34, 29, "Argument of type \'boolean | undefined\' is not assignable to parameter of type \'boolean\'.\\n  Type \'undefined\' is not assignable to type \'boolean\'.", "1283406094"],
      [336, 19, 4, "Argument of type \'null\' is not assignable to parameter of type \'string\'.", "2087897566"]
    ],
    "src/script/view_model/PanelViewModel.ts:1100221187": [
      [69, 2, 13, "Property \'currentEntity\' has no initializer and is not definitely assigned in the constructor.", "32305655"],
      [139, 4, 23, "Type \'Observable<Conversation | null>\' is not assignable to type \'Observable<Conversation>\'.", "2356679995"],
      [143, 4, 10, "Type \'Observable<string | undefined>\' is not assignable to type \'Observable<string>\'.", "4014904506"],
      [145, 4, 17, "Type \'Observable<string | undefined>\' is not assignable to type \'Observable<string>\'.", "2911337818"],
      [213, 15, 9, "Argument of type \'undefined\' is not assignable to parameter of type \'string\'.", "2620553983"],
      [215, 4, 18, "Type \'undefined\' is not assignable to type \'PanelEntity\'.", "2173061407"],
      [276, 22, 9, "Argument of type \'undefined\' is not assignable to parameter of type \'string\'.", "2620553983"],
      [296, 24, 9, "Argument of type \'undefined\' is not assignable to parameter of type \'string\'.", "2620553983"],
      [297, 34, 9, "Argument of type \'undefined\' is not assignable to parameter of type \'string\'.", "2620553983"],
      [309, 6, 15, "Type \'Element | null\' is not assignable to type \'Element | undefined\'.\\n  Type \'null\' is not assignable to type \'Element | undefined\'.", "2931287914"]
    ],
    "src/script/view_model/WindowTitleViewModel.ts:2939646455": [
      [48, 4, 17, "Type \'Observable<ContentState>\' is not assignable to type \'Observable<string>\'.\\n  Types of parameters \'value\' and \'value\' are incompatible.\\n    Type \'string\' is not assignable to type \'ContentState\'.", "3516467027"],
      [89, 31, 43, "Object is possibly \'null\'.", "1853768633"]
    ],
    "src/script/view_model/bindings/CommonBindings.ts:2110964617": [
      [99, 24, 4, "\'this\' implicitly has type \'any\' because it does not have a type annotation.", "2087959715"],
      [124, 10, 40, "Object is possibly \'null\'.", "525534827"],
      [125, 29, 4, "\'this\' implicitly has type \'any\' because it does not have a type annotation.", "2087959715"],
      [130, 30, 4, "Argument of type \'null\' is not assignable to parameter of type \'string | number | string[] | ((this: EventTarget, index: number, value: string) => string)\'.", "2087897566"],
      [198, 6, 3, "Object is possibly \'null\'.", "193416522"],
      [199, 6, 3, "Object is possibly \'null\'.", "193416522"],
      [200, 13, 3, "Object is possibly \'null\'.", "193416522"],
      [342, 8, 12, "Type \'undefined\' is not assignable to type \'number\'.", "2583042145"]
    ],
    "src/script/view_model/bindings/ConversationListBindings.ts:3095649748": [
      [29, 0, 32, "Type \'{ init(element: HTMLElement): void; update(element: HTMLElement, valueAccessor: PureComputed<string> | ObservableArray<Conversation>): void; }\' is not assignable to type \'BindingHandler<any>\'.\\n  Types of property \'update\' are incompatible.\\n    Type \'(element: HTMLElement, valueAccessor: PureComputed<string> | ObservableArray<Conversation>) => void\' is not assignable to type \'(element: any, valueAccessor: () => any, allBindings: AllBindings, viewModel: any, bindingContext: BindingContext<any>) => void\'.\\n      Types of parameters \'valueAccessor\' and \'valueAccessor\' are incompatible.\\n        Type \'() => any\' is not assignable to type \'PureComputed<string> | ObservableArray<Conversation>\'.\\n          Type \'() => any\' is missing the following properties from type \'PureComputed<string>\': equalityComparer, peek, dispose, isActive, and 7 more.", "1716760283"]
    ],
    "src/script/view_model/bindings/MessageListBindings.ts:698796409": [
      [55, 48, 8, "No overload matches this call.\\n  Overload 1 of 2, \'(type: \\"scroll\\", listener: (this: HTMLElement, ev: Event) => any, options?: boolean | AddEventListenerOptions | undefined): void\', gave the following error.\\n    Argument of type \'({ target: element }: Event & {    target: HTMLElement;}) => void\' is not assignable to parameter of type \'(this: HTMLElement, ev: Event) => any\'.\\n      Types of parameters \'__0\' and \'ev\' are incompatible.\\n        Type \'Event\' is not assignable to type \'Event & { target: HTMLElement; }\'.\\n          Type \'Event\' is not assignable to type \'{ target: HTMLElement; }\'.\\n            Types of property \'target\' are incompatible.\\n              Type \'EventTarget | null\' is not assignable to type \'HTMLElement\'.\\n                Type \'null\' is not assignable to type \'HTMLElement\'.\\n  Overload 2 of 2, \'(type: string, listener: EventListenerOrEventListenerObject, options?: boolean | AddEventListenerOptions | undefined): void\', gave the following error.\\n    Argument of type \'({ target: element }: Event & {    target: HTMLElement;}) => void\' is not assignable to parameter of type \'EventListenerOrEventListenerObject\'.\\n      Type \'({ target: element }: Event & {    target: HTMLElement;}) => void\' is not assignable to type \'EventListener\'.\\n        Types of parameters \'__0\' and \'evt\' are incompatible.\\n          Type \'Event\' is not assignable to type \'Event & { target: HTMLElement; }\'.", "1317952297"],
      [59, 53, 8, "No overload matches this call.\\n  Overload 1 of 2, \'(type: \\"scroll\\", listener: (this: HTMLElement, ev: Event) => any, options?: boolean | EventListenerOptions | undefined): void\', gave the following error.\\n    Argument of type \'({ target: element }: Event & {    target: HTMLElement;}) => void\' is not assignable to parameter of type \'(this: HTMLElement, ev: Event) => any\'.\\n      Types of parameters \'__0\' and \'ev\' are incompatible.\\n        Type \'Event\' is not assignable to type \'Event & { target: HTMLElement; }\'.\\n  Overload 2 of 2, \'(type: string, listener: EventListenerOrEventListenerObject, options?: boolean | EventListenerOptions | undefined): void\', gave the following error.\\n    Argument of type \'({ target: element }: Event & {    target: HTMLElement;}) => void\' is not assignable to parameter of type \'EventListenerOrEventListenerObject\'.", "1317952297"]
    ],
    "src/script/view_model/bindings/VideoCallingBindings.ts:456425467": [
      [23, 2, 6, "Type \'(element: HTMLMediaElement, valueAccessor: Observable<MediaStream>) => void\' is not assignable to type \'(element: any, valueAccessor: () => any, allBindings: AllBindings, viewModel: any, bindingContext: BindingContext<any>) => void\'.\\n  Types of parameters \'valueAccessor\' and \'valueAccessor\' are incompatible.\\n    Type \'() => any\' is missing the following properties from type \'Observable<MediaStream>\': equalityComparer, peek, valueHasMutated, valueWillMutate, and 5 more.", "1759213236"],
      [31, 2, 6, "Type \'(element: HTMLMediaElement, valueAccessor: Observable<MediaStream>) => void\' is not assignable to type \'(element: any, valueAccessor: () => any, allBindings: AllBindings, viewModel: any, bindingContext: BindingContext<any>) => void\'.\\n  Types of parameters \'valueAccessor\' and \'valueAccessor\' are incompatible.\\n    Type \'() => any\' is not assignable to type \'Observable<MediaStream>\'.", "1759213236"]
    ],
    "src/script/view_model/content/ConnectRequestsViewModel.ts:1733765070": [
      [54, 56, 43, "Argument of type \'HTMLElement | null\' is not assignable to parameter of type \'HTMLElement\'.\\n  Type \'null\' is not assignable to type \'HTMLElement\'.", "4107348197"]
    ],
    "src/script/view_model/content/HistoryExportViewModel.ts:1810820018": [
      [89, 4, 16, "Type \'Observable<Blob | null>\' is not assignable to type \'Observable<Blob>\'.\\n  The types returned by \'peek()\' are incompatible between these types.\\n    Type \'Blob | null\' is not assignable to type \'Blob\'.\\n      Type \'null\' is not assignable to type \'Blob\'.", "340013420"],
      [128, 19, 5, "Argument of type \'unknown\' is not assignable to parameter of type \'Error\'.", "165548477"]
    ],
    "src/script/view_model/content/HistoryImportViewModel.ts:2154234816": [
      [61, 4, 10, "Type \'Observable<Error | null>\' is not assignable to type \'Observable<Error>\'.\\n  The types returned by \'peek()\' are incompatible between these types.\\n    Type \'Error | null\' is not assignable to type \'Error\'.\\n      Type \'null\' is not assignable to type \'Error\'.", "3994891413"],
      [115, 15, 4, "Argument of type \'null\' is not assignable to parameter of type \'Error\'.", "2087897566"],
      [136, 19, 5, "Argument of type \'unknown\' is not assignable to parameter of type \'Error\'.", "165548477"],
      [151, 15, 4, "Argument of type \'null\' is not assignable to parameter of type \'Error\'.", "2087897566"]
    ],
    "src/script/view_model/content/LegalHoldModalViewModel.ts:3913530676": [
      [76, 4, 10, "Type \'Observable<never[]>\' is not assignable to type \'Observable<User[]>\'.", "4012712079"],
      [77, 4, 16, "Type \'Observable<User | undefined>\' is not assignable to type \'Observable<User>\'.", "3229850487"],
      [86, 4, 19, "Type \'null\' is not assignable to type \'string\'.", "59414957"],
      [95, 23, 9, "Argument of type \'undefined\' is not assignable to parameter of type \'User\'.", "2620553983"],
      [128, 79, 15, "Argument of type \'string | undefined\' is not assignable to parameter of type \'string\'.\\n  Type \'undefined\' is not assignable to type \'string\'.", "2249385622"],
      [143, 50, 11, "Argument of type \'string | undefined\' is not assignable to parameter of type \'string\'.\\n  Type \'undefined\' is not assignable to type \'string\'.", "2028249029"],
      [153, 4, 19, "Type \'null\' is not assignable to type \'string\'.", "59414957"],
      [178, 66, 15, "Argument of type \'string | undefined\' is not assignable to parameter of type \'string\'.\\n  Type \'undefined\' is not assignable to type \'string\'.", "2249385622"],
      [195, 28, 7, "Argument of type \'unknown\' is not assignable to parameter of type \'string\'.", "1236122734"],
      [239, 21, 9, "Argument of type \'undefined\' is not assignable to parameter of type \'User\'.", "2620553983"]
    ],
    "src/script/view_model/content/MessageListViewModel.ts:1895857150": [
      [94, 19, 12, "Property \'conversation\' does not exist on type \'{ conversation: Conversation; message: Message; } | undefined\'.", "1670678216"],
      [94, 33, 7, "Property \'message\' does not exist on type \'{ conversation: Conversation; message: Message; } | undefined\'.", "1236122734"],
      [138, 4, 107, "Type \'number | boolean\' is not assignable to type \'boolean\'.\\n  Type \'number\' is not assignable to type \'boolean\'.", "3357851046"],
      [162, 37, 18, "Object is possibly \'null\'.", "1508601427"],
      [162, 68, 18, "Object is possibly \'null\'.", "1508601427"],
      [166, 8, 6, "Type \'Conversation | null\' is not assignable to type \'PanelEntity\'.\\n  Type \'null\' is not assignable to type \'PanelEntity\'.", "1164306878"],
      [188, 9, 6, "Type \'string | undefined\' is not assignable to type \'string\'.\\n  Type \'undefined\' is not assignable to type \'string\'.", "1127975365"],
      [200, 39, 19, "No overload matches this call.\\n  The last overload gave the following error.\\n    Argument of type \'EventTarget | null\' is not assignable to parameter of type \'PlainObject<any>\'.\\n      Type \'null\' is not assignable to type \'PlainObject<any>\'.", "3586053823"],
      [200, 60, 8, "Property \'hasClass\' does not exist on type \'JQueryStatic\'.", "1121770737"],
      [209, 14, 13, "Object is possibly \'undefined\'.", "2217428334"],
      [209, 57, 13, "Object is possibly \'undefined\'.", "2217428334"],
      [222, 83, 18, "Argument of type \'Conversation | null\' is not assignable to parameter of type \'Conversation\'.\\n  Type \'null\' is not assignable to type \'Conversation\'.", "1508601427"],
      [356, 68, 6, "Type \'string | undefined\' is not assignable to type \'string\'.\\n  Type \'undefined\' is not assignable to type \'string\'.", "1127975365"],
      [359, 14, 5, "Object is of type \'unknown\'.", "165548477"]
    ],
    "src/script/view_model/panel/AddParticipantsViewModel.ts:4264095902": [
      [102, 4, 21, "Type \'ObservableArray<never>\' is not assignable to type \'ObservableArray<User>\'.", "2199671479"],
      [103, 4, 20, "Type \'Observable<ServiceEntity | undefined>\' is not assignable to type \'Observable<ServiceEntity>\'.\\n  The types returned by \'peek()\' are incompatible between these types.\\n    Type \'ServiceEntity | undefined\' is not assignable to type \'ServiceEntity\'.\\n      Type \'undefined\' is not assignable to type \'ServiceEntity\'.", "3275208665"],
      [108, 4, 21, "Type \'PureComputed<boolean | undefined>\' is not assignable to type \'PureComputed<boolean>\'.", "3187656643"],
      [196, 25, 9, "Argument of type \'undefined\' is not assignable to parameter of type \'ServiceEntity\'.", "2620553983"]
    ],
    "src/script/view_model/panel/BasePanelViewModel.ts:1781850387": [
      [57, 4, 23, "Type \'Observable<Conversation | null>\' is not assignable to type \'Observable<Conversation>\'.\\n  The types returned by \'peek()\' are incompatible between these types.\\n    Type \'Conversation | null\' is not assignable to type \'Conversation\'.\\n      Type \'null\' is not assignable to type \'Conversation\'.", "233634092"]
    ],
    "src/script/view_model/panel/ConversationDetailsViewModel.ts:1231015426": [
      [137, 4, 20, "Type \'Observable<ServiceEntity | undefined>\' is not assignable to type \'Observable<ServiceEntity>\'.", "3275208665"],
      [158, 21, 36, "Argument of type \'User | undefined\' is not assignable to parameter of type \'User\'.\\n  Type \'undefined\' is not assignable to type \'User\'.", "1354386287"],
      [201, 4, 21, "Type \'PureComputed<boolean | \\"\\">\' is not assignable to type \'PureComputed<boolean>\'.\\n  The types returned by \'peek()\' are incompatible between these types.\\n    Type \'string | boolean\' is not assignable to type \'boolean\'.", "1116588846"],
      [209, 4, 23, "Type \'PureComputed<boolean | \\"\\">\' is not assignable to type \'PureComputed<boolean>\'.", "1139188355"]
    ],
    "src/script/view_model/panel/ConversationParticipantsViewModel.ts:2997455980": [
      [53, 21, 36, "Argument of type \'User | undefined\' is not assignable to parameter of type \'User\'.\\n  Type \'undefined\' is not assignable to type \'User\'.", "1354386287"],
      [61, 4, 21, "Type \'Observable<never[]>\' is not assignable to type \'Observable<User[]>\'.", "3284804734"],
      [71, 46, 6, "Type \'null\' is not assignable to type \'PanelEntity\'.", "1164306878"]
    ],
    "src/script/view_model/panel/GroupParticipantServiceViewModel.ts:3233069914": [
      [52, 4, 24, "Type \'Observable<undefined>\' is not assignable to type \'Observable<User>\'.", "3514586203"],
      [53, 4, 20, "Type \'Observable<undefined>\' is not assignable to type \'Observable<ServiceEntity>\'.\\n  Types of property \'equalityComparer\' are incompatible.\\n    Type \'(a: undefined, b: undefined) => boolean\' is not assignable to type \'(a: ServiceEntity, b: ServiceEntity) => boolean\'.\\n      Types of parameters \'a\' and \'a\' are incompatible.\\n        Type \'ServiceEntity\' is not assignable to type \'undefined\'.", "3275208665"],
      [93, 25, 9, "Argument of type \'undefined\' is not assignable to parameter of type \'ServiceEntity\'.", "2620553983"]
    ],
    "src/script/view_model/panel/GroupParticipantUserViewModel.ts:3122532612": [
      [74, 4, 24, "Type \'Observable<undefined>\' is not assignable to type \'Observable<User>\'.", "3514586203"]
    ],
    "src/script/view_model/panel/GuestsAndServicesViewModel.ts:292948775": [
      [93, 4, 23, "Type \'PureComputed<boolean | undefined>\' is not assignable to type \'PureComputed<boolean>\'.", "2493661698"]
    ],
    "src/script/view_model/panel/MessageDetailsViewModel.ts:906474120": [
      [72, 4, 14, "Type \'Observable<string | undefined>\' is not assignable to type \'Observable<string>\'.", "116181579"],
      [102, 13, 14, "Object is possibly \'undefined\'.", "116180423"],
      [114, 63, 14, "Object is possibly \'undefined\'.", "116180423"],
      [120, 12, 7, "Type \'{ domain: string | undefined; id: string; }[]\' is not assignable to type \'QualifiedId[]\'.\\n  Type \'{ domain: string | undefined; id: string; }\' is not assignable to type \'QualifiedId\'.\\n    Types of property \'domain\' are incompatible.\\n      Type \'string | undefined\' is not assignable to type \'string\'.\\n        Type \'undefined\' is not assignable to type \'string\'.", "2414311946"],
      [130, 41, 14, "Object is possibly \'undefined\'.", "116180423"],
      [136, 39, 14, "Object is possibly \'undefined\'.", "116180423"],
      [175, 4, 17, "Type \'PureComputed<string | false>\' is not assignable to type \'PureComputed<string | undefined>\'.\\n  Types of property \'equalityComparer\' are incompatible.\\n    Type \'(a: string | false | undefined, b: string | false) => boolean\' is not assignable to type \'(a: string | undefined, b: string | undefined) => boolean\'.\\n      Types of parameters \'b\' and \'b\' are incompatible.\\n        Type \'string | undefined\' is not assignable to type \'string | false\'.\\n          Type \'undefined\' is not assignable to type \'string | false\'.", "3727029621"]
    ],
    "src/script/view_model/panel/NotificationsPanel.test.ts:989279192": [
      [38, 54, 29, "Argument of type \'Element | null\' is not assignable to parameter of type \'Element\'.\\n  Type \'null\' is not assignable to type \'Element\'.", "1262202094"],
      [76, 20, 77, "Argument of type \'Element | null\' is not assignable to parameter of type \'Document | Node | Element | Window\'.", "1971299222"]
    ],
    "src/script/view_model/panel/PanelHeader.test.ts:4232255009": [
      [33, 39, 22, "Argument of type \'Element | null\' is not assignable to parameter of type \'Element\'.\\n  Type \'null\' is not assignable to type \'Element\'.", "3474761039"],
      [34, 38, 21, "Argument of type \'Element | null\' is not assignable to parameter of type \'Element\'.\\n  Type \'null\' is not assignable to type \'Element\'.", "327517530"]
    ],
    "src/script/view_model/panel/TimedMessagesPanel.tsx:852651488": [
      [52, 57, 18, "Argument of type \'Conversation | null\' is not assignable to parameter of type \'Partial<Record<\\"globalMessageTimer\\", Subscribable<any>>>\'.\\n  Type \'null\' is not assignable to type \'Partial<Record<\\"globalMessageTimer\\", Subscribable<any>>>\'.", "2242649668"],
      [82, 44, 10, "Argument of type \'number | null\' is not assignable to parameter of type \'number\'.\\n  Type \'null\' is not assignable to type \'number\'.", "1022360174"],
      [83, 83, 10, "Argument of type \'number | null\' is not assignable to parameter of type \'number\'.\\n  Type \'null\' is not assignable to type \'number\'.", "1022360174"]
    ]
  }`
};<|MERGE_RESOLUTION|>--- conflicted
+++ resolved
@@ -1,5 +1,5 @@
 // BETTERER RESULTS V2.
-//
+// 
 // If this file contains merge conflicts, use `betterer merge` to automatically resolve them:
 // https://phenomnomnominal.github.io/betterer/docs/results-file/#merge
 //
@@ -688,7 +688,7 @@
       [68, 53, 11, "Argument of type \'Error | undefined\' is not assignable to parameter of type \'string | Error | (() => string | Error)\'.\\n  Type \'undefined\' is not assignable to type \'string | Error | (() => string | Error)\'.", "2014657417"],
       [118, 10, 13, "Type \'ContentMessage | undefined\' is not assignable to type \'ContentMessage\'.\\n  Type \'undefined\' is not assignable to type \'ContentMessage\'.", "2555417520"],
       [121, 10, 20, "Type \'(message: ContentMessage, event: MouseEvent<Element, MouseEvent>) => void\' is not assignable to type \'(message: Text | ContentMessage, event: MouseEvent<Element, MouseEvent>) => void\'.\\n  Types of parameters \'message\' and \'message\' are incompatible.\\n    Type \'Text | ContentMessage\' is not assignable to type \'ContentMessage\'.\\n      Type \'Text\' is missing the following properties from type \'ContentMessage\': isLikedProvisional, reactions_user_ets, assets, is_liked, and 75 more.", "2936827179"],
-      [220, 16, 3, "Type \'(node: Element) => void\' is not assignable to type \'LegacyRef<HTMLDivElement> | undefined\'.\\n  Type \'(node: Element) => void\' is not assignable to type \'(instance: HTMLDivElement | null) => void\'.", "193432436"],
+      [220, 16, 3, "Type \'(node: Element) => void\' is not assignable to type \'LegacyRef<HTMLDivElement> | undefined\'.\\n  Type \'(node: Element) => void\' is not assignable to type \'(instance: HTMLDivElement | null) => void\'.\\n    Types of parameters \'node\' and \'instance\' are incompatible.\\n      Type \'HTMLDivElement | null\' is not assignable to type \'Element\'.\\n        Type \'null\' is not assignable to type \'Element\'.", "193432436"],
       [222, 57, 45, "No overload matches this call.\\n  Overload 1 of 6, \'(this: (this: undefined, arg0: Text, arg1: MouseEvent<Element, MouseEvent>) => void, thisArg: undefined, arg0: Text, arg1: MouseEvent<Element, MouseEvent>): () => void\', gave the following error.\\n    Argument of type \'KeyboardEvent<HTMLDivElement>\' is not assignable to parameter of type \'MouseEvent<Element, MouseEvent>\'.\\n      Type \'KeyboardEvent<HTMLDivElement>\' is missing the following properties from type \'MouseEvent<Element, MouseEvent>\': button, buttons, clientX, clientY, and 7 more.\\n  Overload 2 of 6, \'(this: (this: undefined, ...args: Text[]) => void, thisArg: undefined, ...args: Text[]): (...args: Text[]) => void\', gave the following error.\\n    The \'this\' context of type \'(message: Text | ContentMessage, event: MouseEvent<Element, MouseEvent>) => void\' is not assignable to method\'s \'this\' of type \'(this: undefined, ...args: Text[]) => void\'.\\n      Types of parameters \'event\' and \'args\' are incompatible.\\n        Type \'Text\' is missing the following properties from type \'MouseEvent<Element, MouseEvent>\': altKey, button, buttons, clientX, and 28 more.", "3928016927"]
     ],
     "src/script/components/MessagesList/Message/ContentMessage/asset/AbstractAssetTransferStateTracker.ts:1402358935": [
@@ -1358,13 +1358,13 @@
       [1943, 12, 39, "Argument of type \'(conversationEntity: Conversation) => Conversation\' is not assignable to parameter of type \'((value: Conversation) => Conversation | PromiseLike<Conversation>) & ((value: null) => Conversation | PromiseLike<...>)\'.\\n  Type \'(conversationEntity: Conversation) => Conversation\' is not assignable to type \'(value: null) => Conversation | PromiseLike<Conversation>\'.\\n    Types of parameters \'conversationEntity\' and \'value\' are incompatible.\\n      Type \'null\' is not assignable to type \'Conversation\'.", "3862325245"],
       [2047, 52, 9, "Argument of type \'IncomingEvent\' is not assignable to parameter of type \'MappedEvent\'.\\n  Type \'ConversationCodeDeleteEvent\' is not assignable to type \'MappedEvent\'.\\n    Type \'ConversationCodeDeleteEvent\' is not assignable to type \'{ data?: string | MappedEventData | undefined; type: CONVERSATION_EVENT | CONVERSATION; }\'.\\n      Types of property \'data\' are incompatible.\\n        Type \'null\' is not assignable to type \'string | MappedEventData | undefined\'.", "1945995409"],
       [2052, 6, 9, "Argument of type \'IncomingEvent\' is not assignable to parameter of type \'MappedEvent\'.", "1945995409"],
-      [2271, 60, 13, "Argument of type \'ContentMessage | MemberMessage | CallMessage | VerificationMessage | LegalHoldMessage | ... 9 more ... | undefined\' is not assignable to parameter of type \'Message\'.", "2065728181"],
+      [2271, 60, 13, "Argument of type \'CallMessage | ContentMessage | MemberMessage | VerificationMessage | LegalHoldMessage | ... 9 more ... | undefined\' is not assignable to parameter of type \'Message\'.", "2065728181"],
       [2272, 12, 35, "Argument of type \'(messageEntity: MemberMessage) => { conversationEntity: Conversation; }\' is not assignable to parameter of type \'(value: Message) => { conversationEntity: Conversation; } | PromiseLike<{ conversationEntity: Conversation; }>\'.\\n  Types of parameters \'messageEntity\' and \'value\' are incompatible.\\n    Type \'Message\' is missing the following properties from type \'MemberMessage\': allTeamMembers, exceedsMaxVisibleUsers, hasUsers, hiddenUserCount, and 34 more.", "3695844397"],
       [2300, 8, 6, "Type \'string | undefined\' is not assignable to type \'string\'.\\n  Type \'undefined\' is not assignable to type \'string\'.", "1127975365"],
       [2318, 26, 5, "Object is of type \'unknown\'.", "165548477"],
       [2323, 4, 17, "Type \'undefined\' is not assignable to type \'{ conversationEntity: Conversation; }\'.", "4204377774"],
       [2340, 6, 16, "Type \'string | undefined\' is not assignable to type \'string\'.\\n  Type \'undefined\' is not assignable to type \'string\'.", "1831201559"],
-      [2349, 70, 13, "Argument of type \'ContentMessage | MemberMessage | CallMessage | VerificationMessage | LegalHoldMessage | ... 9 more ... | undefined\' is not assignable to parameter of type \'Message\'.\\n  Type \'undefined\' is not assignable to type \'Message\'.", "2065728181"],
+      [2349, 70, 13, "Argument of type \'CallMessage | ContentMessage | MemberMessage | VerificationMessage | LegalHoldMessage | ... 9 more ... | undefined\' is not assignable to parameter of type \'Message\'.\\n  Type \'undefined\' is not assignable to type \'Message\'.", "2065728181"],
       [2388, 12, 6, "Type \'string | null\' is not assignable to type \'string\'.\\n  Type \'null\' is not assignable to type \'string\'.", "1127975365"],
       [2422, 73, 16, "Argument of type \'(QualifiedId | undefined)[]\' is not assignable to parameter of type \'QualifiedId[]\'.", "2829605732"],
       [2501, 14, 9, "Type \'undefined\' cannot be used as an index type.", "665809274"],
@@ -1374,7 +1374,7 @@
       [2694, 25, 5, "Object is of type \'unknown\'.", "165548477"],
       [2721, 25, 5, "Object is of type \'unknown\'.", "165548477"],
       [2774, 98, 7, "Argument of type \'{ domain: string | undefined; id: string; }[] | undefined\' is not assignable to parameter of type \'QualifiedId[] | undefined\'.\\n  Type \'{ domain: string | undefined; id: string; }[]\' is not assignable to type \'QualifiedId[]\'.\\n    Type \'{ domain: string | undefined; id: string; }\' is not assignable to type \'QualifiedId\'.\\n      Types of property \'domain\' are incompatible.\\n        Type \'string | undefined\' is not assignable to type \'string\'.\\n          Type \'undefined\' is not assignable to type \'string\'.", "2414311946"],
-      [2781, 42, 13, "Argument of type \'ContentMessage | MemberMessage | CallMessage | VerificationMessage | LegalHoldMessage | ... 9 more ... | undefined\' is not assignable to parameter of type \'Message\'.", "2065728181"],
+      [2781, 42, 13, "Argument of type \'CallMessage | ContentMessage | MemberMessage | VerificationMessage | LegalHoldMessage | ... 9 more ... | undefined\' is not assignable to parameter of type \'Message\'.", "2065728181"],
       [2883, 64, 6, "Type \'string | undefined\' is not assignable to type \'string\'.\\n  Type \'undefined\' is not assignable to type \'string\'.", "1127975365"],
       [2905, 6, 6, "Type \'string | undefined\' is not assignable to type \'string\'.\\n  Type \'undefined\' is not assignable to type \'string\'.", "1127975365"]
     ],
@@ -1622,7 +1622,7 @@
       [1142, 36, 9, "Argument of type \'undefined\' is not assignable to parameter of type \'number\'.", "2620553983"],
       [1167, 36, 9, "Argument of type \'undefined\' is not assignable to parameter of type \'number\'.", "2620553983"]
     ],
-    "src/script/entity/Conversation.ts:414737185": [
+    "src/script/entity/Conversation.ts:4230192046": [
       [107, 18, 24, "Property \'enforcedTeamMessageTimer\' has no initializer and is not definitely assigned in the constructor.", "3799921350"],
       [187, 4, 16, "Type \'Observable<PERSONAL | TEAM | OTHER | undefined>\' is not assignable to type \'Observable<ACCESS_STATE>\'.\\n  The types returned by \'peek()\' are incompatible between these types.\\n    Type \'PERSONAL | TEAM | OTHER | undefined\' is not assignable to type \'ACCESS_STATE\'.", "3665501182"],
       [188, 4, 15, "Type \'Observable<string | undefined>\' is not assignable to type \'Observable<string>\'.", "761254596"],
@@ -2102,7 +2102,7 @@
       [33, 2, 12, "Type \'undefined\' is not assignable to type \'Conversation\'.", "1670678216"]
     ],
     "src/script/page/message-list/MentionSuggestions/MentionSuggestions.tsx:217067853": [
-      [119, 14, 3, "Type \'((node: Element) => void) | undefined\' is not assignable to type \'Ref<HTMLDivElement> | undefined\'.\\n  Type \'(node: Element) => void\' is not assignable to type \'Ref<HTMLDivElement> | undefined\'.\\n    Type \'(node: Element) => void\' is not assignable to type \'(instance: HTMLDivElement | null) => void\'.\\n      Types of parameters \'node\' and \'instance\' are incompatible.\\n        Type \'HTMLDivElement | null\' is not assignable to type \'Element\'.\\n          Type \'null\' is not assignable to type \'Element\'.", "193432436"]
+      [119, 14, 3, "Type \'((node: Element) => void) | undefined\' is not assignable to type \'Ref<HTMLDivElement> | undefined\'.\\n  Type \'(node: Element) => void\' is not assignable to type \'Ref<HTMLDivElement> | undefined\'.\\n    Type \'(node: Element) => void\' is not assignable to type \'(instance: HTMLDivElement | null) => void\'.", "193432436"]
     ],
     "src/script/page/message-list/MessageTimerButton.test.ts:254586997": [
       [33, 46, 29, "Argument of type \'Element | null\' is not assignable to parameter of type \'Element\'.\\n  Type \'null\' is not assignable to type \'Element\'.", "4019893960"],
@@ -2261,11 +2261,7 @@
     "src/script/user/UserPermission.ts:1999060110": [
       [173, 2, 395, "Type \'Record<string, (role: ROLE) => boolean>\' is not assignable to type \'Record<string, (role?: ROLE | undefined) => boolean>\'.\\n  \'string\' index signatures are incompatible.\\n    Type \'(role: ROLE) => boolean\' is not assignable to type \'(role?: ROLE | undefined) => boolean\'.", "3736070641"]
     ],
-<<<<<<< HEAD
-    "src/script/user/UserRepository.ts:3712379934": [
-=======
-    "src/script/user/UserRepository.ts:1196545524": [
->>>>>>> 619fa8ca
+    "src/script/user/UserRepository.ts:2325362043": [
       [172, 55, 6, "Type \'string | undefined\' is not assignable to type \'string\'.\\n  Type \'undefined\' is not assignable to type \'string\'.", "1127975365"],
       [217, 24, 6, "Type \'string | null\' is not assignable to type \'string\'.\\n  Type \'null\' is not assignable to type \'string\'.", "1127975365"],
       [228, 32, 6, "Type \'string | null\' is not assignable to type \'string\'.\\n  Type \'null\' is not assignable to type \'string\'.", "1127975365"],
@@ -2398,29 +2394,16 @@
       [87, 11, 17, "Property \'activeCallViewTab\' has no initializer and is not definitely assigned in the constructor.", "1323835793"],
       [319, 4, 63, "Type \'Conversation | undefined\' is not assignable to type \'Conversation\'.\\n  Type \'undefined\' is not assignable to type \'Conversation\'.", "62763745"]
     ],
-<<<<<<< HEAD
-    "src/script/view_model/ContentViewModel.ts:2514867504": [
-      [269, 65, 6, "Type \'string | null\' is not assignable to type \'string\'.\\n  Type \'null\' is not assignable to type \'string\'.", "1127975365"],
-      [306, 68, 13, "Argument of type \'Message | undefined\' is not assignable to parameter of type \'Message\'.\\n  Type \'undefined\' is not assignable to type \'Message\'.", "2065728181"],
-      [312, 10, 6, "Type \'Conversation | null\' is not assignable to type \'PanelEntity\'.", "1164306878"],
-      [316, 37, 5, "Object is of type \'unknown\'.", "165548477"],
-      [326, 10, 9, "Argument of type \'undefined\' is not assignable to parameter of type \'string\'.", "2620553983"],
-      [409, 50, 9, "Argument of type \'undefined\' is not assignable to parameter of type \'Conversation\'.", "2620553983"],
-      [437, 12, 9, "Argument of type \'undefined\' is not assignable to parameter of type \'string\'.", "2620553983"],
-      [446, 20, 29, "Object is possibly \'undefined\'.", "1398699454"],
-      [449, 12, 9, "Argument of type \'undefined\' is not assignable to parameter of type \'string\'.", "2620553983"]
-=======
-    "src/script/view_model/ContentViewModel.ts:240260927": [
-      [247, 65, 6, "Type \'string | null\' is not assignable to type \'string\'.\\n  Type \'null\' is not assignable to type \'string\'.", "1127975365"],
-      [284, 68, 13, "Argument of type \'Message | undefined\' is not assignable to parameter of type \'Message\'.\\n  Type \'undefined\' is not assignable to type \'Message\'.", "2065728181"],
-      [290, 10, 6, "Type \'Conversation | null\' is not assignable to type \'PanelEntity\'.", "1164306878"],
-      [294, 37, 5, "Object is of type \'unknown\'.", "165548477"],
-      [304, 10, 9, "Argument of type \'undefined\' is not assignable to parameter of type \'string\'.", "2620553983"],
-      [387, 50, 9, "Argument of type \'undefined\' is not assignable to parameter of type \'Conversation\'.", "2620553983"],
-      [415, 12, 9, "Argument of type \'undefined\' is not assignable to parameter of type \'string\'.", "2620553983"],
-      [424, 20, 29, "Object is possibly \'undefined\'.", "1398699454"],
-      [427, 12, 9, "Argument of type \'undefined\' is not assignable to parameter of type \'string\'.", "2620553983"]
->>>>>>> 619fa8ca
+    "src/script/view_model/ContentViewModel.ts:2177926115": [
+      [239, 65, 6, "Type \'string | null\' is not assignable to type \'string\'.\\n  Type \'null\' is not assignable to type \'string\'.", "1127975365"],
+      [276, 68, 13, "Argument of type \'Message | undefined\' is not assignable to parameter of type \'Message\'.\\n  Type \'undefined\' is not assignable to type \'Message\'.", "2065728181"],
+      [282, 10, 6, "Type \'Conversation | null\' is not assignable to type \'PanelEntity\'.", "1164306878"],
+      [286, 37, 5, "Object is of type \'unknown\'.", "165548477"],
+      [296, 10, 9, "Argument of type \'undefined\' is not assignable to parameter of type \'string\'.", "2620553983"],
+      [379, 50, 9, "Argument of type \'undefined\' is not assignable to parameter of type \'Conversation\'.", "2620553983"],
+      [407, 12, 9, "Argument of type \'undefined\' is not assignable to parameter of type \'string\'.", "2620553983"],
+      [416, 20, 29, "Object is possibly \'undefined\'.", "1398699454"],
+      [419, 12, 9, "Argument of type \'undefined\' is not assignable to parameter of type \'string\'.", "2620553983"]
     ],
     "src/script/view_model/ImageDetailViewViewModel.ts:1576396674": [
       [58, 4, 11, "Type \'undefined\' is not assignable to type \'string\'.", "3652784592"],
