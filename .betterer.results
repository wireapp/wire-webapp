--- conflicted
+++ resolved
@@ -690,7 +690,7 @@
       [68, 53, 11, "Argument of type \'Error | undefined\' is not assignable to parameter of type \'string | Error | (() => string | Error)\'.\\n  Type \'undefined\' is not assignable to type \'string | Error | (() => string | Error)\'.", "2014657417"],
       [118, 10, 13, "Type \'ContentMessage | undefined\' is not assignable to type \'ContentMessage\'.\\n  Type \'undefined\' is not assignable to type \'ContentMessage\'.", "2555417520"],
       [121, 10, 20, "Type \'(message: ContentMessage, event: MouseEvent<Element, MouseEvent>) => void\' is not assignable to type \'(message: Text | ContentMessage, event: MouseEvent<Element, MouseEvent>) => void\'.\\n  Types of parameters \'message\' and \'message\' are incompatible.\\n    Type \'Text | ContentMessage\' is not assignable to type \'ContentMessage\'.\\n      Type \'Text\' is missing the following properties from type \'ContentMessage\': isLikedProvisional, reactions_user_ets, assets, is_liked, and 75 more.", "2936827179"],
-      [220, 16, 3, "Type \'(node: Element) => void\' is not assignable to type \'LegacyRef<HTMLDivElement> | undefined\'.\\n  Type \'(node: Element) => void\' is not assignable to type \'(instance: HTMLDivElement | null) => void\'.\\n    Types of parameters \'node\' and \'instance\' are incompatible.\\n      Type \'HTMLDivElement | null\' is not assignable to type \'Element\'.\\n        Type \'null\' is not assignable to type \'Element\'.", "193432436"],
+      [220, 16, 3, "Type \'(node: Element) => void\' is not assignable to type \'LegacyRef<HTMLDivElement> | undefined\'.\\n  Type \'(node: Element) => void\' is not assignable to type \'(instance: HTMLDivElement | null) => void\'.", "193432436"],
       [222, 57, 45, "No overload matches this call.\\n  Overload 1 of 6, \'(this: (this: undefined, arg0: Text, arg1: MouseEvent<Element, MouseEvent>) => void, thisArg: undefined, arg0: Text, arg1: MouseEvent<Element, MouseEvent>): () => void\', gave the following error.\\n    Argument of type \'KeyboardEvent<HTMLDivElement>\' is not assignable to parameter of type \'MouseEvent<Element, MouseEvent>\'.\\n      Type \'KeyboardEvent<HTMLDivElement>\' is missing the following properties from type \'MouseEvent<Element, MouseEvent>\': button, buttons, clientX, clientY, and 7 more.\\n  Overload 2 of 6, \'(this: (this: undefined, ...args: Text[]) => void, thisArg: undefined, ...args: Text[]): (...args: Text[]) => void\', gave the following error.\\n    The \'this\' context of type \'(message: Text | ContentMessage, event: MouseEvent<Element, MouseEvent>) => void\' is not assignable to method\'s \'this\' of type \'(this: undefined, ...args: Text[]) => void\'.\\n      Types of parameters \'event\' and \'args\' are incompatible.\\n        Type \'Text\' is missing the following properties from type \'MouseEvent<Element, MouseEvent>\': altKey, button, buttons, clientX, and 28 more.", "3928016927"]
     ],
     "src/script/components/MessagesList/Message/ContentMessage/asset/AbstractAssetTransferStateTracker.ts:1402358935": [
@@ -1332,55 +1332,6 @@
       [1185, 12, 35, "Object is possibly \'undefined\'.", "901544345"],
       [1187, 13, 35, "Object is possibly \'undefined\'.", "901544345"]
     ],
-<<<<<<< HEAD
-    "src/script/conversation/ConversationRepository.ts:80820459": [
-      [182, 8, 29, "Argument of type \'(User | undefined)[] | undefined\' is not assignable to parameter of type \'User[] | undefined\'.\\n  Type \'(User | undefined)[]\' is not assignable to type \'User[]\'.", "1506995572"],
-      [188, 75, 13, "No overload matches this call.\\n  Overload 1 of 4, \'(value: string | number | Date): Date\', gave the following error.\\n    Argument of type \'string | undefined\' is not assignable to parameter of type \'string | number | Date\'.\\n  Overload 2 of 4, \'(value: string | number): Date\', gave the following error.\\n    Argument of type \'string | undefined\' is not assignable to parameter of type \'string | number\'.", "2642562490"],
-      [207, 16, 24, "Argument of type \'string | undefined\' is not assignable to parameter of type \'string\'.\\n  Type \'undefined\' is not assignable to type \'string\'.", "2322605270"],
-      [212, 25, 13, "No overload matches this call.\\n  Overload 1 of 4, \'(value: string | number | Date): Date\', gave the following error.\\n    Argument of type \'string | undefined\' is not assignable to parameter of type \'string | number | Date\'.\\n  Overload 2 of 4, \'(value: string | number): Date\', gave the following error.\\n    Argument of type \'string | undefined\' is not assignable to parameter of type \'string | number\'.", "2642562490"],
-      [228, 10, 12, "Object is possibly \'undefined\'.", "1670678216"],
-      [323, 6, 18, "Argument of type \'Conversation | undefined\' is not assignable to parameter of type \'Conversation\'.\\n  Type \'undefined\' is not assignable to type \'Conversation\'.", "1508601427"],
-      [337, 43, 15, "Argument of type \'string | undefined\' is not assignable to parameter of type \'string\'.\\n  Type \'undefined\' is not assignable to type \'string\'.", "1177570679"],
-      [480, 8, 5, "Argument of type \'unknown\' is not assignable to parameter of type \'BackendClientError\'.", "165548477"],
-      [520, 10, 13, "Object is of type \'unknown\'.", "2758364324"],
-      [526, 8, 13, "Argument of type \'unknown\' is not assignable to parameter of type \'Error | undefined\'.", "2758364324"],
-      [546, 9, 25, "Object is possibly \'undefined\'.", "4293153287"],
-      [667, 78, 9, "Argument of type \'number | undefined\' is not assignable to parameter of type \'number\'.\\n  Type \'undefined\' is not assignable to type \'number\'.", "2548743275"],
-      [854, 26, 24, "Argument of type \'string | undefined\' is not assignable to parameter of type \'string\'.\\n  Type \'undefined\' is not assignable to type \'string\'.", "2322605270"],
-      [913, 37, 5, "Object is of type \'unknown\'.", "165548477"],
-      [915, 80, 5, "Object is of type \'unknown\'.", "165548477"],
-      [1042, 6, 50, "Type \'Conversation | undefined\' is not assignable to type \'false | Conversation\'.\\n  Type \'undefined\' is not assignable to type \'false | Conversation\'.", "4161336519"],
-      [1052, 37, 5, "Object is of type \'unknown\'.", "165548477"],
-      [1077, 30, 5, "Object is of type \'unknown\'.", "165548477"],
-      [1115, 73, 6, "Type \'null\' is not assignable to type \'string\'.", "1127975365"],
-      [1134, 22, 5, "Object is of type \'unknown\'.", "165548477"],
-      [1160, 14, 5, "Object is of type \'unknown\'.", "165548477"],
-      [1239, 4, 88, "Type \'Promise<Conversation | undefined>[]\' is not assignable to type \'Promise<Conversation>[]\'.\\n  Type \'Promise<Conversation | undefined>\' is not assignable to type \'Promise<Conversation>\'.\\n    Type \'Conversation | undefined\' is not assignable to type \'Conversation\'.\\n      Type \'undefined\' is not assignable to type \'Conversation\'.", "909551372"],
-      [1656, 101, 5, "Object is of type \'unknown\'.", "165548477"],
-      [1854, 18, 12, "Object is possibly \'undefined\'.", "1670678216"],
-      [1942, 12, 39, "Argument of type \'(conversationEntity: Conversation) => Conversation\' is not assignable to parameter of type \'((value: Conversation) => Conversation | PromiseLike<Conversation>) & ((value: null) => Conversation | PromiseLike<...>)\'.\\n  Type \'(conversationEntity: Conversation) => Conversation\' is not assignable to type \'(value: null) => Conversation | PromiseLike<Conversation>\'.\\n    Types of parameters \'conversationEntity\' and \'value\' are incompatible.\\n      Type \'null\' is not assignable to type \'Conversation\'.", "3862325245"],
-      [2046, 52, 9, "Argument of type \'IncomingEvent\' is not assignable to parameter of type \'MappedEvent\'.\\n  Type \'ConversationCodeDeleteEvent\' is not assignable to type \'MappedEvent\'.\\n    Type \'ConversationCodeDeleteEvent\' is not assignable to type \'{ data?: string | MappedEventData | undefined; type: CONVERSATION_EVENT | CONVERSATION; }\'.\\n      Types of property \'data\' are incompatible.\\n        Type \'null\' is not assignable to type \'string | MappedEventData | undefined\'.", "1945995409"],
-      [2051, 6, 9, "Argument of type \'IncomingEvent\' is not assignable to parameter of type \'MappedEvent\'.", "1945995409"],
-      [2270, 60, 13, "Argument of type \'ContentMessage | MemberMessage | CallMessage | VerificationMessage | LegalHoldMessage | ... 9 more ... | undefined\' is not assignable to parameter of type \'Message\'.", "2065728181"],
-      [2271, 12, 35, "Argument of type \'(messageEntity: MemberMessage) => { conversationEntity: Conversation; }\' is not assignable to parameter of type \'(value: Message) => { conversationEntity: Conversation; } | PromiseLike<{ conversationEntity: Conversation; }>\'.\\n  Types of parameters \'messageEntity\' and \'value\' are incompatible.\\n    Type \'Message\' is missing the following properties from type \'MemberMessage\': allTeamMembers, exceedsMaxVisibleUsers, hasUsers, hiddenUserCount, and 34 more.", "3695844397"],
-      [2299, 8, 6, "Type \'string | undefined\' is not assignable to type \'string\'.\\n  Type \'undefined\' is not assignable to type \'string\'.", "1127975365"],
-      [2317, 26, 5, "Object is of type \'unknown\'.", "165548477"],
-      [2322, 4, 17, "Type \'undefined\' is not assignable to type \'{ conversationEntity: Conversation; }\'.", "4204377774"],
-      [2339, 6, 16, "Type \'string | undefined\' is not assignable to type \'string\'.\\n  Type \'undefined\' is not assignable to type \'string\'.", "1831201559"],
-      [2348, 70, 13, "Argument of type \'ContentMessage | MemberMessage | CallMessage | VerificationMessage | LegalHoldMessage | ... 9 more ... | undefined\' is not assignable to parameter of type \'Message\'.\\n  Type \'undefined\' is not assignable to type \'Message\'.", "2065728181"],
-      [2387, 12, 6, "Type \'string | null\' is not assignable to type \'string\'.\\n  Type \'null\' is not assignable to type \'string\'.", "1127975365"],
-      [2421, 73, 16, "Argument of type \'(QualifiedId | undefined)[]\' is not assignable to parameter of type \'QualifiedId[]\'.", "2829605732"],
-      [2500, 14, 9, "Type \'undefined\' cannot be used as an index type.", "665809274"],
-      [2525, 60, 9, "Argument of type \'ConversationMemberUpdateData\' is not assignable to parameter of type \'Partial<SelfStatusUpdateDatabaseData>\'.\\n  Types of property \'otr_muted_ref\' are incompatible.\\n    Type \'string | null | undefined\' is not assignable to type \'string | undefined\'.", "1946204345"],
-      [2639, 74, 42, "Object is possibly \'undefined\'.", "4089489462"],
-      [2677, 51, 4, "Property \'type\' does not exist on type \'never\'.", "2087944093"],
-      [2693, 25, 5, "Object is of type \'unknown\'.", "165548477"],
-      [2720, 25, 5, "Object is of type \'unknown\'.", "165548477"],
-      [2773, 98, 7, "Argument of type \'{ domain: string | undefined; id: string; }[] | undefined\' is not assignable to parameter of type \'QualifiedId[] | undefined\'.\\n  Type \'{ domain: string | undefined; id: string; }[]\' is not assignable to type \'QualifiedId[]\'.\\n    Type \'{ domain: string | undefined; id: string; }\' is not assignable to type \'QualifiedId\'.\\n      Types of property \'domain\' are incompatible.\\n        Type \'string | undefined\' is not assignable to type \'string\'.\\n          Type \'undefined\' is not assignable to type \'string\'.", "2414311946"],
-      [2780, 42, 13, "Argument of type \'ContentMessage | MemberMessage | CallMessage | VerificationMessage | LegalHoldMessage | ... 9 more ... | undefined\' is not assignable to parameter of type \'Message\'.", "2065728181"],
-      [2882, 64, 6, "Type \'string | undefined\' is not assignable to type \'string\'.\\n  Type \'undefined\' is not assignable to type \'string\'.", "1127975365"],
-      [2904, 6, 6, "Type \'string | undefined\' is not assignable to type \'string\'.\\n  Type \'undefined\' is not assignable to type \'string\'.", "1127975365"]
-=======
     "src/script/conversation/ConversationRepository.ts:408987647": [
       [183, 8, 29, "Argument of type \'(User | undefined)[] | undefined\' is not assignable to parameter of type \'User[] | undefined\'.\\n  Type \'(User | undefined)[]\' is not assignable to type \'User[]\'.", "1506995572"],
       [189, 75, 13, "No overload matches this call.\\n  Overload 1 of 4, \'(value: string | number | Date): Date\', gave the following error.\\n    Argument of type \'string | undefined\' is not assignable to parameter of type \'string | number | Date\'.\\n  Overload 2 of 4, \'(value: string | number): Date\', gave the following error.\\n    Argument of type \'string | undefined\' is not assignable to parameter of type \'string | number\'.", "2642562490"],
@@ -1428,7 +1379,6 @@
       [2788, 42, 13, "Argument of type \'ContentMessage | MemberMessage | CallMessage | VerificationMessage | LegalHoldMessage | ... 9 more ... | undefined\' is not assignable to parameter of type \'Message\'.", "2065728181"],
       [2890, 64, 6, "Type \'string | undefined\' is not assignable to type \'string\'.\\n  Type \'undefined\' is not assignable to type \'string\'.", "1127975365"],
       [2912, 6, 6, "Type \'string | undefined\' is not assignable to type \'string\'.\\n  Type \'undefined\' is not assignable to type \'string\'.", "1127975365"]
->>>>>>> 068897ca
     ],
     "src/script/conversation/ConversationRoleRepository.test.ts:4040891269": [
       [36, 6, 27, "Argument of type \'TeamRepository | undefined\' is not assignable to parameter of type \'TeamRepository\'.\\n  Type \'undefined\' is not assignable to type \'TeamRepository\'.", "2595125417"],
@@ -2159,11 +2109,7 @@
       [33, 2, 12, "Type \'undefined\' is not assignable to type \'Conversation\'.", "1670678216"]
     ],
     "src/script/page/message-list/MentionSuggestions/MentionSuggestions.tsx:217067853": [
-<<<<<<< HEAD
       [119, 14, 3, "Type \'((node: Element) => void) | undefined\' is not assignable to type \'Ref<HTMLDivElement> | undefined\'.\\n  Type \'(node: Element) => void\' is not assignable to type \'Ref<HTMLDivElement> | undefined\'.\\n    Type \'(node: Element) => void\' is not assignable to type \'(instance: HTMLDivElement | null) => void\'.\\n      Types of parameters \'node\' and \'instance\' are incompatible.\\n        Type \'HTMLDivElement | null\' is not assignable to type \'Element\'.\\n          Type \'null\' is not assignable to type \'Element\'.", "193432436"]
-=======
-      [119, 14, 3, "Type \'((node: Element) => void) | undefined\' is not assignable to type \'Ref<HTMLDivElement> | undefined\'.\\n  Type \'(node: Element) => void\' is not assignable to type \'Ref<HTMLDivElement> | undefined\'.\\n    Type \'(node: Element) => void\' is not assignable to type \'(instance: HTMLDivElement | null) => void\'.", "193432436"]
->>>>>>> 068897ca
     ],
     "src/script/page/message-list/MessageTimerButton.test.ts:254586997": [
       [33, 46, 29, "Argument of type \'Element | null\' is not assignable to parameter of type \'Element\'.\\n  Type \'null\' is not assignable to type \'Element\'.", "4019893960"],
