--- conflicted
+++ resolved
@@ -67,13 +67,9 @@
 }
 
 .conversations-hint-text {
-<<<<<<< HEAD
-  .text-white();
+  .text-white;
 
   margin-bottom: 24px;
-=======
-  .text-white;
->>>>>>> 23d20631
   font-size: @font-size-lg;
   font-weight: @font-weight-regular;
 }
@@ -83,19 +79,11 @@
 }
 
 .conversations-all-archived {
-<<<<<<< HEAD
-  .full-screen();
-  .flex-center();
-  .label-xs();
-  .text-center();
-  .text-white();
-
-=======
   .full-screen;
   .flex-center;
   .label-xs;
   .text-center;
   .text-white;
->>>>>>> 23d20631
+
   flex-direction: column;
 }