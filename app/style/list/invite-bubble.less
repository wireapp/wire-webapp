/*
 * Wire
 * Copyright (C) 2018 Wire Swiss GmbH
 *
 * This program is free software: you can redistribute it and/or modify
 * it under the terms of the GNU General Public License as published by
 * the Free Software Foundation, either version 3 of the License, or
 * (at your option) any later version.
 *
 * This program is distributed in the hope that it will be useful,
 * but WITHOUT ANY WARRANTY; without even the implied warranty of
 * MERCHANTABILITY or FITNESS FOR A PARTICULAR PURPOSE. See the
 * GNU General Public License for more details.
 *
 * You should have received a copy of the GNU General Public License
 * along with this program. If not, see http://www.gnu.org/licenses/.
 *
 */

@keyframes message-bg-fadein {
  0% {
    opacity: 0;
  }
  100% {
    opacity: 0.32;
  }
}

@keyframes message-bg-fadeout {
  0% {
    opacity: 0.32;
  }
  100% {
    opacity: 0;
  }
}

.invite-bubble {
  z-index: @z-index-bubble;
  width: @bubble-width;
  padding: 0;
  color: @graphite-dark;
}

.invite-bubble-inner {
  background-color: #fff;
  border-radius: 4px;
}

.invite-bubble-button {
  .label-bold-xs;
  .flex-center;

  height: 56px;
  border-top: 1px solid fade(#000, 16%);
  cursor: pointer;
}

.invite-bubble-link {
  display: flex;
  height: 100%;
  flex-direction: column;
}

.invite-content {
  flex-grow: 1;
  padding: 24px;
}

.invite-header {
  margin-bottom: 16px;
  font-size: @font-size-sm;
  font-weight: @font-weight-bold;
  line-height: @line-height-lg;
}

.invite-link-box {
  position: relative;
  display: inline-block;
  width: 100%;
  height: 144px;
  border: 1px solid rgba(0, 0, 0, 0.08);
  margin: 0;
  border-radius: 2px;
  font-size: @font-size-xs;
  line-height: @line-height-sm;

  .bg {
    .full-screen;

    opacity: 0;
  }

  .bg-animation {
    animation-duration: @animation-timing-slow;
    animation-name: message-bg-fadein, message-bg-fadeout;
    animation-timing-function: @ease-out-quart;
  }

  .message {
    .reset-textarea;

    position: relative;
    overflow: hidden;
    width: 100%;
    height: 100%;
    padding: 8px;
    background-color: transparent;
  }
}

.invite-link {
  word-break: break-all;
}

.invite-footer {
<<<<<<< HEAD
  .label-bold-xs();

  margin-bottom: 24px;
=======
  .label-bold-xs;
>>>>>>> 23d20631
  color: @graphite;
  text-align: center;
}<|MERGE_RESOLUTION|>--- conflicted
+++ resolved
@@ -114,13 +114,9 @@
 }
 
 .invite-footer {
-<<<<<<< HEAD
-  .label-bold-xs();
+  .label-bold-xs;
 
   margin-bottom: 24px;
-=======
-  .label-bold-xs;
->>>>>>> 23d20631
   color: @graphite;
   text-align: center;
 }