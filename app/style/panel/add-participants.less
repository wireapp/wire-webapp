--- conflicted
+++ resolved
@@ -22,46 +22,6 @@
     margin: 8px;
   }
 
-<<<<<<< HEAD
-  &__tabs {
-    display: flex;
-    height: 44px;
-    min-height: 44px;
-    padding: 0 8px;
-    margin-bottom: 0;
-    border-bottom: 1px solid @add-participants-border;
-  }
-
-  &__tab {
-    .flex-center;
-
-    flex-grow: 1;
-    margin-bottom: -1px;
-    border-bottom: 1px solid transparent;
-    color: @secondary;
-    cursor: pointer;
-    font-size: 11px;
-    font-weight: 600;
-    opacity: 0.56;
-    text-transform: uppercase;
-
-    &--active {
-      border-bottom-color: fade(@secondary, 40%);
-      cursor: default;
-      opacity: 1;
-    }
-
-    &:first-child {
-      margin-left: 8px;
-    }
-
-    &:last-child {
-      margin-right: 8px;
-    }
-  }
-
-=======
->>>>>>> d553564e
   &__content {
     display: flex;
     flex-direction: column;
