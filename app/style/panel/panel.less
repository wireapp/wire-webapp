--- conflicted
+++ resolved
@@ -115,13 +115,8 @@
   }
 
   &__info-text {
-<<<<<<< HEAD
     color: @primary;
-    font-size: @font-size-xs;
-=======
-    color: @graphite;
     font-size: 12px;
->>>>>>> d553564e
     line-height: @line-height-sm;
 
     &--margin {
