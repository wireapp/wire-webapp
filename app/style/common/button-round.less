/*
 * Wire
 * Copyright (C) 2018 Wire Swiss GmbH
 *
 * This program is free software: you can redistribute it and/or modify
 * it under the terms of the GNU General Public License as published by
 * the Free Software Foundation, either version 3 of the License, or
 * (at your option) any later version.
 *
 * This program is distributed in the hope that it will be useful,
 * but WITHOUT ANY WARRANTY; without even the implied warranty of
 * MERCHANTABILITY or FITNESS FOR A PARTICULAR PURPOSE. See the
 * GNU General Public License for more details.
 *
 * You should have received a copy of the GNU General Public License
 * along with this program. If not, see http://www.gnu.org/licenses/.
 *
 */

// Button round base class
//
// example:
// <div class="button-round icon-plus"></div>
//
.button-round {
  .circle(@button-round-size);

  position: relative;
  display: inline-block;
  border: 1px solid fade(@graphite-dark, 40%);
  color: @graphite-dark;
  cursor: pointer;
  line-height: @button-round-size - 2px;
  text-align: center;
  user-select: none;

  > input {
    position: absolute;
    left: -9999px;
  }

  > svg {
    position: absolute;
    top: 50%;
    left: 50%;
    transform: translate(-50%, -50%);
  }

  &.hover,
  &:hover {
    background: fade(@graphite-dark, 16%);
  }

  &.active,
  &:active {
    background: fade(@graphite-dark, 40%);
  }

  &.toggled {
    background: fade(@graphite-dark, 72%);
    border-color: transparent;
    color: #fff;
  }

  &.disabled {
    border: 1px solid fade(@graphite-dark, 40%);
    background: transparent;
    color: fade(@graphite-dark, 72%);
    cursor: default;
  }
}

.button-round-color() {
  border: none;
  color: #fff;
  line-height: @button-round-size;
  &.toggled {
    background: #fff;
  }
  &.disabled {
    background: transparent;
  }
}

// example:
// <div class="button-round button-round-theme icon-plus"></div>
//
.button-round-theme {
  .accent-background-color;
  .button-round-color;
  &.toggled {
    .accent-color;
  }
  &.disabled {
    .accent-color(24%);
  }
}

// overwrite global theme
//
// example:
// <div class="button-round button-round-theme icon-plus"></div>
//
.button-round-theme-color(@color) {
<<<<<<< HEAD
  .button-round-color();

=======
  .button-round-color;
>>>>>>> 23d20631
  background-color: @color !important;
  &.toggled {
    color: @color !important;
  }
  &.disabled {
    color: fade(@color, 24%) !important;
  }
}

.button-round-theme-blue {
  .button-round-theme-color(@w-blue);
}
.button-round-theme-green {
  .button-round-theme-color(@w-green);
}
.button-round-theme-yellow {
  .button-round-theme-color(@w-yellow);
}
.button-round-theme-red {
  .button-round-theme-color(@w-red);
}
.button-round-theme-orange {
  .button-round-theme-color(@w-orange);
}
.button-round-theme-pink {
  .button-round-theme-color(@w-pink);
}
.button-round-theme-purple {
  .button-round-theme-color(@w-purple);
}

// example:
// <div class="button-round button-round-dark icon-plus"></div>
//
.button-round-dark {
  border: 1px solid fade(#fff, 24%);
  color: #fff;

  &.hover,
  &:hover {
    background: fade(#fff, 8%);
  }

  &.active,
  &:active {
    background: fade(#fff, 24%);
  }

  &.toggled {
    background: #fff;
    border-color: transparent;
    color: @graphite-dark;
  }

  &.disabled {
    border: 1px solid fade(#fff, 24%);
    background: transparent;
    color: fade(#fff, 40%);
  }
}

// example:
// <div class="button-round button-round-text">GIF</div>
//
.button-round-text {
  .label-xs;
}

// example:
// <div class="button-round-label">
//  <div class="button-round icon-plus"></div>
//  <span>add people</span>
// </div>
//
.button-round-label {
  cursor: pointer;

  > .button-round,
  > span {
    float: left;
  }

  > span {
<<<<<<< HEAD
    .label-xs();

=======
    .label-xs;
    color: @graphite-dark;
>>>>>>> 23d20631
    height: 28px;
    margin-left: 10px;
    color: @graphite-dark;
    line-height: 28px;
  }
}

// example:
// <div class="button-round button-round-lg icon-plus"></div>
//
.button-round-md {
  .square(@button-round-size-md);

  line-height: @button-round-size-md;
}

.button-round-lg {
  .square(@button-round-size-lg);

  line-height: @button-round-size-lg;
}<|MERGE_RESOLUTION|>--- conflicted
+++ resolved
@@ -102,12 +102,8 @@
 // <div class="button-round button-round-theme icon-plus"></div>
 //
 .button-round-theme-color(@color) {
-<<<<<<< HEAD
-  .button-round-color();
-
-=======
   .button-round-color;
->>>>>>> 23d20631
+
   background-color: @color !important;
   &.toggled {
     color: @color !important;
@@ -191,13 +187,8 @@
   }
 
   > span {
-<<<<<<< HEAD
-    .label-xs();
-
-=======
     .label-xs;
-    color: @graphite-dark;
->>>>>>> 23d20631
+
     height: 28px;
     margin-left: 10px;
     color: @graphite-dark;
