/*
 * Wire
 * Copyright (C) 2018 Wire Swiss GmbH
 *
 * This program is free software: you can redistribute it and/or modify
 * it under the terms of the GNU General Public License as published by
 * the Free Software Foundation, either version 3 of the License, or
 * (at your option) any later version.
 *
 * This program is distributed in the hope that it will be useful,
 * but WITHOUT ANY WARRANTY; without even the implied warranty of
 * MERCHANTABILITY or FITNESS FOR A PARTICULAR PURPOSE. See the
 * GNU General Public License for more details.
 *
 * You should have received a copy of the GNU General Public License
 * along with this program. If not, see http://www.gnu.org/licenses/.
 *
 */

// default
.button {
<<<<<<< HEAD
  .accent-background-color();
  .button-large(); // default size is large
  .label-bold-xs();

  display: inline-block;
  padding: 0 16px;
=======
  .accent-background-color;
  .button-large; // default size is large
  .label-bold-xs;
>>>>>>> 23d20631
  border: @button-border-size solid transparent;
  border-radius: @button-border-radius;
  color: #fff;
  cursor: pointer;
  text-align: center;
  text-decoration: none;
  user-select: none;

  > input {
    position: absolute;
    left: -9999px;
  }

  &:focus {
    outline: 0;
  }

  // types
  &.button-inverted {
<<<<<<< HEAD
    .accent-color();
    .accent-border-color();

=======
    .accent-color;
    .accent-border-color;
>>>>>>> 23d20631
    background-color: transparent;
  }

  &.button-white {
    background-color: #fff;
    border-color: #fff;
    color: #222;

    &:active,
    &:focus {
      background-color: darken(#fff, 16%);
      border-color: darken(#fff, 16%);
      color: darken(#222, 16%);
    }
  }

  &.button-outline {
    background-color: transparent;
    border-color: fade(#fff, 32%);
    font-weight: normal;

    &:active,
    &:focus {
      background-color: fade(@graphite-dark, 16%);
      border-color: darken(fade(#fff, 32%), 16%);
      color: darken(#fff, 16%);
    }
  }

  // sizes
  &.button-large {
    width: @button-width;
    height: @button-height;
    line-height: (@button-height - @button-border-size * 2);
  }

  &.button-small,
  &.button-medium {
    width: @button-medium-width;
    min-width: @button-medium-width;
    height: @button-medium-sm-height;
    line-height: (@button-medium-sm-height - @button-border-size * 2);
  }

  // expansion
  &.button-fluid {
    width: auto;
  }

  &.button-full {
    width: 100%;
  }

  // misc
  &:disabled,
  &.button-disabled {
    cursor: default;
    opacity: 0.32;
    pointer-events: none;
  }

  &.button-pill {
    display: inline-flex;
    align-items: center;
    justify-content: center;
    border-radius: 14px; // TODO

    span + span {
      margin-left: 8px;
    }
  }
}

// groups
.button-group {
  display: flex;
  width: 100%;

  > .button {
    flex: 1 1;

    &:first-child {
      margin-right: 4%;
    }
  }
}

// 1. icon only
// <div class="icon-add icon-button"></div>
// 2. icon with text
// <div class="icon-add icon-button"><span>add people</span></div>
// 3. new style
// <div class="button-icon">
//  <span class="button-round icon-plus"/> or: <svg/> or <span class="icon-plus"/>
//  <label>add people</label>
// </div>
//
.icon-button,
.button-icon {
  display: inline-flex;
  align-items: center;
  cursor: pointer;

  > label,
  > span {
    .label-xs;

    margin-left: 8px;
    color: @graphite-dark;
    cursor: pointer;
  }

  > input {
    position: absolute;
    left: -9999px;
  }

  &.disabled {
    .translucent;

    cursor: default;
    pointer-events: none;
  }
}

.button-icon-large {
  .button-icon;

  padding: 8px;
}

// button with label-xs style
// <span class="button-label">ok</span>
.button-label {
  .label-xs;

  border: 0;
  -webkit-appearance: none;
  background: none;
  cursor: pointer;
  line-height: 24px;
  outline: 0;
}

// Colors and more
.button-color() {
  border: none;
  color: #fff;
  &.disabled {
    background: transparent;
  }
}

.button-theme {
  .accent-background-color;
  .button-color;
  &.disabled {
    .accent-color(24%);
  }
}

.button-theme-color(@color) {
<<<<<<< HEAD
  .button-color();

=======
  .button-color;
>>>>>>> 23d20631
  background-color: @color !important;
  &.toggled {
    color: @color !important;
  }
  &.disabled {
    color: fade(@color, 24%) !important;
  }
}

.button-theme-blue {
  .button-theme-color(@w-blue);
}
.button-theme-green {
  .button-theme-color(@w-green);
}
.button-theme-yellow {
  .button-theme-color(@w-yellow);
}
.button-theme-red {
  .button-theme-color(@w-red);
}
.button-theme-orange {
  .button-theme-color(@w-orange);
}
.button-theme-pink {
  .button-theme-color(@w-pink);
}
.button-theme-purple {
  .button-theme-color(@w-purple);
}<|MERGE_RESOLUTION|>--- conflicted
+++ resolved
@@ -19,18 +19,12 @@
 
 // default
 .button {
-<<<<<<< HEAD
-  .accent-background-color();
-  .button-large(); // default size is large
-  .label-bold-xs();
-
-  display: inline-block;
-  padding: 0 16px;
-=======
   .accent-background-color;
   .button-large; // default size is large
   .label-bold-xs;
->>>>>>> 23d20631
+
+  display: inline-block;
+  padding: 0 16px;
   border: @button-border-size solid transparent;
   border-radius: @button-border-radius;
   color: #fff;
@@ -50,14 +44,9 @@
 
   // types
   &.button-inverted {
-<<<<<<< HEAD
-    .accent-color();
-    .accent-border-color();
-
-=======
     .accent-color;
     .accent-border-color;
->>>>>>> 23d20631
+
     background-color: transparent;
   }
 
@@ -220,12 +209,8 @@
 }
 
 .button-theme-color(@color) {
-<<<<<<< HEAD
-  .button-color();
-
-=======
   .button-color;
->>>>>>> 23d20631
+
   background-color: @color !important;
   &.toggled {
     color: @color !important;
