--- conflicted
+++ resolved
@@ -42,12 +42,8 @@
   background-color: fade(#000, 40%);
 
   &::placeholder {
-<<<<<<< HEAD
-    .label-xs();
+    .label-xs;
 
-=======
-    .label-xs;
->>>>>>> 23d20631
     color: fade(#fff, 56%);
   }
 }
