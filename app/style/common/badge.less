--- conflicted
+++ resolved
@@ -59,12 +59,8 @@
 }
 
 .guest-badge {
-<<<<<<< HEAD
-  .cell-badge-light();
+  .cell-badge-light;
 
-=======
-  .cell-badge-light;
->>>>>>> 23d20631
   padding-right: 8px;
   padding-left: 8px;
   font-weight: @font-weight-regular;
