--- conflicted
+++ resolved
@@ -85,12 +85,8 @@
     outline: none;
 
     &::placeholder {
-<<<<<<< HEAD
-      .label-xs();
+      .label-xs;
 
-=======
-      .label-xs;
->>>>>>> 23d20631
       color: fade(@graphite, 56%);
     }
   }
