--- conflicted
+++ resolved
@@ -87,7 +87,6 @@
   width: 100%;
   transition: opacity 0.25s ease-in-out;
 
-<<<<<<< HEAD
   &__button,
   .with-tooltip {
     margin: 0 20px;
@@ -107,7 +106,8 @@
     &:last-child {
       margin: 0;
     }
-=======
+  }
+
   &__fit-info {
     width: 100%;
     margin-bottom: 24px;
@@ -122,7 +122,6 @@
     display: flex;
     width: 100%;
     justify-content: center;
->>>>>>> 4a242c03
   }
 
   &__button {
