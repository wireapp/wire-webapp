--- conflicted
+++ resolved
@@ -372,7 +372,6 @@
   }
 }
 
-<<<<<<< HEAD
 .message-body-like {
   position: absolute;
   bottom: 0;
@@ -382,15 +381,8 @@
   justify-content: center;
   align-items: center;
   height: 24px;
-  opacity: 0;
-
-  .message:hover & {
-    opacity: 1;
-  }
-}
-
-=======
->>>>>>> afe1f22e
+}
+
 .message-asset-image {
   margin-top: 16px;
   margin-bottom: 24px;
@@ -419,7 +411,6 @@
     display: none;
     justify-content: center;
   }
-<<<<<<< HEAD
 }
 
 // MESSAGE FOOTER
@@ -437,23 +428,16 @@
 }
 
 .message-footer-label {
-  align-items: center;
-  display: flex;
+  color: @graphite;
+  font-size: @font-size-xs;
+}
+
+.message-footer-bottom {
+  display: flex;
+  margin-left: @conversation-message-sender-width;
+  width: 100%;
 
   > * + * {
     margin-left: 8px;
   }
-}
-
-.message-footer-bottom {
-  display: flex;
-  margin-left: @conversation-message-sender-width;
-  width: 100%;
-  margin-top: 8px;
-
-  > * + * {
-    margin-left: 8px;
-  }
-=======
->>>>>>> afe1f22e
 }