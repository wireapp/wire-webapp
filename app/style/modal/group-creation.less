--- conflicted
+++ resolved
@@ -60,12 +60,8 @@
   }
   .group-creation-modal-title,
   .group-creation-modal-action {
-<<<<<<< HEAD
-    .label-bold-xs();
+    .label-bold-xs;
 
-=======
-    .label-bold-xs;
->>>>>>> 23d20631
     line-height: 12px;
   }
 
@@ -106,13 +102,9 @@
   }
 
   .group-creation-error {
-<<<<<<< HEAD
-    .label-bold-xs();
+    .label-bold-xs;
 
     margin-top: 16px;
-=======
-    .label-bold-xs;
->>>>>>> 23d20631
     color: #fb0807;
     text-align: center;
   }
