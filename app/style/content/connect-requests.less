--- conflicted
+++ resolved
@@ -18,12 +18,8 @@
  */
 
 .connect-request-wrapper {
-<<<<<<< HEAD
-  .full-screen();
+  .full-screen;
 
-=======
-  .full-screen;
->>>>>>> 23d20631
   overflow-x: hidden;
 }
 
