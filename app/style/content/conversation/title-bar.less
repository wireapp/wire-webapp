/*
 * Wire
 * Copyright (C) 2018 Wire Swiss GmbH
 *
 * This program is free software: you can redistribute it and/or modify
 * it under the terms of the GNU General Public License as published by
 * the Free Software Foundation, either version 3 of the License, or
 * (at your option) any later version.
 *
 * This program is distributed in the hope that it will be useful,
 * but WITHOUT ANY WARRANTY; without even the implied warranty of
 * MERCHANTABILITY or FITNESS FOR A PARTICULAR PURPOSE. See the
 * GNU General Public License for more details.
 *
 * You should have received a copy of the GNU General Public License
 * along with this program. If not, see http://www.gnu.org/licenses/.
 *
 */

.conversation-title-bar {
  .flex-center;

  position: relative;
  width: 100%;
  height: @content-title-bar-height;
  background-color: #fff;
}

.conversation-title-bar-name {
<<<<<<< HEAD
  .ellipsis-nowrap();
  .flex-center();

=======
  .ellipsis-nowrap;
  .flex-center;
  user-select: none;
  cursor: pointer;
>>>>>>> 23d20631
  display: flex;
  height: 100%;
  flex-grow: 1;
  cursor: pointer;
  user-select: none;

  &--verified {
    margin: 4px 16px 0 0;
  }
}

.conversation-title-bar-guest-badge {
<<<<<<< HEAD
  .text-white();

=======
  .text-white;
>>>>>>> 23d20631
  position: absolute;
  z-index: @z-index-badge;
  top: 56px;
  padding: 5px 16px;
  background-color: #95989a;
  border-radius: 6px;
  box-shadow: 0 2px 16px 0 fade(#000, 8%);
  font-size: 12px;
  font-weight: 600;
}

.conversation-title-bar-icons,
.conversation-title-bar-library {
  display: flex;
  width: 112px;
  height: 100%;
  align-items: center;
}

.conversation-title-bar-icons {
  justify-content: flex-end;
}

.conversation-title-bar-icon {
  flex: 0 0 auto;
  margin-right: 12px;
  margin-left: 12px;
}

.conversation-title-bar-name-label {
  .label-bold-xs;
}

@keyframes pulsate-animation {
  to {
    opacity: 0.32;
  }
}

.conversation-title-bar-icon-status {
  color: @w-red;
  cursor: default;
}

.conversation-title-bar-icon-status::before {
  animation: pulsate-animation;
  animation-direction: alternate;
  animation-duration: @animation-timing-slower * 2;
  animation-iteration-count: infinite;
  animation-timing-function: @ease-in-cubic;
}<|MERGE_RESOLUTION|>--- conflicted
+++ resolved
@@ -27,16 +27,9 @@
 }
 
 .conversation-title-bar-name {
-<<<<<<< HEAD
-  .ellipsis-nowrap();
-  .flex-center();
-
-=======
   .ellipsis-nowrap;
   .flex-center;
-  user-select: none;
-  cursor: pointer;
->>>>>>> 23d20631
+
   display: flex;
   height: 100%;
   flex-grow: 1;
@@ -49,12 +42,8 @@
 }
 
 .conversation-title-bar-guest-badge {
-<<<<<<< HEAD
-  .text-white();
+  .text-white;
 
-=======
-  .text-white;
->>>>>>> 23d20631
   position: absolute;
   z-index: @z-index-badge;
   top: 56px;
