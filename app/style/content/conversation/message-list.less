--- conflicted
+++ resolved
@@ -222,14 +222,9 @@
   margin-top: -5px;
 
   .text {
-<<<<<<< HEAD
-    .text-selection();
-    .accent-selection-color();
-
-=======
     .text-selection;
     .accent-selection-color;
->>>>>>> 23d20631
+
     display: inline-block;
     width: 100%;
     line-height: @line-height-lg;
