--- conflicted
+++ resolved
@@ -41,12 +41,8 @@
     }
 
     &::placeholder {
-<<<<<<< HEAD
-      .label-xs();
+      .label-xs;
 
-=======
-      .label-xs;
->>>>>>> 23d20631
       color: fade(#fff, 56%);
     }
   }
