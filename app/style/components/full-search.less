/*
 * Wire
 * Copyright (C) 2018 Wire Swiss GmbH
 *
 * This program is free software: you can redistribute it and/or modify
 * it under the terms of the GNU General Public License as published by
 * the Free Software Foundation, either version 3 of the License, or
 * (at your option) any later version.
 *
 * This program is distributed in the hope that it will be useful,
 * but WITHOUT ANY WARRANTY; without even the implied warranty of
 * MERCHANTABILITY or FITNESS FOR A PARTICULAR PURPOSE. See the
 * GNU General Public License for more details.
 *
 * You should have received a copy of the GNU General Public License
 * along with this program. If not, see http://www.gnu.org/licenses/.
 *
 */

full-search {
  display: inline-block;
  width: 624px + 72px;
}

.full-search-header {
  display: flex;
  height: 40px;
  align-items: center;
  margin-bottom: 16px;
}

.full-search-header-icon {
  width: @conversation-message-sender-width;
  flex: 0 0 auto;
  color: var(--foreground);
  text-align: center;
}

.full-search-header-input {
  display: flex;
  width: 100%;
  height: 100%;
  align-items: center;
<<<<<<< HEAD
  border-bottom: 1px solid @seperator-color;
  color: var(--foreground);
=======
  border-bottom: 1px solid @separator-color;
>>>>>>> 308e2bda

  > input {
    .reset-textarea;

    width: 100%;
    height: 24px;
    background-color: transparent;
    color: var(--background);
    line-height: 24px;

    &::placeholder {
      .label-xs;

      height: 24px;
      padding-left: 8px;
      color: var(--foreground-fade-48);
      line-height: 24px;
    }
  }
}

.full-search-item {
  position: relative;
  display: flex;
  height: 56px;
  align-items: center;
  cursor: pointer;

  &::after {
    position: absolute;
    right: 0;
    bottom: 0;
    left: @conversation-message-sender-width;
    height: 1px;
    background-color: @separator-color;
    content: '';
  }
}

.full-search-item-avatar {
  .flex-center;

  width: @conversation-message-sender-width;
  flex: 0 0 auto;
  color: var(--foreground);
}

.full-search-item-content {
  display: flex;
  overflow: hidden;
  width: 100%;
  height: 100%;
  flex-direction: column;
  justify-content: center;
  margin-right: 8px;
}

.full-search-item-content-info {
  .label-nocase-xs;

  color: var(--foreground);
  line-height: @line-height-sm;
}

.full-search-item-content-text {
  line-height: @line-height-lg;
  white-space: nowrap;
}

.full-search-marked {
  .accent-background-color(24%);
}

.full-search-no-result {
  width: 100%;
  margin-top: 80px;
  text-align: center;
}<|MERGE_RESOLUTION|>--- conflicted
+++ resolved
@@ -41,12 +41,7 @@
   width: 100%;
   height: 100%;
   align-items: center;
-<<<<<<< HEAD
   border-bottom: 1px solid @seperator-color;
-  color: var(--foreground);
-=======
-  border-bottom: 1px solid @separator-color;
->>>>>>> 308e2bda
 
   > input {
     .reset-textarea;
