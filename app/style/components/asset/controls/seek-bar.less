--- conflicted
+++ resolved
@@ -34,14 +34,10 @@
   width: 100%;
 
   input {
-<<<<<<< HEAD
-    .accent-color();
+    .accent-color;
 
     width: 100%;
     height: 2px;
-=======
-    .accent-color;
->>>>>>> 23d20631
     appearance: none;
     border-radius: 1px;
     cursor: pointer;
