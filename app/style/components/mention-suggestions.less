/*
 * Wire
 * Copyright (C) 2018 Wire Swiss GmbH
 *
 * This program is free software: you can redistribute it and/or modify
 * it under the terms of the GNU General Public License as published by
 * the Free Software Foundation, either version 3 of the License, or
 * (at your option) any later version.
 *
 * This program is distributed in the hope that it will be useful,
 * but WITHOUT ANY WARRANTY; without even the implied warranty of
 * MERCHANTABILITY or FITNESS FOR A PARTICULAR PURPOSE. See the
 * GNU General Public License for more details.
 *
 * You should have received a copy of the GNU General Public License
 * along with this program. If not, see http://www.gnu.org/licenses/.
 *
 */

.conversation-input-bar-mention-suggestion {
  position: absolute;
  z-index: @z-index-panel - 1;
  right: 16px;
  left: 64px;
<<<<<<< HEAD
  max-height: 168px;
  border: 0.5px solid var(--background-fade-16);
  background-color: var(--app-bg-secondary);
=======
  max-height: 150px;
  border: 0.5px solid fade(@graphite-dark, 12%);
  background-color: #fff;
>>>>>>> 308e2bda
  border-radius: 8px;
  box-shadow: 0 8px 30px 0 rgba(0, 0, 0, 0.08);
}

.mention-suggestion-list {
  position: relative;
  display: flex;
  flex: 1;
  flex-direction: column;
  padding: 4px 0;
  cursor: pointer;
  white-space: nowrap;

  &__item {
    display: flex;
    width: fit-content;
    min-width: 100%;
    min-height: 32px;
    align-items: center;
    padding: 0 12px;

    &--highlighted {
      background-color: var(--background-fade-8);
    }

    participant-avatar {
      min-width: 16px;
      margin-right: 12px;
    }

    &__name {
      margin-right: 4px;
      font-size: 14px;
      line-height: 14px;
    }

    &__username,
    &__remaining {
      color: var(--background-fade-40);
      font-size: 12px;
      line-height: 14px;
    }

    &__username::before {
      display: inline;
      content: '@';
    }

    &__guest-badge {
      min-width: 12px;
      margin-left: 12px;

      svg {
        width: 12px;
        height: 12px;
        path {
          fill: var(--background-fade-40);
        }
      }
    }
  }
}<|MERGE_RESOLUTION|>--- conflicted
+++ resolved
@@ -22,15 +22,9 @@
   z-index: @z-index-panel - 1;
   right: 16px;
   left: 64px;
-<<<<<<< HEAD
-  max-height: 168px;
+  max-height: 150px;
   border: 0.5px solid var(--background-fade-16);
   background-color: var(--app-bg-secondary);
-=======
-  max-height: 150px;
-  border: 0.5px solid fade(@graphite-dark, 12%);
-  background-color: #fff;
->>>>>>> 308e2bda
   border-radius: 8px;
   box-shadow: 0 8px 30px 0 rgba(0, 0, 0, 0.08);
 }
