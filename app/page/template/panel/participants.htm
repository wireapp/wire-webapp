--- conflicted
+++ resolved
@@ -15,28 +15,7 @@
           <div class="people popover-meta text-uppercase" data-bind="l10n_text: {'id': z.string.people_people, 'substitute': participants().length}"></div>
         </div>
         <div class="participants-group-list">
-<<<<<<< HEAD
-          <!-- ko if: renderParticipants -->
-            <user-list params="user: unverifiedParticipants, click: clickOnShowParticipant, mode: z.components.UserList.MODE.DEFAULT" data-uie-name="list-unverified"></user-list>
-            <!-- ko if: verifiedParticipants().length -->
-              <div class="participants-group-list-separator">
-                <svg width="16" height="16">
-                  <use xlink:href="#icon-verified"></use>
-                </svg>
-                <span class="label-xs" data-bind="l10n_text: z.string.people_verified"></span>
-                <hr>
-              </div>
-              <user-list params="user: verifiedParticipants, click: clickOnShowParticipant, mode: z.components.UserList.MODE.COMPACT" data-uie-name="list-verified"></user-list>
-            <!-- /ko -->
-            <!-- ko if: serviceParticipants().length -->
-              <div class="participants-group-list-separator">
-                <span class="label-xs" data-bind="l10n_text: z.string.people_services"></span>
-                <hr>
-              </div>
-              <service-list params="services: serviceParticipants, click: clickOnShowParticipant, mode: z.components.ServiceList.MODE.COMPACT" data-uie-name="list-services"></service-list>
-            <!-- /ko -->
-=======
-          <user-list params="user: unverifiedParticipants, click: clickOnShowParticipant, mode: z.components.UserList.MODE.COMPACT" data-uie-name="list-unverified"></user-list>
+          <user-list params="user: unverifiedParticipants, click: clickOnShowParticipant, mode: z.components.UserList.MODE.DEFAULT" data-uie-name="list-unverified"></user-list>
           <!-- ko if: verifiedParticipants().length -->
             <div class="participants-group-list-separator">
               <svg width="16" height="16">
@@ -45,15 +24,14 @@
               <span class="label-xs" data-bind="l10n_text: z.string.people_verified"></span>
               <hr>
             </div>
-            <user-list params="user: verifiedParticipants, click: clickOnShowParticipant, mode: z.components.UserList.MODE.COMPACT" data-uie-name="list-verified"></user-list>
+            <user-list params="user: verifiedParticipants, click: clickOnShowParticipant, mode: z.components.UserList.MODE.DEFAULT" data-uie-name="list-verified"></user-list>
           <!-- /ko -->
           <!-- ko if: serviceParticipants().length -->
             <div class="participants-group-list-separator">
               <span class="label-xs" data-bind="l10n_text: z.string.people_services"></span>
               <hr>
             </div>
-            <service-list params="services: serviceParticipants, click: clickOnShowParticipant, mode: z.components.ServiceList.MODE.COMPACT" data-uie-name="list-services"></service-list>
->>>>>>> 133097d2
+            <service-list params="services: serviceParticipants, click: clickOnShowParticipant, mode: z.components.ServiceList.MODE.DEFAULT" data-uie-name="list-services"></service-list>
           <!-- /ko -->
         </div>
         <div class="participants-group-footer">
