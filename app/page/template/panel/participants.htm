<div id="participants" class="participants" data-bind="with: $root.participants, css: {'show-participant': $root.participants.showParticipantProfile()}">
  <div class="right-panel-header">
    <div></div>
    <div class="right-panel-close icon-close icon-button"></div>
  </div>
  <div class="participants-transition">

    <!-- ko if: stateParticipants() && conversationEntity() -->
      <div class="participants-group">
        <div class="participants-group-header">
          <div class="name popover-title">
<<<<<<< HEAD
            <div data-bind="visible: !isEditing(), text: conversationEntity().display_name(), click: clickToEdit, l10n_tooltip: z.string.tooltip_people_rename" data-uie-name="status-name"></div>
            <textarea data-bind="visible: isEditing, value: conversationEntity().display_name(), enter: renameConversation, hasFocus: isEditing, resize" maxlength="64" dir="auto" data-uie-name="enter-name"></textarea>
=======
            <div data-bind="visible: !isEditing(), text: conversation().display_name(), click: clickToEdit, l10n_tooltip: z.string.tooltipPeopleRename" data-uie-name="status-name"></div>
            <textarea data-bind="visible: isEditing, value: conversation().display_name(), enter: renameConversation, hasFocus: isEditing, resize" maxlength="64" dir="auto" data-uie-name="enter-name"></textarea>
>>>>>>> 165d920d
          </div>
          <span class="edit icon-edit" data-bind="visible: isEditable() && !isEditing(), click: clickToEdit"></span>
          <div class="people popover-meta text-uppercase" data-bind="l10n_text: {'id': z.string.peoplePeople, 'substitute': participants().length}"></div>
        </div>
        <div class="participants-group-list">
          <user-list params="user: unverifiedParticipants, click: clickOnShowParticipant, mode: z.components.UserList.MODE.DEFAULT" data-uie-name="list-unverified"></user-list>
          <!-- ko if: verifiedParticipants().length -->
            <div class="participants-group-list-separator">
              <svg width="16" height="16">
                <use xlink:href="#icon-verified"></use>
              </svg>
              <span class="label-xs" data-bind="l10n_text: z.string.peopleVerified"></span>
              <hr>
            </div>
            <user-list params="user: verifiedParticipants, click: clickOnShowParticipant, mode: z.components.UserList.MODE.DEFAULT" data-uie-name="list-verified"></user-list>
          <!-- /ko -->
          <!-- ko if: serviceParticipants().length -->
            <div class="participants-group-list-separator">
              <span class="label-xs" data-bind="l10n_text: z.string.peopleServices"></span>
              <hr>
            </div>
            <service-list params="services: serviceParticipants, click: clickOnShowParticipant, mode: z.components.ServiceList.MODE.DEFAULT" data-uie-name="list-services"></service-list>
          <!-- /ko -->
        </div>
        <div class="participants-group-footer">
          <!-- ko ifnot: conversationEntity().removed_from_conversation()-->
            <!-- ko ifnot: conversationEntity().is_guest() -->
              <div class="button-icon pull-left" data-bind="click: clickOnAddPeople, attr:{'title': addPeopleTooltip}" data-uie-name="do-add-people">
                <div class="button-icon icon-people-add"></div>
                <label data-bind="l10n_text: addActionText"></label>
              </div>
            <!-- /ko -->
            <div class="button-icon icon-minus pull-right" data-bind="click: clickToLeave, l10n_tooltip: z.string.tooltipPeopleLeave" data-uie-name="do-leave"></div>
          <!-- /ko -->
        </div>
      </div>

      <!-- ko if: showUserState -->
        <user-profile class="participants-user-profile" params="
          add_people: clickOnAddPeople,
          block: clickToBlock,
          close: clickOnMemberBack,
          conversation: conversationEntity,
          leave: clickToLeave,
          mode: z.components.UserProfile.MODE.PEOPLE,
          pending: clickOnPending,
          profile: clickOnSelfProfile,
          remove: clickToRemoveMember,
          unblock: clickToUnblock,
          user: selectedParticipant
        "></user-profile>
      <!-- /ko -->
    <!-- /ko -->

    <!-- ko if: activeAddState() -->
      <div class="participants-search">
        <div class="participants-search-header">
          <div class="participants-search-header-row">
            <user-input class="participants-search-header-list user-list-light" params="input: searchInput, selected: selectedContacts, placeholder: z.string.peopleSearchPlaceholder" spellcheck="false"></user-input>
            <div class="participants-search-header-close icon-close icon-button" data-bind="click: clickOnCloseAdding, l10n_tooltip: z.string.tooltipSearchClose" data-uie-name="do-close"></div>
          </div>
          <!-- ko if: showIntegrations() -->
            <div class="participants-search-tabs">
              <div class="participants-search-tab" data-bind="css: {'active': stateAddPeople}, click: clickOnAddPeople, l10n_text: z.string.peopleTabsPeople" data-uie-name="do-add-people"></div>
              <div class="participants-search-tab" data-bind="css: {'active': stateAddService}, click: clickOnAddService, l10n_text: z.string.peopleTabsServices" data-uie-name="do-add-services"></div>
            </div >
          <!-- /ko -->
        </div >
        <div class="participants-search-content">
          <div class="participants-search-list" data-bind="antiscroll: shouldUpdateScrollbar">
            <!-- ko if: stateAddPeople() -->
              <user-list class="user-list-light" params="user: contacts, filter: searchInput, selected: selectedContacts"></user-list>
            <!-- /ko -->
            <!-- ko if: stateAddService() -->
              <service-list class="service-list-light" params="services: services, click: clickOnSelectService, isSearching: isSearching"></service-list>
            <!-- /ko -->
          </div>
        </div>
        <!-- ko if: stateAddPeople() -->
          <button class="participants-search-footer button button-full" data-bind="enable: selectedContacts().length > 0, click: clickToAddMembers" data-uie-name="do-create">
            <span class="icon-people-add participants-search-icon"></span>
            <span data-bind="l10n_text: z.string.peopleConfirmLabel"></span>
          </button>
        <!-- /ko -->
      </div>
    <!-- /ko -->

    <!-- ko if: showServiceStates() -->
      <div class="user-profile-transition">
        <div class="participants-service-profile">
          <!-- ko if: groupMode() -->
            <div class="participants-service-profile-header">
              <div class="participants-service-profile-back" data-bind="click: clickOnServiceBack, l10n_tooltip: z.string.tooltipPeopleBack" data-uie-name="do-back">
                <svg width="16" height="16" viewBox="0 0 16 16">
                  <path fill="#33373A" d="M4.83 9l5.24 5.24-1.41 1.41L1 8 8.66.34l1.41 1.41L4.83 7H15v2z"/>
                </svg>
              </div>
            </div>
          <!-- /ko -->
          <div class="participants-service-profile-body">
            <div class="participants-service-profile-details">
              <participant-avatar params="participant: selectedService, size: z.components.ParticipantAvatar.SIZE.LARGE"></participant-avatar>
              <div class="participants-service-profile-details-content">
                <div class="participants-service-profile-name" data-bind="text: selectedService().name" data-uie-name="status-service-name"></div>
                <div class="participants-service-profile-provider" data-bind="text: selectedService().providerName()" data-uie-name="status-service-provider"></div>
              </div>
            </div>
            <div class="participants-service-profile-description" data-bind="text: selectedService().description" data-uie-name="status-service-description"></div>
          </div>
          <!-- ko if: stateServiceConfirmation() || showServiceRemove() -->
            <div class="participants-service-profile-footer">
              <!-- ko if: stateServiceConfirmation() -->
                <button class="participants-service-profile-button" data-bind="click: clickToAddService, l10n_text: z.string.peopleServiceConfirmButton" data-uie-name="do-service-confirm"></button>
              <!-- /ko -->
              <!-- ko if: showServiceRemove() -->
                <button class="participants-service-profile-button button-theme-red" data-bind="click: clickToRemoveService, l10n_text: z.string.peopleServiceRemovalButton" data-uie-name="do-service-remove"></button>
              <!-- /ko -->
            </div>
          <!-- /ko -->
        </div>
      </div>
    <!-- /ko -->
  </div>
</div><|MERGE_RESOLUTION|>--- conflicted
+++ resolved
@@ -9,13 +9,8 @@
       <div class="participants-group">
         <div class="participants-group-header">
           <div class="name popover-title">
-<<<<<<< HEAD
-            <div data-bind="visible: !isEditing(), text: conversationEntity().display_name(), click: clickToEdit, l10n_tooltip: z.string.tooltip_people_rename" data-uie-name="status-name"></div>
+            <div data-bind="visible: !isEditing(), text: conversationEntity().display_name(), click: clickToEdit, l10n_tooltip: z.string.tooltipPeopleRename" data-uie-name="status-name"></div>
             <textarea data-bind="visible: isEditing, value: conversationEntity().display_name(), enter: renameConversation, hasFocus: isEditing, resize" maxlength="64" dir="auto" data-uie-name="enter-name"></textarea>
-=======
-            <div data-bind="visible: !isEditing(), text: conversation().display_name(), click: clickToEdit, l10n_tooltip: z.string.tooltipPeopleRename" data-uie-name="status-name"></div>
-            <textarea data-bind="visible: isEditing, value: conversation().display_name(), enter: renameConversation, hasFocus: isEditing, resize" maxlength="64" dir="auto" data-uie-name="enter-name"></textarea>
->>>>>>> 165d920d
           </div>
           <span class="edit icon-edit" data-bind="visible: isEditable() && !isEditing(), click: clickToEdit"></span>
           <div class="people popover-meta text-uppercase" data-bind="l10n_text: {'id': z.string.peoplePeople, 'substitute': participants().length}"></div>
