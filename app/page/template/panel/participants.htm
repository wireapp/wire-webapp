<div id="participants" class="participants" data-bind="with: $root.participants, css: {'show-participant': $root.participants.showParticipantProfile()}">
  <div class="right-panel-header">
    <div></div>
    <div class="right-panel-close icon-close icon-button"></div>
  </div>
  <div class="participants-transition">
<<<<<<< HEAD
    <!-- ko if: stateParticipants() -->
=======

    <!-- ko if: stateParticipants() && conversationEntity() -->
>>>>>>> 5f492281
      <div class="participants-group">
        <div class="participants-group-header">
          <div class="name popover-title">
            <div data-bind="visible: !isEditing(), text: conversationEntity().display_name(), click: clickToEdit, l10n_tooltip: z.string.tooltip_people_rename" data-uie-name="status-name"></div>
            <textarea data-bind="visible: isEditing, value: conversationEntity().display_name(), enter: renameConversation, hasFocus: isEditing, resize" maxlength="64" dir="auto" data-uie-name="enter-name"></textarea>
          </div>
          <span class="edit icon-edit" data-bind="visible: isEditable() && !isEditing(), click: clickToEdit"></span>
          <div class="people popover-meta text-uppercase" data-bind="l10n_text: {'id': z.string.people_people, 'substitute': participants().length}"></div>
        </div>
        <div class="participants-group-list">
          <user-list params="user: unverifiedParticipants, click: clickOnShowParticipant, mode: z.components.UserList.MODE.DEFAULT" data-uie-name="list-unverified"></user-list>
          <!-- ko if: verifiedParticipants().length -->
            <div class="participants-group-list-separator">
              <svg width="16" height="16">
                <use xlink:href="#icon-verified"></use>
              </svg>
              <span class="label-xs" data-bind="l10n_text: z.string.people_verified"></span>
              <hr>
            </div>
            <user-list params="user: verifiedParticipants, click: clickOnShowParticipant, mode: z.components.UserList.MODE.DEFAULT" data-uie-name="list-verified"></user-list>
          <!-- /ko -->
          <!-- ko if: serviceParticipants().length -->
            <div class="participants-group-list-separator">
              <span class="label-xs" data-bind="l10n_text: z.string.people_services"></span>
              <hr>
            </div>
            <service-list params="services: serviceParticipants, click: clickOnShowParticipant, mode: z.components.ServiceList.MODE.DEFAULT" data-uie-name="list-services"></service-list>
          <!-- /ko -->
        </div>
        <div class="participants-group-footer">
          <!-- ko ifnot: conversationEntity().removed_from_conversation()-->
            <!-- ko ifnot: conversationEntity().is_guest() -->
              <div class="button-icon pull-left" data-bind="click: clickOnAddPeople, attr:{'title': addPeopleTooltip}" data-uie-name="do-add-people">
                <div class="button-icon icon-people-add"></div>
                <label data-bind="l10n_text: addActionText"></label>
              </div>
            <!-- /ko -->
            <div class="button-icon icon-minus pull-right" data-bind="click: clickToLeave, l10n_tooltip: z.string.tooltip_people_leave" data-uie-name="do-leave"></div>
          <!-- /ko -->
        </div>
      </div>

      <!-- ko if: showUserState -->
        <user-profile class="participants-user-profile" params="
          add_people: clickOnAddPeople,
          block: clickToBlock,
          close: clickOnMemberBack,
          conversation: conversationEntity,
          leave: clickToLeave,
          mode: z.components.UserProfile.MODE.PEOPLE,
          pending: clickOnPending,
          profile: clickOnSelfProfile,
          remove: clickToRemoveMember,
          unblock: clickToUnblock,
          user: selectedParticipant
        "></user-profile>
      <!-- /ko -->
    <!-- /ko -->

    <!-- ko if: activeAddState() -->
      <div class="participants-search">
        <div class="participants-search-header">
          <div class="participants-search-header-row">
            <user-input class="participants-search-header-list user-list-light" params="input: searchInput, selected: selectedContacts, placeholder: z.string.people_search_placeholder" spellcheck="false"></user-input>
            <div class="participants-search-header-close icon-close icon-button" data-bind="click: clickOnCloseAdding, l10n_tooltip: z.string.tooltip_search_close" data-uie-name="do-close"></div>
          </div>
          <!-- ko if: showIntegrations() -->
            <div class="participants-search-tabs">
              <div class="participants-search-tab" data-bind="css: {'active': stateAddPeople}, click: clickOnAddPeople, l10n_text: z.string.people_tabs_people" data-uie-name="do-add-people"></div>
              <div class="participants-search-tab" data-bind="css: {'active': stateAddService}, click: clickOnAddService, l10n_text: z.string.people_tabs_services" data-uie-name="do-add-services"></div>
            </div >
          <!-- /ko -->
        </div >
        <div class="participants-search-content">
          <div class="participants-search-list" data-bind="antiscroll: shouldUpdateScrollbar">
            <!-- ko if: stateAddPeople() -->
              <user-list class="user-list-light" params="user: contacts, filter: searchInput, selected: selectedContacts"></user-list>
            <!-- /ko -->
            <!-- ko if: stateAddService() -->
              <service-list class="service-list-light" params="services: services, click: clickOnSelectService, isSearching: isSearching"></service-list>
            <!-- /ko -->
          </div>
        </div>
        <!-- ko if: stateAddPeople() -->
          <button class="participants-search-footer button button-full" data-bind="enable: selectedContacts().length > 0, click: clickToAddMembers" data-uie-name="do-create">
            <span class="icon-people-add participants-search-icon"></span>
            <span data-bind="l10n_text: z.string.people_confirm_label"></span>
          </button>
        <!-- /ko -->
      </div>
    <!-- /ko -->

    <!-- ko if: showServiceStates() -->
      <div class="user-profile-transition">
        <div class="participants-service-profile">
          <!-- ko if: groupMode() -->
            <div class="participants-service-profile-header">
              <div class="participants-service-profile-back" data-bind="click: clickOnServiceBack, l10n_tooltip: z.string.tooltip_people_back" data-uie-name="do-back">
                <svg width="16" height="16" viewBox="0 0 16 16">
                  <path fill="#33373A" d="M4.83 9l5.24 5.24-1.41 1.41L1 8 8.66.34l1.41 1.41L4.83 7H15v2z"/>
                </svg>
              </div>
            </div>
          <!-- /ko -->
          <div class="participants-service-profile-body">
            <div class="participants-service-profile-details">
              <participant-avatar params="participant: selectedService, size: z.components.ParticipantAvatar.SIZE.LARGE"></participant-avatar>
              <div class="participants-service-profile-details-content">
                <div class="participants-service-profile-name" data-bind="text: selectedService().name" data-uie-name="status-service-name"></div>
                <div class="participants-service-profile-provider" data-bind="text: selectedService().providerName()" data-uie-name="status-service-provider"></div>
              </div>
            </div>
            <div class="participants-service-profile-description" data-bind="text: selectedService().description" data-uie-name="status-service-description"></div>
          </div>
          <!-- ko if: stateServiceConfirmation() || showServiceRemove() -->
            <div class="participants-service-profile-footer">
              <!-- ko if: stateServiceConfirmation() -->
                <button class="participants-service-profile-button" data-bind="click: clickToAddService, l10n_text: z.string.people_service_confirm_button" data-uie-name="do-service-confirm"></button>
              <!-- /ko -->
              <!-- ko if: showServiceRemove() -->
                <button class="participants-service-profile-button button-theme-red" data-bind="click: clickToRemoveService, l10n_text: z.string.people_service_removal_button" data-uie-name="do-service-remove"></button>
              <!-- /ko -->
            </div>
          <!-- /ko -->
        </div>
      </div>
    <!-- /ko -->
  </div>
</div><|MERGE_RESOLUTION|>--- conflicted
+++ resolved
@@ -4,12 +4,8 @@
     <div class="right-panel-close icon-close icon-button"></div>
   </div>
   <div class="participants-transition">
-<<<<<<< HEAD
-    <!-- ko if: stateParticipants() -->
-=======
 
     <!-- ko if: stateParticipants() && conversationEntity() -->
->>>>>>> 5f492281
       <div class="participants-group">
         <div class="participants-group-header">
           <div class="name popover-title">
