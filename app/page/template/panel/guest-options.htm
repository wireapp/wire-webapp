--- conflicted
+++ resolved
@@ -1,18 +1,10 @@
 <div  id="guest-options" class="guest-options" data-bind="with: $root.guestOptions">
   <!-- ko if: isVisible() -->
-<<<<<<< HEAD
     <div class="right-panel-header">
-      <arrow-left-icon class="right-panel-mute icon-button" data-uie-name="do-mute"></arrow-left-icon>
+      <arrow-left-icon class="icon-button" data-bind="click: clickOnBack" data-uie-name="do-close"></arrow-left-icon>
       <div class="right-panel-title" data-bind="l10n-text: z.string.guestOptionsTitle"></div>
-      <close-icon class="right-panel-close icon-button" data-uie-name="do-close"></close-icon>
+      <close-icon class="right-panel-close icon-button" data-bind="click: clickOnClose" data-uie-name="do-close"></close-icon>
     </div>
     <guest-mode-toggle params="isChecked: isGuestRoom, onToggle: toggleAccessState"></guest-mode-toggle>
-=======
-    <div>
-      <arrow-left-icon class="icon-button" data-bind="click: clickOnBack" data-uie-name="do-close"></arrow-left-icon>
-      <close-icon class="icon-button" data-bind="click: clickOnClose" data-uie-name="do-close"></close-icon>
-    </div>
-    <div>Guest options view</div>
->>>>>>> ff817ac7
   <!-- /ko -->
 </div>