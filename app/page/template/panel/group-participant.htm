<div id="group-participant" class="panel__page group-participant" data-bind="with: $root.groupParticipant">
  <!-- ko if: isVisible() -->
    <div class="panel__header">
      <arrow-left-icon class="icon-button" data-bind="click: clickOnBack" data-uie-name="do-close"></arrow-left-icon>
      <close-icon class="icon-button" data-bind="click: clickOnClose" data-uie-name="do-close"></close-icon>
    </div>
    <div class="right-panel-content">
      <!-- ko if: showUser() -->
        <div class="conversation-details__header">
          <div class="conversation-details__name conversation-details__name--centered" data-bind="text: selectedParticipant().name()" data-uie-name="status-name"></div>
          <!-- ko if: selectedParticipant().username() -->
<<<<<<< HEAD
            <div class="conversation-details__user-name" data-bind="text: selectedParticipant().username()"></div>
=======
            <div class="conversation-details__user-name" data-bind="text: selectedParticipant().username()" data-uie-name="status-username"></div>
>>>>>>> 16d7e540
          <!-- /ko -->
          <div class="conversation-details__participants">
            <participant-avatar params="participant: selectedParticipant(), size: z.components.ParticipantAvatar.SIZE.X_LARGE" data-uie-name="status-profile-picture"></participant-avatar>
            <!-- if: isTeam() -->
              <availability-state
                class="conversation-details__availability"
                data-uie-name="status-availability"
                params="availability: selectedParticipant().availability(), label: availabilityLabel()">
              </availability-state>
            <!-- /ko -->
          </div>
        </div>
        <div class="group-participant-bottom-actions">
          <!-- ko if: showActionDevices() -->
            <div class="panel__action-item conversation-details__devices" data-bind="click: clickOnDevices" data-uie-name="go-devices">
              <devices-icon class="panel__action-item__icon"></devices-icon>
              <div class="panel__action-item__text" data-bind="l10n_text: z.string.groupParticipantActionDevices"></div>
              <disclose-icon></disclose-icon>
            </div>
          <!-- /ko -->
          <!-- ko if: showActionSelfProfile() -->
            <div class="panel__action-item"  data-bind="click: clickOnShowProfile" data-uie-name="go-profile">
              <profile-icon class="panel__action-item__icon"></profile-icon>
              <div class="panel__action-item__text" data-bind="l10n_text: z.string.groupParticipantActionSelfProfile"></div>
            </div>
          <!-- /ko -->
          <!-- ko if: showActionOpenConversation() -->
            <div class="panel__action-item"  data-bind="click: clickOnOpenConversation" data-uie-name="go-conversation">
              <message-icon class="panel__action-item__icon"></message-icon>
              <div class="panel__action-item__text" data-bind="l10n_text: z.string.groupParticipantActionOpenConversation"></div>
            </div>
          <!-- /ko -->
          <!-- ko if: showActionsIncomingRequest() -->
            <div class="panel__action-item"  data-bind="click: clickToAcceptRequest" data-uie-name="do-accept-request">
              <check-icon class="panel__action-item__icon"></check-icon>
              <div class="panel__action-item__text" data-bind="l10n_text: z.string.groupParticipantActionIncomingRequest"></div>
            </div>
            <div class="panel__action-item"  data-bind="click: clickToIgnoreRequest" data-uie-name="do-ignore-request">
              <close-icon class="panel__action-item__icon"></close-icon>
              <div class="panel__action-item__text" data-bind="l10n_text: z.string.groupParticipantActionIgnoreRequest"></div>
            </div>
          <!-- /ko -->
          <!-- ko if: showActionsOutgoingRequest() -->
            <div class="panel__action-item"  data-bind="click: clickOnOpenConversation" data-uie-name="go-conversation">
              <message-icon class="panel__action-item__icon"></message-icon>
              <div class="panel__action-item__text" data-bind="l10n_text: z.string.groupParticipantActionPending"></div>
            </div>
            <div class="panel__action-item"  data-bind="click: clickToCancelRequest" data-uie-name="do-cancel-request">
              <undo-icon class="panel__action-item__icon"></undo-icon>
              <div class="panel__action-item__text" data-bind="l10n_text: z.string.groupParticipantActionCancelRequest"></div>
            </div>
          <!-- /ko -->
          <!-- ko if: showActionSendRequest() -->
            <div class="panel__action-item"  data-bind="click: clickToSendRequest" data-uie-name="do-send-request">
              <plus-icon class="panel__action-item__icon"></plus-icon>
              <div class="panel__action-item__text" data-bind="l10n_text: z.string.groupParticipantActionSendRequest"></div>
            </div>
          <!-- /ko -->
          <!-- ko if: showActionBlock() -->
            <div class="panel__action-item"  data-bind="click: clickToBlock" data-uie-name="do-block">
              <block-icon class="panel__action-item__icon"></block-icon>
              <div class="panel__action-item__text" data-bind="l10n_text: z.string.groupParticipantActionBlock"></div>
            </div>
          <!-- /ko -->
          <!-- ko if: showActionUnblock() -->
            <div class="panel__action-item"  data-bind="click: clickToUnblock" data-uie-name="do-unblock">
              <block-icon class="panel__action-item__icon"></block-icon>
              <div class="panel__action-item__text" data-bind="l10n_text: z.string.groupParticipantActionUnblock"></div>
            </div>
          <!-- /ko -->
          <!-- ko if: showActionLeave() -->
            <div class="panel__action-item"  data-bind="click: clickToLeave" data-uie-name="do-leave">
              <leave-icon class="panel__action-item__icon"></leave-icon>
              <div class="panel__action-item__text" data-bind="l10n_text: z.string.groupParticipantActionLeave"></div>
            </div>
          <!-- /ko -->
          <!-- ko if: showActionRemove() -->
            <div class="panel__action-item"  data-bind="click: clickToRemove" data-uie-name="do-remove">
              <minus-icon class="panel__action-item__icon"></minus-icon>
              <div class="panel__action-item__text" data-bind="l10n_text: z.string.groupParticipantActionRemove"></div>
            </div>
          <!-- /ko -->
        </div>
      <!-- /ko -->

      <!-- ko if: showService() -->
        <div class="conversation-details__header">
          <div class="conversation-details__name conversation-details__name--centered" data-bind="text: selectedService().name" data-uie-name="status-service-name"></div>
          <div class="conversation-details__user-name"  data-bind="text: selectedService().providerName()" data-uie-name="status-service-provider"></div>
          <div class="conversation-details__participants">
            <participant-avatar params="participant: selectedService, size: z.components.ParticipantAvatar.SIZE.LARGE"></participant-avatar>
          </div>
          <div data-bind="text: selectedService().description" data-uie-name="status-service-description"></div>
        </div>
        <!-- ko if: showActionRemove() -->
          <div>
            <button class="button-theme-red" data-bind="click: clickToRemoveService, l10n_text: z.string.groupParticipantServiceRemovalButton" data-uie-name="do-service-remove"></button>
          </div>
        <!-- /ko -->
      <!-- /ko -->
    </div>
  <!-- /ko -->
</div><|MERGE_RESOLUTION|>--- conflicted
+++ resolved
@@ -9,11 +9,7 @@
         <div class="conversation-details__header">
           <div class="conversation-details__name conversation-details__name--centered" data-bind="text: selectedParticipant().name()" data-uie-name="status-name"></div>
           <!-- ko if: selectedParticipant().username() -->
-<<<<<<< HEAD
-            <div class="conversation-details__user-name" data-bind="text: selectedParticipant().username()"></div>
-=======
             <div class="conversation-details__user-name" data-bind="text: selectedParticipant().username()" data-uie-name="status-username"></div>
->>>>>>> 16d7e540
           <!-- /ko -->
           <div class="conversation-details__participants">
             <participant-avatar params="participant: selectedParticipant(), size: z.components.ParticipantAvatar.SIZE.X_LARGE" data-uie-name="status-profile-picture"></participant-avatar>
