--- conflicted
+++ resolved
@@ -4,13 +4,8 @@
       <arrow-left-icon class="icon-button" data-bind="click: clickOnBack" data-uie-name="do-close"></arrow-left-icon>
       <close-icon class="icon-button" data-bind="click: clickOnClose" data-uie-name="do-close"></close-icon>
     </div>
-<<<<<<< HEAD
-    <div class="right-panel-content">
+    <div class="panel__content">
       <!-- ko ifnot: selectedParticipant().isBot -->
-=======
-    <div class="panel__content">
-      <!-- ko if: showUser() -->
->>>>>>> 2fb3d88d
         <div class="conversation-details__header">
           <div class="conversation-details__name conversation-details__name--centered" data-bind="text: selectedParticipant().name()" data-uie-name="status-name"></div>
           <!-- ko if: selectedParticipant().username() -->
