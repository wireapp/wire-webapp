--- conflicted
+++ resolved
@@ -84,7 +84,7 @@
               <!-- ko if: showActionTimedMessages() -->
                 <div class="conversation-details__timed-messages">
                   <div class="panel__action-item" data-bind="click: clickOnTimedMessages" data-uie-name="go-timed-messages">
-                    <hourglass-icon class="panel__action-item__icon"></hourglass-icon>
+                     <timer-icon class="panel__action-item__icon"></timer-icon>
                     <div class="panel__action-item__text" data-bind="l10n_text: z.string.conversationDetailsActionTimedMessages"></div>
                     <div class="panel__action-item__status" data-bind="l10n_text: timedMessagesText" data-uie-name="status-timed-messages"></div>
                     <disclose-icon></disclose-icon>
@@ -92,19 +92,6 @@
                 </div>
               <!-- /ko -->
             <!-- /ko -->
-<<<<<<< HEAD
-=======
-            <!-- ko if: showActionTimedMessages() -->
-              <div class="conversation-details__timed-messages">
-                <div class="panel__action-item" data-bind="click: clickOnTimedMessages" data-uie-name="go-timed-messages">
-                  <timer-icon class="panel__action-item__icon"></timer-icon>
-                  <div class="panel__action-item__text" data-bind="l10n_text: z.string.conversationDetailsActionTimedMessages"></div>
-                  <div class="panel__action-item__status" data-bind="l10n_text: timedMessagesText" data-uie-name="status-timed-messages"></div>
-                  <disclose-icon></disclose-icon>
-                </div>
-              </div>
-            <!-- /ko -->
->>>>>>> 144c46d5
           </div>
         <!-- /ko -->
 
