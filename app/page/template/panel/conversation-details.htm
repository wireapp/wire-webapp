<div id="conversation-details" class="panel__page panel__page--visible conversation-details" data-bind="with: $root.conversationDetails">
  <!-- ko if: isVisible() -->
    <div class="panel__header panel__header--reverse">
      <close-icon class="right-panel-close icon-button" data-bind="click: clickOnClose" data-uie-name="do-close"></close-icon>
      <!-- ko if: !conversationEntity().is_request() && !conversationEntity().removed_from_conversation() -->
        <mute-icon class="right-panel-mute icon-button" data-bind="click: clickToToggleMute, css: {'right-panel-mute--active': conversationEntity().is_muted()} " data-uie-name="do-mute"></mute-icon>
      <!-- /ko -->
    </div>
    <div class="panel__content">
<<<<<<< HEAD
      <div class="conversation-details__header">
        <!-- ko if: isNameEditable() -->
          <div class="conversation-details__name" data-bind="visible: !isEditingName(), click: clickToEditGroupName, l10n_tooltip: z.string.tooltipConversationDetailsRename" data-uie-name="status-name">
            <div class="conversation-details__name" data-bind="text: conversationEntity().display_name()"></div>
            <edit-icon class="conversation-details__name__edit-icon"></edit-icon>
            <!-- ko if: isVerified() -->
              <verified-icon class="conversation-details__name__verified-icon-right" data-uie-name="status-verified-conversation"></verified-icon>
            <!-- /ko -->
          </div>
          <textarea class="conversation-details__name conversation-details__name--input" spellcheck="false" data-bind="visible: isEditingName, value: conversationEntity().display_name(), enter: renameConversation, hasFocus: isEditingName, resize" maxlength="64" dir="auto" data-uie-name="enter-name"></textarea>
        <!-- /ko -->
        <!-- ko ifnot: isNameEditable() -->
          <div class="conversation-details__name" data-bind="css: {'conversation-details__name--centered': conversationEntity().is_one2one}">
            <div style="display:flex;flex-direction:row;">
=======
      <div class="panel__content__scroll" data-bind="antiscroll: shouldUpdateScrollbar">
        <div class="conversation-details__header">
          <!-- ko if: isNameEditable() -->
            <div class="conversation-details__name" data-bind="visible: !isEditingName(), click: clickToEditGroupName, l10n_tooltip: z.string.tooltipConversationDetailsRename" data-uie-name="status-name">
              <div class="conversation-details__name" data-bind="text: conversationEntity().display_name()"></div>
              <edit-icon class="conversation-details__name__edit-icon"></edit-icon>
>>>>>>> 7ae590e4
              <!-- ko if: isVerified() -->
                <verified-icon class="conversation-details__name__verified-icon" data-uie-name="status-verified-conversation"></verified-icon>
              <!-- /ko -->
            </div>
            <textarea class="conversation-details__name conversation-details__name--input" spellcheck="false" data-bind="visible: isEditingName, value: conversationEntity().display_name(), enter: renameConversation, hasFocus: isEditingName, resize" maxlength="64" dir="auto" data-uie-name="enter-name"></textarea>
          <!-- /ko -->
          <!-- ko ifnot: isNameEditable() -->
            <div class="conversation-details__name" data-bind="css: {'conversation-details__name--centered': conversationEntity().is_one2one}">
              <div style="display:flex;flex-direction:row;">
                <!-- ko if: isVerified() -->
                  <verified-icon class="conversation-details__name__verified-icon" data-uie-name="status-verified-conversation"></verified-icon>
                <!-- /ko -->
                <div data-bind="text: conversationEntity().display_name()" data-uie-name="status-name"></div>
              </div>
            </div>
          <!-- /ko -->

          <!-- ko if: conversationEntity().is_group() -->
            <div class="conversation-details__participant_count">
              <!-- ko if: userParticipants().length -->
                <span class="conversation-details__participant_count__user">
                  <span class="conversation-details__participant_count__number" data-bind="text: userParticipants().length" data-uie-name="status-user-count"></span>
                  <span class="conversation-details__participant_count__text" data-bind="l10n_text: participantsUserText"></span>
                </span>
              <!-- /ko -->
              <!-- ko if: serviceParticipants().length -->
                <span class="conversation-details__participant_count__service">
                  <span class="conversation-details__participant_count__number" data-bind="text: serviceParticipants().length" data-uie-name="status-service-count"></span>
                  <span class="conversation-details__participant_count__text" data-bind="l10n_text: participantsServiceText"></span>
                </span>
              <!-- /ko -->
            </div>
          <!-- /ko -->
          <!-- ko if: isSingleUserMode() && userName() -->
            <div class="conversation-details__user-name" data-bind="text: userName()" data-uie-name="status-username"></div>
          <!-- /ko -->
        </div>

        <!-- ko if: isActiveParticipant() -->
          <div class="conversation-details-top-actions">
            <!-- ko if: showActionAddParticipants() -->
              <div class="conversation-details__participant-options">
                <div class="panel__action-item" data-bind="click: clickOnAddParticipants, attr:{'title': addPeopleTooltip}" data-uie-name="go-add-people">
                  <add-participants-icon class="panel__action-item__icon"></add-participants-icon>
                  <div class="panel__action-item__text" data-bind="l10n_text: z.string.conversationDetailsActionAddParticipants"></div>
                </div>
              </div>
              <!-- ko if: showActionGuestOptions() -->
                <div class="conversation-details__guest-options">
                  <div class="panel__action-item" data-bind="click: clickOnGuestOptions" data-uie-name="go-guest-options">
                    <guest-icon class="panel__action-item__icon"></guest-icon>
                    <div class="panel__action-item__text" data-bind="l10n_text: z.string.conversationDetailsActionGuestOptions"></div>
                    <div class="panel__action-item__status" data-bind="l10n_text: guestOptionsText" data-uie-name="status-allow-guests"></div>
                    <disclose-icon></disclose-icon>
                  </div>
                </div>
              <!-- /ko -->
            <!-- /ko -->
          </div>
        <!-- /ko -->

        <div class="conversation-details__participants">
          <!-- ko if: conversationEntity().is_group() -->
            <!-- ko if: userParticipants().length -->
              <div class="conversation-details__list-head" data-bind="text: z.string.conversationDetailsPeople"></div>
              <user-list params="user: userParticipants, click: clickOnShowParticipant, altStyle: true" data-uie-name="list-users"></user-list>
            <!-- /ko -->

            <!-- ko if: serviceParticipants().length -->
              <div class="conversation-details__list-head" data-bind="text: z.string.conversationDetailsServices"></div>
              <service-list params="services: serviceParticipants, click: clickOnShowParticipant, altStyle: true" data-uie-name="list-services"></service-list>
            <!-- /ko -->
          <!-- /ko -->
          <!-- ko if: isSingleUserMode() && conversationEntity().firstUserEntity() -->
            <participant-avatar params="participant: conversationEntity().firstUserEntity(), size: z.components.ParticipantAvatar.SIZE.X_LARGE" data-uie-name="status-profile-picture"></participant-avatar>
            <!-- if: isTeam() -->
              <availability-state class="conversation-details__availability"
                data-uie-name="status-availability"
                params="availability: conversationEntity().firstUserEntity().availability(), label: availabilityLabel()">
              </availability-state>
            <!-- /ko -->
          <!-- /ko -->
        </div>

        <!-- ko if: showActionDevices() -->
          <div class="conversation-details__devices">
            <div class="panel__action-item" data-bind="click: clickOnDevices" data-uie-name="go-devices">
              <devices-icon class="panel__action-item__icon"></devices-icon>
              <div class="panel__action-item__text" data-bind="l10n_text: z.string.conversationDetailsActionDevices"></div>
              <disclose-icon></disclose-icon>
            </div>
          </div>
        <!-- /ko -->

        <div class="conversation-details__bottom-actions">
          <!-- ko if: showActionCreateGroup() -->
            <div class="panel__action-item" data-bind="click: clickOnCreateGroup" data-uie-name="go-create-group">
              <group-icon class="panel__action-item__icon"></group-icon>
              <div class="panel__action-item__text" data-bind="l10n_text: z.string.conversationDetailsActionCreateGroup"></div>
            </div>
          <!-- /ko -->
          <div class="panel__action-item" data-bind="click: clickToArchive" data-uie-name="do-archive">
            <archive-icon class="panel__action-item__icon"></archive-icon>
            <div class="panel__action-item__text" data-bind="l10n_text: z.string.conversationDetailsActionArchive"></div>
          </div>
          <!-- ko if: showActionCancelRequest() -->
            <div class="panel__action-item" data-bind="click: clickToCancelRequest" data-uie-name="do-cancel-request">
              <close-icon class="panel__action-item__icon"></close-icon>
              <div class="panel__action-item__text" data-bind="l10n_text: z.string.conversationDetailsActionCancelRequest"></div>
            </div>
          <!-- /ko -->
          <!-- ko if: showActionClear() -->
            <div class="panel__action-item" data-bind="click: clickToClear" data-uie-name="do-clear">
              <delete-icon class="panel__action-item__icon"></delete-icon>
              <div class="panel__action-item__text" data-bind="l10n_text: z.string.conversationDetailsActionClear"></div>
            </div>
          <!-- /ko -->
          <!-- ko if: showActionBlock() -->
            <div class="panel__action-item" data-bind="click: clickToBlock" data-uie-name="do-block">
              <block-icon class="panel__action-item__icon"></block-icon>
              <div class="panel__action-item__text" data-bind="l10n_text: z.string.conversationDetailsActionBlock"></div>
            </div>
          <!-- /ko -->
          <!-- ko if: showActionLeave() -->
            <div class="panel__action-item" data-bind="click: clickToLeave" data-uie-name="do-leave">
              <leave-icon class="panel__action-item__icon"></leave-icon>
              <div class="panel__action-item__text" data-bind="l10n_text: z.string.conversationDetailsActionLeave"></div>
            </div>
          <!-- /ko -->
        </div>
      </div>
    </div>
  <!-- /ko -->
</div><|MERGE_RESOLUTION|>--- conflicted
+++ resolved
@@ -7,32 +7,15 @@
       <!-- /ko -->
     </div>
     <div class="panel__content">
-<<<<<<< HEAD
-      <div class="conversation-details__header">
-        <!-- ko if: isNameEditable() -->
-          <div class="conversation-details__name" data-bind="visible: !isEditingName(), click: clickToEditGroupName, l10n_tooltip: z.string.tooltipConversationDetailsRename" data-uie-name="status-name">
-            <div class="conversation-details__name" data-bind="text: conversationEntity().display_name()"></div>
-            <edit-icon class="conversation-details__name__edit-icon"></edit-icon>
-            <!-- ko if: isVerified() -->
-              <verified-icon class="conversation-details__name__verified-icon-right" data-uie-name="status-verified-conversation"></verified-icon>
-            <!-- /ko -->
-          </div>
-          <textarea class="conversation-details__name conversation-details__name--input" spellcheck="false" data-bind="visible: isEditingName, value: conversationEntity().display_name(), enter: renameConversation, hasFocus: isEditingName, resize" maxlength="64" dir="auto" data-uie-name="enter-name"></textarea>
-        <!-- /ko -->
-        <!-- ko ifnot: isNameEditable() -->
-          <div class="conversation-details__name" data-bind="css: {'conversation-details__name--centered': conversationEntity().is_one2one}">
-            <div style="display:flex;flex-direction:row;">
-=======
       <div class="panel__content__scroll" data-bind="antiscroll: shouldUpdateScrollbar">
         <div class="conversation-details__header">
           <!-- ko if: isNameEditable() -->
             <div class="conversation-details__name" data-bind="visible: !isEditingName(), click: clickToEditGroupName, l10n_tooltip: z.string.tooltipConversationDetailsRename" data-uie-name="status-name">
               <div class="conversation-details__name" data-bind="text: conversationEntity().display_name()"></div>
               <edit-icon class="conversation-details__name__edit-icon"></edit-icon>
->>>>>>> 7ae590e4
               <!-- ko if: isVerified() -->
-                <verified-icon class="conversation-details__name__verified-icon" data-uie-name="status-verified-conversation"></verified-icon>
-              <!-- /ko -->
+              <verified-icon class="conversation-details__name__verified-icon-right" data-uie-name="status-verified-conversation"></verified-icon>
+            <!-- /ko -->
             </div>
             <textarea class="conversation-details__name conversation-details__name--input" spellcheck="false" data-bind="visible: isEditingName, value: conversationEntity().display_name(), enter: renameConversation, hasFocus: isEditingName, resize" maxlength="64" dir="auto" data-uie-name="enter-name"></textarea>
           <!-- /ko -->
