<div id="conversation-details" class="panel__page conversation-details" data-bind="with: $root.subViews[z.viewModel.PanelViewModel.STATE.CONVERSATION_DETAILS]">
  <!-- ko if: isVisible() -->
    <div class="panel__header panel__header--reverse">
      <close-icon class="right-panel-close icon-button" data-bind="clickOrDrag: onClose" data-uie-name="do-close"></close-icon>
      <!-- ko if: showActionMute() -->
        <mute-icon class="right-panel-mute icon-button" data-bind="clickOrDrag: clickToToggleMute, css: {'right-panel-mute--active': activeConversation() && activeConversation().showNotificationsNothing()}" data-uie-name="do-mute"></mute-icon>
      <!-- /ko -->
    </div>
    <div class="panel__content">
      <div class="panel__content__scroll" data-bind="antiscroll: shouldUpdateScrollbar">

        <!-- ko if: isSingleUserMode() -->
          <!-- ko if: isServiceMode() -->
            <panel-service-details params="service: selectedService"></panel-service-details>
          <!-- /ko -->
          <!-- ko ifnot: isServiceMode() -->
            <panel-user-details params="participant: firstParticipant, isVerified: isVerified"></panel-user-details>
            <div class="conversation-details__devices">
              <div class="panel__action-item" data-bind="click: clickOnDevices" data-uie-name="go-devices">
                <devices-icon class="panel__action-item__icon"></devices-icon>
                <div class="panel__action-item__text" data-bind="l10n_text: z.string.conversationDetailsActionDevices"></div>
                <disclose-icon></disclose-icon>
              </div>
            </div>
          <!-- /ko -->
        <!-- /ko -->

        <!-- ko ifnot: isSingleUserMode() -->
        <div class="conversation-details__header">
            <!-- ko if: isNameEditable() -->
              <div class="conversation-details__name" data-bind="visible: !isEditingName(), click: clickToEditGroupName, l10n_tooltip: z.string.tooltipConversationDetailsRename" data-uie-name="status-name">
                <div class="conversation-details__name" data-bind="text: activeConversation() && activeConversation().display_name()"></div>
                <edit-icon class="conversation-details__name__edit-icon"></edit-icon>
              </div>
              <textarea class="conversation-details__name conversation-details__name--input"
                        dir="auto"
                        spellcheck="false"
                        data-bind="attr: {maxlength: z.conversation.ConversationRepository.CONFIG.GROUP.MAX_NAME_LENGTH}, enter: renameConversation, resize, value: activeConversation() && activeConversation().display_name(), visible: isEditingName()"
                        data-uie-name="enter-name">
              </textarea>
            <!-- /ko -->
            <!-- ko ifnot: isNameEditable() -->
              <div class="conversation-details__name">
                <div class="conversation-details__flex-row">
                  <div data-bind="text: activeConversation() && activeConversation().display_name()" data-uie-name="status-name"></div>
                </div>
              </div>
            <!-- /ko -->

<<<<<<< HEAD
            <!-- ko if: activeConversation() && activeConversation().isGroup() -->
=======
            <!-- ko if: activeConversation() && activeConversation().is_group() -->
>>>>>>> 0d8e9512
              <div class="conversation-details__participant_count">
                <!-- ko if: userParticipants().length -->
                  <span class="conversation-details__participant_count__user">
                    <span class="conversation-details__participant_count__number" data-bind="text: showAllUsersCount() || userParticipants().length" data-uie-name="status-user-count"></span>
                    <span class="conversation-details__participant_count__text" data-bind="l10n_text: participantsUserText"></span>
                  </span>
                <!-- /ko -->
                <!-- ko if: serviceParticipants().length -->
                  <span class="conversation-details__participant_count__service">
                    <span class="conversation-details__participant_count__number" data-bind="text: serviceParticipants().length" data-uie-name="status-service-count"></span>
                    <span class="conversation-details__participant_count__text" data-bind="l10n_text: participantsServiceText"></span>
                  </span>
                <!-- /ko -->
              </div>
              <!-- ko if: isTeam() -->
                <div class="panel__info-text conversation-details__group-size-info" data-bind="l10n_text: {id: z.string.groupSizeInfo, substitute: z.conversation.ConversationRepository.CONFIG.GROUP.MAX_SIZE}" data-uie-name="status-group-size-info-conversation-details"></div>
              <!-- /ko -->
            <!-- /ko -->
          </div>
          <!-- ko if: isActiveParticipant() -->
            <div class="conversation-details-top-actions">
              <!-- ko if: showActionAddParticipants() -->
                <div class="conversation-details__participant-options">
                  <div class="panel__action-item" data-bind="click: clickOnAddParticipants, attr:{'title': addPeopleTooltip}" data-uie-name="go-add-people">
                    <plus-icon class="panel__action-item__icon"></plus-icon>
                    <div class="panel__action-item__text" data-bind="l10n_text: z.string.conversationDetailsActionAddParticipants"></div>
                    <disclose-icon></disclose-icon>
                  </div>
                </div>
                <!-- ko if: showSectionOptions() -->
                  <div class="conversation-details__list-head" data-bind="text: z.string.conversationDetailsOptions"></div>
                  <!-- ko if: showActionNotificationSettings() -->
                    <div class="conversation-details__notifications">
                      <div class="panel__action-item" data-bind="click: clickOnNotifications" data-uie-name="go-notifications">
                        <notification-icon class="panel__action-item__icon"></notification-icon>
                        <div class="panel__action-item__text" data-bind="l10n_text: z.string.conversationDetailsActionNotifications"></div>
                        <div class="panel__action-item__status" data-bind="l10n_text: notificationStatusText" data-uie-name="status-notifications"></div>
                        <disclose-icon></disclose-icon>
                      </div>
                    </div>
                  <!-- /ko -->
                  <!-- ko if: showActionTimedMessages() -->
                    <div class="conversation-details__timed-messages">
                      <div class="panel__action-item" data-bind="click: clickOnTimedMessages" data-uie-name="go-timed-messages">
                        <timer-icon class="panel__action-item__icon"></timer-icon>
                        <div class="panel__action-item__text" data-bind="l10n_text: z.string.conversationDetailsActionTimedMessages"></div>
                        <div class="panel__action-item__status" data-bind="l10n_text: timedMessagesText" data-uie-name="status-timed-messages"></div>
                        <disclose-icon></disclose-icon>
                      </div>
                    </div>
                  <!-- /ko -->
                  <!-- ko if: showActionGuestOptions() -->
                    <div class="conversation-details__guest-options">
                      <div class="panel__action-item" data-bind="click: clickOnGuestOptions" data-uie-name="go-guest-options">
                        <guest-icon class="panel__action-item__icon"></guest-icon>
                        <div class="panel__action-item__text" data-bind="l10n_text: z.string.conversationDetailsActionGuestOptions"></div>
                        <div class="panel__action-item__status" data-bind="l10n_text: guestOptionsText" data-uie-name="status-allow-guests"></div>
                        <disclose-icon></disclose-icon>
                      </div>
                    </div>
                  <!-- /ko -->
                <!-- /ko -->
              <!-- /ko -->
            </div>
          <!-- /ko -->
          <div class="conversation-details__participants">
            <!-- ko if: activeConversation() && activeConversation().isGroup() -->
              <!-- ko if: userParticipants().length -->
                <div class="conversation-details__list-head" data-bind="text: z.string.conversationDetailsPeople"></div>
                <user-list params="user: userParticipants, click: clickOnShowUser, altStyle: true, searchRepository: searchRepository" data-uie-name="list-users"></user-list>
                <!-- ko if: showAllUsersCount() > 0 -->
                  <div class="panel__action-item panel__action-item--no-border" data-bind="click: clickOnShowAll" data-uie-name="go-conversation-participants">
                    <people-icon class="panel__action-item__icon"></people-icon>
                    <div class="panel__action-item__text" data-bind="l10n_text: {id: z.string.conversationDetailsActionConversationParticipants, substitute: showAllUsersCount()}"></div>
                    <disclose-icon></disclose-icon>
                  </div>
                <!-- /ko -->
              <!-- /ko -->

              <!-- ko if: serviceParticipants().length -->
                <div class="conversation-details__list-head" data-bind="text: z.string.conversationDetailsServices"></div>
                <service-list params="services: serviceParticipants, click: clickOnShowService, altStyle: true" data-uie-name="list-services"></service-list>
              <!-- /ko -->
            <!-- /ko -->
          </div>
        <!-- /ko -->
        <!-- ko if: isActivatedAccount() -->
          <div class="conversation-details__bottom-actions">
            <!-- ko if: showActionNotificationSettings() -->
              <div class="conversation-details__notifications">
                <div class="panel__action-item" data-bind="click: clickOnNotifications" data-uie-name="go-notifications">
                  <notification-icon class="panel__action-item__icon"></notification-icon>
                  <div class="panel__action-item__text" data-bind="l10n_text: z.string.conversationDetailsActionNotifications"></div>
                  <div class="panel__action-item__status" data-bind="l10n_text: notificationStatusText" data-uie-name="status-notifications"></div>
                  <disclose-icon></disclose-icon>
                </div>
              </div>
            <!-- /ko -->
            <!-- ko if: showActionCreateGroup() -->
              <div class="panel__action-item" data-bind="click: clickOnCreateGroup" data-uie-name="go-create-group">
                <group-icon class="panel__action-item__icon"></group-icon>
                <div class="panel__action-item__text" data-bind="l10n_text: z.string.conversationDetailsActionCreateGroup"></div>
              </div>
            <!-- /ko -->
            <div class="panel__action-item" data-bind="click: clickToArchive" data-uie-name="do-archive">
              <archive-icon class="panel__action-item__icon"></archive-icon>
              <div class="panel__action-item__text" data-bind="l10n_text: z.string.conversationDetailsActionArchive"></div>
            </div>
            <!-- ko if: showActionCancelRequest() -->
              <div class="panel__action-item" data-bind="click: clickToCancelRequest" data-uie-name="do-cancel-request">
                <close-icon class="panel__action-item__icon"></close-icon>
                <div class="panel__action-item__text" data-bind="l10n_text: z.string.conversationDetailsActionCancelRequest"></div>
              </div>
            <!-- /ko -->
            <!-- ko if: showActionClear() -->
              <div class="panel__action-item" data-bind="click: clickToClear" data-uie-name="do-clear">
                <delete-icon class="panel__action-item__icon"></delete-icon>
                <div class="panel__action-item__text" data-bind="l10n_text: z.string.conversationDetailsActionClear"></div>
              </div>
            <!-- /ko -->
            <!-- ko if: showActionBlock() -->
              <div class="panel__action-item" data-bind="click: clickToBlock" data-uie-name="do-block">
                <block-icon class="panel__action-item__icon"></block-icon>
                <div class="panel__action-item__text" data-bind="l10n_text: z.string.conversationDetailsActionBlock"></div>
              </div>
            <!-- /ko -->
            <!-- ko if: showActionLeave() -->
              <div class="panel__action-item" data-bind="click: clickToLeave" data-uie-name="do-leave">
                <leave-icon class="panel__action-item__icon"></leave-icon>
                <div class="panel__action-item__text" data-bind="l10n_text: z.string.conversationDetailsActionLeave"></div>
              </div>
            <!-- /ko -->
          </div>
        <!-- /ko -->
      </div>
    </div>
  <!-- /ko -->
</div><|MERGE_RESOLUTION|>--- conflicted
+++ resolved
@@ -47,11 +47,7 @@
               </div>
             <!-- /ko -->
 
-<<<<<<< HEAD
             <!-- ko if: activeConversation() && activeConversation().isGroup() -->
-=======
-            <!-- ko if: activeConversation() && activeConversation().is_group() -->
->>>>>>> 0d8e9512
               <div class="conversation-details__participant_count">
                 <!-- ko if: userParticipants().length -->
                   <span class="conversation-details__participant_count__user">
