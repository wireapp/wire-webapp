--- conflicted
+++ resolved
@@ -43,7 +43,6 @@
       <!-- /ko -->
 
       <!-- ko ifnot: show_spinner() -->
-<<<<<<< HEAD
         <!-- ko if: peopleTabActive() -->
           <!-- ko ifnot: show_search_results() -->
             <!-- ko if: show_top_people() -->
@@ -54,10 +53,10 @@
             <!-- /ko -->
             <!-- ko if: show_contacts() -->
               <div class="start-ui-list-contacts" data-uie-name="status-contacts">
-                <!-- ko if: is_team() -->
+                <!-- ko if: isTeam() -->
                   <span class="start-ui-list-header start-ui-list-header-contacts" data-bind="l10n_text: z.string.search_contacts"></span>
                 <!-- /ko -->
-                <!-- ko ifnot: is_team() -->
+                <!-- ko ifnot: isTeam() -->
                   <span class="start-ui-list-header" data-bind="l10n_text: z.string.search_connections"></span>
                 <!-- /ko -->
                 <user-list class="search-list-theme-black" params="user: contacts, selected: selected_people"></user-list>
@@ -68,19 +67,19 @@
           <!-- ko if: show_search_results() -->
             <div class="start-ui-list-search-results">
               <div class="contacts" data-bind="visible: search_results.contacts().length > 0">
-                <!-- ko if: is_team() && !enableIntegrations() -->
+                <!-- ko if: isTeam() && !enableIntegrations() -->
                   <span class="start-ui-list-header start-ui-list-header-contacts" data-bind="l10n_text: z.string.search_contacts"></span>
                 <!-- /ko -->
-                <!-- ko ifnot: is_team() -->
+                <!-- ko ifnot: isTeam() -->
                   <span class="start-ui-list-header start-ui-list-header-connections" data-bind="l10n_text: z.string.search_connections"></span>
                 <!-- /ko -->
                 <user-list class="search-list-theme-black" params="user: search_results.contacts, selected: selected_people"></user-list>
               </div>
               <div class="start-ui-groups" data-bind="visible: search_results.groups().length > 0">
-                <!-- ko if: is_team() -->
+                <!-- ko if: isTeam() -->
                   <span class="start-ui-list-header" data-bind="l10n_text: z.string.search_team_groups"></span>
                 <!-- /ko -->
-                <!-- ko ifnot: is_team() -->
+                <!-- ko ifnot: isTeam() -->
                   <span class="start-ui-list-header" data-bind="l10n_text: z.string.search_groups"></span>
                 <!-- /ko -->
                 <group-list params="groups: search_results.groups, click: click_on_group"></group-list>
@@ -88,57 +87,10 @@
               <div class="others" data-bind="visible: search_results.others().length > 0">
                 <span class="start-ui-list-header" data-bind="l10n_text: z.string.search_others"></span>
                 <user-list class="search-list-theme-black" params="user: search_results.others, click: click_on_other, mode: z.components.UserListMode.OTHERS"></user-list>
-              </div>
-=======
-        <!-- ko ifnot: show_search_results() -->
-          <!-- ko if: show_top_people() -->
-            <div class="start-ui-list-top-people" data-uie-name="status-top-people">
-              <span class="start-ui-list-header start-ui-list-header-top-people" data-bind="l10n_text: z.string.search_top_people"></span>
-              <top-people class="search-list-theme-black" params="user: top_users, selected: selected_people"></top-people>
-            </div>
-          <!-- /ko  -->
-          <!-- ko if: show_contacts() -->
-            <div class="start-ui-list-contacts" data-uie-name="status-contacts">
-              <!-- ko if: isTeam() -->
-                <span class="start-ui-list-header start-ui-list-header-contacts" data-bind="l10n_text: z.string.search_contacts"></span>
-              <!-- /ko  -->
-              <!-- ko ifnot: isTeam() -->
-                <span class="start-ui-list-header" data-bind="l10n_text: z.string.search_connections"></span>
-              <!-- /ko  -->
-              <user-list class="search-list-theme-black" params="user: contacts, selected: selected_people"></user-list>
-            </div>
-          <!-- /ko  -->
-        <!-- /ko  -->
-
-        <!-- ko if: show_search_results() -->
-          <div class="start-ui-list-search-results">
-            <div class="contacts" data-bind="visible: search_results.contacts().length > 0">
-              <!-- ko if: isTeam() -->
-                <span class="start-ui-list-header start-ui-list-header-contacts" data-bind="l10n_text: z.string.search_contacts"></span>
-              <!-- /ko  -->
-              <!-- ko ifnot: isTeam() -->
-                <span class="start-ui-list-header start-ui-list-header-connections" data-bind="l10n_text: z.string.search_connections"></span>
-              <!-- /ko  -->
-              <user-list class="search-list-theme-black" params="user: search_results.contacts, selected: selected_people"></user-list>
-            </div>
-            <div class="start-ui-groups" data-bind="visible: search_results.groups().length > 0">
-              <!-- ko if: isTeam() -->
-                <span class="start-ui-list-header" data-bind="l10n_text: z.string.search_team_groups"></span>
-              <!-- /ko  -->
-              <!-- ko ifnot: isTeam() -->
-                <span class="start-ui-list-header" data-bind="l10n_text: z.string.search_groups"></span>
-              <!-- /ko  -->
-              <group-list params="groups: search_results.groups, click: click_on_group"></group-list>
-            </div>
-            <div class="others" data-bind="visible: search_results.others().length > 0">
-              <span class="start-ui-list-header" data-bind="l10n_text: z.string.search_others"></span>
-              <user-list class="search-list-theme-black" params="user: search_results.others, click: click_on_other, mode: z.components.UserListMode.OTHERS"></user-list>
->>>>>>> 0110d29a
             </div>
           <!-- /ko -->
         <!-- /ko -->
 
-<<<<<<< HEAD
         <!-- ko ifnot: peopleTabActive() -->
           <!-- ko if: show_search_results() -->
             <span class="start-ui-list-header"></span>
@@ -147,32 +99,22 @@
         <!-- /ko -->
       <!-- /ko -->
       <!-- ko if: peopleTabActive() -->
-        <!-- ko if: show_no_matches() -->
+        <!-- ko if: showMemberInvite() -->
+          <ul class="left-list-items">
+            <li class="left-list-item left-list-item-clickable" data-bind="click: clickOnMemberInvite">
+              <div class="left-column icon-envelope"></div>
+              <div class="center-column" data-bind="l10n_text: z.string.search_member_invite"></div>
+            </li>
+          </ul>
+        <!-- /ko  -->
+        <!-- ko if: showNowMatches() -->
           <div class="start-ui-no-contacts" data-bind="l10n_text: z.string.search_no_contacts_on_wire"></div>
         <!-- /ko -->
 
-        <!-- ko if: show_no_search_results() -->
+        <!-- ko if: showNoSearchResults() -->
           <div class="start-ui-no-search-results" data-bind="l10n_text: z.string.search_try_search"></div>
         <!-- /ko -->
       <!-- /ko -->
-=======
-      <!-- ko if: showMemberInvite() -->
-        <ul class="left-list-items">
-          <li class="left-list-item left-list-item-clickable" data-bind="click: clickOnMemberInvite">
-            <div class="left-column icon-envelope"></div>
-            <div class="center-column" data-bind="l10n_text: z.string.search_member_invite"></div>
-          </li>
-        </ul>
-      <!-- /ko  -->
-
-      <!-- ko if: showNoMatches() -->
-        <div class="start-ui-no-contacts" data-bind="l10n_text: z.string.search_no_contacts_on_wire"></div>
-      <!-- /ko  -->
-
-      <!-- ko if: showNoSearchResults() -->
-        <div class="start-ui-no-search-results" data-bind="l10n_text: z.string.search_try_search"></div>
-      <!-- /ko  -->
->>>>>>> 0110d29a
     </div>
   </div>
 
