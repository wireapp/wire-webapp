--- conflicted
+++ resolved
@@ -92,7 +92,6 @@
           <!-- /ko -->
         <!-- /ko -->
 
-<<<<<<< HEAD
         <!-- ko ifnot: peopleTabActive() -->
           <!-- ko if: show_search_results() -->
             <span class="start-ui-list-header"></span>
@@ -100,21 +99,11 @@
           <!-- /ko -->
         <!-- /ko -->
       <!-- /ko -->
-=======
-      <!-- ko if: showMemberInvite() -->
-        <ul class="left-list-items">
-          <li class="left-list-item left-list-item-clickable" data-bind="click: clickOnMemberInvite" data-uie-name="do-invite-member">
-            <div class="left-column icon-envelope"></div>
-            <div class="center-column" data-bind="l10n_text: z.string.search_member_invite"></div>
-          </li>
-        </ul>
-      <!-- /ko  -->
->>>>>>> 23c7c3ca
 
       <!-- ko if: peopleTabActive() -->
         <!-- ko if: showMemberInvite() -->
           <ul class="left-list-items">
-            <li class="left-list-item left-list-item-clickable" data-bind="click: clickOnMemberInvite">
+            <li class="left-list-item left-list-item-clickable" data-bind="click: clickOnMemberInvite" data-uie-name="do-invite-member">
               <div class="left-column icon-envelope"></div>
               <div class="center-column" data-bind="l10n_text: z.string.search_member_invite"></div>
             </li>
