--- conflicted
+++ resolved
@@ -86,11 +86,7 @@
               </div>
               <div class="others" data-bind="visible: search_results.others().length > 0">
                 <span class="start-ui-list-header" data-bind="l10n_text: z.string.search_others"></span>
-<<<<<<< HEAD
-                <user-list class="search-list-theme-black" params="user: search_results.others, click: clickOnOther, mode: z.components.UserListMode.OTHERS"></user-list>
-=======
-                <user-list class="search-list-theme-black" params="user: search_results.others, click: click_on_other, mode: z.components.UserList.MODE.OTHERS"></user-list>
->>>>>>> 2d7e4392
+                <user-list class="search-list-theme-black" params="user: search_results.others, click: clickOnOther, mode: z.components.UserList.MODE.OTHERS"></user-list>
               </div>
             </div>
           <!-- /ko -->
