<div id="start-ui" data-bind="with: $root.start_ui">
  <div class="left-list-header">
    <span class="label-bold-xs" data-bind="text: team_name" data-uie-name="status-team-name-search"></span>
    <span class="left-list-header-close-button button-icon-large icon-close" data-bind="click: click_on_close, l10n_tooltip: z.string.tooltip_search_close" data-uie-name="do-close"></span>
  </div>
  <div id="start-ui-header" class="start-ui-header border-theme">
    <user-input data-bind="input_hint: {text: z.l10n.text(z.string.search_group_hint), trigger: show_hint}"
                class="start-ui-header-user-input"
                params="input: search_input, placeholder: z.string.search_placeholder, selected: selected_people, enter: on_submit_search"
                data-uie-name="enter-search">
    </user-input>
    <div class="start-ui-header-actions clear" data-bind="css: {'start-ui-header-actions-visible': selected_people().length > 0}">
        <!-- ko if: selected_people().length === 1 -->
          <div class="button button-small button-fluid pull-left" data-bind="click: on_submit_search, l10n_text: z.string.search_open" data-uie-name="do-open"></div>
        <!-- /ko -->
        <!-- ko if: selected_people().length > 1 -->
          <div class="button button-small button-fluid pull-left" data-bind="click: on_submit_search, l10n_text: z.string.search_open_group" data-uie-name="do-add-create"></div>
        <!-- /ko -->
        <!-- ko if: selected_people().length >= 1 -->
          <div class="start-ui-header-actions-last button-round button-round-theme icon-call pull-right" data-bind="click: on_audio_call" data-uie-name="do-audio-call"></div>
        <!-- /ko -->
        <!-- ko if: selected_people().length === 1 -->
          <div class="start-ui-header-actions-last button-round button-round-theme icon-video pull-right" data-bind="click: on_video_call" data-uie-name="do-video-call"></div>
          <label class="start-ui-header-actions-last button-round button-round-theme icon-library pull-right" data-uie-name="do-photo">
            <input data-bind="file_select: on_photo" type="file" multiple="multiple" accept=".jpg-large, image/jpeg, image/png, image/bmp, image/gif" />
          </label>
        <!-- /ko -->
      </div>
  </div>

  <div class="left-list-center start-ui-list-wrapper">
<<<<<<< HEAD
    <div class="start-ui-list" data-bind="antiscroll: should_update_scrollbar, bordered_list: team_name">
      <!-- ko ifnot: show_spinner() -->
=======
    <div class="start-ui-list" data-bind="antiscroll: should_update_scrollbar, bordered_list: active_team">
      <!-- ko if: show_spinner() -->
        <div class="start-ui-list-spinner">
          <span class="icon-spinner spin"></span>
        </div>
      <!-- /ko  -->
>>>>>>> 5e5eed81

      <!-- ko ifnot: show_spinner() -->
        <!-- ko ifnot: show_search_results() -->
<<<<<<< HEAD
          <!-- ko if: show_top_people() && top_users().length -->
=======
          <!-- ko if: show_team_member() -->
            <div class="start-ui-list-team-member">
              <span class="start-ui-list-header start-ui-list-header-team-member" data-uie-name="status-team-members" data-bind="l10n_text: z.string.search_team_members"></span>
              <user-list class="search-list-theme-black" params="user: team_members, mode: z.components.UserListMode.INFO, selected: selected_people"></user-list>
            </div>
          <!-- /ko  -->
          <!-- ko if: show_top_people() -->
>>>>>>> 5e5eed81
            <div class="start-ui-list-top-conversations">
              <span class="start-ui-list-header start-ui-list-header-top-people" data-uie-name="status-top-people" data-bind="l10n_text: z.string.search_top_people"></span>
              <top-people class="search-list-theme-black" params="user: top_users, selected: selected_people"></top-people>
            </div>
          <!-- /ko  -->
<<<<<<< HEAD
          <!-- ko if: show_contacts() && contacts().length -->
            <div class="start-ui-list-contacts">
              <!-- ko if: is_team() -->
                <span class="start-ui-list-header start-ui-list-header-team-member" data-uie-name="status-team-members" data-bind="l10n_text: z.string.search_team_members"></span>
              <!-- /ko  -->
              <!-- ko ifnot: is_team() -->
                <span class="start-ui-list-header" data-uie-name="status-connect" data-bind="l10n_text: z.string.search_connections"></span>
              <!-- /ko  -->
              <user-list class="search-list-theme-black" params="user: contacts, mode: z.components.UserListMode.INFO, selected: selected_people"></user-list>
            </div>
          <!-- /ko  -->
          <!-- ko if: show_suggestions() && suggestions().length -->
            <div class="start-ui-list-suggestions">
              <span class="start-ui-list-header" data-uie-name="status-connect" data-bind="l10n_text: z.string.search_connect"></span>
              <user-list class="search-list-theme-black" params="user: suggestions, click: click_on_other, mode: z.components.UserListMode.INFO"></user-list>
=======
          <!-- ko if: show_connections() -->
            <div class="start-ui-list-connections">
              <span class="start-ui-list-header" data-uie-name="status-connect" data-bind="l10n_text: z.string.search_connections"></span>
              <user-list class="search-list-theme-black" params="user: connections, mode: z.components.UserListMode.INFO, selected: selected_people"></user-list>
>>>>>>> 5e5eed81
            </div>
          <!-- /ko  -->
        <!-- /ko  -->

        <!-- ko if: show_search_results() -->
          <div class="start-ui-list-search-results">
            <div class="contacts" data-bind="visible: search_results.contacts().length > 0">
              <!-- ko if: is_team() -->
                <span class="start-ui-list-header" data-bind="l10n_text: z.string.search_team_members"></span>
              <!-- /ko  -->
              <!-- ko ifnot: is_team() -->
                <span class="start-ui-list-header" data-bind="l10n_text: z.string.search_connections"></span>
              <!-- /ko  -->
              <user-list class="search-list-theme-black" params="user: search_results.contacts, selected: selected_people, mode: z.components.UserListMode.INFO"></user-list>
            </div>
            <div class="start-ui-groups" data-bind="visible: search_results.groups().length > 0">
              <!-- ko if: is_team() -->
                <span class="start-ui-list-header" data-bind="l10n_text: z.string.search_team_groups"></span>
              <!-- /ko  -->
              <!-- ko ifnot: is_team() -->
                <span class="start-ui-list-header" data-bind="l10n_text: z.string.search_groups"></span>
              <!-- /ko  -->
              <group-list params="groups: search_results.groups, click: click_on_group"></group-list>
            </div>
            <div class="others" data-bind="visible: search_results.others().length > 0">
              <span class="start-ui-list-header" data-bind="l10n_text: z.string.search_others"></span>
              <user-list class="search-list-theme-black" params="user: search_results.others, click: click_on_other, mode: z.components.UserListMode.INFO"></user-list>
            </div>
          </div>
        <!-- /ko  -->
<<<<<<< HEAD

        <!-- ko if: show_action() && show_no_contacts_on_wire() -->
          <div class="start-ui-no-top-people" data-bind="l10n_text: z.string.search_no_contacts_on_wire"></div>
        <!-- /ko  -->

        <!-- ko if: show_action() && !show_no_contacts_on_wire() && search_input()-->
          <div class="start-ui-no-top-people" data-bind="l10n_text: z.string.search_try_search"></div>
        <!-- /ko  -->

=======
>>>>>>> 5e5eed81
      <!-- /ko  -->

      <!-- ko if: show_no_matches() -->
        <div class="start-ui-no-contacts" data-bind="l10n_text: z.string.search_no_contacts_on_wire"></div>
      <!-- /ko  -->

      <!-- ko if: show_no_search_results() -->
        <div class="start-ui-no-search-results" data-bind="l10n_text: z.string.search_try_search"></div>
      <!-- /ko  -->
    </div>
  </div>

<<<<<<< HEAD
  <!-- ko if: show_action() && !show_no_contacts_on_wire() && !search_input() -->
=======
  <!-- ko if: show_no_contacts() -->
>>>>>>> 5e5eed81
    <div class="start-ui-import-container">
      <div>
        <h1 class="start-ui-import-headline" data-bind="l10n_text: z.string.people_invite_headline"></h1>
        <!-- ko if: window.wAddressBook || window.zAddressBook -->
          <div class="start-ui-import-buttons" data-uie-name="from-contacts" data-bind="click: click_on_contacts_import">
            <div class="start-ui-import-buttons-icon icon-contacts"></div>
            <span class="label-bold-xs" data-bind="l10n_text: z.string.people_invite_button_contacts"></span>
          </div>
        <!-- /ko -->
        <div class="start-ui-import-buttons" data-uie-name="from-gmail" data-bind="click: click_on_gmail_import">
          <svg class="start-ui-import-buttons-icon">
            <use xlink:href="#icon-gmail"></use>
          </svg>
          <span class="label-bold-xs" data-bind="l10n_text: z.string.people_invite_button_gmail"></span>
        </div>
        <div class="start-ui-import-detail" data-bind="l10n_text: z.string.people_invite_detail"></div>
      </div>
    </div>
  <!-- /ko  -->

  <!-- ko if: show_invite() -->
    <div class="start-ui-import" data-bind="click: show_invite_bubble" >
      <span class="icon-invite start-ui-import-icon"></span>
      <span id="invite-button" data-bind="l10n_text: z.string.people_invite" data-bubble="#invite-bubble" data-placement="top"></span>
    </div>
  <!-- /ko -->

  <!-- ko if: user_profile() -->
    <div id="start-ui-user-bubble" class="start-ui-user-bubble bubble">
      <user-profile params="user: user_profile,
                            open: on_user_open,
                            accept: on_user_accept,
                            connect: on_user_connect,
                            ignore: on_user_ignore,
                            unblock: on_user_unblock,
                            cancel_request: on_cancel_request
                            mode: z.components.UserProfileMode.SEARCH"></user-profile>
    </div>
  <!-- /ko -->

  <div id="invite-bubble" class="invite-bubble bubble">
    <div class="invite-bubble-inner">

      <!-- ko if: show_invite_form() -->
        <div class="invite-bubble-link">
          <div class="invite-content">
            <div class="invite-header" data-bind="l10n_text: z.string.invite_headline"></div>
            <div class="invite-link-box">
              <div class="bg bg-theme"></div>
              <textarea data-bind="value: invite_message" class="message" dir="auto"></textarea>
            </div>
          </div>
          <div class="invite-footer" data-bind="text: invite_hints"></div>
        </div>
        <!-- ko ifnot: show_invite_form_only() -->
          <div class="invite-bubble-button" data-bind="click: click_on_import_form, l10n_text: z.string.people_share" data-uie-name="go-import-form"></div>
        <!-- /ko -->
      <!-- /ko -->
      <!-- ko ifnot: show_invite_form() -->
        <div class="invite-bubble-link">
          <div class="invite-content">
            <h1 class="invite-header" data-bind="l10n_text: z.string.people_invite_headline"></h1>
            <!-- ko if: window.wAddressBook || window.zAddressBook-->
              <div class="start-ui-import-buttons" data-bind="click: click_on_contacts_import" data-uie-name="do-contacts-import">
                <div class="start-ui-import-buttons-icon icon-contacts"></div>
                <span class="label-bold-xs" data-bind="l10n_text: z.string.people_invite_button_contacts"></span>
              </div>
            <!-- /ko -->
            <div class="start-ui-import-buttons" data-bind="click: click_on_gmail_import" data-uie-name="do-google-import">
              <svg class="start-ui-import-buttons-icon">
                <use xlink:href="#icon-gmail"></use>
              </svg>
              <span class="label-bold-xs" data-bind="l10n_text: z.string.people_invite_button_gmail"></span>
            </div>
            <div class="start-ui-import-detail" data-bind="l10n_text: z.string.people_invite_detail"></div>
          </div>
        </div>
        <div class="invite-bubble-button" data-bind="click: click_on_invite_form, l10n_text: z.string.people_invite" data-uie-name="go-invite-form"></div>
      <!-- /ko -->
    </div>
  </div>

</div><|MERGE_RESOLUTION|>--- conflicted
+++ resolved
@@ -29,38 +29,22 @@
   </div>
 
   <div class="left-list-center start-ui-list-wrapper">
-<<<<<<< HEAD
     <div class="start-ui-list" data-bind="antiscroll: should_update_scrollbar, bordered_list: team_name">
-      <!-- ko ifnot: show_spinner() -->
-=======
-    <div class="start-ui-list" data-bind="antiscroll: should_update_scrollbar, bordered_list: active_team">
       <!-- ko if: show_spinner() -->
         <div class="start-ui-list-spinner">
           <span class="icon-spinner spin"></span>
         </div>
       <!-- /ko  -->
->>>>>>> 5e5eed81
 
       <!-- ko ifnot: show_spinner() -->
         <!-- ko ifnot: show_search_results() -->
-<<<<<<< HEAD
-          <!-- ko if: show_top_people() && top_users().length -->
-=======
-          <!-- ko if: show_team_member() -->
-            <div class="start-ui-list-team-member">
-              <span class="start-ui-list-header start-ui-list-header-team-member" data-uie-name="status-team-members" data-bind="l10n_text: z.string.search_team_members"></span>
-              <user-list class="search-list-theme-black" params="user: team_members, mode: z.components.UserListMode.INFO, selected: selected_people"></user-list>
-            </div>
-          <!-- /ko  -->
           <!-- ko if: show_top_people() -->
->>>>>>> 5e5eed81
             <div class="start-ui-list-top-conversations">
               <span class="start-ui-list-header start-ui-list-header-top-people" data-uie-name="status-top-people" data-bind="l10n_text: z.string.search_top_people"></span>
               <top-people class="search-list-theme-black" params="user: top_users, selected: selected_people"></top-people>
             </div>
           <!-- /ko  -->
-<<<<<<< HEAD
-          <!-- ko if: show_contacts() && contacts().length -->
+          <!-- ko if: show_contacts() -->
             <div class="start-ui-list-contacts">
               <!-- ko if: is_team() -->
                 <span class="start-ui-list-header start-ui-list-header-team-member" data-uie-name="status-team-members" data-bind="l10n_text: z.string.search_team_members"></span>
@@ -69,18 +53,6 @@
                 <span class="start-ui-list-header" data-uie-name="status-connect" data-bind="l10n_text: z.string.search_connections"></span>
               <!-- /ko  -->
               <user-list class="search-list-theme-black" params="user: contacts, mode: z.components.UserListMode.INFO, selected: selected_people"></user-list>
-            </div>
-          <!-- /ko  -->
-          <!-- ko if: show_suggestions() && suggestions().length -->
-            <div class="start-ui-list-suggestions">
-              <span class="start-ui-list-header" data-uie-name="status-connect" data-bind="l10n_text: z.string.search_connect"></span>
-              <user-list class="search-list-theme-black" params="user: suggestions, click: click_on_other, mode: z.components.UserListMode.INFO"></user-list>
-=======
-          <!-- ko if: show_connections() -->
-            <div class="start-ui-list-connections">
-              <span class="start-ui-list-header" data-uie-name="status-connect" data-bind="l10n_text: z.string.search_connections"></span>
-              <user-list class="search-list-theme-black" params="user: connections, mode: z.components.UserListMode.INFO, selected: selected_people"></user-list>
->>>>>>> 5e5eed81
             </div>
           <!-- /ko  -->
         <!-- /ko  -->
@@ -111,18 +83,6 @@
             </div>
           </div>
         <!-- /ko  -->
-<<<<<<< HEAD
-
-        <!-- ko if: show_action() && show_no_contacts_on_wire() -->
-          <div class="start-ui-no-top-people" data-bind="l10n_text: z.string.search_no_contacts_on_wire"></div>
-        <!-- /ko  -->
-
-        <!-- ko if: show_action() && !show_no_contacts_on_wire() && search_input()-->
-          <div class="start-ui-no-top-people" data-bind="l10n_text: z.string.search_try_search"></div>
-        <!-- /ko  -->
-
-=======
->>>>>>> 5e5eed81
       <!-- /ko  -->
 
       <!-- ko if: show_no_matches() -->
@@ -135,11 +95,7 @@
     </div>
   </div>
 
-<<<<<<< HEAD
-  <!-- ko if: show_action() && !show_no_contacts_on_wire() && !search_input() -->
-=======
   <!-- ko if: show_no_contacts() -->
->>>>>>> 5e5eed81
     <div class="start-ui-import-container">
       <div>
         <h1 class="start-ui-import-headline" data-bind="l10n_text: z.string.people_invite_headline"></h1>
