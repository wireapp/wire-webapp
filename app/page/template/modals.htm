--- conflicted
+++ resolved
@@ -304,13 +304,8 @@
         <div class="modal-close icon-close icon-button pull-right"></div>
         <div class="modal-title" data-bind="l10n_text: z.string.modalServiceUnavailableHeadline"></div>
       </div>
-<<<<<<< HEAD
-      <div class="modal-text" data-bind="l10n_text: z.string.modal_service_disabled_message"></div>
-      <div class="modal-close button button-medium button-fluid" data-bind="l10n_text: z.string.modalButtonOk" data-uie-name="do-close"></div>
-=======
       <div class="modal-text" data-bind="l10n_text: z.string.modalServiceUnavailableMessage"></div>
-      <div class="modal-close button button-medium button-fluid" data-bind="l10n_text: z.string.modal_button_ok" data-uie-name="do-close"></div>
->>>>>>> e317e11b
+      <div class="modal-close button button-medium button-fluid" data-bind="l10n_text: z.string.modalButtonOk" data-uie-name="do-close"></div>
     </div>
   </div>
 
@@ -329,25 +324,11 @@
     </div>
   </div>
 
-<<<<<<< HEAD
-  <div class="modal modal-too-many-bots" data-uie-name="modal-too-many-bots">
-    <div class="modal-content">
-      <div class="modal-header">
-        <div class="modal-close icon-close icon-button pull-right"></div>
-        <div class="modal-title" data-bind="l10n_text: z.string.modal_too_many_bots_headline"></div>
-      </div>
-      <div class="modal-text" data-bind="l10n_text: z.string.modal_too_many_bots_message"></div>
-      <div class="modal-close button button-medium button-fluid" data-bind="l10n_text: z.string.modalButtonOk" data-uie-name="do-close"></div>
-    </div>
-  </div>
-
-=======
->>>>>>> e317e11b
   <div class="modal modal-too-many-members" data-uie-name="modal-too-many-members">
     <div class="modal-content">
       <div class="modal-header">
         <div class="modal-close icon-close icon-button pull-right"></div>
-        <div class="modal-title" data-bind="l10n_text: z.string.modal_too_many_members_headline"></div>
+        <div class="modal-title" data-bind="l10n_text: z.string.modalTooManyMembersHeadline"></div>
       </div>
       <div class="modal-text"></div>
       <div class="modal-close button button-medium button-fluid" data-bind="l10n_text: z.string.modalButtonOk" data-uie-name="do-close"></div>
