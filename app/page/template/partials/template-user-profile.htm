<script type="text/html" id="user-profile-template">
  <div class="user-profile-transition" data-bind="css: {'user-profile-transition-push': selectedDevice() != null}">
    <!-- ko if: hasUser -->
      <div class="user-profile-default">
        <div class="user-profile-header">
<<<<<<< HEAD
          <div class="name popover-title ellipsis" data-bind="text: user().name(), attr: {'data-uie-uid': user().id, 'data-uie-value': user().name()}" data-uie-name="status-user"></div>
          <div class="username popover-meta label-username" data-bind="text: user().username(), attr: {'data-uie-value': user().name()}" data-uie-name="status-username"></div>
          <!-- ko if: show_back_button() && $parent.groupMode() -->
            <div class="user-profile-back-button button-icon icon-back" data-bind="click: on_close, l10n_tooltip: z.string.tooltipPeopleBack" data-uie-name="do-back"></div>
=======
          <div class="name popover-title ellipsis" data-bind="text: userEntity().name(), attr: {'data-uie-uid': userEntity().id, 'data-uie-value': userEntity().name()}" data-uie-name="status-user"></div>
          <div class="username popover-meta label-username" data-bind="text: userEntity().username(), attr: {'data-uie-value': userEntity().name()}" data-uie-name="status-username"></div>
          <!-- ko if: showBackButton() && $parent.groupMode() -->
            <div class="user-profile-back-button button-icon icon-back" data-bind="click: clickOnClose, l10n_tooltip: z.string.tooltip_people_back" data-uie-name="do-back"></div>
>>>>>>> 8b94715f
          <!-- /ko -->
          <!-- ko if: userEntity().is_verified() -->
            <svg class="user-profile-user-verified" width="16" height="16">
              <use xlink:href="#icon-verified"></use>
            </svg>
          <!-- /ko -->
        </div>

        <!-- ko if: userEntity().is_connected() || userEntity().is_team_member() -->
          <div class="user-profile-tabs" data-bind="css: tabModeActiveCSS()">
            <span data-uie-name="go-profile-details" class="user-profile-tab" data-bind="click: clickOnTabDetails, l10n_text: z.string.people_tabs_details"></span>
            <span data-uie-name="go-profile-devices" class="user-profile-tab" data-bind="click: clickOnTabDevices, l10n_text: z.string.people_tabs_devices"></span>
          </div>
        <!-- /ko -->

        <!-- ko if: tabModeIsDetails() -->
          <div class="user-profile-details">
            <!-- ko if: renderAvatar -->
              <div class="user-profile-details-avatar">
                <participant-avatar class="cursor-default" params="participant: userEntity, size: z.components.ParticipantAvatar.SIZE.X_LARGE" data-uie-name="status-profile-picture"></participant-avatar>
                <!-- ko if: (mode === z.components.UserProfile.MODE.PEOPLE || userEntity().is_connected()) && userEntity().is_guest() -->
                  <span class="user-profile-details-guest-badge" data-bind="l10n_text: z.string.conversation_guest_indicator" data-uie-name="status-guest"></span>
                <!-- /ko -->
              </div>
            <!-- /ko -->
            <!-- if: isTeam -->
              <availability-state class="user-profile-details-availability"
                                  data-uie-name="status-availability"
                                  params="availability: userEntity().availability(), label: userAvailabilityLabel()">
              </availability-state>
            <!-- /ko -->
          </div>
          <div class="user-profile-footer">
            <!-- ko template: {name: getFooterTemplate} --><!-- /ko -->
          </div>
        <!-- /ko -->

        <!-- ko if: tabModeIsDevices -->
          <div class="user-profile-devices">
            <!-- ko if: deviceModeIsAvailable() -->
              <div class="user-profile-device-message">
                <div data-bind="text: deviceHeadline"></div>
                <a data-bind="attr: {href: z.util.URLUtil.build_url(z.util.URLUtil.TYPE.WEBSITE, z.config.URL_PATH.PRIVACY_WHY)}, l10n_text: z.string.people_tabs_devices_why_verify" rel="nofollow noopener noreferrer" target="_blank" class="text-theme"></a>
              </div>
              <div data-bind="foreach: userEntity().devices">
                <div class="user-profile-device" data-bind="click: $parent.clickOnDevice">
                  <svg class="user-profile-device-verified" width="16" height="16">
                    <!-- ko if: meta.is_verified()-->
                      <use data-uie-name="user-device-verified" xlink:href="#icon-verified"></use>
                    <!-- /ko -->
                    <!-- ko ifnot: meta.is_verified()-->
                      <use data-uie-name="user-device-not-verified" xlink:href="#icon-not-verified"></use>
                    <!-- /ko -->
                  </svg>
                  <device-card params="device: $data, click: $parent.clickOnDevice"></device-card>
                </div>
              </div>
            <!-- /ko -->
<<<<<<< HEAD
            <!-- ko ifnot: devices_found() -->
              <div data-bind="text: no_device_headline"></div>
              <a data-bind="l10n_text: z.string.people_tabs_devices_learn_more, l10n_href: {type: z.util.URLUtil.TYPE.WEBSITE, path: z.string.urlWebsitePrivacy}" rel="nofollow noopener noreferrer" target="_blank" class="text-theme"></a>
=======

            <!-- ko if: deviceModeIsNone() -->
              <div data-bind="text: noDeviceHeadline"></div>
              <a data-bind="l10n_text: z.string.people_tabs_devices_learn_more, l10n_href: {type: z.util.URLUtil.TYPE.WEBSITE, path: z.string.url_website_privacy}" rel="nofollow noopener noreferrer" target="_blank" class="text-theme"></a>
>>>>>>> 8b94715f
            <!-- /ko -->
          </div>
        <!-- /ko -->
      </div>

      <div class="user-profile-device-detail">
        <!-- ko if: selectedDevice-->
          <div class="user-profile-back-button button-icon icon-back" data-bind="click: clickOnDeviceDetailBack" data-uie-name="do-back"></div>
          <span class="user-profile-my-device-button user-profile-top-right-button button-label text-theme" data-bind="click: clickToSeeSelfFingerprint, l10n_text: z.string.people_tabs_device_detail_show_my_device"></span>
          <div class="user-profile-device-detail-message">
            <div data-bind="foreach: detailMessage"><span data-bind="css: {'user-profile-device-detail-highlight': $data.isStyled}, text: $data.text">?</span></div>
            <a data-bind="attr: {href: z.util.URLUtil.build_url(z.util.URLUtil.TYPE.WEBSITE, z.config.URL_PATH.PRIVACY_HOW)}, l10n_text: z.string.people_tabs_device_detail_how_to" rel="nofollow noopener noreferrer" target="_blank" class="text-theme"></a>
          </div>
          <device-card class="user-profile-device-detail-card" params="device: selectedDevice()"></device-card>
          <div class="user-profile-device-detail-fingerprint" data-bind="foreach: fingerprintRemote()"><span class="device-id-part" data-bind="text: $data"></span></div>
          <div class="user-profile-device-detail-footer">
            <div class="slider">
              <input class="slider-input" type="checkbox" name="toggle" id="toggle" data-bind="checked: selectedDevice().meta.is_verified">
              <label class="button-label" for="toggle" data-bind="click: clickToToggleDeviceVerification, l10n_text: z.string.people_tabs_device_detail_verify"></label>
            </div>
            <div class="user-profile-device-reset">
              <svg class="user-profile-device-reset-spinner svg-theme spin"
                   data-bind="style: {visibility : isResettingSession() ? 'visible' : 'hidden'}"
                   width="16" height="16" viewBox="0 0 16 16" xmlns="http://www.w3.org/2000/svg" data-uie-name="status-loading">
                <path class="fill-theme" d="M12.416 12.417c-2.374 2.375-6.28 2.33-8.72-.112-2.444-2.442-2.488-6.347-.113-8.72 1.658-1.66 4.12-2.18 6.343-1.394.477.17 1-.08 1.17-.557.167-.477-.083-1-.56-1.17C7.658-.552 4.453.124 2.286 2.29-.808 5.384-.75 10.448 2.4 13.6c3.15 3.152 8.216 3.21 11.312.113 2.165-2.166 2.84-5.37 1.824-8.25-.168-.476-.692-.726-1.17-.558-.476.17-.726.692-.557 1.17.784 2.222.265 4.684-1.394 6.342z"></path>
              </svg>
              <span class="button-label text-theme"
                    data-bind="style: {visibility : !isResettingSession() ? 'visible' : 'hidden'},
                              click: clickToResetSession, l10n_text: z.string.people_tabs_device_detail_reset_session"></span>
            </div>
          </div>
        <!-- /ko -->
      </div>
    <!-- /ko -->
  </div>
</script>

<script type="text/html" id="user-profile-footer-add">
  <div class="button-icon pull-left" data-bind="click: clickToSendRequest, l10n_tooltip: z.string.people_button_connect" data-uie-name="do-connect">
    <div class="button-icon icon-plus"></div>
    <span data-bind="l10n_text: z.string.people_button_connect"></span>
  </div>
</script>

<script type="text/html" id="user-profile-footer-add-block">
  <div class="button-icon pull-left" data-bind="click: clickOnAddPeople, attr:{'title': addPeopleTooltip}" data-uie-name="do-add-people">
    <div class="button-icon icon-people-add"></div>
    <span data-bind="l10n_text: z.string.people_button_create"></span>
  </div>
<<<<<<< HEAD
  <!-- ko if: user().is_connected() -->
    <div class="button-icon icon-block pull-right" data-bind="click: on_block, l10n_tooltip: z.string.tooltipPeopleBlock" data-uie-name="do-block"></div>
=======
  <!-- ko if: userEntity().is_connected -->
    <div class="button-icon icon-block pull-right" data-bind="click: clickToBlock, l10n_tooltip: z.string.tooltip_people_block" data-uie-name="do-block"></div>
>>>>>>> 8b94715f
  <!-- /ko -->
</script>

<script type="text/html" id="user-profile-footer-unblock">
  <div class="button-icon pull-left" data-bind="click: clickToUnblock, l10n_tooltip: z.string.people_button_unblock" data-uie-name="do-unblock">
    <div class="button-icon icon-block"></div>
    <span data-bind="l10n_text: z.string.people_button_unblock"></span>
  </div>
</script>

<script type="text/html" id="user-profile-footer-pending">
  <div class="button-icon pull-left" data-bind="click: clickToCancelRequest, l10n_tooltip: z.string.people_button_cancel" data-uie-name="go-cancel">
    <div class="button-icon icon-undo"></div>
    <span data-bind="l10n_text: z.string.people_button_cancel"></span>
  </div>
</script>

<script type="text/html" id="user-profile-footer-ignore-accept">
  <div class="footer-controls-buttons">
    <div class="button button-medium button-inverted" data-bind="click: clickToIgnoreInvite, l10n_text: z.string.people_button_ignore" data-uie-name="do-ignore"></div>
    <div class="button button-medium" data-bind="click: clickToAcceptInvite, l10n_text: z.string.people_button_connect" data-uie-name="do-connect"></div>
  </div>
</script>

<script type="text/html" id="user-profile-footer-connect-remove">
<<<<<<< HEAD
  <div class="button-icon pull-left" data-bind="click: on_connect, l10n_tooltip: z.string.tooltipPeopleConnect" data-uie-name="do-connect">
    <div class="button-icon icon-plus"></div>
    <span data-bind="l10n_text: z.string.people_button_connect"></span>
  </div>
  <!-- ko if: !(conversation().removed_from_conversation() || user_is_removed_from_conversation()) && !conversation().is_guest() -->
    <div class="button-icon icon-minus pull-right" data-bind="click: on_remove, l10n_tooltip: z.string.tooltipPeopleRemove" data-uie-name="do-remove"></div>
=======
  <div class="button-icon pull-left" data-bind="click: clickToSendRequest, l10n_tooltip: z.string.tooltip_people_connect" data-uie-name="do-connect">
    <div class="button-icon icon-plus"></div>
    <span data-bind="l10n_text: z.string.people_button_connect"></span>
  </div>
  <!-- ko if: isUserRemovable -->
    <div class="button-icon icon-minus pull-right" data-bind="click: clickToRemoveFromConversation, l10n_tooltip: z.string.tooltip_people_remove" data-uie-name="do-remove"></div>
>>>>>>> 8b94715f
  <!-- /ko -->
</script>

<script type="text/html" id="user-profile-footer-pending-remove">
  <div class="button-icon pull-left" data-bind="click: clickOnPending, l10n_tooltip: z.string.people_button_pending" data-uie-name="go-conversation">
    <div class="button-icon icon-chat"></div>
    <span data-bind="l10n_text: z.string.people_button_pending"></span>
  </div>
<<<<<<< HEAD
  <!-- ko if: !(conversation().removed_from_conversation() || user_is_removed_from_conversation()) && !conversation().is_guest() -->
    <div class="button-icon icon-minus pull-right" data-bind="click: on_remove, l10n_tooltip: z.string.tooltipPeopleRemove" data-uie-name="do-remove"></div>
=======
  <!-- ko if: isUserRemovable -->
    <div class="button-icon icon-minus pull-right" data-bind="click: clickToRemoveFromConversation, l10n_tooltip: z.string.tooltip_people_remove" data-uie-name="do-remove"></div>
>>>>>>> 8b94715f
  <!-- /ko -->
</script>

<script type="text/html" id="user-profile-footer-message-remove">
<<<<<<< HEAD
  <div class="button-icon pull-left" data-bind="click: on_open, l10n_tooltip: z.string.tooltipPeopleOpen" data-uie-name="go-conversation">
    <div class="button-icon icon-chat"></div>
    <span data-bind="l10n_text: z.string.people_button_open"></span>
  </div>
  <!-- ko if: !(conversation().removed_from_conversation() || user_is_removed_from_conversation()) && !conversation().is_guest() -->
    <div class="button-icon icon-minus pull-right" data-bind="click: on_remove, l10n_tooltip: z.string.tooltipPeopleRemove" data-uie-name="do-remove"></div>
=======
  <div class="button-icon pull-left" data-bind="click: clickToOpenConversation, l10n_tooltip: z.string.tooltip_people_open" data-uie-name="go-conversation">
    <div class="button-icon icon-chat"></div>
    <span data-bind="l10n_text: z.string.people_button_open"></span>
  </div>
  <!-- ko if: isUserRemovable -->
    <div class="button-icon icon-minus pull-right" data-bind="click: clickToRemoveFromConversation, l10n_tooltip: z.string.tooltip_people_remove" data-uie-name="do-remove"></div>
>>>>>>> 8b94715f
  <!-- /ko -->
</script>

<script type="text/html" id="user-profile-footer-message">
<<<<<<< HEAD
  <div class="button-icon pull-left" data-bind="click: on_open, l10n_tooltip: z.string.tooltipPeopleOpen" data-uie-name="go-conversation">
=======
  <div class="button-icon pull-left" data-bind="click: clickToOpenConversation, l10n_tooltip: z.string.tooltip_people_open" data-uie-name="go-conversation">
>>>>>>> 8b94715f
    <div class="button-icon icon-chat"></div>
    <span data-bind="l10n_text: z.string.people_button_open"></span>
  </div>
</script>

<script type="text/html" id="user-profile-footer-unblock-remove">
<<<<<<< HEAD
  <div class="button-icon pull-left" data-bind="click: on_unblock, l10n_tooltip: z.string.tooltipPeopleUnblock" data-uie-name="do-unblock">
    <div class="button-icon icon-block"></div>
    <span data-bind="l10n_text: z.string.people_button_unblock"></span>
  </div>
  <!-- ko if: !(conversation().removed_from_conversation() || user_is_removed_from_conversation()) && !conversation().is_guest() -->
    <div class="button-icon icon-minus pull-right" data-bind="click: on_remove, l10n_tooltip: z.string.tooltipPeopleRemove" data-uie-name="do-remove"></div>
=======
  <div class="button-icon pull-left" data-bind="click: clickToUnblock, l10n_tooltip: z.string.tooltip_people_unblock" data-uie-name="do-unblock">
    <div class="button-icon icon-block"></div>
    <span data-bind="l10n_text: z.string.people_button_unblock"></span>
  </div>
  <!-- ko if: isUserRemovable -->
    <div class="button-icon icon-minus pull-right" data-bind="click: clickToRemoveFromConversation, l10n_tooltip: z.string.tooltip_people_remove" data-uie-name="do-remove"></div>
>>>>>>> 8b94715f
  <!-- /ko -->
</script>

<script type="text/html" id="user-profile-footer-profile-leave">
<<<<<<< HEAD
  <div class="button-icon pull-left" data-bind="click: on_profile, l10n_tooltip: z.string.tooltipPeopleProfile" data-uie-name="go-profile">
    <div class="button-icon icon-people"></div>
    <span data-bind="l10n_text: z.string.people_button_profile"></span>
  </div>
  <!-- ko ifnot: conversation().removed_from_conversation() -->
    <div class="button-icon icon-minus pull-right" data-bind="click: on_leave, l10n_tooltip: z.string.tooltipPeopleLeave" data-uie-name="do-leave"></div>
=======
  <div class="button-icon pull-left" data-bind="click: clickOnShowProfile, l10n_tooltip: z.string.tooltip_people_profile" data-uie-name="go-profile">
    <div class="button-icon icon-people"></div>
    <span data-bind="l10n_text: z.string.people_button_profile"></span>
  </div>
  <!-- ko ifnot: conversation().removed_from_conversation -->
    <div class="button-icon icon-minus pull-right" data-bind="click: clickToLeaveConversation, l10n_tooltip: z.string.tooltip_people_leave" data-uie-name="do-leave"></div>
>>>>>>> 8b94715f
  <!-- /ko -->
</script>

<script type="text/html" id="user-profile-footer-profile">
<<<<<<< HEAD
  <div class="button-icon pull-left" data-bind="click: on_profile, l10n_tooltip: z.string.tooltipPeopleProfile" data-uie-name="go-profile">
=======
  <div class="button-icon pull-left" data-bind="click: clickOnShowProfile, l10n_tooltip: z.string.tooltip_people_profile" data-uie-name="go-profile">
>>>>>>> 8b94715f
    <i class="button-icon icon-people"></i>
    <span data-bind="l10n_text: z.string.people_button_profile"></span></div>
  </div>
</script>

<script type="text/html" id="user-profile-footer-empty"></script><|MERGE_RESOLUTION|>--- conflicted
+++ resolved
@@ -3,17 +3,10 @@
     <!-- ko if: hasUser -->
       <div class="user-profile-default">
         <div class="user-profile-header">
-<<<<<<< HEAD
-          <div class="name popover-title ellipsis" data-bind="text: user().name(), attr: {'data-uie-uid': user().id, 'data-uie-value': user().name()}" data-uie-name="status-user"></div>
-          <div class="username popover-meta label-username" data-bind="text: user().username(), attr: {'data-uie-value': user().name()}" data-uie-name="status-username"></div>
-          <!-- ko if: show_back_button() && $parent.groupMode() -->
-            <div class="user-profile-back-button button-icon icon-back" data-bind="click: on_close, l10n_tooltip: z.string.tooltipPeopleBack" data-uie-name="do-back"></div>
-=======
           <div class="name popover-title ellipsis" data-bind="text: userEntity().name(), attr: {'data-uie-uid': userEntity().id, 'data-uie-value': userEntity().name()}" data-uie-name="status-user"></div>
           <div class="username popover-meta label-username" data-bind="text: userEntity().username(), attr: {'data-uie-value': userEntity().name()}" data-uie-name="status-username"></div>
           <!-- ko if: showBackButton() && $parent.groupMode() -->
-            <div class="user-profile-back-button button-icon icon-back" data-bind="click: clickOnClose, l10n_tooltip: z.string.tooltip_people_back" data-uie-name="do-back"></div>
->>>>>>> 8b94715f
+            <div class="user-profile-back-button button-icon icon-back" data-bind="click: clickOnClose, l10n_tooltip: z.string.tooltipPeopleBack" data-uie-name="do-back"></div>
           <!-- /ko -->
           <!-- ko if: userEntity().is_verified() -->
             <svg class="user-profile-user-verified" width="16" height="16">
@@ -72,16 +65,10 @@
                 </div>
               </div>
             <!-- /ko -->
-<<<<<<< HEAD
-            <!-- ko ifnot: devices_found() -->
-              <div data-bind="text: no_device_headline"></div>
-              <a data-bind="l10n_text: z.string.people_tabs_devices_learn_more, l10n_href: {type: z.util.URLUtil.TYPE.WEBSITE, path: z.string.urlWebsitePrivacy}" rel="nofollow noopener noreferrer" target="_blank" class="text-theme"></a>
-=======
 
             <!-- ko if: deviceModeIsNone() -->
               <div data-bind="text: noDeviceHeadline"></div>
-              <a data-bind="l10n_text: z.string.people_tabs_devices_learn_more, l10n_href: {type: z.util.URLUtil.TYPE.WEBSITE, path: z.string.url_website_privacy}" rel="nofollow noopener noreferrer" target="_blank" class="text-theme"></a>
->>>>>>> 8b94715f
+              <a data-bind="l10n_text: z.string.people_tabs_devices_learn_more, l10n_href: {type: z.util.URLUtil.TYPE.WEBSITE, path: z.string.urlWebsitePrivacy}" rel="nofollow noopener noreferrer" target="_blank" class="text-theme"></a>
             <!-- /ko -->
           </div>
         <!-- /ko -->
@@ -131,13 +118,8 @@
     <div class="button-icon icon-people-add"></div>
     <span data-bind="l10n_text: z.string.people_button_create"></span>
   </div>
-<<<<<<< HEAD
-  <!-- ko if: user().is_connected() -->
-    <div class="button-icon icon-block pull-right" data-bind="click: on_block, l10n_tooltip: z.string.tooltipPeopleBlock" data-uie-name="do-block"></div>
-=======
   <!-- ko if: userEntity().is_connected -->
-    <div class="button-icon icon-block pull-right" data-bind="click: clickToBlock, l10n_tooltip: z.string.tooltip_people_block" data-uie-name="do-block"></div>
->>>>>>> 8b94715f
+    <div class="button-icon icon-block pull-right" data-bind="click: clickToBlock, l10n_tooltip: z.string.tooltipPeopleBlock" data-uie-name="do-block"></div>
   <!-- /ko -->
 </script>
 
@@ -163,21 +145,12 @@
 </script>
 
 <script type="text/html" id="user-profile-footer-connect-remove">
-<<<<<<< HEAD
-  <div class="button-icon pull-left" data-bind="click: on_connect, l10n_tooltip: z.string.tooltipPeopleConnect" data-uie-name="do-connect">
+  <div class="button-icon pull-left" data-bind="click: clickToSendRequest, l10n_tooltip: z.string.tooltipPeopleConnect" data-uie-name="do-connect">
     <div class="button-icon icon-plus"></div>
     <span data-bind="l10n_text: z.string.people_button_connect"></span>
   </div>
-  <!-- ko if: !(conversation().removed_from_conversation() || user_is_removed_from_conversation()) && !conversation().is_guest() -->
-    <div class="button-icon icon-minus pull-right" data-bind="click: on_remove, l10n_tooltip: z.string.tooltipPeopleRemove" data-uie-name="do-remove"></div>
-=======
-  <div class="button-icon pull-left" data-bind="click: clickToSendRequest, l10n_tooltip: z.string.tooltip_people_connect" data-uie-name="do-connect">
-    <div class="button-icon icon-plus"></div>
-    <span data-bind="l10n_text: z.string.people_button_connect"></span>
-  </div>
-  <!-- ko if: isUserRemovable -->
-    <div class="button-icon icon-minus pull-right" data-bind="click: clickToRemoveFromConversation, l10n_tooltip: z.string.tooltip_people_remove" data-uie-name="do-remove"></div>
->>>>>>> 8b94715f
+  <!-- ko if: isUserRemovable -->
+    <div class="button-icon icon-minus pull-right" data-bind="click: clickToRemoveFromConversation, l10n_tooltip: z.string.tooltipPeopleRemove" data-uie-name="do-remove"></div>
   <!-- /ko -->
 </script>
 
@@ -186,90 +159,50 @@
     <div class="button-icon icon-chat"></div>
     <span data-bind="l10n_text: z.string.people_button_pending"></span>
   </div>
-<<<<<<< HEAD
-  <!-- ko if: !(conversation().removed_from_conversation() || user_is_removed_from_conversation()) && !conversation().is_guest() -->
-    <div class="button-icon icon-minus pull-right" data-bind="click: on_remove, l10n_tooltip: z.string.tooltipPeopleRemove" data-uie-name="do-remove"></div>
-=======
-  <!-- ko if: isUserRemovable -->
-    <div class="button-icon icon-minus pull-right" data-bind="click: clickToRemoveFromConversation, l10n_tooltip: z.string.tooltip_people_remove" data-uie-name="do-remove"></div>
->>>>>>> 8b94715f
+  <!-- ko if: isUserRemovable -->
+    <div class="button-icon icon-minus pull-right" data-bind="click: clickToRemoveFromConversation, l10n_tooltip: z.string.tooltipPeopleRemove" data-uie-name="do-remove"></div>
   <!-- /ko -->
 </script>
 
 <script type="text/html" id="user-profile-footer-message-remove">
-<<<<<<< HEAD
-  <div class="button-icon pull-left" data-bind="click: on_open, l10n_tooltip: z.string.tooltipPeopleOpen" data-uie-name="go-conversation">
+  <div class="button-icon pull-left" data-bind="click: clickToOpenConversation, l10n_tooltip: z.string.tooltipPeopleOpen" data-uie-name="go-conversation">
     <div class="button-icon icon-chat"></div>
     <span data-bind="l10n_text: z.string.people_button_open"></span>
   </div>
-  <!-- ko if: !(conversation().removed_from_conversation() || user_is_removed_from_conversation()) && !conversation().is_guest() -->
-    <div class="button-icon icon-minus pull-right" data-bind="click: on_remove, l10n_tooltip: z.string.tooltipPeopleRemove" data-uie-name="do-remove"></div>
-=======
-  <div class="button-icon pull-left" data-bind="click: clickToOpenConversation, l10n_tooltip: z.string.tooltip_people_open" data-uie-name="go-conversation">
+  <!-- ko if: isUserRemovable -->
+    <div class="button-icon icon-minus pull-right" data-bind="click: clickToRemoveFromConversation, l10n_tooltip: z.string.tooltipPeopleRemove" data-uie-name="do-remove"></div>
+  <!-- /ko -->
+</script>
+
+<script type="text/html" id="user-profile-footer-message">
+  <div class="button-icon pull-left" data-bind="click: clickToOpenConversation, l10n_tooltip: z.string.tooltipPeopleOpen" data-uie-name="go-conversation">
     <div class="button-icon icon-chat"></div>
     <span data-bind="l10n_text: z.string.people_button_open"></span>
   </div>
-  <!-- ko if: isUserRemovable -->
-    <div class="button-icon icon-minus pull-right" data-bind="click: clickToRemoveFromConversation, l10n_tooltip: z.string.tooltip_people_remove" data-uie-name="do-remove"></div>
->>>>>>> 8b94715f
-  <!-- /ko -->
-</script>
-
-<script type="text/html" id="user-profile-footer-message">
-<<<<<<< HEAD
-  <div class="button-icon pull-left" data-bind="click: on_open, l10n_tooltip: z.string.tooltipPeopleOpen" data-uie-name="go-conversation">
-=======
-  <div class="button-icon pull-left" data-bind="click: clickToOpenConversation, l10n_tooltip: z.string.tooltip_people_open" data-uie-name="go-conversation">
->>>>>>> 8b94715f
-    <div class="button-icon icon-chat"></div>
-    <span data-bind="l10n_text: z.string.people_button_open"></span>
-  </div>
 </script>
 
 <script type="text/html" id="user-profile-footer-unblock-remove">
-<<<<<<< HEAD
-  <div class="button-icon pull-left" data-bind="click: on_unblock, l10n_tooltip: z.string.tooltipPeopleUnblock" data-uie-name="do-unblock">
+  <div class="button-icon pull-left" data-bind="click: clickToUnblock, l10n_tooltip: z.string.tooltipPeopleUnblock" data-uie-name="do-unblock">
     <div class="button-icon icon-block"></div>
     <span data-bind="l10n_text: z.string.people_button_unblock"></span>
   </div>
-  <!-- ko if: !(conversation().removed_from_conversation() || user_is_removed_from_conversation()) && !conversation().is_guest() -->
-    <div class="button-icon icon-minus pull-right" data-bind="click: on_remove, l10n_tooltip: z.string.tooltipPeopleRemove" data-uie-name="do-remove"></div>
-=======
-  <div class="button-icon pull-left" data-bind="click: clickToUnblock, l10n_tooltip: z.string.tooltip_people_unblock" data-uie-name="do-unblock">
-    <div class="button-icon icon-block"></div>
-    <span data-bind="l10n_text: z.string.people_button_unblock"></span>
-  </div>
-  <!-- ko if: isUserRemovable -->
-    <div class="button-icon icon-minus pull-right" data-bind="click: clickToRemoveFromConversation, l10n_tooltip: z.string.tooltip_people_remove" data-uie-name="do-remove"></div>
->>>>>>> 8b94715f
+  <!-- ko if: isUserRemovable -->
+    <div class="button-icon icon-minus pull-right" data-bind="click: clickToRemoveFromConversation, l10n_tooltip: z.string.tooltipPeopleRemove" data-uie-name="do-remove"></div>
   <!-- /ko -->
 </script>
 
 <script type="text/html" id="user-profile-footer-profile-leave">
-<<<<<<< HEAD
-  <div class="button-icon pull-left" data-bind="click: on_profile, l10n_tooltip: z.string.tooltipPeopleProfile" data-uie-name="go-profile">
+  <div class="button-icon pull-left" data-bind="click: clickOnShowProfile, l10n_tooltip: z.string.tooltipPeopleProfile" data-uie-name="go-profile">
     <div class="button-icon icon-people"></div>
     <span data-bind="l10n_text: z.string.people_button_profile"></span>
   </div>
-  <!-- ko ifnot: conversation().removed_from_conversation() -->
-    <div class="button-icon icon-minus pull-right" data-bind="click: on_leave, l10n_tooltip: z.string.tooltipPeopleLeave" data-uie-name="do-leave"></div>
-=======
-  <div class="button-icon pull-left" data-bind="click: clickOnShowProfile, l10n_tooltip: z.string.tooltip_people_profile" data-uie-name="go-profile">
-    <div class="button-icon icon-people"></div>
-    <span data-bind="l10n_text: z.string.people_button_profile"></span>
-  </div>
   <!-- ko ifnot: conversation().removed_from_conversation -->
-    <div class="button-icon icon-minus pull-right" data-bind="click: clickToLeaveConversation, l10n_tooltip: z.string.tooltip_people_leave" data-uie-name="do-leave"></div>
->>>>>>> 8b94715f
+    <div class="button-icon icon-minus pull-right" data-bind="click: clickToLeaveConversation, l10n_tooltip: z.string.tooltipPeopleLeave" data-uie-name="do-leave"></div>
   <!-- /ko -->
 </script>
 
 <script type="text/html" id="user-profile-footer-profile">
-<<<<<<< HEAD
-  <div class="button-icon pull-left" data-bind="click: on_profile, l10n_tooltip: z.string.tooltipPeopleProfile" data-uie-name="go-profile">
-=======
-  <div class="button-icon pull-left" data-bind="click: clickOnShowProfile, l10n_tooltip: z.string.tooltip_people_profile" data-uie-name="go-profile">
->>>>>>> 8b94715f
+  <div class="button-icon pull-left" data-bind="click: clickOnShowProfile, l10n_tooltip: z.string.tooltipPeopleProfile" data-uie-name="go-profile">
     <i class="button-icon icon-people"></i>
     <span data-bind="l10n_text: z.string.people_button_profile"></span></div>
   </div>
