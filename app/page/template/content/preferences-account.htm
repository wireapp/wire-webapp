--- conflicted
+++ resolved
@@ -25,28 +25,8 @@
 
           <section class="preferences-section preferences-section-account-security">
             <hr class="preferences-separator">
-<<<<<<< HEAD
-            <div class="preferences-link text-theme" data-bind="click: click_on_reset_password, l10n_text: z.string.preferences_account_change_password, l10n_tooltip: z.string.tooltip_preferences_password"></div>
-            <div>
-              <!-- ko if: account_deletion_state() === z.ViewModel.content.PreferencesAccountViewModel.ACCOUNT_DELETE_STATE.BUTTON -->
-                <div class="preferences-link text-theme"
-                    data-uie-name="go-delete-account"
-                    data-bind="click: click_on_delete, l10n_text: z.string.preferences_account_delete">
-                </div>
-              <!-- /ko -->
-              <!-- ko if: account_deletion_state() === z.ViewModel.content.PreferencesAccountViewModel.ACCOUNT_DELETE_STATE.DIALOG -->
-                <div class="preferences-info" data-bind="text: delete_confirm_text" data-uie-name="delete-confirm-text"></div>
-                <span class="preferences-button button button-small" data-bind="click: click_on_delete_send, l10n_text: z.string.modal_button_send" data-uie-name="do-delete-account"></span>
-                <span class="preferences-button button button-small button-inverted" data-bind="click: click_on_delete_cancel, l10n_text: z.string.modal_button_cancel" data-uie-name="do-delete-cancel"></span>
-              <!-- /ko -->
-              <!-- ko if: account_deletion_state() === z.ViewModel.content.PreferencesAccountViewModel.ACCOUNT_DELETE_STATE.SENT -->
-                <div class="preferences-link" data-bind="l10n_text: z.string.preferences_account_email_sent" data-uie-name="delete-sent"></div>
-              <!-- /ko -->
-            </div>
-=======
             <div class="preferences-link text-theme" data-bind="click: click_on_reset_password, l10n_text: z.string.preferences_account_change_password, l10n_tooltip: z.string.tooltip_preferences_password" data-uie-name="do-reset-password"></div>
             <div class="preferences-link text-theme" data-bind="click: click_on_delete, l10n_text: z.string.preferences_account_delete" data-uie-name="go-delete-account"></div>
->>>>>>> bfd2a8d1
           </section>
 
           <!-- ko ifnot: z.util.Environment.electron -->
