<div id="collection"
     class="collection content"
     data-bind="with: $root.collection, added_to_view: $root.collection.added_to_view, removed_from_view: $root.collection.removed_from_view">

  <!-- ko if: conversation_et() -->

    <div class="content-titlebar">
      <div class="content-titlebar-items-left">
        <span class="content-titlebar-icon icon-close" data-bind="click: click_on_back_button"></span>
      </div>
      <span class="content-titlebar-items-center" data-bind="text: conversation_et().display_name()"></span>
    </div>

    <div class="content-list-wrapper">
      <div class="content-list collection-list" data-bind="antiscroll: true">

<<<<<<< HEAD
        <!-- ko ifnot: z.util.Environment.frontend.is_production() -->
          <full-search params="search_provider: search_in_conversation, change: on_input_change"></full-search>
        <!-- /ko -->
=======
        <full-search params="search_provider: search_in_conversation, change: on_input_change, message_click: click_on_message"></full-search>
>>>>>>> a7770a8a

        <!-- ko if: search_input().length === 0 -->
          <!-- ko if: images().length -->
            <section class="collection-section" data-uie-name="collection-section-image" data-bind="attr: {'data-uie-collection-size': images().length}">
              <header>
                <span class="collection-header-icon icon-library"></span>
                <span class="label-bold-xs" data-bind="l10n_text: z.string.collection_section_images"></span>
                <!-- ko if: images().length > 12 -->
                  <span class="collection-header-all text-theme" data-bind="click: function() { click_on_section('images', images()) }"><span data-bind="l10n_html: {'id': z.string.collection_show_all, 'replace': {'placeholder': '%no', 'content': images().length}}" data-uie-name="collection-show-all"></span> <span class="icon-forward font-size-xxs"></span></span>
                <!-- /ko -->
              </header>
              <div class="collection-images">
                <!-- ko foreach: {data: images.slice(0, 12), as: 'message_et'} -->
                  <image-component class="collection-image" params="asset: message_et.get_first_asset().resource, click: function() {$parent.click_on_image(message_et)}"></image-component>
                <!-- /ko -->
              </div>
            </section>
          <!-- /ko -->

          <!-- ko if: links().length -->
            <section class="collection-section" data-uie-name="collection-section-link" data-bind="attr: {'data-uie-collection-size': links().length}">
              <header>
                <span class="collection-header-icon icon-link"></span>
                <span class="label-bold-xs" data-bind="l10n_text: z.string.collection_section_links"></span>
                <!-- ko if: links().length > 4 -->
                  <span class="collection-header-all text-theme" data-bind="click: function() { click_on_section('links', links()) }"><span data-bind="l10n_html: {'id': z.string.collection_show_all, 'replace': {'placeholder': '%no', 'content': links().length}}" data-uie-name="collection-show-all"></span> <span class="icon-forward font-size-xxs"></span></span>
                <!-- /ko -->
              </header>
              <div class="collection-images">
                <!-- ko foreach: {data: links.slice(0, 4), as: 'message_et'} -->
                  <link-preview-asset params="message: message_et, header: true"></link-preview-asset>
                <!-- /ko -->
              </div>
            </section>
          <!-- /ko -->

          <!-- ko if: audio().length -->
            <section class="collection-section" data-uie-name="collection-section-audio" data-bind="attr: {'data-uie-collection-size': audio().length}">
              <header>
                <span class="collection-header-icon icon-microphone"></span>
                <span class="label-bold-xs" data-bind="l10n_text: z.string.collection_section_audio"></span>
                <!-- ko if: audio().length > 4 -->
                  <span class="collection-header-all text-theme" data-bind="click: function() { click_on_section('audio', audio()) }"><span data-bind="l10n_html: {'id': z.string.collection_show_all, 'replace': {'placeholder': '%no', 'content': audio().length}}" data-uie-name="collection-show-all"></span> <span class="icon-forward font-size-xxs"></span></span>
                <!-- /ko -->
              </header>
              <div class="collection-images">
                <!-- ko foreach: {data: audio.slice(0, 4), as: 'message_et'} -->
                  <audio-asset class="collection-file" params="message: message_et, header: true"></audio-asset>
                <!-- /ko -->
              </div>
            </section>
          <!-- /ko -->

          <!-- ko if: files().length -->
            <section class="collection-section" data-uie-name="collection-section-file" data-bind="attr: {'data-uie-collection-size': files().length}">
              <header>
                <span class="collection-header-icon icon-file"></span>
                <span class="label-bold-xs" data-bind="l10n_text: z.string.collection_section_files"></span>
                <!-- ko if: files().length > 4 -->
                  <span class="collection-header-all text-theme" data-bind="click: function() { click_on_section('files', files()) }"><span data-bind="l10n_html: {'id': z.string.collection_show_all, 'replace': {'placeholder': '%no', 'content': files().length}}" data-uie-name="collection-show-all"></span> <span class="icon-forward font-size-xxs"></span></span>
                <!-- /ko -->
              </header>
              <div class="collection-images">
                <!-- ko foreach: {data: files.slice(0, 4), as: 'message_et'} -->
                  <file-asset class="collection-file" params="message: message_et, header: true"></file-asset>
                <!-- /ko -->
              </div>
            </section>
          <!-- /ko -->
        <!-- /ko -->

      </div>
    </div>

  <!-- /ko -->

</div><|MERGE_RESOLUTION|>--- conflicted
+++ resolved
@@ -14,13 +14,9 @@
     <div class="content-list-wrapper">
       <div class="content-list collection-list" data-bind="antiscroll: true">
 
-<<<<<<< HEAD
         <!-- ko ifnot: z.util.Environment.frontend.is_production() -->
-          <full-search params="search_provider: search_in_conversation, change: on_input_change"></full-search>
+          <full-search params="search_provider: search_in_conversation, change: on_input_change, message_click: click_on_message"></full-search>
         <!-- /ko -->
-=======
-        <full-search params="search_provider: search_in_conversation, change: on_input_change, message_click: click_on_message"></full-search>
->>>>>>> a7770a8a
 
         <!-- ko if: search_input().length === 0 -->
           <!-- ko if: images().length -->
