--- conflicted
+++ resolved
@@ -32,11 +32,7 @@
         </section>
       <!-- /ko -->
 
-<<<<<<< HEAD
-      <!-- ko if: available_devices.audio_output().length && z.util.Environment.browser.supports.audioOutputSelection -->
-=======
-      <!-- ko if: availableDevices.audio_output().length && z.util.Environment.browser.supports.audio_output_selection -->
->>>>>>> 99907605
+      <!-- ko if: availableDevices.audio_output().length && z.util.Environment.browser.supports.audioOutputSelection -->
         <section class="preferences-section">
           <header class="preferences-header preferences-av-header" data-bind="l10n_text: z.string.preferencesAVSpeakers"></header>
           <div class="preferences-option">
