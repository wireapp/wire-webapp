--- conflicted
+++ resolved
@@ -47,15 +47,9 @@
 
           <!-- ko if: input().length === 0 -->
 
-<<<<<<< HEAD
             <span id="conversation-input-bar-ephemeral"
                   class="controls-right-button conversation-input-bar-ephemeral"
-                  data-bind="click: click_on_ephemeral_button, l10n_tooltip: z.string.tooltip_conversation_ephemeral"
-=======
-            <span id="conversation-input-ephemeral"
-                  class="controls-right-button conversation-input-ephemeral"
                   data-bind="click: click_on_ephemeral_button, l10n_tooltip: z.string.tooltipConversationEphemeral"
->>>>>>> a78a7734
                   data-uie-name="do-set-ephemeral-timer">
               <!-- ko if: has_ephemeral_timer() && conversation_et()-->
                 <div class="ephemeral-timer-button">
