--- conflicted
+++ resolved
@@ -7,13 +7,8 @@
         <div class="participants-group">
           <div class="participants-group-header">
             <div class="name popover-title">
-<<<<<<< HEAD
               <div data-bind="visible: !isEditing(), text: conversation().display_name(), click: clickToEdit, l10n_tooltip: z.string.tooltip_people_rename" data-uie-name="status-name"></div>
-              <textarea data-bind="visible: isEditing, value: conversation().display_name(), enter: renameConversation, hasFocus: isEditing, resize" data-uie-name="enter-name" maxlength="64" dir="auto"></textarea>
-=======
-              <div data-bind="visible: !editing(), text: conversation().display_name(), click: edit, l10n_tooltip: z.string.tooltip_people_rename" data-uie-name="status-name"></div>
-              <textarea data-bind="visible: editing, value: conversation().display_name(), enter: rename_conversation, hasFocus: editing, resize" maxlength="64" dir="auto" data-uie-name="enter-name"></textarea>
->>>>>>> 3892b6ff
+              <textarea data-bind="visible: isEditing, value: conversation().display_name(), enter: renameConversation, hasFocus: isEditing, resize" maxlength="64" dir="auto" data-uie-name="enter-name"></textarea>
             </div>
             <span class="edit icon-edit" data-bind="visible: isEditable() && !isEditing(), click: clickToEdit"></span>
             <div class="people popover-meta text-uppercase" data-bind="l10n_text: {'id': z.string.people_people, 'substitute': participants().length}"></div>
