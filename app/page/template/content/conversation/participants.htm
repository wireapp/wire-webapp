<div id="participants-bubble" class="bubble">
  <div id="participants" class="participants" data-bind="with: $root.participants, css: {'show-user': $root.participants.showUserProfile()}">

    <!-- ko if: stateParticipants() -->
      <div class="participants-transition">

        <div class="participants-group">
          <div class="participants-group-header">
            <div class="name popover-title">
              <div data-bind="visible: !isEditing(), text: conversation().display_name(), click: clickToEdit, l10n_tooltip: z.string.tooltip_people_rename" data-uie-name="status-name"></div>
              <textarea data-bind="visible: isEditing, value: conversation().display_name(), enter: renameConversation, hasFocus: isEditing, resize" data-uie-name="enter-name" maxlength="64" dir="auto"></textarea>
            </div>
            <span class="edit icon-edit" data-bind="visible: isEditable() && !isEditing(), click: clickToEdit"></span>
            <div class="people popover-meta text-uppercase" data-bind="l10n_text: {'id': z.string.people_people, 'substitute': participants().length}"></div>
          </div>
          <div class="participants-group-list">
            <!-- ko if: renderParticipants -->
              <user-list data-uie-name="list-unverified" params="user: unverifiedParticipants, click: clickOnShowMember, mode: z.components.UserListMode.COMPACT"></user-list>
              <!-- ko if: verifiedParticipants().length -->
                <div class="participants-group-list-separator">
                  <svg width="16" height="16">
                    <use xlink:href="#icon-verified"></use>
                  </svg>
                  <span class="label-xs" data-bind="l10n_text: z.string.people_verified"></span>
                  <hr>
                </div>
                <user-list data-uie-name="list-verified" params="user: verifiedParticipants, click: clickOnShowMember, mode: z.components.UserListMode.COMPACT"></user-list>
              <!-- /ko -->
              <!-- ko if: serviceParticipants().length -->
                <div class="participants-group-list-separator">
                  <span class="label-xs" data-bind="l10n_text: z.string.people_services"></span>
                  <hr>
                </div>
<<<<<<< HEAD
                <service-list params="services: serviceParticipants, click: clickOnShowMember, mode: z.components.ServiceListMode.COMPACT"></service-list>
=======
                <service-list data-uie-name="list-services" params="services: serviceParticipants, click: clickOnShowService, mode: z.components.ServiceListMode.COMPACT"></service-list>
>>>>>>> 6e249e4d
              <!-- /ko -->
            <!-- /ko -->
          </div>
          <div class="participants-group-footer">
            <!-- ko ifnot: conversation().removed_from_conversation()-->
              <!-- ko ifnot: conversation().is_guest() -->
                <div class="button-icon pull-left" data-bind="click: clickOnAddPeople, attr:{'title': addPeopleTooltip}" data-uie-name="do-add-people">
                  <div class="button-icon icon-people-add"></div>
                    <label data-bind="l10n_text: addActionText"></label>
                  </div>
              <!-- /ko -->
              <div class="button-icon icon-minus pull-right" data-bind="click: clickToLeave, l10n_tooltip: z.string.tooltip_people_leave" data-uie-name="do-leave"></div>
            <!-- /ko -->
          </div>
        </div>

        <user-profile class="group-user-profile" params="
          conversation: conversation,
          mode: z.components.UserProfileMode.PEOPLE,
          user: selectedUser,
          add_people: clickOnAddPeople,
          block: clickToBlock,
          close: clickOnClose,
          connect: clickToConnect,
          pending: clickOnPending,
          leave: clickToLeave,
          profile: clickOnSelfProfile,
          remove: clickToRemoveMember,
          unblock: clickToUnblock
        "></user-profile>

      </div>
    <!-- /ko -->

    <!-- ko if: activeAddState() -->
      <div class="participants-search">
        <div class="participants-search-header">
          <div class="participants-search-header-row">
            <user-input class="participants-search-header-list user-list-light" params="input: searchInput, selected: selectedUsers, placeholder: z.string.people_search_placeholder" spellcheck="false"></user-input>
            <div class="participants-search-header-close icon-close icon-button" data-bind="click: clickOnClose, l10n_tooltip: z.string.tooltip_search_close" data-uie-name="do-close"></div>
          </div>
          <!-- ko if: showIntegrations() -->
            <div class="participants-search-tabs">
              <div data-uie-name="do-add-people" class="participants-search-tab" data-bind="css: {'active': stateAddPeople}, click: clickOnAddPeople, l10n_text: z.string.people_tabs_people"></div>
              <div data-uie-name="do-add-services" class="participants-search-tab" data-bind="css: {'active': stateAddService}, click: clickOnAddService, l10n_text: z.string.people_tabs_services"></div>
            </div >
          <!-- /ko -->
        </div >
        <!-- ko if: stateAddPeople() -->
          <div class="participants-search-content">
            <div class="participants-search-list" data-bind="antiscroll: selectedUsers">
              <user-list class="user-list-light" params="user: users, filter: searchInput, selected: selectedUsers"></user-list>
            </div>
          </div>
          <button class="participants-search-footer button button-full" data-bind="enable: selectedUsers().length > 0, click: clickToAddMembers" data-uie-name="do-create">
            <span class="icon-people-add participants-search-icon"></span>
            <span data-bind="l10n_text: searchActionText"></span>
          </button>
        <!-- /ko -->
        <!-- ko if: stateAddService() -->
          <div class="participants-search-content">
            <div class="participants-search-list" data-bind="antiscroll: selectedUsers">
              <service-list class="service-list-light" params="services: integrationRepository.services, click: clickOnSelectService"></service-list>
            </div>
          </div>
        <!-- /ko -->
      </div>
    <!-- /ko -->

    <!-- ko if: showServiceStates() -->
      <div class="participants-service-confirmation">
        <!-- ko if: groupMode() -->
          <div class="service-confirmation-header">
            <div class="service-confirmation-back" data-bind="click: clickOnServiceBack, l10n_tooltip: z.string.tooltip_people_back" data-uie-name="do-back">
                <svg width="16" height="16" viewBox="0 0 16 16">
                  <path fill="#33373A" d="M4.83 9l5.24 5.24-1.41 1.41L1 8 8.66.34l1.41 1.41L4.83 7H15v2z"/>
                </svg>
            </div>
          </div>
        <!-- /ko -->
        <div class="service-confirmation-body">
          <div class="service-confirmation-summary">
            <participant-avatar params="participant: selectedService, size: 'md'"></participant-avatar>
            <div class="service-confirmation-summary-text">
              <div data-uie-name="status-service-name" class="service-confirmation-name" data-bind="text: selectedService().name"></div>
              <div data-uie-name="status-service-provider" class="service-confirmation-provider" data-bind="text: selectedService().providerName()"></div>
            </div>
          </div>
          <div data-uie-name="status-service-description" class="service-confirmation-description" data-bind="text: selectedService().description"></div>
        </div>
        <div class="service-confirmation-footer">
          <!-- ko if: stateServiceConfirmations() -->
            <button data-uie-name="do-service-confirm" class="participants-service-confirmation-button" data-bind="click: clickToAddService, l10n_text: z.string.people_service_confirm_button"></button>
          <!-- /ko -->
          <!-- ko if: stateServiceDetails() -->
            <button data-uie-name="do-service-remove" class="participants-service-confirmation-button button-theme-red" data-bind="click: clickToRemoveService, l10n_text: z.string.people_service_removal_button"></button>
          <!-- /ko -->
        </div>
      </div>
    <!-- /ko -->
  </div>
</div><|MERGE_RESOLUTION|>--- conflicted
+++ resolved
@@ -31,11 +31,7 @@
                   <span class="label-xs" data-bind="l10n_text: z.string.people_services"></span>
                   <hr>
                 </div>
-<<<<<<< HEAD
-                <service-list params="services: serviceParticipants, click: clickOnShowMember, mode: z.components.ServiceListMode.COMPACT"></service-list>
-=======
-                <service-list data-uie-name="list-services" params="services: serviceParticipants, click: clickOnShowService, mode: z.components.ServiceListMode.COMPACT"></service-list>
->>>>>>> 6e249e4d
+                <service-list data-uie-name="list-services" params="services: serviceParticipants, click: clickOnShowMember, mode: z.components.ServiceListMode.COMPACT"></service-list>
               <!-- /ko -->
             <!-- /ko -->
           </div>
