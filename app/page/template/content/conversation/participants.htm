<div id="participants-bubble" class="bubble">
  <div id="participants" class="participants" data-bind="with: $root.participants, css: {'show-user': $root.participants.user_profile().id !== ''}">

    <!-- ko if: state() === z.ViewModel.ParticipantsViewModel.STATE.PARTICIPANTS -->
      <div class="participants-transition">

        <div class="participants-group">
          <div class="participants-group-header">
            <div class="name popover-title">
              <div data-bind="visible: !editing(), text: conversation().display_name(), click: edit, l10n_tooltip: z.string.tooltip_people_rename" data-uie-name="status-name"></div>
              <textarea data-bind="visible: editing, value: conversation().display_name(), enter: rename_conversation, hasFocus: editing, resize" data-uie-name="enter-name" maxlength="64" dir="auto"></textarea>
            </div>
            <span class="edit icon-edit" data-bind="visible: editable() && !editing(), click: edit"></span>
            <div class="people popover-meta text-uppercase" data-bind="l10n_text: {'id': z.string.people_people, 'substitute': participants().length}"></div>
          </div>
          <div class="participants-group-list">
            <!-- ko if: render_participants -->
              <user-list params="user: unverifiedParticipants, click: clickOnShowMember, mode: z.components.UserListMode.COMPACT"></user-list>
              <!-- ko if: verifiedParticipants().length -->
                <div class="participants-group-list-separator">
                  <svg width="16" height="16">
                    <use xlink:href="#icon-verified"></use>
                  </svg>
                  <span class="label-xs" data-bind="l10n_text: z.string.people_verified"></span>
                  <hr>
                </div>
                <user-list params="user: verifiedParticipants, click: clickOnShowMember, mode: z.components.UserListMode.COMPACT"></user-list>
              <!-- /ko -->
              <!-- ko if: serviceParticipants().length -->
                <div class="participants-group-list-separator">
                  <span class="label-xs" data-bind="l10n_text: z.string.people_services"></span>
                  <hr>
                </div>
                <service-list params="services: serviceParticipants, click: clickOnShowService, mode: z.components.ServiceListMode.COMPACT"></service-list>
              <!-- /ko -->
            <!-- /ko -->
          </div>
          <div class="participants-group-footer">
            <!-- ko ifnot: conversation().removed_from_conversation()-->
              <!-- ko ifnot: conversation().is_guest() -->
                <div class="button-icon pull-left" data-bind="click: clickOnAddPeople, attr:{'title': addPeopleTooltip}" data-uie-name="do-add-people">
                  <div class="button-icon icon-people-add"></div>
                  <!-- ko if: enableIntegrations() -->
                    <label data-bind="l10n_text: z.string.people_button_add"></label>
                  <!-- /ko -->
                  <!-- ko ifnot: enableIntegrations() -->
                    <label data-bind="l10n_text: z.string.people_button_add_people"></label>
                  <!-- /ko -->
                </div>
              <!-- /ko -->
              <div class="button-icon icon-minus pull-right" data-bind="click: clickToLeave, l10n_tooltip: z.string.tooltip_people_leave" data-uie-name="do-leave"></div>
            <!-- /ko -->
          </div>
        </div>

        <user-profile class="group-user-profile" params="
          conversation: conversation,
          mode: z.components.UserProfileMode.PEOPLE,
          user: user_profile,
          add_people: clickOnAddPeople,
          block: clickToBlock,
          close: clickOnClose,
          connect: clickToConnect,
          pending: clickOnPending,
          leave: clickToLeave,
          profile: show_preferences_account,
          remove: clickToRemoveMember,
<<<<<<< HEAD
          unblock: unblock
=======
          unblock: clickToUnblock
>>>>>>> 9b16b184
        "></user-profile>

      </div>
    <!-- /ko -->

    <!-- ko if: activeAddState() -->
      <div class="participants-search">
        <div class="participants-search-header">
          <div class="participants-search-header-row">
            <user-input class="participants-search-header-list user-list-light" params="input: searchInput, selected: selectedUsers, placeholder: z.string.people_search_placeholder" spellcheck="false"></user-input>
            <div class="participants-search-header-close icon-close icon-button" data-bind="click: clickOnClose, l10n_tooltip: z.string.tooltip_search_close" data-uie-name="do-close"></div>
          </div>
          <!-- ko if: enableIntegrations() -->
            <div class="participants-search-tabs">
              <div class="participants-search-tab" data-bind="css: {'active': state() === z.ViewModel.ParticipantsViewModel.STATE.ADD_PEOPLE}, click: clickOnAddPeople, l10n_text: z.string.people_tabs_people"></div>
              <div class="participants-search-tab" data-bind="css: {'active': state() === z.ViewModel.ParticipantsViewModel.STATE.ADD_SERVICE}, click: clickOnAddService, l10n_text: z.string.people_tabs_services"></div>
            </div >
          <!-- /ko -->
        </div >
        <!-- ko if: state() === z.ViewModel.ParticipantsViewModel.STATE.ADD_PEOPLE -->
          <div class="participants-search-content">
            <div class="participants-search-list" data-bind="antiscroll: selectedUsers">
              <user-list class="user-list-light" params="user: users, filter: searchInput, selected: selectedUsers"></user-list>
            </div>
          </div>
          <button class="participants-search-footer button button-full" data-bind="enable: selectedUsers().length > 0, click: on_search_add" data-uie-name="do-create">
            <span class="icon-people-add participants-search-icon"></span>
            <span data-bind="l10n_text: search_action"></span>
          </button>
        <!-- /ko -->
        <!-- ko if: state() === z.ViewModel.ParticipantsViewModel.STATE.ADD_SERVICE -->
          <div class="participants-search-content">
            <div class="participants-search-list" data-bind="antiscroll: selectedUsers">
              <service-list class="service-list-light" params="services: integrationRepository.services, click: clickOnSelectService"></service-list>
            </div>
          </div>
        <!-- /ko -->
      </div>
    <!-- /ko -->

    <!-- ko if: showServiceStates() -->
      <div class="participants-service-confirmation">
        <!-- ko if: group_mode() -->
        <div class="service-confirmation-header">
          <div class="service-confirmation-back" data-bind="click: clickOnServiceBack, l10n_tooltip: z.string.tooltip_people_back" data-uie-name="do-back">
              <svg width="16" height="16" viewBox="0 0 16 16">
                  <path fill="#33373A" d="M4.83 9l5.24 5.24-1.41 1.41L1 8 8.66.34l1.41 1.41L4.83 7H15v2z"/>
              </svg>
          </div>
        </div>
        <!-- /ko -->
        <div class="service-confirmation-body">
          <div class="service-confirmation-summary">
            <service-avatar class="service-avatar-md" params="service: selectedService"></service-avatar>
            <div class="service-confirmation-summary-text">
              <div class="service-confirmation-name" data-bind="text: selectedService().name"></div>
              <div class="service-confirmation-provider" data-bind="text: selectedService().providerName()"></div>
            </div>
          </div>
          <div class="service-confirmation-description" data-bind="text: selectedService().description"></div>
        </div>
        <div class="service-confirmation-footer">
          <!-- ko if: state() === z.ViewModel.ParticipantsViewModel.STATE.SERVICE_CONFIRMATIONS -->
            <button class="participants-service-confirmation-button" data-bind="click: clickToAddService, l10n_text: z.string.people_service_confirm_button"></button>
          <!-- /ko -->
          <!-- ko if: state() === z.ViewModel.ParticipantsViewModel.STATE.SERVICE_DETAILS -->
            <button class="participants-service-confirmation-button button-theme-red" data-bind="click: clickToRemoveService, l10n_text: z.string.people_service_removal_button"></button>
          <!-- /ko -->
        </div>
      </div>
    <!-- /ko -->
  </div>
</div><|MERGE_RESOLUTION|>--- conflicted
+++ resolved
@@ -65,11 +65,7 @@
           leave: clickToLeave,
           profile: show_preferences_account,
           remove: clickToRemoveMember,
-<<<<<<< HEAD
-          unblock: unblock
-=======
           unblock: clickToUnblock
->>>>>>> 9b16b184
         "></user-profile>
 
       </div>
