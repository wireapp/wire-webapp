--- conflicted
+++ resolved
@@ -1,14 +1,8 @@
 <div id="conversation-title-bar" class="conversation-title-bar" data-bind="with: $root.titleBar">
   <!-- ko if: conversationEntity() -->
-<<<<<<< HEAD
     <div class="conversation-title-bar-library">
       <span class="conversation-title-bar-icon button-icon-large icon-search"
-            data-bind="click: clickOnCollectionButton, l10n_tooltip: z.string.tooltip_conversation_search"
-=======
-    <div class="conversation-titlebar-library">
-      <span class="conversation-titlebar-icon button-icon-large icon-search"
             data-bind="click: clickOnCollectionButton, l10n_tooltip: z.string.tooltipConversationSearch"
->>>>>>> a78a7734
             data-uie-name="do-collections"></span>
     </div>
 
@@ -29,23 +23,13 @@
     <!-- ko if: showCallControls() -->
       <div class="conversation-title-bar-icons">
         <!-- ko ifnot: conversationEntity().is_group() -->
-<<<<<<< HEAD
           <span class="conversation-title-bar-icon button-icon-large icon-video"
-                data-bind="click: clickOnVideoButton, l10n_tooltip: z.string.tooltip_conversation_video_call"
+                data-bind="click: clickOnVideoButton, l10n_tooltip: z.string.tooltipConversationVideoCall"
                 data-uie-name="do-video-call">
           </span>
         <!-- /ko -->
         <span class="conversation-title-bar-icon button-icon-large icon-call"
-              data-bind="click: clickOnCallButton, l10n_tooltip: z.string.tooltip_conversation_call"
-=======
-          <span class="conversation-titlebar-icon button-icon-large icon-video"
-                data-bind="click: clickOnVideoButton, l10n_tooltip: z.string.tooltipConversationVideoCall"
-                data-uie-name="do-video-call">
-          </span>
-        <!-- /ko -->
-        <span class="conversation-titlebar-icon button-icon-large icon-call"
               data-bind="click: clickOnCallButton, l10n_tooltip: z.string.tooltipConversationCall"
->>>>>>> a78a7734
               data-uie-name="do-call">
         </span>
       </div>
