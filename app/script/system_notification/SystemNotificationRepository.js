/*
 * Wire
 * Copyright (C) 2017 Wire Swiss GmbH
 *
 * This program is free software: you can redistribute it and/or modify
 * it under the terms of the GNU General Public License as published by
 * the Free Software Foundation, either version 3 of the License, or
 * (at your option) any later version.
 *
 * This program is distributed in the hope that it will be useful,
 * but WITHOUT ANY WARRANTY; without even the implied warranty of
 * MERCHANTABILITY or FITNESS FOR A PARTICULAR PURPOSE. See the
 * GNU General Public License for more details.
 *
 * You should have received a copy of the GNU General Public License
 * along with this program. If not, see http://www.gnu.org/licenses/.
 *
 */

'use strict';

window.z = window.z || {};
window.z.system_notification = z.system_notification || {};

/**
 * System notification repository to trigger browser and audio notifications.
 *
 * @see https://developer.mozilla.org/en/docs/Web/API/notification
 * @see http://www.w3.org/TR/notifications
 */
z.system_notification.SystemNotificationRepository = class SystemNotificationRepository {
  static get CONFIG() {
    return {
      BODY_LENGTH: 80,
      ICON_URL: '/image/logo/notification.png',
      TIMEOUT: 5000,
      TITLE_LENGTH: 38,
    };
  }

  static get EVENTS_TO_NOTIFY() {
    return [
      z.message.SuperType.CALL,
      z.message.SuperType.CONTENT,
      z.message.SuperType.MEMBER,
      z.message.SuperType.PING,
      z.message.SuperType.REACTION,
      z.message.SuperType.SYSTEM,
    ];
  }

  /**
   * Construct a new System Notification Repository.
   * @param {z.calling.CallingRepository} calling_repository - Repository for all call interactions
   * @param {z.conversation.ConversationService} conversation_repository - Repository for all conversation interactions
   */
  constructor(calling_repository, conversation_repository) {
    this.calling_repository = calling_repository;
    this.conversation_repository = conversation_repository;
    this.logger = new z.util.Logger(
      'z.system_notification.SystemNotificationRepository',
      z.config.LOGGER.OPTIONS,
    );

    this.notifications = [];

    this.subscribe_to_events();
    this.notifications_preference = ko.observable(
      z.system_notification.SystemNotificationPreference.ON,
    );
    this.notifications_preference.subscribe(notifications_preference => {
      if (
        notifications_preference !==
        z.system_notification.SystemNotificationPreference.NONE
      ) {
        this.check_permission();
      }
    });

    this.permission_state = z.system_notification.PermissionStatusState.PROMPT;
    this.permission_status = undefined;
  }

  subscribe_to_events() {
    amplify.subscribe(
      z.event.WebApp.SYSTEM_NOTIFICATION.NOTIFY,
      this.notify.bind(this),
    );
    amplify.subscribe(
      z.event.WebApp.SYSTEM_NOTIFICATION.PERMISSION_STATE,
      this.set_permission_state.bind(this),
    );
    amplify.subscribe(
      z.event.WebApp.SYSTEM_NOTIFICATION.REMOVE_READ,
      this.remove_read_notifications.bind(this),
    );
    amplify.subscribe(
      z.event.WebApp.PROPERTIES.UPDATED,
      this.updated_properties.bind(this),
    );
    amplify.subscribe(
      z.event.WebApp.PROPERTIES.UPDATE.NOTIFICATIONS,
      this.updated_notifications_property.bind(this),
    );
  }

  /**
   * Check for browser permission if we have not yet asked.
   * @returns {Promise} Promise that resolves with the permission state
   */
  check_permission() {
    if (
      [
        z.system_notification.PermissionStatusState.GRANTED,
        z.system_notification.PermissionStatusState.IGNORED,
        z.system_notification.PermissionStatusState.UNSUPPORTED,
      ].includes(this.permission_state)
    ) {
      return Promise.resolve(this.permission_state);
    }

    if (!z.util.Environment.browser.supports.notifications) {
      this.set_permission_state(
        z.system_notification.PermissionStatusState.UNSUPPORTED,
      );
      return Promise.resolve(this.permission_state);
    }

    if (navigator.permissions) {
      return navigator.permissions
        .query({name: 'notifications'})
        .then(permission_status => {
          this.permission_status = permission_status;
          this.permission_status.onchange = () => {
            return this.set_permission_state(this.permission_status.state);
          };

          switch (permission_status.state) {
            case z.system_notification.PermissionStatusState.PROMPT:
              return this._request_permission();
            default:
              return this.set_permission_state(permission_status.state);
          }
        });
    }
    switch (window.Notification.permission) {
      case z.system_notification.PermissionStatusState.DEFAULT:
        return this._request_permission();
      default:
        this.set_permission_state(window.Notification.permission);
        return Promise.resolve(this.permission_state);
    }
  }

  /**
   * Display browser notification and play sound notification.
   * @param {z.entity.Conversation} conversation_et - Conversation entity
   * @param {z.entity.Message} message_et - Message entity
   * @returns {Promise} Resolves when notification has been handled
   */
  notify(conversation_et, message_et) {
    return Promise.resolve().then(() => {
      if (conversation_et.is_muted && conversation_et.is_muted()) {
        return;
      }

      if (message_et.is_content() && message_et.was_edited()) {
        return;
      }

      if (
        SystemNotificationRepository.EVENTS_TO_NOTIFY.includes(
          message_et.super_type,
        )
      ) {
        this._notify_sound(message_et);
        return this._notify_banner(conversation_et, message_et);
      }
    });
  }

  // Remove notifications from the queue that are no longer unread
  remove_read_notifications() {
    this.notifications.forEach(notification => {
      if (notification.data) {
        const {conversation_id, message_id} = notification.data;
        this.conversation_repository
          .is_message_read(conversation_id, message_id)
          .then(is_read => {
            if (is_read) {
              notification.close();
              this.logger.info(
                `Removed read notification for '${message_id}' in '${conversation_id}'.`,
              );
            }
          });
      }
    });
  }

  /**
   * Set the permission state.
   * @param {z.system_notification.PermissionStatusState} permission_state - State of browser permission
   * @returns {z.system_notification.PermissionStatusState} New permission state
   */
  set_permission_state(permission_state) {
    return (this.permission_state = permission_state);
  }

  updated_properties(properties) {
    return this.notifications_preference(properties.settings.notifications);
  }

  updated_notifications_property(notification_preference) {
    return this.notifications_preference(notification_preference);
  }

  /**
   * Creates the notification body for calls.
   * @private
   * @param {z.entity.Message} message_et - Message entity
   * @returns {string} Notification message body
   */
  _create_body_call(message_et) {
    if (message_et.is_activation()) {
      return z.l10n.text(z.string.system_notification_voice_channel_activate);
    }
    if (
      message_et.is_deactivation() &&
      message_et.finished_reason === z.calling.enum.TERMINATION_REASON.MISSED
    ) {
      return z.l10n.text(z.string.system_notification_voice_channel_deactivate);
    }
  }

  /**
   * Creates the notification body for text messages and pictures.
   *
   * @private
   * @param {z.entity.ContentMessage} message_et - Normal message entity
   * @returns {string} Notification message body
   */
  _create_body_content(message_et) {
    if (message_et.has_asset_text()) {
      for (const asset_et of message_et.assets()) {
        if (asset_et.is_text() && !asset_et.previews().length) {
          return z.util.StringUtil.truncate(
            asset_et.text,
            SystemNotificationRepository.CONFIG.BODY_LENGTH,
          );
        }
      }
    } else if (message_et.has_asset_image()) {
      return z.l10n.text(z.string.system_notification_asset_add);
    } else if (message_et.has_asset_location()) {
      return z.l10n.text(z.string.system_notification_shared_location);
    } else if (message_et.has_asset()) {
      const asset_et = message_et.assets()[0];
      if (asset_et.is_audio()) {
        return z.l10n.text(z.string.system_notification_shared_audio);
      }
      if (asset_et.is_video()) {
        return z.l10n.text(z.string.system_notification_shared_video);
      }
      if (asset_et.is_file()) {
        return z.l10n.text(z.string.system_notification_shared_file);
      }
    }
  }

  /**
   * Creates the notification body for a renamed conversation.
   *
   * @private
   * @param {z.entity.RenameMessage} message_et - Rename message entity
   * @returns {string} Notification message body
   */
  _create_body_conversation_rename(message_et) {
    return z.localization.Localizer.get_text({
      id: z.string.system_notification_conversation_rename,
      replace: [
        {
          content: message_et.user().first_name(),
          placeholder: '%s.first_name',
        },
        {
          content: message_et.name,
          placeholder: '%name',
        },
      ],
    });
  }

  /**
   * Creates the notification body for people being added to a group conversation.
   *
   * @private
   * @param {z.entity.Message} message_et - Member message entity
   * @returns {string} Notification message body
   */
  _create_body_member_join(message_et) {
    if (message_et.user_ets().length === 1) {
      return z.localization.Localizer.get_text({
        id: z.string.system_notification_member_join_one,
        replace: [
          {
            content: message_et.user().first_name(),
            placeholder: '%s.first_name',
          },
          {
            content: z.util.get_first_name(
              message_et.user_ets()[0],
              z.string.Declension.ACCUSATIVE,
            ),
            placeholder: '%@.first_name',
          },
        ],
      });
    }

    return z.localization.Localizer.get_text({
      id: z.string.system_notification_member_join_many,
      replace: [
        {
          content: message_et.user().first_name(),
          placeholder: '%s.first_name',
        },
        {
          content: message_et.user_ids().length,
          placeholder: '%no',
        },
      ],
    });
  }

  /**
   * Creates the notification body for people being removed from or leaving a group conversation.
   *
   * @private
   * @param {z.entity.MemberMessage} message_et - Member message entity
   * @returns {string} Notification message body
   */
  _create_body_member_leave(message_et) {
<<<<<<< HEAD
    if (message_et.user_ets().length === 1) {
      if (message_et.user_ets()[0] === message_et.user()) {
        return z.localization.Localizer.get_text({
          id: z.string.system_notification_member_leave_left,
          replace: {
            content: message_et.user().first_name(),
            placeholder: '%s.first_name',
          },
        });
      }

      return z.localization.Localizer.get_text({
        id: z.string.system_notification_member_leave_removed_one,
        replace: [
          {
            content: message_et.user().first_name(),
            placeholder: '%s.first_name',
          },
          {
            content: z.util.get_first_name(
              message_et.user_ets()[0],
              z.string.Declension.ACCUSATIVE,
            ),
            placeholder: '%@.first_name',
          },
        ],
      });
=======
    if (message_et.user_ets().length === 1 && !message_et.remote_user_ets().length) {
      return z.l10n.text(z.string.system_notification_member_leave_removed_you, message_et.user().first_name());
>>>>>>> 984fc7dc
    }
  }

  /**
   * Selects the type of system message that the notification body needs to be created for.
   *
   * @private
   * @param {z.entity.MemberMessage} message_et - Member message entity
   * @param {z.entity.Conversation|z.entity.Connection} conversation_et - Conversation or connection entity
   * @returns {string} Notification message body
   */
  _create_body_member_update(message_et, conversation_et) {
    const is_group_conversation = conversation_et instanceof
      z.entity.Conversation
      ? conversation_et.is_group()
      : false;

    switch (message_et.member_message_type) {
      case z.message.SystemMessageType.NORMAL:
        if (is_group_conversation) {
          if (message_et.is_member_join()) {
            return this._create_body_member_join(message_et);
          }
          if (message_et.is_member_leave()) {
            return this._create_body_member_leave(message_et);
          }
        }
        break;
      case z.message.SystemMessageType.CONNECTION_ACCEPTED:
        return z.l10n.text(z.string.system_notification_connection_accepted);
      case z.message.SystemMessageType.CONNECTION_CONNECTED:
        return z.l10n.text(z.string.system_notification_connection_connected);
      case z.message.SystemMessageType.CONNECTION_REQUEST:
        return z.l10n.text(z.string.system_notification_connection_request);
      case z.message.SystemMessageType.CONVERSATION_CREATE:
        return z.localization.Localizer.get_text({
          id: z.string.system_notification_conversation_create,
          replace: {
            content: message_et.user().first_name(),
            placeholder: '%s.first_name',
          },
        });
      default:
        this.logger.log(
          this.logger.levels.OFF,
          `Notification for '${message_et.id} in '${conversation_et.id}' does not show notification.`,
        );
    }
  }

  /**
   * Creates the notification body for obfuscated messages.
   * @private
   * @returns {string} Notification message body
   */
  _create_body_obfuscated() {
    return z.l10n.text(z.string.system_notification_obfuscated);
  }

  /**
   * Creates the notification body for ping.
   * @private
   * @returns {string} Notification message body
   */
  _create_body_ping() {
    return z.l10n.text(z.string.system_notification_ping);
  }

  /**
   * Creates the notification body for reaction.
   * @private
   * @param {z.entity.Message} message_et - Fake reaction message entity
   * @returns {string} Notification message body
   */
  _create_body_reaction(message_et) {
    return z.localization.Localizer.get_text({
      id: z.string.system_notification_reaction,
      replace: {
        content: message_et.reaction,
        placeholder: '%reaction',
      },
    });
  }

  /**
   * Selects the type of system message that the notification body needs to be created for.
   *
   * @private
   * @param {z.entity.MemberMessage} message_et - Member message entity
   * @returns {string} Notification message body
   */
  _create_body_system(message_et) {
    if (
      message_et.system_message_type ===
      z.message.SystemMessageType.CONVERSATION_RENAME
    ) {
      return this._create_body_conversation_rename(message_et);
    }
  }

  /**
   * Create notification content.
   * @private
   * @param {z.entity.Conversation} conversation_et - Conversation entity
   * @param {z.entity.Message} message_et - Message entity
   * @returns {Promise} Resolves with the notification content
   */
  _create_notification_content(conversation_et, message_et) {
    let options_body = undefined;

    return this._create_options_body(conversation_et, message_et)
      .then(body => {
        options_body = body;
        if (options_body) {
          return this._should_obfuscate_notification_sender(message_et);
        }
        throw new z.system_notification.SystemNotificationError(
          z.system_notification.SystemNotificationError.TYPE.HIDE_NOTIFICATION,
        );
      })
      .then(should_obfuscate_sender => {
        return {
          options: {
            body: this._should_obfuscate_notification_message(message_et)
              ? this._create_body_obfuscated()
              : options_body,
            data: this._create_options_data(conversation_et, message_et),
            icon: this._create_options_icon(
              should_obfuscate_sender,
              message_et.user(),
            ),
            silent: true, // @note When Firefox supports this we can remove the fix for WEBAPP-731
            tag: this._create_options_tag(conversation_et),
          },
          timeout: SystemNotificationRepository.CONFIG.TIMEOUT,
          title: should_obfuscate_sender
            ? this._create_title_obfuscated()
            : this._create_title(conversation_et, message_et),
          trigger: this._create_trigger(conversation_et, message_et),
        };
      });
  }

  /**
   * Selects the type of message that the notification body needs to be created for.
   *
   * @private
   * @param {z.entity.Conversation} conversation_et - Conversation entity
   * @param {z.entity.Message} message_et - Message entity
   * @returns {string} Notification message body
   */
  _create_options_body(conversation_et, message_et) {
    return Promise.resolve().then(() => {
      switch (message_et.super_type) {
        case z.message.SuperType.CALL:
          return this._create_body_call(message_et);
        case z.message.SuperType.CONTENT:
          return this._create_body_content(message_et);
        case z.message.SuperType.MEMBER:
          return this._create_body_member_update(message_et, conversation_et);
        case z.message.SuperType.PING:
          return this._create_body_ping();
        case z.message.SuperType.REACTION:
          return this._create_body_reaction(message_et);
        case z.message.SuperType.SYSTEM:
          return this._create_body_system(message_et);
        default:
          this.logger.log(
            this.logger.levels.OFF,
            `Notification for '${message_et.id} in '${conversation_et.id}' does not show notification.`,
          );
      }
    });
  }

  /**
   * Creates the notification data to help check its content.
   *
   * @private
   * @param {z.entity.Conversation|z.entity.Connection} input - Information to grab the conversation ID from
   * @param {z.entity.Message} message_et - Message entity
   * @returns {Object} Notification message data
   */
  _create_options_data(input, message_et) {
    return {
      conversation_id: input.id || input.conversation_id,
      message_id: message_et.id,
    };
  }

  /**
   * Creates the notification icon.
   *
   * @private
   * @param {boolean} should_obfuscate_sender - Sender visible in notification
   * @param {z.entity.User} user_et - Sender of message
   * @returns {string} Icon URL
  */
  _create_options_icon(should_obfuscate_sender, user_et) {
    if (user_et.preview_picture_resource() && !should_obfuscate_sender) {
      return user_et.preview_picture_resource().generate_url();
    }
    if (z.util.Environment.electron && z.util.Environment.os.mac) {
      return '';
    }
    return SystemNotificationRepository.CONFIG.ICON_URL;
  }

  /**
   * Creates the notification tag.
   *
   * @private
   * @param {z.entity.Conversation|z.entity.Connection} input - Information to create the tag from
   * @returns {string} Notification message tag
  */
  _create_options_tag(input) {
    return input.id || input.conversation_id;
  }

  /**
   * Creates the notification title.
   *
   * @private
   * @param {z.entity.Conversation} conversation_et - Conversation entity
   * @param {z.entity.Message} message_et - Message entity
   * @returns {string} Notification message title
   */
  _create_title(conversation_et, message_et) {
    if (
      conversation_et instanceof z.entity.Conversation &&
      conversation_et.display_name()
    ) {
      if (conversation_et.is_group()) {
        return z.util.StringUtil.truncate(
          `${message_et
            .user()
            .first_name()} in ${conversation_et.display_name()}`,
          SystemNotificationRepository.CONFIG.TITLE_LENGTH,
          false,
        );
      }
      return z.util.StringUtil.truncate(
        conversation_et.display_name(),
        SystemNotificationRepository.CONFIG.TITLE_LENGTH,
        false,
      );
    }
    return z.util.StringUtil.truncate(
      message_et.user().name(),
      SystemNotificationRepository.CONFIG.TITLE_LENGTH,
      false,
    );
  }

  /**
   * Create obfuscated title.
   * @private
   * @returns {string} Obfuscated notification message title
   */
  _create_title_obfuscated() {
    return z.util.StringUtil.truncate(
      z.l10n.text(z.string.system_notification_obfuscated_title),
      SystemNotificationRepository.CONFIG.TITLE_LENGTH,
      false,
    );
  }

  /**
   * Creates the notification trigger.
   *
   * @private
   * @param {z.entity.Conversation} conversation_et - Conversation entity
   * @param {z.entity.Message} message_et - Message entity
   * @returns {Function} Function to be called when notification is clicked
   */
  _create_trigger(conversation_et, message_et) {
    if (message_et.is_member()) {
      switch (message_et.member_message_type) {
        case z.message.SystemMessageType.CONNECTION_ACCEPTED:
          return () =>
            amplify.publish(
              z.event.WebApp.CONVERSATION.SHOW,
              conversation_et.conversation_id,
            );
        case z.message.SystemMessageType.CONNECTION_REQUEST:
          return () =>
            amplify.publish(
              z.event.WebApp.CONTENT.SWITCH,
              z.ViewModel.content.CONTENT_STATE.CONNECTION_REQUESTS,
            );
        default:
          this.logger.log(
            this.logger.levels.OFF,
            `Notification for member message '${message_et.id} in '${conversation_et.id}' does not have specific trigger.`,
          );
      }
    }
    return () =>
      amplify.publish(z.event.WebApp.CONVERSATION.SHOW, conversation_et);
  }

  /**
   * Creates the browser notification and sends it.
   *
   * @private
   * @see https://developer.mozilla.org/en/docs/Web/API/notification#Parameters
   * @param {z.entity.Conversation} conversation_et - Conversation entity
   * @param {z.entity.Message} message_et - Message entity
   * @returns {Promise} Resolves when notification was handled
   */
  _notify_banner(conversation_et, message_et) {
    return this._should_hide_notification(conversation_et, message_et)
      .then(() => {
        return this._create_notification_content(conversation_et, message_et);
      })
      .then(notification_content => {
        return this.check_permission().then(permission_state => {
          if (
            permission_state ===
            z.system_notification.PermissionStatusState.GRANTED
          ) {
            return this._show_notification(notification_content);
          }
        });
      })
      .catch(function(error) {
        if (
          error.type !==
          z.system_notification.SystemNotificationError.TYPE.HIDE_NOTIFICATION
        ) {
          throw error;
        }
      });
  }

  /**
   * Plays the sound from the audio repository.
   * @private
   * @param {z.entity.Message} message_et - Message entity
   * @returns {undefined} No return value
   */
  _notify_sound(message_et) {
    if (
      !document.hasFocus() &&
      z.util.Environment.browser.firefox &&
      z.util.Environment.os.mac
    ) {
      return;
    }
    switch (message_et.super_type) {
      case z.message.SuperType.CONTENT:
        if (!message_et.user().is_me) {
          amplify.publish(
            z.event.WebApp.AUDIO.PLAY,
            z.audio.AudioType.NEW_MESSAGE,
          );
        }
        break;
      case z.message.SuperType.PING:
        if (!message_et.user().is_me) {
          amplify.publish(
            z.event.WebApp.AUDIO.PLAY,
            z.audio.AudioType.INCOMING_PING,
          );
        }
        break;
      default:
        this.logger.log(
          this.logger.levels.OFF,
          `Notification for message '${message_et.id} does not play sound.`,
        );
    }
  }

  // Request browser permission for notifications.
  _request_permission() {
    return new Promise(resolve => {
      amplify.publish(
        z.event.WebApp.WARNING.SHOW,
        z.ViewModel.WarningType.REQUEST_NOTIFICATION,
      );
      // Note: The callback will be only triggered in Chrome.
      // If you ignore a permission request on Firefox, then the callback will not be triggered.
      if (window.Notification.requestPermission) {
        window.Notification.requestPermission(permission_state => {
          amplify.publish(
            z.event.WebApp.WARNING.DISMISS,
            z.ViewModel.WarningType.REQUEST_NOTIFICATION,
          );
          this.set_permission_state(permission_state);
          return resolve(this.permission_state);
        });
      }
    });
  }

  /**
   * Should message in a notification be obfuscated.
   * @private
   * @param {z.entity.Message} message_et - Message entity
   * @returns {boolean} Obfucscate message in notification
   */
  _should_obfuscate_notification_message(message_et) {
    return (
      message_et.is_ephemeral() ||
      [
        z.system_notification.SystemNotificationPreference.OBFUSCATE,
        z.system_notification.SystemNotificationPreference.OBFUSCATE_MESSAGE,
      ].includes(this.notifications_preference())
    );
  }

  /**
   * Should sender in a notification be obfuscated.
   * @private
   * @param {z.entity.Message} message_et - Message entity
   * @returns {boolean} Obfuscate sender in noticiation
   */
  _should_obfuscate_notification_sender(message_et) {
    return (
      message_et.is_ephemeral() ||
      this.notifications_preference() ===
        z.system_notification.SystemNotificationPreference.OBFUSCATE
    );
  }

  /**
   * Should hide notification.
   * @private
   * @param {z.entity.Conversation} conversation_et - Conversation entity
   * @param {z.entity.Message} message_et - Message entity
   * @returns {Promise<boolean>} Resolves whether notification should be hidden
   */
  _should_hide_notification(conversation_et, message_et) {
    return Promise.resolve().then(() => {
      let hide_notification = false;

      if (
        this.notifications_preference() ===
        z.system_notification.SystemNotificationPreference.NONE
      ) {
        hide_notification = true;
      }
      if (!z.util.Environment.browser.supports.notifications) {
        hide_notification = true;
      }
      if (
        this.permission_state ===
        z.system_notification.PermissionStatusState.DENIED
      ) {
        hide_notification = true;
      }
      if (message_et.user().is_me) {
        hide_notification = true;
      }

      const in_active_conversation = this.conversation_repository.is_active_conversation(
        conversation_et,
      );
      const in_conversation_view =
        document.hasFocus() &&
        wire.app.view.content.content_state() ===
          z.ViewModel.content.CONTENT_STATE.CONVERSATION;
      const in_maximized_call =
        this.calling_repository.joined_call() &&
        !wire.app.view.content.multitasking.is_minimized();
      if (
        in_conversation_view &&
        in_active_conversation &&
        !in_maximized_call
      ) {
        hide_notification = true;
      }

      if (hide_notification) {
        throw new z.system_notification.SystemNotificationError(
          z.system_notification.SystemNotificationError.TYPE.HIDE_NOTIFICATION,
        );
      }
    });
  }

  /**
   * Sending the notification.
   *
   * @param {Object} notification_content - Content of notification
   * @option notification_content [String] title
   * @option notification_content [Object] options
   * @option notification_content [Function] trigger
   * @option notification_content [Integer] timeout
   * @returns {undefined} No return value
   */
  _show_notification(notification_content) {
    amplify.publish(
      z.event.WebApp.SYSTEM_NOTIFICATION.SHOW,
      notification_content,
    );
    this._show_notification_in_browser(notification_content);
  }

  /**
   * Sending the browser notification.
   *
   * @private
   * @param {Object} notification_content - Content of notification
   * @param {string} notification_content.title - Notification title
   * @param {Object} notification_content.options - Notification options
   * @param {Function} notification_content.trigger - Function to be triggered on click [Function] trigger
   * @param {number} notification_content.timeout - Timeout for notification
   * @returns {undefined} No return value
   */
  _show_notification_in_browser(notification_content) {
    /*
    @note Notification.data is only supported on Chrome
    @see https://developer.mozilla.org/en-US/docs/Web/API/Notification/data
    */
    this.remove_read_notifications();
<<<<<<< HEAD
    const notification = new window.Notification(
      notification_content.title,
      notification_content.options,
    );
    const {conversation_id, message_id} = notification_content.options.data;
=======
    const notification = new window.Notification(notification_content.title, notification_content.options);
    const {conversation_id, message_id = 'ID not specified'} = notification_content.options.data;
>>>>>>> 984fc7dc
    let timeout_trigger_id = undefined;

    notification.onclick = () => {
      amplify.publish(z.event.WebApp.SYSTEM_NOTIFICATION.CLICK);
      window.focus();
      wire.app.view.content.multitasking.is_minimized(true);
      notification_content.trigger();
<<<<<<< HEAD
      this.logger.info(
        `Notification for '${message_id} in '${conversation_id}' closed by click.`,
      );
=======
      this.logger.info(`Notification for message '${message_id} in conversation '${conversation_id}' closed by click.`);
>>>>>>> 984fc7dc
      notification.close();
    };

    notification.onclose = () => {
      window.clearTimeout(timeout_trigger_id);
      this.notifications.splice(this.notifications.indexOf(notification), 1);
      this.logger.info(
        `Removed notification for '${message_id}' in '${conversation_id}' locally.`,
      );
    };

    notification.onerror = () => {
      this.logger.error(
        `Notification for '${message_id}' in '${conversation_id}' closed by error.`,
      );
      notification.close();
    };

    notification.onshow = () => {
      timeout_trigger_id = window.setTimeout(() => {
        this.logger.info(
          `Notification for '${message_id}' in '${conversation_id}' closed by timeout.`,
        );
        notification.close();
      }, notification_content.timeout);
    };

    this.notifications.push(notification);
    this.logger.info(
      `Added notification for '${message_id}' in '${conversation_id}' to queue.`,
    );

    window.onunload = () => {
      this.notifications.forEach(browser_notification => {
        browser_notification.close();
        if (browser_notification.data) {
          const {
            notification_conversation_id,
            notification_message_id,
          } = browser_notification.data;
          this.logger.info(
            `Notification for '${notification_message_id}' in '${notification_conversation_id}' closed by redirect.`,
          );
        }
      });
    };
  }
};<|MERGE_RESOLUTION|>--- conflicted
+++ resolved
@@ -341,38 +341,14 @@
    * @returns {string} Notification message body
    */
   _create_body_member_leave(message_et) {
-<<<<<<< HEAD
-    if (message_et.user_ets().length === 1) {
-      if (message_et.user_ets()[0] === message_et.user()) {
-        return z.localization.Localizer.get_text({
-          id: z.string.system_notification_member_leave_left,
-          replace: {
-            content: message_et.user().first_name(),
-            placeholder: '%s.first_name',
-          },
-        });
-      }
-
-      return z.localization.Localizer.get_text({
-        id: z.string.system_notification_member_leave_removed_one,
-        replace: [
-          {
-            content: message_et.user().first_name(),
-            placeholder: '%s.first_name',
-          },
-          {
-            content: z.util.get_first_name(
-              message_et.user_ets()[0],
-              z.string.Declension.ACCUSATIVE,
-            ),
-            placeholder: '%@.first_name',
-          },
-        ],
-      });
-=======
-    if (message_et.user_ets().length === 1 && !message_et.remote_user_ets().length) {
-      return z.l10n.text(z.string.system_notification_member_leave_removed_you, message_et.user().first_name());
->>>>>>> 984fc7dc
+    if (
+      message_et.user_ets().length === 1 &&
+      !message_et.remote_user_ets().length
+    ) {
+      return z.l10n.text(
+        z.string.system_notification_member_leave_removed_you,
+        message_et.user().first_name(),
+      );
     }
   }
 
@@ -890,16 +866,14 @@
     @see https://developer.mozilla.org/en-US/docs/Web/API/Notification/data
     */
     this.remove_read_notifications();
-<<<<<<< HEAD
     const notification = new window.Notification(
       notification_content.title,
       notification_content.options,
     );
-    const {conversation_id, message_id} = notification_content.options.data;
-=======
-    const notification = new window.Notification(notification_content.title, notification_content.options);
-    const {conversation_id, message_id = 'ID not specified'} = notification_content.options.data;
->>>>>>> 984fc7dc
+    const {
+      conversation_id,
+      message_id = 'ID not specified',
+    } = notification_content.options.data;
     let timeout_trigger_id = undefined;
 
     notification.onclick = () => {
@@ -907,13 +881,9 @@
       window.focus();
       wire.app.view.content.multitasking.is_minimized(true);
       notification_content.trigger();
-<<<<<<< HEAD
       this.logger.info(
-        `Notification for '${message_id} in '${conversation_id}' closed by click.`,
+        `Notification for message '${message_id} in conversation '${conversation_id}' closed by click.`,
       );
-=======
-      this.logger.info(`Notification for message '${message_id} in conversation '${conversation_id}' closed by click.`);
->>>>>>> 984fc7dc
       notification.close();
     };
 
