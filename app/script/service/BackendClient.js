--- conflicted
+++ resolved
@@ -236,20 +236,21 @@
    */
   send_request(config) {
     if (this.queue_state() !== z.service.QUEUE_STATE.READY) {
-      this.logger.info(`Adding '${config.type}' request to '${config.url}' to queue due to '${this.queue_state()}'`, config);
+      this.logger.info(
+        `Adding '${config.type}' request to '${config.url}' to queue due to '${this.queue_state()}'`,
+        config
+      );
     }
 
     return this.request_queue.push(() => this._send_request(config));
   }
 
   _prepend_request_queue(config, resolve_fn, reject_fn) {
-    this.request_queue
-      .pause()
-      .unshift(() => {
-        return this._send_request(config)
-          .then(resolve_fn)
-          .catch(reject_fn);
-      });
+    this.request_queue.pause().unshift(() => {
+      return this._send_request(config)
+        .then(resolve_fn)
+        .catch(reject_fn);
+    });
   }
 
   /**
@@ -300,15 +301,7 @@
               this.queue_state(z.service.QUEUE_STATE.CONNECTIVITY_PROBLEM);
               this._prepend_request_queue(config, resolve, reject);
 
-<<<<<<< HEAD
-              return this.execute_on_connectivity().then(() => {
-                this.request_queue_blocked_state(z.service.RequestQueueBlockedState.NONE);
-                this.execute_request_queue();
-              });
-=======
-              return this.execute_on_connectivity()
-                .then(() => this.execute_request_queue());
->>>>>>> b3d8e6d0
+              return this.execute_on_connectivity().then(() => this.execute_request_queue());
             }
 
             case z.service.BackendClientError.STATUS_CODE.FORBIDDEN: {
