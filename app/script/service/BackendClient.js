/*
 * Wire
 * Copyright (C) 2017 Wire Swiss GmbH
 *
 * This program is free software: you can redistribute it and/or modify
 * it under the terms of the GNU General Public License as published by
 * the Free Software Foundation, either version 3 of the License, or
 * (at your option) any later version.
 *
 * This program is distributed in the hope that it will be useful,
 * but WITHOUT ANY WARRANTY; without even the implied warranty of
 * MERCHANTABILITY or FITNESS FOR A PARTICULAR PURPOSE. See the
 * GNU General Public License for more details.
 *
 * You should have received a copy of the GNU General Public License
 * along with this program. If not, see http://www.gnu.org/licenses/.
 *
 */

'use strict';

window.z = window.z || {};
window.z.service = z.service || {};

z.service.BackendClient = class BackendClient {
  static get CONFIG() {
    return {
      CONNECTIVITY_CHECK: {
        INITIAL_TIMEOUT: 0,
        RECHECK_TIMEOUT: 2000,
        REQUEST_TIMEOUT: 500,
      },
    };
  }

  static get CONNECTIVITY_CHECK_TRIGGER() {
    return {
      ACCESS_TOKEN_REFRESH: 'BackendClient.CONNECTIVITY_CHECK_TRIGGER.ACCESS_TOKEN_REFRESH',
      ACCESS_TOKEN_RETRIEVAL: 'BackendClient.CONNECTIVITY_CHECK_TRIGGER.ACCESS_TOKEN_RETRIEVAL',
      APP_INIT_RELOAD: '.BackendClient.CONNECTIVITY_CHECK_TRIGGER.APP_INIT_RELOAD',
      CONNECTION_REGAINED: 'BackendClient.CONNECTIVITY_CHECK_TRIGGER.CONNECTION_REGAINED',
      LOGIN_REDIRECT: 'BackendClient.CONNECTIVITY_CHECK_TRIGGER.LOGIN_REDIRECT',
      REQUEST_FAILURE: 'BackendClient.CONNECTIVITY_CHECK_TRIGGER.REQUEST_FAILURE',
      UNKNOWN: 'BackendClient.CONNECTIVITY_CHECK_TRIGGER.UNKNOWN',
    };
  }

  static get IGNORED_BACKEND_ERRORS() {
    return [
      z.service.BackendClientError.STATUS_CODE.BAD_GATEWAY,
      z.service.BackendClientError.STATUS_CODE.CONFLICT,
      z.service.BackendClientError.STATUS_CODE.CONNECTIVITY_PROBLEM,
      z.service.BackendClientError.STATUS_CODE.INTERNAL_SERVER_ERROR,
      z.service.BackendClientError.STATUS_CODE.NOT_FOUND,
      z.service.BackendClientError.STATUS_CODE.PRECONDITION_FAILED,
      z.service.BackendClientError.STATUS_CODE.REQUEST_TIMEOUT,
      z.service.BackendClientError.STATUS_CODE.REQUEST_TOO_LARGE,
      z.service.BackendClientError.STATUS_CODE.TOO_MANY_REQUESTS,
    ];
  }

  static get IGNORED_BACKEND_LABELS() {
    return [
      z.service.BackendClientError.LABEL.INVALID_CREDENTIALS,
      z.service.BackendClientError.LABEL.PASSWORD_EXISTS,
      z.service.BackendClientError.LABEL.TOO_MANY_CLIENTS,
      z.service.BackendClientError.LABEL.TOO_MANY_MEMBERS,
      z.service.BackendClientError.LABEL.UNKNOWN_CLIENT,
    ];
  }

  /**
   * Construct a new client.
   *
   * @param {Object} settings - Settings for different backend environments
   * @param {string} settings.environment - Backend environment used
   * @param {string} settings.rest_url - Backend REST URL
   * @param {string} settings.web_socket_url - Backend WebSocket URL
  */
  constructor(settings) {
    this.logger = new z.util.Logger('z.service.BackendClient', z.config.LOGGER.OPTIONS);

    z.util.Environment.backend.current = settings.environment;
    this.rest_url = settings.rest_url;
    this.web_socket_url = settings.web_socket_url;

    this.connectivity_timeout = undefined;
    this.connectivity_queue = new z.util.PromiseQueue({
      name: 'BackendClient.Connectivity',
    });

    this.request_queue = new z.util.PromiseQueue({
      name: 'BackendClient.Request',
    });
    this.request_queue_blocked_state = ko.observable(z.service.RequestQueueBlockedState.NONE);

    this.access_token = '';
    this.access_token_type = '';

    this.number_of_requests = ko.observable(0);
    this.number_of_requests.subscribe(new_value =>
      amplify.publish(z.event.WebApp.TELEMETRY.BACKEND_REQUESTS, new_value)
    );

    // Only allow JSON response by default
    $.ajaxSetup({
      contents: {javascript: false},
      dataType: 'json',
    });

    // http://stackoverflow.com/a/18996758/451634
    $.ajaxPrefilter((options, originalOptions, jqXHR) => {
      jqXHR.wire = {
        original_request_options: originalOptions,
        request_id: this.number_of_requests(),
        requested: new Date(),
      };
    });
  }

  /**
   * Create a request URL.
   * @param {string} url - API endpoint to be prefixed with REST API environment
   * @returns {string} REST API endpoint URL
   */
  create_url(url) {
    return `${this.rest_url}${url}`;
  }

  /**
   * Request backend status.
   * @returns {$.Promise} jQuery AJAX promise
   */
  status() {
    return $.ajax({
      timeout: BackendClient.CONFIG.CONNECTIVITY_CHECK.REQUEST_TIMEOUT,
      type: 'HEAD',
      url: this.create_url('/self'),
    });
  }

  /**
   * Delay a function call until backend connectivity is guaranteed.
   * @param {BackendClient.CONNECTIVITY_CHECK_TRIGGER} [source=BackendClient.CONNECTIVITY_CHECK_TRIGGER.UNKNOWN] - Trigger that requested connectivity check
   * @returns {Promise} Resolves once the connectivity is verified
   */
  execute_on_connectivity(source = BackendClient.CONNECTIVITY_CHECK_TRIGGER.UNKNOWN) {
    this.logger.info(`Connectivity check requested by '${source}'`);

    const _reset_queue = () => {
      if (this.connectivity_timeout) {
        window.clearTimeout(this.connectivity_timeout);
        this.connectivity_queue.pause(false);
      }
      this.connectivity_timeout = undefined;
    };

    const _check_status = () => {
      return this.status()
        .done(jqXHR => {
          this.logger.info('Connectivity verified', jqXHR);
          _reset_queue();
        })
        .fail(jqXHR => {
          if (jqXHR.readyState === 4) {
            this.logger.info(`Connectivity verified by server error '${jqXHR.status}'`, jqXHR);
            _reset_queue();
          } else {
            this.logger.warn('Connectivity could not be verified... retrying');
            this.connectivity_queue.pause();
            this.connectivity_timeout = window.setTimeout(
              _check_status,
              BackendClient.CONFIG.CONNECTIVITY_CHECK.RECHECK_TIMEOUT
            );
          }
        });
    };

    this.connectivity_queue.pause();
    const queued_promise = this.connectivity_queue.push(() => Promise.resolve());
    if (!this.connectivity_timeout) {
      this.connectivity_timeout = window.setTimeout(
        _check_status,
        BackendClient.CONFIG.CONNECTIVITY_CHECK.INITIAL_TIMEOUT
      );
    }

    return queued_promise;
  }

  /**
   * Execute queued requests.
   * @returns {undefined} No return value
   */
  execute_request_queue() {
    if (this.access_token && this.request_queue.get_length()) {
      this.logger.info(`Executing '${this.request_queue.get_length()}' queued requests`);
      this.request_queue.pause(false);
    }
  }

  /**
   * Send jQuery AJAX request with compressed JSON body.
   *
   * @note ContentType will be overwritten with 'application/json; charset=utf-8'
   * @see send_request for valid parameters
   *
   * @param {Object} config - AJAX request configuration
   * @returns {Promise} Resolves when the request has been executed
   */
  send_json(config) {
    const json_config = {
      contentType: 'application/json; charset=utf-8',
      data: config.data ? pako.gzip(JSON.stringify(config.data)) : undefined,
      headers: {
        'Content-Encoding': 'gzip',
      },
      processData: false,
    };

    return this.send_request($.extend(config, json_config, true));
  }

  /**
   * Send or queue jQuery AJAX request.
   * @see http://api.jquery.com/jquery.ajax/#jQuery-ajax-settings
   *
   * @param {Object} config - AJAX request configuration
   * @param {string} config.contentType - Request content type
   * @param {Object} config.data - Request data payload
   * @param {Object} config.headers - Request headers
   * @param {boolean} config.processData - Process data before sending
   * @param {number} config.timeout - Request timeout
   * @param {string} config.type - Request type
   * @param {string} config.url - Request URL
   * @param {boolean} config.withCredentials - Request send with credentials
   * @returns {Promise} Resolves when the request has been executed
   */
  send_request(config) {
    if (this.request_queue_blocked_state() !== z.service.RequestQueueBlockedState.NONE) {
      return this._push_to_request_queue(config, this.request_queue_blocked_state());
    }

    return this._send_request(config);
  }

  /**
   * Push a request to the queue
   *
   * @private
   * @param {Object} config - Configuration for the AJAX request
   * @param {string} reason - Reason for delayed execution of request
   * @returns {Promise} Resolved when the request has been executed
   */
  _push_to_request_queue(config, reason) {
    this.logger.info(`Adding '${config.type}' request to '${config.url}' to queue due to '${reason}'`, config);
    return this.request_queue.push(() => this._send_request(config));
  }

  /**
   * Send jQuery AJAX request.
   *
   * @private
   * @param {Object} config - Request configuration
   * @returns {Promise} Resolves when request has been executed
   */
  _send_request(config) {
    if (this.access_token) {
      config.headers = $.extend(config.headers || {}, {
        Authorization: `${this.access_token_type} ${this.access_token}`,
      });
    }

    if (config.withCredentials) {
      config.xhrFields = {withCredentials: true};
    }

    this.number_of_requests(this.number_of_requests() + 1);

    return new Promise((resolve, reject) => {
      $.ajax({
        cache: config.cache,
        contentType: config.contentType,
        data: config.data,
        headers: config.headers,
        processData: config.processData,
        timeout: config.timeout,
        type: config.type,
        url: config.url,
        xhrFields: config.xhrFields,
<<<<<<< HEAD
      })
        .done((data, textStatus, {wire: wire_request}) => {
          if (wire_request) {
            this.logger.debug(
              this.logger.levels.OFF,
              `Server Response '${wire_request.request_id}' from '${config.url}':`,
              data
            );
          }
          resolve(data);
        })
        .fail(({responseJSON: response, status: status_code}) => {
          switch (status_code) {
            case z.service.BackendClientError.STATUS_CODE.CONNECTIVITY_PROBLEM: {
              this.request_queue.pause();
              this.request_queue_blocked_state(z.service.RequestQueueBlockedState.CONNECTIVITY_PROBLEM);

              this._push_to_request_queue(config, this.request_queue_blocked_state()).then(resolve).catch(reject);

              return this.execute_on_connectivity().then(() => {
=======
      })
      .done((data, textStatus, {wire: wire_request}) => {
        const request_id = wire_request ? wire_request.request : 'ID not set';
        this.logger.debug(this.logger.levels.OFF, `Server response to '${config.type}' request '${config.url}' - '${request_id}':`, data);

        resolve(data);
      })
      .fail(({responseJSON: response, status: status_code, wire: wire_request}) => {
        switch (status_code) {
          case z.service.BackendClientError.STATUS_CODE.CONNECTIVITY_PROBLEM: {
            this.request_queue.pause();
            this.request_queue_blocked_state(z.service.RequestQueueBlockedState.CONNECTIVITY_PROBLEM);

            this._push_to_request_queue(config, this.request_queue_blocked_state())
              .then(resolve)
              .catch(reject);

            return this.execute_on_connectivity()
              .then(() => {
>>>>>>> c6aa6366
                this.request_queue_blocked_state(z.service.RequestQueueBlockedState.NONE);
                this.execute_request_queue();
              });
            }

<<<<<<< HEAD
            case z.service.BackendClientError.STATUS_CODE.UNAUTHORIZED: {
              this._push_to_request_queue(config, z.service.RequestQueueBlockedState.ACCESS_TOKEN_REFRESH)
                .then(resolve)
                .catch(reject);
              return amplify.publish(
                z.event.WebApp.CONNECTION.ACCESS_TOKEN.RENEW,
                z.auth.AuthRepository.ACCESS_TOKEN_TRIGGER.UNAUTHORIZED_REQUEST
              );
            }

            case z.service.BackendClientError.STATUS_CODE.FORBIDDEN: {
              if (response) {
                if (BackendClient.IGNORED_BACKEND_LABELS.includes(response.label)) {
                  this.logger.warn(`Server request failed: ${response.label}`);
                } else {
                  Raygun.send(new Error(`Server request failed: ${response.label}`));
                }
=======
          case z.service.BackendClientError.STATUS_CODE.FORBIDDEN: {
            if (response) {
              const error_label = response.label;
              const error_message = `Server request forbidden: ${error_label}`;

              if (BackendClient.IGNORED_BACKEND_LABELS.includes(error_label)) {
                this.logger.warn(error_message);
              } else {
                const request_id = wire_request ? wire_request.request_id : undefined;
                const custom_data = {
                  endpoint: config.url,
                  request_id: request_id,
                };

                Raygun.send(new Error(error_message), custom_data);
>>>>>>> c6aa6366
              }
              break;
            }

<<<<<<< HEAD
            default: {
              if (!BackendClient.IGNORED_BACKEND_ERRORS.includes(status_code)) {
                Raygun.send(new Error(`Server request failed: ${status_code}`));
              }
            }
          }
          return reject(response || new z.service.BackendClientError(status_code));
        });
=======
          case z.service.BackendClientError.STATUS_CODE.ACCEPTED:
          case z.service.BackendClientError.STATUS_CODE.CREATED:
          case z.service.BackendClientError.STATUS_CODE.NO_CONTENT:
          case z.service.BackendClientError.STATUS_CODE.OK: {
            // Prevent empty valid response from being rejected
            if (!response) {
              return resolve({});
            }
            break;
          }

          case z.service.BackendClientError.STATUS_CODE.UNAUTHORIZED: {
            this._push_to_request_queue(config, z.service.RequestQueueBlockedState.ACCESS_TOKEN_REFRESH)
              .then(resolve)
              .catch(reject);

            const trigger = z.auth.AuthRepository.ACCESS_TOKEN_TRIGGER.UNAUTHORIZED_REQUEST;
            return amplify.publish(z.event.WebApp.CONNECTION.ACCESS_TOKEN.RENEW, trigger);
          }

          default: {
            if (!BackendClient.IGNORED_BACKEND_ERRORS.includes(status_code)) {
              const request_id = wire_request ? wire_request.request_id : undefined;
              const custom_data = {
                endpoint: config.url,
                request_id: request_id,
              };

              Raygun.send(new Error(`Server request failed: ${status_code}`), custom_data);
            }
          }
        }

        return reject(response || new z.service.BackendClientError(status_code));
      });
>>>>>>> c6aa6366
    });
  }
};<|MERGE_RESOLUTION|>--- conflicted
+++ resolved
@@ -85,13 +85,9 @@
     this.web_socket_url = settings.web_socket_url;
 
     this.connectivity_timeout = undefined;
-    this.connectivity_queue = new z.util.PromiseQueue({
-      name: 'BackendClient.Connectivity',
-    });
-
-    this.request_queue = new z.util.PromiseQueue({
-      name: 'BackendClient.Request',
-    });
+    this.connectivity_queue = new z.util.PromiseQueue({name: 'BackendClient.Connectivity'});
+
+    this.request_queue = new z.util.PromiseQueue({name: 'BackendClient.Request'});
     this.request_queue_blocked_state = ko.observable(z.service.RequestQueueBlockedState.NONE);
 
     this.access_token = '';
@@ -288,19 +284,18 @@
         type: config.type,
         url: config.url,
         xhrFields: config.xhrFields,
-<<<<<<< HEAD
       })
         .done((data, textStatus, {wire: wire_request}) => {
-          if (wire_request) {
-            this.logger.debug(
-              this.logger.levels.OFF,
-              `Server Response '${wire_request.request_id}' from '${config.url}':`,
-              data
-            );
-          }
+          const request_id = wire_request ? wire_request.request : 'ID not set';
+          this.logger.debug(
+            this.logger.levels.OFF,
+            `Server response to '${config.type}' request '${config.url}' - '${request_id}':`,
+            data
+          );
+
           resolve(data);
         })
-        .fail(({responseJSON: response, status: status_code}) => {
+        .fail(({responseJSON: response, status: status_code, wire: wire_request}) => {
           switch (status_code) {
             case z.service.BackendClientError.STATUS_CODE.CONNECTIVITY_PROBLEM: {
               this.request_queue.pause();
@@ -309,117 +304,66 @@
               this._push_to_request_queue(config, this.request_queue_blocked_state()).then(resolve).catch(reject);
 
               return this.execute_on_connectivity().then(() => {
-=======
-      })
-      .done((data, textStatus, {wire: wire_request}) => {
-        const request_id = wire_request ? wire_request.request : 'ID not set';
-        this.logger.debug(this.logger.levels.OFF, `Server response to '${config.type}' request '${config.url}' - '${request_id}':`, data);
-
-        resolve(data);
-      })
-      .fail(({responseJSON: response, status: status_code, wire: wire_request}) => {
-        switch (status_code) {
-          case z.service.BackendClientError.STATUS_CODE.CONNECTIVITY_PROBLEM: {
-            this.request_queue.pause();
-            this.request_queue_blocked_state(z.service.RequestQueueBlockedState.CONNECTIVITY_PROBLEM);
-
-            this._push_to_request_queue(config, this.request_queue_blocked_state())
-              .then(resolve)
-              .catch(reject);
-
-            return this.execute_on_connectivity()
-              .then(() => {
->>>>>>> c6aa6366
                 this.request_queue_blocked_state(z.service.RequestQueueBlockedState.NONE);
                 this.execute_request_queue();
               });
             }
 
-<<<<<<< HEAD
+            case z.service.BackendClientError.STATUS_CODE.FORBIDDEN: {
+              if (response) {
+                const error_label = response.label;
+                const error_message = `Server request forbidden: ${error_label}`;
+
+                if (BackendClient.IGNORED_BACKEND_LABELS.includes(error_label)) {
+                  this.logger.warn(error_message);
+                } else {
+                  const request_id = wire_request ? wire_request.request_id : undefined;
+                  const custom_data = {
+                    endpoint: config.url,
+                    request_id: request_id,
+                  };
+
+                  Raygun.send(new Error(error_message), custom_data);
+                }
+              }
+              break;
+            }
+
+            case z.service.BackendClientError.STATUS_CODE.ACCEPTED:
+            case z.service.BackendClientError.STATUS_CODE.CREATED:
+            case z.service.BackendClientError.STATUS_CODE.NO_CONTENT:
+            case z.service.BackendClientError.STATUS_CODE.OK: {
+              // Prevent empty valid response from being rejected
+              if (!response) {
+                return resolve({});
+              }
+              break;
+            }
+
             case z.service.BackendClientError.STATUS_CODE.UNAUTHORIZED: {
               this._push_to_request_queue(config, z.service.RequestQueueBlockedState.ACCESS_TOKEN_REFRESH)
                 .then(resolve)
                 .catch(reject);
-              return amplify.publish(
-                z.event.WebApp.CONNECTION.ACCESS_TOKEN.RENEW,
-                z.auth.AuthRepository.ACCESS_TOKEN_TRIGGER.UNAUTHORIZED_REQUEST
-              );
-            }
-
-            case z.service.BackendClientError.STATUS_CODE.FORBIDDEN: {
-              if (response) {
-                if (BackendClient.IGNORED_BACKEND_LABELS.includes(response.label)) {
-                  this.logger.warn(`Server request failed: ${response.label}`);
-                } else {
-                  Raygun.send(new Error(`Server request failed: ${response.label}`));
-                }
-=======
-          case z.service.BackendClientError.STATUS_CODE.FORBIDDEN: {
-            if (response) {
-              const error_label = response.label;
-              const error_message = `Server request forbidden: ${error_label}`;
-
-              if (BackendClient.IGNORED_BACKEND_LABELS.includes(error_label)) {
-                this.logger.warn(error_message);
-              } else {
+
+              const trigger = z.auth.AuthRepository.ACCESS_TOKEN_TRIGGER.UNAUTHORIZED_REQUEST;
+              return amplify.publish(z.event.WebApp.CONNECTION.ACCESS_TOKEN.RENEW, trigger);
+            }
+
+            default: {
+              if (!BackendClient.IGNORED_BACKEND_ERRORS.includes(status_code)) {
                 const request_id = wire_request ? wire_request.request_id : undefined;
                 const custom_data = {
                   endpoint: config.url,
                   request_id: request_id,
                 };
 
-                Raygun.send(new Error(error_message), custom_data);
->>>>>>> c6aa6366
+                Raygun.send(new Error(`Server request failed: ${status_code}`), custom_data);
               }
-              break;
-            }
-
-<<<<<<< HEAD
-            default: {
-              if (!BackendClient.IGNORED_BACKEND_ERRORS.includes(status_code)) {
-                Raygun.send(new Error(`Server request failed: ${status_code}`));
-              }
             }
           }
+
           return reject(response || new z.service.BackendClientError(status_code));
         });
-=======
-          case z.service.BackendClientError.STATUS_CODE.ACCEPTED:
-          case z.service.BackendClientError.STATUS_CODE.CREATED:
-          case z.service.BackendClientError.STATUS_CODE.NO_CONTENT:
-          case z.service.BackendClientError.STATUS_CODE.OK: {
-            // Prevent empty valid response from being rejected
-            if (!response) {
-              return resolve({});
-            }
-            break;
-          }
-
-          case z.service.BackendClientError.STATUS_CODE.UNAUTHORIZED: {
-            this._push_to_request_queue(config, z.service.RequestQueueBlockedState.ACCESS_TOKEN_REFRESH)
-              .then(resolve)
-              .catch(reject);
-
-            const trigger = z.auth.AuthRepository.ACCESS_TOKEN_TRIGGER.UNAUTHORIZED_REQUEST;
-            return amplify.publish(z.event.WebApp.CONNECTION.ACCESS_TOKEN.RENEW, trigger);
-          }
-
-          default: {
-            if (!BackendClient.IGNORED_BACKEND_ERRORS.includes(status_code)) {
-              const request_id = wire_request ? wire_request.request_id : undefined;
-              const custom_data = {
-                endpoint: config.url,
-                request_id: request_id,
-              };
-
-              Raygun.send(new Error(`Server request failed: ${status_code}`), custom_data);
-            }
-          }
-        }
-
-        return reject(response || new z.service.BackendClientError(status_code));
-      });
->>>>>>> c6aa6366
     });
   }
 };