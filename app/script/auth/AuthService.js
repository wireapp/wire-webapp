--- conflicted
+++ resolved
@@ -94,12 +94,8 @@
         };
       }
 
-<<<<<<< HEAD
       config.success = data => {
-=======
-      config.success = (data) => {
         this.client.clear_queue_unblock();
->>>>>>> 494f89a5
         this.save_access_token_in_client(data.token_type, data.access_token);
         resolve(data);
       };
@@ -122,14 +118,10 @@
           const connectivity_problem = jqXHR.status === z.service.BackendClientError.STATUS_CODE.CONNECTIVITY_PROBLEM;
           if (connectivity_problem) {
             this.logger.warn('Access token refresh delayed due to suspected connectivity issue');
-<<<<<<< HEAD
+            this.client.clear_queue_unblock();
+
             return this.client
               .execute_on_connectivity(z.service.BackendClient.CONNECTIVITY_CHECK_TRIGGER.ACCESS_TOKEN_REFRESH)
-=======
-            this.client.clear_queue_unblock();
-
-            return this.client.execute_on_connectivity(z.service.BackendClient.CONNECTIVITY_CHECK_TRIGGER.ACCESS_TOKEN_REFRESH)
->>>>>>> 494f89a5
               .then(() => {
                 this.logger.info('Continuing access token refresh after verifying connectivity');
                 this.client.queue_state(z.service.QUEUE_STATE.ACCESS_TOKEN_REFRESH);
