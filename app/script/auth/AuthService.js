/*
 * Wire
 * Copyright (C) 2017 Wire Swiss GmbH
 *
 * This program is free software: you can redistribute it and/or modify
 * it under the terms of the GNU General Public License as published by
 * the Free Software Foundation, either version 3 of the License, or
 * (at your option) any later version.
 *
 * This program is distributed in the hope that it will be useful,
 * but WITHOUT ANY WARRANTY; without even the implied warranty of
 * MERCHANTABILITY or FITNESS FOR A PARTICULAR PURPOSE. See the
 * GNU General Public License for more details.
 *
 * You should have received a copy of the GNU General Public License
 * along with this program. If not, see http://www.gnu.org/licenses/.
 *
 */

'use strict';

window.z = window.z || {};
window.z.auth = z.auth || {};

z.auth.AuthService = class AuthService {
  static get CONFIG() {
    return {
      POST_ACCESS_RETRY_LIMIT: 10,
      POST_ACCESS_RETRY_TIMEOUT: 500,
      URL_ACCESS: '/access',
      URL_ACTIVATE: '/activate',
      URL_COOKIES: '/cookies',
      URL_INVITATIONS: '/invitations',
      URL_LOGIN: '/login',
      URL_REGISTER: '/register',
    };
  }

  constructor(client) {
    this.client = client;
    this.logger = new z.util.Logger('z.auth.AuthService', z.config.LOGGER.OPTIONS);
  }

  /**
   * Get all cookies for a user.
   *
   * @returns {Promise} Promise that resolves with an array of cookies.
   */
  get_cookies() {
    return this.client.send_request({
      type: 'GET',
      url: this.client.create_url(AuthService.CONFIG.URL_COOKIES),
    });
  }

  /**
   * Get invite information.
   *
   * @param {string} code - Invite code
   * @returns {Promise} Promise that resolves with invitations information.
   */
  get_invitations_info(code) {
    return this.client.send_request({
      data: {
        code: code,
      },
      type: 'GET',
      url: this.client.create_url(`${AuthService.CONFIG.URL_INVITATIONS}/info`),
    });
  }

  /**
   * Get access-token if a valid cookie is provided.
   *
   * @note Don't use our client wrapper here, because to query "/access" we need to set "withCredentials" to "true" in order to send the cookie.
   * @see https://staging-nginz-https.zinfra.io/swagger-ui/#!/auth/authenticate
   * @param {number} retry_attempt - Retry attempts when a request fails
   * @returns {Promise} Promise which resolves with access token data (token_type, etc.).
   */
  post_access(retry_attempt = 1) {
    return new Promise((resolve, reject) => {
      const config = {
        crossDomain: true,
        type: 'POST',
        url: this.client.create_url(AuthService.CONFIG.URL_ACCESS),
        xhrFields: {
          withCredentials: true,
        },
      };

      if (this.client.access_token) {
        config.headers = {
          Authorization: `Bearer ${window.decodeURIComponent(this.client.access_token)}`,
        };
      }

<<<<<<< HEAD
      config.success = data => {
        this.client.request_queue_blocked_state(z.service.RequestQueueBlockedState.NONE);
=======
      config.success = (data) => {
>>>>>>> b3d8e6d0
        this.save_access_token_in_client(data.token_type, data.access_token);
        resolve(data);
      };

      config.error = (jqXHR, textStatus, errorThrown) => {
        if (jqXHR.status === z.service.BackendClientError.STATUS_CODE.FORBIDDEN) {
          this.logger.error(`Requesting access token failed after ${retry_attempt} attempt(s): ${errorThrown}`, jqXHR);
          reject(new z.auth.AccessTokenError(z.auth.AccessTokenError.TYPE.REQUEST_FORBIDDEN));
        }

        if (retry_attempt <= AuthService.CONFIG.POST_ACCESS_RETRY_LIMIT) {
          retry_attempt++;

          const _retry = () =>
            this.post_access(retry_attempt)
              .then(resolve)
              .catch(reject);

          if (jqXHR.status === z.service.BackendClientError.STATUS_CODE.CONNECTIVITY_PROBLEM) {
            this.logger.warn('Access token refresh delayed due to suspected connectivity issue');
            return this.client
              .execute_on_connectivity(z.service.BackendClient.CONNECTIVITY_CHECK_TRIGGER.ACCESS_TOKEN_REFRESH)
              .then(() => {
                this.logger.info('Continuing access token refresh after verifying connectivity');
                return _retry();
              });
          }

          return window.setTimeout(() => {
            this.logger.info(`Trying to get a new access token: '${retry_attempt}' attempt`);
            return _retry();
          }, AuthService.CONFIG.POST_ACCESS_RETRY_TIMEOUT);
        }
        this.save_access_token_in_client();
        return reject(new z.auth.AccessTokenError(z.auth.AccessTokenError.TYPE.RETRIES_EXCEEDED));
      };

      $.ajax(config);
    });
  }

  /**
   * Resend an email or phone activation code.
   *
   * @see https://staging-nginz-https.zinfra.io/swagger-ui/#!/users/sendActivationCode
   * @param {Object} send_activation_code - Containing the email or phone number needed to resend activation email
   * @option {string} send_activation_code - email
   * @returns {Promise} Promise that resolves on successful code resend
   */
  post_activate_send(send_activation_code) {
    return this.client.send_json({
      data: send_activation_code,
      type: 'POST',
      url: this.client.create_url(`${AuthService.CONFIG.URL_ACTIVATE}/send`),
    });
  }

  /**
   * Delete all cookies on the backend.
   *
   * @param {string} email - The user's e-mail address
   * @param {string} password - The user's password
   * @param {string[]} labels - A list of cookie labels to remove from the system (optional)
   * @returns {jQuery.jqXHR} A superset of the XMLHTTPRequest object.
   */
  post_cookies_remove(email, password, labels) {
    return this.client.send_json({
      data: {
        email: email,
        labels: labels,
        password: password,
      },
      type: 'POST',
      url: this.client.create_url(`${AuthService.CONFIG.URL_COOKIES}/remove`),
    });
  }

  /**
   * Login in order to obtain an access-token and cookie.
   *
   * @note Don't use our client wrapper here. On cookie requests we need to use plain jQuery AJAX.
   * @see https://staging-nginz-https.zinfra.io/swagger-ui/#!/auth/login
   *
   * @param {Object} login - Containing sign in information
   * @option {string} login - email The email address for a password login
   * @option {string} login - phone The phone number for a password or SMS login
   * @option {string} login - password The password for a password login
   * @option {string} login - code The login code for an SMS login
   * @param {boolean} persist - Request a persistent cookie instead of a session cookie
   * @returns {Promise} Promise that resolves with access token
   */
  post_login(login, persist) {
    return new Promise((resolve, reject) => {
      $.ajax({
        contentType: 'application/json; charset=utf-8',
        crossDomain: true,
        data: pako.gzip(JSON.stringify(login)),
        headers: {
          'Content-Encoding': 'gzip',
        },
        processData: false,
        type: 'POST',
        url: `${this.client.create_url(AuthService.CONFIG.URL_LOGIN)}?persist=${window.encodeURIComponent(
          persist.toString()
        )}`,
        xhrFields: {
          withCredentials: true,
        },
      })
        .done(resolve)
        .fail((jqXHR, textStatus, errorThrown) => reject(jqXHR.responseJSON || errorThrown));
    });
  }

  /**
   * A login code can be used only once and times out after 10 minutes.
   *
   * @note Only one login code may be pending at a time.
   * @see https://staging-nginz-https.zinfra.io/swagger-ui/#!/users/sendLoginCode
   *
   * @param {Object} request_code - Containing the phone number in E.164 format and whether a code should be forced
   * @returns {Promise} Promise that resolves on successful login code request
   */
  post_login_send(request_code) {
    return this.client.send_json({
      data: request_code,
      type: 'POST',
      url: this.client.create_url(`${AuthService.CONFIG.URL_LOGIN}/send`),
    });
  }

  /**
   * Logout on the backend side.
   * @see https://staging-nginz-https.zinfra.io/swagger-ui/#!/auth/logout
   * @returns {jQuery.jqXHR} A superset of the XMLHTTPRequest object.
   */
  post_logout() {
    return this.client.send_request({
      type: 'POST',
      url: this.client.create_url(`${AuthService.CONFIG.URL_ACCESS}/logout`),
      withCredentials: true,
    });
  }

  /**
   * Register a new user.
   *
   * @see https://staging-nginz-https.zinfra.io/swagger-ui/#!/users/register
   *
   * @param {Object} new_user - Containing the email, username and password needed for account creation
   * @option {string} new_user - name
   * @option {string} new_user - email
   * @option {string} new_user - password
   * @option {string} new_user - locale
   * @returns {Promise} Promise that will resolve on success
   */
  post_register(new_user) {
    return new Promise((resolve, reject) => {
      const config = {
        contentType: 'application/json; charset=utf-8',
        crossDomain: true,
        data: pako.gzip(JSON.stringify(new_user)),
        headers: {
          'Content-Encoding': 'gzip',
        },
        processData: false,
        type: 'POST',
        url: `${this.client.create_url(AuthService.CONFIG.URL_REGISTER)}?challenge_cookie=true`,
        xhrFields: {
          withCredentials: true,
        },
      };

      $.ajax(config)
        .done(data => {
          resolve(data);
        })
        .fail((jqXHR, textStatus, errorThrown) => {
          reject(jqXHR.responseJSON || errorThrown);
        });
    });
  }

  /**
   * Save the access token date in the client.
   *
   * @param {string} type - Access token type
   * @param {string} value - Access token
   * @returns {undefined}
   */
  save_access_token_in_client(type = '', value = '') {
    this.client.access_token_type = type;
    this.client.access_token = value;
  }
};<|MERGE_RESOLUTION|>--- conflicted
+++ resolved
@@ -94,12 +94,7 @@
         };
       }
 
-<<<<<<< HEAD
       config.success = data => {
-        this.client.request_queue_blocked_state(z.service.RequestQueueBlockedState.NONE);
-=======
-      config.success = (data) => {
->>>>>>> b3d8e6d0
         this.save_access_token_in_client(data.token_type, data.access_token);
         resolve(data);
       };
