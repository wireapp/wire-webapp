/*
 * Wire
 * Copyright (C) 2017 Wire Swiss GmbH
 *
 * This program is free software: you can redistribute it and/or modify
 * it under the terms of the GNU General Public License as published by
 * the Free Software Foundation, either version 3 of the License, or
 * (at your option) any later version.
 *
 * This program is distributed in the hope that it will be useful,
 * but WITHOUT ANY WARRANTY; without even the implied warranty of
 * MERCHANTABILITY or FITNESS FOR A PARTICULAR PURPOSE. See the
 * GNU General Public License for more details.
 *
 * You should have received a copy of the GNU General Public License
 * along with this program. If not, see http://www.gnu.org/licenses/.
 *
 */

'use strict';

window.z = window.z || {};
window.z.auth = z.audio || {};

z.auth.AccessTokenError = class AccessTokenError extends Error {
  constructor(type) {
    super();
    this.name = this.constructor.name;
<<<<<<< HEAD
    this.stack = new Error().stack;
    this.type = type || z.audio.AccessTokenError.TYPE.UNKNOWN;
=======
    this.stack = (new Error()).stack;
    this.type = type || AccessTokenError.TYPE.UNKNOWN;
>>>>>>> c6aa6366

    switch (this.type) {
      case AccessTokenError.TYPE.NOT_FOUND_IN_CACHE:
        this.message = 'No cached access token found in Local Storage';
        break;
      case AccessTokenError.TYPE.REFRESH_IN_PROGRESS:
        this.message = 'Access Token request already in progress';
        break;
      case AccessTokenError.TYPE.RETRIES_EXCEEDED:
        this.message = 'No. of retries to get Access Token exceeded';
        break;
      case AccessTokenError.TYPE.REQUEST_FAILED:
        this.message = 'Request to POST for access token failed';
        break;
      case AccessTokenError.TYPE.REQUEST_FORBIDDEN:
        this.message = 'Request to POST for access token forbidden';
        break;
      default:
        this.message = 'Unknown AccessTokenError';
    }
  }

  static get TYPE() {
    return {
      NOT_FOUND_IN_CACHE: 'z.auth.AccessTokenError.TYPE.NOT_FOUND_IN_CACHE',
      REFRESH_IN_PROGRESS: 'z.auth.AccessTokenError.TYPE.REFRESH_IN_PROGRESS',
      REQUEST_FAILED: 'z.auth.AccessTokenError.TYPE.REQUEST_FAILED',
      REQUEST_FORBIDDEN: 'z.auth.AccessTokenError.TYPE.REQUEST_FORBIDDEN',
      RETRIES_EXCEEDED: 'z.auth.AccessTokenError.TYPE.RETRIES_EXCEEDED',
      UNKNOWN: 'z.auth.AccessTokenError.TYPE.UNKNOWN',
    };
  }
};<|MERGE_RESOLUTION|>--- conflicted
+++ resolved
@@ -26,13 +26,8 @@
   constructor(type) {
     super();
     this.name = this.constructor.name;
-<<<<<<< HEAD
     this.stack = new Error().stack;
-    this.type = type || z.audio.AccessTokenError.TYPE.UNKNOWN;
-=======
-    this.stack = (new Error()).stack;
     this.type = type || AccessTokenError.TYPE.UNKNOWN;
->>>>>>> c6aa6366
 
     switch (this.type) {
       case AccessTokenError.TYPE.NOT_FOUND_IN_CACHE:
