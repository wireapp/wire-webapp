--- conflicted
+++ resolved
@@ -23,35 +23,29 @@
 export const SELF_FETCH_SUCCESS = 'SELF_FETCH_SUCCESS';
 export const SELF_FETCH_FAILED = 'SELF_FETCH_FAILED';
 
-<<<<<<< HEAD
 export const HANDLE_SET_START = 'HANDLE_SET_START';
 export const HANDLE_SET_SUCCESS = 'HANDLE_SET_SUCCESS';
 export const HANDLE_SET_FAILED = 'HANDLE_SET_FAILED';
 
-export function startSetHandle(params) {
-  return {params, type: HANDLE_SET_START};
-}
+export const startSetHandle = params => ({
+  params,
+  type: HANDLE_SET_START,
+});
 
-export function successfulSetHandle(selfUser: User) {
-  return {payload: selfUser, type: HANDLE_SET_SUCCESS};
-}
+export const successfulSetHandle = selfUser => ({
+  payload: selfUser,
+  type: HANDLE_SET_SUCCESS,
+});
 
-export function failedSetHandle(error: any) {
-  return {
-    payload: BackendError.handle(error),
-    type: HANDLE_SET_FAILED,
-  };
-}
+export const failedSetHandle = error => ({
+  payload: BackendError.handle(error),
+  type: HANDLE_SET_FAILED,
+});
 
-export function startFetchSelf(params) {
-  return {params, type: SELF_FETCH_START};
-}
-=======
 export const startFetchSelf = params => ({
   params,
   type: SELF_FETCH_START,
 });
->>>>>>> 1b291deb
 
 export const successfulFetchSelf = selfUser => ({
   payload: selfUser,
