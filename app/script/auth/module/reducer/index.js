/*
 * Wire
 * Copyright (C) 2017 Wire Swiss GmbH
 *
 * This program is free software: you can redistribute it and/or modify
 * it under the terms of the GNU General Public License as published by
 * the Free Software Foundation, either version 3 of the License, or
 * (at your option) any later version.
 *
 * This program is distributed in the hope that it will be useful,
 * but WITHOUT ANY WARRANTY; without even the implied warranty of
 * MERCHANTABILITY or FITNESS FOR A PARTICULAR PURPOSE. See the
 * GNU General Public License for more details.
 *
 * You should have received a copy of the GNU General Public License
 * along with this program. If not, see http://www.gnu.org/licenses/.
 *
 */

<<<<<<< HEAD
import languageReducer from './languageReducer';

const reducers = {
=======
import authReducer from './authReducer';
import languageReducer from './languageReducer';

const reducers = {
  authState: authReducer,
>>>>>>> c0ea19b0
  languageState: languageReducer,
};

export default reducers;<|MERGE_RESOLUTION|>--- conflicted
+++ resolved
@@ -17,17 +17,11 @@
  *
  */
 
-<<<<<<< HEAD
-import languageReducer from './languageReducer';
-
-const reducers = {
-=======
 import authReducer from './authReducer';
 import languageReducer from './languageReducer';
 
 const reducers = {
   authState: authReducer,
->>>>>>> c0ea19b0
   languageState: languageReducer,
 };
 
