--- conflicted
+++ resolved
@@ -26,11 +26,8 @@
   INDEX: '/',
   INITIAL_INVITE: '/teaminvite',
   INVITE: '/invite',
-<<<<<<< HEAD
   LOGIN: '/login',
   PASSWORD_RESET: '/forgot',
-=======
->>>>>>> a81f8d08
   PERSONAL_INVITE: '/personalinvite',
   PHONE_LOGIN: '/login#phone',
   VERIFY: '/verify',
