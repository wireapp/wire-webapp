/*
 * Wire
 * Copyright (C) 2017 Wire Swiss GmbH
 *
 * This program is free software: you can redistribute it and/or modify
 * it under the terms of the GNU General Public License as published by
 * the Free Software Foundation, either version 3 of the License, or
 * (at your option) any later version.
 *
 * This program is distributed in the hope that it will be useful,
 * but WITHOUT ANY WARRANTY; without even the implied warranty of
 * MERCHANTABILITY or FITNESS FOR A PARTICULAR PURPOSE. See the
 * GNU General Public License for more details.
 *
 * You should have received a copy of the GNU General Public License
 * along with this program. If not, see http://www.gnu.org/licenses/.
 *
 */

'use strict';

window.z = window.z || {};
window.z.auth = z.auth || {};

z.auth.AuthRepository = class AuthRepository {
  static get ACCESS_TOKEN_TRIGGER() {
    return {
      IMMEDIATE: 'AuthRepository.ACCESS_TOKEN_TRIGGER.IMMEDIATE',
      SCHEDULED: 'AuthRepository.ACCESS_TOKEN_TRIGGER.SCHEDULED',
      TEAMS_REGISTRATION: 'AuthRepository.ACCESS_TOKEN_TRIGGER.TEAMS_REGISTRATION',
      UNAUTHORIZED_REQUEST: 'AuthRepository.ACCESS_TOKEN_TRIGGER.UNAUTHORIZED_REQUEST',
      WEB_SOCKET: 'AuthRepository.ACCESS_TOKEN_TRIGGER.WEB_SOCKET',
    };
  }

  /**
   * Construct a new AuthService
   * @param {z.auth.AuthService} auth_service - Service for authentication interactions with the backend
   */
  constructor(auth_service) {
    this.access_token_refresh = undefined;
    this.auth_service = auth_service;
    this.logger = new z.util.Logger('z.auth.AuthRepository', z.config.LOGGER.OPTIONS);

    this.queue_state = this.auth_service.client.queue_state;

    amplify.subscribe(z.event.WebApp.CONNECTION.ACCESS_TOKEN.RENEW, this.renew_access_token.bind(this));
  }

  /**
   * Print all cookies for a user in the console.
   * @returns {undefined} No return value
   */
  list_cookies() {
    this.auth_service
      .get_cookies()
      .then(({cookies}) => {
        this.logger.force_log('Backend cookies:');
        cookies.forEach((cookie, index) => {
          const expiration = z.util.format_timestamp(cookie.time, false);
          const log = `Label: ${cookie.label} | Type: ${cookie.type} |  Expiration: ${expiration}`;
          this.logger.force_log(`Cookie No. ${index + 1} | ${log}`);
        });
      })
      .catch(error => this.logger.force_log('Could not list user cookies', error));
  }

  /**
   * Login (with email or phone) in order to obtain an access-token and cookie.
   *
   * @param {Object} login - Containing sign in information
   * @param {string} login.email - Email address for a password login
   * @param {string} login.phone - Phone number for a password or SMS login
   * @param {string} login.password - Password for a password login
   * @param {string} login.code - Login code for an SMS login
   * @param {boolean} persist - Request a persistent cookie instead of a session cookie
   * @returns {Promise} Promise that resolves with the received access token
   */
  login(login, persist) {
    return this.auth_service.post_login(login, persist).then(access_token_data => {
      this.save_access_token(access_token_data);
      z.util.StorageUtil.set_value(z.storage.StorageKey.AUTH.PERSIST, persist);
      z.util.StorageUtil.set_value(z.storage.StorageKey.AUTH.SHOW_LOGIN, true);
      return access_token_data;
    });
  }

  /**
   * Logout the user on the backend.
   * @returns {Promise} Will always resolve
   */
  logout() {
    return this.auth_service
      .post_logout()
      .then(() => this.logger.info('Log out on backend successful'))
      .catch(error => this.logger.warn(`Log out on backend failed: ${error.message}`, error));
  }

  /**
   * Register a new user (with email).
   *
   * @param {Object} new_user - Containing the email, username and password needed for account creation
   * @param {string} new_user.name - Username
   * @param {string} new_user.email - Email address
   * @param {string} new_user.password - Password for user
   * @param {string} new_user.label - Cookie label
   * @returns {Promise} Resolves on success
   */
  register(new_user) {
    return this.auth_service.post_register(new_user).then(response => {
      z.util.StorageUtil.set_value(z.storage.StorageKey.AUTH.PERSIST, true);
      z.util.StorageUtil.set_value(z.storage.StorageKey.AUTH.SHOW_LOGIN, true);
      z.util.StorageUtil.set_value(new_user.label_key, new_user.label);
      this.logger.info(
        `COOKIE::'${new_user.label}' Saved cookie label with key '${new_user.label_key}' in Local Storage`,
        {
          key: new_user.label_key,
          value: new_user.label,
        }
      );
      return response;
    });
  }

  /**
   * Resend an email or phone activation code.
   *
   * @param {Object} send_activation_code - Containing the email or phone number needed to resend activation email
   * @param {string} send_activation_code.email - Email address
   * @param {string} send_activation_code.phone - Phone number
   * @returns {Promise} Resolves on success
   */
  resend_activation(send_activation_code) {
    return this.auth_service.post_activate_send(send_activation_code);
  }

  /**
   * Retrieve personal invite information.
   * @param {string} invite - Invite code
   * @returns {Promise} Resolves with the invite data
   */
  retrieve_invite(invite) {
    return this.auth_service.get_invitations_info(invite);
  }

  /**
   * Request SMS validation code.
   * @param {Object} request_code - Containing the phone number in E.164 format and whether a code should be forced
   * @returns {Promise} Resolves on success
   */
  request_login_code(request_code) {
    return this.auth_service.post_login_send(request_code);
  }

  /**
   * Renew access-token provided a valid cookie.
   * @param {AuthRepository.ACCESS_TOKEN_TRIGGER} renewal_trigger - Trigger for access token renewal
   * @returns {undefined} No return value
   */
<<<<<<< HEAD
  renew_access_token(trigger) {
    this.logger.info(`Access token renewal started. Source: ${trigger}`);
    this.get_access_token()
      .then(() => {
        this.auth_service.client.execute_request_queue();
        amplify.publish(z.event.WebApp.CONNECTION.ACCESS_TOKEN.RENEWED);
      })
      .catch(error => {
        if (
          error.type === z.auth.AccessTokenError.TYPE.REQUEST_FORBIDDEN ||
          z.util.Environment.frontend.is_localhost()
        ) {
          this.logger.warn(`Session expired on access token refresh: ${error.message}`, error);
          Raygun.send(error);
          return amplify.publish(z.event.WebApp.LIFECYCLE.SIGN_OUT, z.auth.SIGN_OUT_REASON.SESSION_EXPIRED, false);
        }

        if (error.type !== z.auth.AccessTokenError.TYPE.REFRESH_IN_PROGRESS) {
          this.logger.error(`Refreshing access token failed: '${error.type}'`, error);
=======
  renew_access_token(renewal_trigger) {
    const is_refreshing_token = this.queue_state() === z.service.QUEUE_STATE.ACCESS_TOKEN_REFRESH;

    if (!is_refreshing_token) {
      this.queue_state(z.service.QUEUE_STATE.ACCESS_TOKEN_REFRESH);
      this.logger.info(`Access token renewal started. Source: ${renewal_trigger}`);

      this.get_access_token()
        .then(() => {
          this.auth_service.client.execute_request_queue();
          amplify.publish(z.event.WebApp.CONNECTION.ACCESS_TOKEN.RENEWED);
        })
        .catch((error) => {
          const {message, type} = error;
          const is_request_forbidden = type === z.auth.AccessTokenError.TYPE.REQUEST_FORBIDDEN;
          if (is_request_forbidden || z.util.Environment.frontend.is_localhost()) {
            this.logger.warn(`Session expired on access token refresh: ${message}`, error);
            Raygun.send(error);
            return amplify.publish(z.event.WebApp.LIFECYCLE.SIGN_OUT, z.auth.SIGN_OUT_REASON.SESSION_EXPIRED, false);
          }

          this.queue_state(z.service.QUEUE_STATE.READY);
          this.logger.error(`Refreshing access token failed: '${type}'`, error);
>>>>>>> b3d8e6d0
          amplify.publish(z.event.WebApp.WARNING.SHOW, z.ViewModel.WarningType.CONNECTIVITY_RECONNECT);
        });
    }
  }

  /**
   * Deletes all access token data stored on the client.
   * @returns {undefined} No return value
   */
  delete_access_token() {
    z.util.StorageUtil.reset_value(z.storage.StorageKey.AUTH.ACCESS_TOKEN.VALUE);
    z.util.StorageUtil.reset_value(z.storage.StorageKey.AUTH.ACCESS_TOKEN.EXPIRATION);
    z.util.StorageUtil.reset_value(z.storage.StorageKey.AUTH.ACCESS_TOKEN.TTL);
    z.util.StorageUtil.reset_value(z.storage.StorageKey.AUTH.ACCESS_TOKEN.TYPE);
  }

  /**
   * Get the cached access token from the Amplify store.
   * @returns {Promise} Resolves when the access token was retrieved
   */
  get_cached_access_token() {
    return new Promise((resolve, reject) => {
      const access_token = z.util.StorageUtil.get_value(z.storage.StorageKey.AUTH.ACCESS_TOKEN.VALUE);
      const access_token_type = z.util.StorageUtil.get_value(z.storage.StorageKey.AUTH.ACCESS_TOKEN.TYPE);

      if (access_token) {
        this.logger.info('Cached access token found in Local Storage', {access_token});
        this.auth_service.save_access_token_in_client(access_token_type, access_token);
        this._schedule_token_refresh(z.util.StorageUtil.get_value(z.storage.StorageKey.AUTH.ACCESS_TOKEN.EXPIRATION));
        return resolve();
      }

      return reject(new z.auth.AccessTokenError(z.auth.AccessTokenError.TYPE.NOT_FOUND_IN_CACHE));
    });
  }

  /**
   * Initially get access-token provided a valid cookie.
   * @returns {Promise} Resolves with the access token data
   */
  get_access_token() {
<<<<<<< HEAD
    if (
      this.auth_service.client.request_queue_blocked_state() === z.service.RequestQueueBlockedState.ACCESS_TOKEN_REFRESH
    ) {
      return Promise.reject(new z.auth.AccessTokenError(z.auth.AccessTokenError.TYPE.REFRESH_IN_PROGRESS));
    }

    return this.auth_service.post_access().then(access_token => this.save_access_token(access_token));
=======
    return this.auth_service.post_access()
      .then((access_token) => this.save_access_token(access_token));
>>>>>>> b3d8e6d0
  }

  /**
   * Store the access token using Amplify.
   *
   * @example Access Token data we expect:
   *  access_token: Lt-IRHxkY9JLA5UuBR3Exxj5lCUf...
   *  access_token_expiration: 1424951321067 => Thu, 26 Feb 2015 11:48:41 GMT
   *  access_token_type: Bearer
   *  access_token_ttl: 900000 => 900s/15min
   *
   * @param {Object|string} access_token_data - Access Token
   * @option {string} access_token_data - access_token
   * @option {string} access_token_data - expires_in
   * @option {string} access_token_data - type
   * @returns {Object} Access token data
   */
  save_access_token(access_token_data) {
    const expires_in_millis = 1000 * access_token_data.expires_in;
    const expiration_timestamp = Date.now() + expires_in_millis;

    z.util.StorageUtil.set_value(
      z.storage.StorageKey.AUTH.ACCESS_TOKEN.VALUE,
      access_token_data.access_token,
      access_token_data.expires_in
    );
    z.util.StorageUtil.set_value(
      z.storage.StorageKey.AUTH.ACCESS_TOKEN.EXPIRATION,
      expiration_timestamp,
      access_token_data.expires_in
    );
    z.util.StorageUtil.set_value(
      z.storage.StorageKey.AUTH.ACCESS_TOKEN.TTL,
      expires_in_millis,
      access_token_data.expires_in
    );
    z.util.StorageUtil.set_value(
      z.storage.StorageKey.AUTH.ACCESS_TOKEN.TYPE,
      access_token_data.token_type,
      access_token_data.expires_in
    );

    this.auth_service.save_access_token_in_client(access_token_data.token_type, access_token_data.access_token);

    this._log_access_token_update(access_token_data, expiration_timestamp);
    this._schedule_token_refresh(expiration_timestamp);
    return access_token_data;
  }

  /**
   * Logs the update of the access token.
   *
   * @private
   * @param {Object|string} access_token_data - Access Token
   * @option {string} access_token_data - access_token
   * @option {string} access_token_data - expires_in
   * @option {string} access_token_data - type
   * @param {number} expiration_timestamp - Timestamp when access token expires
   * @returns {undefined}
   */
  _log_access_token_update(access_token_data, expiration_timestamp) {
    const expiration_log = z.util.format_timestamp(expiration_timestamp, false);
    this.logger.info(`Saved updated access token. It will expire on: ${expiration_log}`, access_token_data);
  }

  /**
   * Refreshes the access token in time before it expires.
   *
   * @private
   * @note Access token will be refreshed 1 minute (60000ms) before it expires
   * @param {number} expiration_timestamp - The expiration date (and time) as timestamp
   * @returns {undefined} No undefined value
   */
  _schedule_token_refresh(expiration_timestamp) {
    if (this.access_token_refresh) {
      window.clearTimeout(this.access_token_refresh);
    }
    const callback_timestamp = expiration_timestamp - 60000;

    if (callback_timestamp < Date.now()) {
      return this.renew_access_token(AuthRepository.ACCESS_TOKEN_TRIGGER.IMMEDIATE);
    }
    const time = z.util.format_timestamp(callback_timestamp, false);
    this.logger.info(`Scheduling next access token refresh for '${time}'`);

    this.access_token_refresh = window.setTimeout(() => {
      if (callback_timestamp > Date.now() + 15000) {
        this.logger.info(`Access token refresh scheduled for '${time}' skipped because it was executed late`);
      }

      if (navigator.onLine) {
        return this.renew_access_token(`Schedule for '${time}'`);
      }

      this.logger.info(`Access token refresh scheduled for '${time}' skipped because we are offline`);
    }, callback_timestamp - Date.now());
  }
};<|MERGE_RESOLUTION|>--- conflicted
+++ resolved
@@ -157,27 +157,6 @@
    * @param {AuthRepository.ACCESS_TOKEN_TRIGGER} renewal_trigger - Trigger for access token renewal
    * @returns {undefined} No return value
    */
-<<<<<<< HEAD
-  renew_access_token(trigger) {
-    this.logger.info(`Access token renewal started. Source: ${trigger}`);
-    this.get_access_token()
-      .then(() => {
-        this.auth_service.client.execute_request_queue();
-        amplify.publish(z.event.WebApp.CONNECTION.ACCESS_TOKEN.RENEWED);
-      })
-      .catch(error => {
-        if (
-          error.type === z.auth.AccessTokenError.TYPE.REQUEST_FORBIDDEN ||
-          z.util.Environment.frontend.is_localhost()
-        ) {
-          this.logger.warn(`Session expired on access token refresh: ${error.message}`, error);
-          Raygun.send(error);
-          return amplify.publish(z.event.WebApp.LIFECYCLE.SIGN_OUT, z.auth.SIGN_OUT_REASON.SESSION_EXPIRED, false);
-        }
-
-        if (error.type !== z.auth.AccessTokenError.TYPE.REFRESH_IN_PROGRESS) {
-          this.logger.error(`Refreshing access token failed: '${error.type}'`, error);
-=======
   renew_access_token(renewal_trigger) {
     const is_refreshing_token = this.queue_state() === z.service.QUEUE_STATE.ACCESS_TOKEN_REFRESH;
 
@@ -190,7 +169,7 @@
           this.auth_service.client.execute_request_queue();
           amplify.publish(z.event.WebApp.CONNECTION.ACCESS_TOKEN.RENEWED);
         })
-        .catch((error) => {
+        .catch(error => {
           const {message, type} = error;
           const is_request_forbidden = type === z.auth.AccessTokenError.TYPE.REQUEST_FORBIDDEN;
           if (is_request_forbidden || z.util.Environment.frontend.is_localhost()) {
@@ -201,7 +180,6 @@
 
           this.queue_state(z.service.QUEUE_STATE.READY);
           this.logger.error(`Refreshing access token failed: '${type}'`, error);
->>>>>>> b3d8e6d0
           amplify.publish(z.event.WebApp.WARNING.SHOW, z.ViewModel.WarningType.CONNECTIVITY_RECONNECT);
         });
     }
@@ -243,18 +221,7 @@
    * @returns {Promise} Resolves with the access token data
    */
   get_access_token() {
-<<<<<<< HEAD
-    if (
-      this.auth_service.client.request_queue_blocked_state() === z.service.RequestQueueBlockedState.ACCESS_TOKEN_REFRESH
-    ) {
-      return Promise.reject(new z.auth.AccessTokenError(z.auth.AccessTokenError.TYPE.REFRESH_IN_PROGRESS));
-    }
-
     return this.auth_service.post_access().then(access_token => this.save_access_token(access_token));
-=======
-    return this.auth_service.post_access()
-      .then((access_token) => this.save_access_token(access_token));
->>>>>>> b3d8e6d0
   }
 
   /**
