--- conflicted
+++ resolved
@@ -18,13 +18,8 @@
  */
 
 import * as TrackingAction from '../module/action/TrackingAction';
-<<<<<<< HEAD
-import {connect} from 'react-redux';
-import {H1, Text, Link, CodeInput, ErrorMessage, ContainerXS} from '@wireapp/react-ui-kit';
-=======
 import {H1, Text, Link, ContainerXS, CodeInput, ErrorMessage} from '@wireapp/react-ui-kit';
 import {connect} from 'react-redux';
->>>>>>> b52c3e00
 import {injectIntl, FormattedHTMLMessage} from 'react-intl';
 import {Link as RRLink} from 'react-router-dom';
 import {parseError} from '../util/errorUtil';
