/*
 * Wire
 * Copyright (C) 2017 Wire Swiss GmbH
 *
 * This program is free software: you can redistribute it and/or modify
 * it under the terms of the GNU General Public License as published by
 * the Free Software Foundation, either version 3 of the License, or
 * (at your option) any later version.
 *
 * This program is distributed in the hope that it will be useful,
 * but WITHOUT ANY WARRANTY; without even the implied warranty of
 * MERCHANTABILITY or FITNESS FOR A PARTICULAR PURPOSE. See the
 * GNU General Public License for more details.
 *
 * You should have received a copy of the GNU General Public License
 * along with this program. If not, see http://www.gnu.org/licenses/.
 *
 */

import {CodeInput, ErrorMessage} from '@wireapp/react-ui-kit/Form';
import {connect} from 'react-redux';
import {ContainerXS} from '@wireapp/react-ui-kit/Layout';
import {H1, Text, Link} from '@wireapp/react-ui-kit/Text';
<<<<<<< HEAD
import {verifyStrings} from '../../strings';
import {injectIntl, FormattedHTMLMessage} from 'react-intl';
=======
import {injectIntl} from 'react-intl';
import {Link as RRLink} from 'react-router-dom';
>>>>>>> 6f388eba
import {withRouter} from 'react-router';
import * as AuthAction from '../module/action/AuthAction';
import * as AuthSelector from '../module/selector/AuthSelector';
import * as UserAction from '../module/action/UserAction';
import Page from './Page';
import React from 'react';
import ROUTE from '../route';

const Verify = ({account, authError, history, intl: {formatMessage: _}, ...connected}) => {
  const createAccount = () => {
    Promise.resolve()
      .then(() => connected.doRegisterTeam(account))
      .then(() => history.push(ROUTE.INDEX))
      .catch(error => console.error('Failed to create account', error));
  };
  const resendCode = event => {
    event.preventDefault();
    return Promise.resolve()
      .then(() => connected.doSendActivationCode(account.email))
      .catch(error => console.error('Failed to send email code', error));
  };
  return (
    <Page hasTeamData hasAccountData>
      <ContainerXS
        centerText
        verticalCenter
        style={{display: 'flex', flexDirection: 'column', height: 428, justifyContent: 'space-between'}}
      >
        <div>
          <H1 center>{_(verifyStrings.headline)}</H1>
          <Text data-uie-name="label-with-email">
<<<<<<< HEAD
            <FormattedHTMLMessage {...verifyStrings.subhead} values={{email: 'email@mail.com'}} />
=======
            {'Enter the verification code we sent to'}
            <br />
            {account.email}
>>>>>>> 6f388eba
          </Text>
          <CodeInput autoFocus style={{marginTop: 10}} onCompleteCode={createAccount} data-uie-name="enter-code" />
          <ErrorMessage>{authError}</ErrorMessage>
        </div>
        <div>
<<<<<<< HEAD
          <Link data-uie-name="do-resend-code" href="#">
            {_(verifyStrings.resendCode)}
          </Link>
          <Link data-uie-name="go-change-email" href="#" style={{marginLeft: 35}}>
            {_(verifyStrings.changeEmail)}
=======
          <Link onClick={resendCode} data-uie-name="do-resend-code">
            {'RESEND CODE'}
          </Link>
          <Link to={ROUTE.CREATE_ACCOUNT} component={RRLink} style={{marginLeft: 35}} data-uie-name="go-change-email">
            {'CHANGE EMAIL'}
>>>>>>> 6f388eba
          </Link>
        </div>
      </ContainerXS>
    </Page>
  );
};

export default withRouter(
  injectIntl(
    connect(
      state => ({
        account: AuthSelector.getAccount(state),
        authError: AuthSelector.getError(state),
      }),
      {...AuthAction, ...UserAction}
    )(Verify)
  )
);<|MERGE_RESOLUTION|>--- conflicted
+++ resolved
@@ -21,13 +21,9 @@
 import {connect} from 'react-redux';
 import {ContainerXS} from '@wireapp/react-ui-kit/Layout';
 import {H1, Text, Link} from '@wireapp/react-ui-kit/Text';
-<<<<<<< HEAD
 import {verifyStrings} from '../../strings';
 import {injectIntl, FormattedHTMLMessage} from 'react-intl';
-=======
-import {injectIntl} from 'react-intl';
 import {Link as RRLink} from 'react-router-dom';
->>>>>>> 6f388eba
 import {withRouter} from 'react-router';
 import * as AuthAction from '../module/action/AuthAction';
 import * as AuthSelector from '../module/selector/AuthSelector';
@@ -59,31 +55,17 @@
         <div>
           <H1 center>{_(verifyStrings.headline)}</H1>
           <Text data-uie-name="label-with-email">
-<<<<<<< HEAD
-            <FormattedHTMLMessage {...verifyStrings.subhead} values={{email: 'email@mail.com'}} />
-=======
-            {'Enter the verification code we sent to'}
-            <br />
-            {account.email}
->>>>>>> 6f388eba
+            <FormattedHTMLMessage {...verifyStrings.subhead} values={{email: account.email}} />
           </Text>
           <CodeInput autoFocus style={{marginTop: 10}} onCompleteCode={createAccount} data-uie-name="enter-code" />
           <ErrorMessage>{authError}</ErrorMessage>
         </div>
         <div>
-<<<<<<< HEAD
-          <Link data-uie-name="do-resend-code" href="#">
+          <Link onClick={resendCode} data-uie-name="do-resend-code">
             {_(verifyStrings.resendCode)}
           </Link>
-          <Link data-uie-name="go-change-email" href="#" style={{marginLeft: 35}}>
+          <Link to={ROUTE.CREATE_ACCOUNT} component={RRLink} style={{marginLeft: 35}} data-uie-name="go-change-email">
             {_(verifyStrings.changeEmail)}
-=======
-          <Link onClick={resendCode} data-uie-name="do-resend-code">
-            {'RESEND CODE'}
-          </Link>
-          <Link to={ROUTE.CREATE_ACCOUNT} component={RRLink} style={{marginLeft: 35}} data-uie-name="go-change-email">
-            {'CHANGE EMAIL'}
->>>>>>> 6f388eba
           </Link>
         </div>
       </ContainerXS>
