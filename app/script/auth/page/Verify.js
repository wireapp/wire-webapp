/*
 * Wire
 * Copyright (C) 2017 Wire Swiss GmbH
 *
 * This program is free software: you can redistribute it and/or modify
 * it under the terms of the GNU General Public License as published by
 * the Free Software Foundation, either version 3 of the License, or
 * (at your option) any later version.
 *
 * This program is distributed in the hope that it will be useful,
 * but WITHOUT ANY WARRANTY; without even the implied warranty of
 * MERCHANTABILITY or FITNESS FOR A PARTICULAR PURPOSE. See the
 * GNU General Public License for more details.
 *
 * You should have received a copy of the GNU General Public License
 * along with this program. If not, see http://www.gnu.org/licenses/.
 *
 */

import * as TrackingAction from '../module/action/TrackingAction';
import {CodeInput, ErrorMessage} from '@wireapp/react-ui-kit/Form';
import {connect} from 'react-redux';
import {ContainerXS} from '@wireapp/react-ui-kit/Layout';
import {H1, Text, Link} from '@wireapp/react-ui-kit/Text';
import {injectIntl, FormattedHTMLMessage} from 'react-intl';
import {Link as RRLink} from 'react-router-dom';
import {parseError} from '../util/errorUtil';
import {verifyStrings} from '../../strings';
import {withRouter} from 'react-router';
import * as AuthAction from '../module/action/AuthAction';
import * as AuthSelector from '../module/selector/AuthSelector';
import * as UserAction from '../module/action/UserAction';
import Page from './Page';
import React from 'react';
import ROUTE from '../route';

const Verify = ({account, authError, history, intl: {formatMessage: _}, ...connected}) => {
  const createAccount = email_code => {
    Promise.resolve()
      .then(() => connected.doRegisterTeam({...account, email_code}))
<<<<<<< HEAD
      .then(() => {
        connected.trackEvent({attributes: undefined, name: TrackingAction.EVENT_NAME.TEAM.CREATED});
        connected.trackEvent({attributes: undefined, name: TrackingAction.EVENT_NAME.TEAM.VERIFIED});
      })
      .then(() => (window.location = '/login?reason=registration'))
=======
      .then(() => history.push(ROUTE.INITIAL_INVITE))
>>>>>>> 6c997722
      .catch(error => console.error('Failed to create account', error));
  };
  const resendCode = event => {
    event.preventDefault();
    return Promise.resolve()
      .then(() => connected.doSendActivationCode(account.email))
      .catch(error => console.error('Failed to send email code', error));
  };
  return (
    <Page hasTeamData hasAccountData>
      <ContainerXS
        centerText
        verticalCenter
        style={{display: 'flex', flexDirection: 'column', height: 428, justifyContent: 'space-between'}}
      >
        <div>
          <H1 center>{_(verifyStrings.headline)}</H1>
          <Text data-uie-name="label-with-email">
            <FormattedHTMLMessage {...verifyStrings.subhead} values={{email: account.email}} />
          </Text>
          <CodeInput autoFocus style={{marginTop: 10}} onCodeComplete={createAccount} data-uie-name="enter-code" />
          <ErrorMessage data-uie-name="error-message">{parseError(authError)}</ErrorMessage>
        </div>
        <div>
          <Link onClick={resendCode} data-uie-name="do-resend-code">
            {_(verifyStrings.resendCode)}
          </Link>
          <Link to={ROUTE.CREATE_ACCOUNT} component={RRLink} style={{marginLeft: 35}} data-uie-name="go-change-email">
            {_(verifyStrings.changeEmail)}
          </Link>
        </div>
      </ContainerXS>
    </Page>
  );
};

export default withRouter(
  injectIntl(
    connect(
      state => ({
        account: AuthSelector.getAccount(state),
        authError: AuthSelector.getError(state),
      }),
      {...AuthAction, ...TrackingAction, ...UserAction}
    )(Verify)
  )
);<|MERGE_RESOLUTION|>--- conflicted
+++ resolved
@@ -38,15 +38,11 @@
   const createAccount = email_code => {
     Promise.resolve()
       .then(() => connected.doRegisterTeam({...account, email_code}))
-<<<<<<< HEAD
       .then(() => {
         connected.trackEvent({attributes: undefined, name: TrackingAction.EVENT_NAME.TEAM.CREATED});
         connected.trackEvent({attributes: undefined, name: TrackingAction.EVENT_NAME.TEAM.VERIFIED});
       })
-      .then(() => (window.location = '/login?reason=registration'))
-=======
       .then(() => history.push(ROUTE.INITIAL_INVITE))
->>>>>>> 6c997722
       .catch(error => console.error('Failed to create account', error));
   };
   const resendCode = event => {
