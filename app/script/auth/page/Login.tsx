--- conflicted
+++ resolved
@@ -393,11 +393,7 @@
                     )}
                   </Form>
                 </div>
-<<<<<<< HEAD
-                {config.FEATURE.ENABLE_SSO && !isDesktopApp() && !hideSSOLogin ? (
-=======
                 {!isDesktopApp() ? (
->>>>>>> d94260c6
                   <div style={{marginTop: '36px'}}>
                     <Link center onClick={this.forgotPassword} data-uie-name="go-forgot-password">
                       {_(loginStrings.forgotPassword)}
