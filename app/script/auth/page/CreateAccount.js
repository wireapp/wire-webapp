--- conflicted
+++ resolved
@@ -144,16 +144,12 @@
                       />
                     </CheckboxLabel>
                   </Checkbox>
-<<<<<<< HEAD
-                  <Button data-uie-name="do-next" type="submit" style={{margin: '0 auto -16px'}}>
-=======
                   <Button
                     disabled={this.isSubmitButtonDisabled()}
                     data-uie-name="do-next"
                     type="submit"
-                    style={{margin: '0 auto -16px', width: 184}}
+                    style={{margin: '0 auto -16px'}}
                   >
->>>>>>> 8e23047d
                     {_(createAccountStrings.nextButton)}
                   </Button>
                 </Form>
