--- conflicted
+++ resolved
@@ -32,13 +32,8 @@
     <Columns>
       <Column style={{display: 'flex'}}>
         <div style={{margin: 'auto'}}>
-<<<<<<< HEAD
-          <Link to={ROUTE.NEWTEAM} data-uie-name="go-register-team" component={RRLink}>
+          <Link to={ROUTE.NEW_TEAM} data-uie-name="go-register-team" component={RRLink}>
             <ArrowIcon direction="left" color={COLOR.GRAY} />
-=======
-          <Link to={ROUTE.NEW_TEAM} data-uie-name="go-register-team" component={RRLink}>
-            <ArrowIcon direction="left" />
->>>>>>> a5cd8583
           </Link>
         </div>
       </Column>
@@ -47,7 +42,6 @@
           centerText
           style={{display: 'flex', flexDirection: 'column', height: 428, justifyContent: 'space-between'}}
         >
-<<<<<<< HEAD
           <H1 center>{'Set up your account'}</H1>
           <Form
             style={{
@@ -66,7 +60,7 @@
                 placeholderTextTransform="unset"
                 type="email"
               />
-              <Input data-uie-name="enter-password" type="password" placeholder={'Password (min 8 characters)'} />{' '}
+              <Input data-uie-name="enter-password" type="password" placeholder={'Password (min 8 characters)'} />
             </InputBlock>
             <Checkbox data-uie-name="do-terms" style={{justifyContent: 'center'}}>
               <CheckboxLabel>
@@ -85,33 +79,6 @@
               {'Next'}
             </Button>
           </Form>
-=======
-          <div>
-            <H1 center>{'Set up your account'}</H1>
-            <Form>
-              <InputBlock>
-                <Input data-uie-name="enter-name" placeholder={'Name'} autoFocus />
-                <Input
-                  data-uie-name="enter-email"
-                  placeholder={'you@yourcompany.com'}
-                  placeholderTextTransform="unset"
-                />
-                <Input data-uie-name="enter-password" type="password" placeholder={'Password (min 8 characters)'} />
-              </InputBlock>
-              <Checkbox data-uie-name="do-terms">
-                <Small textTransform="uppercase">
-                  {'I ACCEPT THE '}
-                  <Link data-uie-name="go-terms" href="#" bold fontSize="12px">
-                    {'TERMS AND CONDITIONS'}
-                  </Link>
-                </Small>
-              </Checkbox>
-              <Button data-uie-name="do-next" type="submit" onClick={() => history.push(ROUTE.VERIFY)}>
-                {'Next'}
-              </Button>
-            </Form>
-          </div>
->>>>>>> a5cd8583
         </ContainerXS>
       </Column>
       <Column />
