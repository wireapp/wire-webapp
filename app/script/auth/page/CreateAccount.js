--- conflicted
+++ resolved
@@ -20,46 +20,28 @@
 import React from 'react';
 import {withRouter} from 'react-router';
 import {Container, ContainerXS, Columns, Column} from '@wireapp/react-ui-kit/Layout';
-<<<<<<< HEAD
 import {H1, Link} from '@wireapp/react-ui-kit/Text';
 import {Form, Input, InputBlock, Button, Checkbox, CheckboxLabel} from '@wireapp/react-ui-kit/Form';
 import {ArrowIcon} from '@wireapp/react-ui-kit/Icon';
 import ROUTE from '../route';
 import {Link as RRLink} from 'react-router-dom';
 import {COLOR} from '@wireapp/react-ui-kit/Identity';
-=======
-import {H1, Link, Small} from '@wireapp/react-ui-kit/Text';
-import {Form, Input, InputBlock, Button, Checkbox} from '@wireapp/react-ui-kit/Form';
-import {ArrowIcon} from '@wireapp/react-ui-kit/Icon';
-import ROUTES from '../routes';
-import {Link as RRLink} from 'react-router-dom';
->>>>>>> fb8aa9db
 
 const CreateAccount = ({history}) => (
   <Container centerText verticalCenter style={{width: '100%'}}>
     <Columns>
       <Column style={{display: 'flex'}}>
         <div style={{margin: 'auto'}}>
-<<<<<<< HEAD
           <Link to={ROUTE.NEWTEAM} data-uie-name="go-register-team" component={RRLink}>
             <ArrowIcon direction="left" color={COLOR.GRAY} />
           </Link>
         </div>
       </Column>
       <Column style={{flexBasis: 384, flexGrow: 0, padding: 0}}>
-=======
-          <Link to={ROUTES.NEWTEAM} data-uie-name="go-register-team" component={RRLink}>
-            <ArrowIcon direction="left" />
-          </Link>
-        </div>
-      </Column>
-      <Column style={{flexGrow: 2}}>
->>>>>>> fb8aa9db
         <ContainerXS
           centerText
           style={{display: 'flex', flexDirection: 'column', height: 428, justifyContent: 'space-between'}}
         >
-<<<<<<< HEAD
           <H1 center>{'Set up your account'}</H1>
           <Form
             style={{
@@ -71,47 +53,32 @@
             }}
           >
             <InputBlock>
-              <Input placeholder={'Name'} autoFocus />
-              <Input placeholder={'you@yourcompany.com'} placeholderTextTransform="unset" />
-              <Input placeholder={'Password (min 8 characters)'} />
+              <Input data-uie-name="enter-name" placeholder={'Name'} autoFocus />
+              <Input
+                data-uie-name="enter-email"
+                placeholder={'you@yourcompany.com'}
+                placeholderTextTransform="unset"
+                type="email"
+              />
+              <Input data-uie-name="enter-password" type="password" placeholder={'Password (min 8 characters)'} />{' '}
             </InputBlock>
-            <Checkbox style={{justifyContent: 'center'}}>
+            <Checkbox data-uie-name="do-terms" style={{justifyContent: 'center'}}>
               <CheckboxLabel>
                 {'I ACCEPT THE '}
-                <a href="#">{'TERMS AND CONDITIONS'}</a>
+                <a data-uie-name="go-terms" href="#">
+                  {'TERMS AND CONDITIONS'}
+                </a>
               </CheckboxLabel>
             </Checkbox>
-            <Button style={{margin: '0 auto', width: 184}} type="submit" onClick={() => history.push(ROUTE.VERIFY)}>
+            <Button
+              data-uie-name="do-next"
+              style={{margin: '0 auto', width: 184}}
+              type="submit"
+              onClick={() => history.push(ROUTE.VERIFY)}
+            >
               {'Next'}
             </Button>
           </Form>
-=======
-          <div>
-            <H1 center>{'Set up your account'}</H1>
-            <Form>
-              <InputBlock>
-                <Input data-uie-name="enter-name" placeholder={'Name'} autoFocus />
-                <Input
-                  data-uie-name="enter-email"
-                  placeholder={'you@yourcompany.com'}
-                  placeholderTextTransform="unset"
-                />
-                <Input data-uie-name="enter-password" type="password" placeholder={'Password (min 8 characters)'} />
-              </InputBlock>
-              <Checkbox data-uie-name="do-terms">
-                <Small textTransform="uppercase">
-                  {'I ACCEPT THE '}
-                  <Link data-uie-name="go-terms" href="#" bold fontSize="12px">
-                    {'TERMS AND CONDITIONS'}
-                  </Link>
-                </Small>
-              </Checkbox>
-              <Button data-uie-name="do-next" type="submit" onClick={() => history.push(ROUTES.VERIFY)}>
-                {'Next'}
-              </Button>
-            </Form>
-          </div>
->>>>>>> fb8aa9db
         </ContainerXS>
       </Column>
       <Column />
