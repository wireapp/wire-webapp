--- conflicted
+++ resolved
@@ -18,77 +18,11 @@
  */
 
 import {ArrowIcon} from '@wireapp/react-ui-kit/Icon';
+import {COLOR} from '@wireapp/react-ui-kit/Identity';
 import {connect} from 'react-redux';
 import {Container, ContainerXS, Columns, Column} from '@wireapp/react-ui-kit/Layout';
-<<<<<<< HEAD
+import {Form, Input, InputBlock, Button, Checkbox, CheckboxLabel} from '@wireapp/react-ui-kit/Form';
 import {H1, Link} from '@wireapp/react-ui-kit/Text';
-import {Form, Input, InputBlock, Button, Checkbox, CheckboxLabel} from '@wireapp/react-ui-kit/Form';
-import {ArrowIcon} from '@wireapp/react-ui-kit/Icon';
-import ROUTE from '../route';
-import {Link as RRLink} from 'react-router-dom';
-import {COLOR} from '@wireapp/react-ui-kit/Identity';
-
-const CreateAccount = ({history}) => (
-  <Container centerText verticalCenter style={{width: '100%'}}>
-    <Columns>
-      <Column style={{display: 'flex'}}>
-        <div style={{margin: 'auto'}}>
-          <Link to={ROUTE.NEW_TEAM} data-uie-name="go-register-team" component={RRLink}>
-            <ArrowIcon direction="left" color={COLOR.GRAY} />
-          </Link>
-        </div>
-      </Column>
-      <Column style={{flexBasis: 384, flexGrow: 0, padding: 0}}>
-        <ContainerXS
-          centerText
-          style={{display: 'flex', flexDirection: 'column', height: 428, justifyContent: 'space-between'}}
-        >
-          <H1 center>{'Set up your account'}</H1>
-          <Form
-            style={{
-              display: 'flex',
-              flexDirection: 'column',
-              flexGrow: 1,
-              justifyContent: 'space-between',
-              marginTop: 15,
-            }}
-          >
-            <InputBlock>
-              <Input data-uie-name="enter-name" placeholder={'Name'} autoFocus />
-              <Input
-                data-uie-name="enter-email"
-                placeholder={'you@yourcompany.com'}
-                placeholderTextTransform="unset"
-                type="email"
-              />
-              <Input data-uie-name="enter-password" type="password" placeholder={'Password (min 8 characters)'} />
-            </InputBlock>
-            <Checkbox data-uie-name="do-terms" style={{justifyContent: 'center'}}>
-              <CheckboxLabel>
-                {'I ACCEPT THE '}
-                <a data-uie-name="go-terms" href="#">
-                  {'TERMS AND CONDITIONS'}
-                </a>
-              </CheckboxLabel>
-            </Checkbox>
-            <Button
-              data-uie-name="do-next"
-              style={{margin: '0 auto', width: 184}}
-              type="submit"
-              onClick={() => history.push(ROUTE.VERIFY)}
-            >
-              {'Next'}
-            </Button>
-          </Form>
-        </ContainerXS>
-      </Column>
-      <Column />
-    </Columns>
-  </Container>
-);
-=======
-import {Form, Input, InputBlock, Button, Checkbox} from '@wireapp/react-ui-kit/Form';
-import {H1, Link, Small} from '@wireapp/react-ui-kit/Text';
 import {injectIntl} from 'react-intl';
 import {Link as RRLink} from 'react-router-dom';
 import {withRouter} from 'react-router';
@@ -118,76 +52,83 @@
 
   render() {
     return (
-      <Container centerText verticalCenter>
+      <Container centerText verticalCenter style={{width: '100%'}}>
         <Columns>
           <Column style={{display: 'flex'}}>
             <div style={{margin: 'auto'}}>
               <Link to={ROUTE.NEW_TEAM} data-uie-name="go-register-team" component={RRLink}>
-                <ArrowIcon direction="left" />
+                <ArrowIcon direction="left" color={COLOR.GRAY} />
               </Link>
             </div>
           </Column>
-          <Column style={{flexGrow: 2}}>
+          <Column style={{flexBasis: 384, flexGrow: 0, padding: 0}}>
             <ContainerXS
               centerText
               style={{display: 'flex', flexDirection: 'column', height: 428, justifyContent: 'space-between'}}
             >
-              <div>
-                <H1 center>{'Set up your account'}</H1>
-                <Form onSubmit={this.handleSubmit}>
-                  <InputBlock>
-                    <Input
-                      name="name"
-                      onChange={event => this.setState({name: event.target.value})}
-                      defaultValue={this.state.name}
-                      autoComplete="section-create-team username"
-                      placeholder={'Name'}
-                      autoFocus
-                      maxLength="64"
-                      minLength="2"
-                      pattern=".{2,64}"
-                      required
-                      data-uie-name="enter-name"
-                    />
-                    <Input
-                      name="email"
-                      onChange={event => this.setState({email: event.target.value})}
-                      defaultValue={this.state.email}
-                      autoComplete="section-create-team email"
-                      placeholder={'you@yourcompany.com'}
-                      placeholderTextTransform="unset"
-                      maxLength="128"
-                      type="email"
-                      required
-                      data-uie-name="enter-email"
-                    />
-                    <Input
-                      name="password"
-                      onChange={event => this.setState({password: event.target.value})}
-                      defaultValue={this.state.password}
-                      autoComplete="section-create-team new-password"
-                      type="password"
-                      placeholder={'Password (min. 8 characters)'}
-                      maxLength="1024"
-                      minLength="8"
-                      pattern=".{8,1024}"
-                      required
-                      data-uie-name="enter-password"
-                    />
-                  </InputBlock>
-                  <Checkbox name="accept" required data-uie-name="do-terms">
-                    <Small textTransform="uppercase">
-                      {'I accept the '}
-                      <Link data-uie-name="go-terms" href="#" bold fontSize="12px">
-                        {'terms and conditions'}
-                      </Link>
-                    </Small>
-                  </Checkbox>
-                  <Button data-uie-name="do-next" type="submit">
-                    {'Next'}
-                  </Button>
-                </Form>
-              </div>
+              <H1 center>{'Set up your account'}</H1>
+              <Form
+                onSubmit={this.handleSubmit}
+                style={{
+                  display: 'flex',
+                  flexDirection: 'column',
+                  flexGrow: 1,
+                  justifyContent: 'space-between',
+                  marginTop: 15,
+                }}
+              >
+                <InputBlock>
+                  <Input
+                    name="name"
+                    onChange={event => this.setState({name: event.target.value})}
+                    defaultValue={this.state.name}
+                    autoComplete="section-create-team username"
+                    placeholder={'Name'}
+                    autoFocus
+                    maxLength="64"
+                    minLength="2"
+                    pattern=".{2,64}"
+                    required
+                    data-uie-name="enter-name"
+                  />
+                  <Input
+                    name="email"
+                    onChange={event => this.setState({email: event.target.value})}
+                    defaultValue={this.state.email}
+                    autoComplete="section-create-team email"
+                    placeholder={'you@yourcompany.com'}
+                    placeholderTextTransform="unset"
+                    maxLength="128"
+                    type="email"
+                    required
+                    data-uie-name="enter-email"
+                  />
+                  <Input
+                    name="password"
+                    onChange={event => this.setState({password: event.target.value})}
+                    defaultValue={this.state.password}
+                    autoComplete="section-create-team new-password"
+                    type="password"
+                    placeholder={'Password (min. 8 characters)'}
+                    maxLength="1024"
+                    minLength="8"
+                    pattern=".{8,1024}"
+                    required
+                    data-uie-name="enter-password"
+                  />
+                </InputBlock>
+                <Checkbox name="accept" required data-uie-name="do-terms" style={{justifyContent: 'center'}}>
+                  <CheckboxLabel>
+                    {'I ACCEPT THE '}
+                    <a data-uie-name="go-terms" href="#">
+                      {'TERMS AND CONDITIONS'}
+                    </a>
+                  </CheckboxLabel>
+                </Checkbox>
+                <Button data-uie-name="do-next" type="submit" style={{margin: '0 auto', width: 184}}>
+                  {'Next'}
+                </Button>
+              </Form>
             </ContainerXS>
           </Column>
           <Column />
@@ -196,7 +137,6 @@
     );
   }
 }
->>>>>>> 68c6f810
 
 export default withRouter(
   injectIntl(
