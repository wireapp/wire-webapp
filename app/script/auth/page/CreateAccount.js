/*
 * Wire
 * Copyright (C) 2017 Wire Swiss GmbH
 *
 * This program is free software: you can redistribute it and/or modify
 * it under the terms of the GNU General Public License as published by
 * the Free Software Foundation, either version 3 of the License, or
 * (at your option) any later version.
 *
 * This program is distributed in the hope that it will be useful,
 * but WITHOUT ANY WARRANTY; without even the implied warranty of
 * MERCHANTABILITY or FITNESS FOR A PARTICULAR PURPOSE. See the
 * GNU General Public License for more details.
 *
 * You should have received a copy of the GNU General Public License
 * along with this program. If not, see http://www.gnu.org/licenses/.
 *
 */

import {ArrowIcon} from '@wireapp/react-ui-kit/Icon';
import {COLOR} from '@wireapp/react-ui-kit/Identity';
import {connect} from 'react-redux';
import {Container, ContainerXS, Columns, Column} from '@wireapp/react-ui-kit/Layout';
import {createAccountStrings} from '../../strings';
import {Form, Input, InputBlock, Button, Checkbox, CheckboxLabel, ErrorMessage} from '@wireapp/react-ui-kit/Form';
import {H1, Link} from '@wireapp/react-ui-kit/Text';
import {injectIntl, FormattedHTMLMessage} from 'react-intl';
import {Link as RRLink} from 'react-router-dom';
import {parseError, parseValidationErrors} from '../util/errorUtil';
import {withRouter} from 'react-router';
import * as AuthAction from '../module/action/AuthAction';
import * as AuthSelector from '../module/selector/AuthSelector';
import * as UserAction from '../module/action/UserAction';
import ValidationError from '../module/action/ValidationError';
import Page from './Page';
import React, {Component} from 'react';
import ROUTE from '../route';

class CreateAccount extends Component {
  constructor(props) {
    super(props);
    this.inputs = {};
    this.state = {
      email: this.props.account.email,
      name: this.props.account.name,
      password: this.props.account.password,
<<<<<<< HEAD
      termsAccepted: false,
      validInputs: {
        email: true,
        name: true,
        password: true,
      },
      validationErrors: [],
=======
      termsAccepted: this.props.account.termsAccepted,
>>>>>>> 6c997722
    };
  }

  handleSubmit = event => {
    event.preventDefault();
    const validInputs = this.state.validInputs;
    const errors = [];
    for (const inputKey of Object.keys(this.inputs)) {
      const currentInput = this.inputs[inputKey];
      if (!currentInput.checkValidity()) {
        errors.push(ValidationError.handleValidationState(currentInput.name, currentInput.validity));
      }
      validInputs[inputKey] = currentInput.validity.valid;
    }
    this.setState({validInputs, validationErrors: errors});
    return Promise.resolve()
      .then(() => {
        if (errors.length > 0) {
          throw errors[0];
        }
      })
      .then(() => this.props.pushAccountRegistrationData({...this.state}))
      .then(() => this.props.doSendActivationCode(this.state.email))
      .then(() => this.props.history.push(ROUTE.VERIFY))
      .catch(error => console.error('Failed to send email code', error));
  };

  isSubmitButtonDisabled = () => {
    const {email, name, password, termsAccepted} = this.state;
    return !(email && name && password && termsAccepted);
  };

  render() {
    const {intl: {formatMessage: _}} = this.props;
    return (
      <Page hasTeamData>
        <Container centerText verticalCenter style={{width: '100%'}}>
          <Columns>
            <Column style={{display: 'flex'}}>
              <div style={{margin: 'auto'}}>
                <Link to={ROUTE.CREATE_TEAM} data-uie-name="go-register-team" component={RRLink}>
                  <ArrowIcon direction="left" color={COLOR.GRAY} />
                </Link>
              </div>
            </Column>
            <Column style={{flexBasis: 384, flexGrow: 0, padding: 0}}>
              <ContainerXS
                centerText
                style={{display: 'flex', flexDirection: 'column', justifyContent: 'space-between', minHeight: 428}}
              >
                <H1 center>{_(createAccountStrings.headLine)}</H1>
                <Form
                  onSubmit={this.handleSubmit}
                  style={{
                    display: 'flex',
                    flexDirection: 'column',
                    flexGrow: 1,
                    justifyContent: 'space-between',
                  }}
                >
                  <div>
                    <InputBlock>
                      <Input
                        name="name"
                        onChange={event =>
                          this.setState({
                            name: event.target.value,
                            validInputs: {...this.state.validInputs, name: true},
                          })
                        }
                        innerRef={node => (this.inputs.name = node)}
                        markInvalid={!this.state.validInputs.name}
                        defaultValue={this.state.name}
                        autoComplete="section-create-team username"
                        placeholder={_(createAccountStrings.namePlaceholder)}
                        autoFocus
                        maxLength="64"
                        minLength="2"
                        pattern=".{2,64}"
                        required
                        data-uie-name="enter-name"
                      />
                      <Input
                        name="email"
                        onChange={event =>
                          this.setState({
                            email: event.target.value,
                            validInputs: {...this.state.validInputs, email: true},
                          })
                        }
                        innerRef={node => (this.inputs.email = node)}
                        markInvalid={!this.state.validInputs.email}
                        defaultValue={this.state.email}
                        autoComplete="section-create-team email"
                        placeholder={_(createAccountStrings.emailPlaceholder)}
                        maxLength="128"
                        type="email"
                        required
                        data-uie-name="enter-email"
                      />
                      <Input
                        name="password"
                        onChange={event =>
                          this.setState({
                            password: event.target.value,
                            validInputs: {...this.state.validInputs, password: true},
                          })
                        }
                        innerRef={node => (this.inputs.password = node)}
                        markInvalid={!this.state.validInputs.password}
                        defaultValue={this.state.password}
                        autoComplete="section-create-team new-password"
                        type="password"
                        placeholder={_(createAccountStrings.passwordPlaceholder)}
                        maxLength="1024"
                        minLength="8"
                        pattern=".{8,1024}"
                        required
                        data-uie-name="enter-password"
                      />
                    </InputBlock>
<<<<<<< HEAD
                    <ErrorMessage>{parseError(this.props.authError)}</ErrorMessage>
                    <ErrorMessage>{parseValidationErrors(this.state.validationErrors)}</ErrorMessage>
=======
                    <ErrorMessage data-uie-name="error-message">{parseError(this.props.authError)}</ErrorMessage>
>>>>>>> 6c997722
                  </div>
                  <Checkbox
                    onChange={event => this.setState({termsAccepted: event.target.checked})}
                    name="accept"
                    required
                    defaultChecked={this.state.termsAccepted}
                    data-uie-name="do-terms"
                    style={{justifyContent: 'center'}}
                  >
                    <CheckboxLabel>
                      <FormattedHTMLMessage
                        {...createAccountStrings.terms}
                        values={{linkParams: 'data-uie-name="go-terms" href="#"'}}
                      />
                    </CheckboxLabel>
                  </Checkbox>
                  <Button
                    disabled={this.isSubmitButtonDisabled()}
                    formNoValidate
                    type="submit"
<<<<<<< HEAD
                    style={{margin: '0 auto -16px', width: 184}}
                    data-uie-name="do-next"
=======
                    style={{margin: '0 auto -16px'}}
>>>>>>> 6c997722
                  >
                    {_(createAccountStrings.nextButton)}
                  </Button>
                </Form>
              </ContainerXS>
            </Column>
            <Column />
          </Columns>
        </Container>
      </Page>
    );
  }
}

export default withRouter(
  injectIntl(
    connect(
      state => ({
        account: AuthSelector.getAccount(state),
        authError: AuthSelector.getError(state),
      }),
      {...AuthAction, ...UserAction}
    )(CreateAccount)
  )
);<|MERGE_RESOLUTION|>--- conflicted
+++ resolved
@@ -44,7 +44,6 @@
       email: this.props.account.email,
       name: this.props.account.name,
       password: this.props.account.password,
-<<<<<<< HEAD
       termsAccepted: false,
       validInputs: {
         email: true,
@@ -52,9 +51,6 @@
         password: true,
       },
       validationErrors: [],
-=======
-      termsAccepted: this.props.account.termsAccepted,
->>>>>>> 6c997722
     };
   }
 
@@ -103,7 +99,7 @@
             <Column style={{flexBasis: 384, flexGrow: 0, padding: 0}}>
               <ContainerXS
                 centerText
-                style={{display: 'flex', flexDirection: 'column', justifyContent: 'space-between', minHeight: 428}}
+                style={{display: 'flex', flexDirection: 'column', height: 428, justifyContent: 'space-between'}}
               >
                 <H1 center>{_(createAccountStrings.headLine)}</H1>
                 <Form
@@ -176,18 +172,13 @@
                         data-uie-name="enter-password"
                       />
                     </InputBlock>
-<<<<<<< HEAD
-                    <ErrorMessage>{parseError(this.props.authError)}</ErrorMessage>
-                    <ErrorMessage>{parseValidationErrors(this.state.validationErrors)}</ErrorMessage>
-=======
                     <ErrorMessage data-uie-name="error-message">{parseError(this.props.authError)}</ErrorMessage>
->>>>>>> 6c997722
+                    <ErrorMessage data-uie-name="error-message">{parseValidationErrors(this.state.validationErrors)}</ErrorMessage>
                   </div>
                   <Checkbox
                     onChange={event => this.setState({termsAccepted: event.target.checked})}
                     name="accept"
                     required
-                    defaultChecked={this.state.termsAccepted}
                     data-uie-name="do-terms"
                     style={{justifyContent: 'center'}}
                   >
@@ -202,12 +193,8 @@
                     disabled={this.isSubmitButtonDisabled()}
                     formNoValidate
                     type="submit"
-<<<<<<< HEAD
-                    style={{margin: '0 auto -16px', width: 184}}
+                    style={{margin: '0 auto -16px'}}
                     data-uie-name="do-next"
-=======
-                    style={{margin: '0 auto -16px'}}
->>>>>>> 6c997722
                   >
                     {_(createAccountStrings.nextButton)}
                   </Button>
