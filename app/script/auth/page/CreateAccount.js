/*
 * Wire
 * Copyright (C) 2017 Wire Swiss GmbH
 *
 * This program is free software: you can redistribute it and/or modify
 * it under the terms of the GNU General Public License as published by
 * the Free Software Foundation, either version 3 of the License, or
 * (at your option) any later version.
 *
 * This program is distributed in the hope that it will be useful,
 * but WITHOUT ANY WARRANTY; without even the implied warranty of
 * MERCHANTABILITY or FITNESS FOR A PARTICULAR PURPOSE. See the
 * GNU General Public License for more details.
 *
 * You should have received a copy of the GNU General Public License
 * along with this program. If not, see http://www.gnu.org/licenses/.
 *
 */

import {ArrowIcon} from '@wireapp/react-ui-kit/Icon';
import {COLOR} from '@wireapp/react-ui-kit/Identity';
import {connect} from 'react-redux';
import {Container, ContainerXS, Columns, Column} from '@wireapp/react-ui-kit/Layout';
import {createAccountStrings} from '../../strings';
import {Form, Input, InputBlock, Button, Checkbox, CheckboxLabel, ErrorMessage} from '@wireapp/react-ui-kit/Form';
import {H1, Link} from '@wireapp/react-ui-kit/Text';
import {injectIntl, FormattedHTMLMessage} from 'react-intl';
import {Link as RRLink} from 'react-router-dom';
import {parseError, parseValidationErrors} from '../util/errorUtil';
import {withRouter} from 'react-router';
import * as AuthAction from '../module/action/AuthAction';
import * as AuthSelector from '../module/selector/AuthSelector';
import * as UserAction from '../module/action/UserAction';
import ValidationError from '../module/action/ValidationError';
import Page from './Page';
import React, {Component} from 'react';
import ROUTE from '../route';

class CreateAccount extends Component {
  constructor(props) {
    super(props);
    this.inputs = {};
    this.state = {
      email: this.props.account.email,
      name: this.props.account.name,
      password: this.props.account.password,
      termsAccepted: false,
<<<<<<< HEAD
      validInputs: {
        email: true,
        name: true,
        password: true,
      },
      validationErrors: [],
=======
>>>>>>> 9acf4dfe
    };
  }

  handleSubmit = event => {
    event.preventDefault();
    const validInputs = this.state.validInputs;
    const errors = [];
    for (const inputKey of Object.keys(this.inputs)) {
      const currentInput = this.inputs[inputKey];
      if (!currentInput.checkValidity()) {
        errors.push(ValidationError.handleValidationState(currentInput.name, currentInput.validity));
      }
      validInputs[inputKey] = currentInput.validity.valid;
    }
    this.setState({validInputs, validationErrors: errors});
    return Promise.resolve()
      .then(() => {
        if (errors.length > 0) {
          throw errors[0];
        }
      })
      .then(() => this.props.pushAccountRegistrationData({...this.state}))
      .then(() => this.props.doSendActivationCode(this.state.email))
      .then(() => this.props.history.push(ROUTE.VERIFY))
      .catch(error => console.error('Failed to send email code', error));
  };

  isSubmitButtonDisabled = () => {
    const {email, name, password, termsAccepted} = this.state;
    return !(email && name && password && termsAccepted);
  };

  render() {
    const {intl: {formatMessage: _}} = this.props;
    return (
      <Page hasTeamData>
        <Container centerText verticalCenter style={{width: '100%'}}>
          <Columns>
            <Column style={{display: 'flex'}}>
              <div style={{margin: 'auto'}}>
                <Link to={ROUTE.CREATE_TEAM} data-uie-name="go-register-team" component={RRLink}>
                  <ArrowIcon direction="left" color={COLOR.GRAY} />
                </Link>
              </div>
            </Column>
            <Column style={{flexBasis: 384, flexGrow: 0, padding: 0}}>
              <ContainerXS
                centerText
                style={{display: 'flex', flexDirection: 'column', height: 428, justifyContent: 'space-between'}}
              >
                <H1 center>{_(createAccountStrings.headLine)}</H1>
                <Form
                  onSubmit={this.handleSubmit}
                  style={{
                    display: 'flex',
                    flexDirection: 'column',
                    flexGrow: 1,
                    justifyContent: 'space-between',
                  }}
                >
                  <div>
                    <InputBlock>
                      <Input
                        name="name"
                        onChange={event =>
                          this.setState({
                            name: event.target.value,
                            validInputs: {...this.state.validInputs, name: true},
                          })
                        }
                        innerRef={node => (this.inputs.name = node)}
                        markInvalid={!this.state.validInputs.name}
                        defaultValue={this.state.name}
                        autoComplete="section-create-team username"
                        placeholder={_(createAccountStrings.namePlaceholder)}
                        autoFocus
                        maxLength="64"
                        minLength="2"
                        pattern=".{2,64}"
                        required
                        data-uie-name="enter-name"
                      />
                      <Input
                        name="email"
                        onChange={event =>
                          this.setState({
                            email: event.target.value,
                            validInputs: {...this.state.validInputs, email: true},
                          })
                        }
                        innerRef={node => (this.inputs.email = node)}
                        markInvalid={!this.state.validInputs.email}
                        defaultValue={this.state.email}
                        autoComplete="section-create-team email"
                        placeholder={_(createAccountStrings.emailPlaceholder)}
                        maxLength="128"
                        type="email"
                        required
                        data-uie-name="enter-email"
                      />
                      <Input
                        name="password"
                        onChange={event =>
                          this.setState({
                            password: event.target.value,
                            validInputs: {...this.state.validInputs, password: true},
                          })
                        }
                        innerRef={node => (this.inputs.password = node)}
                        markInvalid={!this.state.validInputs.password}
                        defaultValue={this.state.password}
                        autoComplete="section-create-team new-password"
                        type="password"
                        placeholder={_(createAccountStrings.passwordPlaceholder)}
                        maxLength="1024"
                        minLength="8"
                        pattern=".{8,1024}"
                        required
                        data-uie-name="enter-password"
                      />
                    </InputBlock>
                    <ErrorMessage>{parseError(this.props.authError)}</ErrorMessage>
                    <ErrorMessage>{parseValidationErrors(this.state.validationErrors)}</ErrorMessage>
                  </div>
                  <Checkbox
                    onChange={event => this.setState({termsAccepted: event.target.checked})}
                    name="accept"
                    required
                    data-uie-name="do-terms"
                    style={{justifyContent: 'center'}}
                  >
                    <CheckboxLabel>
                      <FormattedHTMLMessage
                        {...createAccountStrings.terms}
                        values={{linkParams: 'data-uie-name="go-terms" href="#"'}}
                      />
                    </CheckboxLabel>
                  </Checkbox>
                  <Button
                    disabled={this.isSubmitButtonDisabled()}
<<<<<<< HEAD
                    formNoValidate
                    type="submit"
                    style={{margin: '0 auto -16px', width: 184}}
                    data-uie-name="do-next"
=======
                    data-uie-name="do-next"
                    type="submit"
                    style={{margin: '0 auto -16px', width: 184}}
>>>>>>> 9acf4dfe
                  >
                    {_(createAccountStrings.nextButton)}
                  </Button>
                </Form>
              </ContainerXS>
            </Column>
            <Column />
          </Columns>
        </Container>
      </Page>
    );
  }
}

export default withRouter(
  injectIntl(
    connect(
      state => ({
        account: AuthSelector.getAccount(state),
        authError: AuthSelector.getError(state),
      }),
      {...AuthAction, ...UserAction}
    )(CreateAccount)
  )
);<|MERGE_RESOLUTION|>--- conflicted
+++ resolved
@@ -45,15 +45,12 @@
       name: this.props.account.name,
       password: this.props.account.password,
       termsAccepted: false,
-<<<<<<< HEAD
       validInputs: {
         email: true,
         name: true,
         password: true,
       },
       validationErrors: [],
-=======
->>>>>>> 9acf4dfe
     };
   }
 
@@ -194,16 +191,10 @@
                   </Checkbox>
                   <Button
                     disabled={this.isSubmitButtonDisabled()}
-<<<<<<< HEAD
                     formNoValidate
                     type="submit"
                     style={{margin: '0 auto -16px', width: 184}}
                     data-uie-name="do-next"
-=======
-                    data-uie-name="do-next"
-                    type="submit"
-                    style={{margin: '0 auto -16px', width: 184}}
->>>>>>> 9acf4dfe
                   >
                     {_(createAccountStrings.nextButton)}
                   </Button>
