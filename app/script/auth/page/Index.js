--- conflicted
+++ resolved
@@ -35,13 +35,8 @@
     <Columns style={{margin: '70px auto'}}>
       <Column>
         <Link data-uie-name="go-register-personal">
-<<<<<<< HEAD
-          <RoundContainer>
+          <RoundContainer style={{marginBottom: 12}}>
             <ProfileIcon color={COLOR.WHITE} />
-=======
-          <RoundContainer style={{marginBottom: 12}}>
-            <Profile color={COLOR.WHITE} />
->>>>>>> 82cb063d
           </RoundContainer>
           <Bold fontSize="24px">{_(indexStrings.createAccount)}</Bold>
           <br />
@@ -52,13 +47,8 @@
       </Column>
       <Column>
         <Link to="/newteam" data-uie-name="go-register-team" component={RRLink}>
-<<<<<<< HEAD
-          <RoundContainer color={COLOR.GREEN}>
+          <RoundContainer color={COLOR.GREEN} style={{marginBottom: 12}}>
             <TeamIcon color={COLOR.WHITE} />
-=======
-          <RoundContainer color={COLOR.GREEN} style={{marginBottom: 12}}>
-            <Team color={COLOR.WHITE} />
->>>>>>> 82cb063d
           </RoundContainer>
           <Bold fontSize="24px">{_(indexStrings.createTeam)}</Bold>
           <br />
