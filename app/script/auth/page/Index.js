--- conflicted
+++ resolved
@@ -24,58 +24,8 @@
 import {indexStrings} from '../../strings';
 import {injectIntl} from 'react-intl';
 import {Logo, COLOR} from '@wireapp/react-ui-kit/Identity';
-<<<<<<< HEAD
-import {Link as RRLink} from 'react-router-dom';
+import {ProfileIcon, RoundContainer, TeamIcon} from '@wireapp/react-ui-kit/Icon';
 import {Link, Paragraph, Text, Bold} from '@wireapp/react-ui-kit/Text';
-import {Columns, Column, ContainerXS} from '@wireapp/react-ui-kit/Layout';
-import ROUTE from '../route';
-
-const Index = ({name, history, intl: {formatMessage: _}}) => (
-  <ContainerXS centerText verticalCenter>
-    <Logo id="wire-logo" scale={1.68} />
-    <Paragraph center>{_(indexStrings.claim)}</Paragraph>
-    <Columns style={{margin: '70px auto'}}>
-      <Column>
-        <Link data-uie-name="go-register-personal" href="/auth/old#register">
-          <RoundContainer style={{marginBottom: 12}}>
-            <ProfileIcon color={COLOR.WHITE} />
-          </RoundContainer>
-          <Bold fontSize="24px" color={COLOR.LINK}>
-            {_(indexStrings.createAccount)}
-          </Bold>
-          <br />
-          <Text light fontSize="24px" color={COLOR.LINK}>
-            {_(indexStrings.createAccountFor)}
-          </Text>
-        </Link>
-      </Column>
-      <Column>
-        <Link to={ROUTE.NEWTEAM} data-uie-name="go-register-team" component={RRLink}>
-          <RoundContainer color={COLOR.GREEN} style={{marginBottom: 12}}>
-            <TeamIcon color={COLOR.WHITE} />
-          </RoundContainer>
-          <Bold fontSize="24px" color={COLOR.LINK}>
-            {_(indexStrings.createTeam)}
-          </Bold>
-          <br />
-          <Text light fontSize="24px" color={COLOR.LINK}>
-            {_(indexStrings.createTeamFor)}
-          </Text>
-        </Link>
-      </Column>
-    </Columns>
-    <Text>{_(indexStrings.loginInfo)}</Text>
-    <br />
-    <Link data-uie-name="go-login" fontSize="24px" textTransform="unset" href="/auth/old#login">
-      {_(indexStrings.login)}
-    </Link>
-  </ContainerXS>
-);
-
-export default injectIntl(Index);
-=======
-import {ProfileIcon, RoundContainer, TeamIcon} from '@wireapp/react-ui-kit/Icon';
-import {Small, Link, Paragraph, Text, Bold} from '@wireapp/react-ui-kit/Text';
 
 class Index extends Component {
   componentDidMount() {
@@ -113,9 +63,13 @@
               <RoundContainer style={{marginBottom: 12}}>
                 <ProfileIcon color={COLOR.WHITE} />
               </RoundContainer>
-              <Bold fontSize="24px">{_(indexStrings.createAccount)}</Bold>
+              <Bold fontSize="24px" color={COLOR.LINK}>
+                {_(indexStrings.createAccount)}
+              </Bold>
               <br />
-              <Text fontSize="24px">{_(indexStrings.createAccountFor)}</Text>
+              <Text light fontSize="24px" color={COLOR.LINK}>
+                {_(indexStrings.createAccountFor)}
+              </Text>
             </Link>
           </Column>
           <Column>
@@ -123,13 +77,17 @@
               <RoundContainer color={COLOR.GREEN} style={{marginBottom: 12}}>
                 <TeamIcon color={COLOR.WHITE} />
               </RoundContainer>
-              <Bold fontSize="24px">{_(indexStrings.createTeam)}</Bold>
+              <Bold fontSize="24px" color={COLOR.LINK}>
+                {_(indexStrings.createTeam)}
+              </Bold>
               <br />
-              <Text fontSize="24px">{_(indexStrings.createTeamFor)}</Text>
+              <Text light fontSize="24px" color={COLOR.LINK}>
+                {_(indexStrings.createTeamFor)}
+              </Text>
             </Link>
           </Column>
         </Columns>
-        <Small>{_(indexStrings.loginInfo)}</Small>
+        <Text>{_(indexStrings.loginInfo)}</Text>
         <br />
         <Link data-uie-name="go-login" fontSize="24px" textTransform="unset" onClick={this.onLoginClick}>
           {_(indexStrings.login)}
@@ -139,5 +97,4 @@
   }
 }
 
-export default injectIntl(connect(null, TrackingAction)(Index));
->>>>>>> fb8aa9db
+export default injectIntl(connect(null, TrackingAction)(Index));