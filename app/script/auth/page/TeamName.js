--- conflicted
+++ resolved
@@ -39,14 +39,11 @@
       isValidTeamName: false,
     };
   }
-<<<<<<< HEAD
-=======
 
   componentDidMount() {
     this.setState({isValidTeamName: this.teamNameInput.checkValidity()});
   }
 
->>>>>>> 8375aa21
   pushTeamName = event => {
     event.preventDefault();
     return Promise.resolve(this.teamNameInput.value)
