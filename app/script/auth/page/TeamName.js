/*
 * Wire
 * Copyright (C) 2018 Wire Swiss GmbH
 *
 * This program is free software: you can redistribute it and/or modify
 * it under the terms of the GNU General Public License as published by
 * the Free Software Foundation, either version 3 of the License, or
 * (at your option) any later version.
 *
 * This program is distributed in the hope that it will be useful,
 * but WITHOUT ANY WARRANTY; without even the implied warranty of
 * MERCHANTABILITY or FITNESS FOR A PARTICULAR PURPOSE. See the
 * GNU General Public License for more details.
 *
 * You should have received a copy of the GNU General Public License
 * along with this program. If not, see http://www.gnu.org/licenses/.
 *
 */

import {
  COLOR,
  ArrowIcon,
  H1,
  Text,
  Link,
  Container,
  ContainerXS,
  Columns,
  Column,
  Form,
  InputSubmitCombo,
  Input,
  RoundIconButton,
  ErrorMessage,
} from '@wireapp/react-ui-kit';
import ROUTE from '../route';
import EXTERNAL_ROUTE from '../externalRoute';
import {Link as RRLink} from 'react-router-dom';
import {connect} from 'react-redux';
import {teamNameStrings} from '../../strings';
import {injectIntl} from 'react-intl';
import {withRouter} from 'react-router';
import {parseError, parseValidationErrors} from '../util/errorUtil';
import {resetError} from '../module/action/creator/InviteActionCreator';
import * as AuthAction from '../module/action/AuthAction';
import {enterTeamCreationFlow} from '../module/action/creator/AuthActionCreator';
import * as AuthSelector from '../module/selector/AuthSelector';
import ValidationError from '../module/action/ValidationError';
import React, {Component} from 'react';
import Page from './Page';

class TeamName extends Component {
  state = {
    enteredTeamName: this.props.teamName || '',
    error: null,
    isValidTeamName: !!this.props.teamName,
  };

  componentDidMount() {
    this.props.enterTeamCreationFlow();
  }

  handleSubmit = event => {
    event.preventDefault();
    this.teamNameInput.value = this.teamNameInput.value.trim();
    if (!this.teamNameInput.checkValidity()) {
      this.setState({
        error: ValidationError.handleValidationState('name', this.teamNameInput.validity),
        isValidTeamName: false,
      });
    } else {
      Promise.resolve(this.teamNameInput.value)
        .then(teamName => teamName.trim())
        .then(teamName => this.props.pushAccountRegistrationData({team: {name: teamName}}))
        .then(() => this.props.history.push(ROUTE.CREATE_TEAM_ACCOUNT));
    }
    this.teamNameInput.focus();
  };

  resetErrors = () => {
    this.setState({error: null, isValidTeamName: true});
    this.props.resetError();
  };

  render() {
    const {intl: {formatMessage: _}} = this.props;
    const {enteredTeamName, isValidTeamName, error} = this.state;
    return (
<<<<<<< HEAD
      <Page>
        <Container centerText verticalCenter style={{width: '100%'}}>
          <Columns>
            <Column style={{display: 'flex'}}>
              <div style={{margin: 'auto'}}>
                <Link to={ROUTE.INDEX} component={RRLink} data-uie-name="go-register-team">
                  <ArrowIcon direction="left" color={COLOR.GRAY} />
=======
      <Container centerText verticalCenter style={{width: '100%'}}>
        <Columns>
          <Column style={{display: 'flex'}}>
            <div style={{margin: 'auto'}}>
              <Link to={ROUTE.INDEX} component={RRLink} data-uie-name="go-register-team">
                <ArrowIcon direction="left" color={COLOR.GRAY} />
              </Link>
            </div>
          </Column>
          <Column style={{flexBasis: 384, flexGrow: 0, padding: 0}}>
            <ContainerXS
              centerText
              style={{display: 'flex', flexDirection: 'column', height: 428, justifyContent: 'space-between'}}
            >
              <div>
                <H1 center>{_(teamNameStrings.headline)}</H1>
                <Text>{_(teamNameStrings.subhead)}</Text>
                <Form style={{marginTop: 30}}>
                  <InputSubmitCombo>
                    <Input
                      value={enteredTeamName}
                      innerRef={node => (this.teamNameInput = node)}
                      onChange={event => {
                        this.resetErrors();
                        this.setState({enteredTeamName: event.target.value});
                      }}
                      placeholder={_(teamNameStrings.teamNamePlaceholder)}
                      pattern=".{2,256}"
                      maxLength="256"
                      minLength="2"
                      required
                      autoFocus
                      data-uie-name="enter-team-name"
                    />
                    <RoundIconButton
                      disabled={!enteredTeamName || !isValidTeamName}
                      type="submit"
                      formNoValidate
                      onClick={this.handleSubmit}
                      data-uie-name="do-next"
                    />
                  </InputSubmitCombo>
                  <ErrorMessage data-uie-name="error-message">
                    {error ? parseValidationErrors(error) : parseError(this.props.error)}
                  </ErrorMessage>
                </Form>
              </div>
              <div>
                <Link
                  href={`${EXTERNAL_ROUTE.WIRE_ROOT}/create-team/#features`}
                  target="_blank"
                  data-uie-name="go-what-is"
                >
                  {_(teamNameStrings.whatIsWireTeamsLink)}
>>>>>>> 5120780a
                </Link>
              </div>
            </Column>
            <Column style={{flexBasis: 384, flexGrow: 0, padding: 0}}>
              <ContainerXS
                centerText
                style={{display: 'flex', flexDirection: 'column', height: 428, justifyContent: 'space-between'}}
              >
                <div>
                  <H1 center>{_(teamNameStrings.headline)}</H1>
                  <Text>{_(teamNameStrings.subhead)}</Text>
                  <Form style={{marginTop: 30}}>
                    <InputSubmitCombo>
                      <Input
                        value={enteredTeamName}
                        innerRef={node => (this.teamNameInput = node)}
                        onChange={event => {
                          this.resetErrors();
                          this.setState({enteredTeamName: event.target.value});
                        }}
                        placeholder={_(teamNameStrings.teamNamePlaceholder)}
                        pattern=".{2,256}"
                        maxLength="256"
                        minLength="2"
                        required
                        autoFocus
                        data-uie-name="enter-team-name"
                      />
                      <RoundIconButton
                        disabled={!enteredTeamName || !isValidTeamName}
                        type="submit"
                        formNoValidate
                        onClick={this.handleSubmit}
                        data-uie-name="do-next"
                      />
                    </InputSubmitCombo>
                    <ErrorMessage data-uie-name="error-message">
                      {error ? parseValidationErrors(error) : parseError(this.props.error)}
                    </ErrorMessage>
                  </Form>
                </div>
                <div>
                  <Link href={wireTeamLink} target="_blank" data-uie-name="go-what-is">
                    {_(teamNameStrings.whatIsWireTeamsLink)}
                  </Link>
                </div>
              </ContainerXS>
            </Column>
            <Column />
          </Columns>
        </Container>
      </Page>
    );
  }
}

export default withRouter(
  injectIntl(
    connect(
      state => ({
        error: AuthSelector.getError(state),
        teamName: AuthSelector.getAccountTeamName(state),
      }),
      {...AuthAction, enterTeamCreationFlow, resetError}
    )(TeamName)
  )
);<|MERGE_RESOLUTION|>--- conflicted
+++ resolved
@@ -86,7 +86,6 @@
     const {intl: {formatMessage: _}} = this.props;
     const {enteredTeamName, isValidTeamName, error} = this.state;
     return (
-<<<<<<< HEAD
       <Page>
         <Container centerText verticalCenter style={{width: '100%'}}>
           <Columns>
@@ -94,62 +93,6 @@
               <div style={{margin: 'auto'}}>
                 <Link to={ROUTE.INDEX} component={RRLink} data-uie-name="go-register-team">
                   <ArrowIcon direction="left" color={COLOR.GRAY} />
-=======
-      <Container centerText verticalCenter style={{width: '100%'}}>
-        <Columns>
-          <Column style={{display: 'flex'}}>
-            <div style={{margin: 'auto'}}>
-              <Link to={ROUTE.INDEX} component={RRLink} data-uie-name="go-register-team">
-                <ArrowIcon direction="left" color={COLOR.GRAY} />
-              </Link>
-            </div>
-          </Column>
-          <Column style={{flexBasis: 384, flexGrow: 0, padding: 0}}>
-            <ContainerXS
-              centerText
-              style={{display: 'flex', flexDirection: 'column', height: 428, justifyContent: 'space-between'}}
-            >
-              <div>
-                <H1 center>{_(teamNameStrings.headline)}</H1>
-                <Text>{_(teamNameStrings.subhead)}</Text>
-                <Form style={{marginTop: 30}}>
-                  <InputSubmitCombo>
-                    <Input
-                      value={enteredTeamName}
-                      innerRef={node => (this.teamNameInput = node)}
-                      onChange={event => {
-                        this.resetErrors();
-                        this.setState({enteredTeamName: event.target.value});
-                      }}
-                      placeholder={_(teamNameStrings.teamNamePlaceholder)}
-                      pattern=".{2,256}"
-                      maxLength="256"
-                      minLength="2"
-                      required
-                      autoFocus
-                      data-uie-name="enter-team-name"
-                    />
-                    <RoundIconButton
-                      disabled={!enteredTeamName || !isValidTeamName}
-                      type="submit"
-                      formNoValidate
-                      onClick={this.handleSubmit}
-                      data-uie-name="do-next"
-                    />
-                  </InputSubmitCombo>
-                  <ErrorMessage data-uie-name="error-message">
-                    {error ? parseValidationErrors(error) : parseError(this.props.error)}
-                  </ErrorMessage>
-                </Form>
-              </div>
-              <div>
-                <Link
-                  href={`${EXTERNAL_ROUTE.WIRE_ROOT}/create-team/#features`}
-                  target="_blank"
-                  data-uie-name="go-what-is"
-                >
-                  {_(teamNameStrings.whatIsWireTeamsLink)}
->>>>>>> 5120780a
                 </Link>
               </div>
             </Column>
@@ -192,7 +135,7 @@
                   </Form>
                 </div>
                 <div>
-                  <Link href={wireTeamLink} target="_blank" data-uie-name="go-what-is">
+                  <Link href={EXTERNAL_ROUTE.WIRE_ROOT} target="_blank" data-uie-name="go-what-is">
                     {_(teamNameStrings.whatIsWireTeamsLink)}
                   </Link>
                 </div>
