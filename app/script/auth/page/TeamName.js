/*
 * Wire
 * Copyright (C) 2017 Wire Swiss GmbH
 *
 * This program is free software: you can redistribute it and/or modify
 * it under the terms of the GNU General Public License as published by
 * the Free Software Foundation, either version 3 of the License, or
 * (at your option) any later version.
 *
 * This program is distributed in the hope that it will be useful,
 * but WITHOUT ANY WARRANTY; without even the implied warranty of
 * MERCHANTABILITY or FITNESS FOR A PARTICULAR PURPOSE. See the
 * GNU General Public License for more details.
 *
 * You should have received a copy of the GNU General Public License
 * along with this program. If not, see http://www.gnu.org/licenses/.
 *
 */

import React from 'react';
import {withRouter} from 'react-router';
import {Container, ContainerXS, Columns, Column} from '@wireapp/react-ui-kit/Layout';
import {H1, Text, Link} from '@wireapp/react-ui-kit/Text';
import {Form, InputSubmitCombo, Input, RoundIconButton} from '@wireapp/react-ui-kit/Form';
import {ArrowIcon} from '@wireapp/react-ui-kit/Icon';
import ROUTES from '../routes';
import {Link as RRLink} from 'react-router-dom';

const TeamName = ({history}) => (
  <Container centerText verticalCenter>
    <Columns>
      <Column style={{display: 'flex'}}>
        <div style={{margin: 'auto'}}>
          <Link to={ROUTES.INDEX} data-uie-name="go-register-team" component={RRLink}>
            <ArrowIcon direction="left" />
          </Link>
        </div>
      </Column>
      <Column style={{flexGrow: 2}}>
        <ContainerXS
          centerText
          style={{display: 'flex', flexDirection: 'column', height: 428, justifyContent: 'space-between'}}
        >
          <div>
            <H1 center>Name your team</H1>
            <Text muted>You can always change it later.</Text>
            <Form>
<<<<<<< HEAD
              <Input data-uie-name="enter-team-name" placeholder={'Team name'.toUpperCase()} autoFocus />
              <Button data-uie-name="do-next" type="submit" onClick={() => history.push('/createaccount')}>
                Next
              </Button>
=======
              <InputSubmitCombo>
                <Input placeholder={'Team name'.toUpperCase()} autoFocus />
                <RoundIconButton type="submit" onClick={() => history.push('/createaccount')} />
              </InputSubmitCombo>
>>>>>>> 45aea1d7
            </Form>
          </div>
          <div>
            <Link data-uie-name="go-what-is" href="#" fontSize="12px" bold style={{alignSelf: 'flex-end'}}>
              WHAT IS WIRE FOR TEAMS?
            </Link>
          </div>
        </ContainerXS>
      </Column>
      <Column />
    </Columns>
  </Container>
);

export default withRouter(TeamName);<|MERGE_RESOLUTION|>--- conflicted
+++ resolved
@@ -45,17 +45,10 @@
             <H1 center>Name your team</H1>
             <Text muted>You can always change it later.</Text>
             <Form>
-<<<<<<< HEAD
-              <Input data-uie-name="enter-team-name" placeholder={'Team name'.toUpperCase()} autoFocus />
-              <Button data-uie-name="do-next" type="submit" onClick={() => history.push('/createaccount')}>
-                Next
-              </Button>
-=======
               <InputSubmitCombo>
-                <Input placeholder={'Team name'.toUpperCase()} autoFocus />
-                <RoundIconButton type="submit" onClick={() => history.push('/createaccount')} />
+                <Input data-uie-name="enter-team-name" placeholder={'Team name'.toUpperCase()} autoFocus />
+                <RoundIconButton data-uie-name="do-next" type="submit" onClick={() => history.push('/createaccount')} />
               </InputSubmitCombo>
->>>>>>> 45aea1d7
             </Form>
           </div>
           <div>
