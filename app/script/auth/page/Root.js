--- conflicted
+++ resolved
@@ -18,44 +18,29 @@
  */
 
 import React from 'react';
-<<<<<<< HEAD
 import {StyledApp, Content} from '@wireapp/react-ui-kit/Layout';
 import {HashRouter as Router, Route} from 'react-router-dom';
 import Index from './Index';
 import TeamName from './TeamName';
-
-const Root = ({children}) => (
-  <StyledApp>
-    <Router>
-      <Content>
-        <Route exact path="/" component={Index} />
-        <Route path="/newteam" component={TeamName} />
-      </Content>
-    </Router>
-  </StyledApp>
-);
-
-export default Root;
-=======
 import {IntlProvider, addLocaleData} from 'react-intl';
 import {connect} from 'react-redux';
-import {StyledApp, Content} from '@wireapp/react-ui-kit/Layout';
 import de from 'react-intl/locale-data/de';
-import Index from './Index';
 
 addLocaleData([...de]);
 
 const Root = ({locale}) => (
   <IntlProvider locale={locale} messages={require(`../../../i18n/webapp-${locale}.json`)}>
     <StyledApp>
-      <Content>
-        <Index />
-      </Content>
+      <Router>
+        <Content>
+          <Route exact path="/" component={Index} />
+          <Route path="/newteam" component={TeamName} />
+        </Content>
+      </Router>
     </StyledApp>
   </IntlProvider>
 );
 
 export default connect(state => ({
   locale: 'de',
-}))(Root);
->>>>>>> a5d2e3bc
+}))(Root);