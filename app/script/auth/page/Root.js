/*
 * Wire
 * Copyright (C) 2017 Wire Swiss GmbH
 *
 * This program is free software: you can redistribute it and/or modify
 * it under the terms of the GNU General Public License as published by
 * the Free Software Foundation, either version 3 of the License, or
 * (at your option) any later version.
 *
 * This program is distributed in the hope that it will be useful,
 * but WITHOUT ANY WARRANTY; without even the implied warranty of
 * MERCHANTABILITY or FITNESS FOR A PARTICULAR PURPOSE. See the
 * GNU General Public License for more details.
 *
 * You should have received a copy of the GNU General Public License
 * along with this program. If not, see http://www.gnu.org/licenses/.
 *
 */

import React from 'react';
import {StyledApp, Content} from '@wireapp/react-ui-kit/Layout';
import {HashRouter as Router, Route} from 'react-router-dom';
import Index from './Index';
import TeamName from './TeamName';
import CreateAccount from './CreateAccount';
<<<<<<< HEAD
import {IntlProvider, addLocaleData} from 'react-intl';
import {connect} from 'react-redux';
import de from 'react-intl/locale-data/de';
=======
import Verify from './Verify';
import {IntlProvider, addLocaleData} from 'react-intl';
import {connect} from 'react-redux';
import de from 'react-intl/locale-data/de';
import ROUTES from '../routes';
>>>>>>> b0816d71

addLocaleData([...de]);

const Root = ({language}) => (
  <IntlProvider locale={language} messages={require(`../../../i18n/webapp-${language}.json`)}>
    <StyledApp>
      <Router>
        <Content>
<<<<<<< HEAD
          <Route exact path="/" component={Index} />
          <Route path="/newteam" component={TeamName} />
          <Route path="/createaccount" component={CreateAccount} />
=======
          <Route exact path={ROUTES.INDEX} component={Index} />
          <Route path={ROUTES.NEWTEAM} component={TeamName} />
          <Route path={ROUTES.CREATEACCOUNT} component={CreateAccount} />
          <Route path={ROUTES.VERIFY} component={Verify} />
>>>>>>> b0816d71
        </Content>
      </Router>
    </StyledApp>
  </IntlProvider>
);

export default connect(({languageState}) => ({language: languageState.language}))(Root);<|MERGE_RESOLUTION|>--- conflicted
+++ resolved
@@ -23,17 +23,11 @@
 import Index from './Index';
 import TeamName from './TeamName';
 import CreateAccount from './CreateAccount';
-<<<<<<< HEAD
-import {IntlProvider, addLocaleData} from 'react-intl';
-import {connect} from 'react-redux';
-import de from 'react-intl/locale-data/de';
-=======
 import Verify from './Verify';
 import {IntlProvider, addLocaleData} from 'react-intl';
 import {connect} from 'react-redux';
 import de from 'react-intl/locale-data/de';
 import ROUTES from '../routes';
->>>>>>> b0816d71
 
 addLocaleData([...de]);
 
@@ -42,16 +36,10 @@
     <StyledApp>
       <Router>
         <Content>
-<<<<<<< HEAD
-          <Route exact path="/" component={Index} />
-          <Route path="/newteam" component={TeamName} />
-          <Route path="/createaccount" component={CreateAccount} />
-=======
           <Route exact path={ROUTES.INDEX} component={Index} />
           <Route path={ROUTES.NEWTEAM} component={TeamName} />
           <Route path={ROUTES.CREATEACCOUNT} component={CreateAccount} />
           <Route path={ROUTES.VERIFY} component={Verify} />
->>>>>>> b0816d71
         </Content>
       </Router>
     </StyledApp>
