/*
 * Wire
 * Copyright (C) 2017 Wire Swiss GmbH
 *
 * This program is free software: you can redistribute it and/or modify
 * it under the terms of the GNU General Public License as published by
 * the Free Software Foundation, either version 3 of the License, or
 * (at your option) any later version.
 *
 * This program is distributed in the hope that it will be useful,
 * but WITHOUT ANY WARRANTY; without even the implied warranty of
 * MERCHANTABILITY or FITNESS FOR A PARTICULAR PURPOSE. See the
 * GNU General Public License for more details.
 *
 * You should have received a copy of the GNU General Public License
 * along with this program. If not, see http://www.gnu.org/licenses/.
 *
 */

import React from 'react';
import {StyledApp, Content} from '@wireapp/react-ui-kit/Layout';
import {HashRouter as Router, Route} from 'react-router-dom';
import Index from './Index';
import TeamName from './TeamName';
import CreateAccount from './CreateAccount';
import Verify from './Verify';
import {IntlProvider, addLocaleData} from 'react-intl';
import {connect} from 'react-redux';
import de from 'react-intl/locale-data/de';
import ROUTE from '../route';

addLocaleData([...de]);

const Root = ({language}) => (
  <IntlProvider locale={language} messages={require(`../../../i18n/webapp-${language}.json`)}>
    <StyledApp>
      <Router>
        <Content>
          <Route exact path={ROUTE.INDEX} component={Index} />
<<<<<<< HEAD
          <Route path={ROUTE.NEWTEAM} component={TeamName} />
          <Route path={ROUTE.CREATEACCOUNT} component={CreateAccount} />
=======
          <Route path={ROUTE.NEW_TEAM} component={TeamName} />
          <Route path={ROUTE.CREATE_ACCOUNT} component={CreateAccount} />
>>>>>>> a5cd8583
          <Route path={ROUTE.VERIFY} component={Verify} />
        </Content>
      </Router>
    </StyledApp>
  </IntlProvider>
);

export default connect(({languageState}) => ({language: languageState.language}))(Root);<|MERGE_RESOLUTION|>--- conflicted
+++ resolved
@@ -37,13 +37,8 @@
       <Router>
         <Content>
           <Route exact path={ROUTE.INDEX} component={Index} />
-<<<<<<< HEAD
-          <Route path={ROUTE.NEWTEAM} component={TeamName} />
-          <Route path={ROUTE.CREATEACCOUNT} component={CreateAccount} />
-=======
           <Route path={ROUTE.NEW_TEAM} component={TeamName} />
           <Route path={ROUTE.CREATE_ACCOUNT} component={CreateAccount} />
->>>>>>> a5cd8583
           <Route path={ROUTE.VERIFY} component={Verify} />
         </Content>
       </Router>
