--- conflicted
+++ resolved
@@ -56,19 +56,12 @@
    * @returns {Promise} Resolves with the search results
    */
   search_by_name(name, is_username, max_results = 10) {
-<<<<<<< HEAD
     return this.search_service
       .get_contacts(name, 30)
-      .then(({documents: matches}) => this.search_result_mapper.map_results(matches, z.search.SEARCH_MODE.CONTACTS))
-      .then(({results, mode}) => this._prepare_search_result(results, mode))
+      .then(({documents}) => documents.map(match => match.id))
+      .then(user_ids => this.user_repository.get_users_by_id(user_ids))
+      .then(user_ets => user_ets.filter(user_et => !user_et.is_connected()))
       .then(user_ets => {
-=======
-    return this.search_service.get_contacts(name, 30)
-      .then(({documents}) => documents.map((match) => match.id))
-      .then((user_ids) => this.user_repository.get_users_by_id(user_ids))
-      .then((user_ets) => user_ets.filter((user_et) => !user_et.is_connected()))
-      .then((user_ets) => {
->>>>>>> c6aa6366
         if (is_username) {
           user_ets = user_ets.filter(user_et => z.util.StringUtil.starts_with(user_et.username(), name));
         }
@@ -83,71 +76,4 @@
           .slice(0, max_results);
       });
   }
-<<<<<<< HEAD
-
-  /**
-   * Show on-boarding results.
-   * @param {Object} response - On-boarding server response
-   * @returns {Promise} Resolves with the connections and suggestions found through on-boarding
-   */
-  show_on_boarding(response) {
-    return this.search_result_mapper
-      .map_results(response.results, z.search.SEARCH_MODE.ON_BOARDING)
-      .then(({results, mode}) => {
-        return this._prepare_search_result(results, mode);
-      })
-      .then(suggested_user_ets => {
-        let connections_promise;
-        if (response['auto-connects'] && response['auto-connects'].length) {
-          connections_promise = this.user_repository.get_user_by_id(response['auto-connects'].map(result => result.id));
-        } else {
-          connections_promise = Promise.resolve([]);
-        }
-        return connections_promise.then(function(connected_user_ets) {
-          return {
-            connections: connected_user_ets,
-            suggestions: suggested_user_ets,
-          };
-        });
-      });
-  }
-
-  /**
-   * Preparing the search results for display.
-   * @note We skip a few results as connection changes need a while to reflect on the backend.
-   *
-   * @private
-   * @param {Array<Object>} search_ets - An array of mapped search result entities
-   * @param {z.search.SEARCH_MODE} search_mode - Search mode
-   * @returns {Promise} Resolves with search results
-   */
-  _prepare_search_result(search_ets, search_mode) {
-    return this.user_repository.get_users_by_id(search_ets.map(result => result.id)).then(function(user_ets) {
-      return user_ets
-        .map(function(user_et) {
-          const search_et = ko.utils.arrayFirst(search_ets, user => user.id === user_et.id);
-          user_et.mutual_friends_total(search_et.mutual_friends_total);
-
-          /*
-         Skipping some results to adjust for slow backend updates.
-
-         Only show connected people among your top people.
-         Do not show already connected people when uploading address book.
-         */
-          switch (search_mode) {
-            case z.search.SEARCH_MODE.CONTACTS:
-            case z.search.SEARCH_MODE.ON_BOARDING:
-              if (!user_et.is_connected()) {
-                return user_et;
-              }
-              break;
-            default:
-              return user_et;
-          }
-        })
-        .filter(user_et => user_et != null);
-    });
-  }
-=======
->>>>>>> c6aa6366
 };