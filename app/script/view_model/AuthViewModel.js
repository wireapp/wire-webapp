/*
 * Wire
 * Copyright (C) 2017 Wire Swiss GmbH
 *
 * This program is free software: you can redistribute it and/or modify
 * it under the terms of the GNU General Public License as published by
 * the Free Software Foundation, either version 3 of the License, or
 * (at your option) any later version.
 *
 * This program is distributed in the hope that it will be useful,
 * but WITHOUT ANY WARRANTY; without even the implied warranty of
 * MERCHANTABILITY or FITNESS FOR A PARTICULAR PURPOSE. See the
 * GNU General Public License for more details.
 *
 * You should have received a copy of the GNU General Public License
 * along with this program. If not, see http://www.gnu.org/licenses/.
 *
 */

'use strict';

window.z = window.z || {};
window.z.ViewModel = z.ViewModel || {};

z.ViewModel.AuthViewModel = class AuthViewModel {
  static get CONFIG() {
    return {
      ANIMATION_TIMEOUT: {
        LONG: 2000,
        SHORT: 500,
      },
      FORWARDED_URL_PARAMETERS: [
        z.auth.URLParameter.BOT,
        z.auth.URLParameter.ENVIRONMENT,
        z.auth.URLParameter.TRACKING,
      ],
    };
  }

  /**
   * View model for the auth page.
   *
   * @param {string} element_id - CSS class of the element where this view should be applied to (like "auth-page")
   * @param {z.main.Auth} auth - App authentication
   */
  constructor(element_id, auth) {
    this.click_on_remove_device_submit = this.click_on_remove_device_submit.bind(this);

    this.auth = auth;
    this.logger = new z.util.Logger('z.ViewModel.AuthViewModel', z.config.LOGGER.OPTIONS);

    this.event_tracker = new z.tracking.EventTrackingRepository();

    this.audio_repository = this.auth.audio;

    // Cryptography
    this.asset_service = new z.assets.AssetService(this.auth.client);
    // @todo Don't operate with the service directly. Get a repository!
    this.storage_service = new z.storage.StorageService();
    this.storage_repository = new z.storage.StorageRepository(this.storage_service);

    this.cryptography_service = new z.cryptography.CryptographyRepository(this.auth.client);
    this.cryptography_repository = new z.cryptography.CryptographyRepository(
      this.cryptography_service,
      this.storage_repository
    );
    this.client_service = new z.client.ClientService(this.auth.client, this.storage_service);
    this.client_repository = new z.client.ClientRepository(this.client_service, this.cryptography_repository);

    this.user_mapper = new z.user.UserMapper(this.asset_service);
    this.user_service = new z.user.UserService(this.auth.client);
    this.user_repository = new z.user.UserRepository(
      this.user_service,
      this.asset_service,
      undefined,
      this.client_repository
    );

    this.notification_service = new z.event.NotificationService(this.auth.client, this.storage_service);
    this.web_socket_service = new z.event.WebSocketService(this.auth.client);
    this.event_repository = new z.event.EventRepository(
      this.web_socket_service,
      this.notification_service,
      this.cryptography_repository,
      this.user_repository
    );

    this.pending_server_request = ko.observable(false);
    this.disabled_by_animation = ko.observable(false);

    this.get_wire = ko.observable(false);
    this.reason_info = ko.observable('');
    this.reason_visible = ko.pureComputed(() => this.reason_info().length);
    this.device_reused = ko.observable(false);

    this.country_code = ko.observable('');
    this.country = ko.observable('');
    this.name = ko.observable('');
    this.password = ko.observable('');
    this.persist = ko.observable(true);
    this.phone_number = ko.observable('');
    this.username = ko.observable('');

    this.is_public_computer = ko.observable(false);
    this.is_public_computer.subscribe(is_public_computer => this.persist(!is_public_computer));

    this.client_type = ko.pureComputed(() => {
      if (this.persist()) {
        return z.client.ClientType.PERMANENT;
      }

      return z.client.ClientType.TEMPORARY;
    });

    this.self_user = ko.observable();

    // Manage devices
    this.remove_form_error = ko.observable(false);
    this.device_modal = undefined;
    this.permanent_devices = ko.pureComputed(() => {
      return this.client_repository.clients().filter(client_et => client_et.type === z.client.ClientType.PERMANENT);
    });

    this.registration_context = z.auth.AuthView.REGISTRATION_CONTEXT.EMAIL;
    this.invite_code = undefined;
    this.invite_info = undefined;

    this.code_digits = ko.observableArray([
      ko.observable(''),
      ko.observable(''),
      ko.observable(''),
      ko.observable(''),
      ko.observable(''),
      ko.observable(''),
    ]);
    this.code = ko.pureComputed(() => {
      return this.code_digits()
        .map(digit => digit())
        .join('')
        .substr(0, 6);
    });
    this.code.subscribe(code => {
      if (!code.length) {
        this._clear_errors();
      }

      if (code.length === 6) {
        this.verify_code();
      }
    });
    this.phone_number_e164 = () => `${this.country_code()}${this.phone_number()}`;

    this.code_interval_id = undefined;

    this.code_expiration_timestamp = ko.observable(0);
    this.code_expiration_in = ko.observable('');
    this.code_expiration_timestamp.subscribe(timestamp => {
      this.code_expiration_in(moment.unix(timestamp).fromNow());
      this.code_interval_id = window.setInterval(() => {
        if (timestamp <= z.util.get_unix_timestamp()) {
          window.clearInterval(this.code_interval_id);
          return this.code_expiration_timestamp(0);
        }
        this.code_expiration_in(moment.unix(timestamp).fromNow());
      }, 20000);
    });

    this.validation_errors = ko.observableArray([]);
    this.failed_validation_email = ko.observable(false);
    this.failed_validation_password = ko.observable(false);
    this.failed_validation_name = ko.observable(false);
    this.failed_validation_code = ko.observable(false);
    this.failed_validation_phone = ko.observable(false);
    this.failed_validation_terms = ko.observable(false);
    this.accepted_terms_of_use = ko.observable(false);
    this.accepted_terms_of_use.subscribe(() => this.clear_error(z.auth.AuthView.TYPE.TERMS));

    this.can_login_password = ko.pureComputed(() => !this.disabled_by_animation());
    this.can_login_phone = ko.pureComputed(() => {
      return !this.disabled_by_animation() && this.country_code().length > 1 && this.phone_number().length;
    });
    this.can_register = ko.pureComputed(() => {
      return (
        !this.disabled_by_animation() &&
        this.username().length &&
        this.name().length &&
        this.password().length &&
        this.accepted_terms_of_use()
      );
    });
    this.can_resend_code = ko.pureComputed(() => {
      return !this.disabled_by_animation() && this.code_expiration_timestamp() < z.util.get_unix_timestamp();
    });
    this.can_resend_registration = ko.pureComputed(() => !this.disabled_by_animation() && this.username().length);
    this.can_resend_verification = ko.pureComputed(() => !this.disabled_by_animation() && this.username().length);
    this.can_verify_password = ko.pureComputed(() => !this.disabled_by_animation() && this.password().length);

    this.account_retry_text = ko.pureComputed(() => z.l10n.text(z.string.auth_posted_retry, this.username()));
    this.account_resend_text = ko.pureComputed(() => z.l10n.text(z.string.auth_posted_resend, this.username()));
    this.verify_code_text = ko.pureComputed(() => {
      const phone_number =
        PhoneFormat.formatNumberForMobileDialing('', this.phone_number_e164()) || this.phone_number_e164();
      return z.l10n.text(z.string.auth_verify_code_description, phone_number);
    });

    this.verify_code_timer_text = ko.pureComputed(() =>
      z.l10n.text(z.string.auth_verify_code_resend_timer, this.code_expiration_in())
    );

    this.visible_section = ko.observable(undefined);
    this.visible_mode = ko.observable(undefined);
    this.visible_method = ko.observable(undefined);

    this.account_mode = ko.observable(undefined);
    this.account_mode_login = ko.pureComputed(() => {
      const login_modes = [
        z.auth.AuthView.MODE.ACCOUNT_LOGIN,
        z.auth.AuthView.MODE.ACCOUNT_PASSWORD,
        z.auth.AuthView.MODE.ACCOUNT_PHONE,
      ];
      return login_modes.includes(this.account_mode());
    });

    this.blocked_mode = ko.observable(undefined);
    this.blocked_mode_cookies = ko.pureComputed(() => this.blocked_mode() === z.auth.AuthView.MODE.BLOCKED_COOKIES);
    this.blocked_mode_database = ko.pureComputed(() => this.blocked_mode() === z.auth.AuthView.MODE.BLOCKED_DATABASE);
    this.blocked_mode_tabs = ko.pureComputed(() => this.blocked_mode() === z.auth.AuthView.MODE.BLOCKED_TABS);

    this.posted_mode = ko.observable(undefined);
    this.posted_mode_offline = ko.pureComputed(() => this.posted_mode() === z.auth.AuthView.MODE.POSTED_OFFLINE);
    this.posted_mode_pending = ko.pureComputed(() => this.posted_mode() === z.auth.AuthView.MODE.POSTED_PENDING);
    this.posted_mode_resend = ko.pureComputed(() => this.posted_mode() === z.auth.AuthView.MODE.POSTED_RESEND);
    this.posted_mode_retry = ko.pureComputed(() => this.posted_mode() === z.auth.AuthView.MODE.POSTED_RETRY);
    this.posted_mode_verify = ko.pureComputed(() => this.posted_mode() === z.auth.AuthView.MODE.POSTED_VERIFY);

    // Debugging
    if (z.util.Environment.frontend.is_localhost()) {
      const live_reload = document.createElement('script');
      live_reload.id = 'live_reload';
      live_reload.src = 'http://localhost:32123/livereload.js';
      document.body.appendChild(live_reload);
      $('html').addClass('development');
    }

    ko.applyBindings(this, document.getElementById(element_id));

    this.show_initial_animation = false;
    this.tabs_check_interval_id = undefined;
    this.tabs_check_hash = undefined;

    this._init_base();
    this._track_app_launch();
    $(`.${element_id}`).show();
  }

  _init_base() {
    $(window)
      .on('dragover drop', () => false)
      .on('hashchange', this._on_hash_change.bind(this))
      .on('keydown', this.keydown_auth.bind(this));

    this._init_page();

    // Select country based on location of user IP
    this.country_code((z.util.CountryCodes.get_country_code($('[name=geoip]').attr('country')) || 1).toString());
    this.changed_country_code();

    this.audio_repository.init();
  }

  _init_page() {
    Promise.resolve(this._get_hash())
      .then(current_hash => this._check_cookies(current_hash))
      .then(current_hash => this._check_database(current_hash))
      .then(() => this._check_single_instance())
      .then(() => {
        this._init_url_parameter();
        this._init_url_hash();
      })
      .catch(error => {
        if (!(error instanceof z.auth.AuthError)) {
          throw error;
        }
      });
  }

  _init_url_hash() {
    const modes_to_block = [
      z.auth.AuthView.MODE.HISTORY,
      z.auth.AuthView.MODE.LIMIT,
      z.auth.AuthView.MODE.BLOCKED_TABS,
      z.auth.AuthView.MODE.POSTED,
      z.auth.AuthView.MODE.POSTED_PENDING,
      z.auth.AuthView.MODE.POSTED_RETRY,
      z.auth.AuthView.MODE.POSTED_VERIFY,
      z.auth.AuthView.MODE.VERIFY_ACCOUNT,
      z.auth.AuthView.MODE.VERIFY_CODE,
      z.auth.AuthView.MODE.VERIFY_PASSWORD,
    ];

    if (this._has_no_hash() && z.util.StorageUtil.get_value(z.storage.StorageKey.AUTH.SHOW_LOGIN)) {
      return this._set_hash(z.auth.AuthView.MODE.ACCOUNT_LOGIN);
    }

    if (modes_to_block.includes(this._get_hash())) {
      return this._set_hash(z.auth.AuthView.MODE.ACCOUNT_LOGIN);
    }

    return this._on_hash_change();
  }

  _init_url_parameter() {
    const is_connect = z.util.get_url_parameter(z.auth.URLParameter.CONNECT);
    if (is_connect) {
      this.get_wire(true);
      return (this.registration_context = z.auth.AuthView.REGISTRATION_CONTEXT.GENERIC_INVITE);
    }

    const invite_code = z.util.get_url_parameter(z.auth.URLParameter.INVITE);
    if (invite_code) {
      this.get_wire(true);
      this.invite_code = invite_code;
      return this._register_from_invite(invite_code);
    }

    const reason = z.util.get_url_parameter(z.auth.URLParameter.REASON);
    switch (reason) {
      case z.auth.SIGN_OUT_REASON.ACCOUNT_DELETED:
        this.reason_info(z.l10n.text(z.string.auth_account_deletion));
        break;
      case z.auth.SIGN_OUT_REASON.ACCOUNT_REGISTRATION:
        return this._login_from_teams();
      case z.auth.SIGN_OUT_REASON.SESSION_EXPIRED:
        this.reason_info(z.l10n.text(z.string.auth_account_expiration));
        break;
      default:
        break;
    }
  }

  //##############################################################################
  // Cookies support, private mode and & multiple tabs check
  //##############################################################################

  /**
   * Check cookies are enabled.
   * @param {string} current_hash - Current page hash
   * @returns {Promise} Resolves when cookies are enabled
   */
  _check_cookies(current_hash) {
    const cookie_name = z.main.App.CONFIG.COOKIES_CHECK.COOKIE_NAME;

    const cookies_enabled = () => {
      if (current_hash === z.auth.AuthView.MODE.BLOCKED_COOKIES) {
        this._set_hash();
      }
      return Promise.resolve(current_hash);
    };

    const cookies_disabled = () => {
      if (current_hash !== z.auth.AuthView.MODE.BLOCKED_COOKIES) {
        this._set_hash(z.auth.AuthView.MODE.BLOCKED_COOKIES);
        throw new z.auth.AuthError(z.auth.AuthError.TYPE.COOKIES_DISABLED);
      }
    };

    switch (navigator.cookieEnabled) {
      case true:
        return cookies_enabled();
      case false:
        return cookies_disabled();
      default:
        Cookies.set(cookie_name, 'yes');
        if (Cookies.get(cookie_name)) {
          Cookies.remove(cookie_name);
          return cookies_enabled();
        }
        return cookies_disabled();
    }
  }

  /**
   * Check that we are not in unsupported private mode browser.
   * @param {string} current_hash - Current page hash
   * @returns {Promise} Resolves when the database check has passed
   */
  _check_database(current_hash) {
    return z.util
      .check_indexed_db()
      .then(() => {
        if (current_hash === z.auth.AuthView.MODE.BLOCKED_DATABASE) {
          this._set_hash();
        }
      })
      .catch(error => {
        if (current_hash !== z.auth.AuthView.MODE.BLOCKED_DATABASE) {
          this._set_hash(z.auth.AuthView.MODE.BLOCKED_DATABASE);
          throw error;
        }
      });
  }

  /**
   * Check that this is the single instance tab of the app.
   * @param {boolean} [set_check_interval=true] - Set check interval
   * @returns {Promise} Resolves when page is the first tab
   */
  _check_single_instance(set_check_interval = true) {
    if (!z.util.Environment.electron) {
      if (Cookies.get(z.main.App.CONFIG.TABS_CHECK.COOKIE_NAME)) {
        this._handle_blocked_tabs(set_check_interval);
        return Promise.reject(new z.auth.AuthError(z.auth.AuthError.TYPE.MULTIPLE_TABS));
      }

      if (set_check_interval) {
        this._set_tabs_check_interval();
      }
    }

    return Promise.resolve();
  }

  _clear_tabs_check_interval() {
    if (this.tabs_check_interval_id) {
      window.clearInterval(this.tabs_check_interval_id);
      this.tabs_check_interval_id = undefined;
    }
  }

  _handle_blocked_tabs(set_check_interval) {
    const current_hash = this._get_hash();
    const is_blocked_tabs_hash = current_hash === z.auth.AuthView.MODE.BLOCKED_TABS;

    if (!is_blocked_tabs_hash) {
      if (!this.tabs_check_hash) {
        this.tabs_check_hash = current_hash;
        this._set_hash(z.auth.AuthView.MODE.BLOCKED_TABS);
      }

      if (set_check_interval) {
        this._set_tabs_recheck_interval();
      }
    }
  }

  _set_tabs_check_interval() {
    this._clear_tabs_check_interval();

    this.tabs_check_interval_id = window.setInterval(() => {
      this._check_single_instance().catch(error => {
        if (error.type !== z.auth.AuthError.TYPE.MULTIPLE_TABS) {
          throw error;
        }
        this._handle_blocked_tabs();
      });
    }, 500);
    $(window).on('unload', () => this._clear_tabs_check_interval());
  }

  _set_tabs_recheck_interval() {
    this._clear_tabs_check_interval();

    this.tabs_check_interval_id = window.setInterval(() => {
      this._check_single_instance(false)
        .then(() => {
          this._set_tabs_check_interval();
          this._init_url_parameter();

          if (this.tabs_check_hash) {
            this._set_hash(this.tabs_check_hash);
            return (this.tabs_check_hash = undefined);
          }

          this._init_url_hash();
        })
        .catch(error => {
          if (error.type !== z.auth.AuthError.TYPE.MULTIPLE_TABS) {
            throw error;
          }
        });
    }, 500);
  }

  //##############################################################################
  // Invitation Stuff
  //##############################################################################

  _login_from_teams() {
    this.pending_server_request(true);

    z.util.StorageUtil.set_value(z.storage.StorageKey.AUTH.PERSIST, true);
    z.util.StorageUtil.set_value(z.storage.StorageKey.AUTH.SHOW_LOGIN, true);

<<<<<<< HEAD
    this.auth.repository
      .get_access_token()
      .then(() => this._authentication_successful(true))
      .catch(error => {
=======
    this.auth.repository.get_access_token()
      .then(() => {
        amplify.publish(z.event.WebApp.ANALYTICS.EVENT, z.tracking.EventName.ACCOUNT.LOGGED_IN, {context: 'auto', remember_me: this.persist()});
        this._authentication_successful(true);
      })
      .catch((error) => {
>>>>>>> 494f89a5
        this.pending_server_request(false);
        throw error;
      });
  }

  _register_from_invite(invite_code) {
    this.auth.repository
      .retrieve_invite(invite_code)
      .then(invite_info => {
        this.registration_context = z.auth.AuthView.REGISTRATION_CONTEXT.PERSONAL_INVITE;
        this.name(invite_info.name);
        if (invite_info.email) {
          this.invite_info = invite_info;
          this.username(invite_info.email);
        }
      })
      .catch(function(error) {
        if (error.label !== z.service.BackendClientError.LABEL.INVALID_INVITATION_CODE) {
          Raygun.send(new Error('Invitation not found'), {error: error, invite_code: invite_code});
        }
      })
      .then(() => this._set_hash(z.auth.AuthView.MODE.ACCOUNT_REGISTER));
  }

  //##############################################################################
  // Form actions
  //##############################################################################

  /**
   * Sign in using a password login.
   * @returns {undefined} No return value
   */
  login_password() {
    if (
      !this.pending_server_request() &&
      this.can_login_password() &&
      this._validate_input(z.auth.AuthView.MODE.ACCOUNT_PASSWORD)
    ) {
      this.pending_server_request(true);
      const payload = this._create_payload(z.auth.AuthView.MODE.ACCOUNT_PASSWORD);

      this.auth.repository
        .login(payload, this.persist())
        .then(() => {
          const login_context = payload.email ? z.auth.AuthView.TYPE.EMAIL : z.auth.AuthView.TYPE.PHONE;
          amplify.publish(z.event.WebApp.ANALYTICS.EVENT, z.tracking.EventName.ACCOUNT.LOGGED_IN, {
            context: login_context,
            remember_me: this.persist(),
          });
          this._authentication_successful();
        })
        .catch(error => {
          this.pending_server_request(false);
          $('#wire-login-password').focus();

          if (navigator.onLine) {
            if (error.label) {
              switch (error.label) {
                case z.service.BackendClientError.LABEL.PENDING_ACTIVATION:
                  return this._set_hash(z.auth.AuthView.MODE.POSTED_PENDING);
                case z.service.BackendClientError.LABEL.SUSPENDED:
                  this._add_error(z.string.auth_error_suspended);
                  break;
                default:
                  this._add_error(z.string.auth_error_sign_in, [
                    z.auth.AuthView.TYPE.EMAIL,
                    z.auth.AuthView.TYPE.PASSWORD,
                  ]);
              }
            } else {
              this._add_error(z.string.auth_error_misc);
            }
          } else {
            this._add_error(z.string.auth_error_offline);
          }
          this._has_errors();
        });
    }
  }

  /**
   * Sign in using a phone number.
   * @returns {undefined} No return value
   */
  login_phone() {
    if (
      !this.pending_server_request() &&
      this.can_login_phone() &&
      this._validate_input(z.auth.AuthView.MODE.ACCOUNT_PHONE)
    ) {
      const _on_code_request_success = response => {
        window.clearInterval(this.code_interval_id);
        if (response.expires_in) {
          this.code_expiration_timestamp(z.util.get_unix_timestamp() + response.expires_in);
        } else if (!response.label) {
          this.code_expiration_timestamp(z.util.get_unix_timestamp() + z.config.LOGIN_CODE_EXPIRATION);
        }
        this._set_hash(z.auth.AuthView.MODE.VERIFY_CODE);
        this.pending_server_request(false);
      };

      this.pending_server_request(true);
      const payload = this._create_payload(z.auth.AuthView.MODE.ACCOUNT_PHONE);

      this.auth.repository
        .request_login_code(payload)
        .then(response => _on_code_request_success(response))
        .catch(error => {
          this.pending_server_request(false);
          if (navigator.onLine) {
            switch (error.label) {
              case z.service.BackendClientError.LABEL.BAD_REQUEST:
                this._add_error(z.string.auth_error_phone_number_invalid, z.auth.AuthView.TYPE.PHONE);
                break;
              case z.service.BackendClientError.LABEL.INVALID_PHONE:
                this._add_error(z.string.auth_error_phone_number_unknown, z.auth.AuthView.TYPE.PHONE);
                break;
              case z.service.BackendClientError.LABEL.PASSWORD_EXISTS:
                this._set_hash(z.auth.AuthView.MODE.VERIFY_PASSWORD);
                break;
              case z.service.BackendClientError.LABEL.PENDING_LOGIN:
                _on_code_request_success(error);
                break;
              case z.service.BackendClientError.LABEL.PHONE_BUDGET_EXHAUSTED:
                this._add_error(z.string.auth_error_phone_number_budget, z.auth.AuthView.TYPE.PHONE);
                break;
              case z.service.BackendClientError.LABEL.SUSPENDED:
                this._add_error(z.string.auth_error_suspended);
                break;
              case z.service.BackendClientError.LABEL.UNAUTHORIZED:
                this._add_error(z.string.auth_error_phone_number_forbidden, z.auth.AuthView.TYPE.PHONE);
                break;
              default:
                this._add_error(z.string.auth_error_misc);
            }
          } else {
            this._add_error(z.string.auth_error_offline);
          }
          this._has_errors();
        });
    }
  }

  /**
   * Register a new user account.
   * @returns {undefined} No return value
   */
  register() {
    if (
      !this.pending_server_request() &&
      this.can_register() &&
      this._validate_input(z.auth.AuthView.MODE.ACCOUNT_REGISTER)
    ) {
      this.pending_server_request(true);
      this.persist(true);
      const is_from_invite = this.invite_info && this.invite_info.email === this.username();
      const mode = is_from_invite ? z.auth.AuthView.MODE.ACCOUNT_INVITE : z.auth.AuthView.MODE.ACCOUNT_REGISTER;
      const payload = this._create_payload(mode);

      this.auth.repository
        .register(payload)
        .then(() => {
          this.get_wire(false);
          amplify.publish(z.event.WebApp.ANALYTICS.EVENT, z.tracking.EventName.REGISTRATION.ENTERED_CREDENTIALS, {
            outcome: 'success',
          });

          // Track if the user changed the pre-filled email
          if (is_from_invite) {
            this.auth.repository.get_access_token().then(() => this._account_verified());
          } else {
            this._set_hash(z.auth.AuthView.MODE.POSTED);
            this.auth.repository.get_access_token().then(() => this._wait_for_activate());
          }
          this.pending_server_request(false);
        })
        .catch(error => this._on_register_error(error));
    }
  }

  /**
   * Add an email on phone number login.
   * @returns {undefined} No return value
   */
  verify_account() {
    if (
      !this.pending_server_request() &&
      this.can_login_password() &&
      this._validate_input(z.auth.AuthView.MODE.VERIFY_ACCOUNT)
    ) {
      this.pending_server_request(true);

      this.user_service
        .change_own_password(this.password())
        .catch(error => {
          this.logger.warn(`Could not change user password: ${error.message}`, error);
          if (error.code !== z.service.BackendClientError.STATUS_CODE.FORBIDDEN) {
            throw error;
          }
        })
        .then(() => this.user_service.change_own_email(this.username()))
        .then(() => {
          this.pending_server_request(false);
          this._wait_for_update();
          this._set_hash(z.auth.AuthView.MODE.POSTED_VERIFY);
        })
        .catch(error => {
          this.logger.warn(`Could not verify account: ${error.message}`, error);

          this.pending_server_request(false);
          if (error) {
            switch (error.label) {
              case z.service.BackendClientError.LABEL.BLACKLISTED_EMAIL:
                this._add_error(z.string.auth_error_email_forbidden, z.auth.AuthView.TYPE.EMAIL);
                break;
              case z.service.BackendClientError.LABEL.KEY_EXISTS:
                this._add_error(z.string.auth_error_email_exists, z.auth.AuthView.TYPE.EMAIL);
                break;
              case z.service.BackendClientError.LABEL.INVALID_EMAIL:
                this._add_error(z.string.auth_error_email_malformed, z.auth.AuthView.TYPE.EMAIL);
                break;
              default:
                this._add_error(z.string.auth_error_email_malformed, z.auth.AuthView.TYPE.EMAIL);
            }
            return this._has_errors();
          }
        });
    }
  }

  /**
   * Verify the security code on phone number login.
   * @returns {undefined} No return value
   */
  verify_code() {
    if (!this.pending_server_request() && this._validate_code()) {
      this.pending_server_request(true);
      const payload = this._create_payload(z.auth.AuthView.MODE.VERIFY_CODE);

      this.auth.repository
        .login(payload, this.persist())
        .then(() => {
          amplify.publish(z.event.WebApp.ANALYTICS.EVENT, z.tracking.EventName.ACCOUNT.LOGGED_IN, {
            context: z.auth.AuthView.TYPE.PHONE,
            remember_me: this.persist(),
          });
          this._authentication_successful();
        })
        .catch(() => {
          if (!this.validation_errors().length) {
            this._add_error(z.string.auth_error_code, z.auth.AuthView.TYPE.CODE);
            this._has_errors();
          }
          this.pending_server_request(false);
        });
    }
  }

  /**
   * Log in with phone number and password.
   * @returns {undefined} No return value
   */
  verify_password() {
    if (!this.pending_server_request() && this._validate_input(z.auth.AuthView.MODE.VERIFY_PASSWORD)) {
      this.pending_server_request(true);
      const payload = this._create_payload(z.auth.AuthView.MODE.VERIFY_PASSWORD);

      this.auth.repository
        .login(payload, this.persist())
        .then(() => {
          amplify.publish(z.event.WebApp.ANALYTICS.EVENT, z.tracking.EventName.ACCOUNT.LOGGED_IN, {
            context: z.auth.AuthView.TYPE.PHONE,
            remember_me: this.persist(),
          });
          this._authentication_successful();
        })
        .catch(error => {
          this.pending_server_request(false);
          $('#wire-verify-password').focus();
          if (navigator.onLine) {
            if (error.label) {
              if (error.label === z.service.BackendClientError.LABEL.PENDING_ACTIVATION) {
                return this._set_hash(z.auth.AuthView.MODE.POSTED_PENDING);
              }
              this._add_error(z.string.auth_error_sign_in, z.auth.AuthView.TYPE.PASSWORD);
            } else {
              this._add_error(z.string.auth_error_misc);
            }
          } else {
            this._add_error(z.string.auth_error_offline);
          }
          this._has_errors();
        });
    }
  }

  /**
   * Create the backend call payload.
   *
   * @private
   * @param {z.auth.AuthView.MODE} mode - View state of the authentication page
   * @returns {Object} Auth payload for specified mode
   */
  _create_payload(mode) {
    let payload = {};
    const username = this.username()
      .trim()
      .toLowerCase();

    switch (mode) {
      case z.auth.AuthView.MODE.ACCOUNT_PASSWORD: {
        payload = {
          label: this.client_repository.construct_cookie_label(username, this.client_type()),
          label_key: this.client_repository.construct_cookie_label_key(username, this.client_type()),
          password: this.password(),
        };

        const phone = z.util.phone_number_to_e164(username, this.country() || navigator.language);
        if (z.util.is_valid_email(username)) {
          payload.email = username;
        } else if (z.util.is_valid_username(username)) {
          payload.handle = username.replace('@', '');
        } else if (z.util.is_valid_phone_number(phone)) {
          payload.phone = phone;
        }
        break;
      }

      case z.auth.AuthView.MODE.ACCOUNT_PHONE: {
        payload = {
          force: false,
          phone: this.phone_number_e164(),
        };
        break;
      }

      case z.auth.AuthView.MODE.ACCOUNT_INVITE:
      case z.auth.AuthView.MODE.ACCOUNT_REGISTER: {
        payload = {
          email: username,
          invitation_code: z.util.get_url_parameter(z.auth.URLParameter.INVITE),
          label: this.client_repository.construct_cookie_label(username, this.client_type()),
          label_key: this.client_repository.construct_cookie_label_key(username, this.client_type()),
          locale: moment.locale(),
          name: this.name().trim(),
          password: this.password(),
        };

        if (mode === z.auth.AuthView.MODE.ACCOUNT_INVITE) {
          payload.invitation_code = this.invite_code;
        }

        break;
      }

      case z.auth.AuthView.MODE.POSTED_RESEND: {
        payload = {
          email: username,
        };
        break;
      }

      case z.auth.AuthView.MODE.VERIFY_CODE: {
        payload = {
          code: this.code(),
          label: this.client_repository.construct_cookie_label(this.phone_number_e164(), this.client_type()),
          label_key: this.client_repository.construct_cookie_label_key(this.phone_number_e164(), this.client_type()),
          phone: this.phone_number_e164(),
        };
        break;
      }

      case z.auth.AuthView.MODE.VERIFY_PASSWORD: {
        payload = {
          label: this.client_repository.construct_cookie_label(this.phone_number_e164(), this.client_type()),
          label_key: this.client_repository.construct_cookie_label_key(this.phone_number_e164(), this.client_type()),
          password: this.password(),
          phone: this.phone_number_e164(),
        };
        break;
      }

      default:
        this.logger.warn(`Unsupported payload of type '${mode}' requested`);
    }
    return payload;
  }

  //##############################################################################
  // Events
  //##############################################################################

  changed_country(view_model, event) {
    this.clear_error(z.auth.AuthView.TYPE.PHONE);

    const country = event ? event.currentTarget.value || undefined : this.country();
    this.country_code(`+${z.util.CountryCodes.get_country_code(country)}`);
    $('#wire-login-phone').focus();
  }

  changed_country_code(view_model, event) {
    let country_iso;
    const country_code_value = event ? event.currentTarget.value : undefined || this.country_code();
    const country_code_matches = country_code_value.match(/\d+/g) || [];
    const country_code = country_code_matches.join('').substr(0, 4);

    if (country_code) {
      this.country_code(`+${country_code}`);
      country_iso = z.util.CountryCodes.get_country_by_code(country_code) || 'X1';
    } else {
      this.country_code('');
      country_iso = 'X0';
    }

    this.country(country_iso);
    $('#wire-login-phone').focus();
  }

  changed_phone_number() {
    const input_value = this.phone_number();
    const phone_number_matches = this.phone_number().match(/\d+/g) || [];
    const phone_number = phone_number_matches.join('');

    this.phone_number(phone_number);

    if (input_value.length && !this.phone_number().length) {
      this._add_error(z.string.auth_error_phone_number_invalid, z.auth.AuthView.TYPE.PHONE);
    }
  }

  clear_error(mode, input_event) {
    const error_mode = input_event ? input_event.currentTarget.classList[1] : undefined || mode;
    this._remove_error(error_mode);
  }

  clear_error_password(view_model, input_event) {
    this.failed_validation_password(false);
    if (!input_event.currentTarget.value.length || input_event.currentTarget.value.length >= 8) {
      this._remove_error(input_event.currentTarget.classList[1]);
    }
  }

  clicked_on_change_email() {
    this._set_hash(z.auth.AuthView.MODE.ACCOUNT_REGISTER);
  }

  clicked_on_change_phone() {
    this._set_hash(z.auth.AuthView.MODE.ACCOUNT_PHONE);
  }

  clicked_on_login() {
    this._set_hash(z.auth.AuthView.MODE.ACCOUNT_LOGIN);
    if (this.visible_method() === z.auth.AuthView.MODE.ACCOUNT_PHONE) {
      $('#wire-login-phone').focus_field();
    }
  }

  clicked_on_login_password() {
    this._set_hash(z.auth.AuthView.MODE.ACCOUNT_PASSWORD);
  }

  clicked_on_login_phone() {
    this._set_hash(z.auth.AuthView.MODE.ACCOUNT_PHONE);
  }

  clicked_on_password() {
    amplify.publish(z.event.WebApp.ANALYTICS.EVENT, z.tracking.EventName.PASSWORD_RESET, {value: 'fromSignIn'});
    z.util.safe_window_open(z.util.URLUtil.build_url(z.util.URLUtil.TYPE.WEBSITE, z.config.URL_PATH.PASSWORD_RESET));
  }

  clicked_on_register() {
    this._set_hash(z.auth.AuthView.MODE.ACCOUNT_REGISTER);
  }

  clicked_on_resend_code() {
    if (this.can_resend_code()) {
      this.login_phone();
    }
  }

  clicked_on_resend_registration() {
    if (this.can_resend_registration()) {
      amplify.publish(z.event.WebApp.ANALYTICS.EVENT, z.tracking.EventName.REGISTRATION.RESENT_EMAIL_VERIFICATION);
      this._fade_in_icon_spinner();

      if (!this.pending_server_request()) {
        this.pending_server_request(true);
        const payload = this._create_payload(z.auth.AuthView.MODE.POSTED_RESEND);

        this.auth.repository
          .resend_activation(payload)
          .then(response => this._on_resend_success(response))
          .catch(error => this._on_resend_error(error));
      }
    }
  }

  clicked_on_resend_verification() {
    if (this.can_resend_verification) {
      this._fade_in_icon_spinner();

      if (!this.pending_server_request()) {
        this.pending_server_request(true);

        this.user_service
          .change_own_email(this.username())
          .then(response => this._on_resend_success(response))
          .catch(() => {
            this.pending_server_request(false);
            $('.icon-spinner').fadeOut();
            window.setTimeout(() => {
              $('.icon-error').fadeIn();
              this.disabled_by_animation(false);
            }, AuthViewModel.CONFIG.ANIMATION_TIMEOUT.SHORT);
          });
      }
    }
  }

  clicked_on_retry_registration() {
    if (this.can_register()) {
      this._fade_in_icon_spinner();

      if (!this.pending_server_request()) {
        this.pending_server_request(true);
        const payload = this._create_payload(z.auth.AuthView.MODE.ACCOUNT_REGISTER);

        this.auth.repository
          .register(payload)
          .then(response => this._on_resend_success(response))
          .catch(error => this._on_resend_error(error));
      }
    }
  }

  clicked_on_terms() {
    amplify.publish(z.event.WebApp.ANALYTICS.EVENT, z.tracking.EventName.NAVIGATION.OPENED_TERMS);
    z.util.safe_window_open(z.util.URLUtil.build_url(z.util.URLUtil.TYPE.WEBSITE, z.config.URL_PATH.TERMS_OF_USE));
  }

  clicked_on_verify_later() {
    this._authentication_successful();
  }

  clicked_on_wire_link() {
    amplify.publish(z.event.WebApp.ANALYTICS.EVENT, z.tracking.EventName.NAVIGATION.OPENED_WIRE_WEBSITE);
    const path = z.l10n.text(z.string.url_website_root);
    z.util.safe_window_open(z.util.URLUtil.build_url(z.util.URLUtil.TYPE.WEBSITE, path));
  }

  keydown_auth(keyboard_event) {
    if (z.util.KeyboardUtil.is_enter_key(keyboard_event)) {
      switch (this.visible_mode()) {
        case z.auth.AuthView.MODE.ACCOUNT_LOGIN: {
          if (this.visible_method() === z.auth.AuthView.MODE.ACCOUNT_PHONE) {
            return this.login_phone();
          }
          this.login_password();
          break;
        }

        case z.auth.AuthView.MODE.ACCOUNT_PASSWORD:
          this.login_password();
          break;

        case z.auth.AuthView.MODE.ACCOUNT_PHONE:
          this.login_phone();
          break;

        case z.auth.AuthView.MODE.ACCOUNT_REGISTER:
          this.register();
          break;

        case z.auth.AuthView.MODE.VERIFY_ACCOUNT:
          this.verify_account();
          break;

        case z.auth.AuthView.MODE.VERIFY_PASSWORD:
          this.verify_password();
          break;

        case z.auth.AuthView.MODE.LIMIT:
          if (!this.device_modal || this.device_modal.is_hidden()) {
            this.clicked_on_manage_devices();
          }
          break;

        case z.auth.AuthView.MODE.HISTORY:
          this.click_on_history_confirm();
          break;

        default:
          break;
      }
    }
  }

  keydown_phone_code(view_model, keyboard_event) {
    if (z.util.KeyboardUtil.is_paste_action(keyboard_event)) {
      return true;
    }

    if (z.util.KeyboardUtil.is_function_key(keyboard_event)) {
      return false;
    }

    const target_id = keyboard_event.currentTarget.id;
    const target_digit = window.parseInt(target_id.substr(target_id.length - 1));

    let focus_digit;
    switch (keyboard_event.key) {
      case z.util.KeyboardUtil.KEY.ARROW_LEFT:
      case z.util.KeyboardUtil.KEY.ARROW_UP:
        focus_digit = target_digit - 1;
        $(`#wire-verify-code-digit-${Math.max(1, focus_digit)}`).focus();
        break;

      case z.util.KeyboardUtil.KEY.ARROW_DOWN:
      case z.util.KeyboardUtil.KEY.ARROW_RIGHT:
        focus_digit = target_digit + 1;
        $(`#wire-verify-code-digit-${Math.min(6, focus_digit)}`).focus();
        break;

      case z.util.KeyboardUtil.KEY.BACKSPACE:
      case z.util.KeyboardUtil.KEY.DELETE:
        if (keyboard_event.currentTarget.value === '') {
          focus_digit = target_digit - 1;
          $(`#wire-verify-code-digit-${Math.max(1, focus_digit)}`).focus();
        }
        return true;

      default: {
        const char =
          String.fromCharCode(keyboard_event.keyCode).match(/\d+/g) ||
          String.fromCharCode(keyboard_event.keyCode - 48).match(/\d+/g);

        if (char) {
          this.code_digits()[target_digit - 1](char);
          focus_digit = target_digit + 1;
          $(`#wire-verify-code-digit-${Math.min(6, focus_digit)}`).focus();
        }
      }
    }
  }

  input_phone_code(view_model, event) {
    const target_id = event.currentTarget.id;
    const target_digit = window.parseInt(target_id.substr(target_id.length - 1));
    const array_digit = target_digit - 1;
    const target_value_matches = event.currentTarget.value.match(/\d+/g) || [];
    const input_value = target_value_matches.join('');

    if (input_value) {
      const focus_digit = target_digit + input_value.length;
      $(`#wire-phone-code-digit-${Math.min(6, focus_digit)}`).focus();
      const digits = input_value.substr(0, 6 - array_digit).split('');
      digits.map((digit, index) => this.code_digits()[array_digit + index](digit));
    } else {
      this.code_digits()[array_digit](null);
    }
  }

  clicked_on_manage_devices() {
    if (!this.device_modal) {
      this.device_modal = new zeta.webapp.module.Modal('#modal-limit');
    }

    if (this.device_modal.is_hidden()) {
      this.client_repository.get_clients_for_self();
    }

    this.device_modal.toggle();
  }

  close_model_manage_devices() {
    this.device_modal.toggle();
  }

  click_on_remove_device_submit(password, device) {
    this.client_repository
      .delete_client(device.id, password)
      .then(() => this._register_client())
      .then(() => this.device_modal.toggle())
      .catch(error => {
        this.remove_form_error(true);
        this.logger.error(`Unable to replace device: ${error.message}`, error);
      });
  }

  click_on_history_confirm() {
    this._redirect_to_app();
  }

  //##############################################################################
  // Callbacks
  //##############################################################################

  _on_register_error(error) {
    this.pending_server_request(false);

    switch (error.label) {
      case z.service.BackendClientError.LABEL.BLACKLISTED_EMAIL:
      case z.service.BackendClientError.LABEL.UNAUTHORIZED:
        this._add_error(z.string.auth_error_email_forbidden, z.auth.AuthView.TYPE.EMAIL);
        break;

      case z.service.BackendClientError.LABEL.KEY_EXISTS: {
        const payload = this._create_payload(z.auth.AuthView.MODE.ACCOUNT_PASSWORD);

        this.auth.repository
          .login(payload, this.persist())
          .then(() => {
            amplify.publish(z.event.WebApp.ANALYTICS.EVENT, z.tracking.EventName.ACCOUNT.LOGGED_IN, {
              context: z.auth.AuthView.MODE.ACCOUNT_REGISTER,
              remember_me: this.persist(),
            });
            this._authentication_successful();
          })
          .catch(() => {
            this._add_error(z.string.auth_error_email_exists, z.auth.AuthView.TYPE.EMAIL);
            this._has_errors();
          });
        return;
      }

      case z.service.BackendClientError.LABEL.MISSING_IDENTITY:
        this._add_error(z.string.auth_error_email_missing, z.auth.AuthView.TYPE.EMAIL);
        break;

      default:
        break;
    }

    if (this._has_errors()) {
      amplify.publish(z.event.WebApp.ANALYTICS.EVENT, z.tracking.EventName.REGISTRATION.ENTERED_CREDENTIALS, {
        outcome: 'fail',
        reason: error.label,
      });
      return;
    }

    this.get_wire(false);
    if (navigator.onLine) {
      return this._set_hash(z.auth.AuthView.MODE.POSTED_RETRY);
    }

    this._set_hash(z.auth.AuthView.MODE.POSTED_OFFLINE);
  }

  _on_resend_error(error) {
    this.pending_server_request(false);
    $('.icon-spinner').fadeOut();

    window.setTimeout(() => {
      $('.icon-error').fadeIn();
      this._on_register_error(error);
      this.disabled_by_animation(false);
    }, AuthViewModel.CONFIG.ANIMATION_TIMEOUT.SHORT);
  }

  _on_resend_success() {
    this.pending_server_request(false);
    $('.icon-spinner').fadeOut();

    window.setTimeout(() => {
      $('.icon-check').fadeIn();
      if (this.posted_mode() === z.auth.AuthView.MODE.POSTED_RETRY) {
        this.posted_mode(z.auth.AuthView.MODE.POSTED_RESEND);
      }
    }, AuthViewModel.CONFIG.ANIMATION_TIMEOUT.SHORT);

    window.setTimeout(() => {
      $('.icon-check').fadeOut();
      $('.icon-envelope').fadeIn();
      this.disabled_by_animation(false);
    }, AuthViewModel.CONFIG.ANIMATION_TIMEOUT.LONG);
  }

  _wait_for_activate() {
    this.logger.info('Opened WebSocket connection to wait for account activation');

    this.web_socket_service.connect(notification => {
      const [event] = notification.payload;
      const {type: event_type} = event;

      this.logger.info(`»» Event: '${event_type}'`, {event_json: JSON.stringify(event), event_object: event});
      if (event_type === z.event.Backend.USER.ACTIVATE) {
        this._account_verified();
      }
    });
  }

  _wait_for_update() {
    this.logger.info('Opened WebSocket connection to wait for user update');

    this.web_socket_service.connect(notification => {
      const [event] = notification.payload;
      const {type: event_type, user} = event;
      const is_user_update = event_type === z.event.Backend.USER.UPDATE;

      this.logger.info(`»» Event: '${event_type}'`, {event_json: JSON.stringify(event), event_object: event});
      if (is_user_update && user.email) {
        this._account_verified(false);
      }
    });
  }

  //##############################################################################
  // Views and Navigation
  //##############################################################################

  _show_account_login() {
    const switch_params = {
      focus: 'wire-login-username',
      mode: z.auth.AuthView.MODE.ACCOUNT_LOGIN,
      section: z.auth.AuthView.SECTION.ACCOUNT,
    };

    this.switch_ui(switch_params);
    amplify.publish(z.event.WebApp.ANALYTICS.EVENT, z.tracking.EventName.ACCOUNT.OPENED_LOGIN, {
      context: this.visible_method(),
    });
  }

  _show_account_password() {
    const switch_params = {
      focus: 'wire-login-username',
      method: z.auth.AuthView.MODE.ACCOUNT_PASSWORD,
      mode: z.auth.AuthView.MODE.ACCOUNT_LOGIN,
      section: z.auth.AuthView.SECTION.ACCOUNT,
    };

    this.switch_ui(switch_params);
    amplify.publish(z.event.WebApp.ANALYTICS.EVENT, z.tracking.EventName.ACCOUNT.OPENED_LOGIN, {
      context: z.auth.AuthView.TYPE.EMAIL,
    });
  }

  _show_account_phone() {
    const switch_params = {
      focus: 'wire-login-phone',
      method: z.auth.AuthView.MODE.ACCOUNT_PHONE,
      mode: z.auth.AuthView.MODE.ACCOUNT_LOGIN,
      section: z.auth.AuthView.SECTION.ACCOUNT,
    };

    this.switch_ui(switch_params);
    amplify.publish(z.event.WebApp.ANALYTICS.EVENT, z.tracking.EventName.ACCOUNT.OPENED_LOGIN, {
      context: z.auth.AuthView.TYPE.PHONE,
    });
  }

  _show_account_register(focus = 'wire-register-name') {
    const switch_params = {
      focus: focus,
      mode: z.auth.AuthView.MODE.ACCOUNT_REGISTER,
      section: z.auth.AuthView.SECTION.ACCOUNT,
    };

    this.switch_ui(switch_params);
    amplify.publish(z.event.WebApp.ANALYTICS.EVENT, z.tracking.EventName.REGISTRATION.OPENED_EMAIL_SIGN_UP, {
      context: this.registration_context,
    });
  }

  _show_blocked_cookies() {
    const switch_params = {
      mode: z.auth.AuthView.MODE.BLOCKED_COOKIES,
      section: z.auth.AuthView.SECTION.BLOCKED,
    };

    this.switch_ui(switch_params);
  }

  _show_blocked_database() {
    const switch_params = {
      mode: z.auth.AuthView.MODE.BLOCKED_DATABASE,
      section: z.auth.AuthView.SECTION.BLOCKED,
    };

    this.switch_ui(switch_params);
  }

  _show_blocked_tabs() {
    const switch_params = {
      mode: z.auth.AuthView.MODE.BLOCKED_TABS,
      section: z.auth.AuthView.SECTION.BLOCKED,
    };

    this.switch_ui(switch_params);
  }

  _show_history() {
    const switch_params = {
      mode: z.auth.AuthView.MODE.HISTORY,
      section: z.auth.AuthView.SECTION.HISTORY,
    };

    this.switch_ui(switch_params);
  }

  _show_limit() {
    const switch_params = {
      mode: z.auth.AuthView.MODE.LIMIT,
      section: z.auth.AuthView.SECTION.LIMIT,
    };

    this.switch_ui(switch_params);
  }

  _show_posted_offline() {
    this._show_icon_error();

    const switch_params = {
      mode: z.auth.AuthView.MODE.POSTED_OFFLINE,
      section: z.auth.AuthView.SECTION.POSTED,
    };

    this.switch_ui(switch_params);
  }

  _show_posted_pending() {
    this._show_icon_envelope();

    const switch_params = {
      mode: z.auth.AuthView.MODE.POSTED_PENDING,
      section: z.auth.AuthView.SECTION.POSTED,
    };

    this.switch_ui(switch_params);
  }

  _show_posted_resend() {
    this._show_icon_envelope();

    const switch_params = {
      mode: z.auth.AuthView.MODE.POSTED_RESEND,
      section: z.auth.AuthView.SECTION.POSTED,
    };

    this.switch_ui(switch_params);
  }

  _show_posted_retry() {
    this._show_icon_error();

    const switch_params = {
      mode: z.auth.AuthView.MODE.POSTED_RETRY,
      section: z.auth.AuthView.SECTION.POSTED,
    };

    this.switch_ui(switch_params);
  }

  _show_posted_verify() {
    this._show_icon_envelope();

    const switch_params = {
      mode: z.auth.AuthView.MODE.POSTED_VERIFY,
      section: z.auth.AuthView.SECTION.POSTED,
    };

    this.switch_ui(switch_params);
  }

  _show_verify_account() {
    const switch_params = {
      focus: 'wire-verify-account-email',
      mode: z.auth.AuthView.MODE.VERIFY_ACCOUNT,
      section: z.auth.AuthView.SECTION.VERIFY,
    };

    this.switch_ui(switch_params);
  }

  _show_verify_code() {
    const switch_params = {
      focus: 'wire-verify-code-digit-1',
      mode: z.auth.AuthView.MODE.VERIFY_CODE,
      section: z.auth.AuthView.SECTION.VERIFY,
    };

    this.switch_ui(switch_params);
    $('#wire-phone-code-digit-1').focus();
  }

  _show_verify_password() {
    const switch_params = {
      focus: 'wire-verify-password-input',
      mode: z.auth.AuthView.MODE.VERIFY_PASSWORD,
      section: z.auth.AuthView.SECTION.VERIFY,
    };

    this.switch_ui(switch_params);
  }

  //##############################################################################
  // Animations
  //##############################################################################

  switch_ui(switch_params) {
    let animation_params, direction;

    if (this.show_initial_animation) {
      direction = z.auth.AuthView.ANIMATION_DIRECTION.VERTICAL_TOP;
    } else if (this.visible_section() === z.auth.AuthView.SECTION.ACCOUNT) {
      if (switch_params.section !== z.auth.AuthView.SECTION.ACCOUNT) {
        direction = z.auth.AuthView.ANIMATION_DIRECTION.HORIZONTAL_LEFT;
      }
    } else if (this.visible_section() === z.auth.AuthView.SECTION.POSTED) {
      if (switch_params.section === z.auth.AuthView.SECTION.ACCOUNT) {
        direction = z.auth.AuthView.ANIMATION_DIRECTION.HORIZONTAL_RIGHT;
      }
    } else if (this.visible_section() === z.auth.AuthView.SECTION.VERIFY) {
      if (switch_params.section === z.auth.AuthView.SECTION.ACCOUNT) {
        direction = z.auth.AuthView.ANIMATION_DIRECTION.HORIZONTAL_RIGHT;
      } else if (switch_params.section === z.auth.AuthView.SECTION.POSTED) {
        direction = z.auth.AuthView.ANIMATION_DIRECTION.HORIZONTAL_LEFT;
      } else if (this.visible_mode() === z.auth.AuthView.MODE.VERIFY_CODE) {
        if (switch_params.mode === z.auth.AuthView.TYPE.EMAIL) {
          direction = z.auth.AuthView.ANIMATION_DIRECTION.HORIZONTAL_LEFT;
        }
      }
    }

    if (switch_params.section === z.auth.AuthView.SECTION.ACCOUNT) {
      this.account_mode(switch_params.mode);
    } else if (switch_params.section === z.auth.AuthView.SECTION.BLOCKED) {
      this.blocked_mode(switch_params.mode);
    } else if (switch_params.section === z.auth.AuthView.SECTION.POSTED) {
      this.posted_mode(switch_params.mode);
    }

    this._clear_animations(z.auth.AuthView.TYPE.SECTION);
    if (switch_params.section !== this.visible_section()) {
      animation_params = {
        direction: direction,
        section: switch_params.section,
        type: z.auth.AuthView.TYPE.SECTION,
      };
      this._shift_ui(animation_params);
    }

    this._clear_animations(z.auth.AuthView.TYPE.FORM);
    if (switch_params.mode !== this.visible_mode()) {
      animation_params = {
        direction: direction,
        section: switch_params.section,
        selector: switch_params.mode,
        type: z.auth.AuthView.TYPE.FORM,
      };
      this._shift_ui(animation_params);
    }

    if (!switch_params.method && !this.visible_method()) {
      this._show_method(z.auth.AuthView.MODE.ACCOUNT_PASSWORD);
      this.visible_method(z.auth.AuthView.MODE.ACCOUNT_PASSWORD);
    } else if (switch_params.method && this.visible_method() !== switch_params.method) {
      this._show_method(switch_params.method);
      this.visible_method(switch_params.method);
    }

    if (switch_params.focus) {
      $(`#${switch_params.focus}`).focus_field();
    }
  }

  _show_method(method) {
    this._clear_errors();
    $('.selector-method')
      .find('.button')
      .removeClass('is-active');

    $(`.btn-login-${method}`).addClass('is-active');

    $('.method:visible')
      .hide()
      .css({opacity: 0});

    $(`#login-method-${method}`)
      .show()
      .css({opacity: 1});
  }

  _shift_ui(animation_params) {
    const old_component = $(`.${animation_params.type}:visible`);
    let new_component = $(`#${animation_params.type}-${animation_params.section}`);
    if (animation_params.selector) {
      new_component = $(`#${animation_params.type}-${animation_params.section}-${animation_params.selector}`);
    }
    new_component.show();

    const _change_visible = () => {
      switch (animation_params.type) {
        case z.auth.AuthView.TYPE.FORM:
          return this.visible_mode(animation_params.selector);
        case z.auth.AuthView.TYPE.SECTION:
          return this.visible_section(animation_params.section);
        default:
          break;
      }
    };

    if (!animation_params.direction) {
      old_component.css({
        display: '',
        opacity: '',
      });
      new_component.css({opacity: 1});
      _change_visible();
    } else {
      this.disabled_by_animation(true);

      window.requestAnimationFrame(() => {
        const animation_promises = [];

        if (old_component.length) {
          animation_promises.push(
            new Promise(function(resolve) {
              $(old_component[0])
                .addClass(`outgoing-${animation_params.direction}`)
                .one(z.util.alias.animationend, function() {
                  resolve();
                  $(this).css({
                    display: '',
                    opacity: '',
                  });
                });
            })
          );
        }

        if (new_component.length) {
          animation_promises.push(
            new Promise(function(resolve) {
              new_component
                .addClass(`incoming-${animation_params.direction}`)
                .one(z.util.alias.animationend, function() {
                  resolve();
                  $(this).css({opacity: 1});
                });
            })
          );
        }

        Promise.all(animation_promises).then(() => {
          _change_visible();
          this.disabled_by_animation(false);
        });
      });
    }
  }

  _clear_animations(type = z.auth.AuthView.TYPE.FORM) {
    $(`.${type}`)
      .off(z.util.alias.animationend)
      .removeClass((index, css) => (css.match(/\boutgoing-\S+/g) || []).join(' '))
      .removeClass((index, css) => (css.match(/\bincoming-\S+/g) || []).join(' '));
  }

  _fade_in_icon_spinner() {
    this.disabled_by_animation(true);
    $('.icon-envelope').fadeOut();
    $('.icon-error').fadeOut();
    $('.icon-spinner').fadeIn();
  }

  _show_icon_envelope() {
    $('.icon-error').hide();
    $('.icon-envelope').show();
  }

  _show_icon_error() {
    $('.icon-envelope').hide();
    $('.icon-error').show();
  }

  //##############################################################################
  // URL changes
  //##############################################################################

  /**
   * Set location hash.
   *
   * @private
   * @param {string} hash - URL hash value
   * @returns {undefined} No return value
   */
  _set_hash(hash = '') {
    window.location.hash = hash;
  }

  /**
   * Get location hash.
   *
   * @private
   * @returns {string} Hash value
   */
  _get_hash() {
    return window.location.hash.substr(1);
  }

  /**
   * No hash value.
   * @private
   * @returns {boolean} No location hash value
   */
  _has_no_hash() {
    return window.location.hash.length === 0;
  }

  /**
   * Navigation on hash change
   * @private
   * @returns {undefined} No return value
   */
  _on_hash_change() {
    this._clear_errors();
    switch (this._get_hash()) {
      case z.auth.AuthView.MODE.ACCOUNT_LOGIN:
        this._show_account_login();
        break;

      case z.auth.AuthView.MODE.ACCOUNT_PASSWORD:
        this._show_account_password();
        break;

      case z.auth.AuthView.MODE.ACCOUNT_PHONE:
        this._show_account_phone();
        break;

      case z.auth.AuthView.MODE.BLOCKED_COOKIES:
        this._show_blocked_cookies();
        break;

      case z.auth.AuthView.MODE.BLOCKED_DATABASE:
        this._show_blocked_database();
        break;

      case z.auth.AuthView.MODE.BLOCKED_TABS:
        this._show_blocked_tabs();
        break;

      case z.auth.AuthView.MODE.HISTORY:
        this._show_history();
        break;

      case z.auth.AuthView.MODE.LIMIT:
        this._show_limit();
        break;

      case z.auth.AuthView.MODE.POSTED:
        this._show_posted_resend();
        break;

      case z.auth.AuthView.MODE.POSTED_OFFLINE:
        this._show_posted_offline();
        break;

      case z.auth.AuthView.MODE.POSTED_PENDING:
        this._show_posted_pending();
        break;

      case z.auth.AuthView.MODE.POSTED_RETRY:
        this._show_posted_retry();
        break;

      case z.auth.AuthView.MODE.POSTED_VERIFY:
        this._show_posted_verify();
        break;

      case z.auth.AuthView.MODE.VERIFY_ACCOUNT:
        this._show_verify_account();
        break;

      case z.auth.AuthView.MODE.VERIFY_CODE:
        this._show_verify_code();
        break;

      case z.auth.AuthView.MODE.VERIFY_PASSWORD:
        this._show_verify_password();
        break;

      default:
        this._show_account_register();
    }
  }

  //##############################################################################
  // Validation errors
  //##############################################################################

  /**
   * Add a validation error.
   *
   * @private
   * @param {string} string_identifier - Identifier of error message
   * @param {Array<string>|string} [types] - Input type(s) of validation error
   * @returns {undefined} No return value
   */
  _add_error(string_identifier, types) {
    const error = new z.auth.ValidationError(types || [], string_identifier);
    this.validation_errors.push(error);

    error.types.map(type => {
      switch (type) {
        case z.auth.AuthView.TYPE.CODE:
          this.failed_validation_code(true);
          break;

        case z.auth.AuthView.TYPE.EMAIL:
          this.failed_validation_email(true);
          break;
        case z.auth.AuthView.TYPE.NAME:
          this.failed_validation_name(true);
          break;

        case z.auth.AuthView.TYPE.PASSWORD:
          this.failed_validation_password(true);
          break;

        case z.auth.AuthView.TYPE.PHONE:
          this.failed_validation_phone(true);
          break;

        case z.auth.AuthView.TYPE.TERMS:
          this.failed_validation_terms(true);
          break;

        default:
          break;
      }
    });
  }

  /**
   * Removes all validation errors.
   * @private
   * @returns {undefined} No return value
   */
  _clear_errors() {
    this.failed_validation_code(false);
    this.failed_validation_email(false);
    this.failed_validation_name(false);
    this.failed_validation_password(false);
    this.failed_validation_phone(false);
    this.failed_validation_terms(false);
    this.validation_errors([]);
  }

  /**
   * Get the validation error by inout type.
   *
   * @private
   * @param {z.auth.AuthView.TYPE} type - Input type to get error for
   * @returns {z.auth.ValidationError} Validation Error
   */
  _get_error_by_type(type) {
    return ko.utils.arrayFirst(this.validation_errors(), ({types: error_types}) => error_types.includes(type));
  }

  /**
   * Check whether a form has errors and play the alert sound.
   * @private
   * @returns {boolean} Form has an error
   */
  _has_errors() {
    let has_error = false;
    if (this.validation_errors().length > 0) {
      amplify.publish(z.event.WebApp.AUDIO.PLAY, z.audio.AudioType.ALERT);
      has_error = true;
    }
    return has_error;
  }

  /**
   * Remove a validation error.
   *
   * @private
   * @param {string} type - Input type of validation error
   * @returns {undefined} No return value
   */
  _remove_error(type) {
    this.validation_errors.remove(this._get_error_by_type(type));

    switch (type) {
      case z.auth.AuthView.TYPE.CODE:
        this.failed_validation_code(false);
        break;

      case z.auth.AuthView.TYPE.EMAIL:
        this.failed_validation_email(false);
        break;

      case z.auth.AuthView.TYPE.NAME:
        this.failed_validation_name(false);
        break;

      case z.auth.AuthView.TYPE.PASSWORD:
        this.failed_validation_password(false);
        break;

      case z.auth.AuthView.TYPE.PHONE:
        this.failed_validation_phone(false);
        break;

      case z.auth.AuthView.TYPE.TERMS:
        this.failed_validation_terms(false);
        break;

      default:
        break;
    }
  }

  /**
   * Validate code input.
   * @private
   * @returns {boolean} Phone code is long enough
   */
  _validate_code() {
    return this.code().length >= 6;
  }

  /**
   * Validate email input.
   * @private
   * @returns {undefined} No return value
   */
  _validate_email() {
    const username = this.username()
      .trim()
      .toLowerCase();

    if (!username.length) {
      return this._add_error(z.string.auth_error_email_missing, z.auth.AuthView.TYPE.EMAIL);
    }

    if (!z.util.is_valid_email(username)) {
      this._add_error(z.string.auth_error_email_malformed, z.auth.AuthView.TYPE.EMAIL);
    }
  }

  /**
   * Validate the user input.
   *
   * @private
   * @param {z.auth.AuthView.MODE} mode - View state of the authentication page
   * @returns {boolean} User input has validation errors
   */
  _validate_input(mode) {
    this._clear_errors();

    if (mode === z.auth.AuthView.MODE.ACCOUNT_REGISTER) {
      this._validate_name();
    }

    const email_modes = [z.auth.AuthView.MODE.ACCOUNT_REGISTER, z.auth.AuthView.MODE.VERIFY_ACCOUNT];
    if (email_modes.includes(mode)) {
      this._validate_email();
    }

    const password_modes = [
      z.auth.AuthView.MODE.ACCOUNT_PASSWORD,
      z.auth.AuthView.MODE.ACCOUNT_REGISTER,
      z.auth.AuthView.MODE.VERIFY_ACCOUNT,
      z.auth.AuthView.MODE.VERIFY_PASSWORD,
    ];
    if (password_modes.includes(mode)) {
      this._validate_password(mode);
    }

    if (mode === z.auth.AuthView.MODE.ACCOUNT_PASSWORD) {
      this._validate_username();
    }

    const phone_modes = [z.auth.AuthView.MODE.ACCOUNT_PHONE, z.auth.AuthView.MODE.VERIFY_PASSWORD];
    if (phone_modes.includes(mode)) {
      this._validate_phone();
    }

    return !this._has_errors();
  }

  /**
   * Validate name input.
   * @private
   * @returns {undefined} No return value
   */
  _validate_name() {
    if (this.name().length < z.user.UserRepository.CONFIG.MINIMUM_NAME_LENGTH) {
      return this._add_error(z.string.auth_error_name_short, z.auth.AuthView.TYPE.NAME);
    }
  }

  /**
   * Validate password input.
   *
   * @private
   * @param {z.auth.AuthView.MODE} mode - View state of the authentication page
   * @returns {undefined} No return value
   */
  _validate_password(mode) {
    if (this.password().length < z.config.MINIMUM_PASSWORD_LENGTH) {
      if (mode === z.auth.AuthView.MODE.ACCOUNT_PASSWORD) {
        return this._add_error(z.string.auth_error_password_wrong, z.auth.AuthView.TYPE.PASSWORD);
      }
      this._add_error(z.string.auth_error_password_short, z.auth.AuthView.TYPE.PASSWORD);
    }
  }

  /**
   * Validate phone input.
   * @private
   * @returns {undefined} No return value
   */
  _validate_phone() {
    if (!z.util.is_valid_phone_number(this.phone_number_e164())) {
      this._add_error(z.string.auth_error_phone_number_invalid, z.auth.AuthView.TYPE.PHONE);
    }
  }

  /**
   * Validate username input.
   * @private
   * @returns {undefined} No return value
   */
  _validate_username() {
    const username = this.username()
      .trim()
      .toLowerCase();

    if (!username.length) {
      return this._add_error(z.string.auth_error_email_missing, z.auth.AuthView.TYPE.EMAIL);
    }

    const phone = z.util.phone_number_to_e164(username, this.country() || navigator.language);
    if (
      !z.util.is_valid_email(username) &&
      !z.util.is_valid_username(username) &&
      !z.util.is_valid_phone_number(phone)
    ) {
      this._add_error(z.string.auth_error_email_malformed, z.auth.AuthView.TYPE.EMAIL);
    }
  }

  //##############################################################################
  // Misc
  //##############################################################################

  /**
   * Logout the user again.
   * @todo What do we actually need to delete here
   * @returns {undefined} No return value
   */
  logout() {
    this.auth.repository.logout().then(() => {
      this.auth.repository.delete_access_token();
      window.location.replace('/auth');
    });
  }

  /**
   * User account has been verified.
   * @private
   * @param {boolean} [registration=true] - Verification from registration
   * @returns {undefined} No return value
   */
  _account_verified(registration = true) {
    this.logger.info('User account verified. User can now login.');
    if (registration) {
      amplify.publish(z.event.WebApp.ANALYTICS.EVENT, z.tracking.EventName.REGISTRATION.SUCCEEDED, {
        context: this.registration_context,
      });
    }
    this._authentication_successful();
  }

  /**
   * Append parameter to URL if exists.
   * @param {string} url - Previous URL string
   * @returns {string} Updated URL
   */
  _append_existing_parameters(url) {
    AuthViewModel.CONFIG.FORWARDED_URL_PARAMETERS.forEach(function(parameter_name) {
      url = z.util.forward_url_parameter(url, parameter_name);
    });

    return url;
  }

  /**
   * User successfully authenticated on the backend side.
   *
   * @note Gets the client and forwards the user to the login.
   * @private
   * @param {boolean} [auto_login=false] - Redirected with auto login parameter
   * @returns {undefined} No return value
   */
  _authentication_successful(auto_login = false) {
    this.logger.info('Logging in');

    this._get_self_user()
      .then(() => this.cryptography_repository.load_cryptobox(this.storage_service.db))
      .then(() => this.client_repository.get_valid_local_client())
      .catch(error => {
        const user_missing_email = error.type === z.user.UserError.TYPE.USER_MISSING_EMAIL;
        if (user_missing_email) {
          throw error;
        }

        const client_not_validated = error.type === z.client.ClientError.TYPE.NO_VALID_CLIENT;
        if (client_not_validated) {
          const client_et = this.client_repository.current_client();
          this.client_repository.current_client(undefined);
          return this.cryptography_repository.reset_cryptobox(client_et).then(deleted_everything => {
            if (deleted_everything) {
              this.logger.info('Database was completely reset. Reinitializing storage...');
              return this.storage_repository.storage_service.init(this.self_user().id);
            }
          });
        }
      })
      .then(() => {
        if (this.client_repository.current_client()) {
          this.logger.info('Active client found. Redirecting to app...');
          return this._redirect_to_app();
        }

        this.logger.info('No active client found. We need to register one...');
        this._register_client(auto_login);
      })
      .catch(error => {
        if (error.type !== z.user.UserError.TYPE.USER_MISSING_EMAIL) {
          this.logger.error(`Login failed: ${error.message}`, error);
          this._add_error(z.string.auth_error_misc);
          this._has_errors();
          this._set_hash(z.auth.AuthView.MODE.ACCOUNT_LOGIN);
        }
      });
  }

  /**
   * Get and store the self user.
   * @private
   * @returns {Promise} Resolves wit the Self user
   */
  _get_self_user() {
    return this.user_repository
      .get_me()
      .then(user_et => {
        this.self_user(user_et);
        this.logger.info(`Retrieved self user: ${this.self_user().id}`);
        this.pending_server_request(false);

        const has_email = this.self_user().email();
        if (!has_email) {
          this._set_hash(z.auth.AuthView.MODE.VERIFY_ACCOUNT);
          throw new z.user.UserError(z.user.UserError.TYPE.USER_MISSING_EMAIL);
        }

        return this.storage_service.init(this.self_user().id);
      })
      .then(() => {
        this.client_repository.init(this.self_user());
        return this.self_user();
      });
  }

  /**
   * Check whether the device has a local history.
   * @private
   * @returns {Promise<boolean>} Resolves with whether at least one conversation event was found
   */
  _has_local_history() {
    return this.storage_service.get_all(z.storage.StorageService.OBJECT_STORE.EVENTS).then(events => events.length > 0);
  }

  /**
   * Redirects to the app after successful login
   * @private
   * @returns {undefined} No return value
   */
  _redirect_to_app() {
    const redirect_url = this._append_existing_parameters('/');
    window.location.replace(redirect_url);
  }

<<<<<<< HEAD
  _register_client(team_registration) {
    return this.cryptography_repository
      .create_cryptobox(this.storage_service.db)
      .then(() => this.client_repository.register_client(team_registration ? undefined : this.password()))
      .then(client_observable => {
=======
  _register_client(auto_login) {
    return this.cryptography_repository.create_cryptobox(this.storage_service.db)
      .then(() => this.client_repository.register_client(auto_login ? undefined : this.password()))
      .then((client_observable) => {
>>>>>>> 494f89a5
        this.event_repository.current_client = client_observable;
        return this.event_repository.initialize_stream_state(client_observable().id);
      })
      .catch(error => {
        if (error.code === z.service.BackendClientError.STATUS_CODE.NOT_FOUND) {
          return this.logger.warn(`Cannot set starting point on notification stream: ${error.message}`, error);
        }
        throw error;
      })
      .then(() => this.client_repository.get_clients_for_self())
      .then(client_ets => {
        const number_of_clients = client_ets ? client_ets.length : 0;
        this.logger.info(`User has '${number_of_clients}' registered clients`, client_ets);

        // Show history screen if there are already registered clients
        if (number_of_clients) {
          return this._has_local_history().then(has_history => {
            this.device_reused(has_history);
            this._set_hash(z.auth.AuthView.MODE.HISTORY);
          });
        }

        // Make sure client entities always see the history screen
        if (this.client_repository.current_client().is_temporary()) {
          return this._set_hash(z.auth.AuthView.MODE.HISTORY);
        }

        // Don't show history screen if the webapp is the first client that has been registered
        this._redirect_to_app();
      })
      .catch(error => {
        if (error.type === z.client.ClientError.TYPE.TOO_MANY_CLIENTS) {
          this.logger.warn('User has already registered the maximum number of clients', error);
          return (window.location.hash = z.auth.AuthView.MODE.LIMIT);
        }
        this.logger.error(`Failed to register a new client: ${error.message}`, error);

        if (auto_login) {
          window.location.hash = z.auth.AuthView.MODE.ACCOUNT_LOGIN;
        }
      });
  }

  /**
   * Track app launch for Localytics
   * @private
   * @returns {undefined} No return value
   */
  _track_app_launch() {
    let mechanism = 'direct';
    if (document.referrer.startsWith('https://wire.com/verify/')) {
      mechanism = 'email_verify';
    } else if (document.referrer.startsWith('https://wire.com/forgot/')) {
      mechanism = 'password_reset';
    }
    amplify.publish(z.event.WebApp.ANALYTICS.EVENT, z.tracking.EventName.APP_LAUNCH, {mechanism});
  }
};

$(function() {
  if ($('.auth-page').length) {
    wire.auth.view = new z.ViewModel.AuthViewModel('auth-page', wire.auth);
  }
});

// jQuery helpers
$.fn.extend({
  focus_field() {
    this.each(function() {
      // Timeout needed (for Chrome): http://stackoverflow.com/a/17384592/451634
      window.setTimeout(() => {
        $(this).focus();
      }, 0);
    });
  },
});<|MERGE_RESOLUTION|>--- conflicted
+++ resolved
@@ -22,6 +22,7 @@
 window.z = window.z || {};
 window.z.ViewModel = z.ViewModel || {};
 
+// @formatter:off
 z.ViewModel.AuthViewModel = class AuthViewModel {
   static get CONFIG() {
     return {
@@ -491,19 +492,16 @@
     z.util.StorageUtil.set_value(z.storage.StorageKey.AUTH.PERSIST, true);
     z.util.StorageUtil.set_value(z.storage.StorageKey.AUTH.SHOW_LOGIN, true);
 
-<<<<<<< HEAD
     this.auth.repository
       .get_access_token()
-      .then(() => this._authentication_successful(true))
-      .catch(error => {
-=======
-    this.auth.repository.get_access_token()
       .then(() => {
-        amplify.publish(z.event.WebApp.ANALYTICS.EVENT, z.tracking.EventName.ACCOUNT.LOGGED_IN, {context: 'auto', remember_me: this.persist()});
+        amplify.publish(z.event.WebApp.ANALYTICS.EVENT, z.tracking.EventName.ACCOUNT.LOGGED_IN, {
+          context: 'auto',
+          remember_me: this.persist(),
+        });
         this._authentication_successful(true);
       })
-      .catch((error) => {
->>>>>>> 494f89a5
+      .catch(error => {
         this.pending_server_request(false);
         throw error;
       });
@@ -2192,18 +2190,11 @@
     window.location.replace(redirect_url);
   }
 
-<<<<<<< HEAD
-  _register_client(team_registration) {
+  _register_client(auto_login) {
     return this.cryptography_repository
       .create_cryptobox(this.storage_service.db)
-      .then(() => this.client_repository.register_client(team_registration ? undefined : this.password()))
+      .then(() => this.client_repository.register_client(auto_login ? undefined : this.password()))
       .then(client_observable => {
-=======
-  _register_client(auto_login) {
-    return this.cryptography_repository.create_cryptobox(this.storage_service.db)
-      .then(() => this.client_repository.register_client(auto_login ? undefined : this.password()))
-      .then((client_observable) => {
->>>>>>> 494f89a5
         this.event_repository.current_client = client_observable;
         return this.event_repository.initialize_stream_state(client_observable().id);
       })
