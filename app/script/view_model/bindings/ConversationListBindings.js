/*
 * Wire
 * Copyright (C) 2017 Wire Swiss GmbH
 *
 * This program is free software: you can redistribute it and/or modify
 * it under the terms of the GNU General Public License as published by
 * the Free Software Foundation, either version 3 of the License, or
 * (at your option) any later version.
 *
 * This program is distributed in the hope that it will be useful,
 * but WITHOUT ANY WARRANTY; without even the implied warranty of
 * MERCHANTABILITY or FITNESS FOR A PARTICULAR PURPOSE. See the
 * GNU General Public License for more details.
 *
 * You should have received a copy of the GNU General Public License
 * along with this program. If not, see http://www.gnu.org/licenses/.
 *
 */

'use strict';

// show scroll borders
ko.bindingHandlers.bordered_list = (function() {
  const calculate_borders = _.throttle(function($element) {
    if ($element) {
      window.requestAnimationFrame(function() {
<<<<<<< HEAD
        const archive_column = $($element).parent();
        if ($element.height() <= 0 || !$element.is_scrollable()) {
          return archive_column.removeClass('left-list-center-border-bottom conversations-center-border-top');
=======
        const list_column = $($element).parent();
        if (($element.height() <= 0) || !$element.is_scrollable()) {
          return list_column.removeClass('left-list-center-border-bottom conversations-center-border-top');
>>>>>>> c6aa6366
        }

        list_column.toggleClass('left-list-center-border-top', !$element.is_scrolled_top());
        list_column.toggleClass('left-list-center-border-bottom', !$element.is_scrolled_bottom());
      });
    }
  }, 100);

  return {
    init(element) {
      const $element = $(element);
      $element.on('scroll', () => calculate_borders($element));
      $('.left').on('click', () => calculate_borders($element));
      $(window).on('resize', () => calculate_borders($element));
      amplify.subscribe(z.event.WebApp.LIFECYCLE.LOADED, () => calculate_borders($element));
    },

    update(element, valueAccessor) {
      ko.unwrap(valueAccessor());
      calculate_borders($(element));
    },
  };
})();<|MERGE_RESOLUTION|>--- conflicted
+++ resolved
@@ -24,15 +24,9 @@
   const calculate_borders = _.throttle(function($element) {
     if ($element) {
       window.requestAnimationFrame(function() {
-<<<<<<< HEAD
-        const archive_column = $($element).parent();
+        const list_column = $($element).parent();
         if ($element.height() <= 0 || !$element.is_scrollable()) {
-          return archive_column.removeClass('left-list-center-border-bottom conversations-center-border-top');
-=======
-        const list_column = $($element).parent();
-        if (($element.height() <= 0) || !$element.is_scrollable()) {
           return list_column.removeClass('left-list-center-border-bottom conversations-center-border-top');
->>>>>>> c6aa6366
         }
 
         list_column.toggleClass('left-list-center-border-top', !$element.is_scrolled_top());
