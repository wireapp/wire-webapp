--- conflicted
+++ resolved
@@ -199,13 +199,8 @@
  */
 ko.bindingHandlers.enter = {
   init(element, valueAccessor, allBindings, data, context) {
-<<<<<<< HEAD
-    const wrapper = function(_data, event) {
-      if (event.keyCode === z.util.KEYCODE.ENTER && !event.shiftKey && !event.altKey) {
-=======
     const wrapper = function(_data, keyboard_event) {
       if (z.util.KeyboardUtil.is_enter_key(keyboard_event) && !keyboard_event.shiftKey && !keyboard_event.altKey) {
->>>>>>> b3d8e6d0
         const callback = valueAccessor();
         if (typeof callback === 'function') {
           callback.call(this, data, keyboard_event);
