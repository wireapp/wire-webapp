/*
 * Wire
 * Copyright (C) 2017 Wire Swiss GmbH
 *
 * This program is free software: you can redistribute it and/or modify
 * it under the terms of the GNU General Public License as published by
 * the Free Software Foundation, either version 3 of the License, or
 * (at your option) any later version.
 *
 * This program is distributed in the hope that it will be useful,
 * but WITHOUT ANY WARRANTY; without even the implied warranty of
 * MERCHANTABILITY or FITNESS FOR A PARTICULAR PURPOSE. See the
 * GNU General Public License for more details.
 *
 * You should have received a copy of the GNU General Public License
 * along with this program. If not, see http://www.gnu.org/licenses/.
 *
 */

'use strict';

/**
 * Focus input field when user starts typing if no other input field or textarea is selected.
 */
ko.bindingHandlers.focus_on_keydown = {
  init(element, valueAccessor, allBindings, data, context) {
<<<<<<< HEAD
    return ko.applyBindingsToNode(
      window,
      {
        event: {
          keydown(_data, event) {
            if ($('.detail-view').hasClass('modal-show')) {
              return false;
=======
    return ko.applyBindingsToNode(window, {
      event: {
        keydown(_data, keyboard_event) {
          if ($('.detail-view').hasClass('modal-show')) {
            return false;
          }

          // check for activeElement needed, cause in IE11 i could be undefined under some circumstances
          const active_element_is_input = document.activeElement && ['INPUT', 'TEXTAREA'].includes(document.activeElement.tagName);
          const is_arrow_key = z.util.KeyboardUtil.is_arrow_key(keyboard_event);

          if (!active_element_is_input && !is_arrow_key) {
            const is_meta_key_pressed = z.util.KeyboardUtil.is_meta_key(keyboard_event);
            const is_paste_action = z.util.KeyboardUtil.is_paste_action(keyboard_event);

            if (!is_meta_key_pressed || is_paste_action) {
              element.focus();
>>>>>>> b3d8e6d0
            }

            const meta_key_is_pressed = event.metaKey || event.ctrlKey;
            const is_paste_action = meta_key_is_pressed && event.keyCode === z.util.KEYCODE.KEY_V;
            const is_arrow_key = z.util.KEYCODE.is_arrow_key(event.keyCode);

            // check for activeElement needed, cause in IE11 i could be undefined under some circumstances
            const active_element_is_input =
              document.activeElement && ['INPUT', 'TEXTAREA'].includes(document.activeElement.tagName);

            if (!active_element_is_input && !is_arrow_key) {
              if (!meta_key_is_pressed || is_paste_action) {
                element.focus();
              }
            }

            return true;
          },
        },
      },
      context
    );
  },
};

/**
 * Show timestamp when hovering over the element.
 */
ko.bindingHandlers.show_all_timestamps = {
  init(element) {
    const $element = $(element);

    $element.on('mousemove mouseout', function(event) {
      const rect = $(this)
        .find('.messages')[0]
        .getBoundingClientRect();
      const show_timestamps = event.clientX > rect.right - 64 && event.clientX < rect.right;
      $('.time').toggleClass('show-timestamp', show_timestamps);
    });
  },
};

/**
 * Start loading image once they are in the viewport.
 */
ko.bindingHandlers.background_image = {
  init(element, valueAccessor, allBindingsAccessor) {
    let object_url;

    const _in_view = function(dom_element) {
      const box = dom_element.getBoundingClientRect();
      return (
        box.right >= 0 &&
        box.bottom >= 0 &&
        box.left <= document.documentElement.clientWidth &&
        box.top <= document.documentElement.clientHeight
      );
    };

    const _on_viewport_change = _.debounce(function() {
      if (_in_view(element) && asset_remote_data()) {
        asset_remote_data()
          .load()
          .then(function(blob) {
            $(element).removeClass('image-loading');
            object_url = window.URL.createObjectURL(blob);
            image_element[0].src = object_url;
            viewport_subscription.dispose();
          })
          .catch(() => {});
      }
    }, 500);

    const image_element = $(element).find('img');
    const asset_remote_data = valueAccessor();

    const viewport_changed = allBindingsAccessor.get('viewport_changed');
    const viewport_subscription = viewport_changed.subscribe(_on_viewport_change);
    const asset_subscription = asset_remote_data.subscribe(_on_viewport_change);

    _on_viewport_change();

    ko.utils.domNodeDisposal.addDisposeCallback(element, function() {
      viewport_subscription.dispose();
      asset_subscription.dispose();
      if (object_url) {
        window.URL.revokeObjectURL(object_url);
      }
    });
  },
};

/**
 * Generate message timestamp.
 */
ko.bindingHandlers.relative_timestamp = (function() {
  // timestamp that should be updated
  const timestamps = [];

  const calculate_timestamp = function(date) {
    const current_time = moment().local();
    const today = current_time.format('YYMMDD');
    const yesterday = current_time.subtract(1, 'days').format('YYMMDD');
    const current_day = date.local().format('YYMMDD');

    if (moment().diff(date, 'minutes') < 2) {
      return z.l10n.text(z.string.conversation_just_now);
    }

    if (moment().diff(date, 'minutes') < 60) {
      return date.fromNow();
    }

    if (current_day === today) {
      return date.local().format('HH:mm');
    }

    if (current_day === yesterday) {
      return `${z.l10n.text(z.string.conversation_yesterday)} ${date.local().format('HH:mm')}`;
    }

    if (moment().diff(date, 'days') < 7) {
      return date.local().format('dddd HH:mm');
    }

    return date.local().format('MMMM D, HH:mm');
  };

  const calculate_timestamp_day = function(date) {
    const now = moment().local();
    const today = now.format('YYMMDD');
    const yesterday = now.subtract(1, 'days').format('YYMMDD');
    const current_day = date.local().format('YYMMDD');

    if (moment().diff(date, 'minutes') < 2) {
      return z.l10n.text(z.string.conversation_just_now);
    }

    if (moment().diff(date, 'minutes') < 60) {
      return date.fromNow();
    }

    if (current_day === today) {
      return `${z.l10n.text(z.string.conversation_today)} ${date.local().format('HH:mm')}`;
    }

    if (current_day === yesterday) {
      return `${z.l10n.text(z.string.conversation_yesterday)} ${date.local().format('HH:mm')}`;
    }

    if (moment().diff(date, 'days') < 7) {
      return date.local().format('dddd HH:mm');
    }

    return date.local().format('dddd, MMMM D, HH:mm');
  };

  // should be fine to update every minute
  window.setInterval(function() {
    timestamps.map(timestamp_func => timestamp_func());
  }, 60 * 1000);

  const calculate = function(element, timestamp, is_day) {
    timestamp = window.parseInt(timestamp);
    const date = moment.unix(timestamp / 1000);

    if (is_day) {
      return $(element).text(calculate_timestamp_day(date));
    }

    return $(element).text(calculate_timestamp(date));
  };

  return {
    init(element, valueAccessor, allBindings) {
      const timestamp_func = function() {
        calculate(element, valueAccessor(), allBindings.get('relative_timestamp_day'));
      };

      timestamp_func();
      timestamps.push(timestamp_func);

      ko.utils.domNodeDisposal.addDisposeCallback(element, function() {
        const timestamp_index = timestamps.indexOf(timestamp_func);
        timestamps.splice(timestamp_index, 1);
      });
    },
  };
})();<|MERGE_RESOLUTION|>--- conflicted
+++ resolved
@@ -24,45 +24,25 @@
  */
 ko.bindingHandlers.focus_on_keydown = {
   init(element, valueAccessor, allBindings, data, context) {
-<<<<<<< HEAD
     return ko.applyBindingsToNode(
       window,
       {
         event: {
-          keydown(_data, event) {
+          keydown(_data, keyboard_event) {
             if ($('.detail-view').hasClass('modal-show')) {
               return false;
-=======
-    return ko.applyBindingsToNode(window, {
-      event: {
-        keydown(_data, keyboard_event) {
-          if ($('.detail-view').hasClass('modal-show')) {
-            return false;
-          }
-
-          // check for activeElement needed, cause in IE11 i could be undefined under some circumstances
-          const active_element_is_input = document.activeElement && ['INPUT', 'TEXTAREA'].includes(document.activeElement.tagName);
-          const is_arrow_key = z.util.KeyboardUtil.is_arrow_key(keyboard_event);
-
-          if (!active_element_is_input && !is_arrow_key) {
-            const is_meta_key_pressed = z.util.KeyboardUtil.is_meta_key(keyboard_event);
-            const is_paste_action = z.util.KeyboardUtil.is_paste_action(keyboard_event);
-
-            if (!is_meta_key_pressed || is_paste_action) {
-              element.focus();
->>>>>>> b3d8e6d0
             }
-
-            const meta_key_is_pressed = event.metaKey || event.ctrlKey;
-            const is_paste_action = meta_key_is_pressed && event.keyCode === z.util.KEYCODE.KEY_V;
-            const is_arrow_key = z.util.KEYCODE.is_arrow_key(event.keyCode);
 
             // check for activeElement needed, cause in IE11 i could be undefined under some circumstances
             const active_element_is_input =
               document.activeElement && ['INPUT', 'TEXTAREA'].includes(document.activeElement.tagName);
+            const is_arrow_key = z.util.KeyboardUtil.is_arrow_key(keyboard_event);
 
             if (!active_element_is_input && !is_arrow_key) {
-              if (!meta_key_is_pressed || is_paste_action) {
+              const is_meta_key_pressed = z.util.KeyboardUtil.is_meta_key(keyboard_event);
+              const is_paste_action = z.util.KeyboardUtil.is_paste_action(keyboard_event);
+
+              if (!is_meta_key_pressed || is_paste_action) {
                 element.focus();
               }
             }
