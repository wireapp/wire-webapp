/*
 * Wire
 * Copyright (C) 2017 Wire Swiss GmbH
 *
 * This program is free software: you can redistribute it and/or modify
 * it under the terms of the GNU General Public License as published by
 * the Free Software Foundation, either version 3 of the License, or
 * (at your option) any later version.
 *
 * This program is distributed in the hope that it will be useful,
 * but WITHOUT ANY WARRANTY; without even the implied warranty of
 * MERCHANTABILITY or FITNESS FOR A PARTICULAR PURPOSE. See the
 * GNU General Public License for more details.
 *
 * You should have received a copy of the GNU General Public License
 * along with this program. If not, see http://www.gnu.org/licenses/.
 *
 */

'use strict';

window.z = window.z || {};
window.z.ViewModel = z.ViewModel || {};

z.ViewModel.ModalType = {
  BLOCK: '.modal-block',
  CALL_EMPTY_CONVERSATION: '.modal-call-conversation-empty',
  CALL_NO_VIDEO_IN_GROUP: '.modal-call-no-video-in-group',
  CALL_START_ANOTHER: '.modal-call-second',
  CALLING: '.modal-calling',
  CLEAR: '.modal-clear',
  CLEAR_GROUP: '.modal-clear-group',
  CONNECTED_DEVICE: '.modal-connected-device',
  CONTACTS: '.modal-contacts',
  DELETE_ACCOUNT: '.modal-delete-account',
  DELETE_EVERYONE_MESSAGE: '.modal-delete-message-everyone',
  DELETE_MESSAGE: '.modal-delete-message',
  LEAVE: '.modal-leave',
  LOGOUT: '.modal-logout',
  NEW_DEVICE: '.modal-new-device',
  REMOVE_DEVICE: '.modal-remove-device',
  SESSION_RESET: '.modal-session-reset',
  TOO_LONG_MESSAGE: '.modal-too-long-message',
  TOO_MANY_MEMBERS: '.modal-too-many-members',
  UPLOAD_PARALLEL: '.modal-asset-upload-parallel',
  UPLOAD_TOO_LARGE: '.modal-asset-upload-too-large',
};

z.ViewModel.MODAL_CONSENT_TYPE = {
  INCOMING_CALL: 'incoming_call',
  MESSAGE: 'message',
  OUTGOING_CALL: 'outgoing_call',
};

z.ViewModel.ModalsViewModel = class ModalsViewModel {
  constructor(element_id) {
    this.logger = new z.util.Logger(
      'z.ViewModel.ModalsViewModel',
      z.config.LOGGER.OPTIONS,
    );

    this.modals = {};

    amplify.subscribe(z.event.WebApp.WARNING.MODAL, this.show_modal.bind(this));

    ko.applyBindings(this, document.getElementById(element_id));
  }

  /**
   * Show modal
   *
   * @param {z.ViewModel.ModalType} type - Indicates which modal to show
   * @param {Object} [options={}] - Information to configure modal
   * @param {Object} options.data - Content needed for visualization on modal
   * @param {Function} options.action - Called when action in modal is triggered
   * @returns {undefined} No return value
   */
  show_modal(type, options = {}) {
    const action_element = $(type).find('.modal-action');
    const message_element = $(type).find('.modal-text');
    const title_element = $(type).find('.modal-title');

    switch (type) {
      case z.ViewModel.ModalType.BLOCK:
        this._show_modal_block(options.data, title_element, message_element);
        break;
      case z.ViewModel.ModalType.CALL_FULL_CONVERSATION:
        this._show_modal_call_full_conversation(options.data, message_element);
        break;
      case z.ViewModel.ModalType.CALL_START_ANOTHER:
        this._show_modal_call_start_another(
          options.data,
          title_element,
          message_element,
        );
        break;
      case z.ViewModel.ModalType.CLEAR:
        type = this._show_modal_clear(options, type);
        break;
      case z.ViewModel.ModalType.CONNECTED_DEVICE:
        this._show_modal_connected_device(options.data);
        break;
      case z.ViewModel.ModalType.LEAVE:
        this._show_modal_leave(options.data, title_element);
        break;
      case z.ViewModel.ModalType.NEW_DEVICE:
        this._show_modal_new_device(
          options.data,
          title_element,
          message_element,
          action_element,
        );
        break;
      case z.ViewModel.ModalType.REMOVE_DEVICE:
        this._show_modal_remove_device(options.data, title_element);
        break;
      case z.ViewModel.ModalType.TOO_MANY_MEMBERS:
        this._show_modal_too_many_members(options.data, message_element);
        break;
      case z.ViewModel.ModalType.UPLOAD_PARALLEL:
        this._show_modal_upload_parallel(options.data, title_element);
        break;
      case z.ViewModel.ModalType.UPLOAD_TOO_LARGE:
        this._show_modal_upload_too_large(options.data, title_element);
        break;
      case z.ViewModel.ModalType.TOO_LONG_MESSAGE:
        this._show_modal_message_too_long(options.data, message_element);
        break;
      default:
        this.logger.warn(`Modal of type '${type}' is not supported`);
    }

    const modal = new zeta.webapp.module.Modal(type, null, function() {
      $(type).find('.modal-close').off('click');

      $(type).find('.modal-action').off('click');

      $(type).find('.modal-secondary').off('click');

      modal.destroy();

      if (typeof options.close === 'function') {
        options.close();
      }
    });

    $(type).find('.modal-close').click(() => modal.hide());

    $(type).find('.modal-secondary').click(() => {
      modal.hide(() => {
        if (typeof options.secondary === 'function') {
          options.secondary();
        }
      });
    });

    $(type).find('.modal-action').click(function() {
      const checkbox = $(type).find('.modal-checkbox');
      const input = $(type).find('.modal-input');

      if (checkbox.length) {
        options.action(checkbox.is(':checked'));
        checkbox.prop('checked', false);
      } else if (input.length) {
        options.action(input.val());
        input.val('');
      } else if (typeof options.action === 'function') {
        options.action();
      }

      modal.hide();
    });

    if (!modal.is_shown()) {
      this.logger.info(`Show modal of type '${type}'`);
    }
    modal.toggle();
  }

  _show_modal_block(content, title_element, message_element) {
    title_element.text(
      z.localization.Localizer.get_text({
        id: z.string.modal_block_conversation_headline,
        replace: {
          content: content,
          placeholder: '%@.name',
        },
      }),
    );

    message_element.text(
      z.localization.Localizer.get_text({
        id: z.string.modal_block_conversation_message,
        replace: {
          content: content,
          placeholder: '%@.name',
        },
      }),
    );
  }

<<<<<<< HEAD
  _show_modal_call_full_conversation(content, message_element) {
    message_element.text(
      z.localization.Localizer.get_text({
        id: z.string.modal_call_conversation_full_message,
        replace: {
          content: content,
          placeholder: '%no',
        },
      }),
    );
  }

  _show_modal_call_full_voice_channel(content, message_element) {
    message_element.text(
      z.localization.Localizer.get_text({
        id: z.string.modal_call_voice_channel_full_message,
        replace: {
          content: content,
          placeholder: '%no',
        },
      }),
    );
  }

=======
>>>>>>> 984fc7dc
  /**
   * Show modal for second call.
   *
   * @note Modal supports z.calling.enum.CALL_STATE.INCOMING, z.calling.enum.CALL_STATE.ONGOING, z.calling.enum.CALL_STATE.OUTGOING
   * @private
   *
   * @param {z.calling.enum.CALL_STATE} call_state - Current call state
   * @param {jQuery} title_element - Title element
   * @param {jQuery} message_element - Message element
   * @returns {undefined} No return value
   */
  _show_modal_call_start_another(call_state, title_element, message_element) {
    const action_element = $(z.ViewModel.ModalType.CALL_START_ANOTHER).find(
      '.modal-action',
    );

    action_element.text(
      z.l10n.text(z.string[`modal_call_second_${call_state}_action`]),
    );
    message_element.text(
      z.l10n.text(z.string[`modal_call_second_${call_state}_message`]),
    );
    return title_element.text(
      z.l10n.text(z.string[`modal_call_second_${call_state}_headline`]),
    );
  }

  _show_modal_clear(options, type) {
    if (
      options.conversation.is_group() &&
      !options.conversation.removed_from_conversation()
    ) {
      type = z.ViewModel.ModalType.CLEAR_GROUP;
    }

    const title_element = $(type).find('.modal-title');
    title_element.text(
      z.localization.Localizer.get_text({
        id: z.string.modal_clear_conversation_headline,
        replace: {
          content: options.data,
          placeholder: '%@.name',
        },
      }),
    );

    return type;
  }

  _show_modal_connected_device(devices) {
    const devices_element = $(z.ViewModel.ModalType.CONNECTED_DEVICE).find(
      '.modal-connected-devices',
    );

    devices_element.empty();

    devices.map(device => {
      $('<div>')
        .text(`${moment(device.time).format('MMMM Do YYYY, HH:mm')} - UTC`)
        .appendTo(devices_element);

      $('<div>')
        .text(
          `${z.l10n.text(
            z.string.modal_connected_device_from,
          )} ${device.model}`,
        )
        .appendTo(devices_element);
    });
  }

  _show_modal_leave(content, title_element) {
    title_element.text(
      z.localization.Localizer.get_text({
        id: z.string.modal_leave_conversation_headline,
        replace: {
          content: content,
          placeholder: '%@.name',
        },
      }),
    );
  }

  _show_modal_new_device(
    content,
    title_element,
    message_element,
    action_element,
  ) {
    let action_id, message_id;
    const joined_names = z.util.StringUtil.capitalize_first_char(
      z.util.LocalizerUtil.join_names(
        content.user_ets,
        z.string.Declension.NOMINATIVE,
      ),
    );

    let string_id;
    if (content.user_ets.length === 1) {
      string_id = content.user_ets[0].is_me
        ? z.string.modal_new_device_headline_you
        : z.string.modal_new_device_headline;
    } else {
      string_id = z.string.modal_new_device_headline_many;
    }

    title_element.text(
      z.localization.Localizer.get_text({
        id: string_id,
        replace: {
          content: joined_names,
          placeholder: content.user_ets.length === 1 ? '%@.name' : '%@.names',
        },
      }),
    );

    switch (content.consent_type) {
      case z.ViewModel.MODAL_CONSENT_TYPE.INCOMING_CALL:
        message_id = z.string.modal_new_device_call_incoming;
        action_id = z.string.modal_new_device_call_accept;
        break;
      case z.ViewModel.MODAL_CONSENT_TYPE.OUTGOING_CALL:
        message_id = z.string.modal_new_device_call_outgoing;
        action_id = z.string.modal_new_device_call_anyway;
        break;
      default:
        message_id = z.string.modal_new_device_message;
        action_id = z.string.modal_new_device_send_anyway;
    }

    message_element.text(z.l10n.text(message_id));
    action_element.text(z.l10n.text(action_id));
  }

  _show_modal_remove_device(content, title_element) {
    title_element.text(
      z.localization.Localizer.get_text({
        id: z.string.modal_remove_device_headline,
        replace: {
          content: content,
          placeholder: '%device_name',
        },
      }),
    );
  }

  _show_modal_too_many_members(content, message_element) {
    message_element.text(
      z.localization.Localizer.get_text({
        id: z.string.modal_too_many_members_message,
        replace: [
          {
            content: content.open_spots,
            placeholder: '%no',
          },
          {
            content: content.max,
            placeholder: '%max',
          },
        ],
      }),
    );
  }

  _show_modal_upload_parallel(content, title_element) {
    title_element.text(
      z.localization.Localizer.get_text({
        id: z.string.modal_uploads_parallel,
        replace: {
          content: content,
          placeholder: '%no',
        },
      }),
    );
  }

  _show_modal_upload_too_large(content, title_element) {
    title_element.text(
      z.localization.Localizer.get_text({
        id: z.string.conversation_asset_upload_too_large,
        replace: {
          content: content,
          placeholder: '%no',
        },
      }),
    );
  }

  _show_modal_message_too_long(content, message_element) {
    message_element.text(
      z.localization.Localizer.get_text({
        id: z.string.modal_too_long_message,
        replace: {
          content: content,
          placeholder: '%no',
        },
      }),
    );
  }
};<|MERGE_RESOLUTION|>--- conflicted
+++ resolved
@@ -199,33 +199,6 @@
     );
   }
 
-<<<<<<< HEAD
-  _show_modal_call_full_conversation(content, message_element) {
-    message_element.text(
-      z.localization.Localizer.get_text({
-        id: z.string.modal_call_conversation_full_message,
-        replace: {
-          content: content,
-          placeholder: '%no',
-        },
-      }),
-    );
-  }
-
-  _show_modal_call_full_voice_channel(content, message_element) {
-    message_element.text(
-      z.localization.Localizer.get_text({
-        id: z.string.modal_call_voice_channel_full_message,
-        replace: {
-          content: content,
-          placeholder: '%no',
-        },
-      }),
-    );
-  }
-
-=======
->>>>>>> 984fc7dc
   /**
    * Show modal for second call.
    *
