--- conflicted
+++ resolved
@@ -396,13 +396,7 @@
           .unblock_user(user_et)
           .then(() => {
             this.participants_bubble.hide();
-<<<<<<< HEAD
-            return this.conversation_repository.get_one_to_one_conversation(
-              user_et,
-            );
-=======
             return this.conversation_repository.get_1to1_conversation(user_et);
->>>>>>> f578e2e6
           })
           .then(conversation_et => {
             this.conversation_repository.update_participating_user_ets(
