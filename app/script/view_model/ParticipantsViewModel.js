--- conflicted
+++ resolved
@@ -232,22 +232,7 @@
       if (this.selectedService()) {
         this.selectedService().providerName(providerEntity.name);
       }
-<<<<<<< HEAD
-    });
-=======
-
-      return this.participants_bubble.toggle();
-    };
-
-    const bubble = wire.app.view.content.message_list.participant_bubble;
-    if (bubble && bubble.is_visible()) {
-      window.setTimeout(() => {
-        toggle_bubble();
-      }, z.motion.MotionDuration.LONG);
-    } else {
-      toggle_bubble();
-    }
->>>>>>> f4da3796
+    });
   }
 
   clickOnSelfProfile() {
@@ -477,7 +462,7 @@
     };
 
     const bubble = wire.app.view.content.message_list.participant_bubble;
-    const timeout = bubble && bubble.is_visible() ? 550 : 0;
+    const timeout = bubble && bubble.is_visible() ? z.motion.MotionDuration.LONG : 0;
     window.setTimeout(() => toggleBubble(), timeout);
   }
 };