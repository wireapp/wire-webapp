--- conflicted
+++ resolved
@@ -280,21 +280,11 @@
     let user_ids = this.user_selected().map(user_et => user_et.id);
     this.participants_bubble.hide();
 
-<<<<<<< HEAD
-    if (this.conversation().is_group()) {
+    if (this.conversation().is_group() || this.conversation().is_team_group()) {
       this.conversation_repository.add_members(this.conversation(), user_ids).then(() => {
         amplify.publish(z.event.WebApp.ANALYTICS.EVENT, z.tracking.EventName.CONVERSATION.ADD_TO_GROUP_CONVERSATION, {
           numberOfGroupParticipants: this.conversation().number_of_participants(),
           numberOfParticipantsAdded: user_ids.length,
-=======
-    if (this.conversation().is_group() || this.conversation().is_team_group()) {
-      this.conversation_repository.add_members(this.conversation(), user_ids)
-        .then(() => {
-          amplify.publish(z.event.WebApp.ANALYTICS.EVENT, z.tracking.EventName.CONVERSATION.ADD_TO_GROUP_CONVERSATION, {
-            numberOfGroupParticipants: this.conversation().number_of_participants(),
-            numberOfParticipantsAdded: user_ids.length,
-          });
->>>>>>> c6aa6366
         });
       });
     } else {
