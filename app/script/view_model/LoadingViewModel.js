/*
 * Wire
 * Copyright (C) 2018 Wire Swiss GmbH
 *
 * This program is free software: you can redistribute it and/or modify
 * it under the terms of the GNU General Public License as published by
 * the Free Software Foundation, either version 3 of the License, or
 * (at your option) any later version.
 *
 * This program is distributed in the hope that it will be useful,
 * but WITHOUT ANY WARRANTY; without even the implied warranty of
 * MERCHANTABILITY or FITNESS FOR A PARTICULAR PURPOSE. See the
 * GNU General Public License for more details.
 *
 * You should have received a copy of the GNU General Public License
 * along with this program. If not, see http://www.gnu.org/licenses/.
 *
 */

'use strict';

window.z = window.z || {};
window.z.viewModel = z.viewModel || {};

<<<<<<< HEAD
z.viewModel.LoadingViewModel = class LoadingViewModel {
  constructor(mainViewModel, repositories) {
    this.elementId = 'loading-screen';
    this.user_repository = repositories.user;
    this.loading_message = ko.observable('');
    this.loading_progress = ko.observable(0);
=======
z.ViewModel.LoadingViewModel = class LoadingViewModel {
  constructor(elementId, userRepository) {
    this.userRepository = userRepository;
    this.loadingMessage = ko.observable('');
    this.loadingProgress = ko.observable(0);
>>>>>>> d0109ad9

    this.elementId = elementId;

    this.loadingPercentage = ko.pureComputed(() => `${this.loadingProgress()}%`);

<<<<<<< HEAD
=======
    amplify.subscribe(z.event.WebApp.APP.UPDATE_PROGRESS, this.updateProgress.bind(this));

>>>>>>> d0109ad9
    ko.applyBindings(this, document.getElementById(this.elementId));
  }

  removeFromView() {
    $(`#${this.elementId}`).remove();
    amplify.unsubscribeAll(z.event.WebApp.APP.UPDATE_PROGRESS);
  }

  updateProgress(progress = 0, messageLocator, replaceContent) {
    const hasProgressIncreased = progress > this.loadingProgress();
    progress = hasProgressIncreased ? progress : this.loadingProgress() + 0.01;
    this.loadingProgress(progress);

    if (messageLocator) {
      let updatedLoadingMessage;

      switch (messageLocator) {
        case z.string.init_received_self_user: {
          updatedLoadingMessage = z.l10n.text(messageLocator, this.userRepository.self().first_name());
          break;
        }

        case z.string.init_decryption:
        case z.string.init_events: {
          if (z.util.Environment.frontend.is_production()) {
            updatedLoadingMessage = z.l10n.text(messageLocator);
            break;
          }

          const substitutes = {
            number1: replaceContent.handled,
            number2: replaceContent.total,
          };

          const handlingProgress = z.l10n.text(z.string.init_progress, substitutes);
          updatedLoadingMessage = `${z.l10n.text(messageLocator)}${handlingProgress}`;
          break;
        }

        default:
          updatedLoadingMessage = z.l10n.text(messageLocator);
      }

      this.loadingMessage(updatedLoadingMessage);
    }
  }
};<|MERGE_RESOLUTION|>--- conflicted
+++ resolved
@@ -22,30 +22,17 @@
 window.z = window.z || {};
 window.z.viewModel = z.viewModel || {};
 
-<<<<<<< HEAD
 z.viewModel.LoadingViewModel = class LoadingViewModel {
   constructor(mainViewModel, repositories) {
     this.elementId = 'loading-screen';
-    this.user_repository = repositories.user;
-    this.loading_message = ko.observable('');
-    this.loading_progress = ko.observable(0);
-=======
-z.ViewModel.LoadingViewModel = class LoadingViewModel {
-  constructor(elementId, userRepository) {
-    this.userRepository = userRepository;
+    this.userRepository = repositories.user;
     this.loadingMessage = ko.observable('');
     this.loadingProgress = ko.observable(0);
->>>>>>> d0109ad9
-
-    this.elementId = elementId;
 
     this.loadingPercentage = ko.pureComputed(() => `${this.loadingProgress()}%`);
 
-<<<<<<< HEAD
-=======
     amplify.subscribe(z.event.WebApp.APP.UPDATE_PROGRESS, this.updateProgress.bind(this));
 
->>>>>>> d0109ad9
     ko.applyBindings(this, document.getElementById(this.elementId));
   }
 
