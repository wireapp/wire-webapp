--- conflicted
+++ resolved
@@ -137,11 +137,7 @@
   }
 
   showGroupParticipant(userEntity) {
-<<<<<<< HEAD
-    this.selectedParticipant(null);
-=======
     this.selectedParticipant(undefined);
->>>>>>> 2d56147f
     if (userEntity.isBot) {
       return this._showService(userEntity);
     }
@@ -158,12 +154,6 @@
         this.selectedParticipant(serviceEntity);
         return this.integrationRepository.getProviderById(providerId);
       })
-<<<<<<< HEAD
-      .then(providerEntity => {
-        this.selectedParticipant().providerName(providerEntity.name);
-      });
-=======
       .then(providerEntity => this.selectedParticipant().providerName(providerEntity.name));
->>>>>>> 2d56147f
   }
 };