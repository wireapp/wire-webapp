--- conflicted
+++ resolved
@@ -56,13 +56,7 @@
     this.selfIsActiveParticipant = ko.pureComputed(() => {
       return this.isVisible() ? this.conversationEntity().isActiveParticipant() : false;
     });
-<<<<<<< HEAD
-    this.showActionRemove = ko.pureComputed(
-      () => this.selfIsActiveMember() && this.selectedIsInConversation() && !this.mainViewModel.isTemporaryGuest()
-    );
-=======
     this.showActionRemove = ko.pureComputed(() => this.selfIsActiveParticipant() && this.selectedIsInConversation());
->>>>>>> 3de8911c
     this.showGroupParticipant = this.showGroupParticipant.bind(this);
     this.shouldUpdateScrollbar = ko
       .computed(() => this.selectedService() && this.isVisible())
