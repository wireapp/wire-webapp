--- conflicted
+++ resolved
@@ -89,11 +89,6 @@
       return this.state() === ParticipantsViewModel.STATE.SERVICE_DETAILS;
     });
 
-<<<<<<< HEAD
-=======
-    this.conversation = ko.observable(new z.entity.Conversation());
-
->>>>>>> e4f11d29
     this.isTeam = this.teamRepository.isTeam;
     this.team = this.teamRepository.team;
     this.teamUsers = this.teamRepository.teamUsers;
