/*
 * Wire
 * Copyright (C) 2018 Wire Swiss GmbH
 *
 * This program is free software: you can redistribute it and/or modify
 * it under the terms of the GNU General Public License as published by
 * the Free Software Foundation, either version 3 of the License, or
 * (at your option) any later version.
 *
 * This program is distributed in the hope that it will be useful,
 * but WITHOUT ANY WARRANTY; without even the implied warranty of
 * MERCHANTABILITY or FITNESS FOR A PARTICULAR PURPOSE. See the
 * GNU General Public License for more details.
 *
 * You should have received a copy of the GNU General Public License
 * along with this program. If not, see http://www.gnu.org/licenses/.
 *
 */

'use strict';

window.z = window.z || {};
window.z.viewModel = z.viewModel || {};
window.z.viewModel.panel = z.viewModel.panel || {};

z.viewModel.panel.ConversationDetailsViewModel = class ConversationDetailsViewModel {
  constructor(mainViewModel, panelViewModel, repositories) {
    this.clickOnShowService = this.clickOnShowService.bind(this);
    this.clickOnShowUser = this.clickOnShowUser.bind(this);

    this.elementId = 'conversation-details';
    this.mainViewModel = mainViewModel;
    this.panelViewModel = panelViewModel;

    this.conversationRepository = repositories.conversation;
    this.integrationRepository = repositories.integration;
    this.teamRepository = repositories.team;
    this.userRepository = repositories.user;
    this.logger = new z.util.Logger('z.viewModel.panel.ConversationDetailsViewModel', z.config.LOGGER.OPTIONS);

    this.actionsViewModel = this.mainViewModel.actions;
    this.conversationEntity = this.conversationRepository.active_conversation;
    this.isTeam = this.teamRepository.isTeam;
    this.isTeamOnly = this.panelViewModel.isTeamOnly;
    this.showIntegrations = this.panelViewModel.showIntegrations;

    this.serviceParticipants = ko.observableArray();
    this.userParticipants = ko.observableArray();

    this.hasConversation = ko.pureComputed(() => !!this.conversationEntity());
    this.isVisible = ko.pureComputed(() => this.hasConversation() && this.panelViewModel.conversationDetailsVisible());

    this.availabilityLabel = ko.pureComputed(() => {
      if (this.isVisible() && this.isTeam() && this.conversationEntity().is_one2one()) {
        const userAvailability = this.firstParticipant() && this.firstParticipant().availability();
        const availabilitySetToNone = userAvailability === z.user.AvailabilityType.NONE;

        if (!availabilitySetToNone) {
          return z.user.AvailabilityMapper.nameFromType(userAvailability);
        }
      }
    });

    ko.computed(() => {
      if (this.hasConversation()) {
        this.serviceParticipants.removeAll();
        this.userParticipants.removeAll();

        this.conversationEntity()
          .participating_user_ets()
          .sort((userA, userB) => z.util.StringUtil.sort_by_priority(userA.first_name(), userB.first_name()))
          .map(userEntity => {
            if (userEntity.isBot) {
              return this.serviceParticipants.push(userEntity);
            }
            this.userParticipants.push(userEntity);
          });
      }
    });

    this.firstParticipant = ko.pureComputed(() => {
      return this.conversationEntity() && this.conversationEntity().firstUserEntity();
    });
    this.isSingleUserMode = ko.pureComputed(() => {
      if (this.hasConversation()) {
        return this.conversationEntity().is_one2one() || this.conversationEntity().is_request();
      }
    });
    this.userName = ko.pureComputed(() => (this.firstParticipant() ? this.firstParticipant().username() : ''));

    this.isGuest = ko.pureComputed(() => {
      return this.isSingleUserMode() && this.firstParticipant() && this.firstParticipant().isGuest();
    });

    this.isActiveParticipant = ko.pureComputed(() => {
      return this.conversationEntity() ? this.conversationEntity().isActiveParticipant() : false;
    });

    this.isNameEditable = ko.pureComputed(() => {
      if (this.hasConversation()) {
        return (
          this.conversationEntity().is_group() &&
          !this.conversationEntity().removed_from_conversation() &&
          !this.mainViewModel.isTemporaryGuest()
        );
      }
    });

    this.isVerified = ko.pureComputed(() => {
      if (this.hasConversation()) {
        return this.conversationEntity().verification_state() === z.conversation.ConversationVerificationState.VERIFIED;
      }
    });

    this.isEditingName = ko.observable(false);
    this.isEditingName.subscribe(value => {
      if (!value) {
        const name = $('.group-header .name span');
        return $('.group-header textarea').css('height', `${name.height()}px`);
      }
      $('.group-header textarea').val(this.conversationEntity().display_name());
    });

    this.showActionAddParticipants = ko.pureComputed(() => this.conversationEntity().is_group());
    this.showActionBlock = ko.pureComputed(() => {
      if (this.isSingleUserMode() && this.firstParticipant()) {
        return this.firstParticipant().is_connected() || this.firstParticipant().is_request();
      }
    });
    this.showActionCreateGroup = ko.pureComputed(() => this.conversationEntity().is_one2one());
    this.showActionCancelRequest = ko.pureComputed(() => this.conversationEntity().is_request());
    this.showActionClear = ko.pureComputed(() => {
      return !this.conversationEntity().is_request() && !this.conversationEntity().is_cleared();
    });
<<<<<<< HEAD
    this.showActionDevices = ko.pureComputed(() => this.conversationEntity().is_one2one());
=======
    this.showActionDevices = ko.pureComputed(() => {
      if (this.conversationEntity().is_one2one() && this.firstParticipant()) {
        return this.firstParticipant().is_connected() || this.firstParticipant().is_team_member();
      }
    });
>>>>>>> 3de8911c
    this.showActionGuestOptions = ko.pureComputed(() => this.conversationEntity().inTeam());
    this.showActionLeave = ko.pureComputed(() => {
      return this.conversationEntity().is_group() && !this.conversationEntity().removed_from_conversation();
    });

    this.participantsUserText = ko.pureComputed(() => {
      const hasMultipleParticipants = this.userParticipants().length > 1;
      return hasMultipleParticipants
        ? z.string.conversationDetailsParticipantsUsersMany
        : z.string.conversationDetailsParticipantsUsersOne;
    });
    this.participantsServiceText = ko.pureComputed(() => {
      const hasMultipleParticipants = this.serviceParticipants().length > 1;
      return hasMultipleParticipants
        ? z.string.conversationDetailsParticipantsServicesMany
        : z.string.conversationDetailsParticipantsServicesOne;
    });
    this.guestOptionsText = ko.pureComputed(() => {
      return this.isTeamOnly() ? z.string.conversationDetailsGuestsOff : z.string.conversationDetailsGuestsOn;
    });

    this.shouldUpdateScrollbar = ko
      .computed(() => this.serviceParticipants() && this.userParticipants() && this.isVisible())
      .extend({notify: 'always', rateLimit: {method: 'notifyWhenChangesStop', timeout: 0}});

    const addPeopleShortcut = z.ui.Shortcut.getShortcutTooltip(z.ui.ShortcutType.ADD_PEOPLE);
    this.addPeopleTooltip = ko.pureComputed(() => {
      return z.l10n.text(z.string.tooltipConversationDetailsAddPeople, addPeopleShortcut);
    });
  }

  clickOnAddParticipants() {
    this.panelViewModel.switchState(z.viewModel.PanelViewModel.STATE.ADD_PARTICIPANTS, false, true);
  }

  clickOnClose() {
    this.panelViewModel.closePanel();
  }

  clickOnCreateGroup() {
    amplify.publish(z.event.WebApp.CONVERSATION.CREATE_GROUP, 'conversation_details', this.firstParticipant());
  }

  clickOnDevices() {
    this.panelViewModel.showParticipantDevices(this.firstParticipant());
  }

  clickOnGuestOptions() {
    this.panelViewModel.switchState(z.viewModel.PanelViewModel.STATE.GUEST_OPTIONS);
  }

  clickOnShowUser(userEntity) {
    this.panelViewModel.showGroupParticipantUser(userEntity);
  }

  clickOnShowService(serviceEntity) {
    this.panelViewModel.showGroupParticipantService(serviceEntity);
  }

  clickToArchive() {
    this.actionsViewModel.archiveConversation(this.conversationEntity());
  }

  clickToBlock() {
    const userEntity = this.conversationEntity().firstUserEntity();
    const nextConversationEntity = this.conversationRepository.get_next_conversation(this.conversationEntity());

    this.actionsViewModel.blockUser(userEntity, true, nextConversationEntity);
  }

  clickToCancelRequest() {
    const userEntity = this.conversationEntity().firstUserEntity();
    const nextConversationEntity = this.conversationRepository.get_next_conversation(this.conversationEntity());

    this.actionsViewModel.cancelConnectionRequest(userEntity, true, nextConversationEntity);
  }

  clickToClear() {
    this.actionsViewModel.clearConversation(this.conversationEntity());
  }

  clickToEditGroupName() {
    if (this.isNameEditable()) {
      this.isEditingName(true);
    }
  }

  clickToLeave() {
    this.actionsViewModel.leaveConversation(this.conversationEntity());
  }

  clickToToggleMute() {
    this.actionsViewModel.toggleMuteConversation(this.conversationEntity());
  }

  renameConversation(data, event) {
    const currentConversationName = this.conversationEntity()
      .display_name()
      .trim();

    const newConversationName = z.util.StringUtil.remove_line_breaks(event.target.value.trim());

    const hasNameChanged = newConversationName.length && newConversationName !== currentConversationName;
    if (hasNameChanged) {
      event.target.value = currentConversationName;
      this.isEditingName(false);
      this.conversationRepository.rename_conversation(this.conversationEntity(), newConversationName);
    }
  }
};<|MERGE_RESOLUTION|>--- conflicted
+++ resolved
@@ -132,15 +132,7 @@
     this.showActionClear = ko.pureComputed(() => {
       return !this.conversationEntity().is_request() && !this.conversationEntity().is_cleared();
     });
-<<<<<<< HEAD
     this.showActionDevices = ko.pureComputed(() => this.conversationEntity().is_one2one());
-=======
-    this.showActionDevices = ko.pureComputed(() => {
-      if (this.conversationEntity().is_one2one() && this.firstParticipant()) {
-        return this.firstParticipant().is_connected() || this.firstParticipant().is_team_member();
-      }
-    });
->>>>>>> 3de8911c
     this.showActionGuestOptions = ko.pureComputed(() => this.conversationEntity().inTeam());
     this.showActionLeave = ko.pureComputed(() => {
       return this.conversationEntity().is_group() && !this.conversationEntity().removed_from_conversation();
