--- conflicted
+++ resolved
@@ -144,21 +144,14 @@
     this.showActionClear = ko.pureComputed(() => {
       return !this.activeConversation().is_request() && !this.activeConversation().is_cleared();
     });
-<<<<<<< HEAD
-    this.showActionGuestOptions = ko.pureComputed(() => this.conversationEntity().inTeam());
-=======
+    this.showActionLeave = ko.pureComputed(() => {
+      return this.activeConversation().is_group() && !this.activeConversation().removed_from_conversation();
+    });
+
     this.showActionGuestOptions = ko.pureComputed(() => this.activeConversation().inTeam());
     this.showActionTimedMessages = ko.pureComputed(() => {
       return this.activeConversation().is_group() && !this.activeConversation().isGuest();
     });
->>>>>>> 144c46d5
-    this.showActionLeave = ko.pureComputed(() => {
-      return this.activeConversation().is_group() && !this.activeConversation().removed_from_conversation();
-    });
-    this.showActionTimedMessages = ko.pureComputed(() => {
-      return this.conversationEntity().is_group() && !this.conversationEntity().isGuest();
-    });
-
     this.showSectionOptions = ko.pureComputed(() => this.showActionGuestOptions() || this.showActionTimedMessages());
 
     this.participantsUserText = ko.pureComputed(() => {
