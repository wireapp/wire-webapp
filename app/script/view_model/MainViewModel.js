/*
 * Wire
 * Copyright (C) 2018 Wire Swiss GmbH
 *
 * This program is free software: you can redistribute it and/or modify
 * it under the terms of the GNU General Public License as published by
 * the Free Software Foundation, either version 3 of the License, or
 * (at your option) any later version.
 *
 * This program is distributed in the hope that it will be useful,
 * but WITHOUT ANY WARRANTY; without even the implied warranty of
 * MERCHANTABILITY or FITNESS FOR A PARTICULAR PURPOSE. See the
 * GNU General Public License for more details.
 *
 * You should have received a copy of the GNU General Public License
 * along with this program. If not, see http://www.gnu.org/licenses/.
 *
 */

'use strict';

window.z = window.z || {};
window.z.viewModel = z.viewModel || {};

z.viewModel.MainViewModel = class MainViewModel {
  static get CONFIG() {
    return {
      PANEL: {
        BREAKPOINT: 1000,
        WIDTH: 304,
      },
    };
  }

  static get PANEL_STATE() {
    return {
      CLOSED: 'MainViewModel.PANEL_STATE.CLOSED',
      OPEN: 'MainViewModel.PANEL_STATE.OPEN',
    };
  }

  static get PANEL_STYLE() {
    return {
      CLOSED: {
        position: 'absolute',
        right: '0',
        transform: `translateX(${MainViewModel.CONFIG.PANEL.WIDTH}px)`,
        width: `${MainViewModel.CONFIG.PANEL.WIDTH}px`,
      },
      OPEN: {
        position: 'absolute',
        right: '0',
        transform: `translateX(0px)`,
        width: `${MainViewModel.CONFIG.PANEL.WIDTH}px`,
      },
    };
  }

  constructor(repositories) {
<<<<<<< HEAD
    this.closePanel = this.closePanel.bind(this);
    this.closePanelImmediatly = this.closePanelImmediatly.bind(this);
    this.openPanel = this.openPanel.bind(this);
    this.togglePanel = this.togglePanel.bind(this);
=======
    this.closePanelOnClick = this.closePanelOnClick.bind(this);
>>>>>>> 8dd34d51

    this.elementId = 'wire-main';
    this.userRepository = repositories.user;
    this.logger = new z.util.Logger('z.viewModel.MainViewModel', z.config.LOGGER.OPTIONS);

    this.selfUser = this.userRepository.self;

    this.isPanelOpen = ko.observable(false);

    this.actions = new z.viewModel.ActionsViewModel(this, repositories);

    this.content = new z.viewModel.ContentViewModel(this, repositories);
    this.list = new z.viewModel.ListViewModel(this, repositories);
    this.panel = new z.viewModel.PanelViewModel(this, repositories);

    this.modals = new z.viewModel.ModalsViewModel();
    this.lightbox = new z.viewModel.ImageDetailViewViewModel(this, repositories);
    this.loading = new z.viewModel.LoadingViewModel(this, repositories);
    this.shortcuts = new z.viewModel.ShortcutsViewModel(this, repositories);
    this.title = new z.viewModel.WindowTitleViewModel(this, repositories);
    this.videoCalling = new z.viewModel.VideoCallingViewModel(this, repositories);
    this.warnings = new z.viewModel.WarningsViewModel();

    this.mainClasses = ko.pureComputed(() => {
      if (this.selfUser()) {
        // deprecated - still used on input control hover
        return `main-accent-color-${this.selfUser().accent_id()} ${this.selfUser().accent_theme()} show`;
      }
    });

    ko.applyBindings(this, document.getElementById(this.elementId));
  }

  openPanel() {
    return this.togglePanel(MainViewModel.PANEL_STATE.OPEN);
  }

  closePanel() {
    return this.togglePanel(MainViewModel.PANEL_STATE.CLOSED);
  }

  closePanelImmediatly() {
    document.querySelector('.center-column__overlay').removeEventListener('click', this.togglePanel);
    document.querySelector('#app').classList.remove('app--panel-open');
    this.isPanelOpen(false);
  }

  togglePanel(forceState) {
    const app = document.querySelector('#app');
    const panel = document.querySelector('.right-column');

    const isPanelOpen = app.classList.contains('app--panel-open');
    const isAlreadyClosed = forceState === MainViewModel.PANEL_STATE.CLOSED && !isPanelOpen;
    const isAlreadyOpen = forceState === MainViewModel.PANEL_STATE.OPEN && isPanelOpen;

    const isInForcedState = isAlreadyClosed || isAlreadyOpen;
    if (isInForcedState) {
      return Promise.resolve();
    }

    const titleBar = document.querySelector('#conversation-title-bar');
    const input = document.querySelector('#conversation-input-bar');

    const isNarrowScreen = app.offsetWidth < MainViewModel.CONFIG.PANEL.BREAKPOINT;

    const centerWidthClose = app.offsetWidth - MainViewModel.CONFIG.PANEL.WIDTH;
    const centerWidthOpen = centerWidthClose - MainViewModel.CONFIG.PANEL.WIDTH;

    return new Promise(resolve => {
      panel.addEventListener('transitionend', () => {
        this._clearStyles(panel, ['width', 'transform', 'position', 'right', 'transition']);
        this._clearStyles(titleBar, ['width', 'transition']);
        this._clearStyles(input, ['width', 'transition']);

        const overlay = document.querySelector('.center-column__overlay');
        if (isPanelOpen) {
          app.classList.remove('app--panel-open');
          this.isPanelOpen(false);
          overlay.removeEventListener('click', this.closePanelOnClick);
        } else {
          app.classList.add('app--panel-open');
          this.isPanelOpen(true);
          overlay.addEventListener('click', this.closePanelOnClick);
        }
        window.dispatchEvent(new Event('resize'));
        resolve();
      });

      if (isPanelOpen) {
        this._applyStyle(panel, MainViewModel.PANEL_STYLE.OPEN);
        if (!isNarrowScreen) {
          this._applyStyle(titleBar, {width: `${centerWidthOpen}px`});
          this._applyStyle(input, {width: `${centerWidthOpen}px`});
        }
      } else {
        this._applyStyle(panel, MainViewModel.PANEL_STYLE.CLOSED);
        if (!isNarrowScreen) {
          this._applyStyle(titleBar, {width: `${centerWidthClose}px`});
          this._applyStyle(input, {width: `${centerWidthClose}px`});
        }
      }

      // https://developer.mozilla.org/en-US/Firefox/Performance_best_practices_for_Firefox_fe_engineers
      window.requestAnimationFrame(() =>
        window.setTimeout(() => {
          panel.style.transition = 'transform .35s cubic-bezier(0.19, 1, 0.22, 1)';
          const widthTransition = 'width .35s cubic-bezier(0.19, 1, 0.22, 1)';
          titleBar.style.transition = widthTransition;
          input.style.transition = widthTransition;

          if (isPanelOpen) {
            this._applyStyle(panel, MainViewModel.PANEL_STYLE.CLOSED);
            if (!isNarrowScreen) {
              this._applyStyle(titleBar, {width: `${centerWidthClose}px`});
              this._applyStyle(input, {width: `${centerWidthClose}px`});
            }
          } else {
            this._applyStyle(panel, MainViewModel.PANEL_STYLE.OPEN);
            if (!isNarrowScreen) {
              this._applyStyle(titleBar, {width: `${centerWidthOpen}px`});
              this._applyStyle(input, {width: `${centerWidthOpen}px`});
            }
          }
        }, 0)
      );
    });
  }

  _applyStyle(element, style) {
    Object.keys(style).forEach(key => (element.style[key] = style[key]));
  }

  _clearStyles(element, styles) {
    if (element) {
      styles.forEach(key => (element.style[key] = ''));
    }
  }

  closePanelOnClick() {
    this.panel.closePanel();
  }
};<|MERGE_RESOLUTION|>--- conflicted
+++ resolved
@@ -57,14 +57,11 @@
   }
 
   constructor(repositories) {
-<<<<<<< HEAD
     this.closePanel = this.closePanel.bind(this);
     this.closePanelImmediatly = this.closePanelImmediatly.bind(this);
+    this.closePanelOnClick = this.closePanelOnClick.bind(this);
     this.openPanel = this.openPanel.bind(this);
     this.togglePanel = this.togglePanel.bind(this);
-=======
-    this.closePanelOnClick = this.closePanelOnClick.bind(this);
->>>>>>> 8dd34d51
 
     this.elementId = 'wire-main';
     this.userRepository = repositories.user;
