--- conflicted
+++ resolved
@@ -80,15 +80,9 @@
     this.image_modal.show();
 
     this._load_image();
-<<<<<<< HEAD
-    $(document).on('keydown.lightbox', event => {
-      switch (event.keyCode) {
-        case z.util.KEYCODE.ESC:
-=======
-    $(document).on('keydown.lightbox', (keyboard_event) => {
+    $(document).on('keydown.lightbox', keyboard_event => {
       switch (keyboard_event.key) {
         case z.util.KeyboardUtil.KEY.ESC:
->>>>>>> b3d8e6d0
           this.click_on_close();
           break;
         case z.util.KeyboardUtil.KEY.ARROW_DOWN:
