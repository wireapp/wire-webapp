--- conflicted
+++ resolved
@@ -68,10 +68,6 @@
       replace:
         placeholder: '%shortcut'
         content: z.ui.Shortcut.get_shortcut_tooltip z.ui.ShortcutType.PING
-<<<<<<< HEAD
-
-=======
->>>>>>> 3290b53b
     @picture_tooltip = z.localization.Localizer.get_text z.string.tooltip_conversation_picture
     @file_tooltip = z.localization.Localizer.get_text z.string.tooltip_conversation_file
 
@@ -85,7 +81,6 @@
       host_selector: '#conversation-input-ephemeral'
       scroll_selector: window
 
-    window.skata = @ephemeral_menu
     @_init_subscriptions()
 
   _init_subscriptions: ->
