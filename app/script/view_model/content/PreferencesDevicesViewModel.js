/*
 * Wire
 * Copyright (C) 2017 Wire Swiss GmbH
 *
 * This program is free software: you can redistribute it and/or modify
 * it under the terms of the GNU General Public License as published by
 * the Free Software Foundation, either version 3 of the License, or
 * (at your option) any later version.
 *
 * This program is distributed in the hope that it will be useful,
 * but WITHOUT ANY WARRANTY; without even the implied warranty of
 * MERCHANTABILITY or FITNESS FOR A PARTICULAR PURPOSE. See the
 * GNU General Public License for more details.
 *
 * You should have received a copy of the GNU General Public License
 * along with this program. If not, see http://www.gnu.org/licenses/.
 *
 */

'use strict';

window.z = window.z || {};
window.z.ViewModel = z.ViewModel || {};
window.z.ViewModel.content = z.ViewModel.content || {};

z.ViewModel.content.PreferencesDevicesViewModel = class PreferencesDevicesViewModel {
  constructor(
    element_id,
    preferences_device_details,
    client_repository,
    conversation_repository,
    cryptography_repository
  ) {
    this.click_on_remove_device = this.click_on_remove_device.bind(this);
    this.click_on_show_device = this.click_on_show_device.bind(this);
    this.update_device_info = this.update_device_info.bind(this);

    this.preferences_device_details = preferences_device_details;
    this.client_repository = client_repository;
    this.conversation_repository = conversation_repository;
    this.cryptography_repository = cryptography_repository;
    this.logger = new z.util.Logger('z.ViewModel.content.PreferencesDevicesViewModel', z.config.LOGGER.OPTIONS);

    this.self_user = this.client_repository.self_user;

<<<<<<< HEAD
    this.current_client = this.client_repository.current_client;
    this.displayClientId = ko.pureComputed(
      () => (this.current_client() ? z.util.zero_padding(this.current_client().id, 16) : '')
    );
=======
    this.current_client = this.client_repository.currentClient;
>>>>>>> ed835fa0

    this.activated_in = ko.observable(z.l10n.text(z.string.preferences_devices_activated_in));
    this.activated_on = ko.observable(z.l10n.text(z.string.preferences_devices_activated_on));
    this.devices = ko.observableArray();
    this.displayFingerPrint = ko.observable('');

    this.should_update_scrollbar = ko
      .computed(() => {
        return this.devices();
      })
      .extend({notify: 'always', rateLimit: 500});

    this._update_activation_location('?');

    // All clients except the current client
    this.client_repository.clients.subscribe(client_ets => {
      const devices = client_ets.filter(client_et => client_et.id !== this.current_client().id);
      this.devices(devices);
    });
  }

  _update_activation_location(location, template = z.string.preferences_devices_activated_in) {
    const text = z.l10n.text(template, location);
    const sanitizedText = z.util.StringUtil.splitAtPivotElement(text, location);
    this.activated_in(sanitizedText);
  }

  _update_activation_time(time, template = z.string.preferences_devices_activated_on) {
    const formattedTime = z.util.format_timestamp(time);
    const text = z.l10n.text(template, formattedTime);
    const sanitizedText = z.util.StringUtil.splitAtPivotElement(text, formattedTime);
    this.activated_on(sanitizedText);
  }

  _update_device_location(location) {
    z.location.get_location(location.lat, location.lon).then(retrieved_location => {
      if (retrieved_location) {
        this._update_activation_location(`${retrieved_location.place}, ${retrieved_location.country_code}`);
      }
    });
  }

  click_on_show_device(device_et) {
    this.preferences_device_details.device(device_et);
    amplify.publish(z.event.WebApp.CONTENT.SWITCH, z.ViewModel.content.CONTENT_STATE.PREFERENCES_DEVICE_DETAILS);
  }

  click_on_remove_device(device_et, event) {
    amplify.publish(z.event.WebApp.WARNING.MODAL, z.ViewModel.ModalType.REMOVE_DEVICE, {
      action: password => {
        this.client_repository.deleteClient(device_et.id, password);
      },
      data: device_et.model,
    });
    event.stopPropagation();
  }

  update_device_info() {
    if (this.current_client() && !this.displayFingerPrint()) {
      if (this.current_client().location) {
        this._update_device_location(this.current_client().location);
      }

      this._update_activation_time(this.current_client().time);
      this.displayFingerPrint(z.util.zero_padding(this.cryptography_repository.get_local_fingerprint()));
    }
  }
};<|MERGE_RESOLUTION|>--- conflicted
+++ resolved
@@ -43,14 +43,10 @@
 
     this.self_user = this.client_repository.self_user;
 
-<<<<<<< HEAD
-    this.current_client = this.client_repository.current_client;
+    this.current_client = this.client_repository.currentClient;
     this.displayClientId = ko.pureComputed(
       () => (this.current_client() ? z.util.zero_padding(this.current_client().id, 16) : '')
     );
-=======
-    this.current_client = this.client_repository.currentClient;
->>>>>>> ed835fa0
 
     this.activated_in = ko.observable(z.l10n.text(z.string.preferences_devices_activated_in));
     this.activated_on = ko.observable(z.l10n.text(z.string.preferences_devices_activated_on));
