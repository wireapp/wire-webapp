/*
 * Wire
 * Copyright (C) 2018 Wire Swiss GmbH
 *
 * This program is free software: you can redistribute it and/or modify
 * it under the terms of the GNU General Public License as published by
 * the Free Software Foundation, either version 3 of the License, or
 * (at your option) any later version.
 *
 * This program is distributed in the hope that it will be useful,
 * but WITHOUT ANY WARRANTY; without even the implied warranty of
 * MERCHANTABILITY or FITNESS FOR A PARTICULAR PURPOSE. See the
 * GNU General Public License for more details.
 *
 * You should have received a copy of the GNU General Public License
 * along with this program. If not, see http://www.gnu.org/licenses/.
 *
 */

<<<<<<< HEAD
import emojiBindings from './emoji.json';
=======
import * as StorageUtil from 'utils/StorageUtil';
>>>>>>> 9639714f

window.z = window.z || {};
window.z.viewModel = z.viewModel || {};
window.z.viewModel.content = z.viewModel.content || {};

z.viewModel.content.EmojiInputViewModel = class EmojiInputViewModel {
  static get CONFIG() {
    return {
      LIST: {
        LENGTH: 5,
        OFFSET_LEFT: 8,
        OFFSET_TOP: 8,
      },
    };
  }

  // DO NOT USE COLON WITH LOWERCASE LETTERS IN THE SHORTCUTS, or you will prevent searching emojis.
  // For example, while :D should be replaced with unicode symbol, :d should allow searching for :dancer:
  /* eslint-disable sort-keys, no-multi-spaces */
  static get INLINE_REPLACEMENT() {
    return [
      {shortcut: ':)', name: 'slight smile'},
      {shortcut: ':-)', name: 'slight smile'},
      {shortcut: ':D', name: 'smile'},
      {shortcut: ':-D', name: 'smile'},
      {shortcut: ':-d', name: 'grinning'},
      {shortcut: 'B-)', name: 'sunglasses'},
      {shortcut: 'b-)', name: 'sunglasses'},
      {shortcut: '8-)', name: 'sunglasses'},
      {shortcut: ':(', name: 'disappointed'},
      {shortcut: ':-(', name: 'disappointed'},
      {shortcut: ';)', name: 'wink'},
      {shortcut: ';-)', name: 'wink'},
      {shortcut: ';-]', name: 'wink'},
      {shortcut: ';]', name: 'wink'},
      {shortcut: ':/', name: 'confused'},
      {shortcut: ':-/', name: 'confused'},
      {shortcut: ':P', name: 'stuck out tongue'},
      {shortcut: ':-P', name: 'stuck out tongue'},
      {shortcut: ':-p', name: 'stuck out tongue'},
      {shortcut: ';P', name: 'stuck out tongue winking eye'},
      {shortcut: ';-P', name: 'stuck out tongue winking eye'},
      {shortcut: ';-p', name: 'stuck out tongue winking eye'},
      {shortcut: ':O', name: 'open mouth'},
      {shortcut: ':-o', name: 'open mouth'},
      {shortcut: 'O:)', name: 'innocent'},
      {shortcut: 'O:-)', name: 'innocent'},
      {shortcut: 'o:)', name: 'innocent'},
      {shortcut: 'o:-)', name: 'innocent'},
      {shortcut: ';^)', name: 'smirk'},
      {shortcut: ':@', name: 'angry'},
      {shortcut: '>:(', name: 'rage'},
      {shortcut: '}:-)', name: 'smiling imp'},
      {shortcut: '}:)', name: 'smiling imp'},
      {shortcut: '3:-)', name: 'smiling imp'},
      {shortcut: '3:)', name: 'smiling imp'},
      {shortcut: ":'-(", name: 'cry'},
      {shortcut: ":'(", name: 'cry'},
      {shortcut: ';(', name: 'cry'},
      {shortcut: ":'-)", name: 'joy'},
      {shortcut: ":')", name: 'joy'},
      {shortcut: ':*', name: 'kissing heart'},
      {shortcut: ':^*', name: 'kissing heart'},
      {shortcut: ':-*', name: 'kissing heart'},
      {shortcut: ':-|', name: 'neutral face'},
      {shortcut: ':|', name: 'neutral face'},
      {shortcut: ':$', name: 'flushed'},
      {shortcut: ':-X', name: 'no mouth'},
      {shortcut: ':X', name: 'no mouth'},
      {shortcut: ':-#', name: 'no mouth'},
      {shortcut: ':#', name: 'no mouth'},
      {shortcut: '\\o/', name: 'raised hands'},
      {shortcut: '<3', name: 'heart'},
      {shortcut: '</3', name: 'broken heart'},
    ].sort((first, second) => {
      const isUnequalLength = first.shortcut.length !== second.shortcut.length;

      return isUnequalLength
        ? second.shortcut.length - first.shortcut.length
        : first.shortcut.localeCompare(second.shortcut);
    });
  }
  /* eslint-enable sort-keys, no-multi-spaces */

  constructor(mainViewModel, contentViewModel, repositories) {
    this.removeEmojiPopup = this.removeEmojiPopup.bind(this);
    this.updatedReplaceEmojiPreference = this.updatedReplaceEmojiPreference.bind(this);

    const EMOJI_DIV_CLASS = 'conversation-input-bar-emoji-list';
    this.INLINE_MAX_LENGTH = EmojiInputViewModel.INLINE_REPLACEMENT.reduce((accumulator, currentItem) => {
      return accumulator.length > currentItem.length ? accumulator : currentItem;
    }).length;

    this.isVisible = false;

    this.emojiList = [];
    this.emojiDict = {};

    this.emojiDiv = $(`<div class='${EMOJI_DIV_CLASS}' />`);
    this.emojiStartPosition = -1;
    this.emojiUsageCount = StorageUtil.getValue(z.storage.StorageKey.CONVERSATION.EMOJI_USAGE_COUNT) || {};

    this.shouldReplaceEmoji = repositories.properties.getPreference(z.properties.PROPERTIES_TYPE.EMOJI.REPLACE_INLINE);

    $(document).on('click', `.${EMOJI_DIV_CLASS}`, event => {
      const clicked = $(event.target);
      const emojiLine = clicked.hasClass('emoji') ? clicked : clicked.closest('.emoji');
      const [input] = $('#conversation-input-bar-text');
      this._enterEmojiPopupLine(input, emojiLine);
      return false;
    });

    $(document).on('mouseenter', `.${EMOJI_DIV_CLASS} .emoji`, event => {
      $(`.${EMOJI_DIV_CLASS} .emoji`).removeClass('selected');
      $(event.currentTarget).addClass('selected');
    });

    for (const code in emojiBindings) {
      const details = emojiBindings[code];

      // Ignore 'tone' emojis for now, they clutter suggestions too much.
      if (details.alpha_code.match(/_tone\d/)) {
        continue;
      }

      const icon = String.fromCodePoint.apply(null, details.output.split('-').map(char => `0x${char}`));
      const alphaCodes = [details.alpha_code, ...details.aliases.split('|')];
      alphaCodes.forEach(alphaCode => {
        if (alphaCode) {
          const name = alphaCode
            .slice(1, -1)
            .replace(/_/g, ' ')
            .toLowerCase();
          this.emojiList.push({icon, name});
          this.emojiDict[name] = icon;
        }
      });
    }

    this._initSubscriptions();
  }

  onInputKeyDown(data, keyboardEvent) {
    const input = keyboardEvent.target;

    // Handling just entered inline emoji
    switch (keyboardEvent.key) {
      case z.util.KeyboardUtil.KEY.SPACE: {
        if (this._tryReplaceInlineEmoji(input)) {
          return false;
        }
        break;
      }

      case z.util.KeyboardUtil.KEY.TAB: {
        if (this._tryReplaceInlineEmoji(input)) {
          keyboardEvent.preventDefault();
          return true;
        }
        break;
      }

      default:
        break;
    }

    // Handling emoji popup
    if (this.isVisible) {
      switch (keyboardEvent.key) {
        case z.util.KeyboardUtil.KEY.ESC: {
          this.removeEmojiPopup();
          keyboardEvent.preventDefault();
          return true;
        }

        case z.util.KeyboardUtil.KEY.ARROW_UP:
        case z.util.KeyboardUtil.KEY.ARROW_DOWN: {
          this._rotateEmojiPopup(z.util.KeyboardUtil.isKey(keyboardEvent, z.util.KeyboardUtil.KEY.ARROW_UP));
          this.suppressKeyUp = true;
          keyboardEvent.preventDefault();
          return true;
        }

        case z.util.KeyboardUtil.KEY.ENTER:
        case z.util.KeyboardUtil.KEY.TAB: {
          if (keyboardEvent.shiftKey && z.util.KeyboardUtil.isEnterKey(keyboardEvent)) {
            break;
          }

          this._enterEmojiPopupLine(input, this.emojiDiv.find('.emoji.selected'));
          keyboardEvent.preventDefault();
          return true;
        }

        default:
          break;
      }
    }

    // Handling inline emoji in the whole text
    if (z.util.KeyboardUtil.isEnterKey(keyboardEvent)) {
      this._replaceAllInlineEmoji(input);
    }

    return false;
  }

  onInputKeyUp(data, keyboardEvent) {
    if (this.suppressKeyUp) {
      this.suppressKeyUp = false;
      return true;
    }

    const input = keyboardEvent.target;
    const {selectionStart: selection, value: text} = input;

    if (text) {
      const popupTrigger = text.slice(Math.max(selection - 2, 0), selection);
      const containsPopupTrigger = /\B:$/.test(popupTrigger);
      if (containsPopupTrigger) {
        this.emojiStartPosition = selection;
        this._updateEmojiPopup(input);
      } else if (this.emojiStartPosition !== -1) {
        if (selection < this.emojiStartPosition || text[this.emojiStartPosition - 1] !== ':') {
          this.removeEmojiPopup();
        } else {
          this._updateEmojiPopup(input);
        }
      }
    }

    return true;
  }

  _initSubscriptions() {
    amplify.subscribe(z.event.WebApp.CONTENT.SWITCH, this.removeEmojiPopup);
    amplify.subscribe(z.event.WebApp.PROPERTIES.UPDATE.EMOJI.REPLACE_INLINE, this.updatedReplaceEmojiPreference);
    amplify.subscribe(z.event.WebApp.PROPERTIES.UPDATED, properties => {
      this.updatedReplaceEmojiPreference(properties.settings.emoji.replace_inline);
    });
  }

  updatedReplaceEmojiPreference(preference) {
    this.shouldReplaceEmoji = preference;
  }

  _tryReplaceInlineEmoji(input) {
    const {selectionStart: selection, value: text} = input;

    if (this.shouldReplaceEmoji && text) {
      const textUntilCursor = text.substring(Math.max(0, selection - this.INLINE_MAX_LENGTH - 1), selection);

      for (const replacement of EmojiInputViewModel.INLINE_REPLACEMENT) {
        const icon = this.emojiDict[replacement.name];
        if (icon) {
          const validInlineEmojiRegEx = new RegExp(`(^|\\s)${this._escapeRegexp(replacement.shortcut)}$`);

          if (validInlineEmojiRegEx.test(textUntilCursor)) {
            this.emojiStartPosition = selection - replacement.shortcut.length + 1;
            this._enterEmoji(input, icon);

            return true;
          }
        }
      }
    }

    return false;
  }

  _replaceAllInlineEmoji(input) {
    if (!this.shouldReplaceEmoji) {
      return false;
    }

    const {selectionStart: selection, value: text} = input;
    let textBeforeCursor = text.substr(0, selection);
    let textAfterCursor = text.substr(selection);

    for (const replacement of EmojiInputViewModel.INLINE_REPLACEMENT) {
      const icon = this.emojiDict[replacement.name];

      if (icon) {
        const validIInlineEmojiRegex = new RegExp(`(^|\\s)${this._escapeRegexp(replacement.shortcut)}(?=\\s|$)`, 'g');
        textBeforeCursor = textBeforeCursor.replace(validIInlineEmojiRegex, `$1${icon}`);
        textAfterCursor = textAfterCursor.replace(validIInlineEmojiRegex, `$1${icon}`);
      }
    }

    input.value = `${textBeforeCursor}${textAfterCursor}`;
    input.setSelectionRange(textBeforeCursor.length, textBeforeCursor.length);
    ko.utils.triggerEvent(input, 'change');
    $(input).focus();
  }

  _updateEmojiPopup(input) {
    const {selectionStart: selection, value: text} = input;
    if (!text) {
      return;
    }

    const query = text.substr(this.emojiStartPosition, selection - this.emojiStartPosition);
    if (!query.length) {
      return this._closeEmojiPopup();
    }

    const shouldRemovePopup = !this.emojiList.length || query.startsWith(' ') || /\s{2,}/.test(query);
    if (shouldRemovePopup) {
      return this.removeEmojiPopup();
    }

    const queryWords = query.split(' ');
    const expectedWords = (query.match(/\s/g) || []).length + 1;

    const emojiMatched = this.emojiList
      .filter(emoji => {
        const emojiNameWords = emoji.name.split(' ');

        if (emojiNameWords.length < expectedWords) {
          return false;
        }

        return queryWords.every(queryWord => {
          return emojiNameWords.some(emojiNameWord => emojiNameWord.startsWith(queryWord));
        });
      })
      .reduce((accumulator, emoji) => {
        const iconNotFound = !accumulator.find(item => item.icon === emoji.icon);
        if (iconNotFound) {
          accumulator.push(emoji);
        }
        return accumulator;
      }, [])
      .sort((emojiA, emojiB) => {
        const usageCountA = this._getUsageCount(emojiA.name);
        const usageCountB = this._getUsageCount(emojiB.name);

        const sameUsageCount = usageCountA === usageCountB;
        return sameUsageCount
          ? z.util.StringUtil.sortByPriority(emojiA.name, emojiB.name, query)
          : usageCountB - usageCountA;
      })
      .slice(0, EmojiInputViewModel.CONFIG.LIST.LENGTH)
      .map(emoji => {
        return `
          <div class='emoji'>
            <span class='symbol'>${emoji.icon}</span><span class='name'>${emoji.name}</span>
          </div>`;
      })
      .join('');

    if (emojiMatched === '') {
      return this._closeEmojiPopup();
    }

    window.addEventListener('click', this.removeEmojiPopup);
    this.isVisible = true;
    this.emojiDiv
      .html(emojiMatched)
      .appendTo('body')
      .show();
    this.emojiDiv.find('.emoji:nth(0)').addClass('selected');

    const position = z.util.popup.getCursorPixelPosition(input);
    const top = position.top - this.emojiDiv.height() - EmojiInputViewModel.CONFIG.LIST.OFFSET_TOP;
    const left = position.left - EmojiInputViewModel.CONFIG.LIST.OFFSET_LEFT;

    this.emojiDiv.css('left', left);
    this.emojiDiv.css('top', top);
  }

  _rotateEmojiPopup(backward) {
    const previous = this.emojiDiv.find('.emoji.selected');
    const newSelection = (previous.index() + (backward ? -1 : 1)) % this.emojiDiv.find('.emoji').length;
    previous.removeClass('selected');
    this.emojiDiv.find(`.emoji:nth(${newSelection})`).addClass('selected');
  }

  _enterEmojiPopupLine(input, emojiLine) {
    const emojiIcon = emojiLine.find('.symbol').text();
    const emojiName = emojiLine
      .find('.name')
      .text()
      .toLowerCase();

    this._enterEmoji(input, emojiIcon);
    this._increaseUsageCount(emojiName); // only emojis selected from the list should affect the count
  }

  _enterEmoji(input, emojiIcon) {
    const {selectionStart: selection, value: text} = input;

    const textBeforeEmoji = text.substr(0, this.emojiStartPosition - 1);
    const textAfterEmoji = text.substr(selection);
    const newCursorPosition = textBeforeEmoji.length + emojiIcon.length;
    input.value = `${textBeforeEmoji}${emojiIcon}${textAfterEmoji}`;
    input.setSelectionRange(newCursorPosition, newCursorPosition);
    this.removeEmojiPopup();
    ko.utils.triggerEvent(input, 'change');
    $(input).focus();
  }

  _closeEmojiPopup() {
    this.isVisible = false;
    window.removeEventListener('click', this.removeEmojiPopup);
    this.emojiDiv.remove();
  }

  removeEmojiPopup() {
    this._closeEmojiPopup();
    this.emojiStartPosition = -1;
  }

  _getUsageCount(emojiName) {
    return this.emojiUsageCount[emojiName] || 0;
  }

  _increaseUsageCount(emojiName) {
    this.emojiUsageCount[emojiName] = this._getUsageCount(emojiName) + 1;
    StorageUtil.setValue(z.storage.StorageKey.CONVERSATION.EMOJI_USAGE_COUNT, this.emojiUsageCount);
  }

  _escapeRegexp(string) {
    return string.replace(/[-/\\^$*+?.()|[\]{}]/g, '\\$&');
  }
};<|MERGE_RESOLUTION|>--- conflicted
+++ resolved
@@ -17,11 +17,8 @@
  *
  */
 
-<<<<<<< HEAD
 import emojiBindings from './emoji.json';
-=======
 import * as StorageUtil from 'utils/StorageUtil';
->>>>>>> 9639714f
 
 window.z = window.z || {};
 window.z.viewModel = z.viewModel || {};
