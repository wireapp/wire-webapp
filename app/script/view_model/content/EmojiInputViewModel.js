--- conflicted
+++ resolved
@@ -114,15 +114,9 @@
     this.emojiList = [];
     this.emojiDict = {};
 
-<<<<<<< HEAD
-    this.emoji_div = $(`<div class='${emoji_div_class}' />`);
-    this.emoji_start_pos = -1;
-    this.emoji_usage_count = z.util.StorageUtil.getValue(z.storage.StorageKey.CONVERSATION.EMOJI_USAGE_COUNT) || {};
-=======
     this.emojiDiv = $(`<div class='${EMOJI_DIV_CLASS}' />`);
     this.emojiStartPosition = -1;
-    this.emojiUsageCount = z.util.StorageUtil.get_value(z.storage.StorageKey.CONVERSATION.EMOJI_USAGE_COUNT) || {};
->>>>>>> 99907605
+    this.emojiUsageCount = z.util.StorageUtil.getValue(z.storage.StorageKey.CONVERSATION.EMOJI_USAGE_COUNT) || {};
 
     this.shouldReplaceEmoji = repositories.properties.getPreference(z.properties.PROPERTIES_TYPE.EMOJI.REPLACE_INLINE);
 
@@ -359,21 +353,13 @@
         }
         return accumulator;
       }, [])
-<<<<<<< HEAD
-      .sort((emoji_a, emoji_b) => {
-        const usage_count_a = this._get_usage_count(emoji_a.name);
-        const usage_count_b = this._get_usage_count(emoji_b.name);
-        if (usage_count_a === usage_count_b) {
-          return z.util.StringUtil.sortByPriority(emoji_a.name, emoji_b.name, query);
-=======
       .sort((emojiA, emojiB) => {
         const usageCountA = this._getUsageCount(emojiA.name);
         const usageCountB = this._getUsageCount(emojiB.name);
 
         const sameUsageCount = usageCountA === usageCountB;
         if (sameUsageCount) {
-          return z.util.StringUtil.sort_by_priority(emojiA.name, emojiB.name, query);
->>>>>>> 99907605
+          return z.util.StringUtil.sortByPriority(emojiA.name, emojiB.name, query);
         }
         return usageCountB - usageCountA;
       })
@@ -486,15 +472,9 @@
     return this.emojiUsageCount[emojiName] || 0;
   }
 
-<<<<<<< HEAD
-  _inc_usage_count(emoji_name) {
-    this.emoji_usage_count[emoji_name] = this._get_usage_count(emoji_name) + 1;
-    z.util.StorageUtil.setValue(z.storage.StorageKey.CONVERSATION.EMOJI_USAGE_COUNT, this.emoji_usage_count);
-=======
   _increaseUsageCount(emojiName) {
     this.emojiUsageCount[emojiName] = this._getUsageCount(emojiName) + 1;
-    z.util.StorageUtil.set_value(z.storage.StorageKey.CONVERSATION.EMOJI_USAGE_COUNT, this.emojiUsageCount);
->>>>>>> 99907605
+    z.util.StorageUtil.setValue(z.storage.StorageKey.CONVERSATION.EMOJI_USAGE_COUNT, this.emojiUsageCount);
   }
 
   _escapeRegexp(string) {
