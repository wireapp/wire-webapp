/*
 * Wire
 * Copyright (C) 2018 Wire Swiss GmbH
 *
 * This program is free software: you can redistribute it and/or modify
 * it under the terms of the GNU General Public License as published by
 * the Free Software Foundation, either version 3 of the License, or
 * (at your option) any later version.
 *
 * This program is distributed in the hope that it will be useful,
 * but WITHOUT ANY WARRANTY; without even the implied warranty of
 * MERCHANTABILITY or FITNESS FOR A PARTICULAR PURPOSE. See the
 * GNU General Public License for more details.
 *
 * You should have received a copy of the GNU General Public License
 * along with this program. If not, see http://www.gnu.org/licenses/.
 *
 */

'use strict';

window.z = window.z || {};
window.z.viewModel = z.viewModel || {};
window.z.viewModel.content = z.viewModel.content || {};

z.viewModel.content.PreferencesDeviceDetailsViewModel = class PreferencesDeviceDetailsViewModel {
  static get SESSION_RESET_STATE() {
    return {
      CONFIRMATION: 'confirmation',
      ONGOING: 'ongoing',
      RESET: 'reset',
    };
  }

  constructor(mainViewModel, contentViewModel, repositories) {
<<<<<<< HEAD
    this.client_repository = repositories.client;
    this.conversation_repository = repositories.conversation;
    this.cryptography_repository = repositories.cryptography;
=======
    this.clientRepository = repositories.client;
    this.conversationRepository = repositories.conversation;
    this.cryptographyRepository = repositories.cryptography;
>>>>>>> 422e5d5a
    this.logger = new z.util.Logger('z.viewModel.content.PreferencesDeviceDetailsViewModel', z.config.LOGGER.OPTIONS);

    this.selfUser = this.clientRepository.selfUser;

    this.activationLocation = ko.observableArray([]);
    this.activationDate = ko.observableArray([]);
    this.device = ko.observable();
<<<<<<< HEAD
    this.device.subscribe(device_et => {
      if (device_et) {
        this.session_reset_state(z.viewModel.content.PreferencesDeviceDetailsViewModel.SESSION_RESET_STATE.RESET);
        this.fingerprint([]);
        this._update_fingerprint();
        this._update_activation_location('?');
        this._update_activation_time(device_et.time);
        if (device_et.location) {
          this._update_device_location(device_et.location);
        }
      }
    });

    this.session_reset_state = ko.observable(
      z.viewModel.content.PreferencesDeviceDetailsViewModel.SESSION_RESET_STATE.RESET
    );
    this.fingerprint = ko.observableArray([]);

    this.activated_in = ko.observableArray([]);
    this.activated_on = ko.observableArray([]);
=======
    this.fingerprint = ko.observableArray([]);
    this.sessionResetState = ko.observable(PreferencesDeviceDetailsViewModel.SESSION_RESET_STATE.RESET);

    this.device.subscribe(clientEntity => {
      if (clientEntity) {
        const {location, time} = clientEntity;
        this.sessionResetState(PreferencesDeviceDetailsViewModel.SESSION_RESET_STATE.RESET);

        this._updateFingerprint();
        this._updateActivationLocation('?');
        this._updateActivationTime(time);
        if (location) {
          this._updateLocation(location);
        }
      }
    });
>>>>>>> 422e5d5a
  }

  _updateActivationLocation(location) {
    const stringTemplate = z.string.preferences_devices_activated_in;
    const sanitizedText = z.util.StringUtil.splitAtPivotElement(stringTemplate, '{{location}}', location);
    this.activationLocation(sanitizedText);
  }

  _updateActivationTime(time) {
    const formattedTime = z.util.format_timestamp(time);
    const stringTemplate = z.string.preferences_devices_activated_on;
    const sanitizedText = z.util.StringUtil.splitAtPivotElement(stringTemplate, '{{date}}', formattedTime);
    this.activationDate(sanitizedText);
  }

  _updateLocation({lat: latitude, lon: longitude}) {
    if (latitude && longitude) {
      z.location.getLocation(latitude, longitude).then(mappedLocation => {
        if (mappedLocation) {
          const {countryCode, place} = mappedLocation;
          this._updateActivationLocation(`${place}, ${countryCode}`);
        }
      });
    }
  }

  _updateFingerprint() {
    this.fingerprint([]);

    this.cryptographyRepository.getRemoteFingerprint(this.selfUser().id, this.device().id).then(fingerprint => {
      this.fingerprint(z.util.zero_padding(fingerprint, 16).match(/.{1,2}/g));
    });
  }

<<<<<<< HEAD
  click_on_details_close() {
=======
  clickOnDetailsClose() {
>>>>>>> 422e5d5a
    amplify.publish(z.event.WebApp.CONTENT.SWITCH, z.viewModel.ContentViewModel.STATE.PREFERENCES_DEVICES);
    this.device(null);
  }

<<<<<<< HEAD
  click_on_reset_session() {
    this.session_reset_state(z.viewModel.content.PreferencesDeviceDetailsViewModel.SESSION_RESET_STATE.ONGOING);
=======
  clickOnResetSession() {
    this.sessionResetState(PreferencesDeviceDetailsViewModel.SESSION_RESET_STATE.ONGOING);
>>>>>>> 422e5d5a

    const selfConversationId = this.conversationRepository.self_conversation().id;
    this.conversationRepository
      .reset_session(this.selfUser().id, this.device().id, selfConversationId)
      .then(() => {
        window.setTimeout(() => {
<<<<<<< HEAD
          this.session_reset_state(
            z.viewModel.content.PreferencesDeviceDetailsViewModel.SESSION_RESET_STATE.CONFIRMATION
          );
        }, z.motion.MotionDuration.LONG);

        window.setTimeout(() => {
          this.session_reset_state(z.viewModel.content.PreferencesDeviceDetailsViewModel.SESSION_RESET_STATE.RESET);
        }, 5000);
      })
      .catch(error => {
        this.session_reset_state(z.viewModel.content.PreferencesDeviceDetailsViewModel.SESSION_RESET_STATE.RESET);
=======
          this.sessionResetState(PreferencesDeviceDetailsViewModel.SESSION_RESET_STATE.CONFIRMATION);
        }, z.motion.MotionDuration.LONG);

        window.setTimeout(() => {
          this.sessionResetState(PreferencesDeviceDetailsViewModel.SESSION_RESET_STATE.RESET);
        }, 5000);
      })
      .catch(error => {
        this.sessionResetState(PreferencesDeviceDetailsViewModel.SESSION_RESET_STATE.RESET);
>>>>>>> 422e5d5a
        throw error;
      });
  }

<<<<<<< HEAD
  click_on_remove_device() {
    amplify.publish(z.event.WebApp.WARNING.MODAL, z.viewModel.ModalsViewModel.TYPE.REMOVE_DEVICE, {
=======
  clickOnRemoveDevice() {
    // @todo Add failure case ux WEBAPP-3570
    amplify.publish(z.event.WebApp.WARNING.MODAL, z.viewModel.WarningsViewModel.TYPE.REMOVE_DEVICE, {
>>>>>>> 422e5d5a
      action: password => {
        this.clientRepository
          .deleteClient(this.device().id, password)
          .then(() => this.clickOnDetailsClose())
          .catch(error => amplify.subscribe(z.event.WebApp.AUDIO.PLAY, z.audio.AudioType.ALERT));
      },
      data: this.device().model,
    });
  }

  toggleDeviceVerification() {
    const toggleVerified = !this.device().meta.is_verified();
    this.clientRepository.verifyClient(this.selfUser().id, this.device(), toggleVerified);
  }
};<|MERGE_RESOLUTION|>--- conflicted
+++ resolved
@@ -33,15 +33,9 @@
   }
 
   constructor(mainViewModel, contentViewModel, repositories) {
-<<<<<<< HEAD
-    this.client_repository = repositories.client;
-    this.conversation_repository = repositories.conversation;
-    this.cryptography_repository = repositories.cryptography;
-=======
     this.clientRepository = repositories.client;
     this.conversationRepository = repositories.conversation;
     this.cryptographyRepository = repositories.cryptography;
->>>>>>> 422e5d5a
     this.logger = new z.util.Logger('z.viewModel.content.PreferencesDeviceDetailsViewModel', z.config.LOGGER.OPTIONS);
 
     this.selfUser = this.clientRepository.selfUser;
@@ -49,28 +43,6 @@
     this.activationLocation = ko.observableArray([]);
     this.activationDate = ko.observableArray([]);
     this.device = ko.observable();
-<<<<<<< HEAD
-    this.device.subscribe(device_et => {
-      if (device_et) {
-        this.session_reset_state(z.viewModel.content.PreferencesDeviceDetailsViewModel.SESSION_RESET_STATE.RESET);
-        this.fingerprint([]);
-        this._update_fingerprint();
-        this._update_activation_location('?');
-        this._update_activation_time(device_et.time);
-        if (device_et.location) {
-          this._update_device_location(device_et.location);
-        }
-      }
-    });
-
-    this.session_reset_state = ko.observable(
-      z.viewModel.content.PreferencesDeviceDetailsViewModel.SESSION_RESET_STATE.RESET
-    );
-    this.fingerprint = ko.observableArray([]);
-
-    this.activated_in = ko.observableArray([]);
-    this.activated_on = ko.observableArray([]);
-=======
     this.fingerprint = ko.observableArray([]);
     this.sessionResetState = ko.observable(PreferencesDeviceDetailsViewModel.SESSION_RESET_STATE.RESET);
 
@@ -87,7 +59,6 @@
         }
       }
     });
->>>>>>> 422e5d5a
   }
 
   _updateActivationLocation(location) {
@@ -122,41 +93,19 @@
     });
   }
 
-<<<<<<< HEAD
-  click_on_details_close() {
-=======
   clickOnDetailsClose() {
->>>>>>> 422e5d5a
     amplify.publish(z.event.WebApp.CONTENT.SWITCH, z.viewModel.ContentViewModel.STATE.PREFERENCES_DEVICES);
     this.device(null);
   }
 
-<<<<<<< HEAD
-  click_on_reset_session() {
-    this.session_reset_state(z.viewModel.content.PreferencesDeviceDetailsViewModel.SESSION_RESET_STATE.ONGOING);
-=======
   clickOnResetSession() {
     this.sessionResetState(PreferencesDeviceDetailsViewModel.SESSION_RESET_STATE.ONGOING);
->>>>>>> 422e5d5a
 
     const selfConversationId = this.conversationRepository.self_conversation().id;
     this.conversationRepository
       .reset_session(this.selfUser().id, this.device().id, selfConversationId)
       .then(() => {
         window.setTimeout(() => {
-<<<<<<< HEAD
-          this.session_reset_state(
-            z.viewModel.content.PreferencesDeviceDetailsViewModel.SESSION_RESET_STATE.CONFIRMATION
-          );
-        }, z.motion.MotionDuration.LONG);
-
-        window.setTimeout(() => {
-          this.session_reset_state(z.viewModel.content.PreferencesDeviceDetailsViewModel.SESSION_RESET_STATE.RESET);
-        }, 5000);
-      })
-      .catch(error => {
-        this.session_reset_state(z.viewModel.content.PreferencesDeviceDetailsViewModel.SESSION_RESET_STATE.RESET);
-=======
           this.sessionResetState(PreferencesDeviceDetailsViewModel.SESSION_RESET_STATE.CONFIRMATION);
         }, z.motion.MotionDuration.LONG);
 
@@ -166,19 +115,13 @@
       })
       .catch(error => {
         this.sessionResetState(PreferencesDeviceDetailsViewModel.SESSION_RESET_STATE.RESET);
->>>>>>> 422e5d5a
         throw error;
       });
   }
 
-<<<<<<< HEAD
-  click_on_remove_device() {
-    amplify.publish(z.event.WebApp.WARNING.MODAL, z.viewModel.ModalsViewModel.TYPE.REMOVE_DEVICE, {
-=======
   clickOnRemoveDevice() {
     // @todo Add failure case ux WEBAPP-3570
     amplify.publish(z.event.WebApp.WARNING.MODAL, z.viewModel.WarningsViewModel.TYPE.REMOVE_DEVICE, {
->>>>>>> 422e5d5a
       action: password => {
         this.clientRepository
           .deleteClient(this.device().id, password)
