--- conflicted
+++ resolved
@@ -138,26 +138,17 @@
       event.target.blur();
     }
 
-<<<<<<< HEAD
-    this.submitted_username(entered_username);
+    this.submitted_username(normalized_username);
     this.user_repository
-      .change_username(entered_username)
-=======
-    this.submitted_username(normalized_username);
-    this.user_repository.change_username(normalized_username)
->>>>>>> b3d8e6d0
+      .change_username(normalized_username)
       .then(() => {
         if (this.entered_username() === this.submitted_username()) {
           this.username_error(null);
           this.username_saved(true);
 
-<<<<<<< HEAD
           amplify.publish(z.event.WebApp.ANALYTICS.EVENT, z.tracking.EventName.SETTINGS.SET_USERNAME, {
-            length: entered_username.length,
+            length: normalized_username.length,
           });
-=======
-          amplify.publish(z.event.WebApp.ANALYTICS.EVENT, z.tracking.EventName.SETTINGS.SET_USERNAME, {length: normalized_username.length});
->>>>>>> b3d8e6d0
 
           event.target.blur();
           window.setTimeout(() => {
@@ -178,50 +169,29 @@
   verify_username(username, event) {
     const entered_username = event.target.value.toLowerCase().replace(/[^a-z0-9_]/g, '');
 
-<<<<<<< HEAD
-    if (entered_username.length < 2 || entered_username === this.self_user().username()) {
-=======
     const username_too_short = entered_username.length < z.user.UserRepository.CONFIG.MINIMUM_USERNAME_LENGTH;
     const username_unchanged = entered_username === this.self_user().username();
     if (username_too_short || username_unchanged) {
->>>>>>> b3d8e6d0
       this.username_error(null);
       return;
     }
 
     this.entered_username(entered_username);
-<<<<<<< HEAD
-    this.user_repository
-      .verify_username(entered_username)
-      .then(() => {
-        if (this.entered_username() === entered_username) {
-          this.username_error('available');
-        }
-      })
-      .catch(error => {
-        if (
-          error.type === z.user.UserError.TYPE.USERNAME_TAKEN &&
-          this.entered_username() === this.submitted_username()
-        ) {
-          return this.username_error('taken');
-        }
-      });
-=======
 
     if (z.user.UserHandleGenerator.validate_handle(entered_username)) {
-      this.user_repository.verify_username(entered_username)
+      this.user_repository
+        .verify_username(entered_username)
         .then(() => {
           if (this.entered_username() === entered_username) {
             this.username_error('available');
           }
         })
-        .catch((error) => {
+        .catch(error => {
           if (error.type === z.user.UserError.TYPE.USERNAME_TAKEN && this.entered_username() === entered_username) {
             return this.username_error('taken');
           }
         });
     }
->>>>>>> b3d8e6d0
   }
 
   check_new_clients() {
