--- conflicted
+++ resolved
@@ -258,20 +258,12 @@
   set_picture(new_user_picture) {
     if (new_user_picture.size > z.config.MAXIMUM_IMAGE_FILE_SIZE) {
       const maximum_size_in_mb = z.config.MAXIMUM_IMAGE_FILE_SIZE / 1024 / 1024;
-<<<<<<< HEAD
       const warningMessage = z.l10n.text(z.string.modalPictureTooLargeMessage, maximum_size_in_mb);
       return this._show_upload_warning(warningMessage);
     }
 
     if (!z.config.SUPPORTED_PROFILE_IMAGE_TYPES.includes(new_user_picture.type)) {
       return this._show_upload_warning(z.l10n.text(z.string.modalPictureFileFormatMessage));
-=======
-      return this._show_upload_warning(z.l10n.text(z.string.alertUploadTooLarge, maximum_size_in_mb));
-    }
-
-    if (!z.config.SUPPORTED_PROFILE_IMAGE_TYPES.includes(new_user_picture.type)) {
-      return this._show_upload_warning(z.l10n.text(z.string.alertUploadFileFormat));
->>>>>>> a78a7734
     }
 
     const min_height = z.user.UserRepository.CONFIG.MINIMUM_PICTURE_SIZE.HEIGHT;
@@ -282,11 +274,7 @@
         return this.user_repository.change_picture(new_user_picture);
       }
 
-<<<<<<< HEAD
       return this._show_upload_warning(z.l10n.text(z.string.modalPictureTooSmallMessage));
-=======
-      return this._show_upload_warning(z.l10n.text(z.string.alertUploadTooSmall));
->>>>>>> a78a7734
     });
   }
 
