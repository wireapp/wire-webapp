/*
 * Wire
 * Copyright (C) 2018 Wire Swiss GmbH
 *
 * This program is free software: you can redistribute it and/or modify
 * it under the terms of the GNU General Public License as published by
 * the Free Software Foundation, either version 3 of the License, or
 * (at your option) any later version.
 *
 * This program is distributed in the hope that it will be useful,
 * but WITHOUT ANY WARRANTY; without even the implied warranty of
 * MERCHANTABILITY or FITNESS FOR A PARTICULAR PURPOSE. See the
 * GNU General Public License for more details.
 *
 * You should have received a copy of the GNU General Public License
 * along with this program. If not, see http://www.gnu.org/licenses/.
 *
 */

'use strict';

window.z = window.z || {};
window.z.viewModel = z.viewModel || {};
window.z.viewModel.content = z.viewModel.content || {};

z.viewModel.content.PreferencesAccountViewModel = class PreferencesAccountViewModel {
  static get CONFIG() {
    return {
      PROFILE_IMAGE: {
        FILE_TYPES: ['image/bmp', 'image/jpeg', 'image/jpg', 'image/png', '.jpg-large'],
      },
      SAVE_ANIMATION_TIMEOUT: z.motion.MotionDuration.X_LONG * 2,
    };
  }

  static get USERNAME_STATE() {
    return {
      AVAILABLE: 'PreferencesAccountViewModel.USERNAME_STATE.AVAILABLE',
      TAKEN: 'PreferencesAccountViewModel.USERNAME_STATE.TAKEN',
    };
  }

  constructor(mainViewModel, contentViewModel, repositories) {
    this.changeAccentColor = this.changeAccentColor.bind(this);
    this.checkNewClients = this.checkNewClients.bind(this);
    this.removedFromView = this.removedFromView.bind(this);

    this.logger = new z.util.Logger('z.viewModel.content.PreferencesAccountViewModel', z.config.LOGGER.OPTIONS);

    this.clientRepository = repositories.client;
    this.teamRepository = repositories.team;
    this.userRepository = repositories.user;

    this.selfUser = this.userRepository.self;
    this.newClients = ko.observableArray([]);
    this.name = ko.pureComputed(() => this.selfUser().name());
    this.availability = ko.pureComputed(() => this.selfUser().availability());

    this.availabilityLabel = ko.pureComputed(() => {
      let label = z.user.AvailabilityMapper.nameFromType(this.availability());

      const noStatusSet = this.availability() === z.user.AvailabilityType.NONE;
      if (noStatusSet) {
        label = z.l10n.text(z.string.preferencesAccountAvaibilityUnset);
      }

      return label;
    });

    this.username = ko.pureComputed(() => this.selfUser().username());
    this.enteredUsername = ko.observable();
    this.submittedUsername = ko.observable();
    this.usernameState = ko.observable();

    this.nameSaved = ko.observable();
    this.usernameSaved = ko.observable();

    this.isTeam = this.teamRepository.isTeam;
    this.isTeamManager = ko.pureComputed(() => this.isTeam() && this.selfUser().isTeamManager());
    this.team = this.teamRepository.team;
    this.teamName = ko.pureComputed(() => z.l10n.text(z.string.preferencesAccountTeam, this.teamRepository.teamName()));

    this._initSubscriptions();
  }

  _initSubscriptions() {
    amplify.subscribe(z.event.WebApp.USER.CLIENT_ADDED, this.onClientAdd.bind(this));
    amplify.subscribe(z.event.WebApp.USER.CLIENT_REMOVED, this.onClientRemove.bind(this));
  }

  changeAccentColor(id) {
    this.userRepository.change_accent_color(id);
  }

  changeName(viewModel, event) {
    const newName = event.target.value.trim();

    const isUnchanged = newName === this.selfUser().name();
    if (isUnchanged) {
      return event.target.blur();
    }

    const isValidName = newName.length >= z.user.UserRepository.CONFIG.MINIMUM_NAME_LENGTH;
    if (isValidName) {
      this.userRepository.changeName(newName).then(() => {
        this.nameSaved(true);
        event.target.blur();
        window.setTimeout(() => this.nameSaved(false), PreferencesAccountViewModel.CONFIG.SAVE_ANIMATION_TIMEOUT);
      });
    }
  }

  changeUsername(username, event) {
    const enteredUsername = event.target.value;
    const normalizedUsername = enteredUsername.toLowerCase().replace(/[^a-z0-9_]/g, '');

    const wasNormalized = enteredUsername !== normalizedUsername;
    if (wasNormalized) {
      event.target.value = normalizedUsername;
    }

    const isUnchanged = normalizedUsername === this.selfUser().username();
    if (isUnchanged) {
      return event.target.blur();
    }

    const isInvalidName = normalizedUsername.length < z.user.UserRepository.CONFIG.MINIMUM_USERNAME_LENGTH;
    if (isInvalidName) {
      return this.usernameState(null);
    }

    this.submittedUsername(normalizedUsername);
    this.userRepository
      .changeUsername(normalizedUsername)
      .then(() => {
        const isCurrentRequest = this.enteredUsername() === this.submittedUsername();
        if (isCurrentRequest) {
          this.usernameState(null);
          this.usernameSaved(true);

          event.target.blur();
          window.setTimeout(() => this.usernameSaved(false), PreferencesAccountViewModel.CONFIG.SAVE_ANIMATION_TIMEOUT);
        }
      })
      .catch(error => {
        const isUsernameTaken = error.type === z.user.UserError.TYPE.USERNAME_TAKEN;
        const isCurrentRequest = this.enteredUsername() === this.submittedUsername();
        if (isUsernameTaken && isCurrentRequest) {
          this.usernameState(PreferencesAccountViewModel.USERNAME_STATE.TAKEN);
        }
      });
  }

  checkUsernameInput(username, keyboardEvent) {
    if (z.util.KeyboardUtil.isKey(keyboardEvent, z.util.KeyboardUtil.KEY.BACKSPACE)) {
      return true;
    }

    // Automation: KeyboardEvent triggered during tests is missing key property
    const inputChar = keyboardEvent.key || String.fromCharCode(event.charCode);
    return z.user.UserHandleGenerator.validate_character(inputChar.toLowerCase());
  }

  checkNewClients() {
    if (this.newClients().length) {
      amplify.publish(z.event.WebApp.SEARCH.BADGE.HIDE);

      amplify.publish(z.event.WebApp.WARNING.MODAL, z.viewModel.ModalsViewModel.TYPE.ACCOUNT_NEW_DEVICES, {
        close: () => this.newClients.removeAll(),
        data: this.newClients(),
        preventClose: true,
        secondary: () => {
          amplify.publish(z.event.WebApp.CONTENT.SWITCH, z.viewModel.ContentViewModel.STATE.PREFERENCES_DEVICES);
        },
      });
    }
  }

  clickOnChangePicture(files) {
    const [newUserPicture] = Array.from(files);

    this.setPicture(newUserPicture).catch(error => {
      const isInvalidUpdate = error.type === z.user.UserError.TYPE.INVALID_UPDATE;
      if (!isInvalidUpdate) {
        throw error;
      }
    });
  }

  clickOnAvailability(viewModel, event) {
    z.ui.AvailabilityContextMenu.show(event, 'settings', 'preferences-account-availability-menu');
  }

  clickOnCreate() {
    const path = `${z.l10n.text(z.string.urlWebsiteCreateTeam)}?pk_campaign=client&pk_kwd=desktop`;
    z.util.safe_window_open(z.util.URLUtil.build_url(z.util.URLUtil.TYPE.WEBSITE, path));
  }

  clickOnDeleteAccount() {
    amplify.publish(z.event.WebApp.WARNING.MODAL, z.viewModel.ModalsViewModel.TYPE.CONFIRM, {
      action: () => this.userRepository.delete_me(),
      text: {
        action: z.l10n.text(z.string.modalAccountDeletionAction),
        message: z.l10n.text(z.string.modalAccountDeletionMessage),
        title: z.l10n.text(z.string.modalAccountDeletionHeadline),
      },
    });
  }

<<<<<<< HEAD
  click_on_create() {
    const path = `${z.l10n.text(z.string.urlWebsiteCreateTeam)}?pk_campaign=client&pk_kwd=desktop`;
    z.util.safeWindowOpen(z.util.URLUtil.buildUrl(z.util.URLUtil.TYPE.WEBSITE, path));
=======
  clickOnLogout() {
    this.clientRepository.logoutClient();
>>>>>>> 99907605
  }

  clickOnManage() {
    const path = `${z.config.URL_PATH.MANAGE_TEAM}?utm_source=client_settings&utm_term=desktop`;
    z.util.safeWindowOpen(z.util.URLUtil.buildUrl(z.util.URLUtil.TYPE.TEAM_SETTINGS, path));
    amplify.publish(z.event.WebApp.ANALYTICS.EVENT, z.tracking.EventName.SETTINGS.OPENED_MANAGE_TEAM);
  }

<<<<<<< HEAD
  click_on_reset_password() {
    z.util.safeWindowOpen(z.util.URLUtil.buildUrl(z.util.URLUtil.TYPE.ACCOUNT, z.config.URL_PATH.PASSWORD_RESET));
=======
  clickOnResetPassword() {
    z.util.safe_window_open(z.util.URLUtil.build_url(z.util.URLUtil.TYPE.ACCOUNT, z.config.URL_PATH.PASSWORD_RESET));
>>>>>>> 99907605
  }

  onClientAdd(userId, clientEntity) {
    const isSelfUser = userId === this.selfUser().id;
    if (isSelfUser) {
      amplify.publish(z.event.WebApp.SEARCH.BADGE.SHOW);
      this.newClients.push(clientEntity);
    }
  }

  onClientRemove(userId, clientId) {
    const isSelfUser = userId === this.selfUser().id;
    if (isSelfUser) {
      this.newClients.remove(clientEntity => {
        const isExpectedId = clientEntity.id === clientId;
        return isExpectedId && clientEntity.isPermanent();
      });

      if (!this.newClients().length) {
        amplify.publish(z.event.WebApp.SEARCH.BADGE.HIDE);
      }
    }
    return true;
  }

  removedFromView() {
    this._resetUsernameInput();
  }

  resetNameInput() {
    if (!this.nameSaved()) {
      this.name.notifySubscribers();
    }
  }

  resetUsernameInput() {
    if (!this.usernameSaved()) {
      this._resetUsernameInput();
      this.username.notifySubscribers();
    }
  }

  setPicture(newUserPicture) {
    const isTooLarge = newUserPicture.size > z.config.MAXIMUM_IMAGE_FILE_SIZE;
    if (isTooLarge) {
      const maximumSizeInMB = z.config.MAXIMUM_IMAGE_FILE_SIZE / 1024 / 1024;
      const messageString = z.l10n.text(z.string.modalPictureTooLargeMessage, maximumSizeInMB);
      const titleString = z.l10n.text(z.string.modalPictureTooLargeHeadline);

      return this._showUploadWarning(titleString, messageString);
    }

    const isWrongFormat = !PreferencesAccountViewModel.CONFIG.PROFILE_IMAGE.FILE_TYPES.includes(newUserPicture.type);
    if (isWrongFormat) {
      const titleString = z.l10n.text(z.string.modalPictureFileFormatHeadline);
      const messageString = z.l10n.text(z.string.modalPictureFileFormatMessage);

      return this._showUploadWarning(titleString, messageString);
    }

    const minHeight = z.user.UserRepository.CONFIG.MINIMUM_PICTURE_SIZE.HEIGHT;
    const minWidth = z.user.UserRepository.CONFIG.MINIMUM_PICTURE_SIZE.WIDTH;

    return z.util.validateProfileImageResolution(newUserPicture, minWidth, minHeight).then(isValid => {
      if (isValid) {
        return this.userRepository.change_picture(newUserPicture);
      }

      const messageString = z.l10n.text(z.string.modalPictureTooSmallMessage);
      const titleString = z.l10n.text(z.string.modalPictureTooSmallHeadline);
      return this._showUploadWarning(titleString, messageString);
    });
  }

  shouldFocusUsername() {
    return this.userRepository.should_set_username;
  }

  verifyUsername(username, event) {
    const enteredUsername = event.target.value.toLowerCase().replace(/[^a-z0-9_]/g, '');

    const usernameTooShort = enteredUsername.length < z.user.UserRepository.CONFIG.MINIMUM_USERNAME_LENGTH;
    const usernameUnchanged = enteredUsername === this.selfUser().username();
    if (usernameTooShort || usernameUnchanged) {
      return this.usernameState(null);
    }

    this.enteredUsername(enteredUsername);

    if (z.user.UserHandleGenerator.validate_handle(enteredUsername)) {
      this.userRepository
        .verify_username(enteredUsername)
        .then(() => {
          const isCurrentRequest = this.enteredUsername() === enteredUsername;
          if (isCurrentRequest) {
            this.usernameState(PreferencesAccountViewModel.USERNAME_STATE.AVAILABLE);
          }
        })
        .catch(error => {
          const isUsernameTaken = error.type === z.user.UserError.TYPE.USERNAME_TAKEN;
          const isCurrentRequest = this.enteredUsername() === enteredUsername;
          if (isUsernameTaken && isCurrentRequest) {
            this.usernameState(PreferencesAccountViewModel.USERNAME_STATE.TAKEN);
          }
        });
    }
  }

  _showUploadWarning(title, message) {
    const modalOptions = {text: {message, title}};
    amplify.publish(z.event.WebApp.WARNING.MODAL, z.viewModel.ModalsViewModel.TYPE.ACKNOWLEDGE, modalOptions);

    return Promise.reject(new z.user.UserError(z.user.UserError.TYPE.INVALID_UPDATE));
  }

  _resetUsernameInput() {
    this.usernameState(null);
    this.enteredUsername(null);
    this.submittedUsername(null);
  }
};<|MERGE_RESOLUTION|>--- conflicted
+++ resolved
@@ -207,14 +207,8 @@
     });
   }
 
-<<<<<<< HEAD
-  click_on_create() {
-    const path = `${z.l10n.text(z.string.urlWebsiteCreateTeam)}?pk_campaign=client&pk_kwd=desktop`;
-    z.util.safeWindowOpen(z.util.URLUtil.buildUrl(z.util.URLUtil.TYPE.WEBSITE, path));
-=======
   clickOnLogout() {
     this.clientRepository.logoutClient();
->>>>>>> 99907605
   }
 
   clickOnManage() {
@@ -223,13 +217,8 @@
     amplify.publish(z.event.WebApp.ANALYTICS.EVENT, z.tracking.EventName.SETTINGS.OPENED_MANAGE_TEAM);
   }
 
-<<<<<<< HEAD
-  click_on_reset_password() {
+  clickOnResetPassword() {
     z.util.safeWindowOpen(z.util.URLUtil.buildUrl(z.util.URLUtil.TYPE.ACCOUNT, z.config.URL_PATH.PASSWORD_RESET));
-=======
-  clickOnResetPassword() {
-    z.util.safe_window_open(z.util.URLUtil.build_url(z.util.URLUtil.TYPE.ACCOUNT, z.config.URL_PATH.PASSWORD_RESET));
->>>>>>> 99907605
   }
 
   onClientAdd(userId, clientEntity) {
