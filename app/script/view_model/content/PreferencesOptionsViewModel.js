/*
 * Wire
 * Copyright (C) 2018 Wire Swiss GmbH
 *
 * This program is free software: you can redistribute it and/or modify
 * it under the terms of the GNU General Public License as published by
 * the Free Software Foundation, either version 3 of the License, or
 * (at your option) any later version.
 *
 * This program is distributed in the hope that it will be useful,
 * but WITHOUT ANY WARRANTY; without even the implied warranty of
 * MERCHANTABILITY or FITNESS FOR A PARTICULAR PURPOSE. See the
 * GNU General Public License for more details.
 *
 * You should have received a copy of the GNU General Public License
 * along with this program. If not, see http://www.gnu.org/licenses/.
 *
 */

'use strict';

window.z = window.z || {};
window.z.viewModel = z.viewModel || {};
window.z.viewModel.content = z.viewModel.content || {};

z.viewModel.content.PreferencesOptionsViewModel = class PreferencesOptionsViewModel {
  constructor(mainViewModel, contentViewModel, repositories) {
    this.logger = new z.util.Logger('z.viewModel.content.PreferencesOptionsViewModel', z.config.LOGGER.OPTIONS);

    this.propertiesRepository = repositories.properties;
    this.teamRepository = repositories.team;

    this.isTeam = this.teamRepository.isTeam;

    this.optionAudio = ko.observable();
    this.optionAudio.subscribe(audioPreference => {
      this.propertiesRepository.savePreference(z.properties.PROPERTIES_TYPE.SOUND_ALERTS, audioPreference);
    });

    this.optionReplaceInlineEmoji = ko.observable();
    this.optionReplaceInlineEmoji.subscribe(emojiPreference => {
      this.propertiesRepository.savePreference(z.properties.PROPERTIES_TYPE.EMOJI.REPLACE_INLINE, emojiPreference);
    });

    this.optionNotifications = ko.observable();
    this.optionNotifications.subscribe(notificationsPreference => {
      this.propertiesRepository.savePreference(z.properties.PROPERTIES_TYPE.NOTIFICATIONS, notificationsPreference);
    });

    this.optionSendPreviews = ko.observable();
    this.optionSendPreviews.subscribe(sendPreviewsPreference => {
      this.propertiesRepository.savePreference(z.properties.PROPERTIES_TYPE.PREVIEWS.SEND, sendPreviewsPreference);
    });

    this.optionPrivacy = ko.observable();
    this.optionPrivacy.subscribe(privacyPreference => {
      this.propertiesRepository.savePreference(z.properties.PROPERTIES_TYPE.PRIVACY, privacyPreference);
    });

    amplify.subscribe(z.event.WebApp.PROPERTIES.UPDATED, this.updateProperties.bind(this));
  }

  connectGoogleContacts() {
    amplify.publish(z.event.WebApp.CONNECT.IMPORT_CONTACTS, z.connect.ConnectSource.GMAIL);
  }

  connectMacOSContacts() {
    amplify.publish(z.event.WebApp.CONNECT.IMPORT_CONTACTS, z.connect.ConnectSource.ICLOUD);
  }

<<<<<<< HEAD
  saveCallLogs() {
    if (!z.telemetry.calling.CallLog.length) {
      return;
    }

    const blob = new Blob([z.telemetry.calling.CallLog.join('\r\n')], {
      type: 'text/plain;charset=utf-8',
    });
    const currentDate = new Date().toISOString().replace(' ', '-');

    z.util.download_blob(blob, `CallLogs-${currentDate}.log`);
  }

  update_properties(properties) {
    this.option_audio(properties.settings.sound.alerts);
    this.option_emoji_replace_inline(properties.settings.emoji.replace_inline);
    this.option_previews_send(properties.settings.previews.send);
    this.option_privacy(properties.settings.privacy.improve_wire);
    this.option_notifications(properties.settings.notifications);
=======
  updateProperties(properties) {
    this.optionAudio(properties.settings.sound.alerts);
    this.optionReplaceInlineEmoji(properties.settings.emoji.replace_inline);
    this.optionSendPreviews(properties.settings.previews.send);
    this.optionPrivacy(properties.settings.privacy.improve_wire);
    this.optionNotifications(properties.settings.notifications);
>>>>>>> 7d14efe1
  }
};<|MERGE_RESOLUTION|>--- conflicted
+++ resolved
@@ -68,7 +68,6 @@
     amplify.publish(z.event.WebApp.CONNECT.IMPORT_CONTACTS, z.connect.ConnectSource.ICLOUD);
   }
 
-<<<<<<< HEAD
   saveCallLogs() {
     if (!z.telemetry.calling.CallLog.length) {
       return;
@@ -82,19 +81,11 @@
     z.util.download_blob(blob, `CallLogs-${currentDate}.log`);
   }
 
-  update_properties(properties) {
-    this.option_audio(properties.settings.sound.alerts);
-    this.option_emoji_replace_inline(properties.settings.emoji.replace_inline);
-    this.option_previews_send(properties.settings.previews.send);
-    this.option_privacy(properties.settings.privacy.improve_wire);
-    this.option_notifications(properties.settings.notifications);
-=======
   updateProperties(properties) {
     this.optionAudio(properties.settings.sound.alerts);
     this.optionReplaceInlineEmoji(properties.settings.emoji.replace_inline);
     this.optionSendPreviews(properties.settings.previews.send);
     this.optionPrivacy(properties.settings.privacy.improve_wire);
     this.optionNotifications(properties.settings.notifications);
->>>>>>> 7d14efe1
   }
 };