--- conflicted
+++ resolved
@@ -172,15 +172,11 @@
         return this.nameError(z.l10n.text(z.string.groupCreationPreferencesErrorNameShort));
       }
 
-<<<<<<< HEAD
-      this.state(GroupCreationViewModel.STATE.PARTICIPANTS);
-=======
       amplify.publish(z.event.WebApp.ANALYTICS.EVENT, z.tracking.EventName.CONVERSATION.OPENED_SELECT_PARTICIPANTS, {
         method: this.method,
       });
 
-      return this.state(GroupCreationViewModel.STATE.PARTICIPANTS);
->>>>>>> 1835c515
+      this.state(GroupCreationViewModel.STATE.PARTICIPANTS);
     }
   }
 
