--- conflicted
+++ resolved
@@ -103,24 +103,13 @@
         // On some HDPI screen scrollTop returns a floating point number instead of an integer
         // https://github.com/jquery/api.jquery.com/issues/608
         const scroll_position = Math.ceil(element.scrollTop());
-<<<<<<< HEAD
         const scrollEnd = element.scrollEnd();
-        let scrolled_bottom = false;
-=======
-        const scroll_end = element.scroll_end();
->>>>>>> 99907605
 
         if (scroll_position === 0) {
           this._pull_messages();
         }
 
-<<<<<<< HEAD
         if (scroll_position >= scrollEnd) {
-          scrolled_bottom = true;
-
-=======
-        if (scroll_position >= scroll_end) {
->>>>>>> 99907605
           if (!this.conversation_reached_bottom) {
             this._push_messages();
           }
@@ -128,12 +117,7 @@
           this._mark_conversation_as_read_on_focus(this.conversation());
         }
 
-<<<<<<< HEAD
         this.should_scroll_to_bottom = scroll_position > scrollEnd - z.config.SCROLL_TO_LAST_MESSAGE_THRESHOLD;
-        amplify.publish(z.event.WebApp.LIST.SCROLL, scrolled_bottom);
-=======
-        this.should_scroll_to_bottom = scroll_position > scroll_end - z.config.SCROLL_TO_LAST_MESSAGE_THRESHOLD;
->>>>>>> 99907605
       }
     }, 100);
 
