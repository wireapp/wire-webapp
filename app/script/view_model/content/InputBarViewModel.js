--- conflicted
+++ resolved
@@ -216,23 +216,6 @@
    * @param {DOMEvent} event - Triggered event
    * @returns {undefined} No return value
    */
-<<<<<<< HEAD
-  upload_files(files) {
-    if (!this._is_hitting_upload_limit(files)) {
-      for (const file of [...files]) {
-        if (file.size > z.config.MAXIMUM_ASSET_FILE_SIZE) {
-          const fileSize = z.util.formatBytes(z.config.MAXIMUM_ASSET_FILE_SIZE);
-          const options = {
-            text: {
-              message: z.l10n.text(z.string.modalAssetTooLargeMessage, fileSize),
-              title: z.l10n.text(z.string.modalAssetTooLargeHeadline),
-            },
-          };
-
-          return amplify.publish(z.event.WebApp.WARNING.MODAL, z.viewModel.ModalsViewModel.TYPE.ACKNOWLEDGE, options);
-        }
-      }
-=======
   clickOnEphemeral(data, event) {
     const entries = [
       {
@@ -243,7 +226,6 @@
       z.ephemeral.timings.getValues().map(milliseconds => {
         const {unit, value} = z.util.TimeUtil.formatMilliseconds(milliseconds);
         const localizedUnit = this._getLocalizedUnitString(value, unit);
->>>>>>> 99907605
 
         return {
           click: () => this.setEphemeralTimer(milliseconds),
@@ -294,13 +276,6 @@
     const images = [];
     const files = [];
 
-<<<<<<< HEAD
-    if ($('.messages-wrap').is_scrolled_bottom()) {
-      return $('.messages-wrap').scrollToBottom();
-    }
-
-    return $('.messages-wrap').scrollBy(list_height_new - list_height_old);
-=======
     if (!this._isHittingUploadLimit(droppedFiles)) {
       Array.from(droppedFiles).forEach(file => {
         const isSupportedImage = InputBarViewModel.CONFIG.IMAGE.FILE_TYPES.includes(file.type);
@@ -313,7 +288,6 @@
       this.uploadImages(images);
       this.uploadFiles(files);
     }
->>>>>>> 99907605
   }
 
   onPasteFiles(pastedFiles) {
@@ -338,11 +312,7 @@
       return this.onSendPastedFile();
     }
 
-<<<<<<< HEAD
-    const message = z.util.StringUtil.trimLineBreaks(this.input());
-=======
-    const messageText = z.util.StringUtil.trim_line_breaks(this.input());
->>>>>>> 99907605
+    const messageText = z.util.StringUtil.trimLineBreaks(this.input());
 
     const isMessageTextTooLong = messageText.length > z.config.MAXIMUM_MESSAGE_LENGTH;
     if (isMessageTextTooLong) {
@@ -568,20 +538,7 @@
         message: z.l10n.text(messageStringId, z.config.MAXIMUM_IMAGE_FILE_SIZE / 1024 / 1024),
         title: z.l10n.text(titleStringId),
       },
-<<<<<<< HEAD
-    ].concat(
-      z.ephemeral.timings.getValues().map(milliseconds => {
-        const [number, unit] = z.util.formatMillisecondsShort(milliseconds);
-        const unit_locale = this._get_localized_unit_string(number, unit);
-        return {
-          click: () => this.set_ephemeral_timer(milliseconds),
-          label: `${number} ${unit_locale}`,
-        };
-      })
-    );
-=======
     };
->>>>>>> 99907605
 
     amplify.publish(z.event.WebApp.WARNING.MODAL, z.viewModel.ModalsViewModel.TYPE.ACKNOWLEDGE, modalOptions);
   }
