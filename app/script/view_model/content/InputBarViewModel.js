/*
 * Wire
 * Copyright (C) 2018 Wire Swiss GmbH
 *
 * This program is free software: you can redistribute it and/or modify
 * it under the terms of the GNU General Public License as published by
 * the Free Software Foundation, either version 3 of the License, or
 * (at your option) any later version.
 *
 * This program is distributed in the hope that it will be useful,
 * but WITHOUT ANY WARRANTY; without even the implied warranty of
 * MERCHANTABILITY or FITNESS FOR A PARTICULAR PURPOSE. See the
 * GNU General Public License for more details.
 *
 * You should have received a copy of the GNU General Public License
 * along with this program. If not, see http://www.gnu.org/licenses/.
 *
 */

'use strict';

window.z = window.z || {};
window.z.viewModel = z.viewModel || {};
window.z.viewModel.content = z.viewModel.content || {};

// Parent: z.viewModel.ContentViewModel
z.viewModel.content.InputBarViewModel = class InputBarViewModel {
  static get CONFIG() {
    return {
      ASSETS: {
        CONCURRENT_UPLOAD_LIMIT: 10,
      },
      GIPHY_TEXT_LENGTH: 256,
      IMAGE: {
        FILE_TYPES: ['image/bmp', 'image/gif', 'image/jpeg', 'image/jpg', 'image/png', '.jpg-large'],
      },
      PING_TIMEOUT: z.util.TimeUtil.UNITS_IN_MILLIS.SECOND * 2,
    };
  }

  constructor(mainViewModel, contentViewModel, repositories) {
    this.addedToView = this.addedToView.bind(this);
    this.addMention = this.addMention.bind(this);
    this.clickToPing = this.clickToPing.bind(this);
    this.onDropFiles = this.onDropFiles.bind(this);
    this.onPasteFiles = this.onPasteFiles.bind(this);
    this.onWindowClick = this.onWindowClick.bind(this);
    this.updateSelectionState = this.updateSelectionState.bind(this);

    this.selectionStart = ko.observable(0);
    this.selectionEnd = ko.observable(0);

    this.emojiInput = contentViewModel.emojiInput;

    this.conversationRepository = repositories.conversation;
    this.searchRepository = repositories.search;
    this.userRepository = repositories.user;
    this.logger = new z.util.Logger('z.viewModel.content.InputBarViewModel', z.config.LOGGER.OPTIONS);

    this.conversationEntity = this.conversationRepository.active_conversation;
    this.selfUser = this.userRepository.self;

    this.conversationHasFocus = ko.observable(true).extend({notify: 'always'});

    this.editMessageEntity = ko.observable();
    this.isEditing = ko.pureComputed(() => !!this.editMessageEntity());
    this.editInput = ko.observable({mentions: [], text: ''});

    this.pastedFile = ko.observable();
    this.pastedFilePreviewUrl = ko.observable();
    this.pastedFileName = ko.observable();

    this.pingDisabled = ko.observable(false);

    this.hasFocus = ko.pureComputed(() => this.isEditing() || this.conversationHasFocus()).extend({notify: 'always'});
    this.hasTextInput = ko.pureComputed(() => {
      return this.conversationEntity() ? this.conversationEntity().input().text.length > 0 : false;
    });

    this.inputTextOnly = ko.pureComputed({
      read: () => this.input().text,
      write: value => this.input({mentions: this.currentMentions, text: value}),
    });

    this.input = ko.pureComputed({
      read: () => {
        if (this.isEditing()) {
          return this.editInput();
        }

        if (this.conversationEntity()) {
          return this.conversationEntity().input() || {mentions: [], text: ''};
        }

        return {mentions: [], text: ''};
      },
      write: value => {
        if (this.isEditing()) {
          return this.editInput(value);
        }

        if (this.conversationEntity()) {
          this.conversationEntity().input(value);
        }
      },
    });

    this.mentionSuggestions = ko.pureComputed(() => {
      const editedMention = this.editedMention();
      if (!editedMention || !this.conversationEntity()) {
        return [];
      }
      const candidates = this.conversationEntity()
        .participating_user_ets()
        .filter(userEntity => !userEntity.isService && !userEntity.isTemporaryGuest());
      return this.searchRepository.searchUserInSet(editedMention.term, candidates);
    });

    this.richTextInput = ko.pureComputed(() => {
      const input = this.input().text;

      const pieces = this.currentMentions
        .slice()
        .reverse()
        .reduce(
          (currentPieces, mentionEntity) => {
            const currentPiece = currentPieces.shift();
            currentPieces.unshift(currentPiece.substr(mentionEntity.endIndex));
            currentPieces.unshift(currentPiece.substr(mentionEntity.startIndex, mentionEntity.length));
            currentPieces.unshift(currentPiece.substr(0, mentionEntity.startIndex));
            return currentPieces;
          },
          [input]
        );
      const mentionAttrs = ' class="input-mention" data-uie-name="item-input-mention"';
      return pieces.map((piece, index) => `<span${index % 2 ? mentionAttrs : ''}>${piece}</span>`).join('');
    });

    this.editedMention = ko.observable(undefined);
    this.currentMentions = [];

    this.inputPlaceholder = ko.pureComputed(() => {
      if (this.showAvailabilityTooltip()) {
        const userEntity = this.conversationEntity().firstUserEntity();

        const availabilityStrings = {
          [z.user.AvailabilityType.AVAILABLE]: z.string.tooltipConversationInputPlaceholderAvailable,
          [z.user.AvailabilityType.AWAY]: z.string.tooltipConversationInputPlaceholderAway,
          [z.user.AvailabilityType.BUSY]: z.string.tooltipConversationInputPlaceholderBusy,
        };

        return z.l10n.text(availabilityStrings[userEntity.availability()], userEntity.first_name());
      }

      const stringId = this.conversationEntity().messageTimer()
        ? z.string.tooltipConversationEphemeral
        : z.string.tooltipConversationInputPlaceholder;

      return z.l10n.text(stringId);
    });

    this.showAvailabilityTooltip = ko.pureComputed(() => {
      if (this.conversationEntity() && this.conversationEntity().firstUserEntity()) {
        const isOne2OneConversation = this.conversationEntity().is_one2one();
        const firstUserEntity = this.conversationEntity().firstUserEntity();
        const availabilityIsNone = firstUserEntity.availability() === z.user.AvailabilityType.NONE;
        return this.selfUser().inTeam() && isOne2OneConversation && !availabilityIsNone;
      }

      return false;
    });

    this.showGiphyButton = ko.pureComputed(() => {
      if (this.conversationEntity() && this.hasTextInput()) {
        return this.conversationEntity().input().text.length <= InputBarViewModel.CONFIG.GIPHY_TEXT_LENGTH;
      }
    });

    const pingShortcut = z.ui.Shortcut.getShortcutTooltip(z.ui.ShortcutType.PING);
    this.pingTooltip = z.l10n.text(z.string.tooltipConversationPing, pingShortcut);

    this.conversationEntity.subscribe(() => {
      this.conversationHasFocus(true);
      this.pastedFile(null);
      this.cancelMessageEditing();
    });

    this.isEditing.subscribe(isEditing => {
      if (isEditing) {
        return window.addEventListener('click', this.onWindowClick);
      }

      window.removeEventListener('click', this.onWindowClick);
    });

    this.pastedFile.subscribe(blob => {
      if (blob) {
        const isSupportedFileType = InputBarViewModel.CONFIG.IMAGE.FILE_TYPES.includes(blob.type);
        if (isSupportedFileType) {
          this.pastedFilePreviewUrl(URL.createObjectURL(blob));
        }

        const date = moment(blob.lastModifiedDate).format('MMMM Do YYYY, h:mm:ss a');
        return this.pastedFileName(z.l10n.text(z.string.conversationSendPastedFile, date));
      }

      this.pastedFilePreviewUrl(null);
      this.pastedFileName(null);
    });

    this.hasLocalEphemeralTimer = ko.pureComputed(() => {
      const conversationEntity = this.conversationEntity();
      return conversationEntity.localMessageTimer() && !conversationEntity.hasGlobalMessageTimer();
    });

    this._init_subscriptions();
  }

  _init_subscriptions() {
    amplify.subscribe(z.event.WebApp.CONVERSATION.IMAGE.SEND, this.uploadImages.bind(this));
    amplify.subscribe(z.event.WebApp.CONVERSATION.MESSAGE.EDIT, this.editMessage.bind(this));
    amplify.subscribe(z.event.WebApp.EXTENSIONS.GIPHY.SEND, this.sendGiphy.bind(this));
    amplify.subscribe(z.event.WebApp.SEARCH.SHOW, () => this.conversationHasFocus(false));
    amplify.subscribe(z.event.WebApp.SEARCH.HIDE, () =>
      window.requestAnimationFrame(() => this.conversationHasFocus(true))
    );
  }

  addMention(userEntity, inputElement) {
    const editedMention = this.editedMention();
    const mentionEntity = new z.message.MentionEntity(editedMention.start, userEntity.name().length + 1, userEntity.id);

    this.currentMentions.push(mentionEntity);

    // keep track of what is before and after the mention being edited
    const beforeMentionPartial = this.input().text.slice(0, mentionEntity.startIndex);
    const afterMentionPartial = this.input()
      .text.slice(mentionEntity.startIndex + editedMention.term.length + 1)
      .replace(/^ /, '');

    // insert the mention in between
    this.input({
      mentions: this.currentMentions,
      text: `${beforeMentionPartial}@${userEntity.name()} ${afterMentionPartial}`,
    });

    const caretPosition = mentionEntity.endIndex + 1;
    inputElement.selectionStart = caretPosition;
    inputElement.selectionEnd = caretPosition;

    this.editedMention(undefined);
    this.updateSelectionState();
  }

  addedToView() {
    amplify.subscribe(z.event.WebApp.SHORTCUT.PING, this.clickToPing);
  }

  cancelMessageEditing() {
    this.emojiInput.removeEmojiPopup();

    if (this.editMessageEntity()) {
      this.editMessageEntity().isEditing(false);
    }

    this.editMessageEntity(undefined);
    this.editInput('');
  }

  clickToCancelPastedFile() {
    this.pastedFile(null);
  }

  clickToShowGiphy() {
    amplify.publish(z.event.WebApp.EXTENSIONS.GIPHY.SHOW);
  }

  clickToPing() {
    if (this.conversationEntity() && !this.pingDisabled()) {
      this.pingDisabled(true);
      this.conversationRepository.sendKnock(this.conversationEntity()).then(() => {
        window.setTimeout(() => this.pingDisabled(false), InputBarViewModel.CONFIG.PING_TIMEOUT);
      });
    }
  }

  editMessage(messageEntity, inputElement) {
    if (messageEntity && messageEntity.is_editable() && messageEntity !== this.editMessageEntity()) {
      this.cancelMessageEditing();
      this.editMessageEntity(messageEntity);
      this.editMessageEntity().isEditing(true);
      this.input({
        mentions: this.currentMentions,
        text: this.editMessageEntity().get_first_asset().text,
      });
      if (inputElement) {
        this._moveCursorToEnd(inputElement);
      }
    }
  }

  onDropFiles(droppedFiles) {
    const images = [];
    const files = [];

    const tooManyConcurrentUploads = this._isHittingUploadLimit(droppedFiles);
    if (!tooManyConcurrentUploads) {
      Array.from(droppedFiles).forEach(file => {
        const isSupportedImage = InputBarViewModel.CONFIG.IMAGE.FILE_TYPES.includes(file.type);
        if (isSupportedImage) {
          return images.push(file);
        }
        files.push(file);
      });

      this.uploadImages(images);
      this.uploadFiles(files);
    }
  }

  onPasteFiles(pastedFiles) {
    const [pastedFile] = pastedFiles;
    this.pastedFile(pastedFile);
  }

  onWindowClick(event) {
    if (!$(event.target).closest('.conversation-input-bar').length) {
      this.cancelMessageEditing();
    }
  }

  onInputClick() {
    if (!this.hasTextInput()) {
      amplify.publish(z.event.WebApp.CONVERSATION.INPUT.CLICK);
    }
  }

  onInputEnter(data, event) {
    if (this.pastedFile()) {
      return this.sendPastedFile();
    }

    const messageText = z.util.StringUtil.trimLineBreaks(this.input().text);

    const isMessageTextTooLong = messageText.length > z.config.MAXIMUM_MESSAGE_LENGTH;
    if (isMessageTextTooLong) {
      return amplify.publish(z.event.WebApp.WARNING.MODAL, z.viewModel.ModalsViewModel.TYPE.ACKNOWLEDGE, {
        text: {
          message: z.l10n.text(z.string.modalConversationMessageTooLongMessage, z.config.MAXIMUM_MESSAGE_LENGTH),
          title: z.l10n.text(z.string.modalConversationMessageTooLongHeadline),
        },
      });
    }

    if (this.isEditing()) {
      this.sendMessageEdit(messageText, this.editMessageEntity());
    } else {
      this.sendMessage(messageText);
    }

    this.input({mentions: [], text: ''});
    this.currentMentions = [];
    $(event.target).focus();
  }

  onInputKeyDown(data, keyboardEvent) {
    const inputHandledByEmoji = this.emojiInput.onInputKeyDown(data, keyboardEvent);

    if (!inputHandledByEmoji) {
      switch (keyboardEvent.key) {
        case z.util.KeyboardUtil.KEY.ARROW_UP: {
          if (!z.util.KeyboardUtil.isFunctionKey(keyboardEvent) && !this.input().text.length) {
            this.editMessage(this.conversationEntity().get_last_editable_message(), keyboardEvent.target);
          }
          break;
        }

        case z.util.KeyboardUtil.KEY.ESC: {
          if (this.pastedFile()) {
            this.pastedFile(null);
          } else {
            this.cancelMessageEditing();
          }
          break;
        }

        case z.util.KeyboardUtil.KEY.ENTER: {
          if (keyboardEvent.altKey || keyboardEvent.metaKey) {
            z.util.KeyboardUtil.insertAtCaret(keyboardEvent.target, '\n');
            $(keyboardEvent.target).change();
            keyboardEvent.preventDefault();
          }
          break;
        }

        default:
          break;
      }

      return true;
    }
  }

  handleMentions() {
    const textarea = document.querySelector('#conversation-input-bar-text');
    const value = textarea.value;
    const {selectionStart, selectionEnd} = textarea;
    const text = value.substr(0, selectionEnd);
    if (this.editedMention()) {
      // we check that the user is currently typing something that looks like a mention
      const editedMentionText = text.match(/@(\w*)$/);
      if (!editedMentionText) {
        this.editedMention(undefined);
      } else {
        const searchTerm = editedMentionText[1];
        const currentEditedMention = this.editedMention();
        this.editedMention(Object.assign({}, currentEditedMention, {term: searchTerm}));
      }
    } else {
      const startFlowRegexp = /\B@$/;
      if (startFlowRegexp.test(text)) {
        this.editedMention({start: selectionStart - 1, term: ''});
      }
      this.updateSelectionState();
    }
  }

  updateSelectionState() {
    const textarea = document.querySelector('#conversation-input-bar-text');
    const {selectionStart, selectionEnd} = textarea;
    const defaultRange = {endIndex: 0, startIndex: Infinity};
    const firstMention = this.findMentionAtPosition(selectionStart, this.currentMentions) || defaultRange;
    const lastMention = this.findMentionAtPosition(selectionEnd, this.currentMentions) || defaultRange;
    const mentionStart = Math.min(firstMention.startIndex, lastMention.startIndex);
    const mentionEnd = Math.max(firstMention.endIndex, lastMention.endIndex);
    const newStart = Math.min(mentionStart, selectionStart);
    const newEnd = Math.max(mentionEnd, selectionEnd);
    if (newStart !== textarea.selectionStart || newEnd !== textarea.selectionEnd) {
      textarea.selectionStart = newStart;
      textarea.selectionEnd = newEnd;
    }
    this.selectionStart(newStart);
    this.selectionEnd(newEnd);
  }

  updateMentions(data, event) {
    const textarea = event.target;
    const value = textarea.value;
<<<<<<< HEAD
    const previousValue = this.input().text;
    const mentions = this.currentMentions;
=======
    const previousValue = this.input();
>>>>>>> 6e7c846a
    const lengthDifference = value.length - previousValue.length;
    const edgeMention = this.detectMentionEdgeDeletion(textarea, lengthDifference);
    if (edgeMention) {
      textarea.value = this.input();
      textarea.selectionStart = edgeMention.startIndex;
      textarea.selectionEnd = edgeMention.endIndex;
    } else {
      this.currentMentions = this.updateMentionRanges(
        this.currentMentions,
        this.selectionStart(),
        this.selectionEnd(),
        lengthDifference
      );
    }
    this.handleMentions();
  }

  detectMentionEdgeDeletion(textarea, lengthDifference) {
    const hadSelection = this.selectionStart() !== this.selectionEnd();
    if (hadSelection) {
      return null;
    }
    if (lengthDifference >= 0) {
      return null;
    }
    const currentSelectionStart = textarea.selectionStart;
    const forwardDeleted = currentSelectionStart === this.selectionStart();
    const checkPosition = forwardDeleted ? currentSelectionStart + 1 : currentSelectionStart;
    return this.findMentionAtPosition(checkPosition, this.currentMentions);
  }

  updateMentionRanges(mentions, start, end, difference) {
    const remainingMentions = mentions.filter(({startIndex, endIndex}) => endIndex <= start || startIndex >= end);

    remainingMentions.forEach(mention => {
      if (mention.startIndex >= end) {
        mention.startIndex += difference;
      }
    });

    return remainingMentions;
  }

  findMentionAtPosition(position, mentions) {
    return mentions.find(({startIndex, endIndex}) => position > startIndex && position < endIndex);
  }

  onInputKeyUp(data, keyboardEvent) {
    this.emojiInput.onInputKeyUp(data, keyboardEvent);
    this.updateSelectionState();
  }

  removedFromView() {
    amplify.unsubscribeAll(z.event.WebApp.SHORTCUT.PING);
  }

  scrollMessageList(newListHeight, previousListHeight) {
    const antiscroll = $('.message-list').data('antiscroll');
    if (antiscroll) {
      antiscroll.rebuild();
    }

    if ($('.messages-wrap').isScrolledBottom()) {
      return $('.messages-wrap').scrollToBottom();
    }

    $('.messages-wrap').scrollBy(newListHeight - previousListHeight);
  }

  sendGiphy() {
    if (this.conversationEntity()) {
      this.conversationEntity().input({mentions: [], text: ''});
    }
  }

  sendMessage(messageText) {
    if (messageText.length) {
      const mentionEntities = this.currentMentions;
      this.conversationRepository.sendTextWithLinkPreview(messageText, this.conversationEntity(), mentionEntities);
    }
  }

  sendMessageEdit(messageText, messageEntity) {
    this.cancelMessageEditing();

    if (!messageText.length) {
      return this.conversationRepository.deleteMessageForEveryone(this.conversationEntity(), messageEntity);
    }

    const hasTextChanged = messageText !== messageEntity.get_first_asset().text;
    if (hasTextChanged) {
      this.conversationRepository.sendMessageEdit(messageText, messageEntity, this.conversationEntity());
    }
  }

  sendPastedFile() {
    this.onDropFiles([this.pastedFile()]);
    this.pastedFile(null);
  }

  /**
   * Post images to a conversation.
   * @param {Array|FileList} images - Images
   * @returns {undefined} No return value
   */
  uploadImages(images) {
    if (!this._isHittingUploadLimit(images)) {
      for (const image of Array.from(images)) {
        const isTooLarge = image.size > z.config.MAXIMUM_IMAGE_FILE_SIZE;
        if (isTooLarge) {
          return this._showUploadWarning(image);
        }
      }

      this.conversationRepository.upload_images(this.conversationEntity(), images);
    }
  }

  /**
   * Post files to a conversation.
   * @param {Array|FileList} files - Images
   * @returns {undefined} No return value
   */
  uploadFiles(files) {
    const uploadLimit = this.selfUser().inTeam()
      ? z.config.MAXIMUM_ASSET_FILE_SIZE_TEAM
      : z.config.MAXIMUM_ASSET_FILE_SIZE_PERSONAL;
    if (!this._isHittingUploadLimit(files)) {
      for (const file of Array.from(files)) {
        const isTooLarge = file.size > uploadLimit;
        if (isTooLarge) {
          const fileSize = z.util.formatBytes(uploadLimit);
          const options = {
            text: {
              message: z.l10n.text(z.string.modalAssetTooLargeMessage, fileSize),
              title: z.l10n.text(z.string.modalAssetTooLargeHeadline),
            },
          };

          return amplify.publish(z.event.WebApp.WARNING.MODAL, z.viewModel.ModalsViewModel.TYPE.ACKNOWLEDGE, options);
        }
      }

      this.conversationRepository.upload_files(this.conversationEntity(), files);
    }
  }

  _isHittingUploadLimit(files) {
    const concurrentUploadLimit = InputBarViewModel.CONFIG.ASSETS.CONCURRENT_UPLOAD_LIMIT;
    const concurrentUploads = files.length + this.conversationRepository.get_number_of_pending_uploads();
    const isHittingUploadLimit = concurrentUploads > InputBarViewModel.CONFIG.ASSETS.CONCURRENT_UPLOAD_LIMIT;

    if (isHittingUploadLimit) {
      const modalOptions = {
        text: {
          message: z.l10n.text(z.string.modalAssetParallelUploadsMessage, concurrentUploadLimit),
          title: z.l10n.text(z.string.modalAssetParallelUploadsHeadline),
        },
      };

      amplify.publish(z.event.WebApp.WARNING.MODAL, z.viewModel.ModalsViewModel.TYPE.ACKNOWLEDGE, modalOptions);
    }

    return isHittingUploadLimit;
  }

  _moveCursorToEnd(input_element) {
    window.setTimeout(() => {
      const newSelectionStart = (input_element.selectionEnd = input_element.value.length * 2);
      input_element.selectionStart = newSelectionStart;
    }, 0);
  }

  _showUploadWarning(image) {
    const isGif = image.type === 'image/gif';
    const messageStringId = isGif ? z.string.modalGifTooLargeMessage : z.string.modalPictureTooLargeMessage;
    const titleStringId = isGif ? z.string.modalGifTooLargeHeadline : z.string.modalPictureTooLargeHeadline;

    const modalOptions = {
      text: {
        message: z.l10n.text(messageStringId, z.config.MAXIMUM_IMAGE_FILE_SIZE / 1024 / 1024),
        title: z.l10n.text(titleStringId),
      },
    };

    amplify.publish(z.event.WebApp.WARNING.MODAL, z.viewModel.ModalsViewModel.TYPE.ACKNOWLEDGE, modalOptions);
  }
};<|MERGE_RESOLUTION|>--- conflicted
+++ resolved
@@ -446,12 +446,7 @@
   updateMentions(data, event) {
     const textarea = event.target;
     const value = textarea.value;
-<<<<<<< HEAD
     const previousValue = this.input().text;
-    const mentions = this.currentMentions;
-=======
-    const previousValue = this.input();
->>>>>>> 6e7c846a
     const lengthDifference = value.length - previousValue.length;
     const edgeMention = this.detectMentionEdgeDeletion(textarea, lengthDifference);
     if (edgeMention) {
