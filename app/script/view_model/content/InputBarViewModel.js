/*
 * Wire
 * Copyright (C) 2018 Wire Swiss GmbH
 *
 * This program is free software: you can redistribute it and/or modify
 * it under the terms of the GNU General Public License as published by
 * the Free Software Foundation, either version 3 of the License, or
 * (at your option) any later version.
 *
 * This program is distributed in the hope that it will be useful,
 * but WITHOUT ANY WARRANTY; without even the implied warranty of
 * MERCHANTABILITY or FITNESS FOR A PARTICULAR PURPOSE. See the
 * GNU General Public License for more details.
 *
 * You should have received a copy of the GNU General Public License
 * along with this program. If not, see http://www.gnu.org/licenses/.
 *
 */

'use strict';

window.z = window.z || {};
window.z.viewModel = z.viewModel || {};
window.z.viewModel.content = z.viewModel.content || {};

// Parent: z.viewModel.ContentViewModel
z.viewModel.content.InputBarViewModel = class InputBarViewModel {
  static get CONFIG() {
    return {
      ASSETS: {
        CONCURRENT_UPLOAD_LIMIT: 10,
      },
      GIPHY_TEXT_LENGTH: 256,
      IMAGE: {
        FILE_TYPES: ['image/bmp', 'image/gif', 'image/jpeg', 'image/jpg', 'image/png', '.jpg-large'],
      },
      PING_TIMEOUT: z.util.TimeUtil.UNITS_IN_MILLIS.SECOND * 2,
    };
  }

  constructor(mainViewModel, contentViewModel, repositories) {
    this.addedToView = this.addedToView.bind(this);
    this.addMention = this.addMention.bind(this);
    this.clickToPing = this.clickToPing.bind(this);
    this.endMentionFlow = this.endMentionFlow.bind(this);
    this.onDropFiles = this.onDropFiles.bind(this);
    this.onPasteFiles = this.onPasteFiles.bind(this);
    this.onWindowClick = this.onWindowClick.bind(this);
    this.updateSelectionState = this.updateSelectionState.bind(this);

    this.selectionStart = ko.observable(0);
    this.selectionEnd = ko.observable(0);

    this.emojiInput = contentViewModel.emojiInput;

    this.conversationRepository = repositories.conversation;
    this.searchRepository = repositories.search;
    this.userRepository = repositories.user;
    this.logger = new z.util.Logger('z.viewModel.content.InputBarViewModel', z.config.LOGGER.OPTIONS);

    this.conversationEntity = this.conversationRepository.active_conversation;
    this.selfUser = this.userRepository.self;

    this.conversationHasFocus = ko.observable(true).extend({notify: 'always'});

    this.editMessageEntity = ko.observable();
    this.isEditing = ko.pureComputed(() => !!this.editMessageEntity());
    this.editInput = ko.observable('');

    this.pastedFile = ko.observable();
    this.pastedFilePreviewUrl = ko.observable();
    this.pastedFileName = ko.observable();

    this.pingDisabled = ko.observable(false);

    this.hasFocus = ko.pureComputed(() => this.isEditing() || this.conversationHasFocus()).extend({notify: 'always'});
    this.hasTextInput = ko.pureComputed(() => {
      return this.conversationEntity() ? this.conversationEntity().input().length > 0 : false;
    });

    this.input = ko.pureComputed({
      read: () => {
        if (this.isEditing()) {
          return this.editInput();
        }

        if (this.conversationEntity()) {
          return this.conversationEntity().input() || '';
        }

        return '';
      },
      write: value => {
        if (this.isEditing()) {
          return this.editInput(value);
        }

        if (this.conversationEntity()) {
          this.conversationEntity().input(value);
        }
      },
    });

    this.mentionSuggestions = ko.pureComputed(() => {
      const editedMention = this.editedMention();
      if (!editedMention || !this.conversationEntity()) {
        return [];
      }
      const candidates = this.conversationEntity()
        .participating_user_ets()
        .filter(userEntity => !userEntity.isService && !userEntity.isTemporaryGuest());
      return this.searchRepository.searchUserInSet(editedMention.term, candidates);
    });

    this.richTextInput = ko.pureComputed(() => {
      const input = this.input();

      const pieces = this.currentMentions
        .slice()
        .reverse()
        .reduce(
          (currentPieces, mentionEntity) => {
            const currentPiece = currentPieces.shift();
            currentPieces.unshift(currentPiece.substr(mentionEntity.endIndex));
            currentPieces.unshift(currentPiece.substr(mentionEntity.startIndex, mentionEntity.length));
            currentPieces.unshift(currentPiece.substr(0, mentionEntity.startIndex));
            return currentPieces;
          },
          [input]
        );
      const mentionAttrs = ' class="input-mention" data-uie-name="item-input-mention"';
      return pieces.map((piece, index) => `<span${index % 2 ? mentionAttrs : ''}>${piece}</span>`).join('');
    });

    this.editedMention = ko.observable(undefined);
    this.currentMentions = [];

    this.inputPlaceholder = ko.pureComputed(() => {
      if (this.showAvailabilityTooltip()) {
        const userEntity = this.conversationEntity().firstUserEntity();

        const availabilityStrings = {
          [z.user.AvailabilityType.AVAILABLE]: z.string.tooltipConversationInputPlaceholderAvailable,
          [z.user.AvailabilityType.AWAY]: z.string.tooltipConversationInputPlaceholderAway,
          [z.user.AvailabilityType.BUSY]: z.string.tooltipConversationInputPlaceholderBusy,
        };

        return z.l10n.text(availabilityStrings[userEntity.availability()], userEntity.first_name());
      }

      const stringId = this.conversationEntity().messageTimer()
        ? z.string.tooltipConversationEphemeral
        : z.string.tooltipConversationInputPlaceholder;

      return z.l10n.text(stringId);
    });

    this.showAvailabilityTooltip = ko.pureComputed(() => {
      if (this.conversationEntity() && this.conversationEntity().firstUserEntity()) {
        const isOne2OneConversation = this.conversationEntity().is_one2one();
        const firstUserEntity = this.conversationEntity().firstUserEntity();
        const availabilityIsNone = firstUserEntity.availability() === z.user.AvailabilityType.NONE;
        return this.selfUser().inTeam() && isOne2OneConversation && !availabilityIsNone;
      }

      return false;
    });

    this.showGiphyButton = ko.pureComputed(() => {
      if (this.conversationEntity() && this.hasTextInput()) {
        return this.conversationEntity().input().length <= InputBarViewModel.CONFIG.GIPHY_TEXT_LENGTH;
      }
    });

    const pingShortcut = z.ui.Shortcut.getShortcutTooltip(z.ui.ShortcutType.PING);
    this.pingTooltip = z.l10n.text(z.string.tooltipConversationPing, pingShortcut);

    this.conversationEntity.subscribe(() => {
      this.conversationHasFocus(true);
      this.pastedFile(null);
      this.cancelMessageEditing();
    });

    this.isEditing.subscribe(isEditing => {
      if (isEditing) {
        return window.addEventListener('click', this.onWindowClick);
      }

      window.removeEventListener('click', this.onWindowClick);
    });

    this.pastedFile.subscribe(blob => {
      if (blob) {
        const isSupportedFileType = InputBarViewModel.CONFIG.IMAGE.FILE_TYPES.includes(blob.type);
        if (isSupportedFileType) {
          this.pastedFilePreviewUrl(URL.createObjectURL(blob));
        }

        const date = moment(blob.lastModifiedDate).format('MMMM Do YYYY, h:mm:ss a');
        return this.pastedFileName(z.l10n.text(z.string.conversationSendPastedFile, date));
      }

      this.pastedFilePreviewUrl(null);
      this.pastedFileName(null);
    });

    this.hasLocalEphemeralTimer = ko.pureComputed(() => {
      const conversationEntity = this.conversationEntity();
      return conversationEntity.localMessageTimer() && !conversationEntity.hasGlobalMessageTimer();
    });

    this._init_subscriptions();
  }

  _init_subscriptions() {
    amplify.subscribe(z.event.WebApp.CONVERSATION.IMAGE.SEND, this.uploadImages.bind(this));
    amplify.subscribe(z.event.WebApp.CONVERSATION.MESSAGE.EDIT, this.editMessage.bind(this));
    amplify.subscribe(z.event.WebApp.EXTENSIONS.GIPHY.SEND, this.sendGiphy.bind(this));
    amplify.subscribe(z.event.WebApp.SEARCH.SHOW, () => this.conversationHasFocus(false));
    amplify.subscribe(z.event.WebApp.SEARCH.HIDE, () =>
      window.requestAnimationFrame(() => this.conversationHasFocus(true))
    );
  }

  addMention(userEntity, inputElement) {
    const editedMention = this.editedMention();
    const mentionEntity = new z.message.MentionEntity(editedMention.start, userEntity.name().length + 1, userEntity.id);
    this.currentMentions.push(mentionEntity);

    // keep track of what is before and after the mention being edited
    const beforeMentionPartial = this.input().slice(0, mentionEntity.startIndex);
    const afterMentionPartial = this.input()
      .slice(mentionEntity.startIndex + editedMention.term.length + 1)
      .replace(/^ /, '');

    // insert the mention in between
    this.input(`${beforeMentionPartial}@${userEntity.name()} ${afterMentionPartial}`);

    const caretPosition = mentionEntity.endIndex + 1;
    inputElement.selectionStart = caretPosition;
    inputElement.selectionEnd = caretPosition;

    this.endMentionFlow();
  }

  endMentionFlow() {
    this.editedMention(undefined);
    this.updateSelectionState();
  }

  addedToView() {
    amplify.subscribe(z.event.WebApp.SHORTCUT.PING, this.clickToPing);
  }

  cancelMessageEditing() {
    this.emojiInput.removeEmojiPopup();

    if (this.editMessageEntity()) {
      this.editMessageEntity().isEditing(false);
    }

    this.editMessageEntity(undefined);
    this.editInput('');
  }

  clickToCancelPastedFile() {
    this.pastedFile(null);
  }

  clickToShowGiphy() {
    amplify.publish(z.event.WebApp.EXTENSIONS.GIPHY.SHOW);
  }

  clickToPing() {
    if (this.conversationEntity() && !this.pingDisabled()) {
      this.pingDisabled(true);
      this.conversationRepository.sendKnock(this.conversationEntity()).then(() => {
        window.setTimeout(() => this.pingDisabled(false), InputBarViewModel.CONFIG.PING_TIMEOUT);
      });
    }
  }

  editMessage(messageEntity, inputElement) {
    if (messageEntity && messageEntity.is_editable() && messageEntity !== this.editMessageEntity()) {
      this.cancelMessageEditing();
      this.editMessageEntity(messageEntity);
      this.editMessageEntity().isEditing(true);
      this.input(this.editMessageEntity().get_first_asset().text);
      if (inputElement) {
        this._moveCursorToEnd(inputElement);
      }
    }
  }

  onDropFiles(droppedFiles) {
    const images = [];
    const files = [];

    const tooManyConcurrentUploads = this._isHittingUploadLimit(droppedFiles);
    if (!tooManyConcurrentUploads) {
      Array.from(droppedFiles).forEach(file => {
        const isSupportedImage = InputBarViewModel.CONFIG.IMAGE.FILE_TYPES.includes(file.type);
        if (isSupportedImage) {
          return images.push(file);
        }
        files.push(file);
      });

      this.uploadImages(images);
      this.uploadFiles(files);
    }
  }

  onPasteFiles(pastedFiles) {
    const [pastedFile] = pastedFiles;
    this.pastedFile(pastedFile);
  }

  onWindowClick(event) {
    if (!$(event.target).closest('.conversation-input-bar').length) {
      this.cancelMessageEditing();
    }
  }

  onInputClick() {
    if (!this.hasTextInput()) {
      amplify.publish(z.event.WebApp.CONVERSATION.INPUT.CLICK);
    }
  }

  onInputEnter(data, event) {
    if (this.pastedFile()) {
      return this.sendPastedFile();
    }

    const messageText = z.util.StringUtil.trimLineBreaks(this.input());

    const isMessageTextTooLong = messageText.length > z.config.MAXIMUM_MESSAGE_LENGTH;
    if (isMessageTextTooLong) {
      return amplify.publish(z.event.WebApp.WARNING.MODAL, z.viewModel.ModalsViewModel.TYPE.ACKNOWLEDGE, {
        text: {
          message: z.l10n.text(z.string.modalConversationMessageTooLongMessage, z.config.MAXIMUM_MESSAGE_LENGTH),
          title: z.l10n.text(z.string.modalConversationMessageTooLongHeadline),
        },
      });
    }

    if (this.isEditing()) {
      this.sendMessageEdit(messageText, this.editMessageEntity());
    } else {
      this.sendMessage(messageText);
    }

    this.input('');
    this.currentMentions = [];
    $(event.target).focus();
  }

  onInputKeyDown(data, keyboardEvent) {
    const inputHandledByEmoji = this.emojiInput.onInputKeyDown(data, keyboardEvent);

    if (!inputHandledByEmoji) {
      switch (keyboardEvent.key) {
        case z.util.KeyboardUtil.KEY.ARROW_UP: {
          if (!z.util.KeyboardUtil.isFunctionKey(keyboardEvent) && !this.input().length) {
            this.editMessage(this.conversationEntity().get_last_editable_message(), keyboardEvent.target);
          }
          break;
        }

        case z.util.KeyboardUtil.KEY.ESC: {
          if (this.pastedFile()) {
            this.pastedFile(null);
          } else {
            this.cancelMessageEditing();
          }
          break;
        }

        case z.util.KeyboardUtil.KEY.ENTER: {
          if (keyboardEvent.altKey || keyboardEvent.metaKey) {
            z.util.KeyboardUtil.insertAtCaret(keyboardEvent.target, '\n');
            $(keyboardEvent.target).change();
            keyboardEvent.preventDefault();
          }
          break;
        }

        default:
          break;
      }

      return true;
    }
  }

  handleMentions() {
    const textarea = document.querySelector('#conversation-input-bar-text');
    const value = textarea.value;
    const {selectionStart, selectionEnd} = textarea;
    const text = value.substr(0, selectionEnd);
    if (this.editedMention()) {
      // we check that the user is currently typing something that looks like a mention
      const editedMentionText = text.match(/@(\w*)$/);
      if (!editedMentionText) {
        this.endMentionFlow();
      } else {
        const searchTerm = editedMentionText[1];
        const currentEditedMention = this.editedMention();
        this.editedMention(Object.assign({}, currentEditedMention, {term: searchTerm}));
      }
    } else {
<<<<<<< HEAD
      const defaultRange = {endIndex: 0, startIndex: Infinity};
      const mentions = this.currentMentions;
      const firstMention = this.findMentionAtPosition(selectionStart, mentions) || defaultRange;
      const lastMention = this.findMentionAtPosition(selectionEnd, mentions) || defaultRange;
      const mentionStart = Math.min(firstMention.startIndex, lastMention.startIndex);
      const mentionEnd = Math.max(firstMention.endIndex, lastMention.endIndex);
      const newStart = Math.min(mentionStart, selectionStart);
      const newEnd = Math.max(mentionEnd, selectionEnd);

      if (newStart !== textarea.selectionStart || newEnd !== textarea.selectionEnd) {
        textarea.selectionStart = newStart;
        textarea.selectionEnd = newEnd;
      }

      this.selectionStart(newStart);
      this.selectionEnd(newEnd);

      const startFlowRegexp = /(^| )@$/;
=======
      const startFlowRegexp = /\B@$/;
>>>>>>> 6e7c846a
      if (startFlowRegexp.test(text)) {
        this.editedMention({start: selectionStart - 1, term: ''});
      }
      this.updateSelectionState();
    }
  }

  updateSelectionState() {
    const textarea = document.querySelector('#conversation-input-bar-text');
    const {selectionStart, selectionEnd} = textarea;
    const defaultRange = {endIndex: 0, startIndex: Infinity};
    const firstMention = this.findMentionAtPosition(selectionStart, this.currentMentions) || defaultRange;
    const lastMention = this.findMentionAtPosition(selectionEnd, this.currentMentions) || defaultRange;
    const mentionStart = Math.min(firstMention.startIndex, lastMention.startIndex);
    const mentionEnd = Math.max(firstMention.endIndex, lastMention.endIndex);
    const newStart = Math.min(mentionStart, selectionStart);
    const newEnd = Math.max(mentionEnd, selectionEnd);
    if (newStart !== textarea.selectionStart || newEnd !== textarea.selectionEnd) {
      textarea.selectionStart = newStart;
      textarea.selectionEnd = newEnd;
    }
    this.selectionStart(newStart);
    this.selectionEnd(newEnd);
  }

  updateMentions(data, event) {
    const textarea = event.target;
    const value = textarea.value;
    const previousValue = this.input();
    const lengthDifference = value.length - previousValue.length;
    const edgeMention = this.detectMentionEdgeDeletion(textarea, lengthDifference);
    if (edgeMention) {
      textarea.value = this.input();
      textarea.selectionStart = edgeMention.startIndex;
      textarea.selectionEnd = edgeMention.endIndex;
    } else {
      this.currentMentions = this.updateMentionRanges(
        this.currentMentions,
        this.selectionStart(),
        this.selectionEnd(),
        lengthDifference
      );
    }
    this.handleMentions();
  }

  detectMentionEdgeDeletion(textarea, lengthDifference) {
    const hadSelection = this.selectionStart() !== this.selectionEnd();
    if (hadSelection) {
      return null;
    }
    if (lengthDifference >= 0) {
      return null;
    }
    const currentSelectionStart = textarea.selectionStart;
    const forwardDeleted = currentSelectionStart === this.selectionStart();
    const checkPosition = forwardDeleted ? currentSelectionStart + 1 : currentSelectionStart;
    return this.findMentionAtPosition(checkPosition, this.currentMentions);
  }

  updateMentionRanges(mentions, start, end, difference) {
    const remainingMentions = mentions.filter(({startIndex, endIndex}) => endIndex <= start || startIndex >= end);

    remainingMentions.forEach(mention => {
      if (mention.startIndex >= end) {
        mention.startIndex += difference;
      }
    });

    return remainingMentions;
  }

  findMentionAtPosition(position, mentions) {
    return mentions.find(({startIndex, endIndex}) => position > startIndex && position < endIndex);
  }

  onInputKeyUp(data, keyboardEvent) {
    this.emojiInput.onInputKeyUp(data, keyboardEvent);
    this.updateSelectionState();
  }

  removedFromView() {
    amplify.unsubscribeAll(z.event.WebApp.SHORTCUT.PING);
  }

  scrollMessageList(newListHeight, previousListHeight) {
    const antiscroll = $('.message-list').data('antiscroll');
    if (antiscroll) {
      antiscroll.rebuild();
    }

    if ($('.messages-wrap').isScrolledBottom()) {
      return $('.messages-wrap').scrollToBottom();
    }

    $('.messages-wrap').scrollBy(newListHeight - previousListHeight);
  }

  sendGiphy() {
    if (this.conversationEntity()) {
      this.conversationEntity().input('');
    }
  }

  sendMessage(messageText) {
    if (messageText.length) {
      const mentionEntities = this.currentMentions;
      this.conversationRepository.sendTextWithLinkPreview(messageText, this.conversationEntity(), mentionEntities);
    }
  }

  sendMessageEdit(messageText, messageEntity) {
    this.cancelMessageEditing();

    if (!messageText.length) {
      return this.conversationRepository.deleteMessageForEveryone(this.conversationEntity(), messageEntity);
    }

    const hasTextChanged = messageText !== messageEntity.get_first_asset().text;
    if (hasTextChanged) {
      this.conversationRepository.sendMessageEdit(messageText, messageEntity, this.conversationEntity());
    }
  }

  sendPastedFile() {
    this.onDropFiles([this.pastedFile()]);
    this.pastedFile(null);
  }

  /**
   * Post images to a conversation.
   * @param {Array|FileList} images - Images
   * @returns {undefined} No return value
   */
  uploadImages(images) {
    if (!this._isHittingUploadLimit(images)) {
      for (const image of Array.from(images)) {
        const isTooLarge = image.size > z.config.MAXIMUM_IMAGE_FILE_SIZE;
        if (isTooLarge) {
          return this._showUploadWarning(image);
        }
      }

      this.conversationRepository.upload_images(this.conversationEntity(), images);
    }
  }

  /**
   * Post files to a conversation.
   * @param {Array|FileList} files - Images
   * @returns {undefined} No return value
   */
  uploadFiles(files) {
    const uploadLimit = this.selfUser().inTeam()
      ? z.config.MAXIMUM_ASSET_FILE_SIZE_TEAM
      : z.config.MAXIMUM_ASSET_FILE_SIZE_PERSONAL;
    if (!this._isHittingUploadLimit(files)) {
      for (const file of Array.from(files)) {
        const isTooLarge = file.size > uploadLimit;
        if (isTooLarge) {
          const fileSize = z.util.formatBytes(uploadLimit);
          const options = {
            text: {
              message: z.l10n.text(z.string.modalAssetTooLargeMessage, fileSize),
              title: z.l10n.text(z.string.modalAssetTooLargeHeadline),
            },
          };

          return amplify.publish(z.event.WebApp.WARNING.MODAL, z.viewModel.ModalsViewModel.TYPE.ACKNOWLEDGE, options);
        }
      }

      this.conversationRepository.upload_files(this.conversationEntity(), files);
    }
  }

  _isHittingUploadLimit(files) {
    const concurrentUploadLimit = InputBarViewModel.CONFIG.ASSETS.CONCURRENT_UPLOAD_LIMIT;
    const concurrentUploads = files.length + this.conversationRepository.get_number_of_pending_uploads();
    const isHittingUploadLimit = concurrentUploads > InputBarViewModel.CONFIG.ASSETS.CONCURRENT_UPLOAD_LIMIT;

    if (isHittingUploadLimit) {
      const modalOptions = {
        text: {
          message: z.l10n.text(z.string.modalAssetParallelUploadsMessage, concurrentUploadLimit),
          title: z.l10n.text(z.string.modalAssetParallelUploadsHeadline),
        },
      };

      amplify.publish(z.event.WebApp.WARNING.MODAL, z.viewModel.ModalsViewModel.TYPE.ACKNOWLEDGE, modalOptions);
    }

    return isHittingUploadLimit;
  }

  _moveCursorToEnd(input_element) {
    window.setTimeout(() => {
      const newSelectionStart = (input_element.selectionEnd = input_element.value.length * 2);
      input_element.selectionStart = newSelectionStart;
    }, 0);
  }

  _showUploadWarning(image) {
    const isGif = image.type === 'image/gif';
    const messageStringId = isGif ? z.string.modalGifTooLargeMessage : z.string.modalPictureTooLargeMessage;
    const titleStringId = isGif ? z.string.modalGifTooLargeHeadline : z.string.modalPictureTooLargeHeadline;

    const modalOptions = {
      text: {
        message: z.l10n.text(messageStringId, z.config.MAXIMUM_IMAGE_FILE_SIZE / 1024 / 1024),
        title: z.l10n.text(titleStringId),
      },
    };

    amplify.publish(z.event.WebApp.WARNING.MODAL, z.viewModel.ModalsViewModel.TYPE.ACKNOWLEDGE, modalOptions);
  }
};<|MERGE_RESOLUTION|>--- conflicted
+++ resolved
@@ -410,28 +410,7 @@
         this.editedMention(Object.assign({}, currentEditedMention, {term: searchTerm}));
       }
     } else {
-<<<<<<< HEAD
-      const defaultRange = {endIndex: 0, startIndex: Infinity};
-      const mentions = this.currentMentions;
-      const firstMention = this.findMentionAtPosition(selectionStart, mentions) || defaultRange;
-      const lastMention = this.findMentionAtPosition(selectionEnd, mentions) || defaultRange;
-      const mentionStart = Math.min(firstMention.startIndex, lastMention.startIndex);
-      const mentionEnd = Math.max(firstMention.endIndex, lastMention.endIndex);
-      const newStart = Math.min(mentionStart, selectionStart);
-      const newEnd = Math.max(mentionEnd, selectionEnd);
-
-      if (newStart !== textarea.selectionStart || newEnd !== textarea.selectionEnd) {
-        textarea.selectionStart = newStart;
-        textarea.selectionEnd = newEnd;
-      }
-
-      this.selectionStart(newStart);
-      this.selectionEnd(newEnd);
-
       const startFlowRegexp = /(^| )@$/;
-=======
-      const startFlowRegexp = /\B@$/;
->>>>>>> 6e7c846a
       if (startFlowRegexp.test(text)) {
         this.editedMention({start: selectionStart - 1, term: ''});
       }
