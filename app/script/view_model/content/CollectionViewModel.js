/*
 * Wire
 * Copyright (C) 2017 Wire Swiss GmbH
 *
 * This program is free software: you can redistribute it and/or modify
 * it under the terms of the GNU General Public License as published by
 * the Free Software Foundation, either version 3 of the License, or
 * (at your option) any later version.
 *
 * This program is distributed in the hope that it will be useful,
 * but WITHOUT ANY WARRANTY; without even the implied warranty of
 * MERCHANTABILITY or FITNESS FOR A PARTICULAR PURPOSE. See the
 * GNU General Public License for more details.
 *
 * You should have received a copy of the GNU General Public License
 * along with this program. If not, see http://www.gnu.org/licenses/.
 *
 */

'use strict';

window.z = window.z || {};
window.z.ViewModel = z.ViewModel || {};
window.z.ViewModel.content = z.ViewModel.content || {};

// Parent: z.ViewModel.ContentViewModel
z.ViewModel.content.CollectionViewModel = class CollectionViewModel {
  constructor(element_id, conversation_repository, collection_details) {
    this.added_to_view = this.added_to_view.bind(this);
    this.click_on_message = this.click_on_message.bind(this);
    this.item_added = this.item_added.bind(this);
    this.item_removed = this.item_removed.bind(this);
    this.on_input_change = this.on_input_change.bind(this);
    this.removed_from_view = this.removed_from_view.bind(this);
    this.search_in_conversation = this.search_in_conversation.bind(this);
    this.set_conversation = this.set_conversation.bind(this);

    this.conversation_repository = conversation_repository;
    this.collection_details = collection_details;
    this.logger = new z.util.Logger('z.ViewModel.CollectionViewModel', z.config.LOGGER.OPTIONS);

    this.conversation_et = ko.observable();

    this.audio = ko.observableArray().extend({rateLimit: 1});
    this.files = ko.observableArray().extend({rateLimit: 1});
    this.images = ko.observableArray().extend({rateLimit: 1});
    this.links = ko.observableArray().extend({rateLimit: 1});

    this.search_input = ko.observable('');
    this.no_items_found = ko.pureComputed(() => {
      return this.images().length + this.files().length + this.links().length + this.audio().length === 0;
    });
  }

  added_to_view() {
    amplify.subscribe(z.event.WebApp.CONVERSATION.MESSAGE.ADDED, this.item_added);
    amplify.subscribe(z.event.WebApp.CONVERSATION.MESSAGE.REMOVED, this.item_removed);
<<<<<<< HEAD
    $(document).on('keydown.collection', event => {
      if (event.keyCode === z.util.KEYCODE.ESC) {
=======
    $(document).on('keydown.collection', (keyboard_event) => {
      if (z.util.KeyboardUtil.is_escape_key(keyboard_event)) {
>>>>>>> b3d8e6d0
        amplify.publish(z.event.WebApp.CONVERSATION.SHOW, this.conversation_et());
      }
    });
  }

  search_in_conversation(query) {
    return this.conversation_repository.search_in_conversation(this.conversation_et(), query);
  }

  on_input_change(input) {
    this.search_input(input || '');
  }

  on_result() {
    amplify.publish(z.event.WebApp.ANALYTICS.EVENT, z.tracking.EventName.COLLECTION.ENTERED_SEARCH);
  }

  item_added(message_et) {
    if (this.conversation_et().id === message_et.conversation_id) {
      this._populate_items([message_et]);
    }
  }

  item_removed(removed_message_id) {
    const _remove_item = message_et => message_et.id === removed_message_id;
    [this.audio, this.files, this.images, this.links].forEach(array => array.remove(_remove_item));
  }

  removed_from_view() {
    amplify.unsubscribe(z.event.WebApp.CONVERSATION.MESSAGE.ADDED, this.item_added);
    amplify.unsubscribe(z.event.WebApp.CONVERSATION.MESSAGE.REMOVED, this.item_removed);
    $(document).off('keydown.collection');
    this.conversation_et(null);
    this.search_input('');
    [this.images, this.files, this.links, this.audio].forEach(array => array.removeAll());
  }

  set_conversation(conversation_et = this.conversation_repository.active_conversation()) {
    if (conversation_et) {
      this.conversation_et(conversation_et);

      this.conversation_repository
        .get_events_for_category(conversation_et, z.message.MessageCategory.LINK_PREVIEW)
        .then(message_ets => this._populate_items(message_ets))
        .then(() => this._track_opened_collection(conversation_et, this.no_items_found()));
    }
  }

  _populate_items(message_ets) {
    message_ets.map(message_et => {
      // TODO: create binary map helper
      if (
        message_et.category & z.message.MessageCategory.IMAGE &&
        !(message_et.category & z.message.MessageCategory.GIF)
      ) {
        this.images.push(message_et);
      } else if (message_et.category & z.message.MessageCategory.FILE) {
        if (message_et.get_first_asset().is_audio()) {
          this.audio.push(message_et);
        } else {
          this.files.push(message_et);
        }
      } else if (message_et.category & z.message.MessageCategory.LINK_PREVIEW) {
        this.links.push(message_et);
      }
    });
  }

  click_on_message(message_et) {
    amplify.publish(z.event.WebApp.ANALYTICS.EVENT, z.tracking.EventName.COLLECTION.SELECTED_SEARCH_RESULT);
    amplify.publish(z.event.WebApp.CONVERSATION.SHOW, this.conversation_et(), message_et);
  }

  click_on_back_button() {
    amplify.publish(z.event.WebApp.CONVERSATION.SHOW, this.conversation_et());
  }

  click_on_section(category, items) {
    this.collection_details.set_conversation(this.conversation_et(), category, [].concat(items));
    amplify.publish(z.event.WebApp.CONTENT.SWITCH, z.ViewModel.content.CONTENT_STATE.COLLECTION_DETAILS);
  }

  click_on_image(message_et) {
    amplify.publish(z.event.WebApp.CONVERSATION.DETAIL_VIEW.SHOW, message_et, this.images(), 'collection');
    this._track_opened_item(this.conversation_et(), 'image');
  }

  _track_opened_collection(conversation_et, is_empty) {
    amplify.publish(z.event.WebApp.ANALYTICS.EVENT, z.tracking.EventName.COLLECTION.OPENED_COLLECTIONS, {
      conversation_type: z.tracking.helpers.get_conversation_type(conversation_et),
      is_empty: is_empty,
      with_bot: conversation_et.is_with_bot(),
      with_search_result: false,
    });
  }

  _track_opened_item(conversation_et, type) {
    amplify.publish(z.event.WebApp.ANALYTICS.EVENT, z.tracking.EventName.COLLECTION.OPENED_ITEM, {
      conversation_type: z.tracking.helpers.get_conversation_type(conversation_et),
      type: type,
      with_bot: conversation_et.is_with_bot(),
    });
  }
};<|MERGE_RESOLUTION|>--- conflicted
+++ resolved
@@ -55,13 +55,8 @@
   added_to_view() {
     amplify.subscribe(z.event.WebApp.CONVERSATION.MESSAGE.ADDED, this.item_added);
     amplify.subscribe(z.event.WebApp.CONVERSATION.MESSAGE.REMOVED, this.item_removed);
-<<<<<<< HEAD
-    $(document).on('keydown.collection', event => {
-      if (event.keyCode === z.util.KEYCODE.ESC) {
-=======
-    $(document).on('keydown.collection', (keyboard_event) => {
+    $(document).on('keydown.collection', keyboard_event => {
       if (z.util.KeyboardUtil.is_escape_key(keyboard_event)) {
->>>>>>> b3d8e6d0
         amplify.publish(z.event.WebApp.CONVERSATION.SHOW, this.conversation_et());
       }
     });
