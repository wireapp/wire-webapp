--- conflicted
+++ resolved
@@ -160,13 +160,8 @@
     $(`#${this._get_element_id_of_list(new_list_state)}`).addClass('left-list-is-visible');
     this.list_state(new_list_state);
     this.last_update(Date.now());
-<<<<<<< HEAD
-    $(document).on('keydown.list_view', event => {
-      if (event.keyCode === z.util.KEYCODE.ESC) {
-=======
-    $(document).on('keydown.list_view', (keyboard_event) => {
+    $(document).on('keydown.list_view', keyboard_event => {
       if (z.util.KeyboardUtil.is_escape_key(keyboard_event)) {
->>>>>>> b3d8e6d0
         this.switch_list(z.ViewModel.list.LIST_STATE.CONVERSATIONS);
       }
     });
