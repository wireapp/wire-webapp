/*
 * Wire
 * Copyright (C) 2017 Wire Swiss GmbH
 *
 * This program is free software: you can redistribute it and/or modify
 * it under the terms of the GNU General Public License as published by
 * the Free Software Foundation, either version 3 of the License, or
 * (at your option) any later version.
 *
 * This program is distributed in the hope that it will be useful,
 * but WITHOUT ANY WARRANTY; without even the implied warranty of
 * MERCHANTABILITY or FITNESS FOR A PARTICULAR PURPOSE. See the
 * GNU General Public License for more details.
 *
 * You should have received a copy of the GNU General Public License
 * along with this program. If not, see http://www.gnu.org/licenses/.
 *
 */

'use strict';

window.z = window.z || {};
window.z.ViewModel = z.ViewModel || {};
window.z.ViewModel.list = z.ViewModel.list || {};

z.ViewModel.list.TeamsTabViewModel = class TeamsTabViewModel {
  constructor(list_view_model, conversation_repository, team_repository, user_repository) {
    this.list_view_model = list_view_model;

    this.conversation_repository = conversation_repository;
    this.team_repository = team_repository;
    this.user_repository = user_repository;

    this.personal_space = this.team_repository.personal_space;
    this.self = this.user_repository.self;
    this.teams = ko.pureComputed(() =>
      this.team_repository.teams().sort((team_a, team_b) => team_a.name() > team_b.name())
    );

    this.active_team = this.team_repository.active_team;
    this.active_team_id = ko.pureComputed(() => {
      if (this.list_view_model.list_state() !== z.ViewModel.list.LIST_STATE.PREFERENCES) {
        return this.active_team().id || null;
      }
    });

    this.known_team_ids = this.team_repository.known_team_ids;

    this.accent_color = ko.pureComputed(() => {
      const self_user_et = this.user_repository.self();
      if (self_user_et) {
        return `accent-color-${self_user_et.accent_id()}`;
      }
      return '';
    });

    this.show_badge = ko.observable(false);

    this.click_on_team = this.click_on_team.bind(this);

    this._init_subscriptions();
  }

  _init_subscriptions() {
    amplify.subscribe(z.event.WebApp.SEARCH.BADGE.SHOW, () => this.show_badge(true));
    amplify.subscribe(z.event.WebApp.SEARCH.BADGE.HIDE, () => this.show_badge(false));
  }

  click_on_personal() {
    this.conversation_repository.set_active_team(this.personal_space);
    this._show_last_conversation(this.personal_space);
  }

  click_on_team(team_et) {
    this.conversation_repository.set_active_team(team_et);
    this._show_last_conversation(team_et);
  }

  click_on_preferences_button() {
    amplify.publish(z.event.WebApp.PREFERENCES.MANAGE_ACCOUNT);
  }

  _show_last_conversation(team_et) {
    const preferences_state = this.list_view_model.list_state() === z.ViewModel.list.LIST_STATE.PREFERENCES;
    if (preferences_state) {
      this.list_view_model.switch_list(z.ViewModel.list.LIST_STATE.CONVERSATIONS, false);
    }

    const start_ui_state = this.list_view_model.list_state() === z.ViewModel.list.LIST_STATE.START_UI;
    if (!start_ui_state) {
      const last_conversation = team_et.last_active_conversation;
<<<<<<< HEAD
      const conversation_et = last_conversation
        ? last_conversation
        : this.conversation_repository.get_most_recent_conversation();
=======
      const team_conversation = last_conversation && last_conversation.team_id;
      const known_team_conversation = team_conversation && this.known_team_ids().includes(last_conversation.team_id);
      const valid_conversation = last_conversation && !(known_team_conversation && !this.active_team_id());

      const conversation_et = valid_conversation ? last_conversation : this.conversation_repository.get_most_recent_conversation();
>>>>>>> c6aa6366
      amplify.publish(z.event.WebApp.CONVERSATION.SHOW, conversation_et);
    }
  }
};<|MERGE_RESOLUTION|>--- conflicted
+++ resolved
@@ -89,17 +89,13 @@
     const start_ui_state = this.list_view_model.list_state() === z.ViewModel.list.LIST_STATE.START_UI;
     if (!start_ui_state) {
       const last_conversation = team_et.last_active_conversation;
-<<<<<<< HEAD
-      const conversation_et = last_conversation
-        ? last_conversation
-        : this.conversation_repository.get_most_recent_conversation();
-=======
       const team_conversation = last_conversation && last_conversation.team_id;
       const known_team_conversation = team_conversation && this.known_team_ids().includes(last_conversation.team_id);
       const valid_conversation = last_conversation && !(known_team_conversation && !this.active_team_id());
 
-      const conversation_et = valid_conversation ? last_conversation : this.conversation_repository.get_most_recent_conversation();
->>>>>>> c6aa6366
+      const conversation_et = valid_conversation
+        ? last_conversation
+        : this.conversation_repository.get_most_recent_conversation();
       amplify.publish(z.event.WebApp.CONVERSATION.SHOW, conversation_et);
     }
   }
