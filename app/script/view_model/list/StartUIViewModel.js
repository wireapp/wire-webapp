/*
 * Wire
 * Copyright (C) 2017 Wire Swiss GmbH
 *
 * This program is free software: you can redistribute it and/or modify
 * it under the terms of the GNU General Public License as published by
 * the Free Software Foundation, either version 3 of the License, or
 * (at your option) any later version.
 *
 * This program is distributed in the hope that it will be useful,
 * but WITHOUT ANY WARRANTY; without even the implied warranty of
 * MERCHANTABILITY or FITNESS FOR A PARTICULAR PURPOSE. See the
 * GNU General Public License for more details.
 *
 * You should have received a copy of the GNU General Public License
 * along with this program. If not, see http://www.gnu.org/licenses/.
 *
 */

'use strict';

window.z = window.z || {};
window.z.ViewModel = z.ViewModel || {};
window.z.ViewModel.list = z.ViewModel.list || {};

z.ViewModel.list.StartUIViewModel = class StartUIViewModel {
  /**
   * View model for the start UI.
   *
   * @param {string} element_id - HTML selector
   * @param {z.ViewModel.list.ListViewModel} list_view_model - List view model
   * @param {z.connect.ConnectRepository} connect_repository - Connect repository
   * @param {z.conversation.ConversationRepository} conversation_repository - Conversation repository
   * @param {z.properties.PropertiesRepository} properties_repository - Properties repository
   * @param {z.search.SearchRepository} search_repository - Search repository
   * @param {z.team.TeamRepository} team_repository - Team repoitory
   * @param {z.user.UserRepository} user_repository - User repository
  */
  constructor(
    element_id,
    list_view_model,
    connect_repository,
    conversation_repository,
    properties_repository,
    search_repository,
    team_repository,
    user_repository,
  ) {
    this.click_on_close = this.click_on_close.bind(this);
    this.click_on_group = this.click_on_group.bind(this);
    this.click_on_other = this.click_on_other.bind(this);

    this.on_cancel_request = this.on_cancel_request.bind(this);
    this.on_submit_search = this.on_submit_search.bind(this);
    this.on_user_accept = this.on_user_accept.bind(this);
    this.on_user_connect = this.on_user_connect.bind(this);
    this.on_user_ignore = this.on_user_ignore.bind(this);
    this.on_user_open = this.on_user_open.bind(this);
    this.on_user_unblock = this.on_user_unblock.bind(this);

    this.list_view_model = list_view_model;
    this.connect_repository = connect_repository;
    this.conversation_repository = conversation_repository;
    this.properties_repository = properties_repository;
    this.search_repository = search_repository;
    this.team_repository = team_repository;
    this.user_repository = user_repository;
    this.logger = new z.util.Logger(
      'z.ViewModel.list.StartUIViewModel',
      z.config.LOGGER.OPTIONS,
    );

    this.submitted_search = false;

    this.search = _.debounce(query => {
      this.clear_search_results();

      const normalized_query = z.search.SearchRepository.normalize_query(query);
      if (normalized_query) {
        // Contacts, groups and others
        const is_username = query.trim().startsWith('@');

        this.search_repository
          .search_by_name(normalized_query, is_username)
          .then(user_ets => {
            if (
              normalized_query ===
              z.search.SearchRepository.normalize_query(this.search_input())
            ) {
              if (this.is_personal_space()) {
                this.search_results.others(user_ets);
              } else {
                const non_member_others = user_ets.filter(
                  user_et =>
                    !this.search_results.team_members().includes(user_et),
                );
                this.search_results.others(non_member_others);
              }
            }
          })
          .catch(error => {
            this.logger.error(
              `Error searching for contacts: ${error.message}`,
              error,
            );
          });
        this.search_results.contacts(
          this.user_repository.search_for_connected_users(
            normalized_query,
            is_username,
          ),
        );
        this.search_results.groups(
          this.conversation_repository.get_groups_by_name(
            normalized_query,
            is_username,
          ),
        );

        if (!this.is_personal_space()) {
          this.search_results.team_members(
            this.search_for_member(normalized_query, is_username),
          );
          const non_member_contacts = this.search_results
            .contacts()
            .filter(
              user_et => !this.search_results.team_members().includes(user_et),
            );
          this.search_results.contacts(non_member_contacts);
        }

        this.searched_for_user(query);
      }
    }, 300);

    this.searched_for_user = _.once(function(query) {
      amplify.publish(
        z.event.WebApp.ANALYTICS.EVENT,
        z.tracking.EventName.CONTACTS.ENTERED_SEARCH,
        {
          by_username_only: query.startsWith('@'),
          context: 'startui',
        },
      );
    });

    this.user = this.user_repository.self;
    this.active_team = this.team_repository.active_team;
    this.active_team.subscribe(active_team => this.search(this.search_input()));

    this.active_team_name = ko.pureComputed(() => {
      const team_et = this.active_team();

      if (team_et && team_et.name()) {
        return team_et.name();
      }

      return this.user_repository.self().name();
    });

    this.search_input = ko.observable('');
    this.search_input.subscribe(this.search);
    this.selected_people = ko.observableArray([]);

    this.has_created_conversation = ko.observable(false);
    this.show_hint = ko.pureComputed(
      () =>
        this.selected_people().length === 1 && !this.has_created_conversation(),
    );

    this.group_hint_text = z.l10n.text(z.string.search_group_hint);

    // Results
    this.top_users = ko.observableArray([]);
    this.suggestions = ko.observableArray([]);

    this.connections = ko.pureComputed(() => {
      return this.user_repository
        .users()
        .filter(user_et => user_et.is_connected())
        .sort((user_a, user_b) =>
          z.util.StringUtil.sort_by_priority(
            user_a.first_name(),
            user_b.first_name(),
          ),
        );
    });

    this.team_members = ko.pureComputed(() => {
      const active_team = this.active_team();

      if (active_team && active_team.id) {
        return active_team
          .members()
          .sort((user_a, user_b) =>
            z.util.StringUtil.sort_by_priority(
              user_a.first_name(),
              user_b.first_name(),
            ),
          );
      }

      return [];
    });

    this.search_results = {
      contacts: ko.observableArray([]),
      groups: ko.observableArray([]),
      others: ko.observableArray([]),
      team_members: ko.observableArray([]),
    };

    // view states
    this.show_no_contacts_on_wire = ko.observable(false);
    this.is_searching = ko.observable(false);
    this.show_spinner = ko.observable(false);

    this.should_update_scrollbar = ko
      .computed(() => {
        return this.list_view_model.last_update();
      })
      .extend({notify: 'always', rateLimit: 500});

    this.has_uploaded_contacts = ko.observable(false);

    this.has_results = ko.pureComputed(() => {
      return (
        this.search_results.groups().length ||
        this.search_results.contacts().length ||
        this.search_results.others().length
      );
    });

    this.show_connections = ko.pureComputed(
      () => this.is_personal_space() && !this.show_suggestions(),
    );

    this.show_invite = ko.pureComputed(() => {
      const no_connections_and_suggestions =
        !this.show_search_results() &&
        !this.connections().length &&
        !this.show_suggestions();
      const no_search_results =
        this.show_search_results() &&
        !this.has_results() &&
        !this.is_searching();

      return no_connections_and_suggestions || no_search_results;
    });

    this.show_invite_people = ko.pureComputed(() => this.is_personal_space());

    this.show_suggestions = ko.pureComputed(() => !!this.suggestions().length);

    this.show_search_results = ko.pureComputed(() => {
      if (!this.selected_people().length && !this.search_input().length) {
        this.clear_search_results();
        return false;
      }
      return this.has_results() || this.search_input().length;
    });

    this.is_personal_space = ko.pureComputed(() => {
      const team_et = this.active_team();

      if (team_et) {
        return !team_et.name();
      }
    });

    this.show_team_member = ko.pureComputed(
      () => !this.is_personal_space() && this.team_members().length,
    );
    this.show_top_people = ko.pureComputed(
      () => this.is_personal_space() && this.top_users().length,
    );

    // Invite bubble states
    this.show_invite_form = ko.observable(true);
    this.show_invite_form_only = ko.pureComputed(() => {
      if (this.has_uploaded_contacts()) {
        return true;
      }

      return (
        !this.has_uploaded_contacts() &&
        !this.show_top_people() &&
        !this.show_suggestions()
      );
    });

    // Selected user
    this.user_profile = ko.observable(null);
    this.user_bubble = null;

    // Invite bubble
    this.invite_bubble = null;
    this.invite_message = ko.observable('');
    this.invite_message_selected = ko.observable(true);
    this.invite_hints = ko.pureComputed(() => {
      const meta_key = z.util.Environment.os.mac
        ? z.l10n.text(z.string.invite_meta_key_mac)
        : z.l10n.text(z.string.invite_meta_key_pc);

      if (this.invite_message_selected()) {
        return z.localization.Localizer.get_text({
          id: z.string.invite_hint_selected,
          replace: [
            {
              content: meta_key,
              placeholder: '%meta_key',
            },
          ],
        });
      }
      return z.localization.Localizer.get_text({
        id: z.string.invite_hint_unselected,
        replace: [
          {
            content: meta_key,
            placeholder: '%meta_key',
          },
        ],
      });
    });

    this.invite_button_text = ko.pureComputed(() => {
      return z.l10n.text(
        this.show_invite_form_only()
          ? z.string.people_invite
          : z.string.people_bring_your_friends,
      );
    });

    // Last open bubble
    this.user_bubble = undefined;
    this.user_bubble_last_id = undefined;

    this._init_subscriptions();
  }

  _init_subscriptions() {
    this.update_properties = this.update_properties.bind(this);

    amplify.subscribe(
      z.event.WebApp.CONNECT.IMPORT_CONTACTS,
      this.import_contacts.bind(this),
    );
    amplify.subscribe(
      z.event.WebApp.PROPERTIES.UPDATE.CONTACTS,
      this.update_properties,
    );
    amplify.subscribe(
      z.event.WebApp.PROPERTIES.UPDATE.HAS_CREATED_CONVERSATION,
      this.update_properties,
    );
    amplify.subscribe(
      z.event.WebApp.PROPERTIES.UPDATED,
      this.update_properties,
    );
  }

  clear_search_results() {
    this.search_results.groups.removeAll();
    this.search_results.contacts.removeAll();
    this.search_results.others.removeAll();
    this.is_searching(false);
    this.show_no_contacts_on_wire(false);
  }

  click_on_close() {
    this._close_list();
  }

  _track_import(source, error) {
    amplify.publish(
      z.event.WebApp.ANALYTICS.EVENT,
      z.tracking.EventName.PREFERENCES.IMPORTED_CONTACTS,
      {
        outcome: error ? 'fail' : 'success',
        source: source,
      },
    );
  }

  /**
   * Connect with contacts.
   * @param {z.connect.ConnectSource} source - Source for the contacts import
   * @returns {undefined} No return value
   */
  import_contacts(source) {
    let import_promise;
    this.show_spinner(true);

    if (source === z.connect.ConnectSource.GMAIL) {
      import_promise = this.connect_repository.get_google_contacts();
    } else if (source === z.connect.ConnectSource.ICLOUD) {
      import_promise = this.connect_repository.get_macos_contacts();
    }

    import_promise
      .then(response => {
        this.active_team(this.team_repository.personal_space);
        return this._show_on_boarding_results(response);
      })
      .catch(error => {
        if (error.type !== z.connect.ConnectError.TYPE.NO_CONTACTS) {
          this.logger.error(
            `Importing contacts from '${source}' failed: ${error.message}`,
            error,
          );

          amplify.publish(
            z.event.WebApp.WARNING.MODAL,
            z.ViewModel.ModalType.CONTACTS,
            {
              action: () => this.import_contacts(source),
            },
          );
        }
      })
      .then(error => {
        this.show_spinner(false);
        this._track_import(source, error);
      });
  }

  _show_on_boarding_results(response) {
    return this.search_repository
      .show_on_boarding(response)
      .then(({connections, suggestions}) => {
        this.suggestions(suggestions.length ? suggestions : connections);
        return this.get_top_people();
      })
      .then(user_ets => {
        this.top_users(user_ets);
        this.selected_people.removeAll();

        if (!this.suggestions().length) {
          if (this.top_users().length) {
            return this.suggestions(this.top_users());
          }

          return this.show_no_contacts_on_wire(true);
        }
      })
      .catch(error => {
        this.logger.error(
          `Could not show the on-boarding results: ${error.message}`,
          error,
        );
      });
  }

  search_for_member(query, is_username) {
    return this.team_members()
      .filter(user_et => user_et.matches(query, is_username))
      .sort(function(user_a, user_b) {
        if (is_username) {
          return z.util.StringUtil.sort_by_priority(
            user_a.username(),
            user_b.username(),
            query,
          );
        }
        return z.util.StringUtil.sort_by_priority(
          user_a.name(),
          user_b.name(),
          query,
        );
      });
  }

  update_list() {
    this.get_top_people().then(user_ets => this.top_users(user_ets));

    this.show_spinner(false);

    // Clean up
    this.suggestions.removeAll();
    this.selected_people.removeAll();
    this.clear_search_results();
    this.user_profile(null);
    $('user-input input').focus();
  }

  _close_list() {
    if (this.user_bubble) {
      this.user_bubble.hide();
    }

    if (this.invite_bubble) {
      this.invite_bubble.hide();
    }

    this.show_spinner(false);

    this.selected_people.removeAll();
    this.search_input('');
    $('user-input input').blur();

    amplify.publish(z.event.WebApp.SEARCH.HIDE);
    this.list_view_model.switch_list(z.ViewModel.list.LIST_STATE.CONVERSATIONS);
  }

  click_on_group(conversation_et) {
    const promise = conversation_et instanceof z.entity.User
      ? this.conversation_repository.get_1to1_conversation(conversation_et)
      : Promise.resolve(conversation_et);

<<<<<<< HEAD
    promise.then(_conversation_et => {
      if (_conversation_et.is_archived()) {
        this.conversation_repository.unarchive_conversation(_conversation_et);
      }
=======
    return promise
      .then((_conversation_et) => {
        if (_conversation_et.is_archived()) {
          this.conversation_repository.unarchive_conversation(_conversation_et);
        }
>>>>>>> 984fc7dc

      if (_conversation_et.is_cleared()) {
        _conversation_et.cleared_timestamp(0);
      }

<<<<<<< HEAD
      amplify.publish(z.event.WebApp.CONVERSATION.SHOW, _conversation_et);
      amplify.publish(
        z.event.WebApp.ANALYTICS.EVENT,
        z.tracking.EventName.CONNECT.OPENED_CONVERSATION,
        {
          conversation_type: conversation_et.is_group() ||
            conversation_et.is_team_group()
            ? 'group'
            : 'one_to_one',
        },
      );
      this._close_list();
    });
=======
        amplify.publish(z.event.WebApp.CONVERSATION.SHOW, _conversation_et);
        amplify.publish(z.event.WebApp.ANALYTICS.EVENT, z.tracking.EventName.CONNECT.OPENED_CONVERSATION, {
          conversation_type: (conversation_et.is_group() || conversation_et.is_team_group()) ? 'group' : 'one_to_one',
        });
        this._close_list();
        return _conversation_et;
      });
>>>>>>> 984fc7dc
  }

  click_on_other(user_et, event) {
    amplify.publish(
      z.event.WebApp.ANALYTICS.EVENT,
      z.tracking.EventName.CONNECT.SELECTED_USER_FROM_SEARCH,
      {
        connection_type: (() => {
          switch (user_et.connection().status()) {
            case z.user.ConnectionStatus.ACCEPTED:
              return 'connected';
            case z.user.ConnectionStatus.UNKNOWN:
              return 'unconnected';
            case z.user.ConnectionStatus.PENDING:
              return 'pending_incoming';
            case z.user.ConnectionStatus.SENT:
              return 'pending_outgoing';
            default:
              return;
          }
        })(),
        context: 'startui',
      },
    );

    const create_bubble = element_id => {
      this.user_profile(user_et);
      this.user_bubble_last_id = element_id;
      this.user_bubble = new zeta.webapp.module.Bubble({
        host_selector: `#${element.attr('id')}`,
        on_hide: () => {
          this.user_bubble = undefined;
          return (this.user_bubble_last_id = undefined);
        },
        on_show() {
          return $(
            '.start-ui-user-bubble .user-profile-connect-message',
          ).focus();
        },
        scroll_selector: '.start-ui-list',
      });

      this.user_bubble.toggle();
    };

    // We clicked on the same bubble
    if (
      this.user_bubble &&
      this.user_bubble_last_id === event.currentTarget.id
    ) {
      this.user_bubble.toggle();
      return;
    }

    const element = $(event.currentTarget).attr({
      'data-bubble': '#start-ui-user-bubble',
      'data-placement': 'right-flex',
      id: Date.now(),
    });

    // Dismiss old bubble and wait with creating the new one when another bubble is open
    if (this.user_bubble) {
      this.user_bubble.hide();
      window.setTimeout(function() {
        create_bubble(element[0].id);
      }, 550);
    } else {
      create_bubble(element[0].id);
    }
  }

  //##############################################################################
  // Data sources
  //##############################################################################

  get_top_people() {
    return this.conversation_repository
      .get_most_active_conversations()
      .then(function(conversation_ets) {
        return conversation_ets
          .filter(conversation_et => conversation_et.is_one2one())
          .slice(0, 9)
          .map(conversation_et => conversation_et.participating_user_ids()[0]);
      })
      .then(user_ids => {
        return this.user_repository.get_users_by_id(user_ids);
      })
      .then(user_ets => user_ets.filter(user_et => !user_et.is_blocked()));
  }

  //##############################################################################
  // User bubble
  //##############################################################################

  on_user_accept(user_et) {
    this._close_list();
    this.user_repository.accept_connection_request(user_et, true);
  }

  on_user_connect(user_et) {
    this._close_list();
    this.active_team(this.team_repository.personal_space);

    amplify.publish(
      z.event.WebApp.ANALYTICS.EVENT,
      z.tracking.EventName.CONNECT.SENT_CONNECT_REQUEST,
      {
        common_users_count: user_et.mutual_friends_total(),
        context: 'startui',
      },
    );
  }

  on_user_ignore(user_et) {
    this.user_repository.ignore_connection_request(user_et).then(() => {
      if (this.user_bubble) {
        this.user_bubble.hide();
      }
    });
  }

  on_user_open() {
    this._close_list();
  }

  on_user_unblock(user_et) {
    this._close_list();
    this.user_repository.unblock_user(user_et, true);
  }

  on_cancel_request() {
    if (this.user_bubble) {
      this.user_bubble.hide();
    }
  }

  //##############################################################################
  // Invite bubble
  //##############################################################################

  click_on_contacts_import() {
    if (this.invite_bubble) {
      this.invite_bubble.hide();
    }
    this.import_contacts(z.connect.ConnectSource.ICLOUD);
  }

  click_on_gmail_import() {
    if (this.invite_bubble) {
      this.invite_bubble.hide();
    }
    this.import_contacts(z.connect.ConnectSource.GMAIL);
  }

  click_on_import_form() {
    this.show_invite_form(false);
  }

  click_on_invite_form() {
    this.show_invite_form(true);
    this._focus_invite_form();
  }

  show_invite_bubble() {
    if (!this.invite_bubble) {
      amplify.publish(
        z.event.WebApp.ANALYTICS.EVENT,
        z.tracking.EventName.CONNECT.OPENED_GENERIC_INVITE_MENU,
        {
          context: 'banner',
        },
      );

      const self = this.user_repository.self();

      if (self.email()) {
        this.invite_message(
          z.localization.Localizer.get_text({
            id: z.string.invite_message,
            replace: [
              {
                content: `@${self.username()}`,
                placeholder: '%username',
              },
            ],
          }),
        );
      } else {
        this.invite_message(z.l10n.text(z.string.invite_message_no_email));
      }

      this.invite_bubble = new zeta.webapp.module.Bubble({
        host_selector: '#invite-button',
        on_hide: () => {
          $('.invite-link-box .bg').removeClass('bg-animation');
          $('.invite-link-box .message').off('copy blur focus');
          this.invite_bubble = null;
          this.show_invite_form(true);
        },
        on_show: () => {
          if (this.show_invite_form()) {
            this._focus_invite_form();
          }
        },
        scroll_selector: '.start-ui-list',
      });

      this.invite_bubble.show();
    }
  }

  _focus_invite_form() {
    $('.invite-link-box .message')
      .on('copy', event => {
        $(event.currentTarget)
          .parent()
          .find('.bg')
          .addClass('bg-animation')
          .on(z.util.alias.animationend, _event => {
            if (_event.originalEvent.animationName === 'message-bg-fadeout') {
              $(this).off(z.util.alias.animationend);
              this.invite_bubble.hide();
            }
          });
      })
      .on('blur', () => this.invite_message_selected(false))
      .on('click', event => {
        this.invite_message_selected(true);
        $(event.target).select();
      })
      .trigger('click');
  }

  //##############################################################################
  // User Properties
  //##############################################################################

  update_properties() {
    const properties = this.properties_repository.properties;
    this.has_created_conversation(properties.has_created_conversation);

    const has_uploaded_contacts =
      properties.contact_import.google !== undefined ||
      properties.contact_import.macos !== undefined;
    this.has_uploaded_contacts(has_uploaded_contacts);
    return true;
  }

  //##############################################################################
  // Header
  //##############################################################################

  on_submit_search(handle_search_input = true) {
    if (this.submitted_search) {
      return Promise.resolve();
    }

<<<<<<< HEAD
    this.submitted_search = true;

    if (this.selected_people().length === 1) {
      return this.conversation_repository
        .get_1to1_conversation(this.selected_people()[0])
        .then(conversation_et => {
          amplify.publish(
            z.event.WebApp.ANALYTICS.EVENT,
            z.tracking.EventName.CONNECT.OPENED_CONVERSATION,
            {
              source: 'top_user',
            },
          );
          this.click_on_group(conversation_et);
          this.submitted_search = false;
          return conversation_et;
        })
        .catch(error => {
          this.submitted_search = false;
          throw error;
        });
    }

    if (this.selected_people().length > 1) {
      const user_ids = this.selected_people().map(user_et => user_et.id);

      return this.conversation_repository
        .create_new_conversation(user_ids, null)
        .then(({conversation_et}) => {
          this.properties_repository.save_preference(
            z.properties.PROPERTIES_TYPE.HAS_CREATED_CONVERSATION,
          );
          amplify.publish(
            z.event.WebApp.ANALYTICS.EVENT,
            z.tracking.EventName.CONVERSATION.CREATE_GROUP_CONVERSATION,
            {
              creationContext: 'search',
              numberOfParticipants: user_ids.length,
            },
          );
          this.click_on_group(conversation_et);
          this.submitted_search = false;
          return conversation_et;
        })
        .catch(error => {
          this.submitted_search = false;
          this._close_list();
          throw new Error(`Unable to create conversation: ${error.message}`);
        });
=======
    if (handle_search_input && this.search_input().length) {
      const match_handled = this._handle_search_input();
      if (match_handled) {
        return Promise.resolve();
      }
    }

    switch (this.selected_people().length) {
      case 0: {
        return Promise.resolve();
      }

      case 1: {
        const [selected_user_et] = this.selected_people();
        return this._open_1to1_conversation(selected_user_et);
      }

      default: {
        const user_ids = this.selected_people().map((user_et) => user_et.id);
        return this._open_group_conversation(user_ids);
      }
>>>>>>> 984fc7dc
    }
  }

  on_audio_call() {
<<<<<<< HEAD
    this.on_submit_search().then(function(conversation_et) {
      if (conversation_et) {
        window.setTimeout(function() {
          amplify.publish(
            z.event.WebApp.CALL.STATE.TOGGLE,
            false,
            conversation_et,
          );
        }, 500);
      }
    });
  }

  on_photo(images) {
    this.on_submit_search().then(function(conversation_et) {
      if (conversation_et) {
        window.setTimeout(function() {
          amplify.publish(z.event.WebApp.CONVERSATION.IMAGE.SEND, images);
        }, 500);
      }
    });
  }

  on_video_call() {
    this.on_submit_search().then(function(conversation_et) {
      if (conversation_et) {
        window.setTimeout(function() {
          amplify.publish(
            z.event.WebApp.CALL.STATE.TOGGLE,
            true,
            conversation_et,
          );
        }, 500);
      }
    });
=======
    this.on_submit_search(false)
      .then((conversation_et) => {
        if (conversation_et) {
          window.setTimeout(() => {
            amplify.publish(z.event.WebApp.CALL.STATE.TOGGLE, false, conversation_et);
          }, 500);
        }
      });
  }

  on_photo(images) {
    this.on_submit_search(false)
      .then((conversation_et) => {
        if (conversation_et) {
          window.setTimeout(() => {
            amplify.publish(z.event.WebApp.CONVERSATION.IMAGE.SEND, images);
          }, 500);
        }
      });
  }

  on_video_call() {
    this.on_submit_search(false)
      .then((conversation_et) => {
        if (conversation_et) {
          window.setTimeout(() => {
            amplify.publish(z.event.WebApp.CALL.STATE.TOGGLE, true, conversation_et);
          }, 500);
        }
      });
>>>>>>> 984fc7dc
  }

  _handle_search_input() {
    const [matching_connection] = this.search_results.contacts();
    const [matching_group] = this.search_results.groups();
    const [matching_team_member] = this.search_results.team_members();

    if (matching_connection && this.is_personal_space()) {
      this.selected_people.push(matching_connection);
      return true;
    }

    if (matching_team_member && !this.is_personal_space()) {
      this.selected_people.push(matching_team_member);
      return true;
    }

    if (matching_group) {
      this.click_on_group(matching_group);
      return true;
    }

    if (matching_connection && !this.is_personal_space()) {
      this.selected_people.push(matching_connection);
      return true;
    }

    return false;
  }

  _open_1to1_conversation(user_et) {
    this.submitted_search = true;

    return this.conversation_repository.get_1to1_conversation(user_et)
      .then((conversation_et) => {
        amplify.publish(z.event.WebApp.ANALYTICS.EVENT, z.tracking.EventName.CONNECT.OPENED_CONVERSATION);
        this.click_on_group(conversation_et);
        this.submitted_search = false;
        return conversation_et;
      })
      .catch((error) => {
        this.submitted_search = false;
        throw error;
      });
  }

  _open_group_conversation(user_ids) {
    this.submitted_search = true;

    return this.conversation_repository.create_new_conversation(user_ids, null)
      .then(({conversation_et}) => {
        this.properties_repository.save_preference(z.properties.PROPERTIES_TYPE.HAS_CREATED_CONVERSATION);
        amplify.publish(z.event.WebApp.ANALYTICS.EVENT, z.tracking.EventName.CONVERSATION.CREATE_GROUP_CONVERSATION, {
          creationContext: 'search',
          numberOfParticipants: user_ids.length,
        });
        this.click_on_group(conversation_et);
        this.submitted_search = false;
        return conversation_et;
      })
      .catch((error) => {
        this.submitted_search = false;
        this._close_list();
        throw new Error(`Unable to create conversation: ${error.message}`);
      });
  }
};<|MERGE_RESOLUTION|>--- conflicted
+++ resolved
@@ -508,24 +508,15 @@
       ? this.conversation_repository.get_1to1_conversation(conversation_et)
       : Promise.resolve(conversation_et);
 
-<<<<<<< HEAD
-    promise.then(_conversation_et => {
+    return promise.then(_conversation_et => {
       if (_conversation_et.is_archived()) {
         this.conversation_repository.unarchive_conversation(_conversation_et);
       }
-=======
-    return promise
-      .then((_conversation_et) => {
-        if (_conversation_et.is_archived()) {
-          this.conversation_repository.unarchive_conversation(_conversation_et);
-        }
->>>>>>> 984fc7dc
 
       if (_conversation_et.is_cleared()) {
         _conversation_et.cleared_timestamp(0);
       }
 
-<<<<<<< HEAD
       amplify.publish(z.event.WebApp.CONVERSATION.SHOW, _conversation_et);
       amplify.publish(
         z.event.WebApp.ANALYTICS.EVENT,
@@ -538,16 +529,8 @@
         },
       );
       this._close_list();
-    });
-=======
-        amplify.publish(z.event.WebApp.CONVERSATION.SHOW, _conversation_et);
-        amplify.publish(z.event.WebApp.ANALYTICS.EVENT, z.tracking.EventName.CONNECT.OPENED_CONVERSATION, {
-          conversation_type: (conversation_et.is_group() || conversation_et.is_team_group()) ? 'group' : 'one_to_one',
-        });
-        this._close_list();
-        return _conversation_et;
-      });
->>>>>>> 984fc7dc
+      return _conversation_et;
+    });
   }
 
   click_on_other(user_et, event) {
@@ -805,57 +788,6 @@
       return Promise.resolve();
     }
 
-<<<<<<< HEAD
-    this.submitted_search = true;
-
-    if (this.selected_people().length === 1) {
-      return this.conversation_repository
-        .get_1to1_conversation(this.selected_people()[0])
-        .then(conversation_et => {
-          amplify.publish(
-            z.event.WebApp.ANALYTICS.EVENT,
-            z.tracking.EventName.CONNECT.OPENED_CONVERSATION,
-            {
-              source: 'top_user',
-            },
-          );
-          this.click_on_group(conversation_et);
-          this.submitted_search = false;
-          return conversation_et;
-        })
-        .catch(error => {
-          this.submitted_search = false;
-          throw error;
-        });
-    }
-
-    if (this.selected_people().length > 1) {
-      const user_ids = this.selected_people().map(user_et => user_et.id);
-
-      return this.conversation_repository
-        .create_new_conversation(user_ids, null)
-        .then(({conversation_et}) => {
-          this.properties_repository.save_preference(
-            z.properties.PROPERTIES_TYPE.HAS_CREATED_CONVERSATION,
-          );
-          amplify.publish(
-            z.event.WebApp.ANALYTICS.EVENT,
-            z.tracking.EventName.CONVERSATION.CREATE_GROUP_CONVERSATION,
-            {
-              creationContext: 'search',
-              numberOfParticipants: user_ids.length,
-            },
-          );
-          this.click_on_group(conversation_et);
-          this.submitted_search = false;
-          return conversation_et;
-        })
-        .catch(error => {
-          this.submitted_search = false;
-          this._close_list();
-          throw new Error(`Unable to create conversation: ${error.message}`);
-        });
-=======
     if (handle_search_input && this.search_input().length) {
       const match_handled = this._handle_search_input();
       if (match_handled) {
@@ -874,18 +806,16 @@
       }
 
       default: {
-        const user_ids = this.selected_people().map((user_et) => user_et.id);
+        const user_ids = this.selected_people().map(user_et => user_et.id);
         return this._open_group_conversation(user_ids);
       }
->>>>>>> 984fc7dc
     }
   }
 
   on_audio_call() {
-<<<<<<< HEAD
-    this.on_submit_search().then(function(conversation_et) {
+    this.on_submit_search(false).then(conversation_et => {
       if (conversation_et) {
-        window.setTimeout(function() {
+        window.setTimeout(() => {
           amplify.publish(
             z.event.WebApp.CALL.STATE.TOGGLE,
             false,
@@ -897,9 +827,9 @@
   }
 
   on_photo(images) {
-    this.on_submit_search().then(function(conversation_et) {
+    this.on_submit_search(false).then(conversation_et => {
       if (conversation_et) {
-        window.setTimeout(function() {
+        window.setTimeout(() => {
           amplify.publish(z.event.WebApp.CONVERSATION.IMAGE.SEND, images);
         }, 500);
       }
@@ -907,9 +837,9 @@
   }
 
   on_video_call() {
-    this.on_submit_search().then(function(conversation_et) {
+    this.on_submit_search(false).then(conversation_et => {
       if (conversation_et) {
-        window.setTimeout(function() {
+        window.setTimeout(() => {
           amplify.publish(
             z.event.WebApp.CALL.STATE.TOGGLE,
             true,
@@ -918,38 +848,6 @@
         }, 500);
       }
     });
-=======
-    this.on_submit_search(false)
-      .then((conversation_et) => {
-        if (conversation_et) {
-          window.setTimeout(() => {
-            amplify.publish(z.event.WebApp.CALL.STATE.TOGGLE, false, conversation_et);
-          }, 500);
-        }
-      });
-  }
-
-  on_photo(images) {
-    this.on_submit_search(false)
-      .then((conversation_et) => {
-        if (conversation_et) {
-          window.setTimeout(() => {
-            amplify.publish(z.event.WebApp.CONVERSATION.IMAGE.SEND, images);
-          }, 500);
-        }
-      });
-  }
-
-  on_video_call() {
-    this.on_submit_search(false)
-      .then((conversation_et) => {
-        if (conversation_et) {
-          window.setTimeout(() => {
-            amplify.publish(z.event.WebApp.CALL.STATE.TOGGLE, true, conversation_et);
-          }, 500);
-        }
-      });
->>>>>>> 984fc7dc
   }
 
   _handle_search_input() {
@@ -983,14 +881,18 @@
   _open_1to1_conversation(user_et) {
     this.submitted_search = true;
 
-    return this.conversation_repository.get_1to1_conversation(user_et)
-      .then((conversation_et) => {
-        amplify.publish(z.event.WebApp.ANALYTICS.EVENT, z.tracking.EventName.CONNECT.OPENED_CONVERSATION);
+    return this.conversation_repository
+      .get_1to1_conversation(user_et)
+      .then(conversation_et => {
+        amplify.publish(
+          z.event.WebApp.ANALYTICS.EVENT,
+          z.tracking.EventName.CONNECT.OPENED_CONVERSATION,
+        );
         this.click_on_group(conversation_et);
         this.submitted_search = false;
         return conversation_et;
       })
-      .catch((error) => {
+      .catch(error => {
         this.submitted_search = false;
         throw error;
       });
@@ -999,18 +901,25 @@
   _open_group_conversation(user_ids) {
     this.submitted_search = true;
 
-    return this.conversation_repository.create_new_conversation(user_ids, null)
+    return this.conversation_repository
+      .create_new_conversation(user_ids, null)
       .then(({conversation_et}) => {
-        this.properties_repository.save_preference(z.properties.PROPERTIES_TYPE.HAS_CREATED_CONVERSATION);
-        amplify.publish(z.event.WebApp.ANALYTICS.EVENT, z.tracking.EventName.CONVERSATION.CREATE_GROUP_CONVERSATION, {
-          creationContext: 'search',
-          numberOfParticipants: user_ids.length,
-        });
+        this.properties_repository.save_preference(
+          z.properties.PROPERTIES_TYPE.HAS_CREATED_CONVERSATION,
+        );
+        amplify.publish(
+          z.event.WebApp.ANALYTICS.EVENT,
+          z.tracking.EventName.CONVERSATION.CREATE_GROUP_CONVERSATION,
+          {
+            creationContext: 'search',
+            numberOfParticipants: user_ids.length,
+          },
+        );
         this.click_on_group(conversation_et);
         this.submitted_search = false;
         return conversation_et;
       })
-      .catch((error) => {
+      .catch(error => {
         this.submitted_search = false;
         this._close_list();
         throw new Error(`Unable to create conversation: ${error.message}`);
