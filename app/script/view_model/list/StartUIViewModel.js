--- conflicted
+++ resolved
@@ -26,6 +26,7 @@
 z.ViewModel.list.StartUIViewModel = class StartUIViewModel {
   /**
    * View model for the start UI.
+   * @class z.ViewModel.list.StartUIViewModel
    *
    * @param {string} element_id - HTML selector
    * @param {z.ViewModel.list.ListViewModel} list_view_model - List view model
@@ -57,7 +58,6 @@
     this.team_repository = team_repository;
     this.user_repository = user_repository;
     this.logger = new z.util.Logger('z.ViewModel.list.StartUIViewModel', z.config.LOGGER.OPTIONS);
-
 
     this.user = this.user_repository.self;
 
@@ -113,33 +113,19 @@
     this.search_input.subscribe(this.search);
     this.selected_people = ko.observableArray([]);
 
-<<<<<<< HEAD
     // User lists
     this.contacts = ko.pureComputed(() => {
-      const user_ets = this.is_team() ? this.team_repository.team_users() : this.user_repository.connected_users();
-
-      return user_ets
-=======
-    this.has_created_conversation = ko.observable(false);
-    this.show_hint = ko.pureComputed(() => (this.selected_people().length === 1) && !this.has_created_conversation());
-
-    this.group_hint_text = z.l10n.text(z.string.search_group_hint);
-
-    // Results
-    this.top_users = ko.observableArray([]);
-
-    this.matched_users = ko.observableArray([]);
-    this.connections = ko.pureComputed(() => {
       if (this.show_matches()) {
         return this.matched_users();
       }
 
-      return this.user_repository.connected_users()
->>>>>>> 5e5eed81
+      const user_ets = this.is_team() ? this.team_repository.team_users() : this.user_repository.connected_users();
+
+      return user_ets
         .sort((user_a, user_b) => z.util.StringUtil.sort_by_priority(user_a.first_name(), user_b.first_name()));
     });
 
-    this.suggestions = ko.observableArray([]);
+    this.matched_users = ko.observableArray([]);
     this.top_users = ko.observableArray([]);
 
     this.search_results = {
@@ -148,79 +134,37 @@
       others: ko.observableArray([]),
     };
 
-<<<<<<< HEAD
     // User properties
     this.has_created_conversation = ko.observable(false);
     this.has_uploaded_contacts = ko.observable(false);
 
     // View states
-    this.has_results = ko.pureComputed(() => {
-=======
-    // View states
-    this.show_spinner = ko.observable(false);
-
-    this.should_update_scrollbar = ko.computed(() => {
-      return this.list_view_model.last_update();
-    }).extend({notify: 'always', rateLimit: 500});
-
-    this.has_uploaded_contacts = ko.observable(false);
-
     this.has_search_results = ko.pureComputed(() => {
->>>>>>> 5e5eed81
       return this.search_results.groups().length || this.search_results.contacts().length || this.search_results.others().length;
     });
-    this.is_searching = ko.observable(false);
-
-<<<<<<< HEAD
-    this.show_action = ko.pureComputed(() => {
-      const no_connections_and_suggestions = !this.show_search_results() && !this.contacts().length && !this.show_suggestions();
-      const no_search_results = this.show_search_results() && !this.has_results() && !this.is_searching();
-=======
-    this.show_connections = ko.pureComputed(() => this.is_personal_space() && this.connections().length);
-
-    this.show_no_contacts = ko.pureComputed(() => !this.show_search_results() && !this.connections().length && !this.show_matches());
->>>>>>> 5e5eed81
-
-    this.show_no_matches = ko.pureComputed(() => this.show_matches() && !this.connections().length);
-
-<<<<<<< HEAD
-    this.show_contacts = ko.pureComputed(() => !this.show_suggestions());
+
+    this.show_contacts = ko.pureComputed(() => this.contacts().length);
     this.show_hint = ko.pureComputed(() => (this.selected_people().length === 1) && !this.has_created_conversation());
-    this.show_invite_people = ko.pureComputed(() => !this.is_team());
-    this.show_no_contacts_on_wire = ko.observable(false);
-    this.show_spinner = ko.observable(false);
-    this.show_suggestions = ko.pureComputed(() => !!this.suggestions().length);
-=======
+    this.show_invite = ko.pureComputed(() => !this.is_team());
+    this.show_matches = ko.observable(false);
+
+    this.show_no_contacts = ko.pureComputed(() => !this.show_matches() && !this.show_search_results() && !this.contacts().length);
+    this.show_no_matches = ko.pureComputed(() => this.show_matches() && !this.contacts().length);
     this.show_no_search_results = ko.pureComputed(() => {
       return !this.show_matches() && this.show_search_results() && !this.has_search_results() && this.search_input().length;
     });
 
-    this.show_invite = ko.pureComputed(() => this.is_personal_space());
->>>>>>> 5e5eed81
-
-    this.show_matches = ko.observable(false);
+    this.show_spinner = ko.observable(false);
+
     this.show_search_results = ko.pureComputed(() => {
-      if (!this.selected_people().length) {
+      if (!this.selected_people().length && !this.search_input().length) {
         this.clear_search_results();
         return false;
       }
       return this.has_search_results() || this.search_input().length;
     });
 
-<<<<<<< HEAD
-    this.show_top_people = ko.pureComputed(() => !this.is_team() && this.top_users().length);
-=======
-    this.is_personal_space = ko.pureComputed(() => {
-      const team_et = this.active_team();
-
-      if (team_et) {
-        return !team_et.name();
-      }
-    });
-
-    this.show_team_member = ko.pureComputed(() => !this.is_personal_space() && this.team_members().length);
-    this.show_top_people = ko.pureComputed(() => this.is_personal_space() && this.top_users().length && !this.show_matches());
->>>>>>> 5e5eed81
+    this.show_top_people = ko.pureComputed(() => !this.is_team() && this.top_users().length && !this.show_matches());
 
     // Invite bubble states
     this.show_invite_form = ko.observable(true);
@@ -266,105 +210,10 @@
     amplify.subscribe(z.event.WebApp.PROPERTIES.UPDATED, this.update_properties);
   }
 
-<<<<<<< HEAD
-=======
-  clear_search_results() {
-    this.search_results.groups.removeAll();
-    this.search_results.contacts.removeAll();
-    this.search_results.others.removeAll();
-  }
-
->>>>>>> 5e5eed81
   click_on_close() {
     this._close_list();
   }
 
-<<<<<<< HEAD
-=======
-  _track_import(source, error) {
-    amplify.publish(z.event.WebApp.ANALYTICS.EVENT, z.tracking.EventName.PREFERENCES.IMPORTED_CONTACTS, {
-      outcome: error ? 'fail' : 'success',
-      source: source,
-    });
-  }
-
-  /**
-   * Connect with contacts.
-   * @param {z.connect.ConnectSource} source - Source for the contacts import
-   * @returns {undefined} No return value
-   */
-  import_contacts(source) {
-    this.show_spinner(true);
-
-    this.connect_repository.get_contacts(source)
-      .then((user_ids = []) => {
-        this.active_team(this.team_repository.personal_space);
-        return this.user_repository.get_users_by_id(user_ids);
-      })
-      .then((user_ets) => {
-        this.selected_people.removeAll();
-        this.matched_users(user_ets);
-        this.show_matches(true);
-      })
-      .catch((error) => {
-        if (error.type !== z.connect.ConnectError.TYPE.NO_CONTACTS) {
-          this.logger.error(`Importing contacts from '${source}' failed: ${error.message}`, error);
-
-          amplify.publish(z.event.WebApp.WARNING.MODAL, z.ViewModel.ModalType.CONTACTS, {
-            action: () => this.import_contacts(source),
-          });
-        }
-      })
-      .then((error) => {
-        this.show_spinner(false);
-        this._track_import(source, error);
-      });
-  }
-
-  search_for_member(query, is_username) {
-    return this.team_members()
-      .filter((user_et) => user_et.matches(query, is_username))
-      .sort(function(user_a, user_b) {
-        if (is_username) {
-          return z.util.StringUtil.sort_by_priority(user_a.username(), user_b.username(), query);
-        }
-        return z.util.StringUtil.sort_by_priority(user_a.name(), user_b.name(), query);
-      });
-  }
-
-  update_list() {
-    this.get_top_people().then((user_ets) => this.top_users(user_ets));
-
-    this.show_spinner(false);
-
-    // Clean up
-    this.selected_people.removeAll();
-    this.clear_search_results();
-    this.user_profile(null);
-    $('user-input input').focus();
-  }
-
-  _close_list() {
-    if (this.user_bubble) {
-      this.user_bubble.hide();
-    }
-
-    if (this.invite_bubble) {
-      this.invite_bubble.hide();
-    }
-
-    this.show_matches(false);
-    this.show_spinner(false);
-
-    this.selected_people.removeAll();
-    this.search_input('');
-    $('user-input input').blur();
-
-    amplify.publish(z.event.WebApp.SEARCH.HIDE);
-    this.list_view_model.switch_list(z.ViewModel.list.LIST_STATE.CONVERSATIONS);
-  }
-
->>>>>>> 5e5eed81
   click_on_group(conversation_et) {
     const promise = conversation_et instanceof z.entity.User ? this.conversation_repository.get_1to1_conversation(conversation_et) : Promise.resolve(conversation_et);
 
@@ -454,7 +303,6 @@
     this.show_spinner(false);
 
     // Clean up
-    this.suggestions.removeAll();
     this.selected_people.removeAll();
     this.clear_search_results();
     this.user_profile(null);
@@ -470,6 +318,7 @@
       this.invite_bubble.hide();
     }
 
+    this.show_matches(false);
     this.show_spinner(false);
 
     this.selected_people.removeAll();
@@ -643,18 +492,12 @@
    * @returns {undefined} No return value
    */
   import_contacts(source) {
-    let import_promise;
-    this.show_spinner(true);
-
-    if (source === z.connect.ConnectSource.GMAIL) {
-      import_promise = this.connect_repository.get_google_contacts();
-    } else if (source === z.connect.ConnectSource.ICLOUD) {
-      import_promise = this.connect_repository.get_macos_contacts();
-    }
-
-    import_promise
-      .then((response) => {
-        return this._show_on_boarding_results(response);
+    this.connect_repository.get_contacts(source)
+      .then((user_ids = []) => this.user_repository.get_users_by_id(user_ids))
+      .then((user_ets) => {
+        this.selected_people.removeAll();
+        this.matched_users(user_ets);
+        this.show_matches(true);
       })
       .catch((error) => {
         if (error.type !== z.connect.ConnectError.TYPE.NO_CONTACTS) {
@@ -678,29 +521,6 @@
     });
   }
 
-  _show_on_boarding_results(response) {
-    return this.search_repository.show_on_boarding(response)
-      .then((connected_user_ets = []) => {
-        this.selected_people.removeAll();
-        this.suggestions(connected_user_ets);
-        if (!this.suggestions().length) {
-          return this.get_top_people()
-            .then((user_ets) => {
-              this.top_users(user_ets);
-
-              if (!this.suggestions().length && this.top_users().length) {
-                return this.suggestions(this.top_users());
-              }
-
-              return this.show_no_contacts_on_wire(true);
-            });
-        }
-      })
-      .catch((error) => {
-        this.logger.error(`Could not show the on-boarding results: ${error.message}`, error);
-      });
-  }
-
 
   //##############################################################################
   // User Properties
@@ -724,8 +544,6 @@
     this.search_results.groups.removeAll();
     this.search_results.contacts.removeAll();
     this.search_results.others.removeAll();
-    this.is_searching(false);
-    this.show_no_contacts_on_wire(false);
   }
 
   on_submit_search(handle_search_input = true) {
