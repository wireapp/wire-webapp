/*
 * Wire
 * Copyright (C) 2017 Wire Swiss GmbH
 *
 * This program is free software: you can redistribute it and/or modify
 * it under the terms of the GNU General Public License as published by
 * the Free Software Foundation, either version 3 of the License, or
 * (at your option) any later version.
 *
 * This program is distributed in the hope that it will be useful,
 * but WITHOUT ANY WARRANTY; without even the implied warranty of
 * MERCHANTABILITY or FITNESS FOR A PARTICULAR PURPOSE. See the
 * GNU General Public License for more details.
 *
 * You should have received a copy of the GNU General Public License
 * along with this program. If not, see http://www.gnu.org/licenses/.
 *
 */

'use strict';

window.z = window.z || {};
window.z.ViewModel = z.ViewModel || {};
window.z.ViewModel.list = z.ViewModel.list || {};

z.ViewModel.list.StartUIViewModel = class StartUIViewModel {
  /**
   * View model for the start UI.
   * @class z.ViewModel.list.StartUIViewModel
   *
   * @param {string} element_id - HTML selector
   * @param {z.ViewModel.list.ListViewModel} list_view_model - List view model
   * @param {z.connect.ConnectRepository} connect_repository - Connect repository
   * @param {z.conversation.ConversationRepository} conversation_repository - Conversation repository
   * @param {z.properties.PropertiesRepository} properties_repository - Properties repository
   * @param {z.search.SearchRepository} search_repository - Search repository
   * @param {z.team.TeamRepository} team_repository - Team repository
   * @param {z.user.UserRepository} user_repository - User repository
  */
  constructor(
    element_id,
    list_view_model,
    connect_repository,
    conversation_repository,
    properties_repository,
    search_repository,
    team_repository,
    user_repository
  ) {
    this.click_on_close = this.click_on_close.bind(this);
    this.click_on_group = this.click_on_group.bind(this);
    this.click_on_other = this.click_on_other.bind(this);

    this.on_cancel_request = this.on_cancel_request.bind(this);
    this.on_submit_search = this.on_submit_search.bind(this);
    this.on_user_accept = this.on_user_accept.bind(this);
    this.on_user_connect = this.on_user_connect.bind(this);
    this.on_user_ignore = this.on_user_ignore.bind(this);
    this.on_user_open = this.on_user_open.bind(this);
    this.on_user_unblock = this.on_user_unblock.bind(this);

    this.list_view_model = list_view_model;
    this.connect_repository = connect_repository;
    this.conversation_repository = conversation_repository;
    this.properties_repository = properties_repository;
    this.search_repository = search_repository;
    this.team_repository = team_repository;
    this.user_repository = user_repository;
    this.logger = new z.util.Logger('z.ViewModel.list.StartUIViewModel', z.config.LOGGER.OPTIONS);

    this.user = this.user_repository.self;

    this.is_team = this.team_repository.is_team;
    this.team_name = this.team_repository.team_name;

    this.submitted_search = false;

    this.search = _.debounce(query => {
      this.clear_search_results();

      const normalized_query = z.search.SearchRepository.normalize_query(query);
      if (normalized_query) {
        this.show_matches(false);

        // Contacts, groups and others
        const trimmed_query = query.trim();
        const is_handle = trimmed_query.startsWith('@') && z.user.UserHandleGenerator.validate_handle(normalized_query);

        this.search_repository
          .search_by_name(normalized_query, is_handle)
          .then(user_ets => {
            const is_current_query =
              normalized_query === z.search.SearchRepository.normalize_query(this.search_input());
            if (is_current_query) {
              this.search_results.others(user_ets);
            }
          })
          .catch(error => this.logger.error(`Error searching for contacts: ${error.message}`, error));

        if (this.is_team()) {
          this.search_results.contacts(this.team_repository.search_for_team_users(normalized_query, is_handle));
        } else {
          this.search_results.contacts(this.user_repository.search_for_connected_users(normalized_query, is_handle));
        }

        this.search_results.groups(this.conversation_repository.get_groups_by_name(normalized_query, is_handle));
        this.searched_for_user(query);
      }
    }, 300);

    this.searched_for_user = _.once(query => {
      amplify.publish(z.event.WebApp.ANALYTICS.EVENT, z.tracking.EventName.CONTACTS.ENTERED_SEARCH, {
        by_username_only: query.startsWith('@'),
        context: 'startui',
      });
    });

    this.search_input = ko.observable('');
    this.search_input.subscribe(this.search);
    this.selected_people = ko.observableArray([]);

    // User lists
    this.contacts = ko.pureComputed(() => {
      if (this.show_matches()) {
        return this.matched_users();
      }

      if (this.is_team()) {
        return this.team_repository.team_users();
      }

      return this.user_repository.connected_users();
    });

    this.matched_users = ko.observableArray([]);
    this.top_users = ko.observableArray([]);

    this.search_results = {
      contacts: ko.observableArray([]),
      groups: ko.observableArray([]),
      others: ko.observableArray([]),
    };

    // User properties
    this.has_created_conversation = ko.observable(false);

    // View states
    this.has_search_results = ko.pureComputed(() => {
      return (
        this.search_results.groups().length ||
        this.search_results.contacts().length ||
        this.search_results.others().length
      );
    });

    this.show_content = ko.pureComputed(
      () => this.show_contacts() || this.show_matches() || this.show_search_results()
    );

    this.show_contacts = ko.pureComputed(() => this.contacts().length);
    this.show_hint = ko.pureComputed(() => this.selected_people().length === 1 && !this.has_created_conversation());
    this.show_invite = ko.pureComputed(() => !this.is_team());
    this.show_matches = ko.observable(false);

    this.show_no_contacts = ko.pureComputed(() => !this.is_team() && !this.show_content());
    this.show_no_matches = ko.pureComputed(
      () => (this.is_team() || this.show_matches()) && !this.show_contacts() && !this.show_search_results()
    );
    this.show_no_search_results = ko.pureComputed(() => {
      return (
        !this.show_matches() && this.show_search_results() && !this.has_search_results() && this.search_input().length
      );
    });

    this.show_spinner = ko.observable(false);

    this.show_search_results = ko.pureComputed(() => {
      if (!this.selected_people().length && !this.search_input().length) {
        this.clear_search_results();
        return false;
      }
      return this.has_search_results() || this.search_input().length;
    });

    this.show_top_people = ko.pureComputed(() => !this.is_team() && this.top_users().length && !this.show_matches());

    // Invite bubble states
    this.show_invite_form = ko.observable(true);

    // Invite bubble
    this.invite_bubble = null;
    this.invite_message = ko.observable('');
    this.invite_message_selected = ko.observable(true);
    this.invite_hints = ko.pureComputed(() => {
      const meta_key = z.util.Environment.os.mac
        ? z.l10n.text(z.string.invite_meta_key_mac)
        : z.l10n.text(z.string.invite_meta_key_pc);

      if (this.invite_message_selected()) {
        return z.l10n.text(z.string.invite_hint_selected, meta_key);
      }
      return z.l10n.text(z.string.invite_hint_unselected, meta_key);
    });

    // Selected user bubble
    this.user_profile = ko.observable(null);
    this.user_bubble = undefined;
    this.user_bubble_last_id = undefined;

    this.should_update_scrollbar = ko
      .computed(() => {
        return this.list_view_model.last_update();
      })
      .extend({notify: 'always', rateLimit: 500});

    this._init_subscriptions();
  }

  _init_subscriptions() {
    this.update_properties = this.update_properties.bind(this);

    amplify.subscribe(z.event.WebApp.CONNECT.IMPORT_CONTACTS, this.import_contacts.bind(this));
    amplify.subscribe(z.event.WebApp.PROPERTIES.UPDATE.HAS_CREATED_CONVERSATION, this.update_properties);
    amplify.subscribe(z.event.WebApp.PROPERTIES.UPDATED, this.update_properties);
  }

  click_on_close() {
    this._close_list();
  }

  click_on_group(conversation_et) {
    const promise =
      conversation_et instanceof z.entity.User
        ? this.conversation_repository.get_1to1_conversation(conversation_et)
        : Promise.resolve(conversation_et);

    return promise.then(_conversation_et => {
      if (_conversation_et.is_archived()) {
        this.conversation_repository.unarchive_conversation(_conversation_et, 'opened conversation from search');
      }

      if (_conversation_et.is_cleared()) {
        _conversation_et.cleared_timestamp(0);
      }

      amplify.publish(z.event.WebApp.CONVERSATION.SHOW, _conversation_et);
      amplify.publish(z.event.WebApp.ANALYTICS.EVENT, z.tracking.EventName.CONNECT.OPENED_CONVERSATION, {
        conversation_type: conversation_et.is_group() ? 'group' : 'one_to_one',
      });
      this._close_list();
      return _conversation_et;
    });
  }

  click_on_other(user_et, event) {
    amplify.publish(z.event.WebApp.ANALYTICS.EVENT, z.tracking.EventName.CONNECT.SELECTED_USER_FROM_SEARCH, {
      connection_type: (() => {
        switch (user_et.connection().status()) {
          case z.user.ConnectionStatus.ACCEPTED:
            return 'connected';
          case z.user.ConnectionStatus.UNKNOWN:
            return 'unconnected';
          case z.user.ConnectionStatus.PENDING:
            return 'pending_incoming';
          case z.user.ConnectionStatus.SENT:
            return 'pending_outgoing';
          default:
            return;
        }
      })(),
      context: 'startui',
    });

    const create_bubble = element_id => {
      this.user_profile(user_et);
      this.user_bubble_last_id = element_id;
      this.user_bubble = new zeta.webapp.module.Bubble({
        host_selector: `#${element.attr('id')}`,
        on_hide: () => {
          this.user_bubble = undefined;
          return (this.user_bubble_last_id = undefined);
        },
        on_show() {
          return $('.start-ui-user-bubble .user-profile-connect-message').focus();
        },
        scroll_selector: '.start-ui-list',
      });

      this.user_bubble.toggle();
    };

    // We clicked on the same bubble
    if (this.user_bubble && this.user_bubble_last_id === event.currentTarget.id) {
      this.user_bubble.toggle();
      return;
    }

    const element = $(event.currentTarget).attr({
      'data-bubble': '#start-ui-user-bubble',
      'data-placement': 'right-flex',
      id: Date.now(),
    });

    // Dismiss old bubble and wait with creating the new one when another bubble is open
    if (this.user_bubble) {
      this.user_bubble.hide();
      window.setTimeout(function() {
        create_bubble(element[0].id);
      }, 550);
    } else {
      create_bubble(element[0].id);
    }
  }

  update_list() {
    this.get_top_people().then(user_ets => this.top_users(user_ets));

    this.show_spinner(false);

    // Clean up
    this.selected_people.removeAll();
    this.clear_search_results();
    this.user_profile(null);
    $('user-input input').focus();
  }

  _close_list() {
    if (this.user_bubble) {
      this.user_bubble.hide();
    }

    if (this.invite_bubble) {
      this.invite_bubble.hide();
    }

    this.show_matches(false);
    this.show_spinner(false);

    this.selected_people.removeAll();
    this.search_input('');
    $('user-input input').blur();

    amplify.publish(z.event.WebApp.SEARCH.HIDE);
    this.list_view_model.switch_list(z.ViewModel.list.LIST_STATE.CONVERSATIONS);
  }

  //##############################################################################
  // Data sources
  //##############################################################################

  get_top_people() {
    return this.conversation_repository
      .get_most_active_conversations()
      .then(conversation_ets => {
        return conversation_ets
          .filter(conversation_et => conversation_et.is_one2one())
          .slice(0, 9)
          .map(conversation_et => conversation_et.participating_user_ids()[0]);
      })
      .then(user_ids => this.user_repository.get_users_by_id(user_ids))
      .then(user_ets => user_ets.filter(user_et => !user_et.is_blocked()));
  }

  //##############################################################################
  // User bubble
  //##############################################################################

  on_user_accept(user_et) {
    this._close_list();
    this.user_repository.accept_connection_request(user_et, true);
  }

  on_user_connect(user_et) {
    this._close_list();

    amplify.publish(z.event.WebApp.ANALYTICS.EVENT, z.tracking.EventName.CONNECT.SENT_CONNECT_REQUEST, {
      context: 'startui',
    });
  }

  on_user_ignore(user_et) {
    this.user_repository.ignore_connection_request(user_et).then(() => {
      if (this.user_bubble) {
        this.user_bubble.hide();
      }
    });
  }

  on_user_open() {
    this._close_list();
  }

  on_user_unblock(user_et) {
    this._close_list();
    this.user_repository.unblock_user(user_et, true);
  }

  on_cancel_request() {
    if (this.user_bubble) {
      this.user_bubble.hide();
    }
  }

  //##############################################################################
  // Invite bubble
  //##############################################################################

  click_on_contacts_import() {
    if (this.invite_bubble) {
      this.invite_bubble.hide();
    }
    this.import_contacts(z.connect.ConnectSource.ICLOUD);
  }

  click_on_gmail_import() {
    if (this.invite_bubble) {
      this.invite_bubble.hide();
    }
    this.import_contacts(z.connect.ConnectSource.GMAIL);
  }

  click_on_import_form() {
    this.show_invite_form(false);
  }

  click_on_invite_form() {
    this.show_invite_form(true);
    this._focus_invite_form();
  }

  show_invite_bubble() {
    if (!this.invite_bubble) {
      amplify.publish(z.event.WebApp.ANALYTICS.EVENT, z.tracking.EventName.CONNECT.OPENED_GENERIC_INVITE_MENU, {
        context: 'banner',
      });

      const self = this.user_repository.self();

      if (self.username()) {
        this.invite_message(z.l10n.text(z.string.invite_message, `@${self.username()}`));
      } else {
        this.invite_message(z.l10n.text(z.string.invite_message_no_email));
      }

      this.invite_bubble = new zeta.webapp.module.Bubble({
        host_selector: '#invite-button',
        on_hide: () => {
          $('.invite-link-box .bg').removeClass('bg-animation');
          $('.invite-link-box .message').off('copy blur focus');
          this.invite_bubble = null;
          this.show_invite_form(true);
        },
        on_show: () => {
          if (this.show_invite_form()) {
            this._focus_invite_form();
          }
        },
        scroll_selector: '.start-ui-list',
      });

      this.invite_bubble.show();
    }
  }

  _focus_invite_form() {
    $('.invite-link-box .message')
      .on('copy', event => {
        $(event.currentTarget)
          .parent()
          .find('.bg')
          .addClass('bg-animation')
          .on(z.util.alias.animationend, _event => {
            if (_event.originalEvent.animationName === 'message-bg-fadeout') {
              $(this).off(z.util.alias.animationend);
              this.invite_bubble.hide();
            }
          });
      })
      .on('blur', () => this.invite_message_selected(false))
      .on('click', event => {
        this.invite_message_selected(true);
        $(event.target).select();
      })
      .trigger('click');
  }

  //##############################################################################
  // Contacts import
  //##############################################################################

  /**
   * Connect with contacts.
   * @param {z.connect.ConnectSource} source - Source for the contacts import
   * @returns {undefined} No return value
   */
  import_contacts(source) {
    this.connect_repository
      .get_contacts(source)
      .then((user_ids = []) => this.user_repository.get_users_by_id(user_ids))
      .then(user_ets => {
        this.selected_people.removeAll();
        this.matched_users(user_ets);
        this.show_matches(true);
      })
      .catch(error => {
        if (error.type !== z.connect.ConnectError.TYPE.NO_CONTACTS) {
          this.logger.error(`Importing contacts from '${source}' failed: ${error.message}`, error);

          amplify.publish(z.event.WebApp.WARNING.MODAL, z.ViewModel.ModalType.CONTACTS, {
            action: () => this.import_contacts(source),
          });
        }
      })
      .then(error => {
        this.show_spinner(false);
        this._track_import(source, error);
      });
  }

  _track_import(source, error) {
    amplify.publish(z.event.WebApp.ANALYTICS.EVENT, z.tracking.EventName.PREFERENCES.IMPORTED_CONTACTS, {
      outcome: error ? 'fail' : 'success',
      source: source,
    });
  }

  //##############################################################################
  // User Properties
  //##############################################################################

  update_properties() {
    const properties = this.properties_repository.properties;
    this.has_created_conversation(properties.has_created_conversation);

    return true;
  }

  //##############################################################################
  // Search
  //##############################################################################

  clear_search_results() {
    this.search_results.groups.removeAll();
    this.search_results.contacts.removeAll();
    this.search_results.others.removeAll();
  }

  on_submit_search(handle_search_input = true) {
    if (this.submitted_search) {
      return Promise.resolve();
    }

    if (handle_search_input && this.search_input().length) {
      const match_handled = this._handle_search_input();
      if (match_handled) {
        return Promise.resolve();
      }
    }

    switch (this.selected_people().length) {
      case 0: {
        return Promise.resolve();
      }

      case 1: {
        const [selected_user_et] = this.selected_people();
        return this._open_1to1_conversation(selected_user_et);
      }

      default: {
        const user_ids = this.selected_people().map(user_et => user_et.id);
        return this._open_group_conversation(user_ids);
      }
    }
  }

  on_audio_call() {
    this.on_submit_search(false).then(conversation_et => {
      if (conversation_et) {
        window.setTimeout(() => {
          amplify.publish(z.event.WebApp.CALL.STATE.TOGGLE, z.media.MediaType.AUDIO, conversation_et);
        }, 500);
      }
    });
  }

  on_photo(images) {
    this.on_submit_search(false).then(conversation_et => {
      if (conversation_et) {
        window.setTimeout(() => {
          amplify.publish(z.event.WebApp.CONVERSATION.IMAGE.SEND, images);
        }, 500);
      }
    });
  }

  on_video_call() {
    this.on_submit_search(false).then(conversation_et => {
      if (conversation_et) {
        window.setTimeout(() => {
          amplify.publish(z.event.WebApp.CALL.STATE.TOGGLE, z.media.MediaType.AUDIO_VIDEO, conversation_et);
        }, 500);
      }
    });
  }

  _handle_search_input() {
    for (const user_et of this.search_results.contacts()) {
      if (!this.selected_people().includes(user_et)) {
        this.selected_people.push(user_et);
        return true;
      }
    }

    const [matching_group] = this.search_results.groups();
    if (matching_group) {
      this.click_on_group(matching_group);
      return true;
    }

    return false;
  }

  _open_1to1_conversation(user_et) {
    this.submitted_search = true;

    return this.conversation_repository
      .get_1to1_conversation(user_et)
      .then(conversation_et => {
        amplify.publish(z.event.WebApp.ANALYTICS.EVENT, z.tracking.EventName.CONNECT.OPENED_CONVERSATION);
        this.click_on_group(conversation_et);
        this.submitted_search = false;
        return conversation_et;
      })
      .catch(error => {
        this.submitted_search = false;
        throw error;
      });
  }

  _open_group_conversation(user_ids) {
    this.submitted_search = true;

<<<<<<< HEAD
    return this.conversation_repository
      .create_new_conversation(user_ids, null)
      .then(({conversation_et}) => {
        this.properties_repository.save_preference(z.properties.PROPERTIES_TYPE.HAS_CREATED_CONVERSATION);
        amplify.publish(z.event.WebApp.ANALYTICS.EVENT, z.tracking.EventName.CONVERSATION.CREATE_GROUP_CONVERSATION, {
          creationContext: 'search',
          numberOfParticipants: user_ids.length,
        });
        this.click_on_group(conversation_et);
=======
    return this.conversation_repository.create_new_conversation(user_ids, null)
      .then((response) => {
>>>>>>> 87ff6bb9
        this.submitted_search = false;

        if (response && response.conversation_et) {
          this.properties_repository.save_preference(z.properties.PROPERTIES_TYPE.HAS_CREATED_CONVERSATION);
          amplify.publish(z.event.WebApp.ANALYTICS.EVENT, z.tracking.EventName.CONVERSATION.CREATE_GROUP_CONVERSATION, {
            creationContext: 'search',
            numberOfParticipants: user_ids.length,
          });
          this.click_on_group(response.conversation_et);
          return response.conversation_et;
        }
      })
      .catch(error => {
        this.submitted_search = false;
        throw new Error(`Unable to create conversation: ${error.message}`);
      });
  }
};<|MERGE_RESOLUTION|>--- conflicted
+++ resolved
@@ -641,20 +641,9 @@
   _open_group_conversation(user_ids) {
     this.submitted_search = true;
 
-<<<<<<< HEAD
     return this.conversation_repository
       .create_new_conversation(user_ids, null)
-      .then(({conversation_et}) => {
-        this.properties_repository.save_preference(z.properties.PROPERTIES_TYPE.HAS_CREATED_CONVERSATION);
-        amplify.publish(z.event.WebApp.ANALYTICS.EVENT, z.tracking.EventName.CONVERSATION.CREATE_GROUP_CONVERSATION, {
-          creationContext: 'search',
-          numberOfParticipants: user_ids.length,
-        });
-        this.click_on_group(conversation_et);
-=======
-    return this.conversation_repository.create_new_conversation(user_ids, null)
-      .then((response) => {
->>>>>>> 87ff6bb9
+      .then(response => {
         this.submitted_search = false;
 
         if (response && response.conversation_et) {
