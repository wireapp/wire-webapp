/*
 * Wire
 * Copyright (C) 2017 Wire Swiss GmbH
 *
 * This program is free software: you can redistribute it and/or modify
 * it under the terms of the GNU General Public License as published by
 * the Free Software Foundation, either version 3 of the License, or
 * (at your option) any later version.
 *
 * This program is distributed in the hope that it will be useful,
 * but WITHOUT ANY WARRANTY; without even the implied warranty of
 * MERCHANTABILITY or FITNESS FOR A PARTICULAR PURPOSE. See the
 * GNU General Public License for more details.
 *
 * You should have received a copy of the GNU General Public License
 * along with this program. If not, see http://www.gnu.org/licenses/.
 *
 */

'use strict';

window.z = window.z || {};
window.z.ViewModel = z.ViewModel || {};
window.z.ViewModel.list = z.ViewModel.list || {};

z.ViewModel.list.StartUIViewModel = class StartUIViewModel {
  /**
   * View model for the start UI.
   * @class z.ViewModel.list.StartUIViewModel
   *
   * @param {string} element_id - HTML selector
   * @param {z.ViewModel.list.ListViewModel} list_view_model - List view model
   * @param {z.connect.ConnectRepository} connect_repository - Connect repository
   * @param {z.conversation.ConversationRepository} conversation_repository - Conversation repository
   * @param {z.integration.IntegrationRepository} integrationRepository - Integration repository
   * @param {z.properties.PropertiesRepository} properties_repository - Properties repository
   * @param {z.search.SearchRepository} search_repository - Search repository
   * @param {z.team.TeamRepository} team_repository - Team repository
   * @param {z.user.UserRepository} user_repository - User repository
   */
  constructor(
    element_id,
    list_view_model,
    connect_repository,
    conversation_repository,
    integrationRepository,
    properties_repository,
    search_repository,
    team_repository,
    user_repository
  ) {
    this.click_on_close = this.click_on_close.bind(this);
    this.click_on_group = this.click_on_group.bind(this);
    this.click_on_other = this.click_on_other.bind(this);
    this.clickOnService = this.clickOnService.bind(this);
    this.on_cancel_request = this.on_cancel_request.bind(this);
    this.on_submit_search = this.on_submit_search.bind(this);
    this.on_user_accept = this.on_user_accept.bind(this);
    this.on_user_connect = this.on_user_connect.bind(this);
    this.on_user_ignore = this.on_user_ignore.bind(this);
    this.on_user_open = this.on_user_open.bind(this);
    this.on_user_unblock = this.on_user_unblock.bind(this);

    this.list_view_model = list_view_model;
    this.connect_repository = connect_repository;
    this.conversation_repository = conversation_repository;
    this.integrationRepository = integrationRepository;
    this.propertiesRepository = properties_repository;
    this.search_repository = search_repository;
    this.team_repository = team_repository;
    this.user_repository = user_repository;
    this.logger = new z.util.Logger('z.ViewModel.list.StartUIViewModel', z.config.LOGGER.OPTIONS);

    this.user = this.user_repository.self;

    this.isTeam = this.team_repository.isTeam;
    this.teamName = this.team_repository.teamName;
    this.teamSize = this.team_repository.teamSize;

    this.submitted_search = false;

    this.clickOnTab = index => this.tabIndex(index);
    this.tabIndex = ko.observable(0);
    this.tabIndex.subscribe(() => this.updateList());

<<<<<<< HEAD
    this.peopleTabActive = ko.pureComputed(() => this.tabIndex() === 0);
=======
        if (this.isTeam()) {
          this.search_results.contacts(this.team_repository.searchForTeamUsers(normalized_query, is_handle));
        } else {
          this.search_results.contacts(this.user_repository.search_for_connected_users(normalized_query, is_handle));
        }
>>>>>>> 0110d29a

    this.search = _.debounce(query => {
      this.clearSearchResults();

      if (this.peopleTabActive()) {
        return this._searchPeople(query);
      }

      this.integrationRepository.searchForServices(query, this.search_input);
    }, 300);

    this.searched_for_user = _.once(query => {
      amplify.publish(z.event.WebApp.ANALYTICS.EVENT, z.tracking.EventName.CONTACTS.ENTERED_SEARCH, {
        by_username_only: query.startsWith('@'),
        context: 'startui',
      });
    });

    this.search_input = ko.observable('');
    this.search_input.subscribe(this.search);
    this.selected_people = ko.observableArray([]);

    // User lists
    this.contacts = ko.pureComputed(() => {
      if (this.show_matches()) {
        return this.matched_users();
      }

      if (this.isTeam()) {
        return this.team_repository.teamUsers();
      }

      return this.user_repository.connected_users();
    });

    this.matched_users = ko.observableArray([]);
    this.top_users = ko.observableArray([]);

    this.search_results = {
      contacts: ko.observableArray([]),
      groups: ko.observableArray([]),
      others: ko.observableArray([]),
      services: this.integrationRepository.services,
    };

    // User properties
    this.has_created_conversation = ko.observable(false);

    // View states
    this.has_search_results = ko.pureComputed(() => {
      return (
        this.search_results.groups().length ||
        this.search_results.contacts().length ||
        this.search_results.others().length
      );
    });

    this.enableIntegrations = () => false;

    this.show_content = ko.pureComputed(() => {
      return this.show_contacts() || this.show_matches() || this.show_search_results();
    });

    this.show_contacts = ko.pureComputed(() => this.contacts().length);
    this.show_hint = ko.pureComputed(() => this.selected_people().length === 1 && !this.has_created_conversation());
    this.show_invite = ko.pureComputed(() => !this.isTeam());
    this.show_matches = ko.observable(false);

<<<<<<< HEAD
    this.show_no_contacts = ko.pureComputed(() => !this.is_team() && !this.show_content());
    this.show_no_matches = ko.pureComputed(() => {
      const isTeamOrMatch = this.is_team() || this.show_matches();
      return isTeamOrMatch && !this.show_contacts() && !this.show_search_results();
    });
    this.show_no_search_results = ko.pureComputed(() => {
=======
    this.show_no_contacts = ko.pureComputed(() => !this.isTeam() && !this.show_content());
    this.showMemberInvite = ko.pureComputed(
      () => this.user().isTeamOwner() && this.teamSize() === 1 && !this.show_contacts() && !this.show_search_results()
    );
    this.showNoMatches = ko.pureComputed(
      () =>
        !this.showMemberInvite() &&
        (this.isTeam() || this.show_matches()) &&
        !this.show_contacts() &&
        !this.show_search_results()
    );
    this.showNoSearchResults = ko.pureComputed(() => {
>>>>>>> 0110d29a
      return (
        !this.show_matches() && this.show_search_results() && !this.has_search_results() && this.search_input().length
      );
    });

    this.show_spinner = ko.observable(false);

    this.show_search_results = ko.pureComputed(() => {
      if (!this.selected_people().length && !this.search_input().length) {
        this.clearSearchResults();
        return false;
      }
      return this.has_search_results() || this.search_input().length;
    });

    this.show_top_people = ko.pureComputed(() => !this.isTeam() && this.top_users().length && !this.show_matches());

    // Invite bubble states
    this.show_invite_form = ko.observable(true);

    // Invite bubble
    this.invite_bubble = null;
    this.invite_message = ko.observable('');
    this.invite_message_selected = ko.observable(true);
    this.invite_hints = ko.pureComputed(() => {
      const meta_key = z.util.Environment.os.mac
        ? z.l10n.text(z.string.invite_meta_key_mac)
        : z.l10n.text(z.string.invite_meta_key_pc);

      if (this.invite_message_selected()) {
        return z.l10n.text(z.string.invite_hint_selected, meta_key);
      }
      return z.l10n.text(z.string.invite_hint_unselected, meta_key);
    });

    // Selected user bubble
    this.user_profile = ko.observable(null);
    this.user_bubble = undefined;
    this.user_bubble_last_id = undefined;

    this.should_update_scrollbar = ko
      .computed(() => {
        return this.list_view_model.last_update();
      })
      .extend({notify: 'always', rateLimit: 500});

    this._init_subscriptions();
  }

  _init_subscriptions() {
    this.update_properties = this.update_properties.bind(this);

    amplify.subscribe(z.event.WebApp.CONNECT.IMPORT_CONTACTS, this.import_contacts.bind(this));
    amplify.subscribe(z.event.WebApp.PROPERTIES.UPDATE.HAS_CREATED_CONVERSATION, this.update_properties);
    amplify.subscribe(z.event.WebApp.PROPERTIES.UPDATED, this.update_properties);
  }

  _searchPeople(query) {
    const normalized_query = z.search.SearchRepository.normalizeQuery(query);
    if (normalized_query) {
      this.show_matches(false);

      // Contacts, groups and others
      const trimmed_query = query.trim();
      const is_handle = trimmed_query.startsWith('@') && z.user.UserHandleGenerator.validate_handle(normalized_query);

      this.search_repository
        .search_by_name(normalized_query, is_handle)
        .then(user_ets => {
          const is_current_query = normalized_query === z.search.SearchRepository.normalizeQuery(this.search_input());
          if (is_current_query) {
            this.search_results.others(user_ets);
          }
        })
        .catch(error => this.logger.error(`Error searching for contacts: ${error.message}`, error));

      if (this.is_team()) {
        this.search_results.contacts(this.team_repository.searchForTeamUsers(normalized_query, is_handle));
      } else {
        this.search_results.contacts(this.user_repository.search_for_connected_users(normalized_query, is_handle));
      }

      this.search_results.groups(this.conversation_repository.get_groups_by_name(normalized_query, is_handle));
      this.searched_for_user(query);
    }
  }

  click_on_close() {
    this._close_list();
  }

  clickOnMemberInvite() {
    z.util.safe_window_open(z.util.URLUtil.build_url(z.util.URLUtil.TYPE.TEAM_SETTINGS, z.config.URL_PATH.MANAGE_TEAM));
    amplify.publish(z.event.WebApp.ANALYTICS.EVENT, z.tracking.EventName.SETTINGS.OPENED_MANAGE_TEAM);
  }

  click_on_group(conversation_et) {
    const promise =
      conversation_et instanceof z.entity.User
        ? this.conversation_repository.get_1to1_conversation(conversation_et)
        : Promise.resolve(conversation_et);

    return promise.then(_conversation_et => {
      if (_conversation_et.is_archived()) {
        this.conversation_repository.unarchive_conversation(_conversation_et, 'opened conversation from search');
      }

      if (_conversation_et.is_cleared()) {
        _conversation_et.cleared_timestamp(0);
      }

      amplify.publish(z.event.WebApp.CONVERSATION.SHOW, _conversation_et);
      amplify.publish(z.event.WebApp.ANALYTICS.EVENT, z.tracking.EventName.CONNECT.OPENED_CONVERSATION, {
        conversation_type: conversation_et.is_group() ? 'group' : 'one_to_one',
      });
      this._close_list();
      return _conversation_et;
    });
  }

  click_on_other(user_et, event) {
    amplify.publish(z.event.WebApp.ANALYTICS.EVENT, z.tracking.EventName.CONNECT.SELECTED_USER_FROM_SEARCH, {
      connection_type: (() => {
        switch (user_et.connection().status()) {
          case z.user.ConnectionStatus.ACCEPTED:
            return 'connected';
          case z.user.ConnectionStatus.UNKNOWN:
            return 'unconnected';
          case z.user.ConnectionStatus.PENDING:
            return 'pending_incoming';
          case z.user.ConnectionStatus.SENT:
            return 'pending_outgoing';
          default:
        }
      })(),
      context: 'startui',
    });

    const create_bubble = element_id => {
      this.user_profile(user_et);
      this.user_bubble_last_id = element_id;
      this.user_bubble = new zeta.webapp.module.Bubble({
        host_selector: `#${element.attr('id')}`,
        on_hide: () => {
          this.user_bubble = undefined;
          return (this.user_bubble_last_id = undefined);
        },
        on_show() {
          return $('.start-ui-user-bubble .user-profile-connect-message').focus();
        },
        scroll_selector: '.start-ui-list',
      });

      this.user_bubble.toggle();
    };

    // We clicked on the same bubble
    if (this.user_bubble && this.user_bubble_last_id === event.currentTarget.id) {
      this.user_bubble.toggle();
      return;
    }

    const element = $(event.currentTarget).attr({
      'data-bubble': '#start-ui-user-bubble',
      'data-placement': 'right-flex',
      id: Date.now(),
    });

    // Dismiss old bubble and wait with creating the new one when another bubble is open
    if (this.user_bubble) {
      this.user_bubble.hide();
      window.setTimeout(() => {
        create_bubble(element[0].id);
      }, 550);
    } else {
      create_bubble(element[0].id);
    }
  }

  clickOnService(service) {
    this.logger.info(service);
  }

  updateList() {
    this.show_spinner(false);

    // Clean up
    this.selected_people.removeAll();
    this.clearSearchResults();
    this.user_profile(null);
    $('user-input input').focus();

    if (this.peopleTabActive()) {
      return this._updatePeopleList();
    }
    this._updateServicesList();
  }

  _updatePeopleList() {
    if (!this.is_team()) {
      this.get_top_people().then(user_ets => this.top_users(user_ets));
    }
  }

  _updateServicesList() {
    this.search(this.search_input());
  }

  _close_list() {
    $('user-input input').blur();

    amplify.publish(z.event.WebApp.SEARCH.HIDE);
    this.list_view_model.switch_list(z.ViewModel.list.LIST_STATE.CONVERSATIONS);

    if (this.user_bubble) {
      this.user_bubble.hide();
    }

    if (this.invite_bubble) {
      this.invite_bubble.hide();
    }

    this.show_matches(false);
    this.show_spinner(false);

    this.selected_people.removeAll();
    this.search_input('');
  }

  //##############################################################################
  // Data sources
  //##############################################################################

  get_top_people() {
    return this.conversation_repository
      .get_most_active_conversations()
      .then(conversation_ets => {
        return conversation_ets
          .filter(conversation_et => conversation_et.is_one2one())
          .slice(0, 9)
          .map(conversation_et => conversation_et.participating_user_ids()[0]);
      })
      .then(user_ids => this.user_repository.get_users_by_id(user_ids))
      .then(user_ets => user_ets.filter(user_et => !user_et.is_blocked()));
  }

  //##############################################################################
  // User bubble
  //##############################################################################

  on_user_accept(user_et) {
    this._close_list();
    this.user_repository.accept_connection_request(user_et, true);
  }

  on_user_connect(user_et) {
    this._close_list();

    amplify.publish(z.event.WebApp.ANALYTICS.EVENT, z.tracking.EventName.CONNECT.SENT_CONNECT_REQUEST, {
      context: 'startui',
    });
  }

  on_user_ignore(user_et) {
    this.user_repository.ignore_connection_request(user_et).then(() => {
      if (this.user_bubble) {
        this.user_bubble.hide();
      }
    });
  }

  on_user_open() {
    this._close_list();
  }

  on_user_unblock(user_et) {
    this._close_list();
    this.user_repository.unblock_user(user_et, true);
  }

  on_cancel_request() {
    if (this.user_bubble) {
      this.user_bubble.hide();
    }
  }

  //##############################################################################
  // Invite bubble
  //##############################################################################

  click_on_contacts_import() {
    if (this.invite_bubble) {
      this.invite_bubble.hide();
    }
    this.import_contacts(z.connect.ConnectSource.ICLOUD);
  }

  click_on_gmail_import() {
    if (this.invite_bubble) {
      this.invite_bubble.hide();
    }
    this.import_contacts(z.connect.ConnectSource.GMAIL);
  }

  click_on_import_form() {
    this.show_invite_form(false);
  }

  click_on_invite_form() {
    this.show_invite_form(true);
    this._focus_invite_form();
  }

  show_invite_bubble() {
    if (!this.invite_bubble) {
      amplify.publish(z.event.WebApp.ANALYTICS.EVENT, z.tracking.EventName.CONNECT.OPENED_GENERIC_INVITE_MENU, {
        context: 'banner',
      });

      const self = this.user_repository.self();

      if (self.username()) {
        this.invite_message(z.l10n.text(z.string.invite_message, `@${self.username()}`));
      } else {
        this.invite_message(z.l10n.text(z.string.invite_message_no_email));
      }

      this.invite_bubble = new zeta.webapp.module.Bubble({
        host_selector: '#invite-button',
        on_hide: () => {
          $('.invite-link-box .bg').removeClass('bg-animation');
          $('.invite-link-box .message').off('copy blur focus');
          this.invite_bubble = null;
          this.show_invite_form(true);
        },
        on_show: () => {
          if (this.show_invite_form()) {
            this._focus_invite_form();
          }
        },
        scroll_selector: '.start-ui-list',
      });

      this.invite_bubble.show();
    }
  }

  _focus_invite_form() {
    $('.invite-link-box .message')
      .on('copy', event => {
        $(event.currentTarget)
          .parent()
          .find('.bg')
          .addClass('bg-animation')
          .on(z.util.alias.animationend, _event => {
            if (_event.originalEvent.animationName === 'message-bg-fadeout') {
              $(this).off(z.util.alias.animationend);

              if (this.invite_bubble) {
                this.invite_bubble.hide();
              }
            }
          });
      })
      .on('blur', () => this.invite_message_selected(false))
      .on('click', event => {
        this.invite_message_selected(true);
        $(event.target).select();
      })
      .trigger('click');
  }

  //##############################################################################
  // Contacts import
  //##############################################################################

  /**
   * Connect with contacts.
   * @param {z.connect.ConnectSource} source - Source for the contacts import
   * @returns {undefined} No return value
   */
  import_contacts(source) {
    this.connect_repository
      .getContacts(source)
      .then((user_ids = []) => this.user_repository.get_users_by_id(user_ids))
      .then(user_ets => {
        this.selected_people.removeAll();
        this.matched_users(user_ets);
        this.show_matches(true);
      })
      .catch(error => {
        if (error.type !== z.connect.ConnectError.TYPE.NO_CONTACTS) {
          this.logger.error(`Importing contacts from '${source}' failed: ${error.message}`, error);

          amplify.publish(z.event.WebApp.WARNING.MODAL, z.ViewModel.ModalType.CONTACTS, {
            action: () => this.import_contacts(source),
          });
        }
      })
      .then(error => {
        this.show_spinner(false);
        this._track_import(source, error);
      });
  }

  _track_import(source, error) {
    amplify.publish(z.event.WebApp.ANALYTICS.EVENT, z.tracking.EventName.PREFERENCES.IMPORTED_CONTACTS, {
      outcome: error ? 'fail' : 'success',
      source: source,
    });
  }

  //##############################################################################
  // User Properties
  //##############################################################################

  update_properties() {
    const properties = this.propertiesRepository.properties;
    this.has_created_conversation(properties.has_created_conversation);

    return true;
  }

  //##############################################################################
  // Search
  //##############################################################################

  clearSearchResults() {
    this.search_results.groups.removeAll();
    this.search_results.contacts.removeAll();
    this.search_results.services.removeAll();
    this.search_results.others.removeAll();
  }

  on_submit_search(handle_search_input = true) {
    if (this.submitted_search) {
      return Promise.resolve();
    }

    if (handle_search_input && this.search_input().length) {
      const match_handled = this._handle_search_input();
      if (match_handled) {
        return Promise.resolve();
      }
    }

    switch (this.selected_people().length) {
      case 0: {
        return Promise.resolve();
      }

      case 1: {
        const [selected_user_et] = this.selected_people();
        return this._open_1to1_conversation(selected_user_et);
      }

      default: {
        const user_ids = this.selected_people().map(user_et => user_et.id);
        return this._open_group_conversation(user_ids);
      }
    }
  }

  on_audio_call() {
    this.on_submit_search(false).then(conversation_et => {
      if (conversation_et) {
        window.setTimeout(() => {
          amplify.publish(z.event.WebApp.CALL.STATE.TOGGLE, z.media.MediaType.AUDIO, conversation_et);
        }, 500);
      }
    });
  }

  on_photo(images) {
    this.on_submit_search(false).then(conversation_et => {
      if (conversation_et) {
        window.setTimeout(() => {
          amplify.publish(z.event.WebApp.CONVERSATION.IMAGE.SEND, images);
        }, 500);
      }
    });
  }

  on_video_call() {
    this.on_submit_search(false).then(conversation_et => {
      if (conversation_et) {
        window.setTimeout(() => {
          amplify.publish(z.event.WebApp.CALL.STATE.TOGGLE, z.media.MediaType.AUDIO_VIDEO, conversation_et);
        }, 500);
      }
    });
  }

  _handle_search_input() {
    for (const user_et of this.search_results.contacts()) {
      if (!this.selected_people().includes(user_et)) {
        this.selected_people.push(user_et);
        return true;
      }
    }

    const [matching_group] = this.search_results.groups();
    if (matching_group) {
      this.click_on_group(matching_group);
      return true;
    }

    return false;
  }

  _open_1to1_conversation(user_et) {
    this.submitted_search = true;

    return this.conversation_repository
      .get_1to1_conversation(user_et)
      .then(conversation_et => {
        amplify.publish(z.event.WebApp.ANALYTICS.EVENT, z.tracking.EventName.CONNECT.OPENED_CONVERSATION);
        this.click_on_group(conversation_et);
        this.submitted_search = false;
        return conversation_et;
      })
      .catch(error => {
        this.submitted_search = false;
        throw error;
      });
  }

  _open_group_conversation(user_ids) {
    this.submitted_search = true;

    return this.conversation_repository
      .create_new_conversation(user_ids, null)
      .then(conversationEntity => {
        this.submitted_search = false;

        if (conversationEntity) {
          this.propertiesRepository.save_preference(z.properties.PROPERTIES_TYPE.HAS_CREATED_CONVERSATION);
          amplify.publish(z.event.WebApp.ANALYTICS.EVENT, z.tracking.EventName.CONVERSATION.CREATE_GROUP_CONVERSATION, {
            creationContext: 'search',
            numberOfParticipants: user_ids.length,
          });
          this.click_on_group(conversationEntity);
          return conversationEntity;
        }
      })
      .catch(error => {
        this.submitted_search = false;
        throw new Error(`Unable to create conversation: ${error.message}`);
      });
  }
};<|MERGE_RESOLUTION|>--- conflicted
+++ resolved
@@ -83,15 +83,7 @@
     this.tabIndex = ko.observable(0);
     this.tabIndex.subscribe(() => this.updateList());
 
-<<<<<<< HEAD
     this.peopleTabActive = ko.pureComputed(() => this.tabIndex() === 0);
-=======
-        if (this.isTeam()) {
-          this.search_results.contacts(this.team_repository.searchForTeamUsers(normalized_query, is_handle));
-        } else {
-          this.search_results.contacts(this.user_repository.search_for_connected_users(normalized_query, is_handle));
-        }
->>>>>>> 0110d29a
 
     this.search = _.debounce(query => {
       this.clearSearchResults();
@@ -160,27 +152,15 @@
     this.show_invite = ko.pureComputed(() => !this.isTeam());
     this.show_matches = ko.observable(false);
 
-<<<<<<< HEAD
-    this.show_no_contacts = ko.pureComputed(() => !this.is_team() && !this.show_content());
+    this.show_no_contacts = ko.pureComputed(() => !this.isTeam() && !this.show_content());
+    this.showMemberInvite = ko.pureComputed(() => {
+      return this.user().isTeamOwner() && this.teamSize() === 1 && !this.show_contacts() && !this.show_search_results();
+    });
     this.show_no_matches = ko.pureComputed(() => {
-      const isTeamOrMatch = this.is_team() || this.show_matches();
-      return isTeamOrMatch && !this.show_contacts() && !this.show_search_results();
+      const isTeamOrMatch = this.isTeam() || this.show_matches();
+      return isTeamOrMatch && !this.showMemberInvite() && !this.show_contacts() && !this.show_search_results();
     });
     this.show_no_search_results = ko.pureComputed(() => {
-=======
-    this.show_no_contacts = ko.pureComputed(() => !this.isTeam() && !this.show_content());
-    this.showMemberInvite = ko.pureComputed(
-      () => this.user().isTeamOwner() && this.teamSize() === 1 && !this.show_contacts() && !this.show_search_results()
-    );
-    this.showNoMatches = ko.pureComputed(
-      () =>
-        !this.showMemberInvite() &&
-        (this.isTeam() || this.show_matches()) &&
-        !this.show_contacts() &&
-        !this.show_search_results()
-    );
-    this.showNoSearchResults = ko.pureComputed(() => {
->>>>>>> 0110d29a
       return (
         !this.show_matches() && this.show_search_results() && !this.has_search_results() && this.search_input().length
       );
