--- conflicted
+++ resolved
@@ -504,30 +504,6 @@
   }
 
   click_on_group(conversation_et) {
-<<<<<<< HEAD
-    const promise = conversation_et instanceof z.entity.User
-      ? this.conversation_repository.get_one_to_one_conversation(
-          conversation_et,
-        )
-      : Promise.resolve(conversation_et);
-
-    promise.then(_conversation_et => {
-      if (_conversation_et.is_archived()) {
-        this.conversation_repository.unarchive_conversation(_conversation_et);
-      }
-      amplify.publish(z.event.WebApp.CONVERSATION.SHOW, _conversation_et);
-      amplify.publish(
-        z.event.WebApp.ANALYTICS.EVENT,
-        z.tracking.EventName.CONNECT.OPENED_CONVERSATION,
-        {
-          conversation_type: conversation_et.is_group()
-            ? 'group'
-            : 'one_to_one',
-        },
-      );
-      this._close_list();
-    });
-=======
     const promise = conversation_et instanceof z.entity.User ? this.conversation_repository.get_1to1_conversation(conversation_et) : Promise.resolve(conversation_et);
 
     promise
@@ -546,7 +522,6 @@
         });
         this._close_list();
       });
->>>>>>> f578e2e6
   }
 
   click_on_other(user_et, event) {
@@ -805,20 +780,9 @@
     this.submitted_search = true;
 
     if (this.selected_people().length === 1) {
-<<<<<<< HEAD
-      return this.conversation_repository
-        .get_one_to_one_conversation(this.selected_people()[0])
-        .then(conversation_et => {
-          amplify.publish(
-            z.event.WebApp.ANALYTICS.EVENT,
-            z.tracking.EventName.CONNECT.OPENED_CONVERSATION,
-            {source: 'top_user'},
-          );
-=======
       return this.conversation_repository.get_1to1_conversation(this.selected_people()[0])
         .then((conversation_et) => {
           amplify.publish(z.event.WebApp.ANALYTICS.EVENT, z.tracking.EventName.CONNECT.OPENED_CONVERSATION, {source: 'top_user'});
->>>>>>> f578e2e6
           this.click_on_group(conversation_et);
           this.submitted_search = false;
           return conversation_et;
