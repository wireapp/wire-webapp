--- conflicted
+++ resolved
@@ -95,15 +95,8 @@
       return z.l10n.text(z.string.tooltipConversationsArchived, this.archivedConversations().length);
     });
 
-<<<<<<< HEAD
-    this.start_tooltip = z.l10n.text(
-      z.string.tooltipConversationsStart,
-      z.ui.Shortcut.getShortcutTooltip(z.ui.ShortcutType.START)
-    );
-=======
-    const startShortcut = z.ui.Shortcut.get_shortcut_tooltip(z.ui.ShortcutType.START);
+    const startShortcut = z.ui.Shortcut.getShortcutTooltip(z.ui.ShortcutType.START);
     this.startTooltip = z.l10n.text(z.string.tooltipConversationsStart, startShortcut);
->>>>>>> 5848d90a
 
     this.showConnectRequests = ko.pureComputed(() => this.connectRequests().length);
 
