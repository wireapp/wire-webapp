/*
 * Wire
 * Copyright (C) 2018 Wire Swiss GmbH
 *
 * This program is free software: you can redistribute it and/or modify
 * it under the terms of the GNU General Public License as published by
 * the Free Software Foundation, either version 3 of the License, or
 * (at your option) any later version.
 *
 * This program is distributed in the hope that it will be useful,
 * but WITHOUT ANY WARRANTY; without even the implied warranty of
 * MERCHANTABILITY or FITNESS FOR A PARTICULAR PURPOSE. See the
 * GNU General Public License for more details.
 *
 * You should have received a copy of the GNU General Public License
 * along with this program. If not, see http://www.gnu.org/licenses/.
 *
 */

'use strict';

window.z = window.z || {};
window.z.conversation = z.conversation || {};

z.conversation.ConversationCellState = (() => {
  function isAlert(messageEntity) {
    return messageEntity.is_ping() || (messageEntity.is_call() && messageEntity.was_missed());
  }

  function generateActivityString(activities) {
    const activityStrings = [];

    for (const activity in activities) {
      if (activities.hasOwnProperty(activity)) {
        const count = activities[activity];

        switch (activity) {
          case 'message':
            if (count === 1) {
              activityStrings.push(z.l10n.text(z.string.conversations_secondary_line_new_message, count));
            } else if (count > 1) {
              activityStrings.push(z.l10n.text(z.string.conversations_secondary_line_new_messages, count));
            }
            break;
          case 'ping':
            if (count === 1) {
              activityStrings.push(z.l10n.text(z.string.conversations_secondary_line_ping, count));
            } else if (count > 1) {
              activityStrings.push(z.l10n.text(z.string.conversations_secondary_line_pings, count));
            }
            break;
          case 'call':
            if (count === 1) {
              activityStrings.push(z.l10n.text(z.string.conversations_secondary_line_missed_call, count));
            } else if (count > 1) {
              activityStrings.push(z.l10n.text(z.string.conversations_secondary_line_missed_calls, count));
            }
            break;
          default:
        }
      }
    }

    return activityStrings.join(', ');
  }

  function accumulateActivity(conversationEntity) {
    const unreadEvents = conversationEntity.unread_events();
    const activities = {
      call: 0,
      message: 0,
      ping: 0,
    };

    for (const messageEntity of unreadEvents) {
      if (messageEntity.is_call() && messageEntity.was_missed()) {
        activities.call = activities.call + 1;
      } else if (messageEntity.is_ping()) {
        activities.ping = activities.ping + 1;
      } else if (messageEntity.is_content()) {
        activities.message = activities.message + 1;
      }
    }

    return generateActivityString(activities);
  }

  const defaultState = {
    description() {
      return '';
    },
    icon() {
      return z.conversation.ConversationStatusIcon.NONE;
    },
  };

<<<<<<< HEAD
  const emptyState = {
    description() {
      return z.l10n.text(z.string.conversations_empty_conversation_description);
    },
    icon() {
      return z.conversation.ConversationStatusIcon.NONE;
    },
    match(conversationEntity) {
      return conversationEntity.participating_user_ids().length === 0;
    },
  };

  const removedState = {
    description(conversationEntity) {
      const lastMessageEntity = conversationEntity.get_last_message();
      const selfUserId = conversationEntity.self.id;

      const isRemovalMessage =
        lastMessageEntity && lastMessageEntity.is_member() && lastMessageEntity.is_member_removal();
      if (isRemovalMessage && lastMessageEntity.user_ids().includes(selfUserId)) {
        if (lastMessageEntity.user().id === selfUserId) {
=======
  const removed_state = {
    description(conversation_et) {
      const last_message_et = conversation_et.getLastMessage();
      const self_user_id = conversation_et.self.id;

      const is_removal_message = last_message_et && last_message_et.is_member() && last_message_et.isMemberRemoval();
      const wasSelfRemoved = is_removal_message && last_message_et.userIds().includes(self_user_id);
      if (wasSelfRemoved) {
        if (last_message_et.user().id === self_user_id) {
>>>>>>> 2b11445f
          return z.l10n.text(z.string.conversations_secondary_line_you_left);
        }

        return z.l10n.text(z.string.conversations_secondary_line_you_were_removed);
      }

      return '';
    },
    icon() {
      return z.conversation.ConversationStatusIcon.NONE;
    },
    match(conversationEntity) {
      return conversationEntity.removed_from_conversation();
    },
  };

  const mutedState = {
    description(conversationEntity) {
      return accumulateActivity(conversationEntity);
    },
    icon() {
      return z.conversation.ConversationStatusIcon.MUTED;
    },
    match(conversationEntity) {
      return conversationEntity.is_muted();
    },
  };

  const alertState = {
    description(conversationEntity) {
      return accumulateActivity(conversationEntity);
    },
    icon(conversationEntity) {
      const lastAlert = conversationEntity.unread_events().find(isAlert);
      if (lastAlert.is_ping()) {
        return z.conversation.ConversationStatusIcon.UNREAD_PING;
      }
      if (lastAlert.is_call() && lastAlert.was_missed()) {
        return z.conversation.ConversationStatusIcon.MISSED_CALL;
      }
    },
    match(conversationEntity) {
      return (
        conversationEntity.unread_event_count() > 0 && conversationEntity.unread_events().find(isAlert) !== undefined
      );
    },
  };

<<<<<<< HEAD
  const groupActivityState = {
    description(conversationEntity) {
      const lastMessageEntity = conversationEntity.get_last_message();

      if (lastMessageEntity.is_member()) {
        const userCount = lastMessageEntity.user_ets().length;

        if (lastMessageEntity.is_member_join()) {
          if (userCount === 1) {
            if (!lastMessageEntity.remote_user_ets().length) {
              return z.l10n.text(
                z.string.conversations_secondary_line_person_added_you,
                lastMessageEntity.user().name()
              );
            }

            const [remoteUserEntity] = lastMessageEntity.remote_user_ets();
            return z.l10n.text(z.string.conversations_secondary_line_person_added, remoteUserEntity.name());
=======
  const group_activity_state = {
    description(conversation_et) {
      const last_message_et = conversation_et.getLastMessage();

      if (last_message_et.is_member()) {
        const user_count = last_message_et.userEntities().length;

        if (last_message_et.isMemberJoin()) {
          if (user_count === 1) {
            if (!last_message_et.remoteUserEntities().length) {
              return z.l10n.text(z.string.conversations_secondary_line_person_added_you, last_message_et.user().name());
            }

            const [remote_user_et] = last_message_et.remoteUserEntities();
            return z.l10n.text(z.string.conversations_secondary_line_person_added, remote_user_et.name());
>>>>>>> 2b11445f
          }

          if (userCount > 1) {
            return z.l10n.text(z.string.conversations_secondary_line_people_added, userCount);
          }
        }

<<<<<<< HEAD
        if (lastMessageEntity.is_member_removal()) {
          if (userCount === 1) {
            const [remoteUserEntity] = lastMessageEntity.remote_user_ets();
            if (remoteUserEntity === lastMessageEntity.user()) {
              return z.l10n.text(z.string.conversations_secondary_line_person_left, remoteUserEntity.name());
=======
        if (last_message_et.isMemberRemoval()) {
          if (user_count === 1) {
            const [remote_user_et] = last_message_et.remoteUserEntities();
            if (remote_user_et === last_message_et.user()) {
              return z.l10n.text(z.string.conversations_secondary_line_person_left, remote_user_et.name());
>>>>>>> 2b11445f
            }

            return z.l10n.text(z.string.conversations_secondary_line_person_removed, remoteUserEntity.name());
          }

          if (userCount > 1) {
            return z.l10n.text(z.string.conversations_secondary_line_people_left, userCount);
          }
        }
      }

      if (lastMessageEntity.is_system() && lastMessageEntity.is_conversation_rename()) {
        return z.l10n.text(z.string.conversations_secondary_line_renamed, lastMessageEntity.user().name());
      }
    },
<<<<<<< HEAD
    icon(conversationEntity) {
      const lastMessageEntity = conversationEntity.get_last_message();
      if (lastMessageEntity.is_member() && lastMessageEntity.is_member_removal()) {
        if (conversationEntity.is_muted()) {
=======
    icon(conversation_et) {
      const last_message_et = conversation_et.getLastMessage();
      if (last_message_et.is_member() && last_message_et.isMemberRemoval()) {
        if (conversation_et.is_muted()) {
>>>>>>> 2b11445f
          return z.conversation.ConversationStatusIcon.MUTED;
        }
        return z.conversation.ConversationStatusIcon.UNREAD_MESSAGES;
      }
    },
<<<<<<< HEAD
    match(conversationEntity) {
      const lastMessageEntity = conversationEntity.get_last_message();
      const expectedMessageType = lastMessageEntity
        ? lastMessageEntity.is_member() || lastMessageEntity.is_system()
=======
    match(conversation_et) {
      const last_message_et = conversation_et.getLastMessage();
      const expected_message_type = last_message_et
        ? last_message_et.is_member() || last_message_et.is_system()
>>>>>>> 2b11445f
        : false;
      return conversationEntity.is_group() && conversationEntity.unread_event_count() > 0 && expectedMessageType;
    },
  };

<<<<<<< HEAD
  const unreadMessageState = {
    description(conversationEntity) {
      for (const messageEntity of conversationEntity.unread_events()) {
        let messageText;

        if (messageEntity.is_ephemeral()) {
          messageText = z.l10n.text(z.string.conversations_secondary_line_timed_message);
        } else if (messageEntity.is_ping()) {
          messageText = z.l10n.text(z.string.system_notification_ping);
        } else if (messageEntity.has_asset_text()) {
          messageText = messageEntity.get_first_asset().text;
        } else if (messageEntity.has_asset()) {
          const asset_et = messageEntity.get_first_asset();
          if (asset_et.status() === z.assets.AssetTransferState.UPLOADED) {
            if (asset_et.is_audio()) {
              messageText = z.l10n.text(z.string.system_notification_shared_audio);
            } else if (asset_et.is_video()) {
              messageText = z.l10n.text(z.string.system_notification_shared_video);
            } else {
              messageText = z.l10n.text(z.string.system_notification_shared_file);
            }
          }
        } else if (messageEntity.has_asset_location()) {
          messageText = z.l10n.text(z.string.system_notification_shared_location);
        } else if (messageEntity.has_asset_image()) {
          messageText = z.l10n.text(z.string.system_notification_asset_add);
=======
  const unread_message_state = {
    description(conversation_et) {
      for (const message_et of conversation_et.unread_events()) {
        let message_text;

        if (message_et.is_ephemeral()) {
          message_text = z.l10n.text(z.string.conversations_secondary_line_timed_message);
        } else if (message_et.is_ping()) {
          message_text = z.l10n.text(z.string.notification_ping);
        } else if (message_et.has_asset_text()) {
          message_text = message_et.get_first_asset().text;
        } else if (message_et.has_asset()) {
          const asset_et = message_et.get_first_asset();
          if (asset_et.status() === z.assets.AssetTransferState.UPLOADED) {
            if (asset_et.is_audio()) {
              message_text = z.l10n.text(z.string.notification_shared_audio);
            } else if (asset_et.is_video()) {
              message_text = z.l10n.text(z.string.notification_shared_video);
            } else {
              message_text = z.l10n.text(z.string.notification_shared_file);
            }
          }
        } else if (message_et.has_asset_location()) {
          message_text = z.l10n.text(z.string.notification_shared_location);
        } else if (message_et.has_asset_image()) {
          message_text = z.l10n.text(z.string.notification_asset_add);
>>>>>>> 2b11445f
        }

        if (messageText) {
          if (conversationEntity.is_group()) {
            return `${messageEntity.sender_name()}: ${messageText}`;
          }

          return messageText;
        }
      }
    },
    icon() {
      return z.conversation.ConversationStatusIcon.UNREAD_MESSAGES;
    },
    match(conversationEntity) {
      return conversationEntity.unread_event_count() > 0;
    },
  };

  const userNameState = {
    description(conversationEntity) {
      const [userEntity] = conversationEntity.participating_user_ets();
      const hasUsername = userEntity && userEntity.username();
      return hasUsername ? `@${userEntity.username()}` : '';
    },
    icon(conversationEntity) {
      if (conversationEntity.is_request()) {
        return z.conversation.ConversationStatusIcon.PENDING_CONNECTION;
      }
    },
<<<<<<< HEAD
    match(conversationEntity) {
      const lastMessageEntity = conversationEntity.get_last_message();
      const isMemberJoin = lastMessageEntity && lastMessageEntity.is_member() && lastMessageEntity.is_member_join();
      return conversationEntity.is_request() || (conversationEntity.is_one2one() && isMemberJoin);
=======
    match(conversation_et) {
      const last_message_et = conversation_et.getLastMessage();
      const is_member_join = last_message_et && last_message_et.is_member() && last_message_et.isMemberJoin();
      return conversation_et.is_request() || (conversation_et.is_one2one() && is_member_join);
>>>>>>> 2b11445f
    },
  };

  function _generate(conversationEntity) {
    const states = [
<<<<<<< HEAD
      emptyState,
      removedState,
      mutedState,
      alertState,
      groupActivityState,
      unreadMessageState,
      userNameState,
=======
      removed_state,
      muted_state,
      alert_state,
      group_activity_state,
      unread_message_state,
      user_name_state,
>>>>>>> 2b11445f
    ];
    const iconState = states.find(state => state.match(conversationEntity));
    const descriptionState = states.find(state => state.match(conversationEntity));

    return {
      description: (descriptionState || defaultState).description(conversationEntity),
      icon: (iconState || defaultState).icon(conversationEntity),
    };
  }

  return {
    generate: _generate,
  };
})();<|MERGE_RESOLUTION|>--- conflicted
+++ resolved
@@ -94,7 +94,6 @@
     },
   };
 
-<<<<<<< HEAD
   const emptyState = {
     description() {
       return z.l10n.text(z.string.conversations_empty_conversation_description);
@@ -109,24 +108,14 @@
 
   const removedState = {
     description(conversationEntity) {
-      const lastMessageEntity = conversationEntity.get_last_message();
+      const lastMessageEntity = conversationEntity.getLastMessage();
       const selfUserId = conversationEntity.self.id;
 
       const isRemovalMessage =
-        lastMessageEntity && lastMessageEntity.is_member() && lastMessageEntity.is_member_removal();
-      if (isRemovalMessage && lastMessageEntity.user_ids().includes(selfUserId)) {
+        lastMessageEntity && lastMessageEntity.is_member() && lastMessageEntity.isMemberRemoval();
+      const wasSelfRemoved = isRemovalMessage && lastMessageEntity.userIds().includes(selfUserId);
+      if (wasSelfRemoved) {
         if (lastMessageEntity.user().id === selfUserId) {
-=======
-  const removed_state = {
-    description(conversation_et) {
-      const last_message_et = conversation_et.getLastMessage();
-      const self_user_id = conversation_et.self.id;
-
-      const is_removal_message = last_message_et && last_message_et.is_member() && last_message_et.isMemberRemoval();
-      const wasSelfRemoved = is_removal_message && last_message_et.userIds().includes(self_user_id);
-      if (wasSelfRemoved) {
-        if (last_message_et.user().id === self_user_id) {
->>>>>>> 2b11445f
           return z.l10n.text(z.string.conversations_secondary_line_you_left);
         }
 
@@ -175,42 +164,24 @@
     },
   };
 
-<<<<<<< HEAD
   const groupActivityState = {
     description(conversationEntity) {
-      const lastMessageEntity = conversationEntity.get_last_message();
+      const lastMessageEntity = conversationEntity.getLastMessage();
 
       if (lastMessageEntity.is_member()) {
-        const userCount = lastMessageEntity.user_ets().length;
-
-        if (lastMessageEntity.is_member_join()) {
+        const userCount = lastMessageEntity.userEntities().length;
+
+        if (lastMessageEntity.isMemberJoin()) {
           if (userCount === 1) {
-            if (!lastMessageEntity.remote_user_ets().length) {
+            if (!lastMessageEntity.remoteUserEntities().length) {
               return z.l10n.text(
                 z.string.conversations_secondary_line_person_added_you,
                 lastMessageEntity.user().name()
               );
             }
 
-            const [remoteUserEntity] = lastMessageEntity.remote_user_ets();
+            const [remoteUserEntity] = lastMessageEntity.remoteUserEntities();
             return z.l10n.text(z.string.conversations_secondary_line_person_added, remoteUserEntity.name());
-=======
-  const group_activity_state = {
-    description(conversation_et) {
-      const last_message_et = conversation_et.getLastMessage();
-
-      if (last_message_et.is_member()) {
-        const user_count = last_message_et.userEntities().length;
-
-        if (last_message_et.isMemberJoin()) {
-          if (user_count === 1) {
-            if (!last_message_et.remoteUserEntities().length) {
-              return z.l10n.text(z.string.conversations_secondary_line_person_added_you, last_message_et.user().name());
-            }
-
-            const [remote_user_et] = last_message_et.remoteUserEntities();
-            return z.l10n.text(z.string.conversations_secondary_line_person_added, remote_user_et.name());
->>>>>>> 2b11445f
           }
 
           if (userCount > 1) {
@@ -218,19 +189,11 @@
           }
         }
 
-<<<<<<< HEAD
-        if (lastMessageEntity.is_member_removal()) {
+        if (lastMessageEntity.isMemberRemoval()) {
           if (userCount === 1) {
-            const [remoteUserEntity] = lastMessageEntity.remote_user_ets();
+            const [remoteUserEntity] = lastMessageEntity.remoteUserEntities();
             if (remoteUserEntity === lastMessageEntity.user()) {
               return z.l10n.text(z.string.conversations_secondary_line_person_left, remoteUserEntity.name());
-=======
-        if (last_message_et.isMemberRemoval()) {
-          if (user_count === 1) {
-            const [remote_user_et] = last_message_et.remoteUserEntities();
-            if (remote_user_et === last_message_et.user()) {
-              return z.l10n.text(z.string.conversations_secondary_line_person_left, remote_user_et.name());
->>>>>>> 2b11445f
             }
 
             return z.l10n.text(z.string.conversations_secondary_line_person_removed, remoteUserEntity.name());
@@ -246,39 +209,24 @@
         return z.l10n.text(z.string.conversations_secondary_line_renamed, lastMessageEntity.user().name());
       }
     },
-<<<<<<< HEAD
     icon(conversationEntity) {
-      const lastMessageEntity = conversationEntity.get_last_message();
-      if (lastMessageEntity.is_member() && lastMessageEntity.is_member_removal()) {
+      const lastMessageEntity = conversationEntity.getLastMessage();
+      if (lastMessageEntity.is_member() && lastMessageEntity.isMemberRemoval()) {
         if (conversationEntity.is_muted()) {
-=======
-    icon(conversation_et) {
-      const last_message_et = conversation_et.getLastMessage();
-      if (last_message_et.is_member() && last_message_et.isMemberRemoval()) {
-        if (conversation_et.is_muted()) {
->>>>>>> 2b11445f
           return z.conversation.ConversationStatusIcon.MUTED;
         }
         return z.conversation.ConversationStatusIcon.UNREAD_MESSAGES;
       }
     },
-<<<<<<< HEAD
-    match(conversationEntity) {
-      const lastMessageEntity = conversationEntity.get_last_message();
+    match(conversationEntity) {
+      const lastMessageEntity = conversationEntity.getLastMessage();
       const expectedMessageType = lastMessageEntity
         ? lastMessageEntity.is_member() || lastMessageEntity.is_system()
-=======
-    match(conversation_et) {
-      const last_message_et = conversation_et.getLastMessage();
-      const expected_message_type = last_message_et
-        ? last_message_et.is_member() || last_message_et.is_system()
->>>>>>> 2b11445f
         : false;
       return conversationEntity.is_group() && conversationEntity.unread_event_count() > 0 && expectedMessageType;
     },
   };
 
-<<<<<<< HEAD
   const unreadMessageState = {
     description(conversationEntity) {
       for (const messageEntity of conversationEntity.unread_events()) {
@@ -305,34 +253,6 @@
           messageText = z.l10n.text(z.string.system_notification_shared_location);
         } else if (messageEntity.has_asset_image()) {
           messageText = z.l10n.text(z.string.system_notification_asset_add);
-=======
-  const unread_message_state = {
-    description(conversation_et) {
-      for (const message_et of conversation_et.unread_events()) {
-        let message_text;
-
-        if (message_et.is_ephemeral()) {
-          message_text = z.l10n.text(z.string.conversations_secondary_line_timed_message);
-        } else if (message_et.is_ping()) {
-          message_text = z.l10n.text(z.string.notification_ping);
-        } else if (message_et.has_asset_text()) {
-          message_text = message_et.get_first_asset().text;
-        } else if (message_et.has_asset()) {
-          const asset_et = message_et.get_first_asset();
-          if (asset_et.status() === z.assets.AssetTransferState.UPLOADED) {
-            if (asset_et.is_audio()) {
-              message_text = z.l10n.text(z.string.notification_shared_audio);
-            } else if (asset_et.is_video()) {
-              message_text = z.l10n.text(z.string.notification_shared_video);
-            } else {
-              message_text = z.l10n.text(z.string.notification_shared_file);
-            }
-          }
-        } else if (message_et.has_asset_location()) {
-          message_text = z.l10n.text(z.string.notification_shared_location);
-        } else if (message_et.has_asset_image()) {
-          message_text = z.l10n.text(z.string.notification_asset_add);
->>>>>>> 2b11445f
         }
 
         if (messageText) {
@@ -363,38 +283,21 @@
         return z.conversation.ConversationStatusIcon.PENDING_CONNECTION;
       }
     },
-<<<<<<< HEAD
-    match(conversationEntity) {
-      const lastMessageEntity = conversationEntity.get_last_message();
-      const isMemberJoin = lastMessageEntity && lastMessageEntity.is_member() && lastMessageEntity.is_member_join();
+    match(conversationEntity) {
+      const lastMessageEntity = conversationEntity.getLastMessage();
+      const isMemberJoin = lastMessageEntity && lastMessageEntity.is_member() && lastMessageEntity.isMemberJoin();
       return conversationEntity.is_request() || (conversationEntity.is_one2one() && isMemberJoin);
-=======
-    match(conversation_et) {
-      const last_message_et = conversation_et.getLastMessage();
-      const is_member_join = last_message_et && last_message_et.is_member() && last_message_et.isMemberJoin();
-      return conversation_et.is_request() || (conversation_et.is_one2one() && is_member_join);
->>>>>>> 2b11445f
     },
   };
 
   function _generate(conversationEntity) {
     const states = [
-<<<<<<< HEAD
-      emptyState,
       removedState,
       mutedState,
       alertState,
       groupActivityState,
       unreadMessageState,
       userNameState,
-=======
-      removed_state,
-      muted_state,
-      alert_state,
-      group_activity_state,
-      unread_message_state,
-      user_name_state,
->>>>>>> 2b11445f
     ];
     const iconState = states.find(state => state.match(conversationEntity));
     const descriptionState = states.find(state => state.match(conversationEntity));
