/*
 * Wire
 * Copyright (C) 2017 Wire Swiss GmbH
 *
 * This program is free software: you can redistribute it and/or modify
 * it under the terms of the GNU General Public License as published by
 * the Free Software Foundation, either version 3 of the License, or
 * (at your option) any later version.
 *
 * This program is distributed in the hope that it will be useful,
 * but WITHOUT ANY WARRANTY; without even the implied warranty of
 * MERCHANTABILITY or FITNESS FOR A PARTICULAR PURPOSE. See the
 * GNU General Public License for more details.
 *
 * You should have received a copy of the GNU General Public License
 * along with this program. If not, see http://www.gnu.org/licenses/.
 *
 */

'use strict';

window.z = window.z || {};
window.z.conversation = z.conversation || {};

z.conversation.ConversationVerificationStateHandler = class ConversationVerificationStateHandler {
  constructor(conversation_repository) {
    this.conversation_repository = conversation_repository;
    this.logger = new z.util.Logger('z.conversation.ConversationVerificationStateHandler', z.config.LOGGER.OPTIONS);

    amplify.subscribe(z.event.WebApp.USER.CLIENT_ADDED, this.on_client_add.bind(this));
    amplify.subscribe(z.event.WebApp.USER.CLIENT_REMOVED, this.on_client_removed.bind(this));
    amplify.subscribe(z.event.WebApp.USER.CLIENTS_UPDATED, this.on_clients_updated.bind(this));
    amplify.subscribe(z.event.WebApp.CLIENT.VERIFICATION_STATE_CHANGED, this.on_client_verification_changed.bind(this));
  }

  /**
   * Handle client verification state change.
   * @param {string} user_id - Self user ID
   * @returns {undefined} No return value
   */
  on_client_verification_changed(user_id) {
    this._get_active_conversations().forEach(conversation_et => {
      if (this._will_change_to_degraded(conversation_et)) {
<<<<<<< HEAD
        amplify.publish(
          z.event.WebApp.EVENT.INJECT,
          z.conversation.EventBuilder.build_degraded(
            conversation_et,
            [user_id],
            z.message.VerificationMessageType.UNVERIFIED
          )
        );
=======
        const degraded_event = z.conversation.EventBuilder.build_degraded(conversation_et, [user_id], z.message.VerificationMessageType.UNVERIFIED);
        amplify.publish(z.event.WebApp.EVENT.INJECT, degraded_event);
>>>>>>> c6aa6366
      } else if (this._will_change_to_verified(conversation_et)) {
        const all_verified_event = z.conversation.EventBuilder.build_all_verified(conversation_et);
        amplify.publish(z.event.WebApp.EVENT.INJECT, all_verified_event);
      }
    });
  }

  /**
   * Self user added a client or other participants added clients.
   * @param {string|Array<string>} user_ids - Can include self user ID
   * @returns {undefined} No return value
   */
  on_client_add(user_ids) {
    if (_.isString(user_ids)) {
      user_ids = [user_ids];
    }

    this._get_active_conversations().forEach(conversation_et => {
      if (this._will_change_to_degraded(conversation_et)) {
        const user_ids_in_conversation = _.intersection(
          user_ids,
          conversation_et.participating_user_ids().concat(conversation_et.self.id)
        );

        if (user_ids_in_conversation.length) {
<<<<<<< HEAD
          return amplify.publish(
            z.event.WebApp.EVENT.INJECT,
            z.conversation.EventBuilder.build_degraded(
              conversation_et,
              user_ids,
              z.message.VerificationMessageType.NEW_DEVICE
            )
          );
=======
          const degraded_event = z.conversation.EventBuilder.build_degraded(conversation_et, user_ids, z.message.VerificationMessageType.NEW_DEVICE);
          return amplify.publish(z.event.WebApp.EVENT.INJECT, degraded_event);
>>>>>>> c6aa6366
        }
      }
    });
  }

  /**
   * Self user removed a client or other participants deleted clients.
   * @returns {undefined} No return value
   */
  on_client_removed() {
    this._get_active_conversations().forEach(conversation_et => {
      if (this._will_change_to_verified(conversation_et)) {
        const all_verified_event = z.conversation.EventBuilder.build_all_verified(conversation_et);
        amplify.publish(z.event.WebApp.EVENT.INJECT, all_verified_event);
      }
    });
  }

  /**
   * Clients of a user were updated.
   * @param {string} user_id - User ID
   * @returns {undefined} No return value
   */
  on_clients_updated(user_id) {
    this._get_active_conversations().forEach(conversation_et => {
      if (this._will_change_to_degraded(conversation_et)) {
<<<<<<< HEAD
        amplify.publish(
          z.event.WebApp.EVENT.INJECT,
          z.conversation.EventBuilder.build_degraded(
            conversation_et,
            [user_id],
            z.message.VerificationMessageType.NEW_DEVICE
          )
        );
=======
        const degraded_event = z.conversation.EventBuilder.build_degraded(conversation_et, [user_id], z.message.VerificationMessageType.NEW_DEVICE);
        amplify.publish(z.event.WebApp.EVENT.INJECT, degraded_event);
>>>>>>> c6aa6366
      } else if (this._will_change_to_verified(conversation_et)) {
        const all_verified_event = z.conversation.EventBuilder.build_all_verified(conversation_et);
        amplify.publish(z.event.WebApp.EVENT.INJECT, all_verified_event);
      }
    });
  }

  /**
   * New member(s) joined the conversation
   * @param {z.entity.Conversation} conversation_et - Changed conversation entity
   * @param {string|Array<string>} user_ids - IDs of added members
   * @returns {undefined} No return value
   */
  on_member_joined(conversation_et, user_ids) {
    if (_.isString(user_ids)) {
      user_ids = [user_ids];
    }

    if (this._will_change_to_degraded(conversation_et)) {
<<<<<<< HEAD
      amplify.publish(
        z.event.WebApp.EVENT.INJECT,
        z.conversation.EventBuilder.build_degraded(
          conversation_et,
          user_ids,
          z.message.VerificationMessageType.NEW_MEMBER
        )
      );
=======
      const degraded_event = z.conversation.EventBuilder.build_degraded(conversation_et, user_ids, z.message.VerificationMessageType.NEW_MEMBER);
      amplify.publish(z.event.WebApp.EVENT.INJECT, degraded_event);
>>>>>>> c6aa6366
    }
  }

  /**
   * Member(s) left the conversation
   * @param {z.entity.Conversation} conversation_et - Changed conversation entity
   * @returns {undefined} No return value
   */
  on_member_left(conversation_et) {
    if (this._will_change_to_verified(conversation_et)) {
      const all_verified_event = z.conversation.EventBuilder.build_all_verified(conversation_et);
      amplify.publish(z.event.WebApp.EVENT.INJECT, all_verified_event);
    }
  }

  /**
   * Get all conversation where self user is active
   * @returns {Array<z.entity.Conversation>} Array of conversation entities
   */
  _get_active_conversations() {
    return this.conversation_repository
      .filtered_conversations()
      .filter(conversation_et => !conversation_et.removed_from_conversation());
  }

  /**
   * Check whether to degrade conversation and set corresponding state
   * @param {z.entity.Conversation} conversation_et - Conversation entity to evaluate
   * @returns {boolean} Conversation changing to degraded
   */
  _will_change_to_degraded(conversation_et) {
    const state = conversation_et.verification_state();

    if (state === z.conversation.ConversationVerificationState.DEGRADED) {
      return false;
    }

    if (state === z.conversation.ConversationVerificationState.VERIFIED && !conversation_et.is_verified()) {
      conversation_et.verification_state(z.conversation.ConversationVerificationState.DEGRADED);
      return true;
    }

    return false;
  }

  /**
   * Check whether to verify conversation and set corresponding state
   * @param {z.entity.Conversation} conversation_et - Conversation entity to evaluate
   * @returns {boolean} Conversation changing to verified
   */
  _will_change_to_verified(conversation_et) {
    if (conversation_et.verification_state() === z.conversation.ConversationVerificationState.VERIFIED) {
      return false;
    }

    if (conversation_et.is_verified()) {
      conversation_et.verification_state(z.conversation.ConversationVerificationState.VERIFIED);
      return true;
    }

    return false;
  }
};<|MERGE_RESOLUTION|>--- conflicted
+++ resolved
@@ -41,19 +41,12 @@
   on_client_verification_changed(user_id) {
     this._get_active_conversations().forEach(conversation_et => {
       if (this._will_change_to_degraded(conversation_et)) {
-<<<<<<< HEAD
-        amplify.publish(
-          z.event.WebApp.EVENT.INJECT,
-          z.conversation.EventBuilder.build_degraded(
-            conversation_et,
-            [user_id],
-            z.message.VerificationMessageType.UNVERIFIED
-          )
+        const degraded_event = z.conversation.EventBuilder.build_degraded(
+          conversation_et,
+          [user_id],
+          z.message.VerificationMessageType.UNVERIFIED
         );
-=======
-        const degraded_event = z.conversation.EventBuilder.build_degraded(conversation_et, [user_id], z.message.VerificationMessageType.UNVERIFIED);
         amplify.publish(z.event.WebApp.EVENT.INJECT, degraded_event);
->>>>>>> c6aa6366
       } else if (this._will_change_to_verified(conversation_et)) {
         const all_verified_event = z.conversation.EventBuilder.build_all_verified(conversation_et);
         amplify.publish(z.event.WebApp.EVENT.INJECT, all_verified_event);
@@ -79,19 +72,12 @@
         );
 
         if (user_ids_in_conversation.length) {
-<<<<<<< HEAD
-          return amplify.publish(
-            z.event.WebApp.EVENT.INJECT,
-            z.conversation.EventBuilder.build_degraded(
-              conversation_et,
-              user_ids,
-              z.message.VerificationMessageType.NEW_DEVICE
-            )
+          const degraded_event = z.conversation.EventBuilder.build_degraded(
+            conversation_et,
+            user_ids,
+            z.message.VerificationMessageType.NEW_DEVICE
           );
-=======
-          const degraded_event = z.conversation.EventBuilder.build_degraded(conversation_et, user_ids, z.message.VerificationMessageType.NEW_DEVICE);
           return amplify.publish(z.event.WebApp.EVENT.INJECT, degraded_event);
->>>>>>> c6aa6366
         }
       }
     });
@@ -118,19 +104,12 @@
   on_clients_updated(user_id) {
     this._get_active_conversations().forEach(conversation_et => {
       if (this._will_change_to_degraded(conversation_et)) {
-<<<<<<< HEAD
-        amplify.publish(
-          z.event.WebApp.EVENT.INJECT,
-          z.conversation.EventBuilder.build_degraded(
-            conversation_et,
-            [user_id],
-            z.message.VerificationMessageType.NEW_DEVICE
-          )
+        const degraded_event = z.conversation.EventBuilder.build_degraded(
+          conversation_et,
+          [user_id],
+          z.message.VerificationMessageType.NEW_DEVICE
         );
-=======
-        const degraded_event = z.conversation.EventBuilder.build_degraded(conversation_et, [user_id], z.message.VerificationMessageType.NEW_DEVICE);
         amplify.publish(z.event.WebApp.EVENT.INJECT, degraded_event);
->>>>>>> c6aa6366
       } else if (this._will_change_to_verified(conversation_et)) {
         const all_verified_event = z.conversation.EventBuilder.build_all_verified(conversation_et);
         amplify.publish(z.event.WebApp.EVENT.INJECT, all_verified_event);
@@ -150,19 +129,12 @@
     }
 
     if (this._will_change_to_degraded(conversation_et)) {
-<<<<<<< HEAD
-      amplify.publish(
-        z.event.WebApp.EVENT.INJECT,
-        z.conversation.EventBuilder.build_degraded(
-          conversation_et,
-          user_ids,
-          z.message.VerificationMessageType.NEW_MEMBER
-        )
+      const degraded_event = z.conversation.EventBuilder.build_degraded(
+        conversation_et,
+        user_ids,
+        z.message.VerificationMessageType.NEW_MEMBER
       );
-=======
-      const degraded_event = z.conversation.EventBuilder.build_degraded(conversation_et, user_ids, z.message.VerificationMessageType.NEW_MEMBER);
       amplify.publish(z.event.WebApp.EVENT.INJECT, degraded_event);
->>>>>>> c6aa6366
     }
   }
 
