--- conflicted
+++ resolved
@@ -24,13 +24,8 @@
 
 z.conversation.ConversationVerificationStateHandler = class ConversationVerificationStateHandler {
   constructor(conversationRepository) {
-<<<<<<< HEAD
-    this.conversation_repository = conversationRepository;
-    this.time_offset = this.conversation_repository.time_offset;
-=======
     this.conversationRepository = conversationRepository;
     this.timeOffset = this.conversationRepository.timeOffset;
->>>>>>> 2b11445f
     this.logger = new z.util.Logger('z.conversation.ConversationVerificationStateHandler', z.config.LOGGER.OPTIONS);
 
     amplify.subscribe(z.event.WebApp.USER.CLIENT_ADDED, this.onClientAdd.bind(this));
@@ -44,27 +39,11 @@
    * @param {string} userId - Self user ID
    * @returns {undefined} No return value
    */
-<<<<<<< HEAD
-  on_client_verification_changed(userId) {
-    this._get_active_conversations().forEach(conversationEntity => {
-      if (this._will_change_to_degraded(conversationEntity)) {
-        const degraded_event = z.conversation.EventBuilder.build_degraded(
-          conversationEntity,
-          [userId],
-          z.message.VerificationMessageType.UNVERIFIED,
-          this.time_offset
-        );
-        amplify.publish(z.event.WebApp.EVENT.INJECT, degraded_event);
-      } else if (this._will_change_to_verified(conversationEntity)) {
-        const all_verified_event = z.conversation.EventBuilder.build_all_verified(conversationEntity, this.time_offset);
-        amplify.publish(z.event.WebApp.EVENT.INJECT, all_verified_event);
-=======
   onClientVerificationChanged(userId) {
     this._getActiveConversations().forEach(conversationEntity => {
       const stateChanged = this._checkChangeToVerified(conversationEntity);
       if (!stateChanged) {
         this._checkChangeToDegraded(conversationEntity, userId, z.message.VerificationMessageType.UNVERIFIED);
->>>>>>> 2b11445f
       }
     });
   }
@@ -74,34 +53,9 @@
    * @param {string|Array<string>} userIds - Can include self user ID
    * @returns {undefined} No return value
    */
-<<<<<<< HEAD
-  on_client_add(userIds) {
-    if (_.isString(userIds)) {
-      userIds = [userIds];
-    }
-
-    this._get_active_conversations().forEach(conversationEntity => {
-      if (this._will_change_to_degraded(conversationEntity)) {
-        const userIdsInConversation = _.intersection(
-          userIds,
-          conversationEntity.participating_user_ids().concat(conversationEntity.self.id)
-        );
-
-        if (userIdsInConversation.length) {
-          const degraded_event = z.conversation.EventBuilder.build_degraded(
-            conversationEntity,
-            userIds,
-            z.message.VerificationMessageType.NEW_DEVICE,
-            this.time_offset
-          );
-          return amplify.publish(z.event.WebApp.EVENT.INJECT, degraded_event);
-        }
-      }
-=======
   onClientAdd(userIds) {
     this._getActiveConversations().forEach(conversationEntity => {
       this._checkChangeToDegraded(conversationEntity, userIds, z.message.VerificationMessageType.NEW_DEVICE);
->>>>>>> 2b11445f
     });
   }
 
@@ -109,15 +63,6 @@
    * Self user removed a client or other participants deleted clients.
    * @returns {undefined} No return value
    */
-<<<<<<< HEAD
-  on_client_removed() {
-    this._get_active_conversations().forEach(conversationEntity => {
-      if (this._will_change_to_verified(conversationEntity)) {
-        const all_verified_event = z.conversation.EventBuilder.build_all_verified(conversationEntity, this.time_offset);
-        amplify.publish(z.event.WebApp.EVENT.INJECT, all_verified_event);
-      }
-    });
-=======
   onClientRemoved() {
     this._getActiveConversations().forEach(conversationEntity => this._checkChangeToVerified(conversationEntity));
   }
@@ -129,7 +74,6 @@
    */
   onConversationCreate(conversationEntity) {
     this._checkChangeToVerified(conversationEntity);
->>>>>>> 2b11445f
   }
 
   /**
@@ -137,27 +81,11 @@
    * @param {string} userId - User ID
    * @returns {undefined} No return value
    */
-<<<<<<< HEAD
-  on_clients_updated(userId) {
-    this._get_active_conversations().forEach(conversationEntity => {
-      if (this._will_change_to_degraded(conversationEntity)) {
-        const degraded_event = z.conversation.EventBuilder.build_degraded(
-          conversationEntity,
-          [userId],
-          z.message.VerificationMessageType.NEW_DEVICE,
-          this.time_offset
-        );
-        amplify.publish(z.event.WebApp.EVENT.INJECT, degraded_event);
-      } else if (this._will_change_to_verified(conversationEntity)) {
-        const all_verified_event = z.conversation.EventBuilder.build_all_verified(conversationEntity, this.time_offset);
-        amplify.publish(z.event.WebApp.EVENT.INJECT, all_verified_event);
-=======
   onClientsUpdated(userId) {
     this._getActiveConversations().forEach(conversationEntity => {
       const stateChanged = this._checkChangeToVerified(conversationEntity);
       if (!stateChanged) {
         this._checkChangeToDegraded(conversationEntity, userId, z.message.VerificationMessageType.NEW_DEVICE);
->>>>>>> 2b11445f
       }
     });
   }
@@ -168,28 +96,12 @@
    * @param {string|Array<string>} userIds - IDs of added members
    * @returns {undefined} No return value
    */
-<<<<<<< HEAD
-  on_member_joined(conversationEntity, userIds) {
-=======
   onMemberJoined(conversationEntity, userIds) {
->>>>>>> 2b11445f
     if (_.isString(userIds)) {
       userIds = [userIds];
     }
 
-<<<<<<< HEAD
-    if (this._will_change_to_degraded(conversationEntity)) {
-      const degraded_event = z.conversation.EventBuilder.build_degraded(
-        conversationEntity,
-        userIds,
-        z.message.VerificationMessageType.NEW_MEMBER,
-        this.time_offset
-      );
-      amplify.publish(z.event.WebApp.EVENT.INJECT, degraded_event);
-    }
-=======
     this._checkChangeToDegraded(conversationEntity, userIds, z.message.VerificationMessageType.NEW_MEMBER);
->>>>>>> 2b11445f
   }
 
   /**
@@ -197,12 +109,6 @@
    * @param {z.entity.Conversation} conversationEntity - Changed conversation entity
    * @returns {undefined} No return value
    */
-<<<<<<< HEAD
-  on_member_left(conversationEntity) {
-    if (this._will_change_to_verified(conversationEntity)) {
-      const all_verified_event = z.conversation.EventBuilder.build_all_verified(conversationEntity, this.time_offset);
-      amplify.publish(z.event.WebApp.EVENT.INJECT, all_verified_event);
-=======
   onMemberLeft(conversationEntity) {
     this._checkChangeToVerified(conversationEntity);
   }
@@ -245,7 +151,6 @@
         amplify.publish(z.event.WebApp.EVENT.INJECT, event);
         return true;
       }
->>>>>>> 2b11445f
     }
   }
 
@@ -262,19 +167,6 @@
 
   /**
    * Check whether to degrade conversation and set corresponding state
-<<<<<<< HEAD
-   * @param {z.entity.Conversation} conversationEntity - Conversation entity to evaluate
-   * @returns {boolean} Conversation changing to degraded
-   */
-  _will_change_to_degraded(conversationEntity) {
-    const state = conversationEntity.verification_state();
-
-    if (state === z.conversation.ConversationVerificationState.DEGRADED) {
-      return false;
-    }
-
-    if (state === z.conversation.ConversationVerificationState.VERIFIED && !conversationEntity.is_verified()) {
-=======
    *
    * @private
    * @param {z.entity.Conversation} conversationEntity - Conversation entity to evaluate
@@ -289,7 +181,6 @@
 
     const isVerified = state === z.conversation.ConversationVerificationState.VERIFIED;
     if (isVerified && !conversationEntity.is_verified()) {
->>>>>>> 2b11445f
       conversationEntity.verification_state(z.conversation.ConversationVerificationState.DEGRADED);
       return true;
     }
@@ -299,13 +190,6 @@
 
   /**
    * Check whether to verify conversation and set corresponding state
-<<<<<<< HEAD
-   * @param {z.entity.Conversation} conversationEntity - Conversation entity to evaluate
-   * @returns {boolean} Conversation changing to verified
-   */
-  _will_change_to_verified(conversationEntity) {
-    if (conversationEntity.verification_state() === z.conversation.ConversationVerificationState.VERIFIED) {
-=======
    *
    * @private
    * @param {z.entity.Conversation} conversationEntity - Conversation entity to evaluate
@@ -315,7 +199,6 @@
     const state = conversationEntity.verification_state();
     const isVerified = state === z.conversation.ConversationVerificationState.VERIFIED;
     if (isVerified) {
->>>>>>> 2b11445f
       return false;
     }
 
