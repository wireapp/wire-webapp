#
# Wire
# Copyright (C) 2016 Wire Swiss GmbH
#
# This program is free software: you can redistribute it and/or modify
# it under the terms of the GNU General Public License as published by
# the Free Software Foundation, either version 3 of the License, or
# (at your option) any later version.
#
# This program is distributed in the hope that it will be useful,
# but WITHOUT ANY WARRANTY; without even the implied warranty of
# MERCHANTABILITY or FITNESS FOR A PARTICULAR PURPOSE. See the
# GNU General Public License for more details.
#
# You should have received a copy of the GNU General Public License
# along with this program. If not, see http://www.gnu.org/licenses/.
#

window.z ?= {}
z.conversation ?= {}

z.conversation.EventBuilder = do ->

  build_all_verified = (conversation_et) ->
    conversation: conversation_et.id
    id: z.util.create_random_uuid()
    type: z.event.Client.CONVERSATION.VERIFICATION
    from: conversation_et.self.id
    time: new Date().toISOString()
    data:
      type: z.message.VerificationMessageType.VERIFIED

  build_degraded = (conversation_et, user_ids, type) ->
    conversation: conversation_et.id
    id: z.util.create_random_uuid()
    type: z.event.Client.CONVERSATION.VERIFICATION
    from: conversation_et.self.id
    time: new Date().toISOString()
    data:
      type: type
      user_ids: user_ids

  build_unable_to_decrypt = (event, decrypt_error, error_code) ->
    conversation: event.conversation
    id: z.util.create_random_uuid()
    type: z.event.Client.CONVERSATION.UNABLE_TO_DECRYPT
    from: event.from
    time: event.time
    error: "#{decrypt_error.message} (#{event.data.sender})"
    error_code: "#{error_code} (#{event.data.sender})"

  return {
    build_all_verified: build_all_verified
<<<<<<< HEAD
    build_unable_to_decrypt: build_unable_to_decrypt
=======
    build_degraded: build_degraded
>>>>>>> f9451c40
  }<|MERGE_RESOLUTION|>--- conflicted
+++ resolved
@@ -51,9 +51,6 @@
 
   return {
     build_all_verified: build_all_verified
-<<<<<<< HEAD
     build_unable_to_decrypt: build_unable_to_decrypt
-=======
     build_degraded: build_degraded
->>>>>>> f9451c40
   }