--- conflicted
+++ resolved
@@ -52,13 +52,8 @@
    * Convert JSON event into a message entity.
    *
    * @param {Object} event - Event data
-<<<<<<< HEAD
    * @param {Conversation} conversationEt - Conversation entity the event belong to
-   * @param {boolean} shouldCreateDummyImage - Create a dummy image
-=======
-   * @param {Conversation} conversation_et - Conversation entity the event belong to
-   * @param {boolean} [should_create_dummy_image] - Create a dummy image
->>>>>>> 2b11445f
+   * @param {boolean} [shouldCreateDummyImage] - Create a dummy image
    * @returns {Message} Mapped message entity
    */
   map_json_event(event, conversationEt, shouldCreateDummyImage) {
@@ -83,27 +78,16 @@
 
     switch (event.type) {
       case z.event.Backend.CONVERSATION.MEMBER_JOIN:
-<<<<<<< HEAD
-        messageEntity = this._map_event_member_join(event, conversationEt);
+        messageEntity = this._mapEventMemberJoin(event, conversationEt);
         break;
       case z.event.Backend.CONVERSATION.MEMBER_LEAVE:
-        messageEntity = this._map_event_member_leave(event);
-=======
-        message_et = this._mapEventMemberJoin(event, conversation_et);
-        break;
-      case z.event.Backend.CONVERSATION.MEMBER_LEAVE:
-        message_et = this._mapEventMemberLeave(event);
->>>>>>> 2b11445f
+        messageEntity = this._mapEventMemberLeave(event);
         break;
       case z.event.Backend.CONVERSATION.RENAME:
         messageEntity = this._map_event_rename(event);
         break;
       case z.event.Client.CONVERSATION.ASSET_ADD:
-<<<<<<< HEAD
-        messageEntity = this._map_event_asset_add(event, shouldCreateDummyImage);
-=======
-        message_et = this._mapEventAssetAdd(event, should_create_dummy_image);
->>>>>>> 2b11445f
+        messageEntity = this._mapEventAssetAdd(event, shouldCreateDummyImage);
         break;
       case z.event.Client.CONVERSATION.DELETE_EVERYWHERE:
         messageEntity = this._map_event_delete_everywhere(event);
@@ -127,22 +111,14 @@
         message_et = this._mapEvent1to1Creation(event);
         break;
       case z.event.Client.CONVERSATION.TEAM_MEMBER_LEAVE:
-<<<<<<< HEAD
-        messageEntity = this._map_event_team_member_leave(event);
-=======
-        message_et = this._mapEventTeamMemberLeave(event);
->>>>>>> 2b11445f
+        messageEntity = this._mapEventTeamMemberLeave(event);
         break;
       case z.event.Client.CONVERSATION.UNABLE_TO_DECRYPT:
       case z.event.Client.CONVERSATION.INCOMING_MESSAGE_TOO_BIG:
         messageEntity = this._map_event_unable_to_decrypt(event);
         break;
       case z.event.Client.CONVERSATION.VERIFICATION:
-<<<<<<< HEAD
-        messageEntity = this._map_event_verification(event);
-=======
-        message_et = this._mapEventVerification(event);
->>>>>>> 2b11445f
+        messageEntity = this._mapEventVerification(event);
         break;
       case z.event.Client.CONVERSATION.VOICE_CHANNEL_ACTIVATE:
         messageEntity = this._map_event_voice_channel_activate();
@@ -210,30 +186,18 @@
    * @param {boolean} shouldCreateDummyImage - Create a dummy image
    * @returns {ContentMessage} Content message entity
    */
-<<<<<<< HEAD
-  _map_event_asset_add(event, shouldCreateDummyImage) {
-    const event_data = event.data;
-    const messageEntity = new z.entity.ContentMessage();
-
-    if (event_data.info.tag === 'medium') {
-=======
   _mapEventAssetAdd(event, shouldCreateDummyImage) {
     const eventData = event.data;
     const messageEntity = new z.entity.ContentMessage();
 
     const isMediumImage = eventData.info.tag === 'medium';
     if (isMediumImage) {
->>>>>>> 2b11445f
       messageEntity.assets.push(this._map_asset_image(event, shouldCreateDummyImage));
     } else {
       messageEntity.assets.push(this._map_asset_file(event));
     }
 
-<<<<<<< HEAD
-    messageEntity.nonce = event_data.info.nonce;
-=======
     messageEntity.nonce = eventData.info.nonce;
->>>>>>> 2b11445f
     return messageEntity;
   }
 
@@ -293,21 +257,6 @@
    *
    * @private
    * @param {Object} event - Message data
-<<<<<<< HEAD
-   * @param {z.entity.Conversation} conversationEt - Conversation entity the event belong to
-   * @returns {MemberMessage} Member message entity
-   */
-  _map_event_member_join(event, conversationEt) {
-    const {data: event_data, from} = event;
-    const messageEntity = new z.entity.MemberMessage();
-
-    if (
-      [z.conversation.ConversationType.CONNECT, z.conversation.ConversationType.ONE2ONE].includes(conversationEt.type())
-    ) {
-      if (from === conversationEt.creator && event_data.user_ids.length === 1) {
-        messageEntity.member_message_type = z.message.SystemMessageType.CONNECTION_ACCEPTED;
-        event_data.user_ids = conversationEt.participating_user_ids();
-=======
    * @param {z.entity.Conversation} conversationEntity - Conversation entity the event belong to
    * @returns {MemberMessage} Member message entity
    */
@@ -323,7 +272,6 @@
       if (messageFromCreator && singleUserAdded) {
         messageEntity.memberMessageType = z.message.SystemMessageType.CONNECTION_ACCEPTED;
         eventData.user_ids = conversationEntity.participating_user_ids();
->>>>>>> 2b11445f
       } else {
         messageEntity.visible(false);
       }
@@ -331,15 +279,6 @@
       const creatorIndex = eventData.user_ids.indexOf(event.from);
       const creatorIsJoiningMember = messageFromCreator && creatorIndex !== -1;
 
-<<<<<<< HEAD
-      if (from === conversationEt.creator && creator_index !== -1) {
-        event_data.user_ids.splice(creator_index, 1);
-        messageEntity.member_message_type = z.message.SystemMessageType.CONVERSATION_CREATE;
-      }
-    }
-
-    messageEntity.user_ids(event_data.user_ids);
-=======
       if (creatorIsJoiningMember) {
         eventData.user_ids.splice(creatorIndex, 1);
         messageEntity.memberMessageType = z.message.SystemMessageType.CONVERSATION_CREATE;
@@ -347,7 +286,6 @@
     }
 
     messageEntity.userIds(eventData.user_ids);
->>>>>>> 2b11445f
 
     return messageEntity;
   }
@@ -359,15 +297,9 @@
    * @param {Object} eventData - Message data
    * @returns {MemberMessage} Member message entity
    */
-<<<<<<< HEAD
-  _map_event_member_leave({data: event_data}) {
-    const messageEntity = new z.entity.MemberMessage();
-    messageEntity.user_ids(event_data.user_ids);
-=======
   _mapEventMemberLeave({data: eventData}) {
     const messageEntity = new z.entity.MemberMessage();
     messageEntity.userIds(eventData.user_ids);
->>>>>>> 2b11445f
     return messageEntity;
   }
 
@@ -446,17 +378,10 @@
    * @param {Object} event - Message data
    * @returns {MemberMessage} Member message entity
    */
-<<<<<<< HEAD
-  _map_event_team_member_leave(event) {
-    const messageEntity = this._map_event_member_leave(event);
-    const event_data = event.data;
-    messageEntity.name(event_data.name || z.l10n.text(z.string.conversation_someone));
-=======
   _mapEventTeamMemberLeave(event) {
     const messageEntity = this._mapEventMemberLeave(event);
     const eventData = event.data;
     messageEntity.name(eventData.name || z.l10n.text(z.string.conversation_someone));
->>>>>>> 2b11445f
     return messageEntity;
   }
 
@@ -485,20 +410,12 @@
    * @param {Object} eventData - Message data
    * @returns {VerificationMessage} Verification message entity
    */
-<<<<<<< HEAD
-  _map_event_verification({data: event_data}) {
-    const messageEntity = new z.entity.VerificationMessage();
-
-    messageEntity.user_ids(event_data.user_ids);
-    messageEntity.verification_message_type = event_data.type;
-=======
   _mapEventVerification({data: eventData}) {
     const messageEntity = new z.entity.VerificationMessage();
 
     // Database can contain non-camelcased naming. For backwards compatibility reasons we handle both.
     messageEntity.userIds(eventData.userIds || eventData.user_ids);
     messageEntity.verification_message_type = eventData.type;
->>>>>>> 2b11445f
 
     return messageEntity;
   }
