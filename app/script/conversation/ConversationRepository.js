--- conflicted
+++ resolved
@@ -3065,27 +3065,20 @@
    * @returns {Promise} Promise that resolves with the message entity for the event
    */
   _add_event_to_conversation(json, conversation_et) {
-<<<<<<< HEAD
-    return this._update_user_ets(this.event_mapper.map_json_event(json, conversation_et, true)).then(message_et => {
-      if (conversation_et) {
-        conversation_et.add_message(message_et);
-      }
-=======
     return Promise.resolve()
       .then(() => this.event_mapper.map_json_event(json, conversation_et, true))
-      .then((message_et) => {
+      .then(message_et => {
         if (message_et) {
           return this._update_user_ets(message_et);
         }
       })
-      .then((message_et) => {
+      .then(message_et => {
         if (conversation_et && message_et) {
           conversation_et.add_message(message_et);
         }
->>>>>>> afcb5c04
-
-      return message_et;
-    });
+
+        return message_et;
+      });
   }
 
   /**
