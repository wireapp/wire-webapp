/*
 * Wire
 * Copyright (C) 2017 Wire Swiss GmbH
 *
 * This program is free software: you can redistribute it and/or modify
 * it under the terms of the GNU General Public License as published by
 * the Free Software Foundation, either version 3 of the License, or
 * (at your option) any later version.
 *
 * This program is distributed in the hope that it will be useful,
 * but WITHOUT ANY WARRANTY; without even the implied warranty of
 * MERCHANTABILITY or FITNESS FOR A PARTICULAR PURPOSE. See the
 * GNU General Public License for more details.
 *
 * You should have received a copy of the GNU General Public License
 * along with this program. If not, see http://www.gnu.org/licenses/.
 *
 */

'use strict';

window.z = window.z || {};
window.z.conversation = z.conversation || {};

// Conversation repository for all conversation interactions with the conversation service
z.conversation.ConversationRepository = class ConversationRepository {
  /**
   * Construct a new Conversation Repository.
   *
   * @param {ConversationService} conversation_service - Backend REST API conversation service implementation
   * @param {AssetService} asset_service - Backend REST API asset service implementation
   * @param {UserRepository} user_repository - Repository for all user and connection interactions
   * @param {GiphyRepository} giphy_repository - Repository for Giphy GIFs
   * @param {CryptographyRepository} cryptography_repository - Repository for all cryptography interactions
   * @param {LinkPreviewRepository} link_repository - Repository for link previews
   * @param {TeamRepository} team_repository - Repository for teams
   */
  constructor(conversation_service, asset_service, user_repository, giphy_repository, cryptography_repository, link_repository, team_repository) {
    this.conversation_service = conversation_service;
    this.asset_service = asset_service;
    this.user_repository = user_repository;
    this.giphy_repository = giphy_repository;
    this.cryptography_repository = cryptography_repository;
    this.link_repository = link_repository;
    this.team_repository = team_repository;
    this.logger = new z.util.Logger('z.conversation.ConversationRepository', z.config.LOGGER.OPTIONS);

    this.conversation_mapper = new z.conversation.ConversationMapper();
    this.event_mapper = new z.conversation.EventMapper(this.asset_service, this.user_repository);
    this.verification_state_handler = new z.conversation.ConversationVerificationStateHandler(this);

    this.active_conversation = ko.observable();
    this.conversations = ko.observableArray([]);

    this.team = this.team_repository.team;
    this.team.subscribe(() => this.map_guest_status_self());

    this.block_event_handling = true;
    this.fetching_conversations = {};

    this.self_conversation = ko.pureComputed(() => {
      if (this.user_repository.self()) {
        return this._find_conversation_by_id(this.user_repository.self().id);
      }
    });

    this.filtered_conversations = ko.pureComputed(() => {
      return this.conversations().filter((conversation_et) => {
        const states_to_filter = [
          z.user.ConnectionStatus.BLOCKED,
          z.user.ConnectionStatus.CANCELLED,
          z.user.ConnectionStatus.PENDING,
        ];

        if (conversation_et.is_self() || states_to_filter.includes(conversation_et.connection().status())) {
          return false;
        }

        return !(conversation_et.is_cleared() && conversation_et.removed_from_conversation());
      });
    });

    this.sorted_conversations = ko.pureComputed(() => {
      return this.filtered_conversations().sort(z.util.sort_groups_by_last_event);
    });

    this.receiving_queue = new z.util.PromiseQueue({name: 'ConversationRepository.Receiving'});
    this.sending_queue = new z.util.PromiseQueue({name: 'ConversationRepository.Sending', paused: true});

    // @note Only use the client request queue as to unblock if not blocked by event handling or the cryptographic order of messages will be ruined and sessions might be deleted
    this.conversation_service.client.request_queue_blocked_state.subscribe((state) => {
      const request_queue_blocked = state !== z.service.RequestQueueBlockedState.NONE;
      this.sending_queue.pause(request_queue_blocked || this.block_event_handling);
    });

    this.conversations_archived = ko.observableArray([]);
    this.conversations_calls = ko.observableArray([]);
    this.conversations_cleared = ko.observableArray([]);
    this.conversations_unarchived = ko.observableArray([]);

    this._init_subscriptions();
  }

  _init_state_updates() {
    ko.computed(() => {
      const conversations_archived = [];
      const conversations_calls = [];
      const conversations_cleared = [];
      const conversations_unarchived = [];

      this.sorted_conversations().forEach((conversation_et) => {
        if (conversation_et.has_active_call()) {
          conversations_calls.push(conversation_et);
        } else if (conversation_et.is_cleared()) {
          conversations_cleared.push(conversation_et);
        } else if (conversation_et.is_archived()) {
          conversations_archived.push(conversation_et);
        } else {
          conversations_unarchived.push(conversation_et);
        }
      });

      this.conversations_archived(conversations_archived);
      this.conversations_calls(conversations_calls);
      this.conversations_cleared(conversations_cleared);
      this.conversations_unarchived(conversations_unarchived);
    });
  }

  _init_subscriptions() {
    amplify.subscribe(z.event.WebApp.CONVERSATION.ASSET.CANCEL, this.cancel_asset_upload.bind(this));
    amplify.subscribe(z.event.WebApp.CONVERSATION.EVENT_FROM_BACKEND, this.push_to_receiving_queue.bind(this));
    amplify.subscribe(z.event.WebApp.CONVERSATION.EPHEMERAL_MESSAGE_TIMEOUT, this.timeout_ephemeral_message.bind(this));
    amplify.subscribe(z.event.WebApp.CONVERSATION.MAP_CONNECTION, this.map_connection.bind(this));
    amplify.subscribe(z.event.WebApp.CONVERSATION.MISSED_EVENTS, this.on_missed_events.bind(this));
    amplify.subscribe(z.event.WebApp.CONVERSATION.PERSIST_STATE, this.save_conversation_state_in_db.bind(this));
    amplify.subscribe(z.event.WebApp.EVENT.NOTIFICATION_HANDLING_STATE, this.set_notification_handling_state.bind(this));
    amplify.subscribe(z.event.WebApp.TEAM.MEMBER_LEAVE, this.team_member_leave.bind(this));
    amplify.subscribe(z.event.WebApp.USER.UNBLOCKED, this.unblocked_user.bind(this));
  }

  /**
   * Remove obsolete conversations locally.
   * @returns {undefined} No return value
   */
  cleanup_conversations() {
    this.conversations().forEach((conversation_et) => {
      if (conversation_et.is_group() && conversation_et.is_cleared() && conversation_et.removed_from_conversation()) {
        this.conversation_service.delete_conversation_from_in_db(conversation_et.id);
        this.delete_conversation(conversation_et.id);
      }
    });
  }


  //##############################################################################
  // Conversation service interactions
  //##############################################################################

  /**
   * Create a new conversation.
   * @note Supply at least 2 user IDs! Do not include the requestor
   *
   * @param {Array<string>} user_ids - IDs of users (excluding the requestor) to be part of the conversation
   * @param {string} name - User defined name for the Conversation (optional)
   * @returns {Promise} Resolves when the conversation was created
   */
  create_new_conversation(user_ids, name) {
<<<<<<< HEAD
    return this.conversation_service.create_conversation(user_ids, name, this.team().id)
      .then((response) => {
        return this._on_create({conversation: response.id, data: response});
      });
=======
    return this.conversation_service.create_conversation(user_ids, name, this.active_team().id)
      .then((response) => this._on_create({conversation: response.id, data: response}));
>>>>>>> 20728913
  }

  /**
   * Get a conversation from the backend.
   * @param {string} conversation_id - Conversation to be retrieved from the backend
   * @returns {Promise} Resolve with the conversation entity
   */
  fetch_conversation_by_id(conversation_id) {
    if (this.fetching_conversations.hasOwnProperty(conversation_id)) {
      return new Promise((resolve, reject) => {
        this.fetching_conversations[conversation_id].push({reject_fn: reject, resolve_fn: resolve});
      });
    }

    this.fetching_conversations[conversation_id] = [];

    return this.conversation_service.get_conversation_by_id(conversation_id)
      .then((response) => {
        const conversation_et = this.map_conversations(response);

        this.logger.info(`Fetched conversation '${conversation_id}' from backend`);
        this.save_conversation(conversation_et);

        this.fetching_conversations[conversation_id].forEach(({resolve_fn}) => resolve_fn(conversation_et));
        delete this.fetching_conversations[conversation_id];

        return conversation_et;
      })
      .catch(() => {
        const error = new z.conversation.ConversationError(z.conversation.ConversationError.TYPE.NOT_FOUND);

        this.fetching_conversations[conversation_id].forEach(({reject_fn}) => reject_fn(error));
        delete this.fetching_conversations[conversation_id];

        throw error;
      });
  }

  get_conversations() {
    return this.conversation_service.load_conversation_states_from_db()
      .then((local_conversations) => {
        return this.conversation_service.get_all_conversations()
          .catch((error) => {
            return this.logger.error(`Failed to get all conversations from backend: ${error.message}`);
          })
          .then((remote_conversations = []) => {
            if (remote_conversations.length) {
              return Promise.resolve(this.conversation_mapper.merge_conversations(local_conversations, remote_conversations))
                .then((merged_conversations) => this.conversation_service.save_conversations_in_db(merged_conversations));
            }

            return local_conversations;
          });
      })
      .then((conversations) => {
        this.save_conversations(this.map_conversations(conversations));
        amplify.publish(z.event.WebApp.CONVERSATION.LOADED_STATES);
        return this.conversations();
      });
  }

  /**
   * Get Message with given ID from the database.
   *
   * @param {Conversation} conversation_et - Conversation message belongs to
   * @param {string} message_id - ID of message
   * @returns {Promise} Resolves with the message
   */
  get_message_in_conversation_by_id(conversation_et, message_id) {
    const message_et = conversation_et.get_message_by_id(message_id);
    if (message_et) {
      return Promise.resolve(message_et);
    }

    return this.conversation_service.load_event_from_db(conversation_et.id, message_id)
      .then((event) => {
        if (event) {
          return this.event_mapper.map_json_event(event, conversation_et);
        }
        throw new z.conversation.ConversationError(z.conversation.ConversationError.TYPE.MESSAGE_NOT_FOUND);
      });
  }

  /**
   * Get preceding messages starting with the given message.
   * @param {Conversation} conversation_et - Respective conversation
   * @returns {Promise} Resolves with the message
   */
  get_preceding_messages(conversation_et) {
    conversation_et.is_pending(true);

    const first_message = conversation_et.get_first_message();
    const upper_bound = first_message ? new Date(first_message.timestamp()) : new Date();

    return this.conversation_service.load_preceding_events_from_db(conversation_et.id, new Date(0), upper_bound, z.config.MESSAGES_FETCH_LIMIT)
      .then((events) => {
        if (events.length < z.config.MESSAGES_FETCH_LIMIT) {
          conversation_et.has_further_messages(false);
        }

        return this._add_events_to_conversation(events, conversation_et);
      })
      .then(function(mapped_messages) {
        conversation_et.is_pending(false);
        return mapped_messages;
      });
  }

  /**
   * Get specified message and load number preceding and subsequent messages defined by padding.
   *
   * @param {Conversation} conversation_et - Conversation entity
   * @param {Message} message_et - Message entity
   * @param {number} [padding=15] - Padding
   * @returns {Promise} Resolves with the message
  */
  get_messages_with_offset(conversation_et, message_et, padding = 15) {
    const message_date = new Date(message_et.timestamp());

    conversation_et.is_pending(true);

    return Promise.all([
      this.conversation_service.load_preceding_events_from_db(conversation_et.id, new Date(0), message_date, padding),
      this.conversation_service.load_subsequent_events_from_db(conversation_et.id, message_date, padding, true),
    ])
    .then(([older_events, newer_events]) => {
      return this._add_events_to_conversation(older_events.concat(newer_events), conversation_et);
    })
    .then(function(mapped_messages) {
      conversation_et.is_pending(false);
      return mapped_messages;
    });
  }

  /**
   * Get subsequent messages starting with the given message.
   *
   * @param {Conversation} conversation_et - Conversation entity
   * @param {Message} message_et - Message entity
   * @param {boolean} include_message - Include given message in the results
   * @returns {Promise} Resolves with the messages
   */
  get_subsequent_messages(conversation_et, message_et, include_message) {
    const message_date = new Date(message_et.timestamp());
    conversation_et.is_pending(true);

    return this.conversation_service.load_subsequent_events_from_db(conversation_et.id, message_date, z.config.MESSAGES_FETCH_LIMIT, include_message)
      .then((events) => {
        return this._add_events_to_conversation(events, conversation_et);
      })
      .then(function(mapped_messages) {
        conversation_et.is_pending(false);
        return mapped_messages;
      });
  }

  /**
   * Get messages for given category. Category param acts as lower bound.
   *
   * @param {Conversation} conversation_et - Conversation entity
   * @param {MessageCategory} [category=z.message.MessageCategory.NONE] - Message category
   * @returns {Promise} Array of message entities
   */
  get_events_for_category(conversation_et, category = z.message.MessageCategory.NONE) {
    return this.conversation_service.load_events_with_category_from_db(conversation_et.id, category)
      .then((events) => {
        const message_ets = this.event_mapper.map_json_events(events, conversation_et);
        return Promise.all(message_ets.map((message_et) => this._update_user_ets(message_et)));
      });
  }

  /**
   * Search for given text in conversation.
   *
   * @param {Conversation} conversation_et - Conversation entity
   * @param {string} query - Query strings
   * @returns {Promise} Array of message entities
   */
  search_in_conversation(conversation_et, query) {
    if (query.length === 0) {
      return Promise.resolve([]);
    }

    return this.conversation_service.search_in_conversation(conversation_et.id, query)
      .then((events) => {
        const message_ets = this.event_mapper.map_json_events(events, conversation_et);
        return Promise.all(message_ets.map((message_et) => this._update_user_ets(message_et)));
      })
      .then((message_ets) => [message_ets, query]);
  }

  /**
   * Get conversation unread events.
   *
   * @private
   * @param {Conversation} conversation_et - Conversation to start from
   * @returns {undefined} No return value
   */
  _get_unread_events(conversation_et) {
    const first_message = conversation_et.get_first_message();
    const upper_bound = first_message ? new Date(first_message.timestamp()) : new Date();
    const lower_bound = new Date(conversation_et.last_read_timestamp());

    if (lower_bound < upper_bound) {
      conversation_et.is_pending(true);

      return this.conversation_service.load_preceding_events_from_db(conversation_et.id, lower_bound, upper_bound)
        .then((events) => {
          if (events.length) {
            this._add_events_to_conversation(events, conversation_et);
          }
          conversation_et.is_pending(false);
        })
        .catch((error) => {
          this.logger.info(`Could not load unread events for conversation: ${conversation_et.id}`, error);
        });
    }
  }

  /**
   * Update conversation with a user you just unblocked
   * @param {User} user_et - User you unblocked
   * @returns {undefined} No return value
   */
  unblocked_user(user_et) {
    this.get_1to1_conversation(user_et)
      .then((conversation_et) => conversation_et.status(z.conversation.ConversationStatus.CURRENT_MEMBER));
  }

  /**
   * Update users and events for archived conversations currently visible.
   * @returns {undefined} No return value
   */
  update_conversations_archived() {
    this._update_conversations(this.conversations_archived());
  }

  /**
   * Map users to all conversations without any backend requests.
   * @returns {undefined} No return value
   */
  update_conversations_offline() {
    this.sorted_conversations().map((conversation_et) => this.update_participating_user_ets(conversation_et, true));
  }

  /**
   * Update users and events for all unarchived conversations.
   * @returns {undefined} No return value
   */
  update_conversations_unarchived() {
    this._update_conversations(this.conversations_unarchived());
  }

  /**
   * Get users and events for conversations.
   *
   * @note To reduce the number of backend calls we merge the user IDs of all conversations first.
   * @private
   * @param {Array<Conversation>} conversation_ets - Array of conversation entities to be updated
   * @returns {undefined} No return value
   */
  _update_conversations(conversation_ets) {
    const user_ids = _.flatten(conversation_ets.map((conversation_et) => conversation_et.participating_user_ids()));

    this.user_repository.get_users_by_id(user_ids)
      .then(() => {
        conversation_ets.forEach((conversation_et) => this._fetch_users_and_events(conversation_et));
      });
  }


  //##############################################################################
  // Repository interactions
  //##############################################################################

  /**
   * Deletes a conversation from the repository.
   * @param {string} conversation_id - ID of conversation to be deleted from the repository
   * @returns {undefined} No return value
   */
  delete_conversation(conversation_id) {
    this.conversations.remove((conversation_et) => conversation_et.id === conversation_id);
  }

  /**
   * Find a local conversation by ID.
   * @param {string} conversation_id - ID of conversation to get
   * @returns {Promise} Resolves with the conversation entity
   */
  find_conversation_by_id(conversation_id) {
    return Promise.resolve()
      .then(() => {
        if (!conversation_id) {
          throw new z.conversation.ConversationError(z.conversation.ConversationError.TYPE.NO_CONVERSATION_ID);
        }

        const conversation_et = this._find_conversation_by_id(conversation_id);
        if (conversation_et) {
          return conversation_et;
        }

        throw new z.conversation.ConversationError(z.conversation.ConversationError.TYPE.NOT_FOUND);
      });
  }

  /**
   * Check for conversation locally.
   * @param {string} conversation_id - ID of conversation to get
   * @returns {Conversation} Conversation is locally available
   */
  _find_conversation_by_id(conversation_id) {
    for (const conversation of this.conversations()) {
      if (conversation.id === conversation_id) {
        return conversation;
      }
    }
  }

  get_all_users_in_conversation(conversation_id) {
    return this.get_conversation_by_id_async(conversation_id)
      .then((conversation_et) => {
        return [this.user_repository.self()].concat(conversation_et.participating_user_ets());
      });
  }

  /**
   * Check for conversation locally.
   *
   * @deprecated
   * @note Deprecated legacy method, remove when last dependencies in wrapper has been removed
   * @param {string} conversation_id - ID of conversation to get
   * @returns {Conversation} Conversation is locally available
   */
  get_conversation_by_id(conversation_id) {
    return this._find_conversation_by_id(conversation_id);
  }

  /**
   * Check for conversation locally and fetch it from the server otherwise.
   * @param {string} conversation_id - ID of conversation to get
   * @returns {Promise} Resolves with the Conversation
   */
  get_conversation_by_id_async(conversation_id) {
    return this.find_conversation_by_id(conversation_id)
      .catch((error) => {
        if (error.type === z.conversation.ConversationError.TYPE.NOT_FOUND) {
          return this.fetch_conversation_by_id(conversation_id);
        }

        throw error;
      })
      .catch((error) => {
        if (error.type !== z.conversation.ConversationError.TYPE.NOT_FOUND) {
          this.logger.log(this.logger.levels.ERROR, `Failed to get conversation '${conversation_id}': ${error.message}`, error);
        }

        throw error;
      });
  }

  /**
   * Get group conversations by name.
   *
   * @param {string} query - Query to be searched in group conversation names
   * @param {boolean} is_username - Query string is username
   * @returns {Array<Conversation>} Matching group conversations
   */
  get_groups_by_name(query, is_username) {
    return this.sorted_conversations()
      .filter((conversation_et) => {
        if (!conversation_et.is_group()) {
          return false;
        }

        if (is_username) {
          if (z.util.StringUtil.compare_transliteration(conversation_et.display_name(), `@${query}`)) {
            return true;
          }

          for (const user_et of conversation_et.participating_user_ets()) {
            if (z.util.StringUtil.starts_with(user_et.username(), query)) {
              return true;
            }
          }
        } else {
          if (z.util.StringUtil.compare_transliteration(conversation_et.display_name(), query)) {
            return true;
          }

          for (const user_et of conversation_et.participating_user_ets()) {
            if (z.util.StringUtil.compare_transliteration(user_et.name(), query)) {
              return true;
            }
          }
        }
        return false;
      })
      .sort((conversation_a, conversation_b) => {
        return z.util.StringUtil.sort_by_priority(conversation_a.display_name(), conversation_b.display_name(), query);
      });
  }

  /**
   * Get the next unarchived conversation.
   *
   * @param {Conversation} conversation_et - Conversation to start from
   * @returns {Conversation} Next conversation
   */
  get_next_conversation(conversation_et) {
    return z.util.ArrayUtil.get_next_item(this.conversations_unarchived(), conversation_et);
  }

  /**
   * Get unarchived conversation with the most recent event.
   * @returns {Conversation} Most recent conversation
   */
  get_most_recent_conversation() {
    const [conversation_et] = this.conversations_unarchived();
    return conversation_et;
  }

  /**
   * Returns a list of sorted conversation ids based on the number of messages in the last 30 days.
   * @returns {Promise} Resolve with the most active conversations
   */
  get_most_active_conversations() {
    return this.conversation_service.get_active_conversations_from_db()
      .then((conversation_ids) => {
        return conversation_ids
          .map((conversation_id) => this._find_conversation_by_id(conversation_id))
          .filter((conversation_et) => conversation_et);
      });
  }

  /**
   * Get conversation with a user.
   * @param {User} user_et - User entity for whom to get the conversation
   * @param {string} [team_id] - Team ID in which the conversation should be searched
   * @returns {Promise} Resolves with the conversation with requested user
   */
  get_1to1_conversation(user_et, team_id = this.team().id) {
    for (const conversation_et of this.conversations()) {
      const with_expected_user = user_et.id === conversation_et.participating_user_ids()[0];

      if (with_expected_user) {
        if (team_id) {
          const active_1to1_conversation = conversation_et.is_one2one() && !conversation_et.is_team_group() && !conversation_et.removed_from_conversation();
          const in_team = team_id === conversation_et.team_id;

          if (active_1to1_conversation && in_team) {
            return Promise.resolve(conversation_et);
          }
        } else if (conversation_et.is_one2one() || conversation_et.is_request()) {
          return Promise.resolve(conversation_et);
        }
      }
    }

    if (team_id) {
      return this.create_new_conversation([user_et.id], undefined).then(({conversation_et}) => conversation_et);
    }

    return this.fetch_conversation_by_id(user_et.connection().conversation_id)
      .then((conversation_et) => {
        conversation_et.connection(user_et.connection());
        return this.update_participating_user_ets(conversation_et);
      });
  }

  /**
   * Check whether conversation is currently displayed.
   * @param {Conversation} conversation_et - Conversation to be saved
   * @returns {boolean} Is the conversation active
   */
  is_active_conversation(conversation_et) {
    if (this.active_conversation()) {
      return this.active_conversation().id === conversation_et.id;
    }
  }

  /**
   * Check whether message has been read.
   *
   * @param {string} conversation_id - Conversation ID
   * @param {string} message_id - Message ID
   * @returns {Promise} Resolves with true if message is marked as read
   */
  is_message_read(conversation_id, message_id) {
    if (!conversation_id || !message_id) {
      return Promise.resolve(false);
    }

    return this.get_conversation_by_id_async(conversation_id)
      .then((conversation_et) => {
        return this.get_message_in_conversation_by_id(conversation_et, message_id)
          .then((message_et) => conversation_et.last_read_timestamp() >= message_et.timestamp());
      })
      .catch(function(error) {
        if (error.type === z.conversation.ConversationError.TYPE.MESSAGE_NOT_FOUND) {
          return true;
        }

        throw error;
      });
  }

  initialize_connections(connections_ets) {
    this.map_connections(connections_ets)
      .then(() => {
        this.logger.info('Updating group participants offline');
        this._init_state_updates();
        this.update_conversations_offline();
      });
  }

  /**
   * Maps user connection to the corresponding conversation.
   *
   * @note If there is no conversation it will request it from the backend
   * @param {Connection} connection_et - Connections
   * @param {boolean} [show_conversation=false] - Open the new conversation
   * @returns {Promise} Resolves when connection was mapped return value
   */
  map_connection(connection_et, show_conversation = false) {
    const {conversation_id} = connection_et;

    return this.find_conversation_by_id(conversation_id)
      .catch((error) => {
        if (error.type !== z.conversation.ConversationError.TYPE.NOT_FOUND) {
          throw error;
        }

        if (connection_et.is_connected() || connection_et.is_outgoing_request()) {
          return this.fetch_conversation_by_id(conversation_id);
        }

        throw new z.conversation.ConversationError(z.conversation.ConversationError.TYPE.NOT_FOUND);
      })
      .then((conversation_et) => {
        conversation_et.connection(connection_et);

        if (connection_et.is_connected()) {
          conversation_et.type(z.conversation.ConversationType.ONE2ONE);
        }

        this.update_participating_user_ets(conversation_et)
          .then((updated_conversation_et) => {
            if (show_conversation) {
              amplify.publish(z.event.WebApp.CONVERSATION.SHOW, updated_conversation_et);
            }

            this.conversations.notifySubscribers();
          });

        return conversation_et;
      })
      .catch(function(error) {
        if (error.type !== z.conversation.ConversationError.TYPE.NOT_FOUND) {
          throw error;
        }
      });
  }

  /**
   * Maps user connections to the corresponding conversations.
   * @param {Array<Connection>} connection_ets - Connections entities
   * @returns {Promise} Resolves when connections have been mapped
   */
  map_connections(connection_ets) {
    this.logger.info(`Mapping '${connection_ets.length}' user connection(s) to conversations`, connection_ets);
    return Promise.all(connection_ets.map((connection_et) => this.map_connection(connection_et)));
  }

  map_conversations(payload) {
    if (payload.length) {
      const conversation_ets = this.conversation_mapper.map_conversations(payload);
      conversation_ets.forEach((conversation_et) => this._map_guest_status_self(conversation_et));
      return conversation_ets;
    }

    const conversation_et = this.conversation_mapper.map_conversation(payload);
    this._map_guest_status_self(conversation_et);
    return conversation_et;
  }

  map_guest_status_self() {
    this.filtered_conversations().forEach((conversation_et) => this._map_guest_status_self(conversation_et));
  }

  _map_guest_status_self(conversation_et) {
    if (this.team()) {
      const team_id = conversation_et.team_id;
      const is_guest = team_id && this.team().id !== team_id;
      conversation_et.is_guest(is_guest);
    }
  }

  /**
   * Mark conversation as read.
   * @param {Conversation} conversation_et - Conversation to be marked as read
   * @returns {undefined} No return value
   */
  mark_as_read(conversation_et) {
    if (this.block_event_handling || conversation_et === undefined) {
      return;
    }

    if (conversation_et.unread_event_count() === 0) {
      return;
    }

    const last_message = conversation_et.get_last_message();
    if (!last_message || last_message.type === z.event.Backend.CONVERSATION.MEMBER_UPDATE) {
      return;
    }

    this._update_last_read_timestamp(conversation_et);

    amplify.publish(z.event.WebApp.SYSTEM_NOTIFICATION.REMOVE_READ);
  }

  /**
   * Save a conversation in the repository.
   * @param {Conversation} conversation_et - Conversation to be saved in the repository
   * @returns {Promise} Resolves when conversation was saved
   */
  save_conversation(conversation_et) {
    return this.find_conversation_by_id(conversation_et.id)
      .catch((error) => {
        if (error.type !== z.conversation.ConversationError.TYPE.NOT_FOUND) {
          throw error;
        }

        this.conversations.push(conversation_et);
        return this.save_conversation_state_in_db(conversation_et);
      });
  }

  /**
   * Persists a conversation state in the database.
   * @param {Conversation} conversation_et - Conversation of which the state should be persisted
   * @returns {Promise} Resolves when conversation was saved
   */
  save_conversation_state_in_db(conversation_et) {
    return this.conversation_service.save_conversation_state_in_db(conversation_et);
  }

  /**
   * Save conversations in the repository.
   * @param {Array<Conversation>} conversation_ets - Conversations to be saved in the repository
   * @returns {undefined} No return value
   */
  save_conversations(conversation_ets) {
    z.util.ko_array_push_all(this.conversations, conversation_ets);
  }

  /**
   * Set the notification handling state.
   *
   * @note Temporarily do not unarchive conversations when handling the notification stream
   * @param {z.event.NOTIFICATION_HANDLING_STATE} handling_state - State of the notifications stream handling
   * @returns {undefined} No return value
   */
  set_notification_handling_state(handling_state) {
    const updated_handling_state = handling_state !== z.event.NOTIFICATION_HANDLING_STATE.WEB_SOCKET;

    if (this.block_event_handling !== updated_handling_state) {
      this.block_event_handling = updated_handling_state;
      this.sending_queue.pause(this.block_event_handling);
      this.logger.info(`Block handling of conversation events: ${this.block_event_handling}`);
    }
  }

  /**
   * Update participating users in a conversation.
   *
   * @param {Conversation} conversation_et - Conversation to be updated
   * @param {boolean} [offline=false] - Should we only look for cached contacts
   * @returns {Promise} Resolves when users have been updated
   */
  update_participating_user_ets(conversation_et, offline = false) {
    return this.user_repository.get_users_by_id(conversation_et.participating_user_ids(), offline)
      .then((user_ets) => {
        conversation_et.self = this.user_repository.self();
        conversation_et.participating_user_ets(user_ets);
        return conversation_et;
      });
  }


  //##############################################################################
  // Send events
  //##############################################################################

  /**
   * Add a bot to an existing conversation.
   *
   * @param {Conversation} conversation_et - Conversation to add bot to
   * @param {string} provider_id - ID of bot provider
   * @param {string} service_id - ID of service provider
   * @returns {Promise} Resolves when bot was added
   */
  add_bot(conversation_et, provider_id, service_id) {
    return this.conversation_service.post_bots(conversation_et.id, provider_id, service_id)
      .then((response) => {
        if (response && response.event) {
          amplify.publish(z.event.WebApp.EVENT.INJECT, response.event, z.event.EventRepository.SOURCE.BACKEND_RESPONSE);
          this.logger.debug(`Successfully added bot to conversation '${conversation_et.display_name()}'`, response);
        }
      });
  }

  /**
   * Add users to an existing conversation.
   *
   * @param {Conversation} conversation_et - Conversation to add users to
   * @param {Array<string>} user_ids - IDs of users to be added to the conversation
   * @returns {Promise} Resolves when members were added
   */
  add_members(conversation_et, user_ids) {
    return this.conversation_service.post_members(conversation_et.id, user_ids)
      .then((response) => amplify.publish(z.event.WebApp.EVENT.INJECT, response, z.event.EventRepository.SOURCE.BACKEND_RESPONSE))
      .catch((error_response) => {
        if (error_response.label === z.service.BackendClientError.LABEL.TOO_MANY_MEMBERS) {
          amplify.publish(z.event.WebApp.WARNING.MODAL, z.ViewModel.ModalType.TOO_MANY_MEMBERS, {
            data: {
              max: z.config.MAXIMUM_CONVERSATION_SIZE,
              open_spots: Math.max(0, z.config.MAXIMUM_CONVERSATION_SIZE - (conversation_et.number_of_participants() + 1)),
            },
          });
        }
      });
  }

  /**
   * Clear conversation content and archive the conversation.
   *
   * @note According to spec we archive a conversation when we clear it.
   * It will be unarchived once it is opened through search. We use the archive flag to distinguish states.
   *
   * @param {Conversation} conversation_et - Conversation to clear
   * @param {Conversation} [next_conversation_et] - Optional next conversation to be shown
   * @param {boolean} [leave=false] - Should we leave the conversation before clearing the content?
   * @returns {Promise} No return value
   */
  clear_conversation(conversation_et, next_conversation_et, leave = false) {
    const promise = leave ? this.leave_conversation(conversation_et, next_conversation_et, false) : Promise.resolve();
    return promise
      .then(() => {
        if (leave) {
          conversation_et.status(z.conversation.ConversationStatus.PAST_MEMBER);
        }
        this._delete_conversation(conversation_et);
        if (next_conversation_et) {
          amplify.publish(z.event.WebApp.CONVERSATION.SHOW, next_conversation_et);
        }
      });
  }

  /**
   * Update cleared of conversation using timestamp.
   *
   * @private
   * @param {Conversation} conversation_et - Conversation to update
   * @returns {undefined} No return value
   */
  _update_cleared_timestamp(conversation_et) {
    const cleared_timestamp = conversation_et.last_event_timestamp();

    if (conversation_et.set_timestamp(cleared_timestamp, z.conversation.ConversationUpdateType.CLEARED_TIMESTAMP)) {
      const message_content = new z.proto.Cleared(conversation_et.id, cleared_timestamp);
      const generic_message = new z.proto.GenericMessage(z.util.create_random_uuid());
      generic_message.set(z.cryptography.GENERIC_MESSAGE_TYPE.CLEARED, message_content);

      this.send_generic_message_to_conversation(this.self_conversation().id, generic_message)
        .then(() => {
          this.logger.info(`Cleared conversation '${conversation_et.id}' on '${new Date(cleared_timestamp).toISOString()}'`);
        });
    }
  }

  /**
   * Leave conversation.
   *
   * @param {Conversation} conversation_et - Conversation to leave
   * @param {Conversation} [next_conversation_et] - Optional next conversation in list
   * @param {boolean} handle_response - Set to false if conversation is deleted
   * @returns {Promise} Resolves when the conversation was left
   */
  leave_conversation(conversation_et, next_conversation_et, handle_response = true) {
    return this.conversation_service.delete_members(conversation_et.id, this.user_repository.self().id)
      .then((response) => {
        if (handle_response) {
          amplify.publish(z.event.WebApp.EVENT.INJECT, response, z.event.EventRepository.SOURCE.BACKEND_RESPONSE);
          return this._on_member_leave(conversation_et, response)
            .then(() => {
              return this.archive_conversation(conversation_et, next_conversation_et);
            });
        }
      });
  }

  /**
   * Remove bot from conversation.
   *
   * @param {Conversation} conversation_et - Conversation to remove member from
   * @param {string} bot_user_id - ID of bot to be removed from the conversation
   * @returns {Promise} Resolves when bot was removed from the conversation
   */
  remove_bot(conversation_et, bot_user_id) {
    return this.conversation_service.delete_bots(conversation_et.id, bot_user_id)
      .then(function(response) {
        if (response) {
          amplify.publish(z.event.WebApp.EVENT.INJECT, response, z.event.EventRepository.SOURCE.BACKEND_RESPONSE);
          return response;
        }
      });
  }

  /**
   * Remove member from conversation.
   *
   * @param {Conversation} conversation_et - Conversation to remove member from
   * @param {string} user_id - ID of member to be removed from the conversation
   * @returns {Promise} Resolves when member was removed from the conversation
   */
  remove_member(conversation_et, user_id) {
    return this.conversation_service.delete_members(conversation_et.id, user_id)
      .then(function(response) {
        if (response) {
          amplify.publish(z.event.WebApp.EVENT.INJECT, response, z.event.EventRepository.SOURCE.BACKEND_RESPONSE);
          return response;
        }
      });
  }

  /**
   * Remove participant from conversation.
   *
   * @param {Conversation} conversation_et - Conversation to remove participant from
   * @param {User} user_et - User to be removed from the conversation
   * @returns {Promise} Resolves when participant was removed from the conversation
   */
  remove_participant(conversation_et, user_et) {
    if (user_et.is_bot) {
      return this.remove_bot(conversation_et, user_et.id);
    }

    return this.remove_member(conversation_et, user_et.id);
  }

  /**
   * Rename conversation.
   *
   * @param {Conversation} conversation_et - Conversation to rename
   * @param {string} name - New conversation name
   * @returns {Promise} Resolves when conversation was renamed
   */
  rename_conversation(conversation_et, name) {
    return this.conversation_service.update_conversation_properties(conversation_et.id, name)
      .then((response) => {
        if (response) {
          amplify.publish(z.event.WebApp.EVENT.INJECT, response, z.event.EventRepository.SOURCE.BACKEND_RESPONSE);
          return response;
        }
      });
  }

  reset_session(user_id, client_id, conversation_id) {
    this.logger.info(`Resetting session with client '${client_id}' of user '${user_id}'.`);

    return this.cryptography_repository.delete_session(user_id, client_id)
      .then((session_id) => {
        if (session_id) {
          this.logger.info(`Deleted session with client '${client_id}' of user '${user_id}'.`);
        } else {
          this.logger.warn('No local session found to delete.');
        }

        return this.send_session_reset(user_id, client_id, conversation_id);
      })
      .catch((error) => {
        this.logger.warn(`Failed to reset session for client '${client_id}' of user '${user_id}': ${error.message}`, error);
        throw error;
      });
  }

  /**
   * Send a specific GIF to a conversation.
   *
   * @param {Conversation} conversation_et - Conversation to send message in
   * @param {string} url - URL of giphy image
   * @param {string} tag - tag tag used for gif search
   * @returns {Promise} Resolves when the gif was posted
   */
  send_gif(conversation_et, url, tag) {
    if (!tag) {
      tag = z.l10n.text(z.string.extensions_giphy_random);
    }

    return z.util.load_url_blob(url)
      .then((blob) => {
        this.send_text(z.l10n.text(z.string.extensions_giphy_message, tag), conversation_et);
        return this.upload_images(conversation_et, [blob]);
      });
  }

  /**
   * Team member was removed.
   * @param {string} team_id - ID of team member left
   * @param {string} [user_id] - Optional ID of user to leave
   * @returns {undefined} No return value
   */
  team_member_leave(team_id, user_id) {
    this.conversations()
      .filter((conversation_et) => conversation_et.team_id === team_id && !conversation_et.removed_from_conversation())
      .forEach((conversation_et) => {
        if (user_id) {
          if (conversation_et.participating_user_ids().includes(user_id)) {
            const member_leave_event = z.conversation.EventBuilder.build_team_member_leave(conversation_et, user_id);
            amplify.publish(z.event.WebApp.EVENT.INJECT, member_leave_event);
          }
        } else {
          conversation_et.status(z.conversation.ConversationStatus.PAST_MEMBER);
          this._delete_conversation(conversation_et);
        }
      });
  }

  /**
   * Toggle a conversation between silence and notify.
   * @param {Conversation} conversation_et - Conversation to rename
   * @returns {Promise} Resolves when the muted stated was toggled
   */
  toggle_silence_conversation(conversation_et) {
    if (!conversation_et) {
      return Promise.reject(new z.conversation.ConversationError(z.conversation.ConversationError.TYPE.CONVERSATION_NOT_FOUND));
    }

    let payload;
    if (conversation_et.is_muted()) {
      payload = {
        otr_muted: false,
        otr_muted_ref: new Date().toISOString(),
      };
    } else {
      payload = {
        otr_muted: true,
        otr_muted_ref: new Date(conversation_et.last_event_timestamp()).toISOString(),
      };
    }

    return this.conversation_service.update_member_properties(conversation_et.id, payload)
      .then(() => {
        const response = {
          data: payload,
        };

        this._on_member_update(conversation_et, response);
        this.logger.info(`Toggle silence to '${payload.otr_muted}' for conversation '${conversation_et.id}' on '${payload.otr_muted_ref}'`);
        return response;
      })
      .catch((error) => {
        const reject_error = new Error(`Conversation '${conversation_et.id}' could not be muted: ${error.code}`);
        this.logger.warn(reject_error.message, error);
        throw reject_error;
      });
  }

  /**
   * Archive a conversation.
   *
   * @param {Conversation} conversation_et - Conversation to rename
   * @param {Conversation} [next_conversation_et] - Next conversation to potentially switch to
   * @returns {Promise} Resolves when the conversation was archived
   */
  archive_conversation(conversation_et, next_conversation_et) {
    if (!conversation_et) {
      return Promise.reject(new z.conversation.ConversationError(z.conversation.ConversationError.TYPE.CONVERSATION_NOT_FOUND));
    }

    const payload = {
      otr_archived: true,
      otr_archived_ref: new Date(conversation_et.last_event_timestamp()).toISOString(),
    };

    return this.conversation_service.update_member_properties(conversation_et.id, payload)
      .catch((error) => {
        this.logger.error(`Conversation '${conversation_et.id}' could not be archived: ${error.code}\r\nPayload: ${JSON.stringify(payload)}`, error);
        if (error.code !== z.service.BackendClientError.STATUS_CODE.NOT_FOUND) {
          throw error;
        }
      })
      .then(() => {
        this._on_member_update(conversation_et, {data: payload}, next_conversation_et);
        this.logger.info(`Archived conversation '${conversation_et.id}' locally on '${payload.otr_archived_ref}'`);
      });
  }

  /**
   * Un-archive a conversation.
   * @param {Conversation} conversation_et - Conversation to unarchive
   * @returns {Promise} Resolves when the conversation was unarchived
   */
  unarchive_conversation(conversation_et) {
    if (!conversation_et) {
      return Promise.reject(new z.conversation.ConversationError(z.conversation.ConversationError.TYPE.CONVERSATION_NOT_FOUND));
    }

    const payload = {
      otr_archived: false,
      otr_archived_ref: new Date(conversation_et.last_event_timestamp()).toISOString(),
    };

    return this.conversation_service.update_member_properties(conversation_et.id, payload)
      .catch((error) => {
        this.logger.error(`Conversation '${conversation_et.id}' could not be unarchived: ${error.code}`);
        if (error.code !== z.service.BackendClientError.STATUS_CODE.NOT_FOUND) {
          throw error;
        }
      })
      .then(() => {
        this._on_member_update(conversation_et, {data: payload});
        this.logger.info(`Unarchived conversation '${conversation_et.id}' on '${payload.otr_archived_ref}'`);
      });

  }

  /**
   * Deletes a conversation from the local storage.
   *
   * @private
   * @param {Conversation} conversation_et - Conversation entity to delete
   * @returns {undefined} No return value
   */
  _delete_conversation(conversation_et) {
    this._update_cleared_timestamp(conversation_et);
    this._delete_messages(conversation_et);
    if (conversation_et.removed_from_conversation()) {
      this.conversation_service.delete_conversation_from_in_db(conversation_et.id);
      this.delete_conversation(conversation_et.id);
    }
  }

  /**
   * Update last read of conversation using timestamp.
   *
   * @private
   * @param {Conversation} conversation_et - Conversation to update
   * @returns {undefined} No return value
   */
  _update_last_read_timestamp(conversation_et) {
    const last_message = conversation_et.get_last_message();
    const timestamp = last_message ? last_message.timestamp() : undefined;

    if (timestamp && conversation_et.set_timestamp(timestamp, z.conversation.ConversationUpdateType.LAST_READ_TIMESTAMP)) {
      const message_content = new z.proto.LastRead(conversation_et.id, conversation_et.last_read_timestamp());
      const generic_message = new z.proto.GenericMessage(z.util.create_random_uuid());
      generic_message.set(z.cryptography.GENERIC_MESSAGE_TYPE.LAST_READ, message_content);

      this.send_generic_message_to_conversation(this.self_conversation().id, generic_message)
        .then(() => {
          this.logger.info(`Marked conversation '${conversation_et.id}' as read on '${new Date(timestamp).toISOString()}'`);
        })
        .catch((error) => {
          this.logger.error(`Error (${error.label}): ${error.message}`);
          const raygun_error = new Error('Failed to update last read timestamp');
          Raygun.send(raygun_error, {label: error.label, message: error.message});
        });
    }
  }


  //##############################################################################
  // Send encrypted events
  //##############################################################################

  send_asset_remotedata(conversation_et, file, nonce) {
    let generic_message;

    return this.get_message_in_conversation_by_id(conversation_et, nonce)
      .then((message_et) => {
        const asset_et = message_et.get_first_asset();

        asset_et.uploaded_on_this_client(true);
        return this.asset_service.upload_asset(file, null, function(xhr) {
          xhr.upload.onprogress = (event) => asset_et.upload_progress(Math.round((event.loaded / event.total) * 100));
          asset_et.upload_cancel = () => xhr.abort();
        });
      })
      .then((asset) => {
        generic_message = new z.proto.GenericMessage(nonce);
        generic_message.set(z.cryptography.GENERIC_MESSAGE_TYPE.ASSET, asset);

        if (conversation_et.ephemeral_timer()) {
          generic_message = this._wrap_in_ephemeral_message(generic_message, conversation_et.ephemeral_timer());
        }

        return this.send_generic_message_to_conversation(conversation_et.id, generic_message);
      })
      .then(() => {
        const asset_data = conversation_et.ephemeral_timer() ? generic_message.ephemeral.asset : generic_message.asset;
        const event = this._construct_otr_event(conversation_et.id, z.event.Backend.CONVERSATION.ASSET_ADD);

        event.data.otr_key = asset_data.uploaded.otr_key;
        event.data.sha256 = asset_data.uploaded.sha256;
        event.data.key = asset_data.uploaded.asset_id;
        event.data.token = asset_data.uploaded.asset_token;
        event.id = nonce;

        return this._on_asset_upload_complete(conversation_et, event);
      });
  }

  /**
   * Send asset metadata message to specified conversation.
   *
   * @param {Conversation} conversation_et - Conversation that should receive the file
   * @param {File} file - File to send
   * @returns {Promise} Resolves when the asset metadata was sent
   */
  send_asset_metadata(conversation_et, file) {
    return z.assets.AssetMetaDataBuilder.build_metadata(file)
      .then(function(metadata) {
        const asset = new z.proto.Asset();

        if (z.assets.AssetMetaDataBuilder.is_audio(file)) {
          asset.set('original', new z.proto.Asset.Original(file.type, file.size, file.name, null, null, metadata));
        } else if (z.assets.AssetMetaDataBuilder.is_video(file)) {
          asset.set('original', new z.proto.Asset.Original(file.type, file.size, file.name, null, metadata));
        } else if (z.assets.AssetMetaDataBuilder.is_image(file)) {
          asset.set('original', new z.proto.Asset.Original(file.type, file.size, file.name, metadata));
        } else {
          asset.set('original', new z.proto.Asset.Original(file.type, file.size, file.name));
        }

        return asset;
      })
      .then((asset) => {
        let generic_message = new z.proto.GenericMessage(z.util.create_random_uuid());
        generic_message.set(z.cryptography.GENERIC_MESSAGE_TYPE.ASSET, asset);

        if (conversation_et.ephemeral_timer()) {
          generic_message = this._wrap_in_ephemeral_message(generic_message, conversation_et.ephemeral_timer());
        }

        return this._send_and_inject_generic_message(conversation_et, generic_message);
      })
      .catch((error) => {
        this.logger.warn(`Failed to upload metadata for asset in conversation ${conversation_et.id}: ${error.message}`, error);

        if (error.type === z.conversation.ConversationError.TYPE.DEGRADED_CONVERSATION_CANCELLATION) {
          throw error;
        }
      });
  }

  /**
   * Send asset preview message to specified conversation.
   *
   * @param {Conversation} conversation_et - Conversation that should receive the preview
   * @param {File} file - File to generate preview from
   * @param {string} message_id - Message ID of the message to generate a preview for
   * @returns {Promise} Resolves when the asset preview was sent
   */
  send_asset_preview(conversation_et, file, message_id) {
    return poster(file)
      .then((image_blob) => {
        if (!image_blob) {
          throw Error('No image available');
        }

        return this.asset_service.upload_asset(image_blob)
          .then((uploaded_image_asset) => {
            const asset = new z.proto.Asset();
            asset.set('preview', new z.proto.Asset.Preview(image_blob.type, image_blob.size, uploaded_image_asset.uploaded));

            const generic_message = new z.proto.GenericMessage(message_id);
            generic_message.set(z.cryptography.GENERIC_MESSAGE_TYPE.ASSET, asset);

            return this._send_and_inject_generic_message(conversation_et, generic_message);
          });
      })
      .catch((error) => {
        this.logger.info(`No preview for asset '${message_id}' in conversation uploaded ${conversation_et.id}`, error);
      });
  }

  /**
   * Send asset upload failed message to specified conversation.
   *
   * @param {Conversation} conversation_et - Conversation that should receive the file
   * @param {string} nonce - ID of the metadata message
   * @param {z.assets.AssetUploadFailedReason} [reason=z.assets.AssetUploadFailedReason.FAILED] - Cause for the failed upload (optional)
   * @returns {Promise} Resolves when the asset failure was sent
   */
  send_asset_upload_failed(conversation_et, nonce, reason = z.assets.AssetUploadFailedReason.FAILED) {
    const reason_proto = reason === z.assets.AssetUploadFailedReason.CANCELLED ? z.proto.Asset.NotUploaded.CANCELLED : z.proto.Asset.NotUploaded.FAILED;
    const asset = new z.proto.Asset();
    asset.set('not_uploaded', reason_proto);

    const generic_message = new z.proto.GenericMessage(nonce);
    generic_message.set(z.cryptography.GENERIC_MESSAGE_TYPE.ASSET, asset);

    return this._send_and_inject_generic_message(conversation_et, generic_message);
  }

  /**
   * Send confirmation for a content message in specified conversation.
   *
   * @param {Conversation} conversation_et - Conversation that content message was received in
   * @param {Message} message_et - Message for which to acknowledge receipt
   * @returns {undefined} No return value
   */
  send_confirmation_status(conversation_et, message_et) {
    if (!message_et.user().is_me && conversation_et.is_one2one() && z.event.EventTypeHandling.CONFIRM.includes(message_et.type)) {
      const generic_message = new z.proto.GenericMessage(z.util.create_random_uuid());
      generic_message.set(z.cryptography.GENERIC_MESSAGE_TYPE.CONFIRMATION, new z.proto.Confirmation(message_et.id, z.proto.Confirmation.Type.DELIVERED));

      this.sending_queue.push(() => {
        return this.create_recipients(conversation_et.id, true, [message_et.user().id])
          .then((recipients) => {
            return this._send_generic_message(conversation_et.id, generic_message, recipients, [message_et.user().id], false);
          });
      });
    }
  }

  /**
   * Send call message in specified conversation.
   *
   * @param {Conversation} conversation_et - Conversation to send call message to
   * @param {CallMessage} call_message_et - Content for call message
   * @param {Object} recipients - Contains the intended receiving users and clients
   * @param {Array<string>|boolean} precondition_option - Optional level that backend checks for missing clients
   * @returns {Promise} Resolves when the confirmation was sent
   */
  send_e_call(conversation_et, call_message_et, recipients, precondition_option) {
    const generic_message = new z.proto.GenericMessage(z.util.create_random_uuid());
    generic_message.set(z.cryptography.GENERIC_MESSAGE_TYPE.CALLING, new z.proto.Calling(call_message_et.to_content_string()));

    return this.sending_queue.push(() => {
      const recipients_promise = recipients ? Promise.resolve(recipients) : this.create_recipients(conversation_et.id, false);

      return recipients_promise.then((_recipients) => {
        return this._send_generic_message(conversation_et.id, generic_message, _recipients, precondition_option);
      });
    })
    .then(() => {
      const initiating_call_message = [
        z.calling.enum.CALL_MESSAGE_TYPE.GROUP_START,
        z.calling.enum.CALL_MESSAGE_TYPE.SETUP,
      ];

      if (initiating_call_message.includes(call_message_et.type)) {
        return this._track_completed_media_action(conversation_et, generic_message, call_message_et);
      }
    });
  }

  /**
   * Sends image asset in specified conversation using v3 api.
   *
   * @param {Conversation} conversation_et - Conversation to send image in
   * @param {File|Blob} image - Image
   * @returns {Promise} Resolves when the image was sent
   */
  send_image_asset(conversation_et, image) {
    return this.asset_service.upload_image_asset(image)
      .then((asset) => {
        let generic_message = new z.proto.GenericMessage(z.util.create_random_uuid());
        generic_message.set(z.cryptography.GENERIC_MESSAGE_TYPE.ASSET, asset);

        if (conversation_et.ephemeral_timer()) {
          generic_message = this._wrap_in_ephemeral_message(generic_message, conversation_et.ephemeral_timer());
        }

        return this._send_and_inject_generic_message(conversation_et, generic_message)
        .then(() => {
          this._track_completed_media_action(conversation_et, generic_message);
        });
      })
      .catch((error) => {
        this.logger.error(`Failed to upload otr asset for conversation ${conversation_et.id}: ${error.message}`, error);
        throw error;
      });
  }

  /**
   * Send knock in specified conversation.
   * @param {Conversation} conversation_et - Conversation to send knock in
   * @returns {Promise} Resolves after sending the knock
   */
  send_knock(conversation_et) {
    let generic_message = new z.proto.GenericMessage(z.util.create_random_uuid());
    generic_message.set(z.cryptography.GENERIC_MESSAGE_TYPE.KNOCK, new z.proto.Knock(false));

    if (conversation_et.ephemeral_timer()) {
      generic_message = this._wrap_in_ephemeral_message(generic_message, conversation_et.ephemeral_timer());
    }

    return this._send_and_inject_generic_message(conversation_et, generic_message)
      .catch((error) => {
        if (error.type !== z.conversation.ConversationError.TYPE.DEGRADED_CONVERSATION_CANCELLATION) {
          this.logger.error(`Error while sending knock: ${error.message}`, error);
          throw error;
        }
      });
  }

  /**
   * Send link preview in specified conversation.
   *
   * @param {string} message - Plain text message that possibly contains link
   * @param {Conversation} conversation_et - Conversation that should receive the message
   * @param {z.protobuf.GenericMessage} generic_message - GenericMessage of containing text or edited message
   * @returns {Promise} Resolves after sending the message
   */
  send_link_preview(message, conversation_et, generic_message) {
    return this.link_repository.get_link_preview_from_string(message)
      .then((link_preview) => {
        if (link_preview) {
          switch (generic_message.content) {
            case z.cryptography.GENERIC_MESSAGE_TYPE.EPHEMERAL:
              generic_message.ephemeral.text.link_preview.push(link_preview);
              break;
            case z.cryptography.GENERIC_MESSAGE_TYPE.EDITED:
              generic_message.edited.text.link_preview.push(link_preview);
              break;
            case z.cryptography.GENERIC_MESSAGE_TYPE.TEXT:
              generic_message.text.link_preview.push(link_preview);
              break;
            default:
              break;
          }

          return this._send_and_inject_generic_message(conversation_et, generic_message);
        }
      });
  }

  /**
   * Send location message in specified conversation.
   *
   * @param {Conversation} conversation_et - Conversation that should receive the message
   * @param {number} longitude - Longitude of the location
   * @param {number} latitude - Latitude of the location
   * @param {string} name - Name of the location
   * @param {number} zoom - Zoom factor for the map (Google Maps)
   * @returns {Promise} Resolves after sending the location
   */
  send_location(conversation_et, longitude, latitude, name, zoom) {
    const generic_message = new z.proto.GenericMessage(z.util.create_random_uuid());
    generic_message.set(z.cryptography.GENERIC_MESSAGE_TYPE.LOCATION, new z.proto.Location(longitude, latitude, name, zoom));
    return this.send_generic_message_to_conversation(conversation_et.id, generic_message);
  }

  /**
   * Send edited message in specified conversation.
   *
   * @param {string} message - Edited plain text message
   * @param {Message} original_message_et - Original message entity
   * @param {Conversation} conversation_et - Conversation entity
   * @returns {Promise} Resolves after sending the message
   */
  send_message_edit(message, original_message_et, conversation_et) {
    if (original_message_et.get_first_asset().text === message) {
      return Promise.reject(new Error('Edited message equals original message'));
    }

    const generic_message = new z.proto.GenericMessage(z.util.create_random_uuid());
    generic_message.set(z.cryptography.GENERIC_MESSAGE_TYPE.EDITED, new z.proto.MessageEdit(original_message_et.id, new z.proto.Text(message)));

    return this._send_and_inject_generic_message(conversation_et, generic_message, false)
      .then(() => {
        this._track_edit_message(conversation_et, original_message_et);
        if (z.util.Environment.desktop) {
          return this.send_link_preview(message, conversation_et, generic_message);
        }
      })
      .catch((error) => {
        if (error.type !== z.conversation.ConversationError.TYPE.DEGRADED_CONVERSATION_CANCELLATION) {
          this.logger.error(`Error while editing message: ${error.message}`, error);
          throw error;
        }
      });
  }

  /**
   * Toggle like status of message.
   *
   * @param {Conversation} conversation_et - Conversation entity
   * @param {Message} message_et - Message to react to
   * @param {boolean} button - Source of toggle
   * @returns {undefined} No return value
   */
  toggle_like(conversation_et, message_et, button) {
    if (!conversation_et.removed_from_conversation()) {
      const reaction = message_et.is_liked() ? z.message.ReactionType.NONE : z.message.ReactionType.LIKE;
      message_et.is_liked(!message_et.is_liked());

      window.setTimeout(() => {
        this.send_reaction(conversation_et, message_et, reaction);
        this._track_reaction(conversation_et, message_et, reaction, button);
      }, 100);
    }
  }

  /**
   * Send reaction to a content message in specified conversation.
   * @param {Conversation} conversation_et - Conversation to send reaction in
   * @param {Message} message_et - Message to react to
   * @param {z.message.ReactionType} reaction - Reaction
   * @returns {Promise} Resolves after sending the reaction
   */
  send_reaction(conversation_et, message_et, reaction) {
    const generic_message = new z.proto.GenericMessage(z.util.create_random_uuid());
    generic_message.set(z.cryptography.GENERIC_MESSAGE_TYPE.REACTION, new z.proto.Reaction(reaction, message_et.id));

    return this._send_and_inject_generic_message(conversation_et, generic_message);
  }

  /**
   * Sending a message to the remote end of a session reset.
   *
   * @note When we reset a session then we must inform the remote client about this action. It sends a ProtocolBuffer message
   *  (which will not be rendered in the view)  to the remote client. This message only needs to be sent to the affected
   *  remote client, therefore we force the message sending.
   *
   * @param {string} user_id - User ID
   * @param {string} client_id - Client ID
   * @param {string} conversation_id - Conversation ID
   * @returns {Promise} Resolves after sending the session reset
   */
  send_session_reset(user_id, client_id, conversation_id) {
    const generic_message = new z.proto.GenericMessage(z.util.create_random_uuid());
    generic_message.set(z.cryptography.GENERIC_MESSAGE_TYPE.CLIENT_ACTION, z.proto.ClientAction.RESET_SESSION);

    const recipients = {};
    recipients[user_id] = [client_id];

    return this._send_generic_message(conversation_id, generic_message, recipients, true)
      .then((response) => {
        this.logger.info(`Sent info about session reset to client '${client_id}' of user '${user_id}'`);
        return response;
      })
      .catch((error) => {
        this.logger.error(`Sending conversation reset failed: ${error.message}`, error);
        throw error;
      });
  }

  /**
   * Send text message in specified conversation.
   *
   * @param {string} message - Plain text message
   * @param {Conversation} conversation_et - Conversation that should receive the message
   * @returns {Promise} Resolves after sending the message
   */
  send_text(message, conversation_et) {
    let generic_message = new z.proto.GenericMessage(z.util.create_random_uuid());
    generic_message.set(z.cryptography.GENERIC_MESSAGE_TYPE.TEXT, new z.proto.Text(message));

    if (conversation_et.ephemeral_timer()) {
      generic_message = this._wrap_in_ephemeral_message(generic_message, conversation_et.ephemeral_timer());
    }

    return this._send_and_inject_generic_message(conversation_et, generic_message)
      .then(() => generic_message);
  }

  /**
   * Send text message with link preview in specified conversation.
   *
   * @param {string} message - Plain text message
   * @param {Conversation} conversation_et - Conversation that should receive the message
   * @returns {Promise} Resolves after sending the message
   */
  send_text_with_link_preview(message, conversation_et) {
    return this.send_text(message, conversation_et)
      .then((generic_message) => {
        if (z.util.Environment.desktop) {
          return this.send_link_preview(message, conversation_et, generic_message);
        }
      })
      .catch((error) => {
        if (error.type !== z.conversation.ConversationError.TYPE.DEGRADED_CONVERSATION_CANCELLATION) {
          this.logger.error(`Error while sending text message: ${error.message}`, error);
          throw error;
        }
      });
  }

  /**
   * Construct event payload.
   *
   * @private
   * @param {string} conversation_id - Conversation ID
   * @param {z.event.Backend} event_type - Event type
   * @returns {Object} Event payload
   */
  _construct_otr_event(conversation_id, event_type) {
    return {
      conversation: conversation_id,
      data: {},
      from: this.user_repository.self().id,
      status: z.message.StatusType.SENDING,
      time: new Date().toISOString(),
      type: event_type,
    };
  }

  /**
   * Map a function to recipients.
   *
   * @private
   * @param {Object} recipients - User client map
   * @param {Function} client_fn - Function to be executed on clients first
   * @param {Function} user_fn - Function to be executed on users at the end
   * @returns {Array} Function array
   */
  _map_recipients(recipients, client_fn, user_fn) {
    const result = [];
    const user_ids = Object.keys(recipients);

    user_ids.forEach(function(user_id) {
      if (recipients.hasOwnProperty(user_id)) {
        const client_ids = recipients[user_id];

        if (_.isFunction(client_fn)) {
          client_ids.forEach((function(client_id) {
            result.push(client_fn(user_id, client_id));
          }));
        }

        if (_.isFunction(user_fn)) {
          result.push(user_fn(user_id));
        }
      }
    });

    return result;
  }

  /**
   * Wraps generic message in ephemeral message.
   *
   * @param {z.proto.GenericMessage} generic_message - Message to be wrapped
   * @param {number} millis - Expire time in milliseconds
   * @returns {z.proto.Message} New proto message
   */
  _wrap_in_ephemeral_message(generic_message, millis) {
    const ephemeral = new z.proto.Ephemeral();
    ephemeral.set('expire_after_millis', millis);
    ephemeral.set(generic_message.content, generic_message[generic_message.content]);

    generic_message = new z.proto.GenericMessage(generic_message.message_id);
    generic_message.set(z.cryptography.GENERIC_MESSAGE_TYPE.EPHEMERAL, ephemeral);
    return generic_message;
  }


  //##############################################################################
  // Send Generic Messages
  //##############################################################################

  /**
   * Create a user client map for a given conversation.
   *
   * @param {string} conversation_id - Conversation ID
   * @param {boolean} [skip_own_clients=false] - True, if other own clients should be skipped (to not sync messages on own clients)
   * @param {Array<string>} user_ids - Optionally the intended recipient users
   * @returns {Promise} Resolves with a user client map
   */
  create_recipients(conversation_id, skip_own_clients = false, user_ids) {
    return this.get_all_users_in_conversation(conversation_id)
      .then((user_ets) => {
        const recipients = {};

        for (const user_et of user_ets) {
          if (!(skip_own_clients && user_et.is_me)) {
            if (user_ids && user_ids.includes(user_et.id)) {
              continue;
            }

            recipients[user_et.id] = user_et.devices().map((client_et) => client_et.id);
          }
        }

        return recipients;
      });
  }

  send_generic_message_to_conversation(conversation_id, generic_message) {
    return this.sending_queue.push(() => {
      const skip_own_clients = generic_message.content === z.cryptography.GENERIC_MESSAGE_TYPE.EPHEMERAL;

      return this.create_recipients(conversation_id, skip_own_clients)
      .then((recipients) => {
        let precondition_option;

        if (skip_own_clients) {
          precondition_option = Object.keys(recipients);
        }

        return this._send_generic_message(conversation_id, generic_message, recipients, precondition_option);
      });
    });
  }

  _send_and_inject_generic_message(conversation_et, generic_message, sync_timestamp = true) {
    return Promise.resolve()
      .then(() => {
        if (conversation_et.removed_from_conversation()) {
          throw new Error('Cannot send message to conversation you are not part of');
        }

        const optimistic_event = this._construct_otr_event(conversation_et.id, z.event.Backend.CONVERSATION.MESSAGE_ADD);
        return this.cryptography_repository.cryptography_mapper.map_generic_message(generic_message, optimistic_event);
      })
      .then((mapped_event) => {
        if (z.event.EventTypeHandling.STORE.includes(mapped_event.type)) {
          return this.conversation_service.save_event(mapped_event);
        }

        return mapped_event;
      })
      .then((saved_event) => {
        if (generic_message.content === z.cryptography.GENERIC_MESSAGE_TYPE.KNOCK) {
          amplify.publish(z.event.WebApp.AUDIO.PLAY, z.audio.AudioType.OUTGOING_PING);
        }

        this.on_conversation_event(saved_event, z.event.EventRepository.SOURCE.INJECTED);

        return this.send_generic_message_to_conversation(conversation_et.id, generic_message)
          .then((payload) => {
            if (z.event.EventTypeHandling.STORE.includes(saved_event.type)) {
              const backend_timestamp = sync_timestamp ? payload.time : undefined;
              this._update_message_sent_status(conversation_et, saved_event.id, backend_timestamp);
            }

            return this._track_completed_media_action(conversation_et, generic_message);
          })
          .then(() => saved_event);
      });
  }

  /**
   * Update message as sent in db and view.
   *
   * @param {Conversation} conversation_et - Conversation entity
   * @param {string} message_id - ID of message
   * @param {number} event_time - If defined it will update event timestamp
   * @returns {Promise} Resolves when sent status was updated
   */
  _update_message_sent_status(conversation_et, message_id, event_time) {
    return this.get_message_in_conversation_by_id(conversation_et, message_id)
      .then((message_et) => {
        const changes = {
          status: z.message.StatusType.SENT,
        };
        message_et.status(z.message.StatusType.SENT);

        if (event_time) {
          message_et.timestamp(new Date(event_time).getTime());
          changes.time = event_time;
        }

        return this.conversation_service.update_message_in_db(message_et, changes);
      });
  }

  /**
   * Send encrypted external message
   *
   * @param {string} conversation_id - Conversation ID
   * @param {z.protobuf.GenericMessage} generic_message - Generic message to be sent as external message
   * @param {Object} recipients - Optional object containing recipient users and their clients
   * @param {Array<string>|boolean} precondition_option - Optional level that backend checks for missing clients
   * @param {boolean} [native_push=true] - Optional if message should enforce native push
   * @returns {Promise} Resolves after sending the external message
   */
  _send_external_generic_message(conversation_id, generic_message, recipients, precondition_option, native_push = true) {
    this.logger.info(`Sending external message of type '${generic_message.content}'`, generic_message);

    return z.assets.AssetCrypto.encrypt_aes_asset(generic_message.toArrayBuffer())
      .then(({key_bytes, sha256, cipher_text}) => {
        const generic_message_external = new z.proto.GenericMessage(z.util.create_random_uuid());
        generic_message_external.set('external', new z.proto.External(new Uint8Array(key_bytes), new Uint8Array(sha256)));

        return this.cryptography_repository.encrypt_generic_message(recipients, generic_message_external)
          .then((payload) => {
            payload.data = z.util.array_to_base64(cipher_text);
            payload.native_push = native_push;
            return this._send_encrypted_message(conversation_id, generic_message, payload, precondition_option);
          });
      })
      .catch((error) => {
        this.logger.info('Failed sending external message', error);
        throw error;
      });
  }

  /**
   * Sends a generic message to a conversation.
   *
   * @private
   * @param {string} conversation_id - Conversation ID
   * @param {z.protobuf.GenericMessage} generic_message - Protobuf message to be encrypted and send
   * @param {Object} recipients - Optional object containing recipient users and their clients
   * @param {Array<string>|boolean} precondition_option - Optional level that backend checks for missing clients
   * @param {boolean} [native_push=true] - Optional if message should enforce native push
   * @returns {Promise} Resolves when the message was sent
   */
  _send_generic_message(conversation_id, generic_message, recipients, precondition_option, native_push = true) {
    return this._should_send_as_external(conversation_id, generic_message)
      .then((send_as_external) => {
        if (send_as_external) {
          return this._send_external_generic_message(conversation_id, generic_message, recipients, precondition_option, native_push);
        }

        return this.cryptography_repository.encrypt_generic_message(recipients, generic_message)
          .then((payload) => {
            payload.native_push = native_push;
            return this._send_encrypted_message(conversation_id, generic_message, payload, precondition_option);
          });
      })
      .catch((error) => {
        if (error.code === z.service.BackendClientError.STATUS_CODE.REQUEST_TOO_LARGE) {
          return this._send_external_generic_message(conversation_id, generic_message, recipients, precondition_option, native_push);
        }

        throw error;
      });
  }

  /**
   * Sends otr message to a conversation.
   *
   * @private
   * @note Options for the precondition check on missing clients are:
   *   'false' - all clients, 'Array<String>' - only clients of listed users, 'true' - force sending
   *
   * @param {string} conversation_id - Conversation ID
   * @param {z.protobuf.GenericMessage} generic_message - Protobuf message to be encrypted and send
   * @param {Object} payload - Payload
   * @param {Array<string>|boolean} precondition_option - Level that backend checks for missing clients
   * @returns {Promise} Promise that resolves after sending the encrypted message
   */
  _send_encrypted_message(conversation_id, generic_message, payload, precondition_option = false) {
    this.logger.info(`Sending encrypted '${generic_message.content}' message to conversation '${conversation_id}'`, payload);

    return this._grant_outgoing_message(conversation_id, generic_message)
      .then(() => {
        return this.conversation_service.post_encrypted_message(conversation_id, payload, precondition_option);
      })
      .then((response) => {
        this._handle_client_mismatch(conversation_id, response);
        return response;
      })
      .catch((error) => {
        if (!error.missing) {
          throw error;
        }

        let updated_payload;
        return this._handle_client_mismatch(conversation_id, error, generic_message, payload)
          .then((payload_with_missing_clients) => {
            updated_payload = payload_with_missing_clients;
            return this._grant_outgoing_message(conversation_id, generic_message, Object.keys(error.missing));
          })
          .then(() => {
            this.logger.info(`Sending updated encrypted '${generic_message.content}' message to conversation '${conversation_id}'`, updated_payload);
            return this.conversation_service.post_encrypted_message(conversation_id, updated_payload, true);
          });
      });
  }

  _grant_outgoing_message(conversation_id, generic_message, user_ids) {
    if (['cleared', 'confirmation', 'deleted', 'lastRead'].includes(generic_message.content)) {
      return Promise.resolve();
    }

    const consent_type = generic_message.content === z.cryptography.GENERIC_MESSAGE_TYPE.CALLING ? z.ViewModel.MODAL_CONSENT_TYPE.OUTGOING_CALL : z.ViewModel.MODAL_CONSENT_TYPE.MESSAGE;
    return this.grant_message(conversation_id, consent_type, user_ids);
  }

  grant_message(conversation_id, consent_type, user_ids) {
    return this.get_conversation_by_id_async(conversation_id)
      .then((conversation_et) => {
        if (conversation_et.verification_state() === z.conversation.ConversationVerificationState.DEGRADED) {
          return new Promise((resolve, reject) => {
            let send_anyway = false;

            if (!user_ids) {
              user_ids = conversation_et
                .get_users_with_unverified_clients()
                .map((user_et) => user_et.id);
            }

            return this.user_repository.get_users_by_id(user_ids)
              .then(function(user_ets) {
                amplify.publish(z.event.WebApp.WARNING.MODAL, z.ViewModel.ModalType.NEW_DEVICE, {
                  action() {
                    send_anyway = true;
                    conversation_et.verification_state(z.conversation.ConversationVerificationState.UNVERIFIED);

                    if (consent_type === z.ViewModel.MODAL_CONSENT_TYPE.INCOMING_CALL) {
                      amplify.publish(z.event.WebApp.CALL.STATE.JOIN, conversation_et.id);
                    }

                    resolve();
                  },
                  close() {
                    if (!send_anyway) {
                      if (consent_type === z.ViewModel.MODAL_CONSENT_TYPE.OUTGOING_CALL) {
                        amplify.publish(z.event.WebApp.CALL.STATE.DELETE, conversation_et.id);
                      }

                      reject(new z.conversation.ConversationError(z.conversation.ConversationError.TYPE.DEGRADED_CONVERSATION_CANCELLATION));
                    }
                  },
                  data: {
                    consent_type: consent_type,
                    user_ets: user_ets,
                  },
                });
              });
          });
        }
      });
  }

  /**
   * Estimate whether message should be send as type external.
   *
   * @private
   * @param {string} conversation_id - Conversation ID
   * @param {z.protobuf.GenericMessage} generic_message - Generic message that will be send
   * @returns {boolean} Is payload likely to be too big so that we switch to type external?
   */
  _should_send_as_external(conversation_id, generic_message) {
    return this.get_conversation_by_id_async(conversation_id)
      .then(function(conversation_et) {
        const estimated_number_of_clients = conversation_et.number_of_participants() * 4;
        const message_in_bytes = new Uint8Array(generic_message.toArrayBuffer()).length;
        const estimated_payload_in_bytes = estimated_number_of_clients * message_in_bytes;

        return (estimated_payload_in_bytes / 1024) > 200;
      });
  }

  /**
   * Post images to a conversation.
   *
   * @param {Conversation} conversation_et - Conversation to post the images
   * @param {Array|FileList} images - Images
   * @returns {undefined} No return value
   */
  upload_images(conversation_et, images) {
    if (this._can_upload_assets_to_conversation(conversation_et)) {
      [...images].forEach((image) => this.send_image_asset(conversation_et, image));
    }
  }

  /**
   * Post files to a conversation.
   *
   * @param {Conversation} conversation_et - Conversation to post the files
   * @param {Array|FileList} files - files
   * @returns {undefined} No return value
   */
  upload_files(conversation_et, files) {
    if (this._can_upload_assets_to_conversation(conversation_et)) {
      [...files].forEach((file) => this.upload_file(conversation_et, file));
    }
  }

  /**
   * Post file to a conversation using v3
   *
   * @param {Conversation} conversation_et - Conversation to post the file
   * @param {Object} file - File object
   * @returns {Promise} Resolves when file was uploaded
   */
  upload_file(conversation_et, file) {
    let message_id;

    const upload_started = Date.now();
    const tracking_data = {
      size_bytes: file.size,
      size_mb: z.util.bucket_values((file.size / 1024 / 1024), [0, 5, 10, 15, 20, 25]),
      type: z.util.get_file_extension(file.name),
    };
    const conversation_type = z.tracking.helpers.get_conversation_type(conversation_et);
    amplify.publish(z.event.WebApp.ANALYTICS.EVENT, z.tracking.EventName.FILE.UPLOAD_INITIATED,
      $.extend(tracking_data, {conversation_type}));

    return this.send_asset_metadata(conversation_et, file)
      .then(({id}) => {
        message_id = id;
        return this.send_asset_preview(conversation_et, file, message_id);
      })
      .then(() => {
        return this.send_asset_remotedata(conversation_et, file, message_id);
      })
      .then(() => {
        const upload_duration = (Date.now() - upload_started) / 1000;

        this.logger.info(`Finished to upload asset for conversation'${conversation_et.id} in ${upload_duration}`);
        amplify.publish(z.event.WebApp.ANALYTICS.EVENT, z.tracking.EventName.FILE.UPLOAD_SUCCESSFUL,
          $.extend(tracking_data, {time: upload_duration}));
      })
      .catch((error) => {
        if (error.type === z.conversation.ConversationError.TYPE.DEGRADED_CONVERSATION_CANCELLATION) {
          throw error;
        }

        amplify.publish(z.event.WebApp.ANALYTICS.EVENT, z.tracking.EventName.FILE.UPLOAD_FAILED, tracking_data);
        this.logger.error(`Failed to upload asset for conversation '${conversation_et.id}': ${error.message}`, error);
        return this.get_message_in_conversation_by_id(conversation_et, message_id)
          .then((message_et) => {
            this.send_asset_upload_failed(conversation_et, message_et.id);
            return this.update_message_as_upload_failed(message_et);
          });
      });
  }

  /**
   * Delete message for everyone.
   *
   * @param {Conversation} conversation_et - Conversation to delete message from
   * @param {Message} message_et - Message to delete
   * @param {Array<string>|boolean} precondition_option - Optional level that backend checks for missing clients
   * @returns {Promise} Resolves when message was deleted
   */
  delete_message_everyone(conversation_et, message_et, precondition_option) {
    return Promise.resolve()
      .then(() => {
        if (!message_et.user().is_me && !message_et.ephemeral_expires()) {
          throw new z.conversation.ConversationError(z.conversation.ConversationError.TYPE.WRONG_USER);
        }

        const generic_message = new z.proto.GenericMessage(z.util.create_random_uuid());
        generic_message.set(z.cryptography.GENERIC_MESSAGE_TYPE.DELETED, new z.proto.MessageDelete(message_et.id));

        return this.sending_queue.push(() => {
          return this.create_recipients(conversation_et.id, false, precondition_option)
            .then((recipients) => {
              return this._send_generic_message(conversation_et.id, generic_message, recipients, precondition_option);
            });
        });
      })
      .then(() => {
        return this._track_delete_message(conversation_et, message_et, z.tracking.attribute.DeleteType.EVERYWHERE);
      })
      .then(() => {
        amplify.publish(z.event.WebApp.CONVERSATION.MESSAGE.REMOVED, message_et.id);
        return this._delete_message_by_id(conversation_et, message_et.id);
      })
      .catch((error) => {
        this.logger.info(`Failed to send delete message for everyone with id '${message_et.id}' for conversation '${conversation_et.id}'`, error);
        throw error;
      });
  }

  /**
   * Delete message on your own clients.
   *
   * @param {Conversation} conversation_et - Conversation to delete message from
   * @param {Message} message_et - Message to delete
   * @returns {Promise} Resolves when message was deleted
   */
  delete_message(conversation_et, message_et) {
    return Promise.resolve()
      .then(() => {
        const generic_message = new z.proto.GenericMessage(z.util.create_random_uuid());
        generic_message.set(z.cryptography.GENERIC_MESSAGE_TYPE.HIDDEN, new z.proto.MessageHide(conversation_et.id, message_et.id));

        return this.send_generic_message_to_conversation(this.self_conversation().id, generic_message);
      })
      .then(() => {
        return this._track_delete_message(conversation_et, message_et, z.tracking.attribute.DeleteType.LOCAL);
      })
      .then(() => {
        amplify.publish(z.event.WebApp.CONVERSATION.MESSAGE.REMOVED, message_et.id);
        return this._delete_message_by_id(conversation_et, message_et.id);
      })
      .catch((error) => {
        this.logger.info(`Failed to send delete message with id '${message_et.id}' for conversation '${conversation_et.id}'`, error);
        throw error;
      });
  }

  /**
   * Check the remaining lifetime for a given ephemeral message.
   * @param {Message} message_et - Message to check
   * @returns {undefined} No return value
   */
  check_ephemeral_timer(message_et) {
    switch (message_et.ephemeral_status()) {
      case z.message.EphemeralStatusType.TIMED_OUT:
        this.timeout_ephemeral_message(message_et);
        break;
      case z.message.EphemeralStatusType.ACTIVE:
        message_et.start_ephemeral_timer();
        break;
      case z.message.EphemeralStatusType.INACTIVE:
        message_et.start_ephemeral_timer();
        this.conversation_service.update_message_in_db(message_et, {ephemeral_expires: message_et.ephemeral_expires(), ephemeral_started: message_et.ephemeral_started()});
        break;
      default:
        this.logger.warn(`Ephemeral message of unsupported type: ${message_et.type}`);
    }
  }

  timeout_ephemeral_message(message_et) {
    if (!message_et.is_expired()) {
      this.get_conversation_by_id_async(message_et.conversation_id)
        .then((conversation_et) => {
          if (message_et.user().is_me) {
            switch (false) {
              case !message_et.has_asset_text():
                return this._obfuscate_text_message(conversation_et, message_et.id);
              case !message_et.is_ping():
                return this._obfuscate_ping_message(conversation_et, message_et.id);
              case !message_et.has_asset():
                return this._obfuscate_asset_message(conversation_et, message_et.id);
              case !message_et.has_asset_image():
                return this._obfuscate_image_message(conversation_et, message_et.id);
              default:
                return this.logger.warn(`Ephemeral message of unsupported type: ${message_et.type}`);
            }
          }

          if (conversation_et.is_group()) {
            const user_ids = _.union([this.user_repository.self().id], [message_et.from]);
            return this.delete_message_everyone(conversation_et, message_et, user_ids);
          }

          return this.delete_message_everyone(conversation_et, message_et);
        });
    }
  }

  _obfuscate_asset_message(conversation_et, message_id) {
    return this.get_message_in_conversation_by_id(conversation_et, message_id)
      .then((message_et) => {
        const asset = message_et.get_first_asset();
        message_et.ephemeral_expires(true);

        return this.conversation_service.update_message_in_db(message_et, {
          data: {
            content_type: asset.file_type,
            info: {
              nonce: message_et.nonce,
            },
            meta: {},
          },
          ephemeral_expires: true,
        });
      })
      .then(() => {
        this.logger.info(`Obfuscated asset message '${message_id}'`);
      });
  }

  _obfuscate_image_message(conversation_et, message_id) {
    return this.get_message_in_conversation_by_id(conversation_et, message_id)
      .then((message_et) => {
        const asset = message_et.get_first_asset();
        message_et.ephemeral_expires(true);

        return this.conversation_service.update_message_in_db(message_et, {
          data: {
            info: {
              height: asset.height,
              nonce: message_et.nonce,
              tag: 'medium',
              width: asset.width,
            },
          },
          ephemeral_expires: true,
        });
      })
      .then(() => {
        this.logger.info(`Obfuscated image message '${message_id}'`);
      });
  }

  _obfuscate_text_message(conversation_et, message_id) {
    return this.get_message_in_conversation_by_id(conversation_et, message_id)
      .then((message_et) => {
        const asset = message_et.get_first_asset();
        const obfuscated = new z.entity.Text(message_et.id);
        obfuscated.previews(asset.previews());
        if (obfuscated.previews().length === 0) {
          obfuscated.text = z.util.StringUtil.obfuscate(asset.text);
        }

        message_et.assets([obfuscated]);
        message_et.ephemeral_expires(true);

        return this.conversation_service.update_message_in_db(message_et, {
          data: {
            content: obfuscated.text,
            nonce: obfuscated.id,
          },
          ephemeral_expires: true,
        });
      })
      .then(() => {
        this.logger.info(`Obfuscated text message '${message_id}'`);
      });
  }

  _obfuscate_ping_message(conversation_et, message_id) {
    return this.get_message_in_conversation_by_id(conversation_et, message_id)
      .then((message_et) => {
        message_et.ephemeral_expires(true);
        return this.conversation_service.update_message_in_db(message_et, {ephemeral_expires: true});
      })
      .then(() => {
        this.logger.info(`Obfuscated ping message '${message_id}'`);
      });
  }

  /**
   * Can user upload assets to conversation.
   * @param {Conversation} conversation_et - Conversation to check
   * @returns {boolean} Can assets be uploaded
   */
  _can_upload_assets_to_conversation(conversation_et) {
    if (!conversation_et || conversation_et.is_request() || conversation_et.removed_from_conversation()) {
      return false;
    }

    if (conversation_et.is_one2one() && !conversation_et.connection().is_connected) {
      return false;
    }

    return true;
  }

  /**
   * Count number of pending uploads
   * @returns {number} Number of pending uploads
   */
  get_number_of_pending_uploads() {
    return this.conversations().reduce((sum, conversation_et) => sum + conversation_et.get_number_of_pending_uploads()
    , 0);
  }


  //##############################################################################
  // Event callbacks
  //##############################################################################

  /**
   * Listener for incoming events.
   *
   * @param {Object} event_json - JSON data for event
   * @param {z.event.EventRepository.SOURCE} source - Source of event
   * @returns {Promise} Resolves when event was handled
   */
  on_conversation_event(event_json, source = z.event.EventRepository.SOURCE.STREAM) {
    if (!event_json) {
      return Promise.reject(new Error('Conversation Repository Event Handling: Event missing'));
    }

    const {conversation: conversation_id, type} = event_json;
    this.logger.info(`»» Event: '${type}'`, {event_json: JSON.stringify(event_json), event_object: event_json});

    // Ignore 'conversation.member-join if we join a 1to1 conversation (accept a connection request)
    if (type === z.event.Backend.CONVERSATION.MEMBER_JOIN) {
      const connection_et = this.user_repository.get_connection_by_conversation_id(conversation_id);
      if (connection_et && connection_et.status() === z.user.ConnectionStatus.PENDING) {
        return Promise.resolve();
      }
    }

    // Handle conversation create event separately
    if (type === z.event.Backend.CONVERSATION.CREATE) {
      return this._on_create(event_json);
    }

    // Check if conversation was archived
    let previously_archived;
    return this.get_conversation_by_id_async(conversation_id)
      .then((conversation_et) => {
        previously_archived = conversation_et.is_archived();

        switch (type) {
          case z.event.Backend.CONVERSATION.MEMBER_JOIN:
            return this._on_member_join(conversation_et, event_json);
          case z.event.Backend.CONVERSATION.MEMBER_LEAVE:
          case z.event.Client.CONVERSATION.TEAM_MEMBER_LEAVE:
            return this._on_member_leave(conversation_et, event_json);
          case z.event.Backend.CONVERSATION.MEMBER_UPDATE:
            return this._on_member_update(conversation_et, event_json);
          case z.event.Backend.CONVERSATION.MESSAGE_ADD:
            return this._on_message_add(conversation_et, event_json);
          case z.event.Backend.CONVERSATION.RENAME:
            return this._on_rename(conversation_et, event_json);
          case z.event.Client.CONVERSATION.ASSET_UPLOAD_COMPLETE:
            return this._on_asset_upload_complete(conversation_et, event_json);
          case z.event.Client.CONVERSATION.ASSET_UPLOAD_FAILED:
            return this._on_asset_upload_failed(conversation_et, event_json);
          case z.event.Client.CONVERSATION.ASSET_PREVIEW:
            return this._on_asset_preview(conversation_et, event_json);
          case z.event.Client.CONVERSATION.CONFIRMATION:
            return this._on_confirmation(conversation_et, event_json);
          case z.event.Client.CONVERSATION.MESSAGE_DELETE:
            return this._on_message_deleted(conversation_et, event_json);
          case z.event.Client.CONVERSATION.MESSAGE_HIDDEN:
            return this._on_message_hidden(event_json);
          case z.event.Client.CONVERSATION.REACTION:
            return this._on_reaction(conversation_et, event_json);
          default:
            return this._on_add_event(conversation_et, event_json);
        }
      })
      .then((return_value) => {
        if (_.isObject(return_value)) {
          const {conversation_et, message_et} = return_value;

          const event_from_stream = source === z.event.EventRepository.SOURCE.STREAM;
          if (message_et && !event_from_stream && !this.block_event_handling) {
            amplify.publish(z.event.WebApp.SYSTEM_NOTIFICATION.NOTIFY, conversation_et, message_et);
          }

          const event_from_web_socket = source === z.event.EventRepository.SOURCE.WEB_SOCKET;
          if (conversation_et && event_from_web_socket) {
            // Un-archive it also on the backend side
            if (previously_archived && !conversation_et.is_archived()) {
              this.logger.info(`Un-archiving conversation '${conversation_et.id}' with new event`);
              return this.unarchive_conversation(conversation_et);
            }
          }
        }
      });
  }

  /**
   * Add missed events message to conversations.
   * @returns {undefined} No return value
   */
  on_missed_events() {
    this.filtered_conversations()
      .filter((conversation_et) => !conversation_et.removed_from_conversation())
      .forEach((conversation_et) => {
        const missed_event = z.conversation.EventBuilder.build_missed(conversation_et, this.user_repository.self());
        amplify.publish(z.event.WebApp.EVENT.INJECT, missed_event);
      });
  }

  /**
   * Push to receiving queue.
   * @param {Object} event_json - JSON data for event
   * @param {z.event.EventRepository.SOURCE} source - Source of event
   * @returns {undefined} No return value
   */
  push_to_receiving_queue(event_json, source) {
    this.receiving_queue.push(() => this.on_conversation_event(event_json, source));
  }

  /**
   * A message or ping received in a conversation.
   *
   * @private
   * @param {Conversation} conversation_et - Conversation to add the event to
   * @param {Object} event_json - JSON data of 'conversation.message-add' or 'conversation.knock' event
   * @returns {Promise} Resolves when event was handled
   */
  _on_add_event(conversation_et, event_json) {
    return this._add_event_to_conversation(event_json, conversation_et)
      .then((message_et) => {
        this.send_confirmation_status(conversation_et, message_et);
        return {conversation_et: conversation_et, message_et: message_et};
      });
  }

  /**
   * An asset preview was send.
   *
   * @private
   * @param {Conversation} conversation_et - Conversation to add the event to
   * @param {Object} event_json - JSON data of 'conversation.asset-upload-failed' event
   * @returns {Promise} Resolves when the event was handled
   */
  _on_asset_preview(conversation_et, event_json) {
    return this.get_message_in_conversation_by_id(conversation_et, event_json.id)
      .then((message_et) => {
        return this.update_message_with_asset_preview(conversation_et, message_et, event_json.data);
      })
      .catch((error) => {
        if (error.type !== z.conversation.ConversationError.TYPE.MESSAGE_NOT_FOUND) {
          throw error;
        }

        this.logger.error(`Asset preview: Could not find message with id '${event_json.id}'`, event_json);
      });
  }

  /**
   * An asset was uploaded.
   *
   * @private
   * @param {Conversation} conversation_et - Conversation to add the event to
   * @param {Object} event_json - JSON data of 'conversation.asset-upload-complete' event
   * @returns {Promise} Resolves when the event was handled
   */
  _on_asset_upload_complete(conversation_et, event_json) {
    return this.get_message_in_conversation_by_id(conversation_et, event_json.id)
      .then((message_et) => {
        return this.update_message_as_upload_complete(conversation_et, message_et, event_json.data);
      })
      .catch((error) => {
        if (error.type !== z.conversation.ConversationError.TYPE.MESSAGE_NOT_FOUND) {
          throw error;
        }

        return this.logger.error(`Upload complete: Could not find message with id '${event_json.id}'`, event_json);
      });
  }

  /**
   * An asset failed.
   * @private
   * @param {Conversation} conversation_et - Conversation to add the event to
   * @param {Object} event_json - JSON data of 'conversation.asset-upload-failed' event
   * @returns {Promise} Resolves when the event was handled
   */
  _on_asset_upload_failed(conversation_et, event_json) {
    return this.get_message_in_conversation_by_id(conversation_et, event_json.id)
      .then((message_et) => {
        if (event_json.data.reason === z.assets.AssetUploadFailedReason.CANCELLED) {
          return this._delete_message_by_id(conversation_et, message_et.id);
        }

        return this.update_message_as_upload_failed(message_et);
      })
      .catch((error) => {
        if (error.type !== z.conversation.ConversationError.TYPE.MESSAGE_NOT_FOUND) {
          throw error;
        }

        return this.logger.error(`Upload failed: Could not find message with id '${event_json.id}'`, event_json);
      });
  }

  /**
   * Received confirmation of message.
   *
   * @private
   * @param {Conversation} conversation_et - Conversation entity that a message was reacted upon in
   * @param {Object} event_json - JSON data of 'conversation.confirmation' event
   * @returns {Promise} Resolves when the event was handled
   */
  _on_confirmation(conversation_et, event_json) {
    return this.get_message_in_conversation_by_id(conversation_et, event_json.data.message_id)
     .then((message_et) => {
       const was_updated = message_et.update_status(event_json.data.status);

       if (was_updated) {
         return this.conversation_service.update_message_in_db(message_et, {status: message_et.status()});
       }
     })
     .catch((error) => {
       if (error.type !== z.conversation.ConversationError.TYPE.MESSAGE_NOT_FOUND) {
         this.logger.info(`Failed to handle status update of a message in conversation '${conversation_et.id}'`, error);
         throw error;
       }
     });
  }

  /**
   * A conversation was created.
   *
   * @private
   * @param {Object} event_json - JSON data of 'conversation.create' event
   * @returns {Promise} Resolves when the event was handled
   */
  _on_create(event_json) {
    return this.find_conversation_by_id(event_json.conversation)
      .catch((error) => {
        if (error.type !== z.conversation.ConversationError.TYPE.NOT_FOUND) {
          throw error;
        }

        return this.update_participating_user_ets(this.map_conversations(event_json))
          .then((conversation_et) => {
            return this.save_conversation(conversation_et);
          })
          .then((conversation_et) => {
            return this._prepare_conversation_create_notification(conversation_et);
          });
      });
  }

  /**
   * User were added to a group conversation.
   *
   * @private
   * @param {Conversation} conversation_et - Conversation to add users to
   * @param {Object} event_json - JSON data of 'conversation.member-join' event
   * @returns {Promise} Resolves when the event was handled
   */
  _on_member_join(conversation_et, event_json) {
    const event_data = event_json.data;

    event_data.user_ids.forEach((user_id) => {
      if (user_id !== this.user_repository.self().id && !conversation_et.participating_user_ids().includes(user_id)) {
        conversation_et.participating_user_ids.push(user_id);
      }
    });

    // Self user joins again
    if (event_json.data.user_ids.includes(this.user_repository.self().id)) {
      conversation_et.status(z.conversation.ConversationStatus.CURRENT_MEMBER);
    }

    return this.update_participating_user_ets(conversation_et)
      .then(() => {
        return this._add_event_to_conversation(event_json, conversation_et);
      })
      .then((message_et) => {
        this.verification_state_handler.on_member_joined(conversation_et, event_json.data.user_ids);
        return {conversation_et: conversation_et, message_et: message_et};
      });
  }

  /**
   * Members of a group conversation were removed or left.
   *
   * @private
   * @param {Conversation} conversation_et - Conversation to remove users from
   * @param {Object} event_json - JSON data of 'conversation.member-leave' event
   * @returns {Promise} Resolves when the event was handled
   */
  _on_member_leave(conversation_et, event_json) {
    return this._add_event_to_conversation(event_json, conversation_et)
      .then((message_et) => {
        message_et.user_ets().forEach((user_et) => {
          if (user_et.is_me) {
            conversation_et.status(z.conversation.ConversationStatus.PAST_MEMBER);
            if (conversation_et.call()) {
              amplify.publish(z.event.WebApp.CALL.STATE.LEAVE, conversation_et.id, z.calling.enum.TERMINATION_REASON.MEMBER_LEAVE);
            }
          } else {
            conversation_et.participating_user_ids.remove(user_et.id);
            if (conversation_et.call()) {
              amplify.publish(z.event.WebApp.CALL.STATE.PARTICIPANT_LEFT, conversation_et.id, user_et.id);
            }
          }
        });

        return this.update_participating_user_ets(conversation_et)
          .then(() => {
            this.verification_state_handler.on_member_left(conversation_et, message_et.user_ids());
            return {conversation_et: conversation_et, message_et: message_et};
          });
      });
  }

  /**
   * Membership properties for a conversation were updated.
   *
   * @private
   * @param {Conversation} conversation_et - Conversation entity that will be updated
   * @param {Object} event_json - JSON data of 'conversation.member-update' event
   * @param {Conversation} [next_conversation_et] - Optional next conversation in list
   * @returns {Promise} Resolves when the event was handled
   */
  _on_member_update(conversation_et, event_json, next_conversation_et) {
    const previously_archived = conversation_et.is_archived();

    this.conversation_mapper.update_self_status(conversation_et, event_json.data);

    if (previously_archived && !conversation_et.is_archived()) {
      return this._fetch_users_and_events(conversation_et);
    } else if (conversation_et.is_archived() && next_conversation_et) {
      amplify.publish(z.event.WebApp.CONVERSATION.SHOW, next_conversation_et);
    }
  }

  /**
   * A text message received in a conversation.
   *
   * @private
   * @param {Conversation} conversation_et - Conversation to add the event to
   * @param {Object} event_json - JSON data of 'conversation.message-add'
   * @returns {Promise} Resolves when the event was handled
   */
  _on_message_add(conversation_et, event_json) {
    return Promise.resolve()
      .then(() => {
        if (event_json.data.previews.length) {
          return this._update_link_preview(conversation_et, event_json);
        }

        if (event_json.data.replacing_message_id) {
          return this._update_edited_message(conversation_et, event_json);
        }

        return event_json;
      })
      .then((updated_event_json) => {
        return this._on_add_event(conversation_et, updated_event_json);
      })
      .catch(function(error) {
        if (error.type !== z.conversation.ConversationError.TYPE.MESSAGE_NOT_FOUND) {
          throw error;
        }
      });
  }

  /**
   * A hide message received in a conversation.
   *
   * @private
   * @param {Conversation} conversation_et - Conversation to add the event to
   * @param {Object} event_json - JSON data of 'conversation.message-delete'
   * @returns {Promise} Resolves when the event was handled
   */
  _on_message_deleted(conversation_et, event_json) {
    return this.get_message_in_conversation_by_id(conversation_et, event_json.data.message_id)
      .then((message_to_delete_et) => {
        if (message_to_delete_et.ephemeral_expires()) {
          return;
        }

        if (event_json.from !== message_to_delete_et.from) {
          throw new z.conversation.ConversationError(z.conversation.ConversationError.TYPE.WRONG_USER);
        }

        if (event_json.from !== this.user_repository.self().id) {
          return this._add_delete_message(conversation_et.id, event_json.id, event_json.time, message_to_delete_et);
        }
      })
      .then(() => {
        amplify.publish(z.event.WebApp.CONVERSATION.MESSAGE.REMOVED, event_json.data.message_id);
        return this._delete_message_by_id(conversation_et, event_json.data.message_id);
      })
      .catch((error) => {
        if (error.type !== z.conversation.ConversationError.TYPE.MESSAGE_NOT_FOUND) {
          this.logger.info(`Failed to delete message for conversation '${conversation_et.id}'`, error);
          throw error;
        }
      });
  }

  /**
   * A hide message received in a conversation.
   *
   * @private
   * @param {Object} event_json - JSON data of 'conversation.message-hidden'
   * @returns {Promise} Resolves when the event was handled
   */
  _on_message_hidden(event_json) {
    const {data: event_data, from} = event_json;
    if (from !== this.user_repository.self().id) {
      return Promise.reject(new Error('Cannot hide message: Sender is not self user'));
    }

    return this.get_conversation_by_id_async(event_data.conversation_id)
      .then((conversation_et) => {
        amplify.publish(z.event.WebApp.CONVERSATION.MESSAGE.REMOVED, event_data.message_id);
        return this._delete_message_by_id(conversation_et, event_data.message_id);
      })
      .catch((error) => {
        this.logger.info(`Failed to delete message '${event_data.message_id}' for conversation '${event_data.conversation_id}'`, error);
        throw error;
      });
  }

  /**
   * Someone reacted to a message.
   *
   * @private
   * @param {Conversation} conversation_et - Conversation entity that a message was reacted upon in
   * @param {Object} event_json - JSON data of 'conversation.reaction' event
   * @returns {Promise} Resolves when the event was handled
   */
  _on_reaction(conversation_et, event_json) {
    return this.get_message_in_conversation_by_id(conversation_et, event_json.data.message_id)
      .then((message_et) => {
        const changes = message_et.update_reactions(event_json);

        if (changes) {
          this.logger.debug(`Updating reactions to message '${event_json.data.message_id}' in conversation '${conversation_et.id}'`, event_json);
          return this._update_user_ets(message_et)
            .then((updated_message_et) => {
              this.conversation_service.update_message_in_db(updated_message_et, changes, conversation_et.id);
              return this._prepare_reaction_notification(conversation_et, updated_message_et, event_json);
            });
        }
      })
      .catch((error) => {
        if (error.type !== z.conversation.ConversationError.TYPE.MESSAGE_NOT_FOUND) {
          this.logger.error(`Failed to handle reaction to message '${event_json.data.message_id}' in conversation '${conversation_et.id}'`, {error, event: event_json});
          throw error;
        }
      });
  }

  /**
   * A conversation was renamed.
   *
   * @private
   * @param {Conversation} conversation_et - Conversation entity that will be renamed
   * @param {Object} event_json - JSON data of 'conversation.rename' event
   * @returns {Promise} Resolves when the event was handled
   */
  _on_rename(conversation_et, event_json) {
    return this._add_event_to_conversation(event_json, conversation_et)
      .then((message_et) => {
        this.conversation_mapper.update_properties(conversation_et, event_json.data);
        return {conversation_et: conversation_et, message_et: message_et};
      });
  }


  //##############################################################################
  // Private
  //##############################################################################

  /**
   * Convert a JSON event into an entity and add it to a given conversation.
   *
   * @private
   * @param {Object} json - Event data
   * @param {Conversation} conversation_et - Conversation entity the event will be added to
   * @returns {Promise} Promise that resolves with the message entity for the event
   */
  _add_event_to_conversation(json, conversation_et) {
    return this._update_user_ets(this.event_mapper.map_json_event(json, conversation_et, true))
      .then((message_et) => {
        if (conversation_et) {
          conversation_et.add_message(message_et);
        }

        return message_et;
      });
  }

  /**
   * Convert multiple JSON events into entities and add them to a given conversation.
   *
   * @private
   * @param {Array} events - Event data
   * @param {Conversation} conversation_et - Conversation entity the events will be added to
   * @param {boolean} [prepend=true] - Should existing messages be prepended
   * @returns {Promise} Resolves with an array of mapped messages
   */
  _add_events_to_conversation(events, conversation_et, prepend = true) {
    return Promise.resolve()
      .then(() => {
        const message_ets = this.event_mapper.map_json_events(events, conversation_et, true);
        return Promise.all(message_ets.map((message_et) => this._update_user_ets(message_et)));
      })
      .then(function(message_ets) {
        if (prepend && conversation_et.messages().length) {
          conversation_et.prepend_messages(message_ets);
        } else {
          conversation_et.add_messages(message_ets);
        }

        return message_ets;
      });
  }

  /**
   * Fetch all unread events and users of a conversation.
   *
   * @private
   * @param {Conversation} conversation_et - Conversation fetch events and users for
   * @returns {undefined} No return value
   */
  _fetch_users_and_events(conversation_et) {
    if (!conversation_et.is_loaded() && !conversation_et.is_pending()) {
      this.update_participating_user_ets(conversation_et);
      this._get_unread_events(conversation_et);
    }
  }

  /**
   * Forward the 'conversation.create' event to the SystemNotification repository for browser and audio notifications.
   *
   * @private
   * @param {Conversation} conversation_et - Conversation that was created
   * @returns {Promise} Resolves when the notification was prepared
   */
  _prepare_conversation_create_notification(conversation_et) {
    return this.user_repository.get_user_by_id(conversation_et.creator)
      .then(function(user_et) {
        const message_et = new z.entity.MemberMessage();
        message_et.user(user_et);
        message_et.member_message_type = z.message.SystemMessageType.CONVERSATION_CREATE;
        return {conversation_et: conversation_et, message_et: message_et};
      });
  }

  /**
   * Forward the reaction event to the SystemNotification repository for browser and audio notifications.
   *
   * @private
   * @param {Conversation} conversation_et - Conversation that event was received in
   * @param {Message} message_et - Message that has been reacted upon
   * @param {Object} event_json -] JSON data of received reaction event
   * @returns {Promise} Resolves when the notification was prepared
   */
  _prepare_reaction_notification(conversation_et, message_et, event_json) {
    const {data: event_data, from} = event_json;

    if (event_data.reaction && message_et.from === this.user_repository.self().id) {
      return this.user_repository.get_user_by_id(from)
        .then(function(user_et) {
          const reaction_message_et = new z.entity.Message(message_et.id, z.message.SuperType.REACTION);
          reaction_message_et.user(user_et);
          reaction_message_et.reaction = event_data.reaction;
          return {conversation_et: conversation_et, message_et: reaction_message_et};
        });
    }

    return Promise.resolve({conversation_et: conversation_et});
  }

  /**
   * Updates the user entities that are part of a message.
   *
   * @private
   * @param {Message} message_et - Message to be updated
   * @returns {Promise} Resolves when users have been update
   */
  _update_user_ets(message_et) {
    return this.user_repository.get_user_by_id(message_et.from)
      .then((user_et) => {
        message_et.user(user_et);

        if (message_et.is_member() || message_et.user_ets) {
          return this.user_repository.get_users_by_id(message_et.user_ids())
            .then(function(user_ets) {
              message_et.user_ets(user_ets);
              return message_et;
            });
        }

        if (message_et.reactions) {
          const user_ids = Object.keys(message_et.reactions());

          message_et.reactions_user_ets.removeAll();
          if (user_ids.length) {
            return this.user_repository.get_users_by_id(user_ids)
              .then(function(user_ets) {
                message_et.reactions_user_ets(user_ets);
                return message_et;
              });
          }
        }

        if (message_et.has_asset_text()) {
          message_et.assets().forEach(function(asset_et) {
            if (asset_et.is_text()) {
              asset_et.theme_color = message_et.user().accent_color();
            }
          });
        }

        return message_et;
      });
  }

  /**
   * Cancel asset upload.
   * @param {Message} message_et - Message on which the cancel was initiated
   * @returns {undefined} No return value
   */
  cancel_asset_upload(message_et) {
    this.send_asset_upload_failed(this.active_conversation(), message_et.id, z.assets.AssetUploadFailedReason.CANCELLED);
  }

  /**
   * Handle client mismatch response from backend.
   *
   * @note As part of 412 or general response when sending encrypted message
   * @param {string} conversation_id - ID of conversation message was sent int
   * @param {Object} client_mismatch - Client mismatch object containing client user maps for deleted, missing and obsolete clients
   * @param {z.proto.GenericMessage} generic_message - Optionally the GenericMessage that was sent
   * @param {Object} payload - Optionally the initial payload that was sent resulting in a 412
   * @returns {Promise} Resolve when mistmatch was handled
   */
  _handle_client_mismatch(conversation_id, client_mismatch, generic_message, payload) {
    return Promise.resolve()
      .then(() => {
        return this._handle_client_mismatch_redundant(client_mismatch.redundant, payload, conversation_id);
      })
      .then((updated_payload) => {
        return this._handle_client_mismatch_deleted(client_mismatch.deleted, updated_payload);
      })
      .then((updated_payload) => {
        return this._handle_client_mismatch_missing(client_mismatch.missing, updated_payload, generic_message);
      });
  }

  /**
   * Handle the deleted client mismatch.
   *
   * @note Contains clients of which the backend is sure that they should not be recipient of a message and verified they no longer exist.
   * @private
   *
   * @param {Object} recipients - User client map containing redundant clients
   * @param {Object} payload - Optional payload of the failed request
   * @returns {Promise} Resolves with the updated payload
   */
  _handle_client_mismatch_deleted(recipients, payload) {
    if (_.isEmpty(recipients)) {
      return Promise.resolve(payload);
    }
    this.logger.debug(`Message contains deleted clients of '${Object.keys(recipients).length}' users`, recipients);

    const _remove_deleted_client = (user_id, client_id) => {
      if (payload) {
        delete payload.recipients[user_id][client_id];
      }
      return this.user_repository.remove_client_from_user(user_id, client_id);
    };

    const _remove_deleted_user = function(user_id) {
      if (payload && !Object.keys(payload.recipients[user_id]).length) {
        return delete payload.recipients[user_id];
      }
    };

    return Promise.all(this._map_recipients(recipients, _remove_deleted_client, _remove_deleted_user))
      .then(() => {
        this.verification_state_handler.on_client_removed(Object.keys(recipients));
        return payload;
      });
  }

  /**
   * Handle the missing client mismatch.
   *
   * @private
   * @param {Object} recipients - User client map containing redundant clients
   * @param {Object} payload - Optional payload of the failed request
   * @param {z.proto.GenericMessage} generic_message - Protobuffer message to be sent
   * @returns {Promise} Resolves with the updated payload
   */
  _handle_client_mismatch_missing(recipients, payload, generic_message) {
    if (!payload || _.isEmpty(recipients)) {
      return Promise.resolve(payload);
    }
    this.logger.debug(`Message is missing clients of '${Object.keys(recipients).length}' users`, recipients);

    return this.cryptography_repository.encrypt_generic_message(recipients, generic_message, payload)
      .then((updated_payload) => {
        payload = updated_payload;

        const _add_missing_client = (user_id, client_id) => {
          return this.user_repository.add_client_to_user(user_id, new z.client.Client({id: client_id}));
        };

        return Promise.all(this._map_recipients(recipients, _add_missing_client));
      })
      .then(() => {
        this.verification_state_handler.on_client_add(Object.keys(recipients));
        return payload;
      });
  }

  /**
   * Handle the redundant client mismatch.

   * @note Contains clients of which the backend is sure that they should not be recipient of a message but cannot say whether they exist.
   *   Normally only contains clients of users no longer participating in a conversation.
   *   Sometimes clients of the self user are listed. Thus we cannot remove the payload for all the clients of a user without checking.
   * @private
   *
   * @param {Object} recipients - User client map containing redundant clients
   * @param {Object} payload - Optional payload of the failed request
   * @param {string} conversation_id - ID of conversation the message was sent in
   * @returns {Promise} Resolves with the updated payload
  */
  _handle_client_mismatch_redundant(recipients, payload, conversation_id) {
    if (_.isEmpty(recipients)) {
      return Promise.resolve(payload);
    }
    this.logger.debug(`Message contains redundant clients of '${Object.keys(recipients).length}' users`, recipients);

    return this.get_conversation_by_id_async(conversation_id)
      .catch(function(error) {
        if (error.type !== z.conversation.ConversationError.TYPE.NOT_FOUND) {
          throw error;
        }
      })
      .then((conversation_et) => {
        const _remove_redundant_client = function(user_id, client_id) {
          if (payload) {
            delete payload.recipients[user_id][client_id];
          }
        };

        const _remove_redundant_user = function(user_id) {
          if (conversation_et && conversation_et.is_group()) {
            conversation_et.participating_user_ids.remove(user_id);
          }

          if (payload && !Object.keys(payload.recipients[user_id]).length) {
            return delete payload.recipients[user_id];
          }
        };

        return Promise.all(this._map_recipients(recipients, _remove_redundant_client, _remove_redundant_user))
          .then(() => {
            if (conversation_et) {
              this.update_participating_user_ets(conversation_et);
            }

            return payload;
          });
      });
  }

  /**
   * Delete message from UI and database. Primary key is used to delete message in database.
   *
   * @private
   * @param {Conversation} conversation_et - Conversation that contains the message
   * @param {Message} message_et - Message to delete
   * @returns {Promise} Resolves when message was deleted
   */
  _delete_message(conversation_et, message_et) {
    conversation_et.remove_message_by_id(message_et.id);
    return this.conversation_service.delete_message_with_key_from_db(message_et.primary_key);
  }

  /**
   * Delete message from UI and database. Primary key is used to delete message in database.
   *
   * @private
   * @param {Conversation} conversation_et - Conversation that contains the message
   * @param {string} message_id - ID of message to delete
   * @returns {Promise} Resolves when message was deleted
   */
  _delete_message_by_id(conversation_et, message_id) {
    conversation_et.remove_message_by_id(message_id);
    return this.conversation_service.delete_message_from_db(conversation_et.id, message_id);
  }

  /**
   * Delete messages from UI an database.
   *
   * @private
   * @param {Conversation} conversation_et - Conversation that contains the message
   * @returns {undefined} No return value
   */
  _delete_messages(conversation_et) {
    conversation_et.remove_messages();
    this.conversation_service.delete_messages_from_db(conversation_et.id);
  }

  /**
   * Add delete message to conversation.
   *
   * @private
   * @param {string} conversation_id - ID of conversation
   * @param {string} message_id - ID of message
   * @param {string} time - ISO 8601 formatted time string
   * @param {Message} message_et - Message to delete
   * @returns {undefined} No return value
   */
  _add_delete_message(conversation_id, message_id, time, message_et) {
    const delete_event = z.conversation.EventBuilder.build_delete(conversation_id, message_id, time, message_et);
    amplify.publish(z.event.WebApp.EVENT.INJECT, delete_event);
  }


  //##############################################################################
  // Message updates
  //##############################################################################

  /**
   * Update asset in UI and DB as failed
   * @param {Message} message_et - Message to update
   * @returns {Promise} Resolve when message was updated
   */
  update_message_as_upload_failed(message_et) {
    if (message_et) {
      if (!message_et.is_content()) {
        throw new Error(`Tried to update wrong message type as upload failed '${message_et.super_type}'`);
      }

      const asset_et = message_et.get_first_asset();
      if (asset_et) {
        const is_proper_asset = asset_et.is_audio() || asset_et.is_file() || asset_et.is_video();
        if (!is_proper_asset) {
          throw new Error(`Tried to update message with wrong asset type as upload failed '${asset_et.type}'`);
        }

        asset_et.status(z.assets.AssetTransferState.UPLOAD_FAILED);
        asset_et.upload_failed_reason(z.assets.AssetUploadFailedReason.FAILED);
      }

      return this.conversation_service.update_asset_as_failed_in_db(message_et.primary_key);
    }
  }

  /**
   * Update asset in UI and DB as completed.
   *
   * @param {Conversation} conversation_et - Conversation that contains the message
   * @param {Message} message_et - Message to update
   * @param {Object} asset_data - Uploaded asset information
   * @param {number} asset_data.id - ID of asset
   * @param {Uint8Array} asset_data.otr_key - AES key
   * @param {Uint8Array} asset_data.sha256 - Hash of the encrypted asset
   * @returns {Promise} Resolve when message was updated
   */
  update_message_as_upload_complete(conversation_et, message_et, asset_data) {
    const {id, key, otr_key, sha256, token} = asset_data;
    const asset_et = message_et.get_first_asset();

    let resource;
    if (key) {
      resource = z.assets.AssetRemoteData.v3(key, otr_key, sha256, token);
    } else {
      resource = z.assets.AssetRemoteData.v2(conversation_et.id, id, otr_key, sha256);
    }

    asset_et.original_resource(resource);
    asset_et.status(z.assets.AssetTransferState.UPLOADED);

    return this.conversation_service.update_asset_as_uploaded_in_db(message_et.primary_key, asset_data);
  }

  /**
   * Update asset in UI and DB with preview
   *
   * @param {Conversation} conversation_et - Conversation that contains the message
   * @param {Message} message_et - Message to update
   * @param {Object} asset_data - Updated asset information
   * @param {number} asset_data.id - ID of asset
   * @param {Uint8Array} asset_data.otr_key - AES key
   * @param {Uint8Array} asset_data.sha256 - Hash of the encrypted asset
   * @returns {Promise} Resolve when message was updated
   */
  update_message_with_asset_preview(conversation_et, message_et, asset_data) {
    const {id, key, otr_key, sha256, token} = asset_data;
    const asset_et = message_et.get_first_asset();

    let resource;
    if (key) {
      resource = z.assets.AssetRemoteData.v3(key, otr_key, sha256, token, true);
    } else {
      resource = z.assets.AssetRemoteData.v2(conversation_et.id, id, otr_key, sha256, true);
    }

    asset_et.preview_resource(resource);
    return this.conversation_service.update_asset_preview_in_db(message_et.primary_key, asset_data);
  }

  /**
   * Update edited message with timestamp from the original message and delete original.
   *
   * @private
   * @param {Conversation} conversation_et - Conversation of edited message
   * @param {JSON} event_json - Edit message event
   * @returns {Promise} Resolves with the updated event_json
   */
  _update_edited_message(conversation_et, event_json) {
    const {data: event_data, from, id, time} = event_json;

    return this.get_message_in_conversation_by_id(conversation_et, event_data.replacing_message_id)
      .then((original_message_et) => {
        if (from !== original_message_et.from) {
          throw new z.conversation.ConversationError(z.conversation.ConversationError.TYPE.WRONG_USER);
        }

        if (!original_message_et.timestamp()) {
          throw new TypeError('Missing timestamp');
        }

        event_json.edited_time = time;
        event_json.time = new Date(original_message_et.timestamp()).toISOString();
        this._delete_message_by_id(conversation_et, id);
        this._delete_message_by_id(conversation_et, event_data.replacing_message_id);
        this.conversation_service.save_event(event_json);
        return event_json;
      });
  }

  /**
   * Update link preview message.
   *
   * @private
   * @param {Conversation} conversation_et - Conversation of updated message
   * @param {JSON} event_json - Link preview message event
   * @returns {Promise} Resolves with the updated event_json
   */
  _update_link_preview(conversation_et, event_json) {
    return this.get_message_in_conversation_by_id(conversation_et, event_json.id)
      .then((original_message_et) => {
        const first_asset = original_message_et.get_first_asset();

        if (!first_asset.previews().length) {
          return this._delete_message(conversation_et, original_message_et);
        }
      })
      .then(() => event_json);
  }


  //##############################################################################
  // Tracking helpers
  //##############################################################################

  /**
   * Track generic messages for media actions.
   *
   * @private
   * @param {Conversation} conversation_et - Conversation entity
   * @param {z.protobuf.GenericMessage} generic_message - Protobuf message
   * @param {CallMessage} call_message_et - Optional call message
   * @returns {undefined} No return value
   */
  _track_completed_media_action(conversation_et, generic_message, call_message_et) {
    let ephemeral_time, is_ephemeral, message, message_content_type;

    if (generic_message.content === z.cryptography.GENERIC_MESSAGE_TYPE.EPHEMERAL) {
      message = generic_message.ephemeral;
      message_content_type = generic_message.ephemeral.content;
      is_ephemeral = true;
      ephemeral_time = generic_message.ephemeral.expire_after_millis / 1000;
    } else {
      message = generic_message;
      message_content_type = generic_message.content;
      is_ephemeral = false;
    }

    let action_type;
    switch (message_content_type) {
      case 'asset': {
        if (message.asset.original !== null) {
          action_type = message.asset.original.image !== null ? 'photo' : 'file';
        }
        break;
      }

      case 'calling': {
        const {props: properties} = call_message_et;
        action_type = properties.videosend === z.calling.enum.PROPERTY_STATE.TRUE ? 'video_call' : 'audio_call';
        break;
      }

      case 'image': {
        action_type = 'photo';
        break;
      }

      case 'knock': {
        action_type = 'ping';
        break;
      }

      case 'text': {
        if (!message.text.link_preview.length) {
          action_type = 'text';
        }
        break;
      }

      default:
        break;
    }

    if (action_type) {
      amplify.publish(z.event.WebApp.ANALYTICS.EVENT, z.tracking.EventName.MEDIA.COMPLETED_MEDIA_ACTION, {
        action: action_type,
        conversation_type: z.tracking.helpers.get_conversation_type(conversation_et),
        ephemeral_time: is_ephemeral ? ephemeral_time : undefined,
        is_ephemeral: is_ephemeral,
        with_bot: conversation_et.is_with_bot(),
      });
    }
  }

  /**
   * Track delete action.
   *
   * @private
   * @param {Conversation} conversation_et - Conversation entity
   * @param {Message} message_et - Message entity
   * @param {z.tracking.attribute.DeleteType} method - Deletion method
   * @returns {undefined} No return value
   */
  _track_delete_message(conversation_et, message_et, method) {
    const seconds_since_message_creation = Math.round((Date.now() - message_et.timestamp()) / 1000);

    amplify.publish(z.event.WebApp.ANALYTICS.EVENT, z.tracking.EventName.CONVERSATION.DELETED_MESSAGE, {
      conversation_type: z.tracking.helpers.get_conversation_type(conversation_et),
      method: method,
      time_elapsed: z.util.bucket_values(seconds_since_message_creation, [0, 60, 300, 600, 1800, 3600, 86400]),
      time_elapsed_action: seconds_since_message_creation,
      type: z.tracking.helpers.get_message_type(message_et),
    });
  }

  /**
   * Track edit action.
   *
   * @param {Conversation} conversation_et - Conversation entity
   * @param {Message} message_et - Message that was edited
   * @returns {undefined} No return value
   */
  _track_edit_message(conversation_et, message_et) {
    const seconds_since_message_creation = Math.round((Date.now() - message_et.timestamp()) / 1000);

    amplify.publish(z.event.WebApp.ANALYTICS.EVENT, z.tracking.EventName.CONVERSATION.EDITED_MESSAGE, {
      conversation_type: z.tracking.helpers.get_conversation_type(conversation_et),
      time_elapsed: z.util.bucket_values(seconds_since_message_creation, [0, 60, 300, 600, 1800, 3600, 86400]),
      time_elapsed_action: seconds_since_message_creation,
    });
  }

  /**
   * Track reaction action.
   *
   * @param {Conversation} conversation_et - Conversation entity
   * @param {Message} message_et - Message that was reacted tp
   * @param {z.message.ReactionType} reaction - Type of reaction
   * @param {boolean} [button=true] - Button source of reaction
   * @returns {undefined} No return value
   */
  _track_reaction(conversation_et, message_et, reaction, button = true) {
    amplify.publish(z.event.WebApp.ANALYTICS.EVENT, z.tracking.EventName.CONVERSATION.REACTED_TO_MESSAGE, {
      action: reaction ? 'like' : 'unlike',
      conversation_type: z.tracking.helpers.get_conversation_type(conversation_et),
      method: button ? 'button' : 'menu',
      reacted_to_last_message: conversation_et.get_last_message() === message_et,
      type: z.tracking.helpers.get_message_type(message_et),
      user: message_et.user().is_me ? 'sender' : 'receiver',
      with_bot: conversation_et.is_with_bot(),
    });
  }
};<|MERGE_RESOLUTION|>--- conflicted
+++ resolved
@@ -166,15 +166,8 @@
    * @returns {Promise} Resolves when the conversation was created
    */
   create_new_conversation(user_ids, name) {
-<<<<<<< HEAD
     return this.conversation_service.create_conversation(user_ids, name, this.team().id)
-      .then((response) => {
-        return this._on_create({conversation: response.id, data: response});
-      });
-=======
-    return this.conversation_service.create_conversation(user_ids, name, this.active_team().id)
       .then((response) => this._on_create({conversation: response.id, data: response}));
->>>>>>> 20728913
   }
 
   /**
