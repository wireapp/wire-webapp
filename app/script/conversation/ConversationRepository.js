/*
 * Wire
 * Copyright (C) 2017 Wire Swiss GmbH
 *
 * This program is free software: you can redistribute it and/or modify
 * it under the terms of the GNU General Public License as published by
 * the Free Software Foundation, either version 3 of the License, or
 * (at your option) any later version.
 *
 * This program is distributed in the hope that it will be useful,
 * but WITHOUT ANY WARRANTY; without even the implied warranty of
 * MERCHANTABILITY or FITNESS FOR A PARTICULAR PURPOSE. See the
 * GNU General Public License for more details.
 *
 * You should have received a copy of the GNU General Public License
 * along with this program. If not, see http://www.gnu.org/licenses/.
 *
 */

'use strict';

window.z = window.z || {};
window.z.conversation = z.conversation || {};

// Conversation repository for all conversation interactions with the conversation service
z.conversation.ConversationRepository = class ConversationRepository {
  static get CONFIG() {
    return {
      CONFIRMATION_THRESHOLD: 7 * 24 * 60 * 60 * 1000,
    };
  }

  /**
   * Construct a new Conversation Repository.
   *
   * @param {ConversationService} conversation_service - Backend REST API conversation service implementation
   * @param {AssetService} asset_service - Backend REST API asset service implementation
   * @param {ClientRepository} client_repository - Repository for client interactions
   * @param {CryptographyRepository} cryptography_repository - Repository for all cryptography interactions
   * @param {GiphyRepository} giphy_repository - Repository for Giphy GIFs
   * @param {LinkPreviewRepository} link_repository - Repository for link previews
   * @param {TeamRepository} team_repository - Repository for teams
   * @param {UserRepository} user_repository - Repository for all user and connection interactions
   */
  constructor(
    conversation_service,
    asset_service,
    client_repository,
    cryptography_repository,
    giphy_repository,
    link_repository,
    team_repository,
    user_repository
  ) {
    this.conversation_service = conversation_service;
    this.asset_service = asset_service;
    this.client_repository = client_repository;
    this.cryptography_repository = cryptography_repository;
    this.giphy_repository = giphy_repository;
    this.link_repository = link_repository;
    this.team_repository = team_repository;
    this.user_repository = user_repository;
    this.logger = new z.util.Logger('z.conversation.ConversationRepository', z.config.LOGGER.OPTIONS);

    this.conversation_mapper = new z.conversation.ConversationMapper();
    this.event_mapper = new z.conversation.EventMapper(this.asset_service, this.user_repository);
    this.verification_state_handler = new z.conversation.ConversationVerificationStateHandler(this);

    this.active_conversation = ko.observable();
    this.conversations = ko.observableArray([]);

    this.time_offset = 0;

    this.team = this.team_repository.team;
    this.team.subscribe(() => this.map_guest_status_self());

    this.block_event_handling = ko.observable(true);
    this.fetching_conversations = {};
    this.conversations_with_new_events = {};
    this.block_event_handling.subscribe(event_handling_state => {
      if (!event_handling_state) {
        this._check_changed_conversations();
      }
    });

    this.self_conversation = ko.pureComputed(() => {
      if (this.user_repository.self()) {
        return this._find_conversation_by_id(this.user_repository.self().id);
      }
    });

    this.filtered_conversations = ko.pureComputed(() => {
      return this.conversations().filter(conversation_et => {
        const states_to_filter = [
          z.user.ConnectionStatus.BLOCKED,
          z.user.ConnectionStatus.CANCELLED,
          z.user.ConnectionStatus.PENDING,
        ];

        if (conversation_et.is_self() || states_to_filter.includes(conversation_et.connection().status())) {
          return false;
        }

        return !(conversation_et.is_cleared() && conversation_et.removed_from_conversation());
      });
    });

    this.sorted_conversations = ko.pureComputed(() => {
      return this.filtered_conversations().sort(z.util.sort_groups_by_last_event);
    });

    this.receiving_queue = new z.util.PromiseQueue({name: 'ConversationRepository.Receiving'});
    this.sending_queue = new z.util.PromiseQueue({name: 'ConversationRepository.Sending', paused: true});

    // @note Only use the client request queue as to unblock if not blocked by event handling or the cryptographic order of messages will be ruined and sessions might be deleted
    this.conversation_service.client.request_queue_blocked_state.subscribe(state => {
      const request_queue_blocked = state !== z.service.RequestQueueBlockedState.NONE;
      this.sending_queue.pause(request_queue_blocked || this.block_event_handling());
    });

    this.conversations_archived = ko.observableArray([]);
    this.conversations_calls = ko.observableArray([]);
    this.conversations_cleared = ko.observableArray([]);
    this.conversations_unarchived = ko.observableArray([]);

    this.init_handled = 0;
    this.init_promise = undefined;
    this.init_total = 0;

    this._init_subscriptions();
  }

  _init_state_updates() {
    ko.computed(() => {
      const conversations_archived = [];
      const conversations_calls = [];
      const conversations_cleared = [];
      const conversations_unarchived = [];

      this.sorted_conversations().forEach(conversation_et => {
        if (conversation_et.has_active_call()) {
          conversations_calls.push(conversation_et);
        } else if (conversation_et.is_cleared()) {
          conversations_cleared.push(conversation_et);
        } else if (conversation_et.is_archived()) {
          conversations_archived.push(conversation_et);
        } else {
          conversations_unarchived.push(conversation_et);
        }
      });

      this.conversations_archived(conversations_archived);
      this.conversations_calls(conversations_calls);
      this.conversations_cleared(conversations_cleared);
      this.conversations_unarchived(conversations_unarchived);
    });
  }

  _init_subscriptions() {
    amplify.subscribe(z.event.WebApp.CONVERSATION.ASSET.CANCEL, this.cancel_asset_upload.bind(this));
    amplify.subscribe(z.event.WebApp.CONVERSATION.EVENT_FROM_BACKEND, this.push_to_receiving_queue.bind(this));
    amplify.subscribe(z.event.WebApp.CONVERSATION.EPHEMERAL_MESSAGE_TIMEOUT, this.timeout_ephemeral_message.bind(this));
    amplify.subscribe(z.event.WebApp.CONVERSATION.MAP_CONNECTION, this.map_connection.bind(this));
    amplify.subscribe(z.event.WebApp.CONVERSATION.MISSED_EVENTS, this.on_missed_events.bind(this));
    amplify.subscribe(z.event.WebApp.CONVERSATION.PERSIST_STATE, this.save_conversation_state_in_db.bind(this));
    amplify.subscribe(
      z.event.WebApp.EVENT.NOTIFICATION_HANDLING_STATE,
      this.set_notification_handling_state.bind(this)
    );
    amplify.subscribe(z.event.WebApp.EVENT.UPDATE_TIME_OFFSET, this.update_time_offset.bind(this));
    amplify.subscribe(z.event.WebApp.TEAM.MEMBER_LEAVE, this.team_member_leave.bind(this));
    amplify.subscribe(z.event.WebApp.USER.UNBLOCKED, this.unblocked_user.bind(this));
  }

  /**
   * Remove obsolete conversations locally.
   * @returns {undefined} No return value
   */
  cleanup_conversations() {
    this.conversations().forEach(conversation_et => {
      if (conversation_et.is_group() && conversation_et.is_cleared() && conversation_et.removed_from_conversation()) {
        this.conversation_service.delete_conversation_from_db(conversation_et.id);
        this.delete_conversation(conversation_et.id);
      }
    });
  }

  //##############################################################################
  // Conversation service interactions
  //##############################################################################

  /**
   * Create a new conversation.
   * @note Supply at least 2 user IDs! Do not include the requestor
   *
   * @param {Array<string>} user_ids - IDs of users (excluding the requestor) to be part of the conversation
   * @param {string} name - User defined name for the Conversation (optional)
   * @returns {Promise} Resolves when the conversation was created
   */
  create_new_conversation(user_ids, name) {
    return this.conversation_service
      .create_conversation(user_ids, name, this.team().id)
      .then(response => this._on_create({conversation: response.id, data: response}));
  }

  /**
   * Get a conversation from the backend.
   * @param {string} conversation_id - Conversation to be retrieved from the backend
   * @returns {Promise} Resolve with the conversation entity
   */
  fetch_conversation_by_id(conversation_id) {
    if (this.fetching_conversations.hasOwnProperty(conversation_id)) {
      return new Promise((resolve, reject) => {
        this.fetching_conversations[conversation_id].push({reject_fn: reject, resolve_fn: resolve});
      });
    }

    this.fetching_conversations[conversation_id] = [];

    return this.conversation_service
      .get_conversation_by_id(conversation_id)
      .then(response => {
        const conversation_et = this.map_conversations(response);

        this.logger.info(`Fetched conversation '${conversation_id}' from backend`);
        this.save_conversation(conversation_et);

        this.fetching_conversations[conversation_id].forEach(({resolve_fn}) => resolve_fn(conversation_et));
        delete this.fetching_conversations[conversation_id];

        return conversation_et;
      })
      .catch(() => {
        const error = new z.conversation.ConversationError(z.conversation.ConversationError.TYPE.NOT_FOUND);

        this.fetching_conversations[conversation_id].forEach(({reject_fn}) => reject_fn(error));
        delete this.fetching_conversations[conversation_id];

        throw error;
      });
  }

  get_conversations() {
    const remote_conversations_promise = this.conversation_service.get_all_conversations().catch(error => {
      this.logger.error(`Failed to get all conversations from backend: ${error.message}`);
    });

    return Promise.all([this.conversation_service.load_conversation_states_from_db(), remote_conversations_promise])
      .then(([local_conversations, remote_conversations = []]) => {
        if (remote_conversations.length) {
          const conversations = this.conversation_mapper.merge_conversations(local_conversations, remote_conversations);
          return this.conversation_service.save_conversations_in_db(conversations);
        }

        return local_conversations;
      })
<<<<<<< HEAD
      .then(conversations => {
        this.save_conversations(this.map_conversations(conversations));
        amplify.publish(z.event.WebApp.CONVERSATION.LOADED_STATES);
=======
      .then((conversations) => this.map_conversations(conversations))
      .then((conversation_ets) => {
        this.save_conversations(conversation_ets);
>>>>>>> cfcac4b0
        return this.conversations();
      });
  }

  /**
   * Get Message with given ID from the database.
   *
   * @param {Conversation} conversation_et - Conversation message belongs to
   * @param {string} message_id - ID of message
   * @returns {Promise} Resolves with the message
   */
  get_message_in_conversation_by_id(conversation_et, message_id) {
    const message_et = conversation_et.get_message_by_id(message_id);
    if (message_et) {
      return Promise.resolve(message_et);
    }

    return this.conversation_service.load_event_from_db(conversation_et.id, message_id).then(event => {
      if (event) {
        return this.event_mapper.map_json_event(event, conversation_et);
      }
      throw new z.conversation.ConversationError(z.conversation.ConversationError.TYPE.MESSAGE_NOT_FOUND);
    });
  }

  /**
   * Get preceding messages starting with the given message.
   * @param {Conversation} conversation_et - Respective conversation
   * @returns {Promise} Resolves with the message
   */
  get_preceding_messages(conversation_et) {
    conversation_et.is_pending(true);

    const first_message = conversation_et.get_first_message();
    const upper_bound = first_message ? new Date(first_message.timestamp()) : new Date();

    return this.conversation_service
      .load_preceding_events_from_db(conversation_et.id, new Date(0), upper_bound, z.config.MESSAGES_FETCH_LIMIT)
      .then(events => {
        if (events.length < z.config.MESSAGES_FETCH_LIMIT) {
          conversation_et.has_further_messages(false);
        }

        return this._add_events_to_conversation(events, conversation_et);
      })
      .then(mapped_messages => {
        conversation_et.is_pending(false);
        return mapped_messages;
      });
  }

  /**
   * Get specified message and load number preceding and subsequent messages defined by padding.
   *
   * @param {Conversation} conversation_et - Conversation entity
   * @param {Message} message_et - Message entity
   * @param {number} [padding=15] - Padding
   * @returns {Promise} Resolves with the message
  */
  get_messages_with_offset(conversation_et, message_et, padding = 15) {
    const message_date = new Date(message_et.timestamp());

    conversation_et.is_pending(true);

    return Promise.all([
      this.conversation_service.load_preceding_events_from_db(conversation_et.id, new Date(0), message_date, padding),
      this.conversation_service.load_subsequent_events_from_db(conversation_et.id, message_date, padding, true),
    ])
      .then(([older_events, newer_events]) =>
        this._add_events_to_conversation(older_events.concat(newer_events), conversation_et)
      )
      .then(mapped_messages => {
        conversation_et.is_pending(false);
        return mapped_messages;
      });
  }

  /**
   * Get subsequent messages starting with the given message.
   *
   * @param {Conversation} conversation_et - Conversation entity
   * @param {Message} message_et - Message entity
   * @param {boolean} include_message - Include given message in the results
   * @returns {Promise} Resolves with the messages
   */
  get_subsequent_messages(conversation_et, message_et, include_message) {
    const message_date = new Date(message_et.timestamp());
    conversation_et.is_pending(true);

    return this.conversation_service
      .load_subsequent_events_from_db(conversation_et.id, message_date, z.config.MESSAGES_FETCH_LIMIT, include_message)
      .then(events => this._add_events_to_conversation(events, conversation_et))
      .then(mapped_messages => {
        conversation_et.is_pending(false);
        return mapped_messages;
      });
  }

  /**
   * Get messages for given category. Category param acts as lower bound.
   *
   * @param {Conversation} conversation_et - Conversation entity
   * @param {MessageCategory} [category=z.message.MessageCategory.NONE] - Message category
   * @returns {Promise} Array of message entities
   */
  get_events_for_category(conversation_et, category = z.message.MessageCategory.NONE) {
    return this.conversation_service.load_events_with_category_from_db(conversation_et.id, category).then(events => {
      const message_ets = this.event_mapper.map_json_events(events, conversation_et);
      return Promise.all(message_ets.map(message_et => this._update_user_ets(message_et)));
    });
  }

  /**
   * Search for given text in conversation.
   *
   * @param {Conversation} conversation_et - Conversation entity
   * @param {string} query - Query strings
   * @returns {Promise} Array of message entities
   */
  search_in_conversation(conversation_et, query) {
    if (query.length === 0) {
      return Promise.resolve([]);
    }

    return this.conversation_service
      .search_in_conversation(conversation_et.id, query)
      .then(events => {
        const message_ets = this.event_mapper.map_json_events(events, conversation_et);
        return Promise.all(message_ets.map(message_et => this._update_user_ets(message_et)));
      })
      .then(message_ets => [message_ets, query]);
  }

  /**
   * Get conversation unread events.
   *
   * @private
   * @param {Conversation} conversation_et - Conversation to start from
   * @returns {undefined} No return value
   */
  _get_unread_events(conversation_et) {
    const first_message = conversation_et.get_first_message();
    const upper_bound = first_message ? new Date(first_message.timestamp()) : new Date();
    const lower_bound = new Date(conversation_et.last_read_timestamp());

    if (lower_bound < upper_bound) {
      conversation_et.is_pending(true);

      return this.conversation_service
        .load_preceding_events_from_db(conversation_et.id, lower_bound, upper_bound)
        .then(events => {
          if (events.length) {
            this._add_events_to_conversation(events, conversation_et);
          }
          conversation_et.is_pending(false);
        })
        .catch(error => {
          this.logger.info(`Could not load unread events for conversation: ${conversation_et.id}`, error);
        });
    }
  }

  /**
   * Update conversation with a user you just unblocked
   * @param {User} user_et - User you unblocked
   * @returns {undefined} No return value
   */
  unblocked_user(user_et) {
    this.get_1to1_conversation(user_et).then(conversation_et =>
      conversation_et.status(z.conversation.ConversationStatus.CURRENT_MEMBER)
    );
  }

  /**
   * Update users and events for archived conversations currently visible.
   * @returns {undefined} No return value
   */
  update_conversations_archived() {
    this._update_conversations(this.conversations_archived());
  }

  /**
   * Map users to all conversations without any backend requests.
   * @returns {undefined} No return value
   */
  update_conversations_offline() {
    this.logger.info('Updating group participants offline');
    this.sorted_conversations().map(conversation_et => this.update_participating_user_ets(conversation_et, true));
  }

  /**
   * Update users and events for all unarchived conversations.
   * @returns {undefined} No return value
   */
  update_conversations_unarchived() {
    this._update_conversations(this.conversations_unarchived());
  }

  /**
   * Get users and events for conversations.
   *
   * @note To reduce the number of backend calls we merge the user IDs of all conversations first.
   * @private
   * @param {Array<Conversation>} conversation_ets - Array of conversation entities to be updated
   * @returns {undefined} No return value
   */
  _update_conversations(conversation_ets) {
    const user_ids = _.flatten(conversation_ets.map(conversation_et => conversation_et.participating_user_ids()));

    this.user_repository
      .get_users_by_id(user_ids)
      .then(() => conversation_ets.forEach(conversation_et => this._fetch_users_and_events(conversation_et)));
  }

  //##############################################################################
  // Repository interactions
  //##############################################################################

  /**
   * Deletes a conversation from the repository.
   * @param {string} conversation_id - ID of conversation to be deleted from the repository
   * @returns {undefined} No return value
   */
  delete_conversation(conversation_id) {
    this.conversations.remove(conversation_et => conversation_et.id === conversation_id);
  }

  /**
   * Find a local conversation by ID.
   * @param {string} conversation_id - ID of conversation to get
   * @returns {Promise} Resolves with the conversation entity
   */
  find_conversation_by_id(conversation_id) {
    return Promise.resolve().then(() => {
      if (!conversation_id) {
        throw new z.conversation.ConversationError(z.conversation.ConversationError.TYPE.NO_CONVERSATION_ID);
      }

      const conversation_et = this._find_conversation_by_id(conversation_id);
      if (conversation_et) {
        return conversation_et;
      }

      throw new z.conversation.ConversationError(z.conversation.ConversationError.TYPE.NOT_FOUND);
    });
  }

  /**
   * Check for conversation locally.
   * @param {string} conversation_id - ID of conversation to get
   * @returns {Conversation} Conversation is locally available
   */
  _find_conversation_by_id(conversation_id) {
    for (const conversation of this.conversations()) {
      if (conversation.id === conversation_id) {
        return conversation;
      }
    }
  }

  get_all_users_in_conversation(conversation_id) {
    return this.get_conversation_by_id(conversation_id).then(conversation_et =>
      [this.user_repository.self()].concat(conversation_et.participating_user_ets())
    );
  }

  /**
   * Check for conversation locally and fetch it from the server otherwise.
   * @param {string} conversation_id - ID of conversation to get
   * @returns {Promise} Resolves with the Conversation
   */
  get_conversation_by_id(conversation_id) {
    return this.find_conversation_by_id(conversation_id)
      .catch(error => {
        if (error.type === z.conversation.ConversationError.TYPE.NOT_FOUND) {
          return this.fetch_conversation_by_id(conversation_id);
        }

        throw error;
      })
      .catch(error => {
        if (error.type !== z.conversation.ConversationError.TYPE.NOT_FOUND) {
          this.logger.log(
            this.logger.levels.ERROR,
            `Failed to get conversation '${conversation_id}': ${error.message}`,
            error
          );
        }

        throw error;
      });
  }

  /**
   * Get group conversations by name.
   *
   * @param {string} query - Query to be searched in group conversation names
   * @param {boolean} is_handle - Query string is handle
   * @returns {Array<Conversation>} Matching group conversations
   */
  get_groups_by_name(query, is_handle) {
    return this.sorted_conversations()
      .filter(conversation_et => {
        if (!conversation_et.is_group()) {
          return false;
        }

        if (is_handle) {
          if (z.util.StringUtil.compare_transliteration(conversation_et.display_name(), `@${query}`)) {
            return true;
          }

          for (const user_et of conversation_et.participating_user_ets()) {
            if (z.util.StringUtil.starts_with(user_et.username(), query)) {
              return true;
            }
          }
        } else {
          if (z.util.StringUtil.compare_transliteration(conversation_et.display_name(), query)) {
            return true;
          }

          for (const user_et of conversation_et.participating_user_ets()) {
            if (z.util.StringUtil.compare_transliteration(user_et.name(), query)) {
              return true;
            }
          }
        }
        return false;
      })
      .sort((conversation_a, conversation_b) => {
        return z.util.StringUtil.sort_by_priority(conversation_a.display_name(), conversation_b.display_name(), query);
      });
  }

  /**
   * Get the most recent event timestamp from any conversation.
   * @returns {number} Timestamp value
   */
  get_latest_event_timestamp() {
    const [most_recent_conversation] = this.sorted_conversations();
    if (most_recent_conversation) {
      return most_recent_conversation.last_event_timestamp();
    }

    return 1;
  }

  /**
   * Get the next unarchived conversation.
   *
   * @param {Conversation} conversation_et - Conversation to start from
   * @returns {Conversation} Next conversation
   */
  get_next_conversation(conversation_et) {
    return z.util.ArrayUtil.get_next_item(this.conversations_unarchived(), conversation_et);
  }

  /**
   * Get unarchived conversation with the most recent event.
   * @returns {Conversation} Most recent conversation
   */
  get_most_recent_conversation() {
    const [conversation_et] = this.conversations_unarchived();
    return conversation_et;
  }

  /**
   * Returns a list of sorted conversation ids based on the number of messages in the last 30 days.
   * @returns {Promise} Resolve with the most active conversations
   */
  get_most_active_conversations() {
    return this.conversation_service.get_active_conversations_from_db().then(conversation_ids => {
      return conversation_ids
        .map(conversation_id => this._find_conversation_by_id(conversation_id))
        .filter(conversation_et => conversation_et);
    });
  }

  /**
   * Get conversation with a user.
   * @param {User} user_et - User entity for whom to get the conversation
   * @param {string} [team_id] - Team ID in which the conversation should be searched
   * @returns {Promise} Resolves with the conversation with requested user
   */
  get_1to1_conversation(user_et, team_id = this.team().id) {
    for (const conversation_et of this.conversations()) {
      const with_expected_user = user_et.id === conversation_et.participating_user_ids()[0];

      if (with_expected_user) {
        if (team_id && user_et.is_team_member()) {
          const active_1to1_conversation = conversation_et.is_one2one() && !conversation_et.removed_from_conversation();
          const in_team = team_id === conversation_et.team_id;

          if (active_1to1_conversation && in_team) {
            return Promise.resolve(conversation_et);
          }
        } else if (conversation_et.is_one2one() || conversation_et.is_request()) {
          return Promise.resolve(conversation_et);
        }
      }
    }

    if (team_id) {
      return this.create_new_conversation([user_et.id], undefined).then(({conversation_et}) => conversation_et);
    }

    return this.fetch_conversation_by_id(user_et.connection().conversation_id).then(conversation_et => {
      conversation_et.connection(user_et.connection());
      return this.update_participating_user_ets(conversation_et);
    });
  }

  /**
   * Check whether conversation is currently displayed.
   * @param {Conversation} conversation_et - Conversation to be saved
   * @returns {boolean} Is the conversation active
   */
  is_active_conversation(conversation_et) {
    if (this.active_conversation()) {
      return this.active_conversation().id === conversation_et.id;
    }
  }

  /**
   * Check whether message has been read.
   *
   * @param {string} conversation_id - Conversation ID
   * @param {string} message_id - Message ID
   * @returns {Promise} Resolves with true if message is marked as read
   */
  is_message_read(conversation_id, message_id) {
    if (!conversation_id || !message_id) {
      return Promise.resolve(false);
    }

    return this.get_conversation_by_id(conversation_id)
      .then(conversation_et => {
        return this.get_message_in_conversation_by_id(conversation_et, message_id).then(
          message_et => conversation_et.last_read_timestamp() >= message_et.timestamp()
        );
      })
      .catch(error => {
        if (error.type === z.conversation.ConversationError.TYPE.MESSAGE_NOT_FOUND) {
          return true;
        }

        throw error;
      });
  }

  initialize_conversations() {
    this.update_conversations_offline();
    this._init_state_updates();
    this.init_total = this.receiving_queue.get_length();

    if (this.init_total > 5) {
      this.logger.log(`Handling '${this.init_total}' additional messages on app start`);
      return new Promise((resolve, reject) => (this.init_promise = {reject_fn: reject, resolve_fn: resolve}));
    }
  }

  /**
   * Maps user connection to the corresponding conversation.
   *
   * @note If there is no conversation it will request it from the backend
   * @param {Connection} connection_et - Connections
   * @param {boolean} [show_conversation=false] - Open the new conversation
   * @returns {Promise} Resolves when connection was mapped return value
   */
  map_connection(connection_et, show_conversation = false) {
    const {conversation_id} = connection_et;

    return this.find_conversation_by_id(conversation_id)
      .catch(error => {
        if (error.type !== z.conversation.ConversationError.TYPE.NOT_FOUND) {
          throw error;
        }

        if (connection_et.is_connected() || connection_et.is_outgoing_request()) {
          return this.fetch_conversation_by_id(conversation_id);
        }

        throw new z.conversation.ConversationError(z.conversation.ConversationError.TYPE.NOT_FOUND);
      })
      .then(conversation_et => {
        conversation_et.connection(connection_et);

        if (connection_et.is_connected()) {
          conversation_et.type(z.conversation.ConversationType.ONE2ONE);
        }

        this.update_participating_user_ets(conversation_et).then(updated_conversation_et => {
          if (show_conversation) {
            amplify.publish(z.event.WebApp.CONVERSATION.SHOW, updated_conversation_et);
          }

          this.conversations.notifySubscribers();
        });

        return conversation_et;
      })
      .catch(error => {
        if (error.type !== z.conversation.ConversationError.TYPE.NOT_FOUND) {
          throw error;
        }
      });
  }

  /**
   * Maps user connections to the corresponding conversations.
   * @param {Array<Connection>} connection_ets - Connections entities
   * @returns {Promise} Resolves when connections have been mapped
   */
  map_connections(connection_ets) {
    this.logger.info(`Mapping '${connection_ets.length}' user connection(s) to conversations`, connection_ets);
    return Promise.all(connection_ets.map(connection_et => this.map_connection(connection_et)));
  }

  /**
   * Map conversation payload.
   *
   * @param {JSON} payload - Payload to map
   * @param {number} [initial_timestamp=this.get_latest_event_timestamp()] - Initial server and event timestamp
   * @returns {z.entity.Conversation|Array<z.entity.Conversation>} Mapped conversation/s
   */
  map_conversations(payload, initial_timestamp = this.get_latest_event_timestamp()) {
<<<<<<< HEAD
    if (payload.length) {
      const conversation_ets = this.conversation_mapper.map_conversations(payload, initial_timestamp);
      conversation_ets.forEach(conversation_et => this._map_guest_status_self(conversation_et));
      return conversation_ets;
    }
=======
    const conversation_data = payload.length ? payload : [payload];

    const conversation_ets = this.conversation_mapper.map_conversations(conversation_data, initial_timestamp);
    conversation_ets.forEach((conversation_et) => this._handle_mapped_conversation(conversation_et));
>>>>>>> cfcac4b0

    return payload.length ? conversation_ets : conversation_ets[0];
  }

  _handle_mapped_conversation(conversation_et) {
    this._map_guest_status_self(conversation_et);
    conversation_et.subscribe_to_state_updates();
  }

  map_guest_status_self() {
    this.filtered_conversations().forEach(conversation_et => this._map_guest_status_self(conversation_et));

    if (this.team()) {
      this.user_repository.self().is_team_member(true);
    }
  }

  _map_guest_status_self(conversation_et) {
    if (this.team()) {
      const team_id = conversation_et.team_id;
      const is_guest = !!(team_id && this.team().id !== team_id);
      conversation_et.is_guest(is_guest);
    }
  }

  /**
   * Mark conversation as read.
   * @param {Conversation} conversation_et - Conversation to be marked as read
   * @returns {undefined} No return value
   */
  mark_as_read(conversation_et) {
    const has_unread_events = conversation_et && conversation_et.unread_event_count() !== 0;

    if (has_unread_events && !this.block_event_handling()) {
      this._update_last_read_timestamp(conversation_et);
      amplify.publish(z.event.WebApp.SYSTEM_NOTIFICATION.REMOVE_READ);
    }
  }

  /**
   * Save a conversation in the repository.
   * @param {Conversation} conversation_et - Conversation to be saved in the repository
   * @returns {Promise} Resolves when conversation was saved
   */
  save_conversation(conversation_et) {
    return this.find_conversation_by_id(conversation_et.id).catch(error => {
      if (error.type !== z.conversation.ConversationError.TYPE.NOT_FOUND) {
        throw error;
      }

      this.conversations.push(conversation_et);
      return this.save_conversation_state_in_db(conversation_et);
    });
  }

  /**
   * Persists a conversation state in the database.
   * @param {Conversation} conversation_et - Conversation of which the state should be persisted
   * @returns {Promise} Resolves when conversation was saved
   */
  save_conversation_state_in_db(conversation_et) {
    return this.conversation_service.save_conversation_state_in_db(conversation_et);
  }

  /**
   * Save conversations in the repository.
   * @param {Array<Conversation>} conversation_ets - Conversations to be saved in the repository
   * @returns {undefined} No return value
   */
  save_conversations(conversation_ets) {
    z.util.ko_array_push_all(this.conversations, conversation_ets);
  }

  /**
   * Set the notification handling state.
   *
   * @note Temporarily do not unarchive conversations when handling the notification stream
   * @param {z.event.NOTIFICATION_HANDLING_STATE} handling_state - State of the notifications stream handling
   * @returns {undefined} No return value
   */
  set_notification_handling_state(handling_state) {
    const updated_handling_state = handling_state !== z.event.NOTIFICATION_HANDLING_STATE.WEB_SOCKET;

    if (this.block_event_handling() !== updated_handling_state) {
      this.block_event_handling(updated_handling_state);
      this.sending_queue.pause(this.block_event_handling());
      this.logger.info(`Block handling of conversation events: ${this.block_event_handling()}`);
    }
  }

  /**
   * Update time offset.
   * @param {number} time_offset - Approximate time different to backend in milliseconds
   * @returns {undefined} No return value
   */
  update_time_offset(time_offset) {
    this.time_offset = time_offset;
  }

  /**
   * Update participating users in a conversation.
   *
   * @param {Conversation} conversation_et - Conversation to be updated
   * @param {boolean} [offline=false] - Should we only look for cached contacts
   * @returns {Promise} Resolves when users have been updated
   */
  update_participating_user_ets(conversation_et, offline = false) {
    return this.user_repository.get_users_by_id(conversation_et.participating_user_ids(), offline).then(user_ets => {
      conversation_et.self = this.user_repository.self();
      conversation_et.participating_user_ets(user_ets);
      return conversation_et;
    });
  }

  //##############################################################################
  // Send events
  //##############################################################################

  /**
   * Add a bot to an existing conversation.
   *
   * @param {Conversation} conversation_et - Conversation to add bot to
   * @param {string} provider_id - ID of bot provider
   * @param {string} service_id - ID of service provider
   * @returns {Promise} Resolves when bot was added
   */
  add_bot(conversation_et, provider_id, service_id) {
    return this.conversation_service.post_bots(conversation_et.id, provider_id, service_id).then(response => {
      if (response && response.event) {
        amplify.publish(z.event.WebApp.EVENT.INJECT, response.event, z.event.EventRepository.SOURCE.BACKEND_RESPONSE);
        this.logger.debug(`Successfully added bot to conversation '${conversation_et.display_name()}'`, response);
      }
    });
  }

  /**
   * Add users to an existing conversation.
   *
   * @param {Conversation} conversation_et - Conversation to add users to
   * @param {Array<string>} user_ids - IDs of users to be added to the conversation
   * @returns {Promise} Resolves when members were added
   */
  add_members(conversation_et, user_ids) {
    return this.conversation_service
      .post_members(conversation_et.id, user_ids)
      .then(response =>
        amplify.publish(z.event.WebApp.EVENT.INJECT, response, z.event.EventRepository.SOURCE.BACKEND_RESPONSE)
      )
      .catch(error_response => {
        if (error_response.label === z.service.BackendClientError.LABEL.TOO_MANY_MEMBERS) {
          amplify.publish(z.event.WebApp.WARNING.MODAL, z.ViewModel.ModalType.TOO_MANY_MEMBERS, {
            data: {
              max: z.config.MAXIMUM_CONVERSATION_SIZE,
              open_spots: Math.max(
                0,
                z.config.MAXIMUM_CONVERSATION_SIZE - (conversation_et.number_of_participants() + 1)
              ),
            },
          });
        }
      });
  }

  /**
   * Clear conversation content and archive the conversation.
   *
   * @note According to spec we archive a conversation when we clear it.
   * It will be unarchived once it is opened through search. We use the archive flag to distinguish states.
   *
   * @param {Conversation} conversation_et - Conversation to clear
   * @param {boolean} [leave_conversation=false] - Should we leave the conversation before clearing the content?
   * @returns {undefined} No return value
   */
  clear_conversation(conversation_et, leave_conversation = false) {
    const is_active_conversation = this.is_active_conversation(conversation_et);
    const next_conversation_et = this.get_next_conversation(conversation_et);

    if (leave_conversation) {
      conversation_et.status(z.conversation.ConversationStatus.PAST_MEMBER);
    }

    this._update_cleared_timestamp(conversation_et);
    this._clear_conversation(conversation_et);

    if (leave_conversation) {
      this.remove_member(conversation_et, this.user_repository.self().id);
    }

    if (is_active_conversation) {
      amplify.publish(z.event.WebApp.CONVERSATION.SHOW, next_conversation_et);
    }
  }

  /**
   * Update cleared of conversation using timestamp.
   *
   * @private
   * @param {Conversation} conversation_et - Conversation to update
   * @returns {undefined} No return value
   */
  _update_cleared_timestamp(conversation_et) {
    const timestamp = conversation_et.get_latest_timestamp(this.time_offset);

    if (timestamp && conversation_et.set_timestamp(timestamp, z.conversation.TIMESTAMP_TYPE.CLEARED)) {
      const message_content = new z.proto.Cleared(conversation_et.id, timestamp);
      const generic_message = new z.proto.GenericMessage(z.util.create_random_uuid());
      generic_message.set(z.cryptography.GENERIC_MESSAGE_TYPE.CLEARED, message_content);

      this.send_generic_message_to_conversation(this.self_conversation().id, generic_message).then(() =>
        this.logger.info(`Cleared conversation '${conversation_et.id}' on '${new Date(timestamp).toISOString()}'`)
      );
    }
  }

  /**
   * Remove bot from conversation.
   *
   * @param {Conversation} conversation_et - Conversation to remove member from
   * @param {string} bot_user_id - ID of bot to be removed from the conversation
   * @returns {Promise} Resolves when bot was removed from the conversation
   */
  remove_bot(conversation_et, bot_user_id) {
    return this.conversation_service.delete_bots(conversation_et.id, bot_user_id).then(response => {
      if (response) {
        amplify.publish(z.event.WebApp.EVENT.INJECT, response, z.event.EventRepository.SOURCE.BACKEND_RESPONSE);
        return response;
      }
    });
  }

  /**
   * Remove member from conversation.
   *
   * @param {Conversation} conversation_et - Conversation to remove member from
   * @param {string} user_id - ID of member to be removed from the conversation
   * @returns {Promise} Resolves when member was removed from the conversation
   */
  remove_member(conversation_et, user_id) {
    return this.conversation_service.delete_members(conversation_et.id, user_id).then(response => {
      if (response) {
        amplify.publish(z.event.WebApp.EVENT.INJECT, response, z.event.EventRepository.SOURCE.BACKEND_RESPONSE);
        return response;
      }
    });
  }

  /**
   * Remove participant from conversation.
   *
   * @param {Conversation} conversation_et - Conversation to remove participant from
   * @param {User} user_et - User to be removed from the conversation
   * @returns {Promise} Resolves when participant was removed from the conversation
   */
  remove_participant(conversation_et, user_et) {
    if (user_et.is_bot) {
      return this.remove_bot(conversation_et, user_et.id);
    }

    return this.remove_member(conversation_et, user_et.id);
  }

  /**
   * Rename conversation.
   *
   * @param {Conversation} conversation_et - Conversation to rename
   * @param {string} name - New conversation name
   * @returns {Promise} Resolves when conversation was renamed
   */
  rename_conversation(conversation_et, name) {
    return this.conversation_service.update_conversation_properties(conversation_et.id, name).then(response => {
      if (response) {
        amplify.publish(z.event.WebApp.EVENT.INJECT, response, z.event.EventRepository.SOURCE.BACKEND_RESPONSE);
        return response;
      }
    });
  }

  reset_session(user_id, client_id, conversation_id) {
    this.logger.info(`Resetting session with client '${client_id}' of user '${user_id}'.`);

    return this.cryptography_repository
      .delete_session(user_id, client_id)
      .then(session_id => {
        if (session_id) {
          this.logger.info(`Deleted session with client '${client_id}' of user '${user_id}'.`);
        } else {
          this.logger.warn('No local session found to delete.');
        }

        return this.send_session_reset(user_id, client_id, conversation_id);
      })
      .catch(error => {
        this.logger.warn(
          `Failed to reset session for client '${client_id}' of user '${user_id}': ${error.message}`,
          error
        );
        throw error;
      });
  }

  /**
   * Send a specific GIF to a conversation.
   *
   * @param {Conversation} conversation_et - Conversation to send message in
   * @param {string} url - URL of giphy image
   * @param {string} tag - tag tag used for gif search
   * @returns {Promise} Resolves when the gif was posted
   */
  send_gif(conversation_et, url, tag) {
    if (!tag) {
      tag = z.l10n.text(z.string.extensions_giphy_random);
    }

    return z.util.load_url_blob(url).then(blob => {
      this.send_text(z.l10n.text(z.string.extensions_giphy_message, tag), conversation_et);
      return this.upload_images(conversation_et, [blob]);
    });
  }

  /**
   * Team member was removed.
   * @param {string} team_id - ID of team that member was removed from
   * @param {string} user_id - ID of leaving user
   * @returns {undefined} No return value
   */
  team_member_leave(team_id, user_id) {
    this.conversations()
      .filter(conversation_et => conversation_et.team_id === team_id && !conversation_et.removed_from_conversation())
      .forEach(conversation_et => {
        if (conversation_et.participating_user_ids().includes(user_id)) {
          const member_leave_event = z.conversation.EventBuilder.build_team_member_leave(
            conversation_et,
            user_id,
            this.time_offset
          );
          amplify.publish(z.event.WebApp.EVENT.INJECT, member_leave_event);
        }
      });
  }

  /**
   * Toggle a conversation between silence and notify.
   * @param {Conversation} conversation_et - Conversation to rename
   * @returns {Promise} Resolves when the muted stated was toggled
   */
  toggle_silence_conversation(conversation_et) {
    if (!conversation_et) {
      return Promise.reject(
        new z.conversation.ConversationError(z.conversation.ConversationError.TYPE.CONVERSATION_NOT_FOUND)
      );
    }

    const payload = {
      otr_muted: !conversation_et.is_muted(),
      otr_muted_ref: new Date(conversation_et.get_latest_timestamp(this.time_offset)).toISOString(),
    };

    return this.conversation_service
      .update_member_properties(conversation_et.id, payload)
      .then(() => {
        const response = {
          data: payload,
        };

        this._on_member_update(conversation_et, response);
        this.logger.info(
          `Toggle silence to '${payload.otr_muted}' for conversation '${conversation_et.id}' on '${payload.otr_muted_ref}'`
        );
        return response;
      })
      .catch(error => {
        const reject_error = new Error(`Conversation '${conversation_et.id}' could not be muted: ${error.code}`);
        this.logger.warn(reject_error.message, error);
        throw reject_error;
      });
  }

  /**
   * Archive a conversation.
   *
   * @param {Conversation} conversation_et - Conversation to rename
   * @returns {Promise} Resolves when the conversation was archived
   */
  archive_conversation(conversation_et) {
    return this._toggle_archive_conversation(conversation_et, true, 'archiving');
  }

  /**
   * Un-archive a conversation.
   *
   * @param {Conversation} conversation_et - Conversation to unarchive
   * @param {string} trigger - Trigger for unarchive
   * @returns {Promise} Resolves when the conversation was unarchived
   */
  unarchive_conversation(conversation_et, trigger = 'unknown') {
    return this._toggle_archive_conversation(conversation_et, false, trigger);
  }

  _toggle_archive_conversation(conversation_et, new_archive_state, trigger) {
    if (!conversation_et) {
      return Promise.reject(
        new z.conversation.ConversationError(z.conversation.ConversationError.TYPE.CONVERSATION_NOT_FOUND)
      );
    }

    const archive_timestamp = conversation_et.get_latest_timestamp(this.time_offset);
    const no_state_change = conversation_et.is_archived() === new_archive_state;
    const no_timestamp_change = conversation_et.archived_timestamp() === archive_timestamp;
    if (no_state_change && no_timestamp_change) {
      return Promise.reject(new z.conversation.ConversationError(z.conversation.ConversationError.TYPE.NO_CHANGES));
    }

    const payload = {
      otr_archived: new_archive_state,
      otr_archived_ref: new Date(archive_timestamp).toISOString(),
    };

    this.logger.info(`Conversation '${conversation_et.id}' archive state change triggered by '${trigger}'`);
    return this.conversation_service
      .update_member_properties(conversation_et.id, payload)
      .catch(error => {
        this.logger.error(
          `Failed to change conversation '${conversation_et.id}' archived state to '${new_archive_state}': ${error.code}`
        );
        if (error.code !== z.service.BackendClientError.STATUS_CODE.NOT_FOUND) {
          throw error;
        }
      })
      .then(() => {
        this._on_member_update(conversation_et, {data: payload});
        this.logger.info(
          `Update conversation '${conversation_et.id}' archive state to '${new_archive_state}' on '${payload.otr_archived_ref}'`
        );
      });
  }

  _check_changed_conversations() {
    Object.keys(this.conversations_with_new_events).forEach(conversation_id => {
      if (this.conversations_with_new_events.hasOwnProperty(conversation_id)) {
        const conversation_et = this.conversations_with_new_events[conversation_id];
        if (conversation_et.should_unarchive()) {
          this.unarchive_conversation(conversation_et, 'event from notification stream');
        }
      }
    });

    this.conversations_with_new_events = {};
  }

  /**
   * Clears conversation content from view and the database.
   *
   * @private
   * @param {Conversation} conversation_et - Conversation entity to delete
   * @param {number} [timestamp] - Optional timestamps for which messages to remove
   * @returns {undefined} No return value
   */
  _clear_conversation(conversation_et, timestamp) {
    this._delete_messages(conversation_et, timestamp);

    if (conversation_et.removed_from_conversation()) {
      this.conversation_service.delete_conversation_from_db(conversation_et.id);
      this.delete_conversation(conversation_et.id);
    }
  }

  /**
   * Update last read of conversation using timestamp.
   *
   * @private
   * @param {Conversation} conversation_et - Conversation to update
   * @returns {undefined} No return value
   */
  _update_last_read_timestamp(conversation_et) {
    const timestamp = conversation_et.get_latest_timestamp(this.time_offset);

    if (timestamp && conversation_et.set_timestamp(timestamp, z.conversation.TIMESTAMP_TYPE.LAST_READ)) {
      const message_content = new z.proto.LastRead(conversation_et.id, conversation_et.last_read_timestamp());
      const generic_message = new z.proto.GenericMessage(z.util.create_random_uuid());
      generic_message.set(z.cryptography.GENERIC_MESSAGE_TYPE.LAST_READ, message_content);

      this.send_generic_message_to_conversation(this.self_conversation().id, generic_message)
        .then(() => {
          this.logger.info(
            `Marked conversation '${conversation_et.id}' as read on '${new Date(timestamp).toISOString()}'`
          );
        })
        .catch(error => {
          this.logger.error(`Error (${error.label}): ${error.message}`);
          const raygun_error = new Error('Failed to update last read timestamp');
          Raygun.send(raygun_error, {label: error.label, message: error.message});
        });
    }
  }

  //##############################################################################
  // Send encrypted events
  //##############################################################################

  send_asset_remotedata(conversation_et, file, message_id) {
    let generic_message;

    return this.get_message_in_conversation_by_id(conversation_et, message_id)
      .then(message_et => {
        const asset_et = message_et.get_first_asset();

        asset_et.uploaded_on_this_client(true);
        return this.asset_service.upload_asset(file, null, function(xhr) {
          xhr.upload.onprogress = event => asset_et.upload_progress(Math.round(event.loaded / event.total * 100));
          asset_et.upload_cancel = () => xhr.abort();
        });
      })
      .then(asset => {
        generic_message = new z.proto.GenericMessage(message_id);
        generic_message.set(z.cryptography.GENERIC_MESSAGE_TYPE.ASSET, asset);

        if (conversation_et.ephemeral_timer()) {
          generic_message = this._wrap_in_ephemeral_message(generic_message, conversation_et.ephemeral_timer());
        }

        return this.send_generic_message_to_conversation(conversation_et.id, generic_message);
      })
      .then(payload => {
        const {uploaded: asset_data} = conversation_et.ephemeral_timer()
          ? generic_message.ephemeral.asset
          : generic_message.asset;

        const data = {
          key: asset_data.asset_id,
          otr_key: asset_data.otr_key,
          sha256: asset_data.sha256,
          token: asset_data.asset_token,
        };

        const asset_add_event = z.conversation.EventBuilder.build_asset_add(conversation_et, data, this.time_offset);

        asset_add_event.id = message_id;
        asset_add_event.time = payload.time;

        return this._on_asset_upload_complete(conversation_et, asset_add_event);
      });
  }

  /**
   * Send asset metadata message to specified conversation.
   *
   * @param {Conversation} conversation_et - Conversation that should receive the file
   * @param {File} file - File to send
   * @returns {Promise} Resolves when the asset metadata was sent
   */
  send_asset_metadata(conversation_et, file) {
    return z.assets.AssetMetaDataBuilder
      .build_metadata(file)
      .catch(error => {
        this.logger.warn(
          `Couldn't render asset preview from metadata. Asset might be corrupt: ${error.message}`,
          error
        );
        return undefined;
      })
      .then(metadata => {
        const asset = new z.proto.Asset();

        if (z.assets.AssetMetaDataBuilder.is_audio(file)) {
          asset.set('original', new z.proto.Asset.Original(file.type, file.size, file.name, null, null, metadata));
        } else if (z.assets.AssetMetaDataBuilder.is_video(file)) {
          asset.set('original', new z.proto.Asset.Original(file.type, file.size, file.name, null, metadata));
        } else if (z.assets.AssetMetaDataBuilder.is_image(file)) {
          asset.set('original', new z.proto.Asset.Original(file.type, file.size, file.name, metadata));
        } else {
          asset.set('original', new z.proto.Asset.Original(file.type, file.size, file.name));
        }

        return asset;
      })
      .then(asset => {
        let generic_message = new z.proto.GenericMessage(z.util.create_random_uuid());
        generic_message.set(z.cryptography.GENERIC_MESSAGE_TYPE.ASSET, asset);

        if (conversation_et.ephemeral_timer()) {
          generic_message = this._wrap_in_ephemeral_message(generic_message, conversation_et.ephemeral_timer());
        }

        return this._send_and_inject_generic_message(conversation_et, generic_message);
      })
      .catch(error => {
        this.logger.warn(
          `Failed to upload metadata for asset in conversation '${conversation_et.id}': ${error.message}`,
          error
        );

        if (error.type === z.conversation.ConversationError.TYPE.DEGRADED_CONVERSATION_CANCELLATION) {
          throw error;
        }
      });
  }

  /**
   * Send asset preview message to specified conversation.
   *
   * @param {Conversation} conversation_et - Conversation that should receive the preview
   * @param {File} file - File to generate preview from
   * @param {string} message_id - Message ID of the message to generate a preview for
   * @returns {Promise} Resolves when the asset preview was sent
   */
  send_asset_preview(conversation_et, file, message_id) {
    return poster(file)
      .then(image_blob => {
        if (!image_blob) {
          throw Error('No image available');
        }

        return this.asset_service.upload_asset(image_blob).then(uploaded_image_asset => {
          const asset = new z.proto.Asset();
          asset.set(
            'preview',
            new z.proto.Asset.Preview(image_blob.type, image_blob.size, uploaded_image_asset.uploaded)
          );

          const generic_message = new z.proto.GenericMessage(message_id);
          generic_message.set(z.cryptography.GENERIC_MESSAGE_TYPE.ASSET, asset);

          return this._send_and_inject_generic_message(conversation_et, generic_message);
        });
      })
      .catch(error => {
        this.logger.warn(
          `No preview for asset '${message_id}' in conversation '${conversation_et.id}' uploaded `,
          error
        );
      });
  }

  /**
   * Send asset upload failed message to specified conversation.
   *
   * @param {Conversation} conversation_et - Conversation that should receive the file
   * @param {string} nonce - ID of the metadata message
   * @param {z.assets.AssetUploadFailedReason} [reason=z.assets.AssetUploadFailedReason.FAILED] - Cause for the failed upload (optional)
   * @returns {Promise} Resolves when the asset failure was sent
   */
  send_asset_upload_failed(conversation_et, nonce, reason = z.assets.AssetUploadFailedReason.FAILED) {
    const reason_proto =
      reason === z.assets.AssetUploadFailedReason.CANCELLED
        ? z.proto.Asset.NotUploaded.CANCELLED
        : z.proto.Asset.NotUploaded.FAILED;
    const asset = new z.proto.Asset();
    asset.set('not_uploaded', reason_proto);

    const generic_message = new z.proto.GenericMessage(nonce);
    generic_message.set(z.cryptography.GENERIC_MESSAGE_TYPE.ASSET, asset);

    return this._send_and_inject_generic_message(conversation_et, generic_message);
  }

  /**
   * Send confirmation for a content message in specified conversation.
   *
   * @param {Conversation} conversation_et - Conversation that content message was received in
   * @param {Message} message_et - Message for which to acknowledge receipt
   * @returns {undefined} No return value
   */
  send_confirmation_status(conversation_et, message_et) {
    const other_user_in_one2one = !message_et.user().is_me && conversation_et.is_one2one();
    const within_threshold =
      message_et.timestamp() >= Date.now() - ConversationRepository.CONFIG.CONFIRMATION_THRESHOLD;

    if (other_user_in_one2one && within_threshold && z.event.EventTypeHandling.CONFIRM.includes(message_et.type)) {
      const generic_message = new z.proto.GenericMessage(z.util.create_random_uuid());
      generic_message.set(
        z.cryptography.GENERIC_MESSAGE_TYPE.CONFIRMATION,
        new z.proto.Confirmation(message_et.id, z.proto.Confirmation.Type.DELIVERED)
      );

      this.sending_queue.push(() => {
        return this.create_recipients(conversation_et.id, true, [message_et.user().id]).then(recipients => {
          return this._send_generic_message(
            conversation_et.id,
            generic_message,
            recipients,
            [message_et.user().id],
            false
          );
        });
      });
    }
  }

  /**
   * Send call message in specified conversation.
   *
   * @param {Conversation} conversation_et - Conversation to send call message to
   * @param {CallMessage} call_message_et - Content for call message
   * @param {Object} recipients - Contains the intended receiving users and clients
   * @param {Array<string>|boolean} precondition_option - Optional level that backend checks for missing clients
   * @returns {Promise} Resolves when the confirmation was sent
   */
  send_e_call(conversation_et, call_message_et, recipients, precondition_option) {
    const generic_message = new z.proto.GenericMessage(z.util.create_random_uuid());
    generic_message.set(
      z.cryptography.GENERIC_MESSAGE_TYPE.CALLING,
      new z.proto.Calling(call_message_et.to_content_string())
    );

    return this.sending_queue
      .push(() => {
        const recipients_promise = recipients
          ? Promise.resolve(recipients)
          : this.create_recipients(conversation_et.id, false);

        return recipients_promise.then(_recipients =>
          this._send_generic_message(conversation_et.id, generic_message, _recipients, precondition_option)
        );
      })
      .then(() => {
        const initiating_call_message = [
          z.calling.enum.CALL_MESSAGE_TYPE.GROUP_START,
          z.calling.enum.CALL_MESSAGE_TYPE.SETUP,
        ];

        if (initiating_call_message.includes(call_message_et.type)) {
          return this._track_completed_media_action(conversation_et, generic_message, call_message_et);
        }
      })
      .catch(error => {
        if (error.type !== z.conversation.ConversationError.TYPE.DEGRADED_CONVERSATION_CANCELLATION) {
          throw error;
        }

        amplify.publish(z.event.WebApp.CALL.STATE.DELETE, conversation_et.id);
      });
  }

  /**
   * Sends image asset in specified conversation using v3 api.
   *
   * @param {Conversation} conversation_et - Conversation to send image in
   * @param {File|Blob} image - Image
   * @returns {Promise} Resolves when the image was sent
   */
  send_image_asset(conversation_et, image) {
    return this.asset_service
      .upload_image_asset(image)
      .then(asset => {
        let generic_message = new z.proto.GenericMessage(z.util.create_random_uuid());
        generic_message.set(z.cryptography.GENERIC_MESSAGE_TYPE.ASSET, asset);

        if (conversation_et.ephemeral_timer()) {
          generic_message = this._wrap_in_ephemeral_message(generic_message, conversation_et.ephemeral_timer());
        }

        return this._send_and_inject_generic_message(conversation_et, generic_message);
      })
      .catch(error => {
        this.logger.error(`Failed to upload otr asset for conversation ${conversation_et.id}: ${error.message}`, error);
        throw error;
      });
  }

  /**
   * Send knock in specified conversation.
   * @param {Conversation} conversation_et - Conversation to send knock in
   * @returns {Promise} Resolves after sending the knock
   */
  send_knock(conversation_et) {
    let generic_message = new z.proto.GenericMessage(z.util.create_random_uuid());
    generic_message.set(z.cryptography.GENERIC_MESSAGE_TYPE.KNOCK, new z.proto.Knock(false));

    if (conversation_et.ephemeral_timer()) {
      generic_message = this._wrap_in_ephemeral_message(generic_message, conversation_et.ephemeral_timer());
    }

    return this._send_and_inject_generic_message(conversation_et, generic_message).catch(error => {
      if (error.type !== z.conversation.ConversationError.TYPE.DEGRADED_CONVERSATION_CANCELLATION) {
        this.logger.error(`Error while sending knock: ${error.message}`, error);
        throw error;
      }
    });
  }

  /**
   * Send link preview in specified conversation.
   *
   * @param {string} message - Plain text message that possibly contains link
   * @param {Conversation} conversation_et - Conversation that should receive the message
   * @param {z.proto.GenericMessage} generic_message - GenericMessage of containing text or edited message
   * @returns {Promise} Resolves after sending the message
   */
  send_link_preview(message, conversation_et, generic_message) {
    const message_id = generic_message.message_id;

    return this.link_repository
      .get_link_preview_from_string(message)
      .then(link_preview => {
        if (link_preview) {
          switch (generic_message.content) {
            case z.cryptography.GENERIC_MESSAGE_TYPE.EPHEMERAL:
              generic_message.ephemeral.text.link_preview.push(link_preview);
              break;
            case z.cryptography.GENERIC_MESSAGE_TYPE.EDITED:
              generic_message.edited.text.link_preview.push(link_preview);
              break;
            case z.cryptography.GENERIC_MESSAGE_TYPE.TEXT:
              generic_message.text.link_preview.push(link_preview);
              break;
            default:
              break;
          }

          return this.get_message_in_conversation_by_id(conversation_et, message_id);
        }
        this.logger.debug(
          `No link in or preview for message '${message_id}' in conversation '${conversation_et.id}' found`
        );
      })
      .then(message_et => {
        if (message_et) {
          const asset_et = message_et.get_first_asset();
          if (asset_et.text === message) {
            this.logger.debug(
              `Sending link preview for message '${message_id}' in conversation '${conversation_et.id}'`
            );
            return this._send_and_inject_generic_message(conversation_et, generic_message);
          }
          this.logger.debug(
            `Skipped sending link preview for changed message '${message_id}' in conversation '${conversation_et.id}'`
          );
        }
      })
      .catch(error => {
        if (error.type !== z.conversation.ConversationError.TYPE.MESSAGE_NOT_FOUND) {
          throw error;
        }
        this.logger.debug(
          `Skipped sending link preview for changed message '${message_id}' in conversation '${conversation_et.id}'`
        );
      });
  }

  /**
   * Send location message in specified conversation.
   *
   * @param {Conversation} conversation_et - Conversation that should receive the message
   * @param {number} longitude - Longitude of the location
   * @param {number} latitude - Latitude of the location
   * @param {string} name - Name of the location
   * @param {number} zoom - Zoom factor for the map (Google Maps)
   * @returns {Promise} Resolves after sending the location
   */
  send_location(conversation_et, longitude, latitude, name, zoom) {
    const generic_message = new z.proto.GenericMessage(z.util.create_random_uuid());
    generic_message.set(
      z.cryptography.GENERIC_MESSAGE_TYPE.LOCATION,
      new z.proto.Location(longitude, latitude, name, zoom)
    );
    return this.send_generic_message_to_conversation(conversation_et.id, generic_message);
  }

  /**
   * Send edited message in specified conversation.
   *
   * @param {string} message - Edited plain text message
   * @param {Message} original_message_et - Original message entity
   * @param {Conversation} conversation_et - Conversation entity
   * @returns {Promise} Resolves after sending the message
   */
  send_message_edit(message, original_message_et, conversation_et) {
    if (original_message_et.get_first_asset().text === message) {
      return Promise.reject(new Error('Edited message equals original message'));
    }

    const generic_message = new z.proto.GenericMessage(z.util.create_random_uuid());
    generic_message.set(
      z.cryptography.GENERIC_MESSAGE_TYPE.EDITED,
      new z.proto.MessageEdit(original_message_et.id, new z.proto.Text(message))
    );

    return this._send_and_inject_generic_message(conversation_et, generic_message, false)
      .then(() => {
        this._track_edit_message(conversation_et, original_message_et);
        if (z.util.Environment.desktop) {
          return this.send_link_preview(message, conversation_et, generic_message);
        }
      })
      .catch(error => {
        if (error.type !== z.conversation.ConversationError.TYPE.DEGRADED_CONVERSATION_CANCELLATION) {
          this.logger.error(`Error while editing message: ${error.message}`, error);
          throw error;
        }
      });
  }

  /**
   * Toggle like status of message.
   *
   * @param {Conversation} conversation_et - Conversation entity
   * @param {Message} message_et - Message to react to
   * @param {boolean} button - Source of toggle
   * @returns {undefined} No return value
   */
  toggle_like(conversation_et, message_et, button) {
    if (!conversation_et.removed_from_conversation()) {
      const reaction = message_et.is_liked() ? z.message.ReactionType.NONE : z.message.ReactionType.LIKE;
      message_et.is_liked(!message_et.is_liked());

      window.setTimeout(() => {
        this.send_reaction(conversation_et, message_et, reaction);
        this._track_reaction(conversation_et, message_et, reaction, button);
      }, 100);
    }
  }

  /**
   * Send reaction to a content message in specified conversation.
   * @param {Conversation} conversation_et - Conversation to send reaction in
   * @param {Message} message_et - Message to react to
   * @param {z.message.ReactionType} reaction - Reaction
   * @returns {Promise} Resolves after sending the reaction
   */
  send_reaction(conversation_et, message_et, reaction) {
    const generic_message = new z.proto.GenericMessage(z.util.create_random_uuid());
    generic_message.set(z.cryptography.GENERIC_MESSAGE_TYPE.REACTION, new z.proto.Reaction(reaction, message_et.id));

    return this._send_and_inject_generic_message(conversation_et, generic_message);
  }

  /**
   * Sending a message to the remote end of a session reset.
   *
   * @note When we reset a session then we must inform the remote client about this action. It sends a ProtocolBuffer message
   *  (which will not be rendered in the view)  to the remote client. This message only needs to be sent to the affected
   *  remote client, therefore we force the message sending.
   *
   * @param {string} user_id - User ID
   * @param {string} client_id - Client ID
   * @param {string} conversation_id - Conversation ID
   * @returns {Promise} Resolves after sending the session reset
   */
  send_session_reset(user_id, client_id, conversation_id) {
    const generic_message = new z.proto.GenericMessage(z.util.create_random_uuid());
    generic_message.set(z.cryptography.GENERIC_MESSAGE_TYPE.CLIENT_ACTION, z.proto.ClientAction.RESET_SESSION);

    const recipients = {};
    recipients[user_id] = [client_id];

    return this._send_generic_message(conversation_id, generic_message, recipients, true)
      .then(response => {
        this.logger.info(`Sent info about session reset to client '${client_id}' of user '${user_id}'`);
        return response;
      })
      .catch(error => {
        this.logger.error(`Sending conversation reset failed: ${error.message}`, error);
        throw error;
      });
  }

  /**
   * Send text message in specified conversation.
   *
   * @param {string} message - Plain text message
   * @param {Conversation} conversation_et - Conversation that should receive the message
   * @returns {Promise} Resolves after sending the message
   */
  send_text(message, conversation_et) {
    let generic_message = new z.proto.GenericMessage(z.util.create_random_uuid());
    generic_message.set(z.cryptography.GENERIC_MESSAGE_TYPE.TEXT, new z.proto.Text(message));

    if (conversation_et.ephemeral_timer()) {
      generic_message = this._wrap_in_ephemeral_message(generic_message, conversation_et.ephemeral_timer());
    }

    return this._send_and_inject_generic_message(conversation_et, generic_message).then(() => generic_message);
  }

  /**
   * Send text message with link preview in specified conversation.
   *
   * @param {string} message - Plain text message
   * @param {Conversation} conversation_et - Conversation that should receive the message
   * @returns {Promise} Resolves after sending the message
   */
  send_text_with_link_preview(message, conversation_et) {
    return this.send_text(message, conversation_et)
      .then(generic_message => {
        if (z.util.Environment.desktop) {
          return this.send_link_preview(message, conversation_et, generic_message);
        }
      })
      .catch(error => {
        if (error.type !== z.conversation.ConversationError.TYPE.DEGRADED_CONVERSATION_CANCELLATION) {
          this.logger.error(`Error while sending text message: ${error.message}`, error);
          throw error;
        }
      });
  }

  /**
   * Map a function to recipients.
   *
   * @private
   * @param {Object} recipients - User client map
   * @param {Function} client_fn - Function to be executed on clients first
   * @param {Function} user_fn - Function to be executed on users at the end
   * @returns {Array} Function array
   */
  _map_recipients(recipients, client_fn, user_fn) {
    const result = [];
    const user_ids = Object.keys(recipients);

    user_ids.forEach(user_id => {
      if (recipients.hasOwnProperty(user_id)) {
        const client_ids = recipients[user_id];

        if (_.isFunction(client_fn)) {
          client_ids.forEach(client_id => result.push(client_fn(user_id, client_id)));
        }

        if (_.isFunction(user_fn)) {
          result.push(user_fn(user_id));
        }
      }
    });

    return result;
  }

  /**
   * Wraps generic message in ephemeral message.
   *
   * @param {z.proto.GenericMessage} generic_message - Message to be wrapped
   * @param {number} millis - Expire time in milliseconds
   * @returns {z.proto.Message} New proto message
   */
  _wrap_in_ephemeral_message(generic_message, millis) {
    const ephemeral = new z.proto.Ephemeral();
    ephemeral.set('expire_after_millis', millis);
    ephemeral.set(generic_message.content, generic_message[generic_message.content]);

    generic_message = new z.proto.GenericMessage(generic_message.message_id);
    generic_message.set(z.cryptography.GENERIC_MESSAGE_TYPE.EPHEMERAL, ephemeral);
    return generic_message;
  }

  //##############################################################################
  // Send Generic Messages
  //##############################################################################

  /**
   * Create a user client map for a given conversation.
   *
   * @param {string} conversation_id - Conversation ID
   * @param {boolean} [skip_own_clients=false] - True, if other own clients should be skipped (to not sync messages on own clients)
   * @param {Array<string>} user_ids - Optionally the intended recipient users
   * @returns {Promise} Resolves with a user client map
   */
  create_recipients(conversation_id, skip_own_clients = false, user_ids) {
    return this.get_all_users_in_conversation(conversation_id).then(user_ets => {
      const recipients = {};

      for (const user_et of user_ets) {
        if (!(skip_own_clients && user_et.is_me)) {
          if (user_ids && user_ids.includes(user_et.id)) {
            continue;
          }

          recipients[user_et.id] = user_et.devices().map(client_et => client_et.id);
        }
      }

      return recipients;
    });
  }

  send_generic_message_to_conversation(conversation_id, generic_message) {
    return this.sending_queue.push(() => {
      const skip_own_clients = generic_message.content === z.cryptography.GENERIC_MESSAGE_TYPE.EPHEMERAL;

      return this.create_recipients(conversation_id, skip_own_clients).then(recipients => {
        const precondition_option = skip_own_clients ? Object.keys(recipients) : undefined;
        return this._send_generic_message(conversation_id, generic_message, recipients, precondition_option);
      });
    });
  }

  _send_and_inject_generic_message(conversation_et, generic_message, sync_timestamp = true) {
    return Promise.resolve()
      .then(() => {
        if (conversation_et.removed_from_conversation()) {
          throw new Error('Cannot send message to conversation you are not part of');
        }

        const optimistic_event = z.conversation.EventBuilder.build_message_add(conversation_et, this.time_offset);
        return this.cryptography_repository.cryptography_mapper.map_generic_message(generic_message, optimistic_event);
      })
      .then(message_mapped => {
        if (z.event.EventTypeHandling.STORE.includes(message_mapped.type)) {
          return this.conversation_service.save_event(message_mapped);
        }

        return message_mapped;
      })
      .then(message_stored => {
        if (generic_message.content === z.cryptography.GENERIC_MESSAGE_TYPE.KNOCK) {
          amplify.publish(z.event.WebApp.AUDIO.PLAY, z.audio.AudioType.OUTGOING_PING);
        }

        this.on_conversation_event(message_stored, z.event.EventRepository.SOURCE.INJECTED);

        return this.send_generic_message_to_conversation(conversation_et.id, generic_message)
          .then(payload => {
            this._track_completed_media_action(conversation_et, generic_message);

            const backend_iso_date = sync_timestamp ? payload.time : '';
            return this._update_message_as_sent(conversation_et, message_stored, backend_iso_date);
          })
          .then(() => message_stored);
      });
  }

  /**
   * Update message as sent in db and view.
   *
   * @param {Conversation} conversation_et - Conversation entity
   * @param {Object} event_json - Event object
   * @param {string} iso_date - If defined it will update event timestamp
   * @returns {Promise} Resolves when sent status was updated
   */
  _update_message_as_sent(conversation_et, event_json, iso_date) {
    return this.get_message_in_conversation_by_id(conversation_et, event_json.id)
      .then(message_et => {
        const changes = {
          status: z.message.StatusType.SENT,
        };
        message_et.status(z.message.StatusType.SENT);

        if (iso_date) {
          changes.time = iso_date;

          const timestamp = new Date(iso_date).getTime();
          if (!_.isNaN(timestamp)) {
            message_et.timestamp(timestamp);
            conversation_et.update_timestamp_server(timestamp, true);
            conversation_et.update_timestamps(message_et);
          }
        }

        if (z.event.EventTypeHandling.STORE.includes(message_et.type) || message_et.has_asset_image()) {
          return this.conversation_service.update_message_in_db(message_et, changes);
        }
      })
      .catch(error => {
        if (error.type !== z.conversation.ConversationError.TYPE.MESSAGE_NOT_FOUND) {
          throw error;
        }
      });
  }

  /**
   * Send encrypted external message
   *
   * @param {string} conversation_id - Conversation ID
   * @param {z.proto.GenericMessage} generic_message - Generic message to be sent as external message
   * @param {Object} recipients - Optional object containing recipient users and their clients
   * @param {Array<string>|boolean} precondition_option - Optional level that backend checks for missing clients
   * @param {boolean} [native_push=true] - Optional if message should enforce native push
   * @returns {Promise} Resolves after sending the external message
   */
  _send_external_generic_message(
    conversation_id,
    generic_message,
    recipients,
    precondition_option,
    native_push = true
  ) {
    this.logger.info(`Sending external message of type '${generic_message.content}'`, generic_message);

    return z.assets.AssetCrypto
      .encrypt_aes_asset(generic_message.toArrayBuffer())
      .then(({key_bytes, sha256, cipher_text}) => {
        const generic_message_external = new z.proto.GenericMessage(z.util.create_random_uuid());
        generic_message_external.set(
          'external',
          new z.proto.External(new Uint8Array(key_bytes), new Uint8Array(sha256))
        );

        return this.cryptography_repository
          .encrypt_generic_message(recipients, generic_message_external)
          .then(payload => {
            payload.data = z.util.array_to_base64(cipher_text);
            payload.native_push = native_push;
            return this._send_encrypted_message(conversation_id, generic_message, payload, precondition_option);
          });
      })
      .catch(error => {
        this.logger.info('Failed sending external message', error);
        throw error;
      });
  }

  /**
   * Sends a generic message to a conversation.
   *
   * @private
   * @param {string} conversation_id - Conversation ID
   * @param {z.proto.GenericMessage} generic_message - Protobuf message to be encrypted and send
   * @param {Object} recipients - Optional object containing recipient users and their clients
   * @param {Array<string>|boolean} precondition_option - Optional level that backend checks for missing clients
   * @param {boolean} [native_push=true] - Optional if message should enforce native push
   * @returns {Promise} Resolves when the message was sent
   */
  _send_generic_message(conversation_id, generic_message, recipients, precondition_option, native_push = true) {
    return this._should_send_as_external(conversation_id, generic_message)
      .then(send_as_external => {
        if (send_as_external) {
          return this._send_external_generic_message(
            conversation_id,
            generic_message,
            recipients,
            precondition_option,
            native_push
          );
        }

        return this.cryptography_repository.encrypt_generic_message(recipients, generic_message).then(payload => {
          payload.native_push = native_push;
          return this._send_encrypted_message(conversation_id, generic_message, payload, precondition_option);
        });
      })
      .catch(error => {
        if (error.code === z.service.BackendClientError.STATUS_CODE.REQUEST_TOO_LARGE) {
          return this._send_external_generic_message(
            conversation_id,
            generic_message,
            recipients,
            precondition_option,
            native_push
          );
        }

        throw error;
      });
  }

  /**
   * Sends otr message to a conversation.
   *
   * @private
   * @note Options for the precondition check on missing clients are:
   *   'false' - all clients, 'Array<String>' - only clients of listed users, 'true' - force sending
   *
   * @param {string} conversation_id - Conversation ID
   * @param {z.proto.GenericMessage} generic_message - Protobuf message to be encrypted and send
   * @param {Object} payload - Payload
   * @param {Array<string>|boolean} precondition_option - Level that backend checks for missing clients
   * @returns {Promise} Promise that resolves after sending the encrypted message
   */
  _send_encrypted_message(conversation_id, generic_message, payload, precondition_option = false) {
    this.logger.info(
      `Sending encrypted '${generic_message.content}' message to conversation '${conversation_id}'`,
      payload
    );

    return this._grant_outgoing_message(conversation_id, generic_message)
      .then(() => this.conversation_service.post_encrypted_message(conversation_id, payload, precondition_option))
      .then(response => {
        this._handle_client_mismatch(conversation_id, response);
        return response;
      })
      .catch(error => {
        if (error.label === z.service.BackendClientError.LABEL.UNKNOWN_CLIENT) {
          this.client_repository.remove_local_client();
        }

        if (!error.missing) {
          throw error;
        }

        let updated_payload;
        return this._handle_client_mismatch(conversation_id, error, generic_message, payload)
          .then(payload_with_missing_clients => {
            updated_payload = payload_with_missing_clients;
            return this._grant_outgoing_message(conversation_id, generic_message, Object.keys(error.missing));
          })
          .then(() => {
            this.logger.info(
              `Sending updated encrypted '${generic_message.content}' message to conversation '${conversation_id}'`,
              updated_payload
            );
            return this.conversation_service.post_encrypted_message(conversation_id, updated_payload, true);
          });
      });
  }

  _grant_outgoing_message(conversation_id, generic_message, user_ids) {
    if (['cleared', 'confirmation', 'deleted', 'lastRead'].includes(generic_message.content)) {
      return Promise.resolve();
    }

    const consent_type =
      generic_message.content === z.cryptography.GENERIC_MESSAGE_TYPE.CALLING
        ? z.ViewModel.MODAL_CONSENT_TYPE.OUTGOING_CALL
        : z.ViewModel.MODAL_CONSENT_TYPE.MESSAGE;
    return this.grant_message(conversation_id, consent_type, user_ids);
  }

  grant_message(conversation_id, consent_type, user_ids) {
    return this.get_conversation_by_id(conversation_id).then(conversation_et => {
      const conversation_degraded =
        conversation_et.verification_state() === z.conversation.ConversationVerificationState.DEGRADED;

      if (!conversation_degraded) {
        return false;
      }

      return new Promise((resolve, reject) => {
        let send_anyway = false;

        if (!user_ids) {
          user_ids = conversation_et.get_users_with_unverified_clients().map(user_et => user_et.id);
        }

        return this.user_repository.get_users_by_id(user_ids).then(user_ets => {
          amplify.publish(z.event.WebApp.WARNING.MODAL, z.ViewModel.ModalType.NEW_DEVICE, {
            action() {
              send_anyway = true;
              conversation_et.verification_state(z.conversation.ConversationVerificationState.UNVERIFIED);

              resolve(true);
            },
            close() {
              if (!send_anyway) {
                reject(
                  new z.conversation.ConversationError(
                    z.conversation.ConversationError.TYPE.DEGRADED_CONVERSATION_CANCELLATION
                  )
                );
              }
            },
            data: {
              consent_type: consent_type,
              user_ets: user_ets,
            },
          });
        });
      });
    });
  }

  /**
   * Estimate whether message should be send as type external.
   *
   * @private
   * @param {string} conversation_id - Conversation ID
   * @param {z.proto.GenericMessage} generic_message - Generic message that will be send
   * @returns {boolean} Is payload likely to be too big so that we switch to type external?
   */
  _should_send_as_external(conversation_id, generic_message) {
    return this.get_conversation_by_id(conversation_id).then(conversation_et => {
      const estimated_number_of_clients = conversation_et.number_of_participants() * 4;
      const message_in_bytes = new Uint8Array(generic_message.toArrayBuffer()).length;
      const estimated_payload_in_bytes = estimated_number_of_clients * message_in_bytes;

      return estimated_payload_in_bytes / 1024 > 200;
    });
  }

  /**
   * Post images to a conversation.
   *
   * @param {Conversation} conversation_et - Conversation to post the images
   * @param {Array|FileList} images - Images
   * @returns {undefined} No return value
   */
  upload_images(conversation_et, images) {
    if (this._can_upload_assets_to_conversation(conversation_et)) {
      [...images].forEach(image => this.send_image_asset(conversation_et, image));
    }
  }

  /**
   * Post files to a conversation.
   *
   * @param {Conversation} conversation_et - Conversation to post the files
   * @param {Array|FileList} files - files
   * @returns {undefined} No return value
   */
  upload_files(conversation_et, files) {
    if (this._can_upload_assets_to_conversation(conversation_et)) {
      [...files].forEach(file => this.upload_file(conversation_et, file));
    }
  }

  /**
   * Post file to a conversation using v3
   *
   * @param {Conversation} conversation_et - Conversation to post the file
   * @param {Object} file - File object
   * @returns {Promise} Resolves when file was uploaded
   */
  upload_file(conversation_et, file) {
    let message_id;

    const upload_started = Date.now();
    const tracking_data = {
      size_bytes: file.size,
      size_mb: z.util.bucket_values(file.size / 1024 / 1024, [0, 5, 10, 15, 20, 25]),
      type: z.util.get_file_extension(file.name),
    };
    const conversation_type = z.tracking.helpers.get_conversation_type(conversation_et);
    amplify.publish(
      z.event.WebApp.ANALYTICS.EVENT,
      z.tracking.EventName.FILE.UPLOAD_INITIATED,
      $.extend(tracking_data, {conversation_type})
    );

    return this.send_asset_metadata(conversation_et, file)
      .then(({id}) => {
        message_id = id;
        return this.send_asset_preview(conversation_et, file, message_id);
      })
      .then(() => this.send_asset_remotedata(conversation_et, file, message_id))
      .then(() => {
        const upload_duration = (Date.now() - upload_started) / 1000;

        this.logger.info(`Finished to upload asset for conversation'${conversation_et.id} in ${upload_duration}`);
        amplify.publish(
          z.event.WebApp.ANALYTICS.EVENT,
          z.tracking.EventName.FILE.UPLOAD_SUCCESSFUL,
          $.extend(tracking_data, {time: upload_duration})
        );
      })
      .catch(error => {
        if (error.type === z.conversation.ConversationError.TYPE.DEGRADED_CONVERSATION_CANCELLATION) {
          throw error;
        }

        amplify.publish(z.event.WebApp.ANALYTICS.EVENT, z.tracking.EventName.FILE.UPLOAD_FAILED, tracking_data);
        this.logger.error(`Failed to upload asset for conversation '${conversation_et.id}': ${error.message}`, error);
        return this.get_message_in_conversation_by_id(conversation_et, message_id).then(message_et => {
          this.send_asset_upload_failed(conversation_et, message_et.id);
          return this.update_message_as_upload_failed(message_et);
        });
      });
  }

  /**
   * Delete message for everyone.
   *
   * @param {Conversation} conversation_et - Conversation to delete message from
   * @param {Message} message_et - Message to delete
   * @param {Array<string>|boolean} [precondition_option] - Optional level that backend checks for missing clients
   * @returns {Promise} Resolves when message was deleted
   */
  delete_message_everyone(conversation_et, message_et, precondition_option) {
    return Promise.resolve()
      .then(() => {
        if (!message_et.user().is_me && !message_et.ephemeral_expires()) {
          throw new z.conversation.ConversationError(z.conversation.ConversationError.TYPE.WRONG_USER);
        }

        const generic_message = new z.proto.GenericMessage(z.util.create_random_uuid());
        generic_message.set(z.cryptography.GENERIC_MESSAGE_TYPE.DELETED, new z.proto.MessageDelete(message_et.id));

        return this.sending_queue.push(() => {
          return this.create_recipients(conversation_et.id, false, precondition_option).then(recipients =>
            this._send_generic_message(conversation_et.id, generic_message, recipients, precondition_option)
          );
        });
      })
      .then(() => this._track_delete_message(conversation_et, message_et, z.tracking.attribute.DeleteType.EVERYWHERE))
      .then(() => {
        amplify.publish(z.event.WebApp.CONVERSATION.MESSAGE.REMOVED, message_et.id);
        return this._delete_message_by_id(conversation_et, message_et.id);
      })
      .catch(error => {
        this.logger.info(
          `Failed to send delete message for everyone with id '${message_et.id}' for conversation '${conversation_et.id}'`,
          error
        );
        throw error;
      });
  }

  /**
   * Delete message on your own clients.
   *
   * @param {Conversation} conversation_et - Conversation to delete message from
   * @param {Message} message_et - Message to delete
   * @returns {Promise} Resolves when message was deleted
   */
  delete_message(conversation_et, message_et) {
    return Promise.resolve()
      .then(() => {
        const generic_message = new z.proto.GenericMessage(z.util.create_random_uuid());
        generic_message.set(
          z.cryptography.GENERIC_MESSAGE_TYPE.HIDDEN,
          new z.proto.MessageHide(conversation_et.id, message_et.id)
        );

        return this.send_generic_message_to_conversation(this.self_conversation().id, generic_message);
      })
      .then(() => this._track_delete_message(conversation_et, message_et, z.tracking.attribute.DeleteType.LOCAL))
      .then(() => {
        amplify.publish(z.event.WebApp.CONVERSATION.MESSAGE.REMOVED, message_et.id);
        return this._delete_message_by_id(conversation_et, message_et.id);
      })
      .catch(error => {
        this.logger.info(
          `Failed to send delete message with id '${message_et.id}' for conversation '${conversation_et.id}'`,
          error
        );
        throw error;
      });
  }

  /**
   * Check the remaining lifetime for a given ephemeral message.
   * @param {Message} message_et - Message to check
   * @returns {undefined} No return value
   */
  check_ephemeral_timer(message_et) {
    switch (message_et.ephemeral_status()) {
      case z.message.EphemeralStatusType.TIMED_OUT:
        this.timeout_ephemeral_message(message_et);
        break;
      case z.message.EphemeralStatusType.ACTIVE:
        message_et.start_ephemeral_timer();
        break;
      case z.message.EphemeralStatusType.INACTIVE:
        message_et.start_ephemeral_timer();
        this.conversation_service.update_message_in_db(message_et, {
          ephemeral_expires: message_et.ephemeral_expires(),
          ephemeral_started: message_et.ephemeral_started(),
        });
        break;
      default:
        this.logger.warn(`Ephemeral message of unsupported type: ${message_et.type}`);
    }
  }

  timeout_ephemeral_message(message_et) {
    if (!message_et.is_expired()) {
      this.get_conversation_by_id(message_et.conversation_id).then(conversation_et => {
        if (message_et.user().is_me) {
          switch (false) {
            case !message_et.has_asset_text():
              return this._obfuscate_text_message(conversation_et, message_et.id);
            case !message_et.is_ping():
              return this._obfuscate_ping_message(conversation_et, message_et.id);
            case !message_et.has_asset():
              return this._obfuscate_asset_message(conversation_et, message_et.id);
            case !message_et.has_asset_image():
              return this._obfuscate_image_message(conversation_et, message_et.id);
            default:
              return this.logger.warn(`Ephemeral message of unsupported type: ${message_et.type}`);
          }
        }

        if (conversation_et.is_group()) {
          const user_ids = _.union([this.user_repository.self().id], [message_et.from]);
          return this.delete_message_everyone(conversation_et, message_et, user_ids);
        }

        return this.delete_message_everyone(conversation_et, message_et);
      });
    }
  }

  _obfuscate_asset_message(conversation_et, message_id) {
    return this.get_message_in_conversation_by_id(conversation_et, message_id)
      .then(message_et => {
        const asset = message_et.get_first_asset();
        message_et.ephemeral_expires(true);

        return this.conversation_service.update_message_in_db(message_et, {
          data: {
            content_type: asset.file_type,
            info: {
              nonce: message_et.nonce,
            },
            meta: {},
          },
          ephemeral_expires: true,
        });
      })
      .then(() => {
        this.logger.info(`Obfuscated asset message '${message_id}'`);
      });
  }

  _obfuscate_image_message(conversation_et, message_id) {
    return this.get_message_in_conversation_by_id(conversation_et, message_id)
      .then(message_et => {
        const asset = message_et.get_first_asset();
        message_et.ephemeral_expires(true);

        return this.conversation_service.update_message_in_db(message_et, {
          data: {
            info: {
              height: asset.height,
              nonce: message_et.nonce,
              tag: 'medium',
              width: asset.width,
            },
          },
          ephemeral_expires: true,
        });
      })
      .then(() => {
        this.logger.info(`Obfuscated image message '${message_id}'`);
      });
  }

  _obfuscate_text_message(conversation_et, message_id) {
    return this.get_message_in_conversation_by_id(conversation_et, message_id)
      .then(message_et => {
        const asset = message_et.get_first_asset();
        const obfuscated_asset = new z.entity.Text(message_et.id);
        const obfuscated_previews = asset.previews().map(link_preview => {
          link_preview.obfuscate();
          const article = new z.proto.Article(link_preview.url, link_preview.title); // deprecated format
          return new z.proto.LinkPreview(link_preview.url, 0, article, link_preview.url, link_preview.title).encode64();
        });

        obfuscated_asset.text = z.util.StringUtil.obfuscate(asset.text);
        obfuscated_asset.previews(asset.previews());

        message_et.assets([obfuscated_asset]);
        message_et.ephemeral_expires(true);

        return this.conversation_service.update_message_in_db(message_et, {
          data: {
            content: obfuscated_asset.text,
            nonce: obfuscated_asset.id,
            previews: obfuscated_previews,
          },
          ephemeral_expires: true,
        });
      })
      .then(() => {
        this.logger.info(`Obfuscated text message '${message_id}'`);
      });
  }

  _obfuscate_ping_message(conversation_et, message_id) {
    return this.get_message_in_conversation_by_id(conversation_et, message_id)
      .then(message_et => {
        message_et.ephemeral_expires(true);
        return this.conversation_service.update_message_in_db(message_et, {ephemeral_expires: true});
      })
      .then(() => {
        this.logger.info(`Obfuscated ping message '${message_id}'`);
      });
  }

  /**
   * Can user upload assets to conversation.
   * @param {Conversation} conversation_et - Conversation to check
   * @returns {boolean} Can assets be uploaded
   */
  _can_upload_assets_to_conversation(conversation_et) {
    if (!conversation_et || conversation_et.is_request() || conversation_et.removed_from_conversation()) {
      return false;
    }

    if (conversation_et.is_one2one() && !conversation_et.connection().is_connected) {
      return false;
    }

    return true;
  }

  /**
   * Count number of pending uploads
   * @returns {number} Number of pending uploads
   */
  get_number_of_pending_uploads() {
    return this.conversations().reduce(
      (sum, conversation_et) => sum + conversation_et.get_number_of_pending_uploads(),
      0
    );
  }

  //##############################################################################
  // Event callbacks
  //##############################################################################

  /**
   * Listener for incoming events.
   *
   * @param {Object} event_json - JSON data for event
   * @param {z.event.EventRepository.SOURCE} source - Source of event
   * @returns {Promise} Resolves when event was handled
   */
  on_conversation_event(event_json, source = z.event.EventRepository.SOURCE.STREAM) {
    if (!event_json) {
      return Promise.reject(new Error('Conversation Repository Event Handling: Event missing'));
    }

    const {conversation: conversation_id, type} = event_json;
    this.logger.info(`»» Conversation Event: '${type}' (Source: ${source})`, {event_json: JSON.stringify(event_json), event_object: event_json});

    // Handle conversation create event separately
    if (type === z.event.Backend.CONVERSATION.CREATE) {
      return this._on_create(event_json);
    }

    // Check if conversation was archived
    let previously_archived;
    return this.get_conversation_by_id(conversation_id)
      .then(conversation_et => {
        previously_archived = conversation_et.is_archived();

        const is_backend_timestamp = source !== z.event.EventRepository.SOURCE.INJECTED;
        conversation_et.update_timestamp_server(event_json.time, is_backend_timestamp);

        switch (type) {
          case z.event.Backend.CONVERSATION.MEMBER_JOIN:
            return this._on_member_join(conversation_et, event_json);
          case z.event.Backend.CONVERSATION.MEMBER_LEAVE:
          case z.event.Client.CONVERSATION.TEAM_MEMBER_LEAVE:
            return this._on_member_leave(conversation_et, event_json);
          case z.event.Backend.CONVERSATION.MEMBER_UPDATE:
            return this._on_member_update(conversation_et, event_json);
          case z.event.Backend.CONVERSATION.RENAME:
            return this._on_rename(conversation_et, event_json);
          case z.event.Client.CONVERSATION.ASSET_ADD:
            return this._on_asset_add(conversation_et, event_json);
          case z.event.Client.CONVERSATION.CONFIRMATION:
            return this._on_confirmation(conversation_et, event_json);
          case z.event.Client.CONVERSATION.MESSAGE_ADD:
            return this._on_message_add(conversation_et, event_json);
          case z.event.Client.CONVERSATION.MESSAGE_DELETE:
            return this._on_message_deleted(conversation_et, event_json);
          case z.event.Client.CONVERSATION.MESSAGE_HIDDEN:
            return this._on_message_hidden(event_json);
          case z.event.Client.CONVERSATION.REACTION:
            return this._on_reaction(conversation_et, event_json);
          default:
            return this._on_add_event(conversation_et, event_json);
        }
      })
      .then((return_value = {}) => {
        const {conversation_et, message_et} = return_value;

        if (conversation_et) {
          const event_from_web_socket = source === z.event.EventRepository.SOURCE.WEB_SOCKET;
          const event_from_stream = source === z.event.EventRepository.SOURCE.STREAM;

          if (message_et) {
            const is_remote_event = event_from_stream || event_from_web_socket;

            if (is_remote_event) {
              this.send_confirmation_status(conversation_et, message_et);
            }

            if (!event_from_stream) {
              amplify.publish(z.event.WebApp.SYSTEM_NOTIFICATION.NOTIFY, conversation_et, message_et);
            }
          }

          // Check if event needs to be un-archived
          if (previously_archived) {
            // Add to check for unarchive at the end of stream handling
            if (event_from_stream) {
              return (this.conversations_with_new_events[conversation_et.id] = conversation_et);
            }

            if (event_from_web_socket && conversation_et.should_unarchive()) {
              return this.unarchive_conversation(conversation_et, 'event from WebSocket');
            }
          }
        }
      });
  }

  /**
   * Add missed events message to conversations.
   * @returns {undefined} No return value
   */
  on_missed_events() {
    this.filtered_conversations()
      .filter(conversation_et => !conversation_et.removed_from_conversation())
      .forEach(conversation_et => {
        const missed_event = z.conversation.EventBuilder.build_missed(conversation_et, this.time_offset);
        amplify.publish(z.event.WebApp.EVENT.INJECT, missed_event);
      });
  }

  /**
   * Push to receiving queue.
   * @param {Object} event_json - JSON data for event
   * @param {z.event.EventRepository.SOURCE} source - Source of event
   * @returns {undefined} No return value
   */
  push_to_receiving_queue(event_json, source) {
    this.receiving_queue
      .push(() => this.on_conversation_event(event_json, source))
      .then(() => {
        if (this.init_promise) {
          const event_from_stream = source === z.event.EventRepository.SOURCE.STREAM;
          if (event_from_stream) {
            this.init_handled = this.init_handled + 1;
            if (this.init_handled % 5 === 0 || this.init_handled < 5) {
              const progress = this.init_handled / this.init_total * 20 + 75;
              amplify.publish(z.event.WebApp.APP.UPDATE_PROGRESS, progress, z.string.init_events_progress, [
                this.init_handled,
                this.init_total,
              ]);
            }
          }

          if (!this.receiving_queue.get_length() || !event_from_stream) {
            this.init_promise.resolve_fn();
            this.init_promise = undefined;
          }
        }
      })
      .catch(error => {
        if (this.init_promise) {
          this.init_promise.reject_fn(error);
          this.init_promise = undefined;
        } else {
          throw error;
        }
      });
  }

  /**
   * A message or ping received in a conversation.
   *
   * @private
   * @param {Conversation} conversation_et - Conversation to add the event to
   * @param {Object} event_json - JSON data of 'conversation.message-add' or 'conversation.knock' event
   * @returns {Promise} Resolves when event was handled
   */
  _on_add_event(conversation_et, event_json) {
    return this._add_event_to_conversation(event_json, conversation_et).then(message_et => ({
      conversation_et: conversation_et,
      message_et: message_et,
    }));
  }

  /**
   * An asset was uploaded.
   *
   * @private
   * @param {Conversation} conversation_et - Conversation to add the event to
   * @param {Object} event_json - JSON data of 'conversation.asset-upload-complete' event
   * @returns {Promise} Resolves when the event was handled
   */
  _on_asset_upload_complete(conversation_et, event_json) {
    return this.get_message_in_conversation_by_id(conversation_et, event_json.id)
      .then(message_et => this.update_message_as_upload_complete(conversation_et, message_et, event_json))
      .catch(error => {
        if (error.type !== z.conversation.ConversationError.TYPE.MESSAGE_NOT_FOUND) {
          throw error;
        }

        this.logger.error(`Upload complete: Could not find message with id '${event_json.id}'`, event_json);
      });
  }

  /**
   * Received confirmation of message.
   *
   * @private
   * @param {Conversation} conversation_et - Conversation entity that a message was reacted upon in
   * @param {Object} event_json - JSON data of 'conversation.confirmation' event
   * @returns {Promise} Resolves when the event was handled
   */
  _on_confirmation(conversation_et, event_json) {
    const event_data = event_json.data;

    return this.get_message_in_conversation_by_id(conversation_et, event_data.message_id)
      .then(message_et => {
        const was_updated = message_et.update_status(event_data.status);

        if (was_updated) {
          return this.conversation_service.update_message_in_db(message_et, {status: message_et.status()});
        }
      })
      .catch(error => {
        if (error.type !== z.conversation.ConversationError.TYPE.MESSAGE_NOT_FOUND) {
          this.logger.info(
            `Failed to handle status update of a message in conversation '${conversation_et.id}'`,
            error
          );
          throw error;
        }
      });
  }

  /**
   * A conversation was created.
   *
   * @private
   * @param {Object} event_json - JSON data of 'conversation.create' event
   * @returns {Promise} Resolves when the event was handled
   */
  _on_create(event_json) {
    return this.find_conversation_by_id(event_json.conversation)
      .catch(error => {
        if (error.type !== z.conversation.ConversationError.TYPE.NOT_FOUND) {
          throw error;
        }

<<<<<<< HEAD
        const event_timestamp = new Date(event_json.time).getTime();
        return this.map_conversations(
          event_json,
          _.isNaN(event_timestamp) ? this.get_latest_event_timestamp() : event_timestamp
        );
=======
        const {data: event_data, time} = event_json;
        const event_timestamp = new Date(time).getTime();
        const initial_timestamp = _.isNaN(event_timestamp) ? this.get_latest_event_timestamp() : event_timestamp;
        return this.map_conversations(event_data, initial_timestamp);
>>>>>>> cfcac4b0
      })
      .then(conversation_et => this.update_participating_user_ets(conversation_et))
      .then(conversation_et => this.save_conversation(conversation_et))
      .then(conversation_et => this._prepare_conversation_create_notification(conversation_et));
  }

  /**
   * User were added to a group conversation.
   *
   * @private
   * @param {Conversation} conversation_et - Conversation to add users to
   * @param {Object} event_json - JSON data of 'conversation.member-join' event
   * @returns {Promise} Resolves when the event was handled
   */
  _on_member_join(conversation_et, event_json) {
    // Ignore if we join a 1to1 conversation (accept a connection request)
    const connection_et = this.user_repository.get_connection_by_conversation_id(conversation_et.id);
    if (connection_et && connection_et.status() === z.user.ConnectionStatus.PENDING) {
      return Promise.resolve();
    }

    const event_data = event_json.data;

    event_data.user_ids.forEach(user_id => {
      if (user_id !== this.user_repository.self().id && !conversation_et.participating_user_ids().includes(user_id)) {
        conversation_et.participating_user_ids.push(user_id);
      }
    });

    // Self user joins again
    const self_user_rejoins = event_data.user_ids.includes(this.user_repository.self().id);
    if (self_user_rejoins) {
      conversation_et.status(z.conversation.ConversationStatus.CURRENT_MEMBER);
    }

    return this.update_participating_user_ets(conversation_et)
      .then(() => this._add_event_to_conversation(event_json, conversation_et))
      .then(message_et => {
        this.verification_state_handler.on_member_joined(conversation_et, event_data.user_ids);
        return {conversation_et: conversation_et, message_et: message_et};
      });
  }

  /**
   * Members of a group conversation were removed or left.
   *
   * @private
   * @param {Conversation} conversation_et - Conversation to remove users from
   * @param {Object} event_json - JSON data of 'conversation.member-leave' event
   * @returns {Promise} Resolves when the event was handled
   */
  _on_member_leave(conversation_et, event_json) {
    const self_user_id = this.user_repository.self().id;
    const {data: event_data, from} = event_json;

    const is_from_self = from === self_user_id;
    const removes_self = event_data.user_ids.includes(self_user_id);
    const self_leaving_cleared_conversation = is_from_self && removes_self && conversation_et.is_cleared();

    if (removes_self) {
      conversation_et.status(z.conversation.ConversationStatus.PAST_MEMBER);

      if (conversation_et.call()) {
        amplify.publish(
          z.event.WebApp.CALL.STATE.LEAVE,
          conversation_et.id,
          z.calling.enum.TERMINATION_REASON.MEMBER_LEAVE
        );
      }
    }

    if (!self_leaving_cleared_conversation) {
      return this._add_event_to_conversation(event_json, conversation_et)
        .then(message_et => {
          message_et
            .user_ets()
            .filter(user_et => !user_et.is_me)
            .forEach(user_et => {
              conversation_et.participating_user_ids.remove(user_et.id);

              if (conversation_et.call()) {
                amplify.publish(z.event.WebApp.CALL.STATE.PARTICIPANT_LEFT, conversation_et.id, user_et.id);
              }
            });

          return this.update_participating_user_ets(conversation_et).then(() => message_et);
        })
        .then(message_et => {
          this.verification_state_handler.on_member_left(conversation_et);

          if (is_from_self && conversation_et.removed_from_conversation()) {
            this.archive_conversation(conversation_et);
          }

          return {conversation_et: conversation_et, message_et: message_et};
        });
    }
  }

  /**
   * Membership properties for a conversation were updated.
   *
   * @private
   * @param {Conversation} conversation_et - Conversation entity that will be updated
   * @param {Object} event_json - JSON data of 'conversation.member-update' event
   * @returns {Promise} Resolves when the event was handled
   */
  _on_member_update(conversation_et, event_json) {
    const is_active_conversation = this.is_active_conversation(conversation_et);
    const next_conversation_et = is_active_conversation ? this.get_next_conversation(conversation_et) : undefined;
    const previously_archived = conversation_et.is_archived();

    this.conversation_mapper.update_self_status(conversation_et, event_json.data);

    if (previously_archived && !conversation_et.is_archived()) {
      return this._fetch_users_and_events(conversation_et);
    }

    if (conversation_et.is_cleared()) {
      this._clear_conversation(conversation_et, conversation_et.cleared_timestamp());
    }

    if (is_active_conversation && (conversation_et.is_archived() || conversation_et.is_cleared())) {
      amplify.publish(z.event.WebApp.CONVERSATION.SHOW, next_conversation_et);
    }
  }

  /**
   * A text message received in a conversation.
   *
   * @private
   * @param {Conversation} conversation_et - Conversation to add the event to
   * @param {Object} event_json - JSON data of 'conversation.message-add'
   * @returns {Promise} Resolves when the event was handled
   */
  _on_message_add(conversation_et, event_json) {
    return Promise.resolve()
      .then(() => {
        const event_data = event_json.data;

        if (event_data.replacing_message_id) {
          return this._update_edited_message(conversation_et, event_json);
        }

        if (event_data.previews.length) {
          return this._update_link_preview(conversation_et, event_json);
        }

        return event_json;
      })
      .then(updated_event_json => {
        if (updated_event_json) {
          return this._on_add_event(conversation_et, updated_event_json);
        }
      })
      .catch(error => {
        if (error.type !== z.conversation.ConversationError.TYPE.MESSAGE_NOT_FOUND) {
          throw error;
        }
      });
  }

  /**
   * An asset received in a conversation.
   *
   * @private
   * @param {Conversation} conversation_et - Conversation to add the event to
   * @param {Object} event_json - JSON data of 'conversation.asset-add'
   * @returns {Promise} Resolves when the event was handled
   */
  _on_asset_add(conversation_et, event_json) {
    const {data: event_data, id: event_id} = event_json;

    return this.conversation_service
      .load_event_from_db(conversation_et.id, event_id)
      .then(stored_event => {
        if (stored_event) {
          // Ignore redundant event
          if (_.isEqual(stored_event, event_json)) {
            return;
          }

          if (event_data.status === z.assets.AssetTransferState.UPLOAD_FAILED) {
            const from_self = event_json.from === this.user_repository.self().id;
            const upload_failed = event_data.reason === z.assets.AssetUploadFailedReason.FAILED;

            if (from_self && upload_failed) {
              return this.conversation_service.update_asset_as_failed_in_db(
                stored_event.primary_key,
                event_data.reason
              );
            }

            return this._delete_message_by_id(conversation_et, event_json.id).then(() => undefined);
          }

          // only event data is relevant for updating
          const updated_event = $.extend(true, stored_event, {
            data: event_data,
          });

          return this.conversation_service.update_event(updated_event);
        }

        return this.conversation_service.save_event(event_json);
      })
      .then(event => {
        if (event) {
          conversation_et.remove_message_by_id(event_json.id);

          return this._on_add_event(conversation_et, event).then(({message_et}) => {
            const first_asset = message_et.get_first_asset();
            if (first_asset.is_image() || first_asset.status() === z.assets.AssetTransferState.UPLOADED) {
              return {conversation_et: conversation_et, message_et: message_et};
            }
          });
        }
      });
  }

  /**
   * A hide message received in a conversation.
   *
   * @private
   * @param {Conversation} conversation_et - Conversation to add the event to
   * @param {Object} event_json - JSON data of 'conversation.message-delete'
   * @returns {Promise} Resolves when the event was handled
   */
  _on_message_deleted(conversation_et, event_json) {
    const {data: event_data, from, id: event_id, time} = event_json;

    return this.get_message_in_conversation_by_id(conversation_et, event_data.message_id)
      .then(message_to_delete_et => {
        if (message_to_delete_et.ephemeral_expires()) {
          return;
        }

        const is_same_sender = from === message_to_delete_et.from;
        if (!is_same_sender) {
          throw new z.conversation.ConversationError(z.conversation.ConversationError.TYPE.WRONG_USER);
        }

        const is_from_self = from === this.user_repository.self().id;
        if (!is_from_self) {
          return this._add_delete_message(conversation_et.id, event_id, time, message_to_delete_et);
        }
      })
      .then(() => {
        amplify.publish(z.event.WebApp.CONVERSATION.MESSAGE.REMOVED, event_data.message_id);
        return this._delete_message_by_id(conversation_et, event_data.message_id);
      })
      .catch(error => {
        if (error.type !== z.conversation.ConversationError.TYPE.MESSAGE_NOT_FOUND) {
          this.logger.info(`Failed to delete message for conversation '${conversation_et.id}'`, error);
          throw error;
        }
      });
  }

  /**
   * A hide message received in a conversation.
   *
   * @private
   * @param {Object} event_json - JSON data of 'conversation.message-hidden'
   * @returns {Promise} Resolves when the event was handled
   */
  _on_message_hidden(event_json) {
    const {data: event_data, from} = event_json;

    const is_from_self = from === this.user_repository.self().id;
    if (!is_from_self) {
      return Promise.reject(new z.conversation.ConversationError(z.conversation.ConversationError.TYPE.WRONG_USER));
    }

    return this.get_conversation_by_id(event_data.conversation_id)
      .then(conversation_et => {
        amplify.publish(z.event.WebApp.CONVERSATION.MESSAGE.REMOVED, event_data.message_id);
        return this._delete_message_by_id(conversation_et, event_data.message_id);
      })
      .catch(error => {
        this.logger.info(
          `Failed to delete message '${event_data.message_id}' for conversation '${event_data.conversation_id}'`,
          error
        );
        throw error;
      });
  }

  /**
   * Someone reacted to a message.
   *
   * @private
   * @param {Conversation} conversation_et - Conversation entity that a message was reacted upon in
   * @param {Object} event_json - JSON data of 'conversation.reaction' event
   * @returns {Promise} Resolves when the event was handled
   */
  _on_reaction(conversation_et, event_json) {
    const event_data = event_json.data;

    return this.get_message_in_conversation_by_id(conversation_et, event_data.message_id)
      .then(message_et => {
        if (!message_et || !message_et.is_content()) {
          const type = message_et ? message_et.type : 'unknown';

          this.logger.error(
            `Message '${event_data.message_id}' in conversation '${conversation_et.id}' is of reactable type '${type}'`,
            message_et
          );
          throw new z.conversation.ConversationError(z.conversation.ConversationError.TYPE.WRONG_TYPE);
        }

        const changes = message_et.update_reactions(event_json);
        if (changes) {
          this.logger.debug(
            `Updating reactions to message '${event_data.message_id}' in conversation '${conversation_et.id}'`,
            event_json
          );

          return this._update_user_ets(message_et).then(updated_message_et => {
            this.conversation_service.update_message_in_db(updated_message_et, changes, conversation_et.id);
            return this._prepare_reaction_notification(conversation_et, updated_message_et, event_json);
          });
        }
      })
      .catch(error => {
        if (error.type !== z.conversation.ConversationError.TYPE.MESSAGE_NOT_FOUND) {
          this.logger.error(
            `Failed to handle reaction to message '${event_data.message_id}' in conversation '${conversation_et.id}'`,
            {error, event: event_json}
          );
          throw error;
        }
      });
  }

  /**
   * A conversation was renamed.
   *
   * @private
   * @param {Conversation} conversation_et - Conversation entity that will be renamed
   * @param {Object} event_json - JSON data of 'conversation.rename' event
   * @returns {Promise} Resolves when the event was handled
   */
  _on_rename(conversation_et, event_json) {
    return this._add_event_to_conversation(event_json, conversation_et).then(message_et => {
      this.conversation_mapper.update_properties(conversation_et, event_json.data);
      return {conversation_et: conversation_et, message_et: message_et};
    });
  }

  //##############################################################################
  // Private
  //##############################################################################

  /**
   * Convert a JSON event into an entity and add it to a given conversation.
   *
   * @private
   * @param {Object} json - Event data
   * @param {Conversation} conversation_et - Conversation entity the event will be added to
   * @returns {Promise} Promise that resolves with the message entity for the event
   */
  _add_event_to_conversation(json, conversation_et) {
    return this._update_user_ets(this.event_mapper.map_json_event(json, conversation_et, true)).then(message_et => {
      if (conversation_et) {
        conversation_et.add_message(message_et);
      }

      return message_et;
    });
  }

  /**
   * Convert multiple JSON events into entities and add them to a given conversation.
   *
   * @private
   * @param {Array} events - Event data
   * @param {Conversation} conversation_et - Conversation entity the events will be added to
   * @param {boolean} [prepend=true] - Should existing messages be prepended
   * @returns {Promise} Resolves with an array of mapped messages
   */
  _add_events_to_conversation(events, conversation_et, prepend = true) {
    return Promise.resolve()
      .then(() => {
        const message_ets = this.event_mapper.map_json_events(events, conversation_et, true);
        return Promise.all(message_ets.map(message_et => this._update_user_ets(message_et)));
      })
      .then(message_ets => {
        if (prepend && conversation_et.messages().length) {
          conversation_et.prepend_messages(message_ets);
        } else {
          conversation_et.add_messages(message_ets);
        }

        return message_ets;
      });
  }

  /**
   * Fetch all unread events and users of a conversation.
   *
   * @private
   * @param {Conversation} conversation_et - Conversation fetch events and users for
   * @returns {undefined} No return value
   */
  _fetch_users_and_events(conversation_et) {
    if (!conversation_et.is_loaded() && !conversation_et.is_pending()) {
      this.update_participating_user_ets(conversation_et);
      this._get_unread_events(conversation_et);
    }
  }

  /**
   * Forward the 'conversation.create' event to the SystemNotification repository for browser and audio notifications.
   *
   * @private
   * @param {Conversation} conversation_et - Conversation that was created
   * @returns {Promise} Resolves when the notification was prepared
   */
  _prepare_conversation_create_notification(conversation_et) {
    return this.user_repository.get_user_by_id(conversation_et.creator).then(user_et => {
      const message_et = new z.entity.MemberMessage();
      message_et.user(user_et);
      message_et.member_message_type = z.message.SystemMessageType.CONVERSATION_CREATE;
      return {conversation_et: conversation_et, message_et: message_et};
    });
  }

  /**
   * Forward the reaction event to the SystemNotification repository for browser and audio notifications.
   *
   * @private
   * @param {Conversation} conversation_et - Conversation that event was received in
   * @param {Message} message_et - Message that has been reacted upon
   * @param {Object} event_json -] JSON data of received reaction event
   * @returns {Promise} Resolves when the notification was prepared
   */
  _prepare_reaction_notification(conversation_et, message_et, event_json) {
    const {data: event_data, from} = event_json;

    if (event_data.reaction && message_et.from === this.user_repository.self().id) {
      return this.user_repository.get_user_by_id(from).then(user_et => {
        const reaction_message_et = new z.entity.Message(message_et.id, z.message.SuperType.REACTION);
        reaction_message_et.user(user_et);
        reaction_message_et.reaction = event_data.reaction;
        return {conversation_et: conversation_et, message_et: reaction_message_et};
      });
    }

    return Promise.resolve({conversation_et: conversation_et});
  }

  /**
   * Updates the user entities that are part of a message.
   *
   * @private
   * @param {Message} message_et - Message to be updated
   * @returns {Promise} Resolves when users have been update
   */
  _update_user_ets(message_et) {
    return this.user_repository.get_user_by_id(message_et.from).then(user_et => {
      message_et.user(user_et);

      if (message_et.is_member() || message_et.user_ets) {
        return this.user_repository.get_users_by_id(message_et.user_ids()).then(user_ets => {
          message_et.user_ets(user_ets);
          return message_et;
        });
      }

      if (message_et.reactions) {
        const user_ids = Object.keys(message_et.reactions());

        message_et.reactions_user_ets.removeAll();
        if (user_ids.length) {
          return this.user_repository.get_users_by_id(user_ids).then(user_ets => {
            message_et.reactions_user_ets(user_ets);
            return message_et;
          });
        }
      }

      if (message_et.has_asset_text()) {
        message_et.assets().forEach(asset_et => {
          if (asset_et.is_text()) {
            asset_et.theme_color = message_et.user().accent_color();
          }
        });
      }

      return message_et;
    });
  }

  /**
   * Cancel asset upload.
   * @param {Message} message_et - Message on which the cancel was initiated
   * @returns {undefined} No return value
   */
  cancel_asset_upload(message_et) {
    this.send_asset_upload_failed(
      this.active_conversation(),
      message_et.id,
      z.assets.AssetUploadFailedReason.CANCELLED
    );
  }

  /**
   * Handle client mismatch response from backend.
   *
   * @note As part of 412 or general response when sending encrypted message
   * @param {string} conversation_id - ID of conversation message was sent int
   * @param {Object} client_mismatch - Client mismatch object containing client user maps for deleted, missing and obsolete clients
   * @param {z.proto.GenericMessage} [generic_message] - GenericMessage that was sent
   * @param {Object} [payload] - Initial payload resulting in a 412
   * @returns {Promise} Resolve when mistmatch was handled
   */
  _handle_client_mismatch(conversation_id, client_mismatch, generic_message, payload) {
    return Promise.resolve()
      .then(() => {
        return this._handle_client_mismatch_redundant(client_mismatch.redundant, payload, conversation_id);
      })
      .then(updated_payload => {
        return this._handle_client_mismatch_deleted(client_mismatch.deleted, updated_payload);
      })
      .then(updated_payload => {
        return this._handle_client_mismatch_missing(client_mismatch.missing, updated_payload, generic_message);
      });
  }

  /**
   * Handle the deleted client mismatch.
   *
   * @note Contains clients of which the backend is sure that they should not be recipient of a message and verified they no longer exist.
   * @private
   *
   * @param {Object} recipients - User client map containing redundant clients
   * @param {Object} payload - Optional payload of the failed request
   * @returns {Promise} Resolves with the updated payload
   */
  _handle_client_mismatch_deleted(recipients, payload) {
    if (_.isEmpty(recipients)) {
      return Promise.resolve(payload);
    }
    this.logger.debug(`Message contains deleted clients of '${Object.keys(recipients).length}' users`, recipients);

    const _remove_deleted_client = (user_id, client_id) => {
      if (payload) {
        delete payload.recipients[user_id][client_id];
      }
      return this.user_repository.remove_client_from_user(user_id, client_id);
    };

    const _remove_deleted_user = user_id => {
      if (payload && !Object.keys(payload.recipients[user_id]).length) {
        delete payload.recipients[user_id];
      }
    };

    return Promise.all(this._map_recipients(recipients, _remove_deleted_client, _remove_deleted_user)).then(() => {
      this.verification_state_handler.on_client_removed(Object.keys(recipients));
      return payload;
    });
  }

  /**
   * Handle the missing client mismatch.
   *
   * @private
   * @param {Object} recipients - User client map containing redundant clients
   * @param {Object} payload - Optional payload of the failed request
   * @param {z.proto.GenericMessage} generic_message - Protobuffer message to be sent
   * @returns {Promise} Resolves with the updated payload
   */
  _handle_client_mismatch_missing(recipients, payload, generic_message) {
    if (!payload || _.isEmpty(recipients)) {
      return Promise.resolve(payload);
    }
    this.logger.debug(`Message is missing clients of '${Object.keys(recipients).length}' users`, recipients);

    return this.cryptography_repository
      .encrypt_generic_message(recipients, generic_message, payload)
      .then(updated_payload => {
        payload = updated_payload;

        const _add_missing_client = (user_id, client_id) => {
          return this.user_repository.add_client_to_user(user_id, new z.client.Client({id: client_id}));
        };

        return Promise.all(this._map_recipients(recipients, _add_missing_client));
      })
      .then(() => {
        this.verification_state_handler.on_client_add(Object.keys(recipients));
        return payload;
      });
  }

  /**
   * Handle the redundant client mismatch.

   * @note Contains clients of which the backend is sure that they should not be recipient of a message but cannot say whether they exist.
   *   Normally only contains clients of users no longer participating in a conversation.
   *   Sometimes clients of the self user are listed. Thus we cannot remove the payload for all the clients of a user without checking.
   * @private
   *
   * @param {Object} recipients - User client map containing redundant clients
   * @param {Object} payload - Optional payload of the failed request
   * @param {string} conversation_id - ID of conversation the message was sent in
   * @returns {Promise} Resolves with the updated payload
  */
  _handle_client_mismatch_redundant(recipients, payload, conversation_id) {
    if (_.isEmpty(recipients)) {
      return Promise.resolve(payload);
    }
    this.logger.debug(`Message contains redundant clients of '${Object.keys(recipients).length}' users`, recipients);

    return this.get_conversation_by_id(conversation_id)
      .catch(error => {
        if (error.type !== z.conversation.ConversationError.TYPE.NOT_FOUND) {
          throw error;
        }
      })
      .then(conversation_et => {
        const _remove_redundant_client = function(user_id, client_id) {
          if (payload) {
            delete payload.recipients[user_id][client_id];
          }
        };

        const _remove_redundant_user = function(user_id) {
          if (conversation_et && conversation_et.is_group()) {
            conversation_et.participating_user_ids.remove(user_id);
          }

          if (payload && !Object.keys(payload.recipients[user_id]).length) {
            return delete payload.recipients[user_id];
          }
        };

        return Promise.all(
          this._map_recipients(recipients, _remove_redundant_client, _remove_redundant_user)
        ).then(() => {
          if (conversation_et) {
            this.update_participating_user_ets(conversation_et);
          }

          return payload;
        });
      });
  }

  /**
   * Delete message from UI and database. Primary key is used to delete message in database.
   *
   * @private
   * @param {Conversation} conversation_et - Conversation that contains the message
   * @param {Message} message_et - Message to delete
   * @returns {Promise} Resolves when message was deleted
   */
  _delete_message(conversation_et, message_et) {
    conversation_et.remove_message_by_id(message_et.id);
    return this.conversation_service.delete_message_with_key_from_db(message_et.primary_key);
  }

  /**
   * Delete message from UI and database. Primary key is used to delete message in database.
   *
   * @private
   * @param {Conversation} conversation_et - Conversation that contains the message
   * @param {string} message_id - ID of message to delete
   * @returns {Promise} Resolves when message was deleted
   */
  _delete_message_by_id(conversation_et, message_id) {
    conversation_et.remove_message_by_id(message_id);
    return this.conversation_service.delete_message_from_db(conversation_et.id, message_id);
  }

  /**
   * Delete messages from UI and database.
   *
   * @private
   * @param {Conversation} conversation_et - Conversation that contains the message
   * @param {number} [timestamp] - Timestamp as upper bound which messages to remove
   * @returns {undefined} No return value
   */
  _delete_messages(conversation_et, timestamp) {
    conversation_et.remove_messages(timestamp);

    const iso_date = timestamp ? new Date(timestamp).toISOString() : undefined;
    this.conversation_service.delete_messages_from_db(conversation_et.id, iso_date);
  }

  /**
   * Add delete message to conversation.
   *
   * @private
   * @param {string} conversation_id - ID of conversation
   * @param {string} message_id - ID of message
   * @param {string} time - ISO 8601 formatted time string
   * @param {Message} message_et - Message to delete
   * @returns {undefined} No return value
   */
  _add_delete_message(conversation_id, message_id, time, message_et) {
    const delete_event = z.conversation.EventBuilder.build_delete(conversation_id, message_id, time, message_et);
    amplify.publish(z.event.WebApp.EVENT.INJECT, delete_event);
  }

  //##############################################################################
  // Message updates
  //##############################################################################

  /**
   * Update asset in UI and DB as failed
   * @param {Message} message_et - Message to update
   * @param {string} [reason=z.assets.AssetTransferState.UPLOAD_FAILED] - Failure reason
   * @returns {Promise} Resolve when message was updated
   */
  update_message_as_upload_failed(message_et, reason = z.assets.AssetTransferState.UPLOAD_FAILED) {
    if (message_et) {
      if (!message_et.is_content()) {
        throw new Error(`Tried to update wrong message type as upload failed '${message_et.super_type}'`);
      }

      const asset_et = message_et.get_first_asset();
      if (asset_et) {
        const is_proper_asset = asset_et.is_audio() || asset_et.is_file() || asset_et.is_video();
        if (!is_proper_asset) {
          throw new Error(`Tried to update message with wrong asset type as upload failed '${asset_et.type}'`);
        }

        asset_et.status(reason);
        asset_et.upload_failed_reason(z.assets.AssetUploadFailedReason.FAILED);
      }

      return this.conversation_service.update_asset_as_failed_in_db(message_et.primary_key, reason);
    }
  }

  /**
   * Update asset in UI and DB as completed.
   *
   * @param {Conversation} conversation_et - Conversation that contains the message
   * @param {Message} message_et - Message to update
   * @param {Object} event_json - Uploaded asset event information
   * @returns {Promise} Resolve when message was updated
   */
  update_message_as_upload_complete(conversation_et, message_et, event_json) {
    const {id, key, otr_key, sha256, token} = event_json.data;
    const asset_et = message_et.get_first_asset();

    let resource;
    if (key) {
      resource = z.assets.AssetRemoteData.v3(key, otr_key, sha256, token);
    } else {
      resource = z.assets.AssetRemoteData.v2(conversation_et.id, id, otr_key, sha256);
    }

    asset_et.original_resource(resource);
    asset_et.status(z.assets.AssetTransferState.UPLOADED);
    message_et.status(z.message.StatusType.SENT);

    return this.conversation_service.update_asset_as_uploaded_in_db(message_et.primary_key, event_json);
  }

  /**
   * Update edited message with timestamp from the original message and delete original.
   *
   * @private
   * @param {Conversation} conversation_et - Conversation of edited message
   * @param {JSON} event_json - Edit message event
   * @returns {Promise} Resolves with the updated event_json
   */
  _update_edited_message(conversation_et, event_json) {
    const {data: event_data, from, id, time} = event_json;

    return this.get_message_in_conversation_by_id(
      conversation_et,
      event_data.replacing_message_id
    ).then(original_message_et => {
      const from_original_user = from === original_message_et.from;
      if (!from_original_user) {
        throw new z.conversation.ConversationError(z.conversation.ConversationError.TYPE.WRONG_USER);
      }

      if (!original_message_et.timestamp()) {
        throw new TypeError('Missing timestamp');
      }

      event_json.edited_time = time;
      event_json.time = new Date(original_message_et.timestamp()).toISOString();
      this._delete_message_by_id(conversation_et, id);
      this._delete_message_by_id(conversation_et, event_data.replacing_message_id);
      this.conversation_service.save_event(event_json);
      return event_json;
    });
  }

  /**
   * Update link preview message.
   *
   * @private
   * @param {Conversation} conversation_et - Conversation of updated message
   * @param {JSON} event_json - Link preview message event
   * @returns {Promise} Resolves with the updated event_json
   */
  _update_link_preview(conversation_et, event_json) {
    return this.conversation_service.load_event_from_db(conversation_et.id, event_json.id).then(stored_message => {
      if (stored_message) {
        this._delete_message(conversation_et, stored_message);
      }
      return event_json;
    });
  }

  //##############################################################################
  // Tracking helpers
  //##############################################################################

  /**
   * Track generic messages for media actions.
   *
   * @private
   * @param {Conversation} conversation_et - Conversation entity
   * @param {z.proto.GenericMessage} generic_message - Protobuf message
   * @param {CallMessage} call_message_et - Optional call message
   * @returns {undefined} No return value
   */
  _track_completed_media_action(conversation_et, generic_message, call_message_et) {
    let ephemeral_time, message, message_content_type;

    const is_ephemeral = generic_message.content === z.cryptography.GENERIC_MESSAGE_TYPE.EPHEMERAL;
    if (is_ephemeral) {
      message = generic_message.ephemeral;
      message_content_type = generic_message.ephemeral.content;
      ephemeral_time = generic_message.ephemeral.expire_after_millis / 1000;
    } else {
      message = generic_message;
      message_content_type = generic_message.content;
    }

    let action_type;
    switch (message_content_type) {
      case 'asset': {
        if (message.asset.original !== null) {
          action_type = message.asset.original.image !== null ? 'photo' : 'file';
        }
        break;
      }

      case 'calling': {
        const {props: properties} = call_message_et;
        action_type = properties.videosend === z.calling.enum.PROPERTY_STATE.TRUE ? 'video_call' : 'audio_call';
        break;
      }

      case 'image': {
        action_type = 'photo';
        break;
      }

      case 'knock': {
        action_type = 'ping';
        break;
      }

      case 'text': {
        if (!message.text.link_preview.length) {
          action_type = 'text';
        }
        break;
      }

      default:
        break;
    }

    if (action_type) {
      amplify.publish(z.event.WebApp.ANALYTICS.EVENT, z.tracking.EventName.MEDIA.COMPLETED_MEDIA_ACTION, {
        action: action_type,
        conversation_type: z.tracking.helpers.get_conversation_type(conversation_et),
        ephemeral_time: is_ephemeral ? ephemeral_time : undefined,
        is_ephemeral: is_ephemeral,
        with_bot: conversation_et.is_with_bot(),
      });
    }
  }

  /**
   * Track delete action.
   *
   * @private
   * @param {Conversation} conversation_et - Conversation entity
   * @param {Message} message_et - Message entity
   * @param {z.tracking.attribute.DeleteType} method - Deletion method
   * @returns {undefined} No return value
   */
  _track_delete_message(conversation_et, message_et, method) {
    const seconds_since_message_creation = Math.round((Date.now() - message_et.timestamp()) / 1000);

    amplify.publish(z.event.WebApp.ANALYTICS.EVENT, z.tracking.EventName.CONVERSATION.DELETED_MESSAGE, {
      conversation_type: z.tracking.helpers.get_conversation_type(conversation_et),
      method: method,
      time_elapsed: z.util.bucket_values(seconds_since_message_creation, [0, 60, 300, 600, 1800, 3600, 86400]),
      time_elapsed_action: seconds_since_message_creation,
      type: z.tracking.helpers.get_message_type(message_et),
    });
  }

  /**
   * Track edit action.
   *
   * @param {Conversation} conversation_et - Conversation entity
   * @param {Message} message_et - Message that was edited
   * @returns {undefined} No return value
   */
  _track_edit_message(conversation_et, message_et) {
    const seconds_since_message_creation = Math.round((Date.now() - message_et.timestamp()) / 1000);

    amplify.publish(z.event.WebApp.ANALYTICS.EVENT, z.tracking.EventName.CONVERSATION.EDITED_MESSAGE, {
      conversation_type: z.tracking.helpers.get_conversation_type(conversation_et),
      time_elapsed: z.util.bucket_values(seconds_since_message_creation, [0, 60, 300, 600, 1800, 3600, 86400]),
      time_elapsed_action: seconds_since_message_creation,
    });
  }

  /**
   * Track reaction action.
   *
   * @param {Conversation} conversation_et - Conversation entity
   * @param {Message} message_et - Message that was reacted tp
   * @param {z.message.ReactionType} reaction - Type of reaction
   * @param {boolean} [button=true] - Button source of reaction
   * @returns {undefined} No return value
   */
  _track_reaction(conversation_et, message_et, reaction, button = true) {
    amplify.publish(z.event.WebApp.ANALYTICS.EVENT, z.tracking.EventName.CONVERSATION.REACTED_TO_MESSAGE, {
      action: reaction ? 'like' : 'unlike',
      conversation_type: z.tracking.helpers.get_conversation_type(conversation_et),
      method: button ? 'button' : 'menu',
      reacted_to_last_message: conversation_et.get_last_message() === message_et,
      type: z.tracking.helpers.get_message_type(message_et),
      user: message_et.user().is_me ? 'sender' : 'receiver',
      with_bot: conversation_et.is_with_bot(),
    });
  }
};<|MERGE_RESOLUTION|>--- conflicted
+++ resolved
@@ -254,15 +254,9 @@
 
         return local_conversations;
       })
-<<<<<<< HEAD
-      .then(conversations => {
-        this.save_conversations(this.map_conversations(conversations));
-        amplify.publish(z.event.WebApp.CONVERSATION.LOADED_STATES);
-=======
-      .then((conversations) => this.map_conversations(conversations))
-      .then((conversation_ets) => {
+      .then(conversations => this.map_conversations(conversations))
+      .then(conversation_ets => {
         this.save_conversations(conversation_ets);
->>>>>>> cfcac4b0
         return this.conversations();
       });
   }
@@ -790,18 +784,10 @@
    * @returns {z.entity.Conversation|Array<z.entity.Conversation>} Mapped conversation/s
    */
   map_conversations(payload, initial_timestamp = this.get_latest_event_timestamp()) {
-<<<<<<< HEAD
-    if (payload.length) {
-      const conversation_ets = this.conversation_mapper.map_conversations(payload, initial_timestamp);
-      conversation_ets.forEach(conversation_et => this._map_guest_status_self(conversation_et));
-      return conversation_ets;
-    }
-=======
     const conversation_data = payload.length ? payload : [payload];
 
     const conversation_ets = this.conversation_mapper.map_conversations(conversation_data, initial_timestamp);
-    conversation_ets.forEach((conversation_et) => this._handle_mapped_conversation(conversation_et));
->>>>>>> cfcac4b0
+    conversation_ets.forEach(conversation_et => this._handle_mapped_conversation(conversation_et));
 
     return payload.length ? conversation_ets : conversation_ets[0];
   }
@@ -2502,7 +2488,10 @@
     }
 
     const {conversation: conversation_id, type} = event_json;
-    this.logger.info(`»» Conversation Event: '${type}' (Source: ${source})`, {event_json: JSON.stringify(event_json), event_object: event_json});
+    this.logger.info(`»» Conversation Event: '${type}' (Source: ${source})`, {
+      event_json: JSON.stringify(event_json),
+      event_object: event_json,
+    });
 
     // Handle conversation create event separately
     if (type === z.event.Backend.CONVERSATION.CREATE) {
@@ -2709,18 +2698,10 @@
           throw error;
         }
 
-<<<<<<< HEAD
-        const event_timestamp = new Date(event_json.time).getTime();
-        return this.map_conversations(
-          event_json,
-          _.isNaN(event_timestamp) ? this.get_latest_event_timestamp() : event_timestamp
-        );
-=======
         const {data: event_data, time} = event_json;
         const event_timestamp = new Date(time).getTime();
         const initial_timestamp = _.isNaN(event_timestamp) ? this.get_latest_event_timestamp() : event_timestamp;
         return this.map_conversations(event_data, initial_timestamp);
->>>>>>> cfcac4b0
       })
       .then(conversation_et => this.update_participating_user_ets(conversation_et))
       .then(conversation_et => this.save_conversation(conversation_et))
