/*
 * Wire
 * Copyright (C) 2017 Wire Swiss GmbH
 *
 * This program is free software: you can redistribute it and/or modify
 * it under the terms of the GNU General Public License as published by
 * the Free Software Foundation, either version 3 of the License, or
 * (at your option) any later version.
 *
 * This program is distributed in the hope that it will be useful,
 * but WITHOUT ANY WARRANTY; without even the implied warranty of
 * MERCHANTABILITY or FITNESS FOR A PARTICULAR PURPOSE. See the
 * GNU General Public License for more details.
 *
 * You should have received a copy of the GNU General Public License
 * along with this program. If not, see http://www.gnu.org/licenses/.
 *
 */

'use strict';

window.z = window.z || {};
window.z.conversation = z.conversation || {};

// Conversation repository for all conversation interactions with the conversation service
z.conversation.ConversationRepository = class ConversationRepository {
  static get CONFIG() {
    return {
      CONFIRMATION_THRESHOLD: 7 * 24 * 60 * 60 * 1000,
    };
  }

  /**
   * Construct a new Conversation Repository.
   *
   * @param {ConversationService} conversation_service - Backend REST API conversation service implementation
   * @param {AssetService} asset_service - Backend REST API asset service implementation
   * @param {ClientRepository} client_repository - Repository for client interactions
   * @param {CryptographyRepository} cryptography_repository - Repository for all cryptography interactions
   * @param {GiphyRepository} giphy_repository - Repository for Giphy GIFs
   * @param {LinkPreviewRepository} link_repository - Repository for link previews
   * @param {TeamRepository} team_repository - Repository for teams
   * @param {UserRepository} user_repository - Repository for all user and connection interactions
   */
  constructor(
    conversation_service,
    asset_service,
    client_repository,
    cryptography_repository,
    giphy_repository,
    link_repository,
    team_repository,
    user_repository
  ) {
    this.conversation_service = conversation_service;
    this.asset_service = asset_service;
    this.client_repository = client_repository;
    this.cryptography_repository = cryptography_repository;
    this.giphy_repository = giphy_repository;
    this.link_repository = link_repository;
    this.team_repository = team_repository;
    this.user_repository = user_repository;
    this.logger = new z.util.Logger('z.conversation.ConversationRepository', z.config.LOGGER.OPTIONS);

    this.conversation_mapper = new z.conversation.ConversationMapper();
    this.event_mapper = new z.conversation.EventMapper(this.asset_service, this.user_repository);
    this.verification_state_handler = new z.conversation.ConversationVerificationStateHandler(this);

    this.active_conversation = ko.observable();
    this.conversations = ko.observableArray([]);

    this.time_offset = 0;

    this.team = this.team_repository.team;
    this.team.subscribe(() => this.map_guest_status_self());

    this.block_event_handling = ko.observable(true);
    this.fetching_conversations = {};
    this.conversations_with_new_events = {};
    this.block_event_handling.subscribe(event_handling_state => {
      if (!event_handling_state) {
        this._check_changed_conversations();
      }
    });

    this.self_conversation = ko.pureComputed(() => {
      if (this.user_repository.self()) {
        return this._find_conversation_by_id(this.user_repository.self().id);
      }
    });

    this.filtered_conversations = ko.pureComputed(() => {
      return this.conversations().filter(conversation_et => {
        const states_to_filter = [
          z.user.ConnectionStatus.BLOCKED,
          z.user.ConnectionStatus.CANCELLED,
          z.user.ConnectionStatus.PENDING,
        ];

        if (conversation_et.is_self() || states_to_filter.includes(conversation_et.connection().status())) {
          return false;
        }

        return !(conversation_et.is_cleared() && conversation_et.removed_from_conversation());
      });
    });

    this.sorted_conversations = ko.pureComputed(() => {
      return this.filtered_conversations().sort(z.util.sort_groups_by_last_event);
    });

    this.receiving_queue = new z.util.PromiseQueue({name: 'ConversationRepository.Receiving'});
    this.sending_queue = new z.util.PromiseQueue({name: 'ConversationRepository.Sending', paused: true});

    // @note Only use the client request queue as to unblock if not blocked by event handling or the cryptographic order of messages will be ruined and sessions might be deleted
    this.conversation_service.client.queue_state.subscribe(queue_state => {
      const queue_ready = queue_state === z.service.QUEUE_STATE.READY;
      this.sending_queue.pause(!queue_ready || this.block_event_handling());
    });

    this.conversations_archived = ko.observableArray([]);
    this.conversations_calls = ko.observableArray([]);
    this.conversations_cleared = ko.observableArray([]);
    this.conversations_unarchived = ko.observableArray([]);

    this.init_handled = 0;
    this.init_promise = undefined;
    this.init_total = 0;

    this._init_subscriptions();
  }

  _init_state_updates() {
    ko.computed(() => {
      const conversations_archived = [];
      const conversations_calls = [];
      const conversations_cleared = [];
      const conversations_unarchived = [];

      this.sorted_conversations().forEach(conversation_et => {
        if (conversation_et.has_active_call()) {
          conversations_calls.push(conversation_et);
        } else if (conversation_et.is_cleared()) {
          conversations_cleared.push(conversation_et);
        } else if (conversation_et.is_archived()) {
          conversations_archived.push(conversation_et);
        } else {
          conversations_unarchived.push(conversation_et);
        }
      });

      this.conversations_archived(conversations_archived);
      this.conversations_calls(conversations_calls);
      this.conversations_cleared(conversations_cleared);
      this.conversations_unarchived(conversations_unarchived);
    });
  }

  _init_subscriptions() {
    amplify.subscribe(z.event.WebApp.CONVERSATION.ASSET.CANCEL, this.cancel_asset_upload.bind(this));
    amplify.subscribe(z.event.WebApp.CONVERSATION.EVENT_FROM_BACKEND, this.push_to_receiving_queue.bind(this));
    amplify.subscribe(z.event.WebApp.CONVERSATION.EPHEMERAL_MESSAGE_TIMEOUT, this.timeout_ephemeral_message.bind(this));
    amplify.subscribe(z.event.WebApp.CONVERSATION.MAP_CONNECTION, this.map_connection.bind(this));
    amplify.subscribe(z.event.WebApp.CONVERSATION.MISSED_EVENTS, this.on_missed_events.bind(this));
    amplify.subscribe(z.event.WebApp.CONVERSATION.PERSIST_STATE, this.save_conversation_state_in_db.bind(this));
    amplify.subscribe(
      z.event.WebApp.EVENT.NOTIFICATION_HANDLING_STATE,
      this.set_notification_handling_state.bind(this)
    );
    amplify.subscribe(z.event.WebApp.EVENT.UPDATE_TIME_OFFSET, this.update_time_offset.bind(this));
    amplify.subscribe(z.event.WebApp.TEAM.MEMBER_LEAVE, this.team_member_leave.bind(this));
    amplify.subscribe(z.event.WebApp.USER.UNBLOCKED, this.unblocked_user.bind(this));
  }

  /**
   * Remove obsolete conversations locally.
   * @returns {undefined} No return value
   */
  cleanup_conversations() {
    this.conversations().forEach(conversation_et => {
      if (conversation_et.is_group() && conversation_et.is_cleared() && conversation_et.removed_from_conversation()) {
        this.conversation_service.delete_conversation_from_db(conversation_et.id);
        this.delete_conversation(conversation_et.id);
      }
    });
  }

  //##############################################################################
  // Conversation service interactions
  //##############################################################################

  /**
   * Create a new conversation.
   * @note Supply at least 2 user IDs! Do not include the requestor
   *
   * @param {Array<string>} user_ids - IDs of users (excluding the requestor) to be part of the conversation
   * @param {string} name - User defined name for the Conversation (optional)
   * @returns {Promise} Resolves when the conversation was created
   */
  create_new_conversation(user_ids, name) {
<<<<<<< HEAD
    return this.conversation_service
      .create_conversation(user_ids, name, this.team().id)
      .then(response => this._on_create({conversation: response.id, data: response}));
=======
    return this.conversation_service.create_conversation(user_ids, name, this.team().id)
      .then((response) => this._on_create({conversation: response.id, data: response}))
      .catch((error) => {
        if (error.label === z.service.BackendClientError.LABEL.NOT_CONNECTED) {
          return this._handle_users_not_connected(user_ids);
        }

        throw error;
      });
>>>>>>> 87ff6bb9
  }

  /**
   * Get a conversation from the backend.
   * @param {string} conversation_id - Conversation to be retrieved from the backend
   * @returns {Promise} Resolve with the conversation entity
   */
  fetch_conversation_by_id(conversation_id) {
    if (this.fetching_conversations.hasOwnProperty(conversation_id)) {
      return new Promise((resolve, reject) => {
        this.fetching_conversations[conversation_id].push({reject_fn: reject, resolve_fn: resolve});
      });
    }

    this.fetching_conversations[conversation_id] = [];

    return this.conversation_service
      .get_conversation_by_id(conversation_id)
      .then(response => {
        const conversation_et = this.map_conversations(response);

        this.logger.info(`Fetched conversation '${conversation_id}' from backend`);
        this.save_conversation(conversation_et);

        this.fetching_conversations[conversation_id].forEach(({resolve_fn}) => resolve_fn(conversation_et));
        delete this.fetching_conversations[conversation_id];

        return conversation_et;
      })
      .catch(() => {
        const error = new z.conversation.ConversationError(z.conversation.ConversationError.TYPE.NOT_FOUND);

        this.fetching_conversations[conversation_id].forEach(({reject_fn}) => reject_fn(error));
        delete this.fetching_conversations[conversation_id];

        throw error;
      });
  }

  get_conversations() {
    const remote_conversations_promise = this.conversation_service.get_all_conversations().catch(error => {
      this.logger.error(`Failed to get all conversations from backend: ${error.message}`);
    });

    return Promise.all([this.conversation_service.load_conversation_states_from_db(), remote_conversations_promise])
      .then(([local_conversations, remote_conversations = []]) => {
        if (remote_conversations.length) {
          const conversations = this.conversation_mapper.merge_conversations(local_conversations, remote_conversations);
          return this.conversation_service.save_conversations_in_db(conversations);
        }

        return local_conversations;
      })
      .then(conversations => this.map_conversations(conversations))
      .then(conversation_ets => {
        this.save_conversations(conversation_ets);
        return this.conversations();
      });
  }

  /**
   * Get Message with given ID from the database.
   *
   * @param {Conversation} conversation_et - Conversation message belongs to
   * @param {string} message_id - ID of message
   * @returns {Promise} Resolves with the message
   */
  get_message_in_conversation_by_id(conversation_et, message_id) {
    const message_et = conversation_et.get_message_by_id(message_id);
    if (message_et) {
      return Promise.resolve(message_et);
    }

    return this.conversation_service.load_event_from_db(conversation_et.id, message_id).then(event => {
      if (event) {
        return this.event_mapper.map_json_event(event, conversation_et);
      }
      throw new z.conversation.ConversationError(z.conversation.ConversationError.TYPE.MESSAGE_NOT_FOUND);
    });
  }

  /**
   * Get preceding messages starting with the given message.
   * @param {Conversation} conversation_et - Respective conversation
   * @returns {Promise} Resolves with the message
   */
  get_preceding_messages(conversation_et) {
    conversation_et.is_pending(true);

    const first_message = conversation_et.get_first_message();
    const upper_bound = first_message ? new Date(first_message.timestamp()) : new Date();

    return this.conversation_service
      .load_preceding_events_from_db(conversation_et.id, new Date(0), upper_bound, z.config.MESSAGES_FETCH_LIMIT)
      .then(events => {
        if (events.length < z.config.MESSAGES_FETCH_LIMIT) {
          conversation_et.has_further_messages(false);
        }

        return this._add_events_to_conversation(events, conversation_et);
      })
      .then(mapped_messages => {
        conversation_et.is_pending(false);
        return mapped_messages;
      });
  }

  /**
   * Get specified message and load number preceding and subsequent messages defined by padding.
   *
   * @param {Conversation} conversation_et - Conversation entity
   * @param {Message} message_et - Message entity
   * @param {number} [padding=15] - Padding
   * @returns {Promise} Resolves with the message
  */
  get_messages_with_offset(conversation_et, message_et, padding = 15) {
    const message_date = new Date(message_et.timestamp());

    conversation_et.is_pending(true);

    return Promise.all([
      this.conversation_service.load_preceding_events_from_db(conversation_et.id, new Date(0), message_date, padding),
      this.conversation_service.load_subsequent_events_from_db(conversation_et.id, message_date, padding, true),
    ])
      .then(([older_events, newer_events]) =>
        this._add_events_to_conversation(older_events.concat(newer_events), conversation_et)
      )
      .then(mapped_messages => {
        conversation_et.is_pending(false);
        return mapped_messages;
      });
  }

  /**
   * Get subsequent messages starting with the given message.
   *
   * @param {Conversation} conversation_et - Conversation entity
   * @param {Message} message_et - Message entity
   * @param {boolean} include_message - Include given message in the results
   * @returns {Promise} Resolves with the messages
   */
  get_subsequent_messages(conversation_et, message_et, include_message) {
    const message_date = new Date(message_et.timestamp());
    conversation_et.is_pending(true);

    return this.conversation_service
      .load_subsequent_events_from_db(conversation_et.id, message_date, z.config.MESSAGES_FETCH_LIMIT, include_message)
      .then(events => this._add_events_to_conversation(events, conversation_et))
      .then(mapped_messages => {
        conversation_et.is_pending(false);
        return mapped_messages;
      });
  }

  /**
   * Get messages for given category. Category param acts as lower bound.
   *
   * @param {Conversation} conversation_et - Conversation entity
   * @param {MessageCategory} [category=z.message.MessageCategory.NONE] - Message category
   * @returns {Promise} Array of message entities
   */
  get_events_for_category(conversation_et, category = z.message.MessageCategory.NONE) {
    return this.conversation_service.load_events_with_category_from_db(conversation_et.id, category).then(events => {
      const message_ets = this.event_mapper.map_json_events(events, conversation_et);
      return Promise.all(message_ets.map(message_et => this._update_user_ets(message_et)));
    });
  }

  /**
   * Search for given text in conversation.
   *
   * @param {Conversation} conversation_et - Conversation entity
   * @param {string} query - Query strings
   * @returns {Promise} Array of message entities
   */
  search_in_conversation(conversation_et, query) {
    if (query.length === 0) {
      return Promise.resolve([]);
    }

    return this.conversation_service
      .search_in_conversation(conversation_et.id, query)
      .then(events => {
        const message_ets = this.event_mapper.map_json_events(events, conversation_et);
        return Promise.all(message_ets.map(message_et => this._update_user_ets(message_et)));
      })
      .then(message_ets => [message_ets, query]);
  }

  /**
   * Get conversation unread events.
   *
   * @private
   * @param {Conversation} conversation_et - Conversation to start from
   * @returns {undefined} No return value
   */
  _get_unread_events(conversation_et) {
    const first_message = conversation_et.get_first_message();
    const upper_bound = first_message ? new Date(first_message.timestamp()) : new Date();
    const lower_bound = new Date(conversation_et.last_read_timestamp());

    if (lower_bound < upper_bound) {
      conversation_et.is_pending(true);

      return this.conversation_service
        .load_preceding_events_from_db(conversation_et.id, lower_bound, upper_bound)
        .then(events => {
          if (events.length) {
            this._add_events_to_conversation(events, conversation_et);
          }
          conversation_et.is_pending(false);
        })
        .catch(error => {
          this.logger.info(`Could not load unread events for conversation: ${conversation_et.id}`, error);
        });
    }
  }

  /**
   * Update conversation with a user you just unblocked
   * @param {User} user_et - User you unblocked
   * @returns {undefined} No return value
   */
  unblocked_user(user_et) {
    this.get_1to1_conversation(user_et).then(conversation_et =>
      conversation_et.status(z.conversation.ConversationStatus.CURRENT_MEMBER)
    );
  }

  /**
   * Update users and events for archived conversations currently visible.
   * @returns {undefined} No return value
   */
  update_conversations_archived() {
    this._update_conversations(this.conversations_archived());
  }

  /**
   * Map users to all conversations without any backend requests.
   * @returns {undefined} No return value
   */
  update_conversations_offline() {
    this.logger.info('Updating group participants offline');
    this.sorted_conversations().map(conversation_et => this.update_participating_user_ets(conversation_et, true));
  }

  /**
   * Update users and events for all unarchived conversations.
   * @returns {undefined} No return value
   */
  update_conversations_unarchived() {
    this._update_conversations(this.conversations_unarchived());
  }

  /**
   * Get users and events for conversations.
   *
   * @note To reduce the number of backend calls we merge the user IDs of all conversations first.
   * @private
   * @param {Array<Conversation>} conversation_ets - Array of conversation entities to be updated
   * @returns {undefined} No return value
   */
  _update_conversations(conversation_ets) {
    const user_ids = _.flatten(conversation_ets.map(conversation_et => conversation_et.participating_user_ids()));

    this.user_repository
      .get_users_by_id(user_ids)
      .then(() => conversation_ets.forEach(conversation_et => this._fetch_users_and_events(conversation_et)));
  }

  //##############################################################################
  // Repository interactions
  //##############################################################################

  /**
   * Deletes a conversation from the repository.
   * @param {string} conversation_id - ID of conversation to be deleted from the repository
   * @returns {undefined} No return value
   */
  delete_conversation(conversation_id) {
    this.conversations.remove(conversation_et => conversation_et.id === conversation_id);
  }

  /**
   * Find a local conversation by ID.
   * @param {string} conversation_id - ID of conversation to get
   * @returns {Promise} Resolves with the conversation entity
   */
  find_conversation_by_id(conversation_id) {
    return Promise.resolve().then(() => {
      if (!conversation_id) {
        throw new z.conversation.ConversationError(z.conversation.ConversationError.TYPE.NO_CONVERSATION_ID);
      }

      const conversation_et = this._find_conversation_by_id(conversation_id);
      if (conversation_et) {
        return conversation_et;
      }

      throw new z.conversation.ConversationError(z.conversation.ConversationError.TYPE.NOT_FOUND);
    });
  }

  /**
   * Check for conversation locally.
   * @param {string} conversation_id - ID of conversation to get
   * @returns {Conversation} Conversation is locally available
   */
  _find_conversation_by_id(conversation_id) {
    for (const conversation of this.conversations()) {
      if (conversation.id === conversation_id) {
        return conversation;
      }
    }
  }

  get_all_users_in_conversation(conversation_id) {
    return this.get_conversation_by_id(conversation_id).then(conversation_et =>
      [this.user_repository.self()].concat(conversation_et.participating_user_ets())
    );
  }

  /**
   * Check for conversation locally and fetch it from the server otherwise.
   * @param {string} conversation_id - ID of conversation to get
   * @returns {Promise} Resolves with the Conversation
   */
  get_conversation_by_id(conversation_id) {
    return this.find_conversation_by_id(conversation_id)
      .catch(error => {
        if (error.type === z.conversation.ConversationError.TYPE.NOT_FOUND) {
          return this.fetch_conversation_by_id(conversation_id);
        }

        throw error;
      })
      .catch(error => {
        if (error.type !== z.conversation.ConversationError.TYPE.NOT_FOUND) {
          this.logger.log(
            this.logger.levels.ERROR,
            `Failed to get conversation '${conversation_id}': ${error.message}`,
            error
          );
        }

        throw error;
      });
  }

  /**
   * Get group conversations by name.
   *
   * @param {string} query - Query to be searched in group conversation names
   * @param {boolean} is_handle - Query string is handle
   * @returns {Array<Conversation>} Matching group conversations
   */
  get_groups_by_name(query, is_handle) {
    return this.sorted_conversations()
      .filter(conversation_et => {
        if (!conversation_et.is_group()) {
          return false;
        }

        if (is_handle) {
          if (z.util.StringUtil.compare_transliteration(conversation_et.display_name(), `@${query}`)) {
            return true;
          }

          for (const user_et of conversation_et.participating_user_ets()) {
            if (z.util.StringUtil.starts_with(user_et.username(), query)) {
              return true;
            }
          }
        } else {
          if (z.util.StringUtil.compare_transliteration(conversation_et.display_name(), query)) {
            return true;
          }

          for (const user_et of conversation_et.participating_user_ets()) {
            if (z.util.StringUtil.compare_transliteration(user_et.name(), query)) {
              return true;
            }
          }
        }
        return false;
      })
      .sort((conversation_a, conversation_b) => {
        return z.util.StringUtil.sort_by_priority(conversation_a.display_name(), conversation_b.display_name(), query);
      });
  }

  /**
   * Get the most recent event timestamp from any conversation.
   * @returns {number} Timestamp value
   */
  get_latest_event_timestamp() {
    const [most_recent_conversation] = this.sorted_conversations();
    if (most_recent_conversation) {
      return most_recent_conversation.last_event_timestamp();
    }

    return 1;
  }

  /**
   * Get the next unarchived conversation.
   *
   * @param {Conversation} conversation_et - Conversation to start from
   * @returns {Conversation} Next conversation
   */
  get_next_conversation(conversation_et) {
    return z.util.ArrayUtil.get_next_item(this.conversations_unarchived(), conversation_et);
  }

  /**
   * Get unarchived conversation with the most recent event.
   * @returns {Conversation} Most recent conversation
   */
  get_most_recent_conversation() {
    const [conversation_et] = this.conversations_unarchived();
    return conversation_et;
  }

  /**
   * Returns a list of sorted conversation ids based on the number of messages in the last 30 days.
   * @returns {Promise} Resolve with the most active conversations
   */
  get_most_active_conversations() {
    return this.conversation_service.get_active_conversations_from_db().then(conversation_ids => {
      return conversation_ids
        .map(conversation_id => this._find_conversation_by_id(conversation_id))
        .filter(conversation_et => conversation_et);
    });
  }

  /**
   * Get conversation with a user.
   * @param {User} user_et - User entity for whom to get the conversation
   * @param {string} [team_id] - Team ID in which the conversation should be searched
   * @returns {Promise} Resolves with the conversation with requested user
   */
  get_1to1_conversation(user_et, team_id = this.team().id) {
    for (const conversation_et of this.conversations()) {
      const with_expected_user = user_et.id === conversation_et.participating_user_ids()[0];

      if (with_expected_user) {
        if (team_id && user_et.is_team_member()) {
          const active_1to1_conversation = conversation_et.is_one2one() && !conversation_et.removed_from_conversation();
          const in_team = team_id === conversation_et.team_id;

          if (active_1to1_conversation && in_team) {
            return Promise.resolve(conversation_et);
          }
        } else if (conversation_et.is_one2one() || conversation_et.is_request()) {
          return Promise.resolve(conversation_et);
        }
      }
    }

    if (team_id) {
      return this.create_new_conversation([user_et.id], undefined).then(({conversation_et}) => conversation_et);
    }

    return this.fetch_conversation_by_id(user_et.connection().conversation_id).then(conversation_et => {
      conversation_et.connection(user_et.connection());
      return this.update_participating_user_ets(conversation_et);
    });
  }

  /**
   * Check whether conversation is currently displayed.
   * @param {Conversation} conversation_et - Conversation to be saved
   * @returns {boolean} Is the conversation active
   */
  is_active_conversation(conversation_et) {
    if (this.active_conversation()) {
      return this.active_conversation().id === conversation_et.id;
    }
  }

  /**
   * Check whether message has been read.
   *
   * @param {string} conversation_id - Conversation ID
   * @param {string} message_id - Message ID
   * @returns {Promise} Resolves with true if message is marked as read
   */
  is_message_read(conversation_id, message_id) {
    if (!conversation_id || !message_id) {
      return Promise.resolve(false);
    }

    return this.get_conversation_by_id(conversation_id)
      .then(conversation_et => {
        return this.get_message_in_conversation_by_id(conversation_et, message_id).then(
          message_et => conversation_et.last_read_timestamp() >= message_et.timestamp()
        );
      })
      .catch(error => {
        if (error.type === z.conversation.ConversationError.TYPE.MESSAGE_NOT_FOUND) {
          return true;
        }

        throw error;
      });
  }

  initialize_conversations() {
    this.update_conversations_offline();
    this._init_state_updates();
    this.init_total = this.receiving_queue.get_length();

    if (this.init_total > 5) {
      this.logger.log(`Handling '${this.init_total}' additional messages on app start`);
      return new Promise((resolve, reject) => (this.init_promise = {reject_fn: reject, resolve_fn: resolve}));
    }
  }

  /**
   * Maps user connection to the corresponding conversation.
   *
   * @note If there is no conversation it will request it from the backend
   * @param {Connection} connection_et - Connections
   * @param {boolean} [show_conversation=false] - Open the new conversation
   * @returns {Promise} Resolves when connection was mapped return value
   */
  map_connection(connection_et, show_conversation = false) {
    const {conversation_id} = connection_et;

    return this.find_conversation_by_id(conversation_id)
      .catch(error => {
        if (error.type !== z.conversation.ConversationError.TYPE.NOT_FOUND) {
          throw error;
        }

        if (connection_et.is_connected() || connection_et.is_outgoing_request()) {
          return this.fetch_conversation_by_id(conversation_id);
        }

        throw new z.conversation.ConversationError(z.conversation.ConversationError.TYPE.NOT_FOUND);
      })
      .then(conversation_et => {
        conversation_et.connection(connection_et);

        if (connection_et.is_connected()) {
          conversation_et.type(z.conversation.ConversationType.ONE2ONE);
        }

        this.update_participating_user_ets(conversation_et).then(updated_conversation_et => {
          if (show_conversation) {
            amplify.publish(z.event.WebApp.CONVERSATION.SHOW, updated_conversation_et);
          }

          this.conversations.notifySubscribers();
        });

        return conversation_et;
      })
      .catch(error => {
        if (error.type !== z.conversation.ConversationError.TYPE.NOT_FOUND) {
          throw error;
        }
      });
  }

  /**
   * Maps user connections to the corresponding conversations.
   * @param {Array<Connection>} connection_ets - Connections entities
   * @returns {Promise} Resolves when connections have been mapped
   */
  map_connections(connection_ets) {
    this.logger.info(`Mapping '${connection_ets.length}' user connection(s) to conversations`, connection_ets);
    return Promise.all(connection_ets.map(connection_et => this.map_connection(connection_et)));
  }

  /**
   * Map conversation payload.
   *
   * @param {JSON} payload - Payload to map
   * @param {number} [initial_timestamp=this.get_latest_event_timestamp()] - Initial server and event timestamp
   * @returns {z.entity.Conversation|Array<z.entity.Conversation>} Mapped conversation/s
   */
  map_conversations(payload, initial_timestamp = this.get_latest_event_timestamp()) {
    const conversation_data = payload.length ? payload : [payload];

    const conversation_ets = this.conversation_mapper.map_conversations(conversation_data, initial_timestamp);
    conversation_ets.forEach(conversation_et => this._handle_mapped_conversation(conversation_et));

    return payload.length ? conversation_ets : conversation_ets[0];
  }

  _handle_mapped_conversation(conversation_et) {
    this._map_guest_status_self(conversation_et);
    conversation_et.self = this.user_repository.self();
    conversation_et.subscribe_to_state_updates();
  }

  map_guest_status_self() {
    this.filtered_conversations().forEach(conversation_et => this._map_guest_status_self(conversation_et));

    if (this.team()) {
      this.user_repository.self().is_team_member(true);
    }
  }

  _map_guest_status_self(conversation_et) {
    if (this.team()) {
      const team_id = conversation_et.team_id;
      const is_guest = !!(team_id && this.team().id !== team_id);
      conversation_et.is_guest(is_guest);
    }
  }

  /**
   * Mark conversation as read.
   * @param {Conversation} conversation_et - Conversation to be marked as read
   * @returns {undefined} No return value
   */
  mark_as_read(conversation_et) {
    const has_unread_events = conversation_et && conversation_et.unread_event_count() !== 0;

    if (has_unread_events && !this.block_event_handling()) {
      this._update_last_read_timestamp(conversation_et);
      amplify.publish(z.event.WebApp.SYSTEM_NOTIFICATION.REMOVE_READ);
    }
  }

  /**
   * Save a conversation in the repository.
   * @param {Conversation} conversation_et - Conversation to be saved in the repository
   * @returns {Promise} Resolves when conversation was saved
   */
  save_conversation(conversation_et) {
    return this.find_conversation_by_id(conversation_et.id).catch(error => {
      if (error.type !== z.conversation.ConversationError.TYPE.NOT_FOUND) {
        throw error;
      }

      this.conversations.push(conversation_et);
      return this.save_conversation_state_in_db(conversation_et);
    });
  }

  /**
   * Persists a conversation state in the database.
   * @param {Conversation} conversation_et - Conversation of which the state should be persisted
   * @returns {Promise} Resolves when conversation was saved
   */
  save_conversation_state_in_db(conversation_et) {
    return this.conversation_service.save_conversation_state_in_db(conversation_et);
  }

  /**
   * Save conversations in the repository.
   * @param {Array<Conversation>} conversation_ets - Conversations to be saved in the repository
   * @returns {undefined} No return value
   */
  save_conversations(conversation_ets) {
    z.util.ko_array_push_all(this.conversations, conversation_ets);
  }

  /**
   * Set the notification handling state.
   *
   * @note Temporarily do not unarchive conversations when handling the notification stream
   * @param {z.event.NOTIFICATION_HANDLING_STATE} handling_state - State of the notifications stream handling
   * @returns {undefined} No return value
   */
  set_notification_handling_state(handling_state) {
    const updated_handling_state = handling_state !== z.event.NOTIFICATION_HANDLING_STATE.WEB_SOCKET;

    if (this.block_event_handling() !== updated_handling_state) {
      this.block_event_handling(updated_handling_state);
      this.sending_queue.pause(this.block_event_handling());
      this.logger.info(`Block handling of conversation events: ${this.block_event_handling()}`);
    }
  }

  /**
   * Update time offset.
   * @param {number} time_offset - Approximate time different to backend in milliseconds
   * @returns {undefined} No return value
   */
  update_time_offset(time_offset) {
    this.time_offset = time_offset;
  }

  /**
   * Update participating users in a conversation.
   *
   * @param {Conversation} conversation_et - Conversation to be updated
   * @param {boolean} [offline=false] - Should we only look for cached contacts
   * @returns {Promise} Resolves when users have been updated
   */
  update_participating_user_ets(conversation_et, offline = false) {
    return this.user_repository.get_users_by_id(conversation_et.participating_user_ids(), offline).then(user_ets => {
      conversation_et.participating_user_ets(user_ets);
      return conversation_et;
    });
  }

  //##############################################################################
  // Send events
  //##############################################################################

  /**
   * Add a bot to an existing conversation.
   *
   * @param {Conversation} conversation_et - Conversation to add bot to
   * @param {string} provider_id - ID of bot provider
   * @param {string} service_id - ID of service provider
   * @returns {Promise} Resolves when bot was added
   */
  add_bot(conversation_et, provider_id, service_id) {
    return this.conversation_service.post_bots(conversation_et.id, provider_id, service_id).then(response => {
      if (response && response.event) {
        amplify.publish(z.event.WebApp.EVENT.INJECT, response.event, z.event.EventRepository.SOURCE.BACKEND_RESPONSE);
        this.logger.debug(`Successfully added bot to conversation '${conversation_et.display_name()}'`, response);
      }
    });
  }

  /**
   * Add users to an existing conversation.
   *
   * @param {Conversation} conversation_et - Conversation to add users to
   * @param {Array<string>} user_ids - IDs of users to be added to the conversation
   * @returns {Promise} Resolves when members were added
   */
  add_members(conversation_et, user_ids) {
<<<<<<< HEAD
    return this.conversation_service
      .post_members(conversation_et.id, user_ids)
      .then(response =>
        amplify.publish(z.event.WebApp.EVENT.INJECT, response, z.event.EventRepository.SOURCE.BACKEND_RESPONSE)
      )
      .catch(error_response => {
        if (error_response.label === z.service.BackendClientError.LABEL.TOO_MANY_MEMBERS) {
          amplify.publish(z.event.WebApp.WARNING.MODAL, z.ViewModel.ModalType.TOO_MANY_MEMBERS, {
=======
    return this.conversation_service.post_members(conversation_et.id, user_ids)
      .then((response) => amplify.publish(z.event.WebApp.EVENT.INJECT, response, z.event.EventRepository.SOURCE.BACKEND_RESPONSE))
      .catch((error) => {
        if (error.label === z.service.BackendClientError.LABEL.TOO_MANY_MEMBERS) {
          return amplify.publish(z.event.WebApp.WARNING.MODAL, z.ViewModel.ModalType.TOO_MANY_MEMBERS, {
>>>>>>> 87ff6bb9
            data: {
              max: z.config.MAXIMUM_CONVERSATION_SIZE,
              open_spots: Math.max(
                0,
                z.config.MAXIMUM_CONVERSATION_SIZE - (conversation_et.number_of_participants() + 1)
              ),
            },
          });
        }

        if (error.label === z.service.BackendClientError.LABEL.NOT_CONNECTED) {
          return this._handle_users_not_connected(user_ids);
        }

        throw error;
      });
  }

  /**
   * Clear conversation content and archive the conversation.
   *
   * @note According to spec we archive a conversation when we clear it.
   * It will be unarchived once it is opened through search. We use the archive flag to distinguish states.
   *
   * @param {Conversation} conversation_et - Conversation to clear
   * @param {boolean} [leave_conversation=false] - Should we leave the conversation before clearing the content?
   * @returns {undefined} No return value
   */
  clear_conversation(conversation_et, leave_conversation = false) {
    const is_active_conversation = this.is_active_conversation(conversation_et);
    const next_conversation_et = this.get_next_conversation(conversation_et);

    if (leave_conversation) {
      conversation_et.status(z.conversation.ConversationStatus.PAST_MEMBER);
    }

    this._update_cleared_timestamp(conversation_et);
    this._clear_conversation(conversation_et);

    if (leave_conversation) {
      this.remove_member(conversation_et, this.user_repository.self().id);
    }

    if (is_active_conversation) {
      amplify.publish(z.event.WebApp.CONVERSATION.SHOW, next_conversation_et);
    }
  }

  /**
   * Update cleared of conversation using timestamp.
   *
   * @private
   * @param {Conversation} conversation_et - Conversation to update
   * @returns {undefined} No return value
   */
  _update_cleared_timestamp(conversation_et) {
    const timestamp = conversation_et.get_latest_timestamp(this.time_offset);

    if (timestamp && conversation_et.set_timestamp(timestamp, z.conversation.TIMESTAMP_TYPE.CLEARED)) {
      const message_content = new z.proto.Cleared(conversation_et.id, timestamp);
      const generic_message = new z.proto.GenericMessage(z.util.create_random_uuid());
      generic_message.set(z.cryptography.GENERIC_MESSAGE_TYPE.CLEARED, message_content);

      this.send_generic_message_to_conversation(this.self_conversation().id, generic_message).then(() =>
        this.logger.info(`Cleared conversation '${conversation_et.id}' on '${new Date(timestamp).toISOString()}'`)
      );
    }
  }

  /**
   * Remove bot from conversation.
   *
   * @param {Conversation} conversation_et - Conversation to remove member from
   * @param {string} bot_user_id - ID of bot to be removed from the conversation
   * @returns {Promise} Resolves when bot was removed from the conversation
   */
  remove_bot(conversation_et, bot_user_id) {
    return this.conversation_service.delete_bots(conversation_et.id, bot_user_id).then(response => {
      if (response) {
        amplify.publish(z.event.WebApp.EVENT.INJECT, response, z.event.EventRepository.SOURCE.BACKEND_RESPONSE);
        return response;
      }
    });
  }

  /**
   * Remove member from conversation.
   *
   * @param {Conversation} conversation_et - Conversation to remove member from
   * @param {string} user_id - ID of member to be removed from the conversation
   * @returns {Promise} Resolves when member was removed from the conversation
   */
  remove_member(conversation_et, user_id) {
    return this.conversation_service.delete_members(conversation_et.id, user_id).then(response => {
      if (response) {
        amplify.publish(z.event.WebApp.EVENT.INJECT, response, z.event.EventRepository.SOURCE.BACKEND_RESPONSE);
        return response;
      }
    });
  }

  /**
   * Remove participant from conversation.
   *
   * @param {Conversation} conversation_et - Conversation to remove participant from
   * @param {User} user_et - User to be removed from the conversation
   * @returns {Promise} Resolves when participant was removed from the conversation
   */
  remove_participant(conversation_et, user_et) {
    if (user_et.is_bot) {
      return this.remove_bot(conversation_et, user_et.id);
    }

    return this.remove_member(conversation_et, user_et.id);
  }

  /**
   * Rename conversation.
   *
   * @param {Conversation} conversation_et - Conversation to rename
   * @param {string} name - New conversation name
   * @returns {Promise} Resolves when conversation was renamed
   */
  rename_conversation(conversation_et, name) {
    return this.conversation_service.update_conversation_properties(conversation_et.id, name).then(response => {
      if (response) {
        amplify.publish(z.event.WebApp.EVENT.INJECT, response, z.event.EventRepository.SOURCE.BACKEND_RESPONSE);
        return response;
      }
    });
  }

  reset_session(user_id, client_id, conversation_id) {
    this.logger.info(`Resetting session with client '${client_id}' of user '${user_id}'.`);

    return this.cryptography_repository
      .delete_session(user_id, client_id)
      .then(session_id => {
        if (session_id) {
          this.logger.info(`Deleted session with client '${client_id}' of user '${user_id}'.`);
        } else {
          this.logger.warn('No local session found to delete.');
        }

        return this.send_session_reset(user_id, client_id, conversation_id);
      })
      .catch(error => {
        this.logger.warn(
          `Failed to reset session for client '${client_id}' of user '${user_id}': ${error.message}`,
          error
        );
        throw error;
      });
  }

  /**
   * Send a specific GIF to a conversation.
   *
   * @param {Conversation} conversation_et - Conversation to send message in
   * @param {string} url - URL of giphy image
   * @param {string} tag - tag tag used for gif search
   * @returns {Promise} Resolves when the gif was posted
   */
  send_gif(conversation_et, url, tag) {
    if (!tag) {
      tag = z.l10n.text(z.string.extensions_giphy_random);
    }

    return z.util.load_url_blob(url).then(blob => {
      this.send_text(z.l10n.text(z.string.extensions_giphy_message, tag), conversation_et);
      return this.upload_images(conversation_et, [blob]);
    });
  }

  /**
   * Team member was removed.
   * @param {string} team_id - ID of team that member was removed from
   * @param {string} user_id - ID of leaving user
   * @returns {undefined} No return value
   */
  team_member_leave(team_id, user_id) {
    this.user_repository.get_user_by_id(user_id).then(user_et => {
      this.conversations()
        .filter(conversation_et => conversation_et.team_id === team_id && !conversation_et.removed_from_conversation())
        .forEach(conversation_et => {
          if (conversation_et.participating_user_ids().includes(user_id)) {
            const member_leave_event = z.conversation.EventBuilder.build_team_member_leave(
              conversation_et,
              user_et,
              this.time_offset
            );
            amplify.publish(z.event.WebApp.EVENT.INJECT, member_leave_event);
          }
        });
    });
  }

  /**
   * Toggle a conversation between silence and notify.
   * @param {Conversation} conversation_et - Conversation to rename
   * @returns {Promise} Resolves when the muted stated was toggled
   */
  toggle_silence_conversation(conversation_et) {
    if (!conversation_et) {
      return Promise.reject(
        new z.conversation.ConversationError(z.conversation.ConversationError.TYPE.CONVERSATION_NOT_FOUND)
      );
    }

    const payload = {
      otr_muted: !conversation_et.is_muted(),
      otr_muted_ref: new Date(conversation_et.get_latest_timestamp(this.time_offset)).toISOString(),
    };

    return this.conversation_service
      .update_member_properties(conversation_et.id, payload)
      .then(() => {
        const response = {
          data: payload,
        };

        this._on_member_update(conversation_et, response);
        this.logger.info(
          `Toggle silence to '${payload.otr_muted}' for conversation '${conversation_et.id}' on '${payload.otr_muted_ref}'`
        );
        return response;
      })
      .catch(error => {
        const reject_error = new Error(`Conversation '${conversation_et.id}' could not be muted: ${error.code}`);
        this.logger.warn(reject_error.message, error);
        throw reject_error;
      });
  }

  /**
   * Archive a conversation.
   *
   * @param {Conversation} conversation_et - Conversation to rename
   * @returns {Promise} Resolves when the conversation was archived
   */
  archive_conversation(conversation_et) {
    return this._toggle_archive_conversation(conversation_et, true, 'archiving');
  }

  /**
   * Un-archive a conversation.
   *
   * @param {Conversation} conversation_et - Conversation to unarchive
   * @param {string} trigger - Trigger for unarchive
   * @returns {Promise} Resolves when the conversation was unarchived
   */
  unarchive_conversation(conversation_et, trigger = 'unknown') {
    return this._toggle_archive_conversation(conversation_et, false, trigger);
  }

  _toggle_archive_conversation(conversation_et, new_archive_state, trigger) {
    if (!conversation_et) {
      return Promise.reject(
        new z.conversation.ConversationError(z.conversation.ConversationError.TYPE.CONVERSATION_NOT_FOUND)
      );
    }

    const archive_timestamp = conversation_et.get_latest_timestamp(this.time_offset);
    const no_state_change = conversation_et.is_archived() === new_archive_state;
    const no_timestamp_change = conversation_et.archived_timestamp() === archive_timestamp;
    if (no_state_change && no_timestamp_change) {
      return Promise.reject(new z.conversation.ConversationError(z.conversation.ConversationError.TYPE.NO_CHANGES));
    }

    const payload = {
      otr_archived: new_archive_state,
      otr_archived_ref: new Date(archive_timestamp).toISOString(),
    };

    this.logger.info(`Conversation '${conversation_et.id}' archive state change triggered by '${trigger}'`);
    return this.conversation_service
      .update_member_properties(conversation_et.id, payload)
      .catch(error => {
        this.logger.error(
          `Failed to change conversation '${conversation_et.id}' archived state to '${new_archive_state}': ${error.code}`
        );
        if (error.code !== z.service.BackendClientError.STATUS_CODE.NOT_FOUND) {
          throw error;
        }
      })
      .then(() => {
        this._on_member_update(conversation_et, {data: payload});
        this.logger.info(
          `Update conversation '${conversation_et.id}' archive state to '${new_archive_state}' on '${payload.otr_archived_ref}'`
        );
      });
  }

  _check_changed_conversations() {
    Object.keys(this.conversations_with_new_events).forEach(conversation_id => {
      if (this.conversations_with_new_events.hasOwnProperty(conversation_id)) {
        const conversation_et = this.conversations_with_new_events[conversation_id];
        if (conversation_et.should_unarchive()) {
          this.unarchive_conversation(conversation_et, 'event from notification stream');
        }
      }
    });

    this.conversations_with_new_events = {};
  }

  /**
   * Clears conversation content from view and the database.
   *
   * @private
   * @param {Conversation} conversation_et - Conversation entity to delete
   * @param {number} [timestamp] - Optional timestamps for which messages to remove
   * @returns {undefined} No return value
   */
  _clear_conversation(conversation_et, timestamp) {
    this._delete_messages(conversation_et, timestamp);

    if (conversation_et.removed_from_conversation()) {
      this.conversation_service.delete_conversation_from_db(conversation_et.id);
      this.delete_conversation(conversation_et.id);
    }
  }

  _handle_users_not_connected(user_ids) {
    const user_promise = user_ids.length === 1 ? this.user_repository.get_user_by_id(user_ids[0]) : Promise.resolve();

    user_promise.then((user_et) => {
      const username = user_et ? user_et.first_name() : undefined;
      amplify.publish(z.event.WebApp.WARNING.MODAL, z.ViewModel.ModalType.NOT_CONNECTED, {
        data: username,
      });
    });
  }

  /**
   * Update last read of conversation using timestamp.
   *
   * @private
   * @param {Conversation} conversation_et - Conversation to update
   * @returns {undefined} No return value
   */
  _update_last_read_timestamp(conversation_et) {
    const timestamp = conversation_et.get_latest_timestamp(this.time_offset);

    if (timestamp && conversation_et.set_timestamp(timestamp, z.conversation.TIMESTAMP_TYPE.LAST_READ)) {
      const message_content = new z.proto.LastRead(conversation_et.id, conversation_et.last_read_timestamp());
      const generic_message = new z.proto.GenericMessage(z.util.create_random_uuid());
      generic_message.set(z.cryptography.GENERIC_MESSAGE_TYPE.LAST_READ, message_content);

      this.send_generic_message_to_conversation(this.self_conversation().id, generic_message)
        .then(() => {
          this.logger.info(
            `Marked conversation '${conversation_et.id}' as read on '${new Date(timestamp).toISOString()}'`
          );
        })
        .catch(error => {
          this.logger.error(`Error (${error.label}): ${error.message}`);
          const raygun_error = new Error('Failed to update last read timestamp');
          Raygun.send(raygun_error, {label: error.label, message: error.message});
        });
    }
  }

  //##############################################################################
  // Send encrypted events
  //##############################################################################

  send_asset_remotedata(conversation_et, file, message_id) {
    let generic_message;

    return this.get_message_in_conversation_by_id(conversation_et, message_id)
      .then(message_et => {
        const asset_et = message_et.get_first_asset();

        asset_et.uploaded_on_this_client(true);
        return this.asset_service.upload_asset(file, null, function(xhr) {
          xhr.upload.onprogress = event => asset_et.upload_progress(Math.round(event.loaded / event.total * 100));
          asset_et.upload_cancel = () => xhr.abort();
        });
      })
      .then(asset => {
        generic_message = new z.proto.GenericMessage(message_id);
        generic_message.set(z.cryptography.GENERIC_MESSAGE_TYPE.ASSET, asset);

        if (conversation_et.ephemeral_timer()) {
          generic_message = this._wrap_in_ephemeral_message(generic_message, conversation_et.ephemeral_timer());
        }

        return this.send_generic_message_to_conversation(conversation_et.id, generic_message);
      })
      .then(payload => {
        const {uploaded: asset_data} = conversation_et.ephemeral_timer()
          ? generic_message.ephemeral.asset
          : generic_message.asset;

        const data = {
          key: asset_data.asset_id,
          otr_key: asset_data.otr_key,
          sha256: asset_data.sha256,
          token: asset_data.asset_token,
        };

        const asset_add_event = z.conversation.EventBuilder.build_asset_add(conversation_et, data, this.time_offset);

        asset_add_event.id = message_id;
        asset_add_event.time = payload.time;

        return this._on_asset_upload_complete(conversation_et, asset_add_event);
      });
  }

  /**
   * Send asset metadata message to specified conversation.
   *
   * @param {Conversation} conversation_et - Conversation that should receive the file
   * @param {File} file - File to send
   * @returns {Promise} Resolves when the asset metadata was sent
   */
  send_asset_metadata(conversation_et, file) {
    return z.assets.AssetMetaDataBuilder
      .build_metadata(file)
      .catch(error => {
        this.logger.warn(
          `Couldn't render asset preview from metadata. Asset might be corrupt: ${error.message}`,
          error
        );
        return undefined;
      })
      .then(metadata => {
        const asset = new z.proto.Asset();

        if (z.assets.AssetMetaDataBuilder.is_audio(file)) {
          asset.set('original', new z.proto.Asset.Original(file.type, file.size, file.name, null, null, metadata));
        } else if (z.assets.AssetMetaDataBuilder.is_video(file)) {
          asset.set('original', new z.proto.Asset.Original(file.type, file.size, file.name, null, metadata));
        } else if (z.assets.AssetMetaDataBuilder.is_image(file)) {
          asset.set('original', new z.proto.Asset.Original(file.type, file.size, file.name, metadata));
        } else {
          asset.set('original', new z.proto.Asset.Original(file.type, file.size, file.name));
        }

        return asset;
      })
      .then(asset => {
        let generic_message = new z.proto.GenericMessage(z.util.create_random_uuid());
        generic_message.set(z.cryptography.GENERIC_MESSAGE_TYPE.ASSET, asset);

        if (conversation_et.ephemeral_timer()) {
          generic_message = this._wrap_in_ephemeral_message(generic_message, conversation_et.ephemeral_timer());
        }

        return this._send_and_inject_generic_message(conversation_et, generic_message);
      })
      .catch(error => {
        this.logger.warn(
          `Failed to upload metadata for asset in conversation '${conversation_et.id}': ${error.message}`,
          error
        );

        if (error.type === z.conversation.ConversationError.TYPE.DEGRADED_CONVERSATION_CANCELLATION) {
          throw error;
        }
      });
  }

  /**
   * Send asset preview message to specified conversation.
   *
   * @param {Conversation} conversation_et - Conversation that should receive the preview
   * @param {File} file - File to generate preview from
   * @param {string} message_id - Message ID of the message to generate a preview for
   * @returns {Promise} Resolves when the asset preview was sent
   */
  send_asset_preview(conversation_et, file, message_id) {
    return poster(file)
      .then(image_blob => {
        if (!image_blob) {
          throw Error('No image available');
        }

        return this.asset_service.upload_asset(image_blob).then(uploaded_image_asset => {
          const asset = new z.proto.Asset();
          asset.set(
            'preview',
            new z.proto.Asset.Preview(image_blob.type, image_blob.size, uploaded_image_asset.uploaded)
          );

          const generic_message = new z.proto.GenericMessage(message_id);
          generic_message.set(z.cryptography.GENERIC_MESSAGE_TYPE.ASSET, asset);

          return this._send_and_inject_generic_message(conversation_et, generic_message);
        });
      })
      .catch(error => {
        this.logger.warn(
          `No preview for asset '${message_id}' in conversation '${conversation_et.id}' uploaded `,
          error
        );
      });
  }

  /**
   * Send asset upload failed message to specified conversation.
   *
   * @param {Conversation} conversation_et - Conversation that should receive the file
   * @param {string} nonce - ID of the metadata message
   * @param {z.assets.AssetUploadFailedReason} [reason=z.assets.AssetUploadFailedReason.FAILED] - Cause for the failed upload (optional)
   * @returns {Promise} Resolves when the asset failure was sent
   */
  send_asset_upload_failed(conversation_et, nonce, reason = z.assets.AssetUploadFailedReason.FAILED) {
    const reason_proto =
      reason === z.assets.AssetUploadFailedReason.CANCELLED
        ? z.proto.Asset.NotUploaded.CANCELLED
        : z.proto.Asset.NotUploaded.FAILED;
    const asset = new z.proto.Asset();
    asset.set('not_uploaded', reason_proto);

    const generic_message = new z.proto.GenericMessage(nonce);
    generic_message.set(z.cryptography.GENERIC_MESSAGE_TYPE.ASSET, asset);

    return this._send_and_inject_generic_message(conversation_et, generic_message);
  }

  /**
   * Send confirmation for a content message in specified conversation.
   *
   * @param {Conversation} conversation_et - Conversation that content message was received in
   * @param {Message} message_et - Message for which to acknowledge receipt
   * @returns {undefined} No return value
   */
  send_confirmation_status(conversation_et, message_et) {
    const other_user_in_one2one = !message_et.user().is_me && conversation_et.is_one2one();
    const within_threshold =
      message_et.timestamp() >= Date.now() - ConversationRepository.CONFIG.CONFIRMATION_THRESHOLD;

    if (other_user_in_one2one && within_threshold && z.event.EventTypeHandling.CONFIRM.includes(message_et.type)) {
      const generic_message = new z.proto.GenericMessage(z.util.create_random_uuid());
      generic_message.set(
        z.cryptography.GENERIC_MESSAGE_TYPE.CONFIRMATION,
        new z.proto.Confirmation(message_et.id, z.proto.Confirmation.Type.DELIVERED)
      );

      this.sending_queue.push(() => {
        return this.create_recipients(conversation_et.id, true, [message_et.user().id]).then(recipients => {
          return this._send_generic_message(
            conversation_et.id,
            generic_message,
            recipients,
            [message_et.user().id],
            false
          );
        });
      });
    }
  }

  /**
   * Send call message in specified conversation.
   *
   * @param {Conversation} conversation_et - Conversation to send call message to
   * @param {CallMessage} call_message_et - Content for call message
   * @param {Object} recipients - Contains the intended receiving users and clients
   * @param {Array<string>|boolean} precondition_option - Optional level that backend checks for missing clients
   * @returns {Promise} Resolves when the confirmation was sent
   */
  send_e_call(conversation_et, call_message_et, recipients, precondition_option) {
    const generic_message = new z.proto.GenericMessage(z.util.create_random_uuid());
    generic_message.set(
      z.cryptography.GENERIC_MESSAGE_TYPE.CALLING,
      new z.proto.Calling(call_message_et.to_content_string())
    );

    return this.sending_queue
      .push(() => {
        const recipients_promise = recipients
          ? Promise.resolve(recipients)
          : this.create_recipients(conversation_et.id, false);

        return recipients_promise.then(_recipients =>
          this._send_generic_message(conversation_et.id, generic_message, _recipients, precondition_option)
        );
      })
      .then(() => {
        const initiating_call_message = [
          z.calling.enum.CALL_MESSAGE_TYPE.GROUP_START,
          z.calling.enum.CALL_MESSAGE_TYPE.SETUP,
        ];

        if (initiating_call_message.includes(call_message_et.type)) {
          return this._track_completed_media_action(conversation_et, generic_message, call_message_et);
        }
      })
      .catch(error => {
        if (error.type !== z.conversation.ConversationError.TYPE.DEGRADED_CONVERSATION_CANCELLATION) {
          throw error;
        }

        amplify.publish(z.event.WebApp.CALL.STATE.DELETE, conversation_et.id);
      });
  }

  /**
   * Sends image asset in specified conversation using v3 api.
   *
   * @param {Conversation} conversation_et - Conversation to send image in
   * @param {File|Blob} image - Image
   * @returns {Promise} Resolves when the image was sent
   */
  send_image_asset(conversation_et, image) {
    return this.asset_service
      .upload_image_asset(image)
      .then(asset => {
        let generic_message = new z.proto.GenericMessage(z.util.create_random_uuid());
        generic_message.set(z.cryptography.GENERIC_MESSAGE_TYPE.ASSET, asset);

        if (conversation_et.ephemeral_timer()) {
          generic_message = this._wrap_in_ephemeral_message(generic_message, conversation_et.ephemeral_timer());
        }

        return this._send_and_inject_generic_message(conversation_et, generic_message);
      })
      .catch(error => {
        this.logger.error(`Failed to upload otr asset for conversation ${conversation_et.id}: ${error.message}`, error);
        throw error;
      });
  }

  /**
   * Send knock in specified conversation.
   * @param {Conversation} conversation_et - Conversation to send knock in
   * @returns {Promise} Resolves after sending the knock
   */
  send_knock(conversation_et) {
    let generic_message = new z.proto.GenericMessage(z.util.create_random_uuid());
    generic_message.set(z.cryptography.GENERIC_MESSAGE_TYPE.KNOCK, new z.proto.Knock(false));

    if (conversation_et.ephemeral_timer()) {
      generic_message = this._wrap_in_ephemeral_message(generic_message, conversation_et.ephemeral_timer());
    }

    return this._send_and_inject_generic_message(conversation_et, generic_message).catch(error => {
      if (error.type !== z.conversation.ConversationError.TYPE.DEGRADED_CONVERSATION_CANCELLATION) {
        this.logger.error(`Error while sending knock: ${error.message}`, error);
        throw error;
      }
    });
  }

  /**
   * Send link preview in specified conversation.
   *
   * @param {string} message - Plain text message that possibly contains link
   * @param {Conversation} conversation_et - Conversation that should receive the message
   * @param {z.proto.GenericMessage} generic_message - GenericMessage of containing text or edited message
   * @returns {Promise} Resolves after sending the message
   */
  send_link_preview(message, conversation_et, generic_message) {
    const message_id = generic_message.message_id;

    return this.link_repository
      .get_link_preview_from_string(message)
      .then(link_preview => {
        if (link_preview) {
          switch (generic_message.content) {
            case z.cryptography.GENERIC_MESSAGE_TYPE.EPHEMERAL:
              generic_message.ephemeral.text.link_preview.push(link_preview);
              break;
            case z.cryptography.GENERIC_MESSAGE_TYPE.EDITED:
              generic_message.edited.text.link_preview.push(link_preview);
              break;
            case z.cryptography.GENERIC_MESSAGE_TYPE.TEXT:
              generic_message.text.link_preview.push(link_preview);
              break;
            default:
              break;
          }

          return this.get_message_in_conversation_by_id(conversation_et, message_id);
        }
        this.logger.debug(
          `No link in or preview for message '${message_id}' in conversation '${conversation_et.id}' found`
        );
      })
      .then(message_et => {
        if (message_et) {
          const asset_et = message_et.get_first_asset();
          if (asset_et.text === message) {
            this.logger.debug(
              `Sending link preview for message '${message_id}' in conversation '${conversation_et.id}'`
            );
            return this._send_and_inject_generic_message(conversation_et, generic_message);
          }
          this.logger.debug(
            `Skipped sending link preview for changed message '${message_id}' in conversation '${conversation_et.id}'`
          );
        }
      })
      .catch(error => {
        if (error.type !== z.conversation.ConversationError.TYPE.MESSAGE_NOT_FOUND) {
          throw error;
        }
        this.logger.debug(
          `Skipped sending link preview for changed message '${message_id}' in conversation '${conversation_et.id}'`
        );
      });
  }

  /**
   * Send location message in specified conversation.
   *
   * @param {Conversation} conversation_et - Conversation that should receive the message
   * @param {number} longitude - Longitude of the location
   * @param {number} latitude - Latitude of the location
   * @param {string} name - Name of the location
   * @param {number} zoom - Zoom factor for the map (Google Maps)
   * @returns {Promise} Resolves after sending the location
   */
  send_location(conversation_et, longitude, latitude, name, zoom) {
    const generic_message = new z.proto.GenericMessage(z.util.create_random_uuid());
    generic_message.set(
      z.cryptography.GENERIC_MESSAGE_TYPE.LOCATION,
      new z.proto.Location(longitude, latitude, name, zoom)
    );
    return this.send_generic_message_to_conversation(conversation_et.id, generic_message);
  }

  /**
   * Send edited message in specified conversation.
   *
   * @param {string} message - Edited plain text message
   * @param {Message} original_message_et - Original message entity
   * @param {Conversation} conversation_et - Conversation entity
   * @returns {Promise} Resolves after sending the message
   */
  send_message_edit(message, original_message_et, conversation_et) {
    if (original_message_et.get_first_asset().text === message) {
      return Promise.reject(new Error('Edited message equals original message'));
    }

    const generic_message = new z.proto.GenericMessage(z.util.create_random_uuid());
    generic_message.set(
      z.cryptography.GENERIC_MESSAGE_TYPE.EDITED,
      new z.proto.MessageEdit(original_message_et.id, new z.proto.Text(message))
    );

    return this._send_and_inject_generic_message(conversation_et, generic_message, false)
      .then(() => {
        this._track_edit_message(conversation_et, original_message_et);
        if (z.util.Environment.desktop) {
          return this.send_link_preview(message, conversation_et, generic_message);
        }
      })
      .catch(error => {
        if (error.type !== z.conversation.ConversationError.TYPE.DEGRADED_CONVERSATION_CANCELLATION) {
          this.logger.error(`Error while editing message: ${error.message}`, error);
          throw error;
        }
      });
  }

  /**
   * Toggle like status of message.
   *
   * @param {Conversation} conversation_et - Conversation entity
   * @param {Message} message_et - Message to react to
   * @param {boolean} button - Source of toggle
   * @returns {undefined} No return value
   */
  toggle_like(conversation_et, message_et, button) {
    if (!conversation_et.removed_from_conversation()) {
      const reaction = message_et.is_liked() ? z.message.ReactionType.NONE : z.message.ReactionType.LIKE;
      message_et.is_liked(!message_et.is_liked());

      window.setTimeout(() => {
        this.send_reaction(conversation_et, message_et, reaction);
        this._track_reaction(conversation_et, message_et, reaction, button);
      }, 100);
    }
  }

  /**
   * Send reaction to a content message in specified conversation.
   * @param {Conversation} conversation_et - Conversation to send reaction in
   * @param {Message} message_et - Message to react to
   * @param {z.message.ReactionType} reaction - Reaction
   * @returns {Promise} Resolves after sending the reaction
   */
  send_reaction(conversation_et, message_et, reaction) {
    const generic_message = new z.proto.GenericMessage(z.util.create_random_uuid());
    generic_message.set(z.cryptography.GENERIC_MESSAGE_TYPE.REACTION, new z.proto.Reaction(reaction, message_et.id));

    return this._send_and_inject_generic_message(conversation_et, generic_message);
  }

  /**
   * Sending a message to the remote end of a session reset.
   *
   * @note When we reset a session then we must inform the remote client about this action. It sends a ProtocolBuffer message
   *  (which will not be rendered in the view)  to the remote client. This message only needs to be sent to the affected
   *  remote client, therefore we force the message sending.
   *
   * @param {string} user_id - User ID
   * @param {string} client_id - Client ID
   * @param {string} conversation_id - Conversation ID
   * @returns {Promise} Resolves after sending the session reset
   */
  send_session_reset(user_id, client_id, conversation_id) {
    const generic_message = new z.proto.GenericMessage(z.util.create_random_uuid());
    generic_message.set(z.cryptography.GENERIC_MESSAGE_TYPE.CLIENT_ACTION, z.proto.ClientAction.RESET_SESSION);

    const recipients = {};
    recipients[user_id] = [client_id];

    return this._send_generic_message(conversation_id, generic_message, recipients, true)
      .then(response => {
        this.logger.info(`Sent info about session reset to client '${client_id}' of user '${user_id}'`);
        return response;
      })
      .catch(error => {
        this.logger.error(`Sending conversation reset failed: ${error.message}`, error);
        throw error;
      });
  }

  /**
   * Send text message in specified conversation.
   *
   * @param {string} message - Plain text message
   * @param {Conversation} conversation_et - Conversation that should receive the message
   * @returns {Promise} Resolves after sending the message
   */
  send_text(message, conversation_et) {
    let generic_message = new z.proto.GenericMessage(z.util.create_random_uuid());
    generic_message.set(z.cryptography.GENERIC_MESSAGE_TYPE.TEXT, new z.proto.Text(message));

    if (conversation_et.ephemeral_timer()) {
      generic_message = this._wrap_in_ephemeral_message(generic_message, conversation_et.ephemeral_timer());
    }

    return this._send_and_inject_generic_message(conversation_et, generic_message).then(() => generic_message);
  }

  /**
   * Send text message with link preview in specified conversation.
   *
   * @param {string} message - Plain text message
   * @param {Conversation} conversation_et - Conversation that should receive the message
   * @returns {Promise} Resolves after sending the message
   */
  send_text_with_link_preview(message, conversation_et) {
    return this.send_text(message, conversation_et)
      .then(generic_message => {
        if (z.util.Environment.desktop) {
          return this.send_link_preview(message, conversation_et, generic_message);
        }
      })
      .catch(error => {
        if (error.type !== z.conversation.ConversationError.TYPE.DEGRADED_CONVERSATION_CANCELLATION) {
          this.logger.error(`Error while sending text message: ${error.message}`, error);
          throw error;
        }
      });
  }

  /**
   * Map a function to recipients.
   *
   * @private
   * @param {Object} recipients - User client map
   * @param {Function} client_fn - Function to be executed on clients first
   * @param {Function} user_fn - Function to be executed on users at the end
   * @returns {Array} Function array
   */
  _map_recipients(recipients, client_fn, user_fn) {
    const result = [];
    const user_ids = Object.keys(recipients);

    user_ids.forEach(user_id => {
      if (recipients.hasOwnProperty(user_id)) {
        const client_ids = recipients[user_id];

        if (_.isFunction(client_fn)) {
          client_ids.forEach(client_id => result.push(client_fn(user_id, client_id)));
        }

        if (_.isFunction(user_fn)) {
          result.push(user_fn(user_id));
        }
      }
    });

    return result;
  }

  /**
   * Wraps generic message in ephemeral message.
   *
   * @param {z.proto.GenericMessage} generic_message - Message to be wrapped
   * @param {number} millis - Expire time in milliseconds
   * @returns {z.proto.Message} New proto message
   */
  _wrap_in_ephemeral_message(generic_message, millis) {
    const ephemeral = new z.proto.Ephemeral();
    ephemeral.set('expire_after_millis', millis);
    ephemeral.set(generic_message.content, generic_message[generic_message.content]);

    generic_message = new z.proto.GenericMessage(generic_message.message_id);
    generic_message.set(z.cryptography.GENERIC_MESSAGE_TYPE.EPHEMERAL, ephemeral);
    return generic_message;
  }

  //##############################################################################
  // Send Generic Messages
  //##############################################################################

  /**
   * Create a user client map for a given conversation.
   *
   * @param {string} conversation_id - Conversation ID
   * @param {boolean} [skip_own_clients=false] - True, if other own clients should be skipped (to not sync messages on own clients)
   * @param {Array<string>} user_ids - Optionally the intended recipient users
   * @returns {Promise} Resolves with a user client map
   */
  create_recipients(conversation_id, skip_own_clients = false, user_ids) {
    return this.get_all_users_in_conversation(conversation_id).then(user_ets => {
      const recipients = {};

      for (const user_et of user_ets) {
        if (!(skip_own_clients && user_et.is_me)) {
          if (user_ids && user_ids.includes(user_et.id)) {
            continue;
          }

          recipients[user_et.id] = user_et.devices().map(client_et => client_et.id);
        }
      }

      return recipients;
    });
  }

  send_generic_message_to_conversation(conversation_id, generic_message) {
    return this.sending_queue.push(() => {
      const skip_own_clients = generic_message.content === z.cryptography.GENERIC_MESSAGE_TYPE.EPHEMERAL;

      return this.create_recipients(conversation_id, skip_own_clients).then(recipients => {
        const precondition_option = skip_own_clients ? Object.keys(recipients) : undefined;
        return this._send_generic_message(conversation_id, generic_message, recipients, precondition_option);
      });
    });
  }

  _send_and_inject_generic_message(conversation_et, generic_message, sync_timestamp = true) {
    return Promise.resolve()
      .then(() => {
        if (conversation_et.removed_from_conversation()) {
          throw new Error('Cannot send message to conversation you are not part of');
        }

        const optimistic_event = z.conversation.EventBuilder.build_message_add(conversation_et, this.time_offset);
        return this.cryptography_repository.cryptography_mapper.map_generic_message(generic_message, optimistic_event);
      })
      .then(message_mapped => {
        if (z.event.EventTypeHandling.STORE.includes(message_mapped.type)) {
          return this.conversation_service.save_event(message_mapped);
        }

        return message_mapped;
      })
      .then(message_stored => {
        if (generic_message.content === z.cryptography.GENERIC_MESSAGE_TYPE.KNOCK) {
          amplify.publish(z.event.WebApp.AUDIO.PLAY, z.audio.AudioType.OUTGOING_PING);
        }

        this.on_conversation_event(message_stored, z.event.EventRepository.SOURCE.INJECTED);

        return this.send_generic_message_to_conversation(conversation_et.id, generic_message)
          .then(payload => {
            this._track_completed_media_action(conversation_et, generic_message);

            const backend_iso_date = sync_timestamp ? payload.time : '';
            return this._update_message_as_sent(conversation_et, message_stored, backend_iso_date);
          })
          .then(() => message_stored);
      });
  }

  /**
   * Update message as sent in db and view.
   *
   * @param {Conversation} conversation_et - Conversation entity
   * @param {Object} event_json - Event object
   * @param {string} iso_date - If defined it will update event timestamp
   * @returns {Promise} Resolves when sent status was updated
   */
  _update_message_as_sent(conversation_et, event_json, iso_date) {
    return this.get_message_in_conversation_by_id(conversation_et, event_json.id)
      .then(message_et => {
        const changes = {
          status: z.message.StatusType.SENT,
        };
        message_et.status(z.message.StatusType.SENT);

        if (iso_date) {
          changes.time = iso_date;

          const timestamp = new Date(iso_date).getTime();
          if (!_.isNaN(timestamp)) {
            message_et.timestamp(timestamp);
            conversation_et.update_timestamp_server(timestamp, true);
            conversation_et.update_timestamps(message_et);
          }
        }

        if (z.event.EventTypeHandling.STORE.includes(message_et.type) || message_et.has_asset_image()) {
          return this.conversation_service.update_message_in_db(message_et, changes);
        }
      })
      .catch(error => {
        if (error.type !== z.conversation.ConversationError.TYPE.MESSAGE_NOT_FOUND) {
          throw error;
        }
      });
  }

  /**
   * Send encrypted external message
   *
   * @param {string} conversation_id - Conversation ID
   * @param {z.proto.GenericMessage} generic_message - Generic message to be sent as external message
   * @param {Object} recipients - Optional object containing recipient users and their clients
   * @param {Array<string>|boolean} precondition_option - Optional level that backend checks for missing clients
   * @param {boolean} [native_push=true] - Optional if message should enforce native push
   * @returns {Promise} Resolves after sending the external message
   */
  _send_external_generic_message(
    conversation_id,
    generic_message,
    recipients,
    precondition_option,
    native_push = true
  ) {
    this.logger.info(`Sending external message of type '${generic_message.content}'`, generic_message);

    return z.assets.AssetCrypto
      .encrypt_aes_asset(generic_message.toArrayBuffer())
      .then(({key_bytes, sha256, cipher_text}) => {
        const generic_message_external = new z.proto.GenericMessage(z.util.create_random_uuid());
        generic_message_external.set(
          'external',
          new z.proto.External(new Uint8Array(key_bytes), new Uint8Array(sha256))
        );

        return this.cryptography_repository
          .encrypt_generic_message(recipients, generic_message_external)
          .then(payload => {
            payload.data = z.util.array_to_base64(cipher_text);
            payload.native_push = native_push;
            return this._send_encrypted_message(conversation_id, generic_message, payload, precondition_option);
          });
      })
      .catch(error => {
        this.logger.info('Failed sending external message', error);
        throw error;
      });
  }

  /**
   * Sends a generic message to a conversation.
   *
   * @private
   * @param {string} conversation_id - Conversation ID
   * @param {z.proto.GenericMessage} generic_message - Protobuf message to be encrypted and send
   * @param {Object} recipients - Optional object containing recipient users and their clients
   * @param {Array<string>|boolean} precondition_option - Optional level that backend checks for missing clients
   * @param {boolean} [native_push=true] - Optional if message should enforce native push
   * @returns {Promise} Resolves when the message was sent
   */
  _send_generic_message(conversation_id, generic_message, recipients, precondition_option, native_push = true) {
    return this._should_send_as_external(conversation_id, generic_message)
      .then(send_as_external => {
        if (send_as_external) {
          return this._send_external_generic_message(
            conversation_id,
            generic_message,
            recipients,
            precondition_option,
            native_push
          );
        }

        return this.cryptography_repository.encrypt_generic_message(recipients, generic_message).then(payload => {
          payload.native_push = native_push;
          return this._send_encrypted_message(conversation_id, generic_message, payload, precondition_option);
        });
      })
      .catch(error => {
        if (error.code === z.service.BackendClientError.STATUS_CODE.REQUEST_TOO_LARGE) {
          return this._send_external_generic_message(
            conversation_id,
            generic_message,
            recipients,
            precondition_option,
            native_push
          );
        }

        throw error;
      });
  }

  /**
   * Sends otr message to a conversation.
   *
   * @private
   * @note Options for the precondition check on missing clients are:
   *   'false' - all clients, 'Array<String>' - only clients of listed users, 'true' - force sending
   *
   * @param {string} conversation_id - Conversation ID
   * @param {z.proto.GenericMessage} generic_message - Protobuf message to be encrypted and send
   * @param {Object} payload - Payload
   * @param {Array<string>|boolean} precondition_option - Level that backend checks for missing clients
   * @returns {Promise} Promise that resolves after sending the encrypted message
   */
  _send_encrypted_message(conversation_id, generic_message, payload, precondition_option = false) {
    this.logger.info(
      `Sending encrypted '${generic_message.content}' message to conversation '${conversation_id}'`,
      payload
    );

    return this._grant_outgoing_message(conversation_id, generic_message)
      .then(() => this.conversation_service.post_encrypted_message(conversation_id, payload, precondition_option))
      .then(response => {
        this._handle_client_mismatch(conversation_id, response);
        return response;
      })
      .catch(error => {
        if (error.label === z.service.BackendClientError.LABEL.UNKNOWN_CLIENT) {
          this.client_repository.remove_local_client();
        }

        if (!error.missing) {
          throw error;
        }

        let updated_payload;
        return this._handle_client_mismatch(conversation_id, error, generic_message, payload)
          .then(payload_with_missing_clients => {
            updated_payload = payload_with_missing_clients;
            return this._grant_outgoing_message(conversation_id, generic_message, Object.keys(error.missing));
          })
          .then(() => {
            this.logger.info(
              `Sending updated encrypted '${generic_message.content}' message to conversation '${conversation_id}'`,
              updated_payload
            );
            return this.conversation_service.post_encrypted_message(conversation_id, updated_payload, true);
          });
      });
  }

  _grant_outgoing_message(conversation_id, generic_message, user_ids) {
    if (['cleared', 'confirmation', 'deleted', 'lastRead'].includes(generic_message.content)) {
      return Promise.resolve();
    }

    const consent_type =
      generic_message.content === z.cryptography.GENERIC_MESSAGE_TYPE.CALLING
        ? z.ViewModel.MODAL_CONSENT_TYPE.OUTGOING_CALL
        : z.ViewModel.MODAL_CONSENT_TYPE.MESSAGE;
    return this.grant_message(conversation_id, consent_type, user_ids);
  }

  grant_message(conversation_id, consent_type, user_ids) {
    return this.get_conversation_by_id(conversation_id).then(conversation_et => {
      const conversation_degraded =
        conversation_et.verification_state() === z.conversation.ConversationVerificationState.DEGRADED;

      if (!conversation_degraded) {
        return false;
      }

      return new Promise((resolve, reject) => {
        let send_anyway = false;

        if (!user_ids) {
          user_ids = conversation_et.get_users_with_unverified_clients().map(user_et => user_et.id);
        }

        return this.user_repository.get_users_by_id(user_ids).then(user_ets => {
          amplify.publish(z.event.WebApp.WARNING.MODAL, z.ViewModel.ModalType.NEW_DEVICE, {
            action() {
              send_anyway = true;
              conversation_et.verification_state(z.conversation.ConversationVerificationState.UNVERIFIED);

              resolve(true);
            },
            close() {
              if (!send_anyway) {
                reject(
                  new z.conversation.ConversationError(
                    z.conversation.ConversationError.TYPE.DEGRADED_CONVERSATION_CANCELLATION
                  )
                );
              }
            },
            data: {
              consent_type: consent_type,
              user_ets: user_ets,
            },
          });
        });
      });
    });
  }

  /**
   * Estimate whether message should be send as type external.
   *
   * @private
   * @param {string} conversation_id - Conversation ID
   * @param {z.proto.GenericMessage} generic_message - Generic message that will be send
   * @returns {boolean} Is payload likely to be too big so that we switch to type external?
   */
  _should_send_as_external(conversation_id, generic_message) {
    return this.get_conversation_by_id(conversation_id).then(conversation_et => {
      const estimated_number_of_clients = conversation_et.number_of_participants() * 4;
      const message_in_bytes = new Uint8Array(generic_message.toArrayBuffer()).length;
      const estimated_payload_in_bytes = estimated_number_of_clients * message_in_bytes;

      return estimated_payload_in_bytes / 1024 > 200;
    });
  }

  /**
   * Post images to a conversation.
   *
   * @param {Conversation} conversation_et - Conversation to post the images
   * @param {Array|FileList} images - Images
   * @returns {undefined} No return value
   */
  upload_images(conversation_et, images) {
    if (this._can_upload_assets_to_conversation(conversation_et)) {
      [...images].forEach(image => this.send_image_asset(conversation_et, image));
    }
  }

  /**
   * Post files to a conversation.
   *
   * @param {Conversation} conversation_et - Conversation to post the files
   * @param {Array|FileList} files - files
   * @returns {undefined} No return value
   */
  upload_files(conversation_et, files) {
    if (this._can_upload_assets_to_conversation(conversation_et)) {
      [...files].forEach(file => this.upload_file(conversation_et, file));
    }
  }

  /**
   * Post file to a conversation using v3
   *
   * @param {Conversation} conversation_et - Conversation to post the file
   * @param {Object} file - File object
   * @returns {Promise} Resolves when file was uploaded
   */
  upload_file(conversation_et, file) {
    let message_id;

    const upload_started = Date.now();
    const tracking_data = {
      size_bytes: file.size,
      size_mb: z.util.bucket_values(file.size / 1024 / 1024, [0, 5, 10, 15, 20, 25]),
      type: z.util.get_file_extension(file.name),
    };
    const conversation_type = z.tracking.helpers.get_conversation_type(conversation_et);
    amplify.publish(
      z.event.WebApp.ANALYTICS.EVENT,
      z.tracking.EventName.FILE.UPLOAD_INITIATED,
      $.extend(tracking_data, {conversation_type})
    );

    return this.send_asset_metadata(conversation_et, file)
      .then(({id}) => {
        message_id = id;
        return this.send_asset_preview(conversation_et, file, message_id);
      })
      .then(() => this.send_asset_remotedata(conversation_et, file, message_id))
      .then(() => {
        const upload_duration = (Date.now() - upload_started) / 1000;

        this.logger.info(`Finished to upload asset for conversation'${conversation_et.id} in ${upload_duration}`);
        amplify.publish(
          z.event.WebApp.ANALYTICS.EVENT,
          z.tracking.EventName.FILE.UPLOAD_SUCCESSFUL,
          $.extend(tracking_data, {time: upload_duration})
        );
      })
      .catch(error => {
        if (error.type === z.conversation.ConversationError.TYPE.DEGRADED_CONVERSATION_CANCELLATION) {
          throw error;
        }

        amplify.publish(z.event.WebApp.ANALYTICS.EVENT, z.tracking.EventName.FILE.UPLOAD_FAILED, tracking_data);
        this.logger.error(`Failed to upload asset for conversation '${conversation_et.id}': ${error.message}`, error);
        return this.get_message_in_conversation_by_id(conversation_et, message_id).then(message_et => {
          this.send_asset_upload_failed(conversation_et, message_et.id);
          return this.update_message_as_upload_failed(message_et);
        });
      });
  }

  /**
   * Delete message for everyone.
   *
   * @param {Conversation} conversation_et - Conversation to delete message from
   * @param {Message} message_et - Message to delete
   * @param {Array<string>|boolean} [precondition_option] - Optional level that backend checks for missing clients
   * @returns {Promise} Resolves when message was deleted
   */
  delete_message_everyone(conversation_et, message_et, precondition_option) {
    return Promise.resolve()
      .then(() => {
        if (!message_et.user().is_me && !message_et.ephemeral_expires()) {
          throw new z.conversation.ConversationError(z.conversation.ConversationError.TYPE.WRONG_USER);
        }

        const generic_message = new z.proto.GenericMessage(z.util.create_random_uuid());
        generic_message.set(z.cryptography.GENERIC_MESSAGE_TYPE.DELETED, new z.proto.MessageDelete(message_et.id));

        return this.sending_queue.push(() => {
          return this.create_recipients(conversation_et.id, false, precondition_option).then(recipients =>
            this._send_generic_message(conversation_et.id, generic_message, recipients, precondition_option)
          );
        });
      })
      .then(() => this._track_delete_message(conversation_et, message_et, z.tracking.attribute.DeleteType.EVERYWHERE))
      .then(() => {
        amplify.publish(z.event.WebApp.CONVERSATION.MESSAGE.REMOVED, message_et.id);
        return this._delete_message_by_id(conversation_et, message_et.id);
      })
      .catch(error => {
        this.logger.info(
          `Failed to send delete message for everyone with id '${message_et.id}' for conversation '${conversation_et.id}'`,
          error
        );
        throw error;
      });
  }

  /**
   * Delete message on your own clients.
   *
   * @param {Conversation} conversation_et - Conversation to delete message from
   * @param {Message} message_et - Message to delete
   * @returns {Promise} Resolves when message was deleted
   */
  delete_message(conversation_et, message_et) {
    return Promise.resolve()
      .then(() => {
        const generic_message = new z.proto.GenericMessage(z.util.create_random_uuid());
        generic_message.set(
          z.cryptography.GENERIC_MESSAGE_TYPE.HIDDEN,
          new z.proto.MessageHide(conversation_et.id, message_et.id)
        );

        return this.send_generic_message_to_conversation(this.self_conversation().id, generic_message);
      })
      .then(() => this._track_delete_message(conversation_et, message_et, z.tracking.attribute.DeleteType.LOCAL))
      .then(() => {
        amplify.publish(z.event.WebApp.CONVERSATION.MESSAGE.REMOVED, message_et.id);
        return this._delete_message_by_id(conversation_et, message_et.id);
      })
      .catch(error => {
        this.logger.info(
          `Failed to send delete message with id '${message_et.id}' for conversation '${conversation_et.id}'`,
          error
        );
        throw error;
      });
  }

  /**
   * Check the remaining lifetime for a given ephemeral message.
   * @param {Message} message_et - Message to check
   * @returns {undefined} No return value
   */
  check_ephemeral_timer(message_et) {
    switch (message_et.ephemeral_status()) {
      case z.message.EphemeralStatusType.TIMED_OUT:
        this.timeout_ephemeral_message(message_et);
        break;
      case z.message.EphemeralStatusType.ACTIVE:
        message_et.start_ephemeral_timer();
        break;
      case z.message.EphemeralStatusType.INACTIVE:
        message_et.start_ephemeral_timer();
        this.conversation_service.update_message_in_db(message_et, {
          ephemeral_expires: message_et.ephemeral_expires(),
          ephemeral_started: message_et.ephemeral_started(),
        });
        break;
      default:
        this.logger.warn(`Ephemeral message of unsupported type: ${message_et.type}`);
    }
  }

  timeout_ephemeral_message(message_et) {
    if (!message_et.is_expired()) {
      this.get_conversation_by_id(message_et.conversation_id).then(conversation_et => {
        if (message_et.user().is_me) {
          switch (false) {
            case !message_et.has_asset_text():
              return this._obfuscate_text_message(conversation_et, message_et.id);
            case !message_et.is_ping():
              return this._obfuscate_ping_message(conversation_et, message_et.id);
            case !message_et.has_asset():
              return this._obfuscate_asset_message(conversation_et, message_et.id);
            case !message_et.has_asset_image():
              return this._obfuscate_image_message(conversation_et, message_et.id);
            default:
              return this.logger.warn(`Ephemeral message of unsupported type: ${message_et.type}`);
          }
        }

        if (conversation_et.is_group()) {
          const user_ids = _.union([this.user_repository.self().id], [message_et.from]);
          return this.delete_message_everyone(conversation_et, message_et, user_ids);
        }

        return this.delete_message_everyone(conversation_et, message_et);
      });
    }
  }

  _obfuscate_asset_message(conversation_et, message_id) {
    return this.get_message_in_conversation_by_id(conversation_et, message_id)
      .then(message_et => {
        const asset = message_et.get_first_asset();
        message_et.ephemeral_expires(true);

        return this.conversation_service.update_message_in_db(message_et, {
          data: {
            content_type: asset.file_type,
            info: {
              nonce: message_et.nonce,
            },
            meta: {},
          },
          ephemeral_expires: true,
        });
      })
      .then(() => {
        this.logger.info(`Obfuscated asset message '${message_id}'`);
      });
  }

  _obfuscate_image_message(conversation_et, message_id) {
    return this.get_message_in_conversation_by_id(conversation_et, message_id)
      .then(message_et => {
        const asset = message_et.get_first_asset();
        message_et.ephemeral_expires(true);

        return this.conversation_service.update_message_in_db(message_et, {
          data: {
            info: {
              height: asset.height,
              nonce: message_et.nonce,
              tag: 'medium',
              width: asset.width,
            },
          },
          ephemeral_expires: true,
        });
      })
      .then(() => {
        this.logger.info(`Obfuscated image message '${message_id}'`);
      });
  }

  _obfuscate_text_message(conversation_et, message_id) {
    return this.get_message_in_conversation_by_id(conversation_et, message_id)
      .then(message_et => {
        const asset = message_et.get_first_asset();
        const obfuscated_asset = new z.entity.Text(message_et.id);
        const obfuscated_previews = asset.previews().map(link_preview => {
          link_preview.obfuscate();
          const article = new z.proto.Article(link_preview.url, link_preview.title); // deprecated format
          return new z.proto.LinkPreview(link_preview.url, 0, article, link_preview.url, link_preview.title).encode64();
        });

        obfuscated_asset.text = z.util.StringUtil.obfuscate(asset.text);
        obfuscated_asset.previews(asset.previews());

        message_et.assets([obfuscated_asset]);
        message_et.ephemeral_expires(true);

        return this.conversation_service.update_message_in_db(message_et, {
          data: {
            content: obfuscated_asset.text,
            nonce: obfuscated_asset.id,
            previews: obfuscated_previews,
          },
          ephemeral_expires: true,
        });
      })
      .then(() => {
        this.logger.info(`Obfuscated text message '${message_id}'`);
      });
  }

  _obfuscate_ping_message(conversation_et, message_id) {
    return this.get_message_in_conversation_by_id(conversation_et, message_id)
      .then(message_et => {
        message_et.ephemeral_expires(true);
        return this.conversation_service.update_message_in_db(message_et, {ephemeral_expires: true});
      })
      .then(() => {
        this.logger.info(`Obfuscated ping message '${message_id}'`);
      });
  }

  /**
   * Can user upload assets to conversation.
   * @param {Conversation} conversation_et - Conversation to check
   * @returns {boolean} Can assets be uploaded
   */
  _can_upload_assets_to_conversation(conversation_et) {
    if (!conversation_et || conversation_et.is_request() || conversation_et.removed_from_conversation()) {
      return false;
    }

    if (conversation_et.is_one2one() && !conversation_et.connection().is_connected) {
      return false;
    }

    return true;
  }

  /**
   * Count number of pending uploads
   * @returns {number} Number of pending uploads
   */
  get_number_of_pending_uploads() {
    return this.conversations().reduce(
      (sum, conversation_et) => sum + conversation_et.get_number_of_pending_uploads(),
      0
    );
  }

  //##############################################################################
  // Event callbacks
  //##############################################################################

  /**
   * Listener for incoming events.
   *
   * @param {Object} event_json - JSON data for event
   * @param {z.event.EventRepository.SOURCE} source - Source of event
   * @returns {Promise} Resolves when event was handled
   */
  on_conversation_event(event_json, source = z.event.EventRepository.SOURCE.STREAM) {
    if (!event_json) {
      return Promise.reject(new Error('Conversation Repository Event Handling: Event missing'));
    }

    const {conversation: conversation_id, type} = event_json;
    this.logger.info(`»» Conversation Event: '${type}' (Source: ${source})`, {
      event_json: JSON.stringify(event_json),
      event_object: event_json,
    });

    // Handle conversation create event separately
    if (type === z.event.Backend.CONVERSATION.CREATE) {
      return this._on_create(event_json);
    }

    // Check if conversation was archived
    let previously_archived;
    return this.get_conversation_by_id(conversation_id)
      .then(conversation_et => {
        previously_archived = conversation_et.is_archived();

        const is_backend_timestamp = source !== z.event.EventRepository.SOURCE.INJECTED;
        conversation_et.update_timestamp_server(event_json.server_time || event_json.time, is_backend_timestamp);

        switch (type) {
          case z.event.Backend.CONVERSATION.MEMBER_JOIN:
            return this._on_member_join(conversation_et, event_json);
          case z.event.Backend.CONVERSATION.MEMBER_LEAVE:
          case z.event.Client.CONVERSATION.TEAM_MEMBER_LEAVE:
            return this._on_member_leave(conversation_et, event_json);
          case z.event.Backend.CONVERSATION.MEMBER_UPDATE:
            return this._on_member_update(conversation_et, event_json);
          case z.event.Backend.CONVERSATION.RENAME:
            return this._on_rename(conversation_et, event_json);
          case z.event.Client.CONVERSATION.ASSET_ADD:
            return this._on_asset_add(conversation_et, event_json);
          case z.event.Client.CONVERSATION.CONFIRMATION:
            return this._on_confirmation(conversation_et, event_json);
          case z.event.Client.CONVERSATION.MESSAGE_ADD:
            return this._on_message_add(conversation_et, event_json);
          case z.event.Client.CONVERSATION.MESSAGE_DELETE:
            return this._on_message_deleted(conversation_et, event_json);
          case z.event.Client.CONVERSATION.MESSAGE_HIDDEN:
            return this._on_message_hidden(event_json);
          case z.event.Client.CONVERSATION.REACTION:
            return this._on_reaction(conversation_et, event_json);
          default:
            return this._on_add_event(conversation_et, event_json);
        }
      })
      .then((return_value = {}) => {
        const {conversation_et, message_et} = return_value;

        if (conversation_et) {
          const event_from_web_socket = source === z.event.EventRepository.SOURCE.WEB_SOCKET;
          const event_from_stream = source === z.event.EventRepository.SOURCE.STREAM;

          if (message_et) {
            const is_remote_event = event_from_stream || event_from_web_socket;

            if (is_remote_event) {
              this.send_confirmation_status(conversation_et, message_et);
            }

            if (!event_from_stream) {
              amplify.publish(z.event.WebApp.SYSTEM_NOTIFICATION.NOTIFY, conversation_et, message_et);
            }
          }

          // Check if event needs to be un-archived
          if (previously_archived) {
            // Add to check for unarchive at the end of stream handling
            if (event_from_stream) {
              return (this.conversations_with_new_events[conversation_et.id] = conversation_et);
            }

            if (event_from_web_socket && conversation_et.should_unarchive()) {
              return this.unarchive_conversation(conversation_et, 'event from WebSocket');
            }
          }
        }
      });
  }

  /**
   * Add missed events message to conversations.
   * @returns {undefined} No return value
   */
  on_missed_events() {
    this.filtered_conversations()
      .filter(conversation_et => !conversation_et.removed_from_conversation())
      .forEach(conversation_et => {
        const missed_event = z.conversation.EventBuilder.build_missed(conversation_et, this.time_offset);
        amplify.publish(z.event.WebApp.EVENT.INJECT, missed_event);
      });
  }

  /**
   * Push to receiving queue.
   * @param {Object} event_json - JSON data for event
   * @param {z.event.EventRepository.SOURCE} source - Source of event
   * @returns {undefined} No return value
   */
  push_to_receiving_queue(event_json, source) {
    this.receiving_queue
      .push(() => this.on_conversation_event(event_json, source))
      .then(() => {
        if (this.init_promise) {
          const event_from_stream = source === z.event.EventRepository.SOURCE.STREAM;
          if (event_from_stream) {
            this.init_handled = this.init_handled + 1;
            if (this.init_handled % 5 === 0 || this.init_handled < 5) {
              const progress = this.init_handled / this.init_total * 20 + 75;
              amplify.publish(z.event.WebApp.APP.UPDATE_PROGRESS, progress, z.string.init_events_progress, [
                this.init_handled,
                this.init_total,
              ]);
            }
          }

          if (!this.receiving_queue.get_length() || !event_from_stream) {
            this.init_promise.resolve_fn();
            this.init_promise = undefined;
          }
        }
      })
      .catch(error => {
        if (this.init_promise) {
          this.init_promise.reject_fn(error);
          this.init_promise = undefined;
        } else {
          throw error;
        }
      });
  }

  /**
   * A message or ping received in a conversation.
   *
   * @private
   * @param {Conversation} conversation_et - Conversation to add the event to
   * @param {Object} event_json - JSON data of 'conversation.message-add' or 'conversation.knock' event
   * @returns {Promise} Resolves when event was handled
   */
  _on_add_event(conversation_et, event_json) {
    return this._add_event_to_conversation(event_json, conversation_et).then(message_et => ({
      conversation_et: conversation_et,
      message_et: message_et,
    }));
  }

  /**
   * An asset was uploaded.
   *
   * @private
   * @param {Conversation} conversation_et - Conversation to add the event to
   * @param {Object} event_json - JSON data of 'conversation.asset-upload-complete' event
   * @returns {Promise} Resolves when the event was handled
   */
  _on_asset_upload_complete(conversation_et, event_json) {
    return this.get_message_in_conversation_by_id(conversation_et, event_json.id)
      .then(message_et => this.update_message_as_upload_complete(conversation_et, message_et, event_json))
      .catch(error => {
        if (error.type !== z.conversation.ConversationError.TYPE.MESSAGE_NOT_FOUND) {
          throw error;
        }

        this.logger.error(`Upload complete: Could not find message with id '${event_json.id}'`, event_json);
      });
  }

  /**
   * Received confirmation of message.
   *
   * @private
   * @param {Conversation} conversation_et - Conversation entity that a message was reacted upon in
   * @param {Object} event_json - JSON data of 'conversation.confirmation' event
   * @returns {Promise} Resolves when the event was handled
   */
  _on_confirmation(conversation_et, event_json) {
    const event_data = event_json.data;

    return this.get_message_in_conversation_by_id(conversation_et, event_data.message_id)
      .then(message_et => {
        const was_updated = message_et.update_status(event_data.status);

        if (was_updated) {
          return this.conversation_service.update_message_in_db(message_et, {status: message_et.status()});
        }
      })
      .catch(error => {
        if (error.type !== z.conversation.ConversationError.TYPE.MESSAGE_NOT_FOUND) {
          this.logger.info(
            `Failed to handle status update of a message in conversation '${conversation_et.id}'`,
            error
          );
          throw error;
        }
      });
  }

  /**
   * A conversation was created.
   *
   * @private
   * @param {Object} event_json - JSON data of 'conversation.create' event
   * @returns {Promise} Resolves when the event was handled
   */
  _on_create(event_json) {
    return this.find_conversation_by_id(event_json.conversation)
      .catch(error => {
        if (error.type !== z.conversation.ConversationError.TYPE.NOT_FOUND) {
          throw error;
        }

        const {data: event_data, time} = event_json;
        const event_timestamp = new Date(time).getTime();
        const initial_timestamp = _.isNaN(event_timestamp) ? this.get_latest_event_timestamp() : event_timestamp;
        return this.map_conversations(event_data, initial_timestamp);
      })
      .then(conversation_et => this.update_participating_user_ets(conversation_et))
      .then(conversation_et => this.save_conversation(conversation_et))
      .then(conversation_et => this._prepare_conversation_create_notification(conversation_et));
  }

  /**
   * User were added to a group conversation.
   *
   * @private
   * @param {Conversation} conversation_et - Conversation to add users to
   * @param {Object} event_json - JSON data of 'conversation.member-join' event
   * @returns {Promise} Resolves when the event was handled
   */
  _on_member_join(conversation_et, event_json) {
    // Ignore if we join a 1to1 conversation (accept a connection request)
    const connection_et = this.user_repository.get_connection_by_conversation_id(conversation_et.id);
    if (connection_et && connection_et.status() === z.user.ConnectionStatus.PENDING) {
      return Promise.resolve();
    }

    const event_data = event_json.data;

    event_data.user_ids.forEach(user_id => {
      if (user_id !== this.user_repository.self().id && !conversation_et.participating_user_ids().includes(user_id)) {
        conversation_et.participating_user_ids.push(user_id);
      }
    });

    // Self user joins again
    const self_user_rejoins = event_data.user_ids.includes(this.user_repository.self().id);
    if (self_user_rejoins) {
      conversation_et.status(z.conversation.ConversationStatus.CURRENT_MEMBER);
    }

    return this.update_participating_user_ets(conversation_et)
      .then(() => this._add_event_to_conversation(event_json, conversation_et))
      .then(message_et => {
        this.verification_state_handler.on_member_joined(conversation_et, event_data.user_ids);
        return {conversation_et: conversation_et, message_et: message_et};
      });
  }

  /**
   * Members of a group conversation were removed or left.
   *
   * @private
   * @param {Conversation} conversation_et - Conversation to remove users from
   * @param {Object} event_json - JSON data of 'conversation.member-leave' event
   * @returns {Promise} Resolves when the event was handled
   */
  _on_member_leave(conversation_et, event_json) {
    const self_user_id = this.user_repository.self().id;
    const {data: event_data, from} = event_json;

    const is_from_self = from === self_user_id;
    const removes_self = event_data.user_ids.includes(self_user_id);
    const self_leaving_cleared_conversation = is_from_self && removes_self && conversation_et.is_cleared();

    if (removes_self) {
      conversation_et.status(z.conversation.ConversationStatus.PAST_MEMBER);

      if (conversation_et.call()) {
        amplify.publish(
          z.event.WebApp.CALL.STATE.LEAVE,
          conversation_et.id,
          z.calling.enum.TERMINATION_REASON.MEMBER_LEAVE
        );
      }
    }

    if (!self_leaving_cleared_conversation) {
      return this._add_event_to_conversation(event_json, conversation_et)
        .then(message_et => {
          message_et
            .user_ets()
            .filter(user_et => !user_et.is_me)
            .forEach(user_et => {
              conversation_et.participating_user_ids.remove(user_et.id);

              if (conversation_et.call()) {
                amplify.publish(z.event.WebApp.CALL.STATE.PARTICIPANT_LEFT, conversation_et.id, user_et.id);
              }
            });

          return this.update_participating_user_ets(conversation_et).then(() => message_et);
        })
        .then(message_et => {
          this.verification_state_handler.on_member_left(conversation_et);

          if (is_from_self && conversation_et.removed_from_conversation()) {
            this.archive_conversation(conversation_et);
          }

          return {conversation_et: conversation_et, message_et: message_et};
        });
    }
  }

  /**
   * Membership properties for a conversation were updated.
   *
   * @private
   * @param {Conversation} conversation_et - Conversation entity that will be updated
   * @param {Object} event_json - JSON data of 'conversation.member-update' event
   * @returns {Promise} Resolves when the event was handled
   */
  _on_member_update(conversation_et, event_json) {
    const is_active_conversation = this.is_active_conversation(conversation_et);
    const next_conversation_et = is_active_conversation ? this.get_next_conversation(conversation_et) : undefined;
    const previously_archived = conversation_et.is_archived();

    this.conversation_mapper.update_self_status(conversation_et, event_json.data);

    if (previously_archived && !conversation_et.is_archived()) {
      return this._fetch_users_and_events(conversation_et);
    }

    if (conversation_et.is_cleared()) {
      this._clear_conversation(conversation_et, conversation_et.cleared_timestamp());
    }

    if (is_active_conversation && (conversation_et.is_archived() || conversation_et.is_cleared())) {
      amplify.publish(z.event.WebApp.CONVERSATION.SHOW, next_conversation_et);
    }
  }

  /**
   * A text message received in a conversation.
   *
   * @private
   * @param {Conversation} conversation_et - Conversation to add the event to
   * @param {Object} event_json - JSON data of 'conversation.message-add'
   * @returns {Promise} Resolves when the event was handled
   */
  _on_message_add(conversation_et, event_json) {
    return Promise.resolve()
      .then(() => {
        const event_data = event_json.data;

        if (event_data.replacing_message_id) {
          return this._update_edited_message(conversation_et, event_json);
        }

        if (event_data.previews.length) {
          return this._update_link_preview(conversation_et, event_json);
        }

        return event_json;
      })
      .then(updated_event_json => {
        if (updated_event_json) {
          return this._on_add_event(conversation_et, updated_event_json);
        }
      })
      .catch(error => {
        if (error.type !== z.conversation.ConversationError.TYPE.MESSAGE_NOT_FOUND) {
          throw error;
        }
      });
  }

  /**
   * An asset received in a conversation.
   *
   * @private
   * @param {Conversation} conversation_et - Conversation to add the event to
   * @param {Object} event_json - JSON data of 'conversation.asset-add'
   * @returns {Promise} Resolves when the event was handled
   */
  _on_asset_add(conversation_et, event_json) {
    const {data: event_data, id: event_id} = event_json;

    return this.conversation_service
      .load_event_from_db(conversation_et.id, event_id)
      .then(stored_event => {
        if (stored_event) {
          // Ignore redundant event
          if (_.isEqual(stored_event, event_json)) {
            return;
          }

          if (event_data.status === z.assets.AssetTransferState.UPLOAD_FAILED) {
            const from_self = event_json.from === this.user_repository.self().id;
            const upload_failed = event_data.reason === z.assets.AssetUploadFailedReason.FAILED;

            if (from_self && upload_failed) {
              return this.conversation_service.update_asset_as_failed_in_db(
                stored_event.primary_key,
                event_data.reason
              );
            }

            return this._delete_message_by_id(conversation_et, event_json.id).then(() => undefined);
          }

          // only event data is relevant for updating
          const updated_event = $.extend(true, stored_event, {
            data: event_data,
          });

          return this.conversation_service.update_event(updated_event);
        }

        return this.conversation_service.save_event(event_json);
      })
      .then(event => {
        if (event) {
          conversation_et.remove_message_by_id(event_json.id);

          return this._on_add_event(conversation_et, event).then(({message_et}) => {
            const first_asset = message_et.get_first_asset();
            if (first_asset.is_image() || first_asset.status() === z.assets.AssetTransferState.UPLOADED) {
              return {conversation_et: conversation_et, message_et: message_et};
            }
          });
        }
      });
  }

  /**
   * A hide message received in a conversation.
   *
   * @private
   * @param {Conversation} conversation_et - Conversation to add the event to
   * @param {Object} event_json - JSON data of 'conversation.message-delete'
   * @returns {Promise} Resolves when the event was handled
   */
  _on_message_deleted(conversation_et, event_json) {
    const {data: event_data, from, id: event_id, time} = event_json;

    return this.get_message_in_conversation_by_id(conversation_et, event_data.message_id)
      .then(message_to_delete_et => {
        if (message_to_delete_et.ephemeral_expires()) {
          return;
        }

        const is_same_sender = from === message_to_delete_et.from;
        if (!is_same_sender) {
          throw new z.conversation.ConversationError(z.conversation.ConversationError.TYPE.WRONG_USER);
        }

        const is_from_self = from === this.user_repository.self().id;
        if (!is_from_self) {
          return this._add_delete_message(conversation_et.id, event_id, time, message_to_delete_et);
        }
      })
      .then(() => {
        amplify.publish(z.event.WebApp.CONVERSATION.MESSAGE.REMOVED, event_data.message_id);
        return this._delete_message_by_id(conversation_et, event_data.message_id);
      })
      .catch(error => {
        if (error.type !== z.conversation.ConversationError.TYPE.MESSAGE_NOT_FOUND) {
          this.logger.info(`Failed to delete message for conversation '${conversation_et.id}'`, error);
          throw error;
        }
      });
  }

  /**
   * A hide message received in a conversation.
   *
   * @private
   * @param {Object} event_json - JSON data of 'conversation.message-hidden'
   * @returns {Promise} Resolves when the event was handled
   */
  _on_message_hidden(event_json) {
    const {data: event_data, from} = event_json;

    const is_from_self = from === this.user_repository.self().id;
    if (!is_from_self) {
      return Promise.reject(new z.conversation.ConversationError(z.conversation.ConversationError.TYPE.WRONG_USER));
    }

    return this.get_conversation_by_id(event_data.conversation_id)
      .then(conversation_et => {
        amplify.publish(z.event.WebApp.CONVERSATION.MESSAGE.REMOVED, event_data.message_id);
        return this._delete_message_by_id(conversation_et, event_data.message_id);
      })
      .catch(error => {
        this.logger.info(
          `Failed to delete message '${event_data.message_id}' for conversation '${event_data.conversation_id}'`,
          error
        );
        throw error;
      });
  }

  /**
   * Someone reacted to a message.
   *
   * @private
   * @param {Conversation} conversation_et - Conversation entity that a message was reacted upon in
   * @param {Object} event_json - JSON data of 'conversation.reaction' event
   * @returns {Promise} Resolves when the event was handled
   */
  _on_reaction(conversation_et, event_json) {
    const event_data = event_json.data;

    return this.get_message_in_conversation_by_id(conversation_et, event_data.message_id)
      .then(message_et => {
        if (!message_et || !message_et.is_content()) {
          const type = message_et ? message_et.type : 'unknown';

          this.logger.error(
            `Message '${event_data.message_id}' in conversation '${conversation_et.id}' is of reactable type '${type}'`,
            message_et
          );
          throw new z.conversation.ConversationError(z.conversation.ConversationError.TYPE.WRONG_TYPE);
        }

        const changes = message_et.update_reactions(event_json);
        if (changes) {
          this.logger.debug(
            `Updating reactions to message '${event_data.message_id}' in conversation '${conversation_et.id}'`,
            event_json
          );

          return this._update_user_ets(message_et).then(updated_message_et => {
            this.conversation_service.update_message_in_db(updated_message_et, changes, conversation_et.id);
            return this._prepare_reaction_notification(conversation_et, updated_message_et, event_json);
          });
        }
      })
      .catch(error => {
        if (error.type !== z.conversation.ConversationError.TYPE.MESSAGE_NOT_FOUND) {
          this.logger.error(
            `Failed to handle reaction to message '${event_data.message_id}' in conversation '${conversation_et.id}'`,
            {error, event: event_json}
          );
          throw error;
        }
      });
  }

  /**
   * A conversation was renamed.
   *
   * @private
   * @param {Conversation} conversation_et - Conversation entity that will be renamed
   * @param {Object} event_json - JSON data of 'conversation.rename' event
   * @returns {Promise} Resolves when the event was handled
   */
  _on_rename(conversation_et, event_json) {
    return this._add_event_to_conversation(event_json, conversation_et).then(message_et => {
      this.conversation_mapper.update_properties(conversation_et, event_json.data);
      return {conversation_et: conversation_et, message_et: message_et};
    });
  }

  //##############################################################################
  // Private
  //##############################################################################

  /**
   * Convert a JSON event into an entity and add it to a given conversation.
   *
   * @private
   * @param {Object} json - Event data
   * @param {Conversation} conversation_et - Conversation entity the event will be added to
   * @returns {Promise} Promise that resolves with the message entity for the event
   */
  _add_event_to_conversation(json, conversation_et) {
    return Promise.resolve()
      .then(() => this.event_mapper.map_json_event(json, conversation_et, true))
      .then(message_et => {
        if (message_et) {
          return this._update_user_ets(message_et);
        }
      })
      .then(message_et => {
        if (conversation_et && message_et) {
          conversation_et.add_message(message_et);
        }

        return message_et;
      });
  }

  /**
   * Convert multiple JSON events into entities and add them to a given conversation.
   *
   * @private
   * @param {Array} events - Event data
   * @param {Conversation} conversation_et - Conversation entity the events will be added to
   * @param {boolean} [prepend=true] - Should existing messages be prepended
   * @returns {Promise} Resolves with an array of mapped messages
   */
  _add_events_to_conversation(events, conversation_et, prepend = true) {
    return Promise.resolve()
      .then(() => {
        const message_ets = this.event_mapper.map_json_events(events, conversation_et, true);
        return Promise.all(message_ets.map(message_et => this._update_user_ets(message_et)));
      })
      .then(message_ets => {
        if (prepend && conversation_et.messages().length) {
          conversation_et.prepend_messages(message_ets);
        } else {
          conversation_et.add_messages(message_ets);
        }

        return message_ets;
      });
  }

  /**
   * Fetch all unread events and users of a conversation.
   *
   * @private
   * @param {Conversation} conversation_et - Conversation fetch events and users for
   * @returns {undefined} No return value
   */
  _fetch_users_and_events(conversation_et) {
    if (!conversation_et.is_loaded() && !conversation_et.is_pending()) {
      this.update_participating_user_ets(conversation_et);
      this._get_unread_events(conversation_et);
    }
  }

  /**
   * Forward the 'conversation.create' event to the SystemNotification repository for browser and audio notifications.
   *
   * @private
   * @param {Conversation} conversation_et - Conversation that was created
   * @returns {Promise} Resolves when the notification was prepared
   */
  _prepare_conversation_create_notification(conversation_et) {
    return this.user_repository.get_user_by_id(conversation_et.creator).then(user_et => {
      const message_et = new z.entity.MemberMessage();
      message_et.user(user_et);
      message_et.member_message_type = z.message.SystemMessageType.CONVERSATION_CREATE;
      return {conversation_et: conversation_et, message_et: message_et};
    });
  }

  /**
   * Forward the reaction event to the SystemNotification repository for browser and audio notifications.
   *
   * @private
   * @param {Conversation} conversation_et - Conversation that event was received in
   * @param {Message} message_et - Message that has been reacted upon
   * @param {Object} event_json -] JSON data of received reaction event
   * @returns {Promise} Resolves when the notification was prepared
   */
  _prepare_reaction_notification(conversation_et, message_et, event_json) {
    const {data: event_data, from} = event_json;

    if (event_data.reaction && message_et.from === this.user_repository.self().id) {
      return this.user_repository.get_user_by_id(from).then(user_et => {
        const reaction_message_et = new z.entity.Message(message_et.id, z.message.SuperType.REACTION);
        reaction_message_et.user(user_et);
        reaction_message_et.reaction = event_data.reaction;
        return {conversation_et: conversation_et, message_et: reaction_message_et};
      });
    }

    return Promise.resolve({conversation_et: conversation_et});
  }

  /**
   * Updates the user entities that are part of a message.
   *
   * @private
   * @param {Message} message_et - Message to be updated
   * @returns {Promise} Resolves when users have been update
   */
  _update_user_ets(message_et) {
    return this.user_repository.get_user_by_id(message_et.from).then(user_et => {
      message_et.user(user_et);

      if (message_et.is_member() || message_et.user_ets) {
        return this.user_repository.get_users_by_id(message_et.user_ids()).then(user_ets => {
          message_et.user_ets(user_ets);
          return message_et;
        });
      }

      if (message_et.reactions) {
        const user_ids = Object.keys(message_et.reactions());

        message_et.reactions_user_ets.removeAll();
        if (user_ids.length) {
          return this.user_repository.get_users_by_id(user_ids).then(user_ets => {
            message_et.reactions_user_ets(user_ets);
            return message_et;
          });
        }
      }

      if (message_et.has_asset_text()) {
        message_et.assets().forEach(asset_et => {
          if (asset_et.is_text()) {
            asset_et.theme_color = message_et.user().accent_color();
          }
        });
      }

      return message_et;
    });
  }

  /**
   * Cancel asset upload.
   * @param {Message} message_et - Message on which the cancel was initiated
   * @returns {undefined} No return value
   */
  cancel_asset_upload(message_et) {
    this.send_asset_upload_failed(
      this.active_conversation(),
      message_et.id,
      z.assets.AssetUploadFailedReason.CANCELLED
    );
  }

  /**
   * Handle client mismatch response from backend.
   *
   * @note As part of 412 or general response when sending encrypted message
   * @param {string} conversation_id - ID of conversation message was sent int
   * @param {Object} client_mismatch - Client mismatch object containing client user maps for deleted, missing and obsolete clients
   * @param {z.proto.GenericMessage} [generic_message] - GenericMessage that was sent
   * @param {Object} [payload] - Initial payload resulting in a 412
   * @returns {Promise} Resolve when mistmatch was handled
   */
  _handle_client_mismatch(conversation_id, client_mismatch, generic_message, payload) {
    return Promise.resolve()
      .then(() => {
        return this._handle_client_mismatch_redundant(client_mismatch.redundant, payload, conversation_id);
      })
      .then(updated_payload => {
        return this._handle_client_mismatch_deleted(client_mismatch.deleted, updated_payload);
      })
      .then(updated_payload => {
        return this._handle_client_mismatch_missing(client_mismatch.missing, updated_payload, generic_message);
      });
  }

  /**
   * Handle the deleted client mismatch.
   *
   * @note Contains clients of which the backend is sure that they should not be recipient of a message and verified they no longer exist.
   * @private
   *
   * @param {Object} recipients - User client map containing redundant clients
   * @param {Object} payload - Optional payload of the failed request
   * @returns {Promise} Resolves with the updated payload
   */
  _handle_client_mismatch_deleted(recipients, payload) {
    if (_.isEmpty(recipients)) {
      return Promise.resolve(payload);
    }
    this.logger.debug(`Message contains deleted clients of '${Object.keys(recipients).length}' users`, recipients);

    const _remove_deleted_client = (user_id, client_id) => {
      if (payload) {
        delete payload.recipients[user_id][client_id];
      }
      return this.user_repository.remove_client_from_user(user_id, client_id);
    };

    const _remove_deleted_user = user_id => {
      if (payload && !Object.keys(payload.recipients[user_id]).length) {
        delete payload.recipients[user_id];
      }
    };

    return Promise.all(this._map_recipients(recipients, _remove_deleted_client, _remove_deleted_user)).then(() => {
      this.verification_state_handler.on_client_removed(Object.keys(recipients));
      return payload;
    });
  }

  /**
   * Handle the missing client mismatch.
   *
   * @private
   * @param {Object} recipients - User client map containing redundant clients
   * @param {Object} payload - Optional payload of the failed request
   * @param {z.proto.GenericMessage} generic_message - Protobuffer message to be sent
   * @returns {Promise} Resolves with the updated payload
   */
  _handle_client_mismatch_missing(recipients, payload, generic_message) {
    if (!payload || _.isEmpty(recipients)) {
      return Promise.resolve(payload);
    }
    this.logger.debug(`Message is missing clients of '${Object.keys(recipients).length}' users`, recipients);

    return this.cryptography_repository
      .encrypt_generic_message(recipients, generic_message, payload)
      .then(updated_payload => {
        payload = updated_payload;

        const _add_missing_client = (user_id, client_id) => {
          return this.user_repository.add_client_to_user(user_id, new z.client.Client({id: client_id}));
        };

        return Promise.all(this._map_recipients(recipients, _add_missing_client));
      })
      .then(() => {
        this.verification_state_handler.on_client_add(Object.keys(recipients));
        return payload;
      });
  }

  /**
   * Handle the redundant client mismatch.

   * @note Contains clients of which the backend is sure that they should not be recipient of a message but cannot say whether they exist.
   *   Normally only contains clients of users no longer participating in a conversation.
   *   Sometimes clients of the self user are listed. Thus we cannot remove the payload for all the clients of a user without checking.
   * @private
   *
   * @param {Object} recipients - User client map containing redundant clients
   * @param {Object} payload - Optional payload of the failed request
   * @param {string} conversation_id - ID of conversation the message was sent in
   * @returns {Promise} Resolves with the updated payload
  */
  _handle_client_mismatch_redundant(recipients, payload, conversation_id) {
    if (_.isEmpty(recipients)) {
      return Promise.resolve(payload);
    }
    this.logger.debug(`Message contains redundant clients of '${Object.keys(recipients).length}' users`, recipients);

    return this.get_conversation_by_id(conversation_id)
      .catch(error => {
        if (error.type !== z.conversation.ConversationError.TYPE.NOT_FOUND) {
          throw error;
        }
      })
      .then(conversation_et => {
        const _remove_redundant_client = function(user_id, client_id) {
          if (payload) {
            delete payload.recipients[user_id][client_id];
          }
        };

        const _remove_redundant_user = function(user_id) {
          if (conversation_et && conversation_et.is_group()) {
            conversation_et.participating_user_ids.remove(user_id);
          }

          if (payload && !Object.keys(payload.recipients[user_id]).length) {
            return delete payload.recipients[user_id];
          }
        };

        return Promise.all(
          this._map_recipients(recipients, _remove_redundant_client, _remove_redundant_user)
        ).then(() => {
          if (conversation_et) {
            this.update_participating_user_ets(conversation_et);
          }

          return payload;
        });
      });
  }

  /**
   * Delete message from UI and database. Primary key is used to delete message in database.
   *
   * @private
   * @param {Conversation} conversation_et - Conversation that contains the message
   * @param {Message} message_et - Message to delete
   * @returns {Promise} Resolves when message was deleted
   */
  _delete_message(conversation_et, message_et) {
    conversation_et.remove_message_by_id(message_et.id);
    return this.conversation_service.delete_message_with_key_from_db(message_et.primary_key);
  }

  /**
   * Delete message from UI and database. Primary key is used to delete message in database.
   *
   * @private
   * @param {Conversation} conversation_et - Conversation that contains the message
   * @param {string} message_id - ID of message to delete
   * @returns {Promise} Resolves when message was deleted
   */
  _delete_message_by_id(conversation_et, message_id) {
    conversation_et.remove_message_by_id(message_id);
    return this.conversation_service.delete_message_from_db(conversation_et.id, message_id);
  }

  /**
   * Delete messages from UI and database.
   *
   * @private
   * @param {Conversation} conversation_et - Conversation that contains the message
   * @param {number} [timestamp] - Timestamp as upper bound which messages to remove
   * @returns {undefined} No return value
   */
  _delete_messages(conversation_et, timestamp) {
    conversation_et.remove_messages(timestamp);

    const iso_date = timestamp ? new Date(timestamp).toISOString() : undefined;
    this.conversation_service.delete_messages_from_db(conversation_et.id, iso_date);
  }

  /**
   * Add delete message to conversation.
   *
   * @private
   * @param {string} conversation_id - ID of conversation
   * @param {string} message_id - ID of message
   * @param {string} time - ISO 8601 formatted time string
   * @param {Message} message_et - Message to delete
   * @returns {undefined} No return value
   */
  _add_delete_message(conversation_id, message_id, time, message_et) {
    const delete_event = z.conversation.EventBuilder.build_delete(conversation_id, message_id, time, message_et);
    amplify.publish(z.event.WebApp.EVENT.INJECT, delete_event);
  }

  //##############################################################################
  // Message updates
  //##############################################################################

  /**
   * Update asset in UI and DB as failed
   * @param {Message} message_et - Message to update
   * @param {string} [reason=z.assets.AssetTransferState.UPLOAD_FAILED] - Failure reason
   * @returns {Promise} Resolve when message was updated
   */
  update_message_as_upload_failed(message_et, reason = z.assets.AssetTransferState.UPLOAD_FAILED) {
    if (message_et) {
      if (!message_et.is_content()) {
        throw new Error(`Tried to update wrong message type as upload failed '${message_et.super_type}'`);
      }

      const asset_et = message_et.get_first_asset();
      if (asset_et) {
        const is_proper_asset = asset_et.is_audio() || asset_et.is_file() || asset_et.is_video();
        if (!is_proper_asset) {
          throw new Error(`Tried to update message with wrong asset type as upload failed '${asset_et.type}'`);
        }

        asset_et.status(reason);
        asset_et.upload_failed_reason(z.assets.AssetUploadFailedReason.FAILED);
      }

      return this.conversation_service.update_asset_as_failed_in_db(message_et.primary_key, reason);
    }
  }

  /**
   * Update asset in UI and DB as completed.
   *
   * @param {Conversation} conversation_et - Conversation that contains the message
   * @param {Message} message_et - Message to update
   * @param {Object} event_json - Uploaded asset event information
   * @returns {Promise} Resolve when message was updated
   */
  update_message_as_upload_complete(conversation_et, message_et, event_json) {
    const {id, key, otr_key, sha256, token} = event_json.data;
    const asset_et = message_et.get_first_asset();

    let resource;
    if (key) {
      resource = z.assets.AssetRemoteData.v3(key, otr_key, sha256, token);
    } else {
      resource = z.assets.AssetRemoteData.v2(conversation_et.id, id, otr_key, sha256);
    }

    asset_et.original_resource(resource);
    asset_et.status(z.assets.AssetTransferState.UPLOADED);
    message_et.status(z.message.StatusType.SENT);

    return this.conversation_service.update_asset_as_uploaded_in_db(message_et.primary_key, event_json);
  }

  /**
   * Update edited message with timestamp from the original message and delete original.
   *
   * @private
   * @param {Conversation} conversation_et - Conversation of edited message
   * @param {JSON} event_json - Edit message event
   * @returns {Promise} Resolves with the updated event_json
   */
  _update_edited_message(conversation_et, event_json) {
    const {data: event_data, from, id, time} = event_json;

    return this.get_message_in_conversation_by_id(
      conversation_et,
      event_data.replacing_message_id
    ).then(original_message_et => {
      const from_original_user = from === original_message_et.from;
      if (!from_original_user) {
        throw new z.conversation.ConversationError(z.conversation.ConversationError.TYPE.WRONG_USER);
      }

      if (!original_message_et.timestamp()) {
        throw new TypeError('Missing timestamp');
      }

      event_json.edited_time = time;
      event_json.time = new Date(original_message_et.timestamp()).toISOString();
      this._delete_message_by_id(conversation_et, id);
      this._delete_message_by_id(conversation_et, event_data.replacing_message_id);
      this.conversation_service.save_event(event_json);
      return event_json;
    });
  }

  /**
   * Update link preview message.
   *
   * @private
   * @param {Conversation} conversation_et - Conversation of updated message
   * @param {JSON} event_json - Link preview message event
   * @returns {Promise} Resolves with the updated event_json
   */
  _update_link_preview(conversation_et, event_json) {
    return this.conversation_service.load_event_from_db(conversation_et.id, event_json.id).then(stored_message => {
      if (stored_message) {
        this._delete_message(conversation_et, stored_message);
      }
      return event_json;
    });
  }

  //##############################################################################
  // Tracking helpers
  //##############################################################################

  /**
   * Track generic messages for media actions.
   *
   * @private
   * @param {Conversation} conversation_et - Conversation entity
   * @param {z.proto.GenericMessage} generic_message - Protobuf message
   * @param {CallMessage} call_message_et - Optional call message
   * @returns {undefined} No return value
   */
  _track_completed_media_action(conversation_et, generic_message, call_message_et) {
    let ephemeral_time, message, message_content_type;

    const is_ephemeral = generic_message.content === z.cryptography.GENERIC_MESSAGE_TYPE.EPHEMERAL;
    if (is_ephemeral) {
      message = generic_message.ephemeral;
      message_content_type = generic_message.ephemeral.content;
      ephemeral_time = generic_message.ephemeral.expire_after_millis / 1000;
    } else {
      message = generic_message;
      message_content_type = generic_message.content;
    }

    let action_type;
    switch (message_content_type) {
      case 'asset': {
        if (message.asset.original !== null) {
          action_type = message.asset.original.image !== null ? 'photo' : 'file';
        }
        break;
      }

      case 'calling': {
        const {props: properties} = call_message_et;
        action_type = properties.videosend === z.calling.enum.PROPERTY_STATE.TRUE ? 'video_call' : 'audio_call';
        break;
      }

      case 'image': {
        action_type = 'photo';
        break;
      }

      case 'knock': {
        action_type = 'ping';
        break;
      }

      case 'text': {
        if (!message.text.link_preview.length) {
          action_type = 'text';
        }
        break;
      }

      default:
        break;
    }

    if (action_type) {
      amplify.publish(z.event.WebApp.ANALYTICS.EVENT, z.tracking.EventName.CONTRIBUTED, {
        action: action_type,
        conversation_type: z.tracking.helpers.get_conversation_type(conversation_et),
        ephemeral_time: is_ephemeral ? ephemeral_time : undefined,
        is_ephemeral: is_ephemeral,
        with_bot: conversation_et.is_with_bot(),
      });
    }
  }

  /**
   * Track delete action.
   *
   * @private
   * @param {Conversation} conversation_et - Conversation entity
   * @param {Message} message_et - Message entity
   * @param {z.tracking.attribute.DeleteType} method - Deletion method
   * @returns {undefined} No return value
   */
  _track_delete_message(conversation_et, message_et, method) {
    const seconds_since_message_creation = Math.round((Date.now() - message_et.timestamp()) / 1000);

    amplify.publish(z.event.WebApp.ANALYTICS.EVENT, z.tracking.EventName.CONVERSATION.DELETED_MESSAGE, {
      conversation_type: z.tracking.helpers.get_conversation_type(conversation_et),
      method: method,
      time_elapsed: z.util.bucket_values(seconds_since_message_creation, [0, 60, 300, 600, 1800, 3600, 86400]),
      time_elapsed_action: seconds_since_message_creation,
      type: z.tracking.helpers.get_message_type(message_et),
    });
  }

  /**
   * Track edit action.
   *
   * @param {Conversation} conversation_et - Conversation entity
   * @param {Message} message_et - Message that was edited
   * @returns {undefined} No return value
   */
  _track_edit_message(conversation_et, message_et) {
    const seconds_since_message_creation = Math.round((Date.now() - message_et.timestamp()) / 1000);

    amplify.publish(z.event.WebApp.ANALYTICS.EVENT, z.tracking.EventName.CONVERSATION.EDITED_MESSAGE, {
      conversation_type: z.tracking.helpers.get_conversation_type(conversation_et),
      time_elapsed: z.util.bucket_values(seconds_since_message_creation, [0, 60, 300, 600, 1800, 3600, 86400]),
      time_elapsed_action: seconds_since_message_creation,
    });
  }

  /**
   * Track reaction action.
   *
   * @param {Conversation} conversation_et - Conversation entity
   * @param {Message} message_et - Message that was reacted tp
   * @param {z.message.ReactionType} reaction - Type of reaction
   * @param {boolean} [button=true] - Button source of reaction
   * @returns {undefined} No return value
   */
  _track_reaction(conversation_et, message_et, reaction, button = true) {
    amplify.publish(z.event.WebApp.ANALYTICS.EVENT, z.tracking.EventName.CONVERSATION.REACTED_TO_MESSAGE, {
      action: reaction ? 'like' : 'unlike',
      conversation_type: z.tracking.helpers.get_conversation_type(conversation_et),
      method: button ? 'button' : 'menu',
      reacted_to_last_message: conversation_et.get_last_message() === message_et,
      type: z.tracking.helpers.get_message_type(message_et),
      user: message_et.user().is_me ? 'sender' : 'receiver',
      with_bot: conversation_et.is_with_bot(),
    });
  }
};<|MERGE_RESOLUTION|>--- conflicted
+++ resolved
@@ -198,21 +198,16 @@
    * @returns {Promise} Resolves when the conversation was created
    */
   create_new_conversation(user_ids, name) {
-<<<<<<< HEAD
     return this.conversation_service
       .create_conversation(user_ids, name, this.team().id)
-      .then(response => this._on_create({conversation: response.id, data: response}));
-=======
-    return this.conversation_service.create_conversation(user_ids, name, this.team().id)
-      .then((response) => this._on_create({conversation: response.id, data: response}))
-      .catch((error) => {
+      .then(response => this._on_create({conversation: response.id, data: response}))
+      .catch(error => {
         if (error.label === z.service.BackendClientError.LABEL.NOT_CONNECTED) {
           return this._handle_users_not_connected(user_ids);
         }
 
         throw error;
       });
->>>>>>> 87ff6bb9
   }
 
   /**
@@ -943,22 +938,14 @@
    * @returns {Promise} Resolves when members were added
    */
   add_members(conversation_et, user_ids) {
-<<<<<<< HEAD
     return this.conversation_service
       .post_members(conversation_et.id, user_ids)
       .then(response =>
         amplify.publish(z.event.WebApp.EVENT.INJECT, response, z.event.EventRepository.SOURCE.BACKEND_RESPONSE)
       )
-      .catch(error_response => {
-        if (error_response.label === z.service.BackendClientError.LABEL.TOO_MANY_MEMBERS) {
-          amplify.publish(z.event.WebApp.WARNING.MODAL, z.ViewModel.ModalType.TOO_MANY_MEMBERS, {
-=======
-    return this.conversation_service.post_members(conversation_et.id, user_ids)
-      .then((response) => amplify.publish(z.event.WebApp.EVENT.INJECT, response, z.event.EventRepository.SOURCE.BACKEND_RESPONSE))
-      .catch((error) => {
+      .catch(error => {
         if (error.label === z.service.BackendClientError.LABEL.TOO_MANY_MEMBERS) {
           return amplify.publish(z.event.WebApp.WARNING.MODAL, z.ViewModel.ModalType.TOO_MANY_MEMBERS, {
->>>>>>> 87ff6bb9
             data: {
               max: z.config.MAXIMUM_CONVERSATION_SIZE,
               open_spots: Math.max(
@@ -1285,7 +1272,7 @@
   _handle_users_not_connected(user_ids) {
     const user_promise = user_ids.length === 1 ? this.user_repository.get_user_by_id(user_ids[0]) : Promise.resolve();
 
-    user_promise.then((user_et) => {
+    user_promise.then(user_et => {
       const username = user_et ? user_et.first_name() : undefined;
       amplify.publish(z.event.WebApp.WARNING.MODAL, z.ViewModel.ModalType.NOT_CONNECTED, {
         data: username,
