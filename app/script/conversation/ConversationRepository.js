--- conflicted
+++ resolved
@@ -1746,13 +1746,8 @@
     return this.asset_service
       .uploadImageAsset(image, options)
       .then(asset => {
-<<<<<<< HEAD
-        let generic_message = new z.proto.GenericMessage(z.util.createRandomUuid());
-        generic_message.set(z.cryptography.GENERIC_MESSAGE_TYPE.ASSET, asset);
-=======
-        let genericMessage = new z.proto.GenericMessage(z.util.create_random_uuid());
+        let genericMessage = new z.proto.GenericMessage(z.util.createRandomUuid());
         genericMessage.set(z.cryptography.GENERIC_MESSAGE_TYPE.ASSET, asset);
->>>>>>> 25852a87
 
         if (conversationEntity.ephemeral_timer()) {
           genericMessage = this._wrap_in_ephemeral_message(genericMessage, conversationEntity.ephemeral_timer());
